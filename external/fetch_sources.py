# -*- coding: utf-8 -*-

#-------------------------------------------------------------------------
# drawElements Quality Program utilities
# --------------------------------------
#
# Copyright 2015 The Android Open Source Project
#
# Licensed under the Apache License, Version 2.0 (the "License");
# you may not use this file except in compliance with the License.
# You may obtain a copy of the License at
#
#      http://www.apache.org/licenses/LICENSE-2.0
#
# Unless required by applicable law or agreed to in writing, software
# distributed under the License is distributed on an "AS IS" BASIS,
# WITHOUT WARRANTIES OR CONDITIONS OF ANY KIND, either express or implied.
# See the License for the specific language governing permissions and
# limitations under the License.
#
#-------------------------------------------------------------------------

import os
import sys
import shutil
import tarfile
import zipfile
import hashlib
import argparse
import subprocess
import ssl
import stat
import platform
import logging

scriptPath = os.path.join(os.path.dirname(__file__), "..", "scripts")
sys.path.insert(0, scriptPath)

from ctsbuild.common import *

EXTERNAL_DIR = os.path.realpath(os.path.normpath(os.path.dirname(__file__)))

SYSTEM_NAME = platform.system()

def computeChecksum (data):
    return hashlib.sha256(data).hexdigest()

def onReadonlyRemoveError (func, path, exc_info):
    os.chmod(path, stat.S_IWRITE)
    os.unlink(path)

class Source:
    def __init__(self, baseDir, extractDir):
        self.baseDir = baseDir
        self.extractDir = extractDir

    def clean (self):
        fullDstPath = os.path.join(EXTERNAL_DIR, self.baseDir, self.extractDir)
        # Remove read-only first
        readonlydir = os.path.join(fullDstPath, ".git")
        if os.path.exists(readonlydir):
            logging.debug("Deleting " + readonlydir)
            shutil.rmtree(readonlydir, onerror = onReadonlyRemoveError)
        if os.path.exists(fullDstPath):
            logging.debug("Deleting " + fullDstPath)
            shutil.rmtree(fullDstPath, ignore_errors=False)

class SourcePackage (Source):
    def __init__(self, url, checksum, baseDir, extractDir = "src", postExtract=None):
        Source.__init__(self, baseDir, extractDir)
        self.url = url
        self.filename = os.path.basename(self.url)
        self.checksum = checksum
        self.archiveDir = "packages"
        self.postExtract = postExtract

    def clean (self):
        Source.clean(self)
        self.removeArchives()

    def update (self, cmdProtocol = None, force = False):
        if not self.isArchiveUpToDate():
            self.fetchAndVerifyArchive()

        if self.getExtractedChecksum() != self.checksum:
            Source.clean(self)
            self.extract()
            self.storeExtractedChecksum(self.checksum)

    def removeArchives (self):
        archiveDir = os.path.join(EXTERNAL_DIR, pkg.baseDir, pkg.archiveDir)
        if os.path.exists(archiveDir):
            logging.debug("Deleting " + archiveDir)
            shutil.rmtree(archiveDir, ignore_errors=False)

    def isArchiveUpToDate (self):
        archiveFile = os.path.join(EXTERNAL_DIR, pkg.baseDir, pkg.archiveDir, pkg.filename)
        if os.path.exists(archiveFile):
            return computeChecksum(readBinaryFile(archiveFile)) == self.checksum
        else:
            return False

    def getExtractedChecksumFilePath (self):
        return os.path.join(EXTERNAL_DIR, pkg.baseDir, pkg.archiveDir, "extracted")

    def getExtractedChecksum (self):
        extractedChecksumFile = self.getExtractedChecksumFilePath()

        if os.path.exists(extractedChecksumFile):
            return readFile(extractedChecksumFile)
        else:
            return None

    def storeExtractedChecksum (self, checksum):
        checksum_bytes = checksum.encode("utf-8")
        writeBinaryFile(self.getExtractedChecksumFilePath(), checksum_bytes)

    def connectToUrl (self, url):
        result = None

        if sys.version_info < (3, 0):
            from urllib2 import urlopen
        else:
            from urllib.request import urlopen

        if args.insecure:
            print("Ignoring certificate checks")
            ssl_context = ssl._create_unverified_context()
            result = urlopen(url, context=ssl_context)
        else:
            result = urlopen(url)

        return result

    def fetchAndVerifyArchive (self):
        print("Fetching %s" % self.url)

        req = self.connectToUrl(self.url)
        data = req.read()
        checksum = computeChecksum(data)
        dstPath = os.path.join(EXTERNAL_DIR, self.baseDir, self.archiveDir, self.filename)

        if checksum != self.checksum:
            raise Exception("Checksum mismatch for %s, expected %s, got %s" % (self.filename, self.checksum, checksum))

        if not os.path.exists(os.path.dirname(dstPath)):
            os.makedirs(os.path.dirname(dstPath))

        writeBinaryFile(dstPath, data)

    def extract (self):
        print("Extracting %s to %s/%s" % (self.filename, self.baseDir, self.extractDir))

        srcPath = os.path.join(EXTERNAL_DIR, self.baseDir, self.archiveDir, self.filename)
        tmpPath = os.path.join(EXTERNAL_DIR, ".extract-tmp-%s" % self.baseDir)
        dstPath = os.path.join(EXTERNAL_DIR, self.baseDir, self.extractDir)

        if self.filename.endswith(".zip"):
            archive = zipfile.ZipFile(srcPath)
        else:
            archive = tarfile.open(srcPath)

        if os.path.exists(tmpPath):
            shutil.rmtree(tmpPath, ignore_errors=False)

        os.mkdir(tmpPath)

        archive.extractall(tmpPath)
        archive.close()

        extractedEntries = os.listdir(tmpPath)
        if len(extractedEntries) != 1 or not os.path.isdir(os.path.join(tmpPath, extractedEntries[0])):
            raise Exception("%s doesn't contain single top-level directory" % self.filename)

        topLevelPath = os.path.join(tmpPath, extractedEntries[0])

        if not os.path.exists(dstPath):
            os.mkdir(dstPath)

        for entry in os.listdir(topLevelPath):
            if os.path.exists(os.path.join(dstPath, entry)):
                raise Exception("%s exists already" % entry)

            shutil.move(os.path.join(topLevelPath, entry), dstPath)

        shutil.rmtree(tmpPath, ignore_errors=True)

        if self.postExtract != None:
            self.postExtract(dstPath)

class SourceFile (Source):
    def __init__(self, url, filename, checksum, baseDir, extractDir = "src"):
        Source.__init__(self, baseDir, extractDir)
        self.url = url
        self.filename = filename
        self.checksum = checksum

    def update (self, cmdProtocol = None, force = False):
        if not self.isFileUpToDate():
            Source.clean(self)
            self.fetchAndVerifyFile()

    def isFileUpToDate (self):
        file = os.path.join(EXTERNAL_DIR, pkg.baseDir, pkg.extractDir, pkg.filename)
        if os.path.exists(file):
            data = readFile(file)
            return computeChecksum(data.encode('utf-8')) == self.checksum
        else:
            return False

    def connectToUrl (self, url):
        result = None

        if sys.version_info < (3, 0):
            from urllib2 import urlopen
        else:
            from urllib.request import urlopen

        if args.insecure:
            print("Ignoring certificate checks")
            ssl_context = ssl._create_unverified_context()
            result = urlopen(url, context=ssl_context)
        else:
            result = urlopen(url)

        return result

    def fetchAndVerifyFile (self):
        print("Fetching %s" % self.url)

        req = self.connectToUrl(self.url)
        data = req.read()
        checksum = computeChecksum(data)
        dstPath = os.path.join(EXTERNAL_DIR, self.baseDir, self.extractDir, self.filename)

        if checksum != self.checksum:
            raise Exception("Checksum mismatch for %s, expected %s, got %s" % (self.filename, self.checksum, checksum))

        if not os.path.exists(os.path.dirname(dstPath)):
            os.mkdir(os.path.dirname(dstPath))

        writeBinaryFile(dstPath, data)

class GitRepo (Source):
    def __init__(self, httpsUrl, sshUrl, revision, baseDir, extractDir = "src", removeTags = [], patch = ""):
        Source.__init__(self, baseDir, extractDir)
        self.httpsUrl = httpsUrl
        self.sshUrl = sshUrl
        self.revision = revision
        self.removeTags = removeTags
        self.patch = patch

    def checkout(self, url, fullDstPath, force):
        if not os.path.exists(os.path.join(fullDstPath, '.git')):
            run(["git", "clone", "--no-checkout", url, fullDstPath])

        pushWorkingDir(fullDstPath)
        print("Directory: " + fullDstPath)
        try:
            for tag in self.removeTags:
                proc = subprocess.Popen(['git', 'tag', '-l', tag], stdout=subprocess.PIPE)
                (stdout, stderr) = proc.communicate()
                if len(stdout) > 0:
                    run(["git", "tag", "-d",tag])
            force_arg = ['--force'] if force else []
            run(["git", "fetch"] + force_arg + ["--tags", url, "+refs/heads/*:refs/remotes/origin/*"])
            run(["git", "checkout"] + force_arg + [self.revision])

            if(self.patch != ""):
                patchFile = os.path.join(EXTERNAL_DIR, self.patch)
                run(["git", "reset", "--hard", "HEAD"])
                run(["git", "apply", patchFile])
        except:
            # This might be a KeyboardInterrupt or other error, propagate.
            raise
        finally:
            popWorkingDir()

    def update (self, cmdProtocol, force = False):
        fullDstPath = os.path.join(EXTERNAL_DIR, self.baseDir, self.extractDir)
        url         = self.httpsUrl
        backupUrl   = self.sshUrl

        # If url is none then start with ssh
        if cmdProtocol == 'ssh' or url == None:
            url       = self.sshUrl
            backupUrl = self.httpsUrl

        try:
            self.checkout(url, fullDstPath, force)
        except KeyboardInterrupt:
            # Propagate the exception to stop the process if possible.
            raise
        except:
            # For any other kind of exception, including subprocess errors, we
            # try the backup URL.
            if backupUrl != None:
                self.checkout(backupUrl, fullDstPath, force)

def postExtractLibpng (path):
    shutil.copy(os.path.join(path, "scripts", "pnglibconf.h.prebuilt"),
                os.path.join(path, "pnglibconf.h"))

PACKAGES = [
    SourcePackage(
        "https://github.com/madler/zlib/releases/download/v1.2.13/zlib-1.2.13.tar.gz",
        "b3a24de97a8fdbc835b9833169501030b8977031bcb54b3b3ac13740f846ab30",
        "zlib"),
    SourcePackage(
        "https://prdownloads.sourceforge.net/libpng/libpng-1.6.27.tar.gz",
        "c9d164ec247f426a525a7b89936694aefbc91fb7a50182b198898b8fc91174b4",
        "libpng",
        postExtract = postExtractLibpng),
    SourceFile(
        "https://raw.githubusercontent.com/baldurk/renderdoc/v1.1/renderdoc/api/app/renderdoc_app.h",
        "renderdoc_app.h",
        "e7b5f0aa5b1b0eadc63a1c624c0ca7f5af133aa857d6a4271b0ef3d0bdb6868e",
        "renderdoc"),
    GitRepo(
<<<<<<< HEAD
        "https://gitlab.khronos.org/spirv/spirv-tools.git",
        "git@gitlab.khronos.org:spirv/spirv-tools.git",
        "9281d1c540a55a8c077de0bcf7b72e1bf02136d5",
        "spirv-tools"),
    GitRepo(
        "https://github.com/rg3igalia/glslang.git",
        "git@github.com:rg3igalia/glslang.git",
        "2dcce0ba3f6fd41297a91d622fb7d4e332fe5ce2",
=======
        "https://github.com/KhronosGroup/SPIRV-Tools.git",
        "git@github.com:KhronosGroup/SPIRV-Tools.git",
        "e02275ec02b68e3d175528f768871c97ae9eee90",
        "spirv-tools"),
    GitRepo(
        "https://github.com/KhronosGroup/glslang.git",
        "git@github.com:KhronosGroup/glslang.git",
        "bd1f1c263fc10969eb4a4b393e774a75ffcb2673",
>>>>>>> cf81553b
        "glslang",
        removeTags = ["main-tot", "master-tot"]),
    GitRepo(
        "https://github.com/KhronosGroup/SPIRV-Headers.git",
        "git@github.com:KhronosGroup/SPIRV-Headers.git",
        "2b2e05e088841c63c0b6fd4c9fb380d8688738d3",
        "spirv-headers"),
    GitRepo(
<<<<<<< HEAD
        "https://gitlab.khronos.org/vulkan/vulkan.git",
        "git@gitlab.khronos.org:vulkan/vulkan.git",
        "c760e01c4e2d77d4147c7efeae6e91efe9fbe043",
=======
        "https://github.com/KhronosGroup/Vulkan-Docs.git",
        "git@github.com:KhronosGroup/Vulkan-Docs.git",
        "840c7b817f7ff0e61a047a842c2569a1ecf5d807",
>>>>>>> cf81553b
        "vulkan-docs"),
    GitRepo(
        "https://github.com/KhronosGroup/Vulkan-ValidationLayers.git",
        "git@github.com:KhronosGroup/Vulkan-ValidationLayers.git",
        "6cf616f131e9870c499a50441bca2d07ccda9733",
        "vulkan-validationlayers"),
    GitRepo(
        "https://github.com/google/amber.git",
        "git@github.com:google/amber.git",
        "6fa5ac1fb3b01c93eef3caa2aeb8841565e38d90",
        "amber"),
    GitRepo(
        "https://github.com/open-source-parsers/jsoncpp.git",
        "git@github.com:open-source-parsers/jsoncpp.git",
        "9059f5cad030ba11d37818847443a53918c327b1",
        "jsoncpp"),
    # NOTE: The samples application is not well suited to external
    # integration, this fork contains the small fixes needed for use
    # by the CTS.
    GitRepo(
        "https://github.com/Igalia/vk_video_samples.git",
        "git@github.com:Igalia/vk_video_samples.git",
        "45fe88b456c683120138f052ea81f0a958ff3ec4",
        "nvidia-video-samples"),
    # NOTE: Temporary vk_video_samples repo and branch where AV1
    # encoder library is being developed by NVidia.
    GitRepo(
        "https://github.com/KhronosGroup/Vulkan-Video-Samples.git",
        "git@github.com:KhronosGroup/Vulkan-Video-Samples.git",
        "70dfd5a6007680ddb8970d7e71bf7af9ee173f3c",
        "vulkan-video-samples"),
    # NOTE: Temporary video generator repo .
    GitRepo(
        "https://github.com/Igalia/video_generator.git",
        "git@github.com:Igalia/video_generator.git",
        "426300e12a5cc5d4676807039a1be237a2b68187",
        "video_generator"),
]

def parseArgs ():
    versionsForInsecure = ((2,7,9), (3,4,3))
    versionsForInsecureStr = ' or '.join(('.'.join(str(x) for x in v)) for v in versionsForInsecure)

    parser = argparse.ArgumentParser(description = "Fetch external sources")
    parser.add_argument('--clean', dest='clean', action='store_true', default=False,
                        help='Remove sources instead of fetching')
    parser.add_argument('--insecure', dest='insecure', action='store_true', default=False,
                        help="Disable certificate check for external sources."
                        " Minimum python version required " + versionsForInsecureStr)
    parser.add_argument('--protocol', dest='protocol', default='https', choices=['ssh', 'https'],
                        help="Select protocol to checkout git repositories.")
    parser.add_argument('--force', dest='force', action='store_true', default=False,
                        help="Pass --force to git fetch and checkout commands")
    parser.add_argument("-v", "--verbose",
                        dest="verbose",
                        action="store_true",
                        help="Enable verbose logging")
    args = parser.parse_args()

    if args.insecure:
        for versionItem in versionsForInsecure:
            if (sys.version_info.major == versionItem[0]):
                if sys.version_info < versionItem:
                    parser.error("For --insecure minimum required python version is " +
                                versionsForInsecureStr)
                break;

    return args

def run(*popenargs, **kwargs):
    process = subprocess.Popen(*popenargs, **kwargs)

    try:
        stdout, stderr = process.communicate(None)
    except KeyboardInterrupt:
        # Terminate the process, wait and propagate.
        process.terminate()
        process.wait()
        raise
    except:
        # With any other exception, we _kill_ the process and propagate.
        process.kill()
        process.wait()
        raise
    else:
        # Everything good, fetch the retcode and raise exception if needed.
        retcode = process.poll()
        if retcode:
            raise subprocess.CalledProcessError(retcode, process.args, output=stdout, stderr=stderr)

if __name__ == "__main__":
    args = parseArgs()
    initializeLogger(args.verbose)

    try:
        for pkg in PACKAGES:
            if args.clean:
                pkg.clean()
            else:
                pkg.update(args.protocol, args.force)
    except KeyboardInterrupt:
        sys.exit("") # Returns 1.<|MERGE_RESOLUTION|>--- conflicted
+++ resolved
@@ -317,16 +317,6 @@
         "e7b5f0aa5b1b0eadc63a1c624c0ca7f5af133aa857d6a4271b0ef3d0bdb6868e",
         "renderdoc"),
     GitRepo(
-<<<<<<< HEAD
-        "https://gitlab.khronos.org/spirv/spirv-tools.git",
-        "git@gitlab.khronos.org:spirv/spirv-tools.git",
-        "9281d1c540a55a8c077de0bcf7b72e1bf02136d5",
-        "spirv-tools"),
-    GitRepo(
-        "https://github.com/rg3igalia/glslang.git",
-        "git@github.com:rg3igalia/glslang.git",
-        "2dcce0ba3f6fd41297a91d622fb7d4e332fe5ce2",
-=======
         "https://github.com/KhronosGroup/SPIRV-Tools.git",
         "git@github.com:KhronosGroup/SPIRV-Tools.git",
         "e02275ec02b68e3d175528f768871c97ae9eee90",
@@ -335,7 +325,6 @@
         "https://github.com/KhronosGroup/glslang.git",
         "git@github.com:KhronosGroup/glslang.git",
         "bd1f1c263fc10969eb4a4b393e774a75ffcb2673",
->>>>>>> cf81553b
         "glslang",
         removeTags = ["main-tot", "master-tot"]),
     GitRepo(
@@ -344,15 +333,9 @@
         "2b2e05e088841c63c0b6fd4c9fb380d8688738d3",
         "spirv-headers"),
     GitRepo(
-<<<<<<< HEAD
-        "https://gitlab.khronos.org/vulkan/vulkan.git",
-        "git@gitlab.khronos.org:vulkan/vulkan.git",
-        "c760e01c4e2d77d4147c7efeae6e91efe9fbe043",
-=======
         "https://github.com/KhronosGroup/Vulkan-Docs.git",
         "git@github.com:KhronosGroup/Vulkan-Docs.git",
         "840c7b817f7ff0e61a047a842c2569a1ecf5d807",
->>>>>>> cf81553b
         "vulkan-docs"),
     GitRepo(
         "https://github.com/KhronosGroup/Vulkan-ValidationLayers.git",
