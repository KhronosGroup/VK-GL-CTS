--- conflicted
+++ resolved
@@ -317,15 +317,9 @@
         "e7b5f0aa5b1b0eadc63a1c624c0ca7f5af133aa857d6a4271b0ef3d0bdb6868e",
         "renderdoc"),
     GitRepo(
-<<<<<<< HEAD
         "https://github.com/KhronosGroup/SPIRV-Tools.git",
         "git@github.com:KhronosGroup/SPIRV-Tools.git",
-        "6dcc7e350a0b9871a825414d42329e44b0eb8109",
-=======
-        "https://gitlab.khronos.org/spirv/spirv-tools.git",
-        "git@gitlab.khronos.org:spirv/spirv-tools.git",
-        "926ad92e40fc8465f61ffda664e87e47b08322d5",
->>>>>>> 08dde37c
+        "44936c4a9d42f1c67e34babb5792adf5bce7f76b",
         "spirv-tools"),
     GitRepo(
         "https://github.com/KhronosGroup/glslang.git",
@@ -334,7 +328,6 @@
         "glslang",
         removeTags = ["main-tot", "master-tot"]),
     GitRepo(
-<<<<<<< HEAD
         "https://github.com/KhronosGroup/SPIRV-Headers.git",
         "git@github.com:KhronosGroup/SPIRV-Headers.git",
         "2a9b6f951c7d6b04b6c21fe1bf3f475b68b84801",
@@ -343,16 +336,6 @@
         "https://github.com/KhronosGroup/Vulkan-Docs.git",
         "git@github.com:KhronosGroup/Vulkan-Docs.git",
         "8e435deb15124bbf9a7e3340e6cc7975999ed5c5",
-=======
-        "https://gitlab.khronos.org/spirv/SPIRV-Headers.git",
-        "git@gitlab.khronos.org:spirv/SPIRV-Headers.git",
-        "f08f815e67a074a7fd62319654d08a074482f533",
-        "spirv-headers"),
-    GitRepo(
-        "https://gitlab.khronos.org/vulkan/vulkan.git",
-        "git@gitlab.khronos.org:vulkan/vulkan.git",
-        "a776ed0fd4bc89c2c3c2e24329b8b97cc9d74793",
->>>>>>> 08dde37c
         "vulkan-docs"),
     GitRepo(
         "https://github.com/KhronosGroup/Vulkan-ValidationLayers.git",
