--- conflicted
+++ resolved
@@ -70,9 +70,6 @@
 		self.checksum		= checksum
 		self.archiveDir		= "packages"
 		self.postExtract	= postExtract
-<<<<<<< HEAD
-		self.sysNdx			= {"Windows":0, "Linux":1, "Darwin":2}[platform.system()]
-=======
 
 		if SYSTEM_NAME == 'Windows' or SYSTEM_NAME.startswith('CYGWIN') or SYSTEM_NAME.startswith('MINGW'):
 			self.sysNdx = 0
@@ -82,9 +79,6 @@
 			self.sysNdx = 2
 		else:
 			self.sysNdx = -1  # unknown system
-
-		self.FFmpeg			= "FFmpeg" in url
->>>>>>> 5f2fbb41
 
 	def clean (self):
 		Source.clean(self)
@@ -327,13 +321,6 @@
 		"c9d164ec247f426a525a7b89936694aefbc91fb7a50182b198898b8fc91174b4",
 		"libpng",
 		postExtract = postExtractLibpng),
-<<<<<<< HEAD
-=======
-	SourcePackage(
-		ffmpeg_url,
-		ffmpeg_hash_value,
-		"ffmpeg"),
->>>>>>> 5f2fbb41
 	SourceFile(
 		"https://raw.githubusercontent.com/baldurk/renderdoc/v1.1/renderdoc/api/app/renderdoc_app.h",
 		"renderdoc_app.h",
