# -*- coding: utf-8 -*-

#-------------------------------------------------------------------------
# drawElements Quality Program utilities
# --------------------------------------
#
# Copyright 2015 The Android Open Source Project
#
# Licensed under the Apache License, Version 2.0 (the "License");
# you may not use this file except in compliance with the License.
# You may obtain a copy of the License at
#
#      http://www.apache.org/licenses/LICENSE-2.0
#
# Unless required by applicable law or agreed to in writing, software
# distributed under the License is distributed on an "AS IS" BASIS,
# WITHOUT WARRANTIES OR CONDITIONS OF ANY KIND, either express or implied.
# See the License for the specific language governing permissions and
# limitations under the License.
#
#-------------------------------------------------------------------------

import os
import sys
import shutil
import tarfile
import zipfile
import hashlib
import argparse
import subprocess
import ssl
import stat
import platform
import logging

scriptPath = os.path.join(os.path.dirname(__file__), "..", "scripts")
sys.path.insert(0, scriptPath)

from ctsbuild.common import *

EXTERNAL_DIR = os.path.realpath(os.path.normpath(os.path.dirname(__file__)))

SYSTEM_NAME = platform.system()

def computeChecksum (data):
    return hashlib.sha256(data).hexdigest()

def onReadonlyRemoveError (func, path, exc_info):
    os.chmod(path, stat.S_IWRITE)
    os.unlink(path)

class Source:
    def __init__(self, baseDir, extractDir):
        self.baseDir = baseDir
        self.extractDir = extractDir

    def clean (self):
        fullDstPath = os.path.join(EXTERNAL_DIR, self.baseDir, self.extractDir)
        # Remove read-only first
        readonlydir = os.path.join(fullDstPath, ".git")
        if os.path.exists(readonlydir):
            logging.debug("Deleting " + readonlydir)
            shutil.rmtree(readonlydir, onerror = onReadonlyRemoveError)
        if os.path.exists(fullDstPath):
            logging.debug("Deleting " + fullDstPath)
            shutil.rmtree(fullDstPath, ignore_errors=False)

class SourcePackage (Source):
    def __init__(self, url, checksum, baseDir, extractDir = "src", postExtract=None):
        Source.__init__(self, baseDir, extractDir)
        self.url = url
        self.filename = os.path.basename(self.url)
        self.checksum = checksum
        self.archiveDir = "packages"
        self.postExtract = postExtract

    def clean (self):
        Source.clean(self)
        self.removeArchives()

    def update (self, cmdProtocol = None, force = False):
        if not self.isArchiveUpToDate():
            self.fetchAndVerifyArchive()

        if self.getExtractedChecksum() != self.checksum:
            Source.clean(self)
            self.extract()
            self.storeExtractedChecksum(self.checksum)

    def removeArchives (self):
        archiveDir = os.path.join(EXTERNAL_DIR, pkg.baseDir, pkg.archiveDir)
        if os.path.exists(archiveDir):
            logging.debug("Deleting " + archiveDir)
            shutil.rmtree(archiveDir, ignore_errors=False)

    def isArchiveUpToDate (self):
        archiveFile = os.path.join(EXTERNAL_DIR, pkg.baseDir, pkg.archiveDir, pkg.filename)
        if os.path.exists(archiveFile):
            return computeChecksum(readBinaryFile(archiveFile)) == self.checksum
        else:
            return False

    def getExtractedChecksumFilePath (self):
        return os.path.join(EXTERNAL_DIR, pkg.baseDir, pkg.archiveDir, "extracted")

    def getExtractedChecksum (self):
        extractedChecksumFile = self.getExtractedChecksumFilePath()

        if os.path.exists(extractedChecksumFile):
            return readFile(extractedChecksumFile)
        else:
            return None

    def storeExtractedChecksum (self, checksum):
        checksum_bytes = checksum.encode("utf-8")
        writeBinaryFile(self.getExtractedChecksumFilePath(), checksum_bytes)

    def connectToUrl (self, url):
        result = None

        if sys.version_info < (3, 0):
            from urllib2 import urlopen
        else:
            from urllib.request import urlopen

        if args.insecure:
            print("Ignoring certificate checks")
            ssl_context = ssl._create_unverified_context()
            result = urlopen(url, context=ssl_context)
        else:
            result = urlopen(url)

        return result

    def fetchAndVerifyArchive (self):
        print("Fetching %s" % self.url)

        req = self.connectToUrl(self.url)
        data = req.read()
        checksum = computeChecksum(data)
        dstPath = os.path.join(EXTERNAL_DIR, self.baseDir, self.archiveDir, self.filename)

        if checksum != self.checksum:
            raise Exception("Checksum mismatch for %s, expected %s, got %s" % (self.filename, self.checksum, checksum))

        if not os.path.exists(os.path.dirname(dstPath)):
            os.makedirs(os.path.dirname(dstPath))

        writeBinaryFile(dstPath, data)

    def extract (self):
        print("Extracting %s to %s/%s" % (self.filename, self.baseDir, self.extractDir))

        srcPath = os.path.join(EXTERNAL_DIR, self.baseDir, self.archiveDir, self.filename)
        tmpPath = os.path.join(EXTERNAL_DIR, ".extract-tmp-%s" % self.baseDir)
        dstPath = os.path.join(EXTERNAL_DIR, self.baseDir, self.extractDir)

        if self.filename.endswith(".zip"):
            archive = zipfile.ZipFile(srcPath)
        else:
            archive = tarfile.open(srcPath)

        if os.path.exists(tmpPath):
            shutil.rmtree(tmpPath, ignore_errors=False)

        os.mkdir(tmpPath)

        archive.extractall(tmpPath)
        archive.close()

        extractedEntries = os.listdir(tmpPath)
        if len(extractedEntries) != 1 or not os.path.isdir(os.path.join(tmpPath, extractedEntries[0])):
            raise Exception("%s doesn't contain single top-level directory" % self.filename)

        topLevelPath = os.path.join(tmpPath, extractedEntries[0])

        if not os.path.exists(dstPath):
            os.mkdir(dstPath)

        for entry in os.listdir(topLevelPath):
            if os.path.exists(os.path.join(dstPath, entry)):
                raise Exception("%s exists already" % entry)

            shutil.move(os.path.join(topLevelPath, entry), dstPath)

        shutil.rmtree(tmpPath, ignore_errors=True)

        if self.postExtract != None:
            self.postExtract(dstPath)

class SourceFile (Source):
    def __init__(self, url, filename, checksum, baseDir, extractDir = "src"):
        Source.__init__(self, baseDir, extractDir)
        self.url = url
        self.filename = filename
        self.checksum = checksum

    def update (self, cmdProtocol = None, force = False):
        if not self.isFileUpToDate():
            Source.clean(self)
            self.fetchAndVerifyFile()

    def isFileUpToDate (self):
        file = os.path.join(EXTERNAL_DIR, pkg.baseDir, pkg.extractDir, pkg.filename)
        if os.path.exists(file):
            data = readFile(file)
            return computeChecksum(data.encode('utf-8')) == self.checksum
        else:
            return False

    def connectToUrl (self, url):
        result = None

        if sys.version_info < (3, 0):
            from urllib2 import urlopen
        else:
            from urllib.request import urlopen

        if args.insecure:
            print("Ignoring certificate checks")
            ssl_context = ssl._create_unverified_context()
            result = urlopen(url, context=ssl_context)
        else:
            result = urlopen(url)

        return result

    def fetchAndVerifyFile (self):
        print("Fetching %s" % self.url)

        req = self.connectToUrl(self.url)
        data = req.read()
        checksum = computeChecksum(data)
        dstPath = os.path.join(EXTERNAL_DIR, self.baseDir, self.extractDir, self.filename)

        if checksum != self.checksum:
            raise Exception("Checksum mismatch for %s, expected %s, got %s" % (self.filename, self.checksum, checksum))

        if not os.path.exists(os.path.dirname(dstPath)):
            os.mkdir(os.path.dirname(dstPath))

        writeBinaryFile(dstPath, data)

class GitRepo (Source):
    def __init__(self, httpsUrl, sshUrl, revision, baseDir, extractDir = "src", removeTags = [], patch = ""):
        Source.__init__(self, baseDir, extractDir)
        self.httpsUrl = httpsUrl
        self.sshUrl = sshUrl
        self.revision = revision
        self.removeTags = removeTags
        self.patch = patch

    def checkout(self, url, fullDstPath, force):
        print("Directory: " + fullDstPath)
        for tag in self.removeTags:
            proc = subprocess.Popen(['git', 'tag', '-l', tag], stdout=subprocess.PIPE)
            (stdout, stderr) = proc.communicate()
            if len(stdout) > 0:
                run(["git", "tag", "-d",tag])

        force_arg = ['--force'] if force else []
        try:
            run(["git", "checkout"] + force_arg + [self.revision])
        except KeyboardInterrupt:
            # Propagate the exception to stop the process if possible.
            raise
        except:
            logging.debug("couldn't find revision " + self.revision + " locally; fetching")
            run(["git", "fetch"] + force_arg + ["--tags", url, "+refs/heads/*:refs/remotes/origin/*"])
            run(["git", "checkout"] + force_arg + [self.revision])

        if(self.patch != ""):
            patchFile = os.path.join(EXTERNAL_DIR, self.patch)
            run(["git", "reset", "--hard", "HEAD"])
            run(["git", "apply", patchFile])

    def update (self, cmdProtocol, force = False):
        fullDstPath = os.path.join(EXTERNAL_DIR, self.baseDir, self.extractDir)
        url         = self.httpsUrl
        backupUrl   = self.sshUrl

        # If url is none then start with ssh
        if cmdProtocol == 'ssh' or url == None:
            url       = self.sshUrl
            backupUrl = self.httpsUrl

        if not os.path.exists(os.path.join(fullDstPath, '.git')):
            logging.debug("git repository does not exist; performing full clone")
            try:
                run(["git", "clone", "--no-checkout", url, fullDstPath])
            except:
                if backupUrl != None:
                    execute(["git", "clone", "--no-checkout", backupUrl, fullDstPath])

        pushWorkingDir(fullDstPath)

        try:
            self.checkout(url, fullDstPath, force)
        except KeyboardInterrupt:
            # Propagate the exception to stop the process if possible.
            raise
        finally:
            popWorkingDir()

def postExtractLibpng (path):
    shutil.copy(os.path.join(path, "scripts", "pnglibconf.h.prebuilt"),
                os.path.join(path, "pnglibconf.h"))

PACKAGES = [
    SourcePackage(
        "https://github.com/madler/zlib/releases/download/v1.2.13/zlib-1.2.13.tar.gz",
        "b3a24de97a8fdbc835b9833169501030b8977031bcb54b3b3ac13740f846ab30",
        "zlib"),
    SourcePackage(
        "https://github.com/pnggroup/libpng/archive/refs/tags/v1.6.33.tar.gz",
        "0b0681ed912f8f6b0175fc4ebe4b05367dfbfcd4a6f23b8f2498db42eca998d4",
        "libpng",
        postExtract = postExtractLibpng),
    SourceFile(
        "https://raw.githubusercontent.com/baldurk/renderdoc/v1.1/renderdoc/api/app/renderdoc_app.h",
        "renderdoc_app.h",
        "e7b5f0aa5b1b0eadc63a1c624c0ca7f5af133aa857d6a4271b0ef3d0bdb6868e",
        "renderdoc"),
    GitRepo(
        "https://github.com/KhronosGroup/SPIRV-Tools.git",
        "git@github.com:KhronosGroup/SPIRV-Tools.git",
<<<<<<< HEAD
        "a80d3b5c505e6541d98003b880ae583bc706bbc9",
=======
        "f06e0f3d2e5acfe4b14e714e4103dd1ccdb237e5",
>>>>>>> 80915f99
        "spirv-tools"),
    GitRepo(
        "https://github.com/KhronosGroup/glslang.git",
        "git@github.com:KhronosGroup/glslang.git",
        "963588074b26326ff0426c8953c1235213309bdb",
        "glslang",
        removeTags = ["main-tot", "master-tot"]),
    GitRepo(
        "https://github.com/KhronosGroup/SPIRV-Headers.git",
        "git@github.com:KhronosGroup/SPIRV-Headers.git",
<<<<<<< HEAD
        "54a521dd130ae1b2f38fef79b09515702d135bdd",
        "spirv-headers"),
    GitRepo(
        "https://gitlab.khronos.org/vulkan/vulkan.git",
        "git@gitlab.khronos.org:vulkan/vulkan.git",
        "10ec37e81cee14ff327e359c586cc000b2a98c15",
=======
        "6d0784e9f1ab92c17eeea94821b2465c14a52be9",
        "spirv-headers"),
    GitRepo(
        "https://github.com/KhronosGroup/Vulkan-Docs.git",
        "git@github.com:KhronosGroup/Vulkan-Docs.git",
        "112aee75d162412a4623e7d22a3de52e0233cbf5",
>>>>>>> 80915f99
        "vulkan-docs"),
    GitRepo(
        "https://github.com/KhronosGroup/Vulkan-ValidationLayers.git",
        "git@github.com:KhronosGroup/Vulkan-ValidationLayers.git",
        "6ae58a2b17b2bcebdc5377995007391b85ffa10f",
        "vulkan-validationlayers"),
    GitRepo(
        "https://github.com/google/amber.git",
        "git@github.com:google/amber.git",
        "57ba1ca211b6f4890c013dcf42cb16069ae916dd",
        "amber"),
    GitRepo(
        "https://github.com/open-source-parsers/jsoncpp.git",
        "git@github.com:open-source-parsers/jsoncpp.git",
        "9059f5cad030ba11d37818847443a53918c327b1",
        "jsoncpp"),
    # NOTE: The samples application is not well suited to external
    # integration, this fork contains the small fixes needed for use
    # by the CTS.
    GitRepo(
        "https://github.com/Igalia/vk_video_samples.git",
        "git@github.com:Igalia/vk_video_samples.git",
        "45fe88b456c683120138f052ea81f0a958ff3ec4",
        "nvidia-video-samples"),
    # NOTE: Temporary vk_video_samples repo and branch where AV1
    # encoder library is being developed by NVidia.
    GitRepo(
        "https://github.com/KhronosGroup/Vulkan-Video-Samples.git",
        "git@github.com:KhronosGroup/Vulkan-Video-Samples.git",
        "a22e0084e6f38a16dc0dcebb4c19a14651a6665b",
        "vulkan-video-samples"),
    # NOTE: Temporary video generator repo .
    GitRepo(
        "https://github.com/Igalia/video_generator.git",
        "git@github.com:Igalia/video_generator.git",
        "426300e12a5cc5d4676807039a1be237a2b68187",
        "video_generator"),
]

def parseArgs ():
    versionsForInsecure = ((2,7,9), (3,4,3))
    versionsForInsecureStr = ' or '.join(('.'.join(str(x) for x in v)) for v in versionsForInsecure)

    parser = argparse.ArgumentParser(description = "Fetch external sources")
    parser.add_argument('--clean', dest='clean', action='store_true', default=False,
                        help='Remove sources instead of fetching')
    parser.add_argument('--insecure', dest='insecure', action='store_true', default=False,
                        help="Disable certificate check for external sources."
                        " Minimum python version required " + versionsForInsecureStr)
    parser.add_argument('--protocol', dest='protocol', default='https', choices=['ssh', 'https'],
                        help="Select protocol to checkout git repositories.")
    parser.add_argument('--force', dest='force', action='store_true', default=False,
                        help="Pass --force to git fetch and checkout commands")
    parser.add_argument("-v", "--verbose",
                        dest="verbose",
                        action="store_true",
                        help="Enable verbose logging")
    args = parser.parse_args()

    if args.insecure:
        for versionItem in versionsForInsecure:
            if (sys.version_info.major == versionItem[0]):
                if sys.version_info < versionItem:
                    parser.error("For --insecure minimum required python version is " +
                                versionsForInsecureStr)
                break;

    return args

def run(*popenargs, **kwargs):
    process = subprocess.Popen(*popenargs, **kwargs)

    try:
        stdout, stderr = process.communicate(None)
    except KeyboardInterrupt:
        # Terminate the process, wait and propagate.
        process.terminate()
        process.wait()
        raise
    except:
        # With any other exception, we _kill_ the process and propagate.
        process.kill()
        process.wait()
        raise
    else:
        # Everything good, fetch the retcode and raise exception if needed.
        retcode = process.poll()
        if retcode:
            raise subprocess.CalledProcessError(retcode, process.args, output=stdout, stderr=stderr)

if __name__ == "__main__":
    args = parseArgs()
    initializeLogger(args.verbose)

    try:
        for pkg in PACKAGES:
            if args.clean:
                pkg.clean()
            else:
                pkg.update(args.protocol, args.force)
    except KeyboardInterrupt:
        sys.exit("") # Returns 1.<|MERGE_RESOLUTION|>--- conflicted
+++ resolved
@@ -324,11 +324,7 @@
     GitRepo(
         "https://github.com/KhronosGroup/SPIRV-Tools.git",
         "git@github.com:KhronosGroup/SPIRV-Tools.git",
-<<<<<<< HEAD
-        "a80d3b5c505e6541d98003b880ae583bc706bbc9",
-=======
-        "f06e0f3d2e5acfe4b14e714e4103dd1ccdb237e5",
->>>>>>> 80915f99
+        "736e415ebaa4290d21e42e370db5e933b9dff06d",
         "spirv-tools"),
     GitRepo(
         "https://github.com/KhronosGroup/glslang.git",
@@ -339,21 +335,12 @@
     GitRepo(
         "https://github.com/KhronosGroup/SPIRV-Headers.git",
         "git@github.com:KhronosGroup/SPIRV-Headers.git",
-<<<<<<< HEAD
-        "54a521dd130ae1b2f38fef79b09515702d135bdd",
+        "c9aad99f9276817f18f72a4696239237c83cb775",
         "spirv-headers"),
     GitRepo(
         "https://gitlab.khronos.org/vulkan/vulkan.git",
         "git@gitlab.khronos.org:vulkan/vulkan.git",
-        "10ec37e81cee14ff327e359c586cc000b2a98c15",
-=======
-        "6d0784e9f1ab92c17eeea94821b2465c14a52be9",
-        "spirv-headers"),
-    GitRepo(
-        "https://github.com/KhronosGroup/Vulkan-Docs.git",
-        "git@github.com:KhronosGroup/Vulkan-Docs.git",
-        "112aee75d162412a4623e7d22a3de52e0233cbf5",
->>>>>>> 80915f99
+        "8b18784be804b68952e80e05fa7647e2222244ce",
         "vulkan-docs"),
     GitRepo(
         "https://github.com/KhronosGroup/Vulkan-ValidationLayers.git",
