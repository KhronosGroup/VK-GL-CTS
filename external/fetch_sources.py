--- conflicted
+++ resolved
@@ -336,7 +336,7 @@
     GitRepo(
         "https://github.com/KhronosGroup/SPIRV-Tools.git",
         "git@github.com:KhronosGroup/SPIRV-Tools.git",
-        "e0bad2825dacf274578ec6d3c0e64e406d5e4fd7",
+        "a983ab19d6f91a07a8272767427b6c5208576d08",
         "spirv-tools"),
     GitRepo(
         "https://github.com/KhronosGroup/glslang.git",
@@ -345,25 +345,14 @@
         "glslang",
         removeTags = ["main-tot", "master-tot"]),
     GitRepo(
-<<<<<<< HEAD
         "https://gitlab.khronos.org/spirv/SPIRV-Headers.git",
         "git@gitlab.khronos.org:spirv/SPIRV-Headers.git",
-        "8885f8b577a08a7def5c6334187a2c8efcc35e56",
+        "d40ca27c51f192252f0bd0fc5be84b8773566c2b",
         "spirv-headers"),
     GitRepo(
         "https://gitlab.khronos.org/vulkan/vulkan.git",
         "git@gitlab.khronos.org:vulkan/vulkan.git",
-        "4e3f2725ad2b1eda5ea674dbe493f46f38e88986",
-=======
-        "https://github.com/KhronosGroup/SPIRV-Headers.git",
-        "git@github.com:KhronosGroup/SPIRV-Headers.git",
-        "2a611a970fdbc41ac2e3e328802aed9985352dca",
-        "spirv-headers"),
-    GitRepo(
-        "https://github.com/KhronosGroup/Vulkan-Docs.git",
-        "git@github.com:KhronosGroup/Vulkan-Docs.git",
-        "6ecb205ac29c6c07186c500460c1d9b837993ec2",
->>>>>>> 7b856ac7
+        "bb6d2d50baf96a89979e763598e1d89113a01d6c",
         "vulkan-docs"),
     GitRepo(
         "https://github.com/KhronosGroup/Vulkan-ValidationLayers.git",
