# -*- coding: utf-8 -*-

#-------------------------------------------------------------------------
# drawElements Quality Program utilities
# --------------------------------------
#
# Copyright 2015 The Android Open Source Project
#
# Licensed under the Apache License, Version 2.0 (the "License");
# you may not use this file except in compliance with the License.
# You may obtain a copy of the License at
#
#      http://www.apache.org/licenses/LICENSE-2.0
#
# Unless required by applicable law or agreed to in writing, software
# distributed under the License is distributed on an "AS IS" BASIS,
# WITHOUT WARRANTIES OR CONDITIONS OF ANY KIND, either express or implied.
# See the License for the specific language governing permissions and
# limitations under the License.
#
#-------------------------------------------------------------------------

import os
import sys
import shutil
import tarfile
import zipfile
import hashlib
import argparse
import subprocess
import ssl
import stat
import platform
import logging

scriptPath = os.path.join(os.path.dirname(__file__), "..", "scripts")
sys.path.insert(0, scriptPath)

from ctsbuild.common import *

EXTERNAL_DIR = os.path.realpath(os.path.normpath(os.path.dirname(__file__)))

SYSTEM_NAME = platform.system()

def computeChecksum (data):
    return hashlib.sha256(data).hexdigest()

def onReadonlyRemoveError (func, path, exc_info):
    os.chmod(path, stat.S_IWRITE)
    os.unlink(path)

class Source:
    def __init__(self, baseDir, extractDir):
        self.baseDir = baseDir
        self.extractDir = extractDir

    def clean (self):
        fullDstPath = os.path.join(EXTERNAL_DIR, self.baseDir, self.extractDir)
        # Remove read-only first
        readonlydir = os.path.join(fullDstPath, ".git")
        if os.path.exists(readonlydir):
            logging.debug("Deleting " + readonlydir)
            shutil.rmtree(readonlydir, onerror = onReadonlyRemoveError)
        if os.path.exists(fullDstPath):
            logging.debug("Deleting " + fullDstPath)
            shutil.rmtree(fullDstPath, ignore_errors=False)

class SourcePackage (Source):
    def __init__(self, url, checksum, baseDir, extractDir = "src", postExtract=None):
        Source.__init__(self, baseDir, extractDir)
        self.url = url
        self.filename = os.path.basename(self.url)
        self.checksum = checksum
        self.archiveDir = "packages"
        self.postExtract = postExtract

    def clean (self):
        Source.clean(self)
        self.removeArchives()

    def update (self, cmdProtocol = None, force = False):
        if not self.isArchiveUpToDate():
            self.fetchAndVerifyArchive()

        if self.getExtractedChecksum() != self.checksum:
            Source.clean(self)
            self.extract()
            self.storeExtractedChecksum(self.checksum)

    def removeArchives (self):
        archiveDir = os.path.join(EXTERNAL_DIR, pkg.baseDir, pkg.archiveDir)
        if os.path.exists(archiveDir):
            logging.debug("Deleting " + archiveDir)
            shutil.rmtree(archiveDir, ignore_errors=False)

    def isArchiveUpToDate (self):
        archiveFile = os.path.join(EXTERNAL_DIR, pkg.baseDir, pkg.archiveDir, pkg.filename)
        if os.path.exists(archiveFile):
            return computeChecksum(readBinaryFile(archiveFile)) == self.checksum
        else:
            return False

    def getExtractedChecksumFilePath (self):
        return os.path.join(EXTERNAL_DIR, pkg.baseDir, pkg.archiveDir, "extracted")

    def getExtractedChecksum (self):
        extractedChecksumFile = self.getExtractedChecksumFilePath()

        if os.path.exists(extractedChecksumFile):
            return readFile(extractedChecksumFile)
        else:
            return None

    def storeExtractedChecksum (self, checksum):
        checksum_bytes = checksum.encode("utf-8")
        writeBinaryFile(self.getExtractedChecksumFilePath(), checksum_bytes)

    def connectToUrl (self, url):
        result = None

        if sys.version_info < (3, 0):
            from urllib2 import urlopen
        else:
            from urllib.request import urlopen

        if args.insecure:
            print("Ignoring certificate checks")
            ssl_context = ssl._create_unverified_context()
            result = urlopen(url, context=ssl_context)
        else:
            result = urlopen(url)

        return result

    def fetchAndVerifyArchive (self):
        print("Fetching %s" % self.url)

        req = self.connectToUrl(self.url)
        data = req.read()
        checksum = computeChecksum(data)
        dstPath = os.path.join(EXTERNAL_DIR, self.baseDir, self.archiveDir, self.filename)

        if checksum != self.checksum:
            raise Exception("Checksum mismatch for %s, expected %s, got %s" % (self.filename, self.checksum, checksum))

        if not os.path.exists(os.path.dirname(dstPath)):
            os.makedirs(os.path.dirname(dstPath))

        writeBinaryFile(dstPath, data)

    def extract (self):
        print("Extracting %s to %s/%s" % (self.filename, self.baseDir, self.extractDir))

        srcPath = os.path.join(EXTERNAL_DIR, self.baseDir, self.archiveDir, self.filename)
        tmpPath = os.path.join(EXTERNAL_DIR, ".extract-tmp-%s" % self.baseDir)
        dstPath = os.path.join(EXTERNAL_DIR, self.baseDir, self.extractDir)

        isZipFile = self.filename.endswith(".zip")

        if isZipFile:
            archive = zipfile.ZipFile(srcPath)
        else:
            archive = tarfile.open(srcPath)

        if os.path.exists(tmpPath):
            shutil.rmtree(tmpPath, ignore_errors=False)

        os.mkdir(tmpPath)

        if (not isZipFile) and sys.version_info >= (3, 13):
            archive.extractall(tmpPath, filter='data') # Safe extraction of tar file data.
        else:
            archive.extractall(tmpPath)
        archive.close()

        extractedEntries = os.listdir(tmpPath)
        if len(extractedEntries) != 1 or not os.path.isdir(os.path.join(tmpPath, extractedEntries[0])):
            raise Exception("%s doesn't contain single top-level directory" % self.filename)

        topLevelPath = os.path.join(tmpPath, extractedEntries[0])

        if not os.path.exists(dstPath):
            os.mkdir(dstPath)

        for entry in os.listdir(topLevelPath):
            if os.path.exists(os.path.join(dstPath, entry)):
                raise Exception("%s exists already" % entry)

            shutil.move(os.path.join(topLevelPath, entry), dstPath)

        shutil.rmtree(tmpPath, ignore_errors=True)

        if self.postExtract != None:
            self.postExtract(dstPath)

class SourceFile (Source):
    def __init__(self, url, filename, checksum, baseDir, extractDir = "src"):
        Source.__init__(self, baseDir, extractDir)
        self.url = url
        self.filename = filename
        self.checksum = checksum

    def update (self, cmdProtocol = None, force = False):
        if not self.isFileUpToDate():
            Source.clean(self)
            self.fetchAndVerifyFile()

    def isFileUpToDate (self):
        file = os.path.join(EXTERNAL_DIR, pkg.baseDir, pkg.extractDir, pkg.filename)
        if os.path.exists(file):
            data = readFile(file)
            return computeChecksum(data.encode('utf-8')) == self.checksum
        else:
            return False

    def connectToUrl (self, url):
        result = None

        if sys.version_info < (3, 0):
            from urllib2 import urlopen
        else:
            from urllib.request import urlopen

        if args.insecure:
            print("Ignoring certificate checks")
            ssl_context = ssl._create_unverified_context()
            result = urlopen(url, context=ssl_context)
        else:
            result = urlopen(url)

        return result

    def fetchAndVerifyFile (self):
        print("Fetching %s" % self.url)

        req = self.connectToUrl(self.url)
        data = req.read()
        checksum = computeChecksum(data)
        dstPath = os.path.join(EXTERNAL_DIR, self.baseDir, self.extractDir, self.filename)

        if checksum != self.checksum:
            raise Exception("Checksum mismatch for %s, expected %s, got %s" % (self.filename, self.checksum, checksum))

        if not os.path.exists(os.path.dirname(dstPath)):
            os.mkdir(os.path.dirname(dstPath))

        writeBinaryFile(dstPath, data)

class GitRepo (Source):
    def __init__(self, httpsUrl, sshUrl, revision, baseDir, extractDir = "src", removeTags = [], patch = "", postCheckout = None):
        Source.__init__(self, baseDir, extractDir)
        self.httpsUrl = httpsUrl
        self.sshUrl = sshUrl
        self.revision = revision
        self.removeTags = removeTags
        self.patch = patch
        self.postCheckout = postCheckout

    def checkout(self, url, fullDstPath, force):
        print("Directory: " + fullDstPath)
        for tag in self.removeTags:
            proc = subprocess.Popen(['git', 'tag', '-l', tag], stdout=subprocess.PIPE)
            (stdout, stderr) = proc.communicate()
            if len(stdout) > 0:
                run(["git", "tag", "-d",tag])

        force_arg = ['--force'] if force else []
        try:
            run(["git", "checkout"] + force_arg + [self.revision])
        except KeyboardInterrupt:
            # Propagate the exception to stop the process if possible.
            raise
        except:
            logging.debug("couldn't find revision " + self.revision + " locally; fetching")
            run(["git", "fetch"] + force_arg + ["--tags", url, "+refs/heads/*:refs/remotes/origin/*"])
            run(["git", "checkout"] + force_arg + [self.revision])

        if(self.patch != ""):
            patchFile = os.path.join(EXTERNAL_DIR, self.patch)
            run(["git", "reset", "--hard", "HEAD"])
            run(["git", "apply", patchFile])

    def update (self, cmdProtocol, force = False):
        fullDstPath = os.path.join(EXTERNAL_DIR, self.baseDir, self.extractDir)
        url         = self.httpsUrl
        backupUrl   = self.sshUrl

        # If url is none then start with ssh
        if cmdProtocol == 'ssh' or url == None:
            url       = self.sshUrl
            backupUrl = self.httpsUrl

        if not os.path.exists(os.path.join(fullDstPath, '.git')):
            logging.debug("git repository does not exist; performing full clone")
            try:
                run(["git", "clone", "--no-checkout", url, fullDstPath])
            except:
                if backupUrl != None:
                    execute(["git", "clone", "--no-checkout", backupUrl, fullDstPath])

        pushWorkingDir(fullDstPath)

        try:
            self.checkout(url, fullDstPath, force)
            if self.postCheckout:
                if self.baseDir == "vulkan-validationlayers" and SYSTEM_NAME != "Linux":
                    print(f"Skipping post checkout command for {self.baseDir} on {SYSTEM_NAME} platform")
                else:
                    print(f"Running post checkout command for {self.baseDir}: {self.postCheckout}")
                    subprocess.check_call(self.postCheckout, shell=True, cwd=fullDstPath)
        except KeyboardInterrupt:
            # Propagate the exception to stop the process if possible.
            raise
        finally:
            popWorkingDir()

def postExtractLibpng (path):
    shutil.copy(os.path.join(path, "scripts", "pnglibconf.h.prebuilt"),
                os.path.join(path, "pnglibconf.h"))

PACKAGES = [
    SourcePackage(
        "https://github.com/madler/zlib/releases/download/v1.2.13/zlib-1.2.13.tar.gz",
        "b3a24de97a8fdbc835b9833169501030b8977031bcb54b3b3ac13740f846ab30",
        "zlib"),
    SourcePackage(
        "https://github.com/pnggroup/libpng/archive/refs/tags/v1.6.33.tar.gz",
        "0b0681ed912f8f6b0175fc4ebe4b05367dfbfcd4a6f23b8f2498db42eca998d4",
        "libpng",
        postExtract = postExtractLibpng),
    SourceFile(
        "https://raw.githubusercontent.com/baldurk/renderdoc/v1.1/renderdoc/api/app/renderdoc_app.h",
        "renderdoc_app.h",
        "e7b5f0aa5b1b0eadc63a1c624c0ca7f5af133aa857d6a4271b0ef3d0bdb6868e",
        "renderdoc"),
    GitRepo(
        "https://github.com/KhronosGroup/SPIRV-Tools.git",
        "git@github.com:KhronosGroup/SPIRV-Tools.git",
        "b8b90dba56eb8c75050a712188d662fd51c953df",
        "spirv-tools"),
    GitRepo(
        "https://github.com/KhronosGroup/glslang.git",
        "git@github.com:KhronosGroup/glslang.git",
        "38f6708b6b6f213010c51ffa8f577a7751e12ce7",
        "glslang",
        removeTags = ["main-tot", "master-tot"]),
    GitRepo(
        "https://github.com/KhronosGroup/SPIRV-Headers.git",
        "git@github.com:KhronosGroup/SPIRV-Headers.git",
        "97e96f9e9defeb4bba3cfbd034dec516671dd7a3",
        "spirv-headers"),
    GitRepo(
        "https://github.com/KhronosGroup/Vulkan-Docs.git",
        "git@github.com:KhronosGroup/Vulkan-Docs.git",
<<<<<<< HEAD
        "71e3672e43b47a4cf2596f1a3c32d4785bd62c85",
=======
        "d38733398a4bec673bd5d24c904d4739a45f020d",
>>>>>>> c082f2b4
        "vulkan-docs"),
    GitRepo(
        "https://github.com/KhronosGroup/Vulkan-ValidationLayers.git",
        "git@github.com:KhronosGroup/Vulkan-ValidationLayers.git",
        "68e4cdd8269c2af39aa16793c9089d1893eae972",
        "vulkan-validationlayers",
        postCheckout="python3 scripts/update_deps.py --dir external  --optional tests  --api vulkan"),
    GitRepo(
        "https://github.com/google/amber.git",
        "git@github.com:google/amber.git",
        "57ba1ca211b6f4890c013dcf42cb16069ae916dd",
        "amber"),
    GitRepo(
        "https://github.com/open-source-parsers/jsoncpp.git",
        "git@github.com:open-source-parsers/jsoncpp.git",
        "9059f5cad030ba11d37818847443a53918c327b1",
        "jsoncpp"),
    GitRepo(
        "https://github.com/KhronosGroup/Vulkan-Video-Samples.git",
        "git@github.com:KhronosGroup/Vulkan-Video-Samples.git",
        "v0.3.5",
        "vulkan-video-samples"),
    # NOTE: Temporary video generator repo .
    GitRepo(
        "https://github.com/Igalia/video_generator.git",
        "git@github.com:Igalia/video_generator.git",
        "426300e12a5cc5d4676807039a1be237a2b68187",
        "video_generator"),
]

def parseArgs ():
    versionsForInsecure = ((2,7,9), (3,4,3))
    versionsForInsecureStr = ' or '.join(('.'.join(str(x) for x in v)) for v in versionsForInsecure)

    parser = argparse.ArgumentParser(description = "Fetch external sources")
    parser.add_argument('--clean', dest='clean', action='store_true', default=False,
                        help='Remove sources instead of fetching')
    parser.add_argument('--insecure', dest='insecure', action='store_true', default=False,
                        help="Disable certificate check for external sources."
                        " Minimum python version required " + versionsForInsecureStr)
    parser.add_argument('--protocol', dest='protocol', default='https', choices=['ssh', 'https'],
                        help="Select protocol to checkout git repositories.")
    parser.add_argument('--force', dest='force', action='store_true', default=False,
                        help="Pass --force to git fetch and checkout commands")
    parser.add_argument('--include-vvl', dest='include_vvl', action='store_true', default=False,
                        help='Download the Vulkan Validation Layers')
    parser.add_argument("-v", "--verbose",
                        dest="verbose",
                        action="store_true",
                        help="Enable verbose logging")
    args = parser.parse_args()

    if args.insecure:
        for versionItem in versionsForInsecure:
            if (sys.version_info.major == versionItem[0]):
                if sys.version_info < versionItem:
                    parser.error("For --insecure minimum required python version is " +
                                versionsForInsecureStr)
                break

    return args

def run(*popenargs, **kwargs):
    process = subprocess.Popen(*popenargs, **kwargs)

    try:
        stdout, stderr = process.communicate(None)
    except KeyboardInterrupt:
        # Terminate the process, wait and propagate.
        process.terminate()
        process.wait()
        raise
    except:
        # With any other exception, we _kill_ the process and propagate.
        process.kill()
        process.wait()
        raise
    else:
        # Everything good, fetch the retcode and raise exception if needed.
        retcode = process.poll()
        if retcode:
            raise subprocess.CalledProcessError(retcode, process.args, output=stdout, stderr=stderr)

if __name__ == "__main__":
    args = parseArgs()
    initializeLogger(args.verbose)

    try:
        for pkg in PACKAGES:
            if args.clean:
                pkg.clean()
            else:
                if pkg.baseDir != 'vulkan-validationlayers' or args.include_vvl:
                    pkg.update(args.protocol, args.force)
    except KeyboardInterrupt:
        sys.exit("") # Returns 1.<|MERGE_RESOLUTION|>--- conflicted
+++ resolved
@@ -352,11 +352,7 @@
     GitRepo(
         "https://github.com/KhronosGroup/Vulkan-Docs.git",
         "git@github.com:KhronosGroup/Vulkan-Docs.git",
-<<<<<<< HEAD
-        "71e3672e43b47a4cf2596f1a3c32d4785bd62c85",
-=======
-        "d38733398a4bec673bd5d24c904d4739a45f020d",
->>>>>>> c082f2b4
+        "7dcb614ce9f2adf7305fe7c5d3bfd9099d651b4a",
         "vulkan-docs"),
     GitRepo(
         "https://github.com/KhronosGroup/Vulkan-ValidationLayers.git",
