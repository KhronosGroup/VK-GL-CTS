# -*- coding: utf-8 -*-

#-------------------------------------------------------------------------
# drawElements Quality Program utilities
# --------------------------------------
#
# Copyright 2015 The Android Open Source Project
#
# Licensed under the Apache License, Version 2.0 (the "License");
# you may not use this file except in compliance with the License.
# You may obtain a copy of the License at
#
#      http://www.apache.org/licenses/LICENSE-2.0
#
# Unless required by applicable law or agreed to in writing, software
# distributed under the License is distributed on an "AS IS" BASIS,
# WITHOUT WARRANTIES OR CONDITIONS OF ANY KIND, either express or implied.
# See the License for the specific language governing permissions and
# limitations under the License.
#
#-------------------------------------------------------------------------

import os
import sys
import shutil
import tarfile
import hashlib
import argparse
import subprocess
import ssl
import stat

sys.path.append(os.path.join(os.path.dirname(__file__), "..", "scripts"))

from build.common import *

EXTERNAL_DIR = os.path.realpath(os.path.normpath(os.path.dirname(__file__)))

def computeChecksum (data):
    return hashlib.sha256(data).hexdigest()

def onReadonlyRemoveError (func, path, exc_info):
    os.chmod(path, stat.S_IWRITE)
    os.unlink(path)

class Source:
    def __init__(self, baseDir, extractDir):
        self.baseDir = baseDir
        self.extractDir = extractDir

    def clean (self):
        fullDstPath = os.path.join(EXTERNAL_DIR, self.baseDir, self.extractDir)
        # Remove read-only first
        readonlydir = os.path.join(fullDstPath, ".git", "objects", "pack")
        if os.path.exists(readonlydir):
            shutil.rmtree(readonlydir, onerror = onReadonlyRemoveError )
        if os.path.exists(fullDstPath):
            shutil.rmtree(fullDstPath, ignore_errors=False)

class SourcePackage (Source):
    def __init__(self, url, filename, checksum, baseDir, extractDir = "src", postExtract=None):
        Source.__init__(self, baseDir, extractDir)
        self.url = url
        self.filename = filename
        self.checksum = checksum
        self.archiveDir = "packages"
        self.postExtract = postExtract

    def clean (self):
        Source.clean(self)
        self.removeArchives()

    def update (self, cmdProtocol = None):
        if not self.isArchiveUpToDate():
            self.fetchAndVerifyArchive()

        if self.getExtractedChecksum() != self.checksum:
            Source.clean(self)
            self.extract()
            self.storeExtractedChecksum(self.checksum)

    def removeArchives (self):
        archiveDir = os.path.join(EXTERNAL_DIR, pkg.baseDir, pkg.archiveDir)
        if os.path.exists(archiveDir):
            shutil.rmtree(archiveDir, ignore_errors=False)

    def isArchiveUpToDate (self):
        archiveFile = os.path.join(EXTERNAL_DIR, pkg.baseDir, pkg.archiveDir, pkg.filename)
        if os.path.exists(archiveFile):
            return computeChecksum(readBinaryFile(archiveFile)) == self.checksum
        else:
            return False

    def getExtractedChecksumFilePath (self):
        return os.path.join(EXTERNAL_DIR, pkg.baseDir, pkg.archiveDir, "extracted")

    def getExtractedChecksum (self):
        extractedChecksumFile = self.getExtractedChecksumFilePath()

        if os.path.exists(extractedChecksumFile):
            return readFile(extractedChecksumFile)
        else:
            return None

    def storeExtractedChecksum (self, checksum):
        checksum_bytes = checksum.encode("utf-8")
        writeBinaryFile(self.getExtractedChecksumFilePath(), checksum_bytes)

    def connectToUrl (self, url):
        result = None

        if sys.version_info < (3, 0):
            from urllib2 import urlopen
        else:
            from urllib.request import urlopen

        if args.insecure:
            print("Ignoring certificate checks")
            ssl_context = ssl._create_unverified_context()
            result = urlopen(url, context=ssl_context)
        else:
            result = urlopen(url)

        return result

    def fetchAndVerifyArchive (self):
        print("Fetching %s" % self.url)

        req = self.connectToUrl(self.url)
        data = req.read()
        checksum = computeChecksum(data)
        dstPath = os.path.join(EXTERNAL_DIR, self.baseDir, self.archiveDir, self.filename)

        if checksum != self.checksum:
            raise Exception("Checksum mismatch for %s, expected %s, got %s" % (self.filename, self.checksum, checksum))

        if not os.path.exists(os.path.dirname(dstPath)):
            os.mkdir(os.path.dirname(dstPath))

        writeBinaryFile(dstPath, data)

    def extract (self):
        print("Extracting %s to %s/%s" % (self.filename, self.baseDir, self.extractDir))

        srcPath = os.path.join(EXTERNAL_DIR, self.baseDir, self.archiveDir, self.filename)
        tmpPath = os.path.join(EXTERNAL_DIR, ".extract-tmp-%s" % self.baseDir)
        dstPath = os.path.join(EXTERNAL_DIR, self.baseDir, self.extractDir)
        archive = tarfile.open(srcPath)

        if os.path.exists(tmpPath):
            shutil.rmtree(tmpPath, ignore_errors=False)

        os.mkdir(tmpPath)

        archive.extractall(tmpPath)
        archive.close()

        extractedEntries = os.listdir(tmpPath)
        if len(extractedEntries) != 1 or not os.path.isdir(os.path.join(tmpPath, extractedEntries[0])):
            raise Exception("%s doesn't contain single top-level directory" % self.filename)

        topLevelPath = os.path.join(tmpPath, extractedEntries[0])

        if not os.path.exists(dstPath):
            os.mkdir(dstPath)

        for entry in os.listdir(topLevelPath):
            if os.path.exists(os.path.join(dstPath, entry)):
                raise Exception("%s exists already" % entry)

            shutil.move(os.path.join(topLevelPath, entry), dstPath)

        shutil.rmtree(tmpPath, ignore_errors=True)

        if self.postExtract != None:
            self.postExtract(dstPath)

class SourceFile (Source):
    def __init__(self, url, filename, checksum, baseDir, extractDir = "src"):
        Source.__init__(self, baseDir, extractDir)
        self.url = url
        self.filename = filename
        self.checksum = checksum

    def update (self, cmdProtocol = None):
        if not self.isFileUpToDate():
            Source.clean(self)
            self.fetchAndVerifyFile()

    def isFileUpToDate (self):
        file = os.path.join(EXTERNAL_DIR, pkg.baseDir, pkg.extractDir, pkg.filename)
        if os.path.exists(file):
            data = readFile(file)
            return computeChecksum(data.encode('utf-8')) == self.checksum
        else:
            return False

    def connectToUrl (self, url):
        result = None

        if sys.version_info < (3, 0):
            from urllib2 import urlopen
        else:
            from urllib.request import urlopen

        if args.insecure:
            print("Ignoring certificate checks")
            ssl_context = ssl._create_unverified_context()
            result = urlopen(url, context=ssl_context)
        else:
            result = urlopen(url)

        return result

    def fetchAndVerifyFile (self):
        print("Fetching %s" % self.url)

        req = self.connectToUrl(self.url)
        data = req.read()
        checksum = computeChecksum(data)
        dstPath = os.path.join(EXTERNAL_DIR, self.baseDir, self.extractDir, self.filename)

        if checksum != self.checksum:
            raise Exception("Checksum mismatch for %s, expected %s, got %s" % (self.filename, self.checksum, checksum))

        if not os.path.exists(os.path.dirname(dstPath)):
            os.mkdir(os.path.dirname(dstPath))

        writeBinaryFile(dstPath, data)

class GitRepo (Source):
    def __init__(self, httpsUrl, sshUrl, revision, baseDir, extractDir = "src", removeTags = []):
        Source.__init__(self, baseDir, extractDir)
        self.httpsUrl = httpsUrl
        self.sshUrl = sshUrl
        self.revision = revision
        self.removeTags = removeTags

    def detectProtocol(self, cmdProtocol = None):
        # reuse parent repo protocol
        proc = subprocess.Popen(['git', 'ls-remote', '--get-url', 'origin'], stdout=subprocess.PIPE, universal_newlines=True)
        (stdout, stderr) = proc.communicate()

        if proc.returncode != 0:
            raise Exception("Failed to execute 'git ls-remote origin', got %d" % proc.returncode)
        if (stdout[:3] == 'ssh') or (stdout[:3] == 'git'):
            protocol = 'ssh'
        else:
            # remote 'origin' doesn't exist, assume 'https' as checkout protocol
            protocol = 'https'
        return protocol

    def selectUrl(self, cmdProtocol = None):
        try:
            if cmdProtocol == None:
                protocol = self.detectProtocol(cmdProtocol)
            else:
                protocol = cmdProtocol
        except:
            # fallback to https on any issues
            protocol = 'https'

        if protocol == 'ssh':
            if self.sshUrl != None:
                url = self.sshUrl
            else:
                assert self.httpsUrl != None
                url = self.httpsUrl
        else:
            assert protocol == 'https'
            url = self.httpsUrl

        assert url != None
        return url

    def update (self, cmdProtocol = None):
        fullDstPath = os.path.join(EXTERNAL_DIR, self.baseDir, self.extractDir)

        url = self.selectUrl(cmdProtocol)
        if not os.path.exists(os.path.join(fullDstPath, '.git')):
            execute(["git", "clone", "--no-checkout", url, fullDstPath])

        pushWorkingDir(fullDstPath)
        try:
            for tag in self.removeTags:
                proc = subprocess.Popen(['git', 'tag', '-l', tag], stdout=subprocess.PIPE)
                (stdout, stderr) = proc.communicate()
                if proc.returncode == 0:
                    execute(["git", "tag", "-d",tag])
            execute(["git", "fetch", "--tags", url, "+refs/heads/*:refs/remotes/origin/*"])
            execute(["git", "checkout", self.revision])
        finally:
            popWorkingDir()

def postExtractLibpng (path):
    shutil.copy(os.path.join(path, "scripts", "pnglibconf.h.prebuilt"),
                os.path.join(path, "pnglibconf.h"))

PACKAGES = [
    SourcePackage(
        "https://github.com/madler/zlib/releases/download/v1.2.13/zlib-1.2.13.tar.gz",
        "zlib-1.2.13.tar.gz",
        "b3a24de97a8fdbc835b9833169501030b8977031bcb54b3b3ac13740f846ab30",
        "zlib"),
    SourcePackage(
        "http://prdownloads.sourceforge.net/libpng/libpng-1.6.27.tar.gz",
        "libpng-1.6.27.tar.gz",
        "c9d164ec247f426a525a7b89936694aefbc91fb7a50182b198898b8fc91174b4",
        "libpng",
        postExtract = postExtractLibpng),
    SourceFile(
        "https://raw.githubusercontent.com/baldurk/renderdoc/v1.1/renderdoc/api/app/renderdoc_app.h",
        "renderdoc_app.h",
        "e7b5f0aa5b1b0eadc63a1c624c0ca7f5af133aa857d6a4271b0ef3d0bdb6868e",
        "renderdoc"),
    GitRepo(
        "https://github.com/KhronosGroup/SPIRV-Tools.git",
        None,
        "d2b486219495594f2e5d0e8d457fc234a3460b3b",
        "spirv-tools"),
    GitRepo(
        "https://github.com/KhronosGroup/glslang.git",
        None,
        "b5f003d7a3ece37db45578a8a3140b370036fc64",
        "glslang",
        removeTags = ["master-tot"]),
    GitRepo(
        "https://github.com/KhronosGroup/SPIRV-Headers.git",
        None,
        "f8bf11a0253a32375c32cad92c841237b96696c0",
        "spirv-headers"),
    GitRepo(
        "https://github.com/google/amber.git",
        None,
        "4d0115cccfcb3b73d20b6513b1c40748e6403c50",
        "amber"),
]

def parseArgs ():
<<<<<<< HEAD
    versionsForInsecure = ((2,7,9), (3,4,3))
    versionsForInsecureStr = ' or '.join(('.'.join(str(x) for x in v)) for v in versionsForInsecure)

    parser = argparse.ArgumentParser(description = "Fetch external sources")
    parser.add_argument('--clean', dest='clean', action='store_true', default=False,
                        help='Remove sources instead of fetching')
    parser.add_argument('--insecure', dest='insecure', action='store_true', default=False,
                        help="Disable certificate check for external sources."
                        " Minimum python version required " + versionsForInsecureStr)
    parser.add_argument('--protocol', dest='protocol', default=None, choices=['ssh', 'https'],
                        help="Select protocol to checkout git repositories.")

    args = parser.parse_args()

    if args.insecure:
        for versionItem in versionsForInsecure:
            if (sys.version_info.major == versionItem[0]):
                if sys.version_info < versionItem:
                    parser.error("For --insecure minimum required python version is " +
                                versionsForInsecureStr)
                break;

    return args
=======
	versionsForInsecure = ((2,7,9), (3,4,3))
	versionsForInsecureStr = ' or '.join(('.'.join(str(x) for x in v)) for v in versionsForInsecure)

	parser = argparse.ArgumentParser(description = "Fetch external sources")
	parser.add_argument('--clean', dest='clean', action='store_true', default=False,
						help='Remove sources instead of fetching')
	parser.add_argument('--insecure', dest='insecure', action='store_true', default=False,
						help="Disable certificate check for external sources."
						" Minimum python version required " + versionsForInsecureStr)
	parser.add_argument('--protocol', dest='protocol', default=None, choices=['ssh', 'https'],
						help="Select protocol to checkout git repositories.")
	parser.add_argument("-v", "--verbose",
						dest="verbose",
						action="store_true",
						help="(ignored)")

	args = parser.parse_args()

	if args.insecure:
		for versionItem in versionsForInsecure:
			if (sys.version_info.major == versionItem[0]):
				if sys.version_info < versionItem:
					parser.error("For --insecure minimum required python version is " +
								versionsForInsecureStr)
				break;

	return args
>>>>>>> c3c15c48

if __name__ == "__main__":
    args = parseArgs()

    for pkg in PACKAGES:
        if args.clean:
            pkg.clean()
        else:
            pkg.update(args.protocol)<|MERGE_RESOLUTION|>--- conflicted
+++ resolved
@@ -337,7 +337,6 @@
 ]
 
 def parseArgs ():
-<<<<<<< HEAD
     versionsForInsecure = ((2,7,9), (3,4,3))
     versionsForInsecureStr = ' or '.join(('.'.join(str(x) for x in v)) for v in versionsForInsecure)
 
@@ -349,6 +348,10 @@
                         " Minimum python version required " + versionsForInsecureStr)
     parser.add_argument('--protocol', dest='protocol', default=None, choices=['ssh', 'https'],
                         help="Select protocol to checkout git repositories.")
+    parser.add_argument("-v", "--verbose",
+                        dest="verbose",
+                        action="store_true",
+                        help="(ignored)")
 
     args = parser.parse_args()
 
@@ -361,35 +364,6 @@
                 break;
 
     return args
-=======
-	versionsForInsecure = ((2,7,9), (3,4,3))
-	versionsForInsecureStr = ' or '.join(('.'.join(str(x) for x in v)) for v in versionsForInsecure)
-
-	parser = argparse.ArgumentParser(description = "Fetch external sources")
-	parser.add_argument('--clean', dest='clean', action='store_true', default=False,
-						help='Remove sources instead of fetching')
-	parser.add_argument('--insecure', dest='insecure', action='store_true', default=False,
-						help="Disable certificate check for external sources."
-						" Minimum python version required " + versionsForInsecureStr)
-	parser.add_argument('--protocol', dest='protocol', default=None, choices=['ssh', 'https'],
-						help="Select protocol to checkout git repositories.")
-	parser.add_argument("-v", "--verbose",
-						dest="verbose",
-						action="store_true",
-						help="(ignored)")
-
-	args = parser.parse_args()
-
-	if args.insecure:
-		for versionItem in versionsForInsecure:
-			if (sys.version_info.major == versionItem[0]):
-				if sys.version_info < versionItem:
-					parser.error("For --insecure minimum required python version is " +
-								versionsForInsecureStr)
-				break;
-
-	return args
->>>>>>> c3c15c48
 
 if __name__ == "__main__":
     args = parseArgs()
