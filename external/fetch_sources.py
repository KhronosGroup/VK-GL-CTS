# -*- coding: utf-8 -*-

#-------------------------------------------------------------------------
# drawElements Quality Program utilities
# --------------------------------------
#
# Copyright 2015 The Android Open Source Project
#
# Licensed under the Apache License, Version 2.0 (the "License");
# you may not use this file except in compliance with the License.
# You may obtain a copy of the License at
#
#      http://www.apache.org/licenses/LICENSE-2.0
#
# Unless required by applicable law or agreed to in writing, software
# distributed under the License is distributed on an "AS IS" BASIS,
# WITHOUT WARRANTIES OR CONDITIONS OF ANY KIND, either express or implied.
# See the License for the specific language governing permissions and
# limitations under the License.
#
#-------------------------------------------------------------------------

import os
import sys
import shutil
import tarfile
import zipfile
import hashlib
import argparse
import subprocess
import ssl
import stat
import platform
import logging

scriptPath = os.path.join(os.path.dirname(__file__), "..", "scripts")
sys.path.insert(0, scriptPath)

from ctsbuild.common import *

EXTERNAL_DIR = os.path.realpath(os.path.normpath(os.path.dirname(__file__)))

SYSTEM_NAME = platform.system()

def computeChecksum (data):
    return hashlib.sha256(data).hexdigest()

def onReadonlyRemoveError (func, path, exc_info):
    os.chmod(path, stat.S_IWRITE)
    os.unlink(path)

class Source:
    def __init__(self, baseDir, extractDir):
        self.baseDir = baseDir
        self.extractDir = extractDir

    def clean (self):
        fullDstPath = os.path.join(EXTERNAL_DIR, self.baseDir, self.extractDir)
        # Remove read-only first
        readonlydir = os.path.join(fullDstPath, ".git")
        if os.path.exists(readonlydir):
            logging.debug("Deleting " + readonlydir)
            shutil.rmtree(readonlydir, onerror = onReadonlyRemoveError)
        if os.path.exists(fullDstPath):
            logging.debug("Deleting " + fullDstPath)
            shutil.rmtree(fullDstPath, ignore_errors=False)

class SourcePackage (Source):
    def __init__(self, url, checksum, baseDir, extractDir = "src", postExtract=None):
        Source.__init__(self, baseDir, extractDir)
        self.url = url
        self.filename = os.path.basename(self.url)
        self.checksum = checksum
        self.archiveDir = "packages"
        self.postExtract = postExtract

    def clean (self):
        Source.clean(self)
        self.removeArchives()

    def update (self, cmdProtocol = None, force = False):
        if not self.isArchiveUpToDate():
            self.fetchAndVerifyArchive()

        if self.getExtractedChecksum() != self.checksum:
            Source.clean(self)
            self.extract()
            self.storeExtractedChecksum(self.checksum)

    def removeArchives (self):
        archiveDir = os.path.join(EXTERNAL_DIR, pkg.baseDir, pkg.archiveDir)
        if os.path.exists(archiveDir):
            logging.debug("Deleting " + archiveDir)
            shutil.rmtree(archiveDir, ignore_errors=False)

    def isArchiveUpToDate (self):
        archiveFile = os.path.join(EXTERNAL_DIR, pkg.baseDir, pkg.archiveDir, pkg.filename)
        if os.path.exists(archiveFile):
            return computeChecksum(readBinaryFile(archiveFile)) == self.checksum
        else:
            return False

    def getExtractedChecksumFilePath (self):
        return os.path.join(EXTERNAL_DIR, pkg.baseDir, pkg.archiveDir, "extracted")

    def getExtractedChecksum (self):
        extractedChecksumFile = self.getExtractedChecksumFilePath()

        if os.path.exists(extractedChecksumFile):
            return readFile(extractedChecksumFile)
        else:
            return None

    def storeExtractedChecksum (self, checksum):
        checksum_bytes = checksum.encode("utf-8")
        writeBinaryFile(self.getExtractedChecksumFilePath(), checksum_bytes)

    def connectToUrl (self, url):
        result = None

        if sys.version_info < (3, 0):
            from urllib2 import urlopen
        else:
            from urllib.request import urlopen

        if args.insecure:
            print("Ignoring certificate checks")
            ssl_context = ssl._create_unverified_context()
            result = urlopen(url, context=ssl_context)
        else:
            result = urlopen(url)

        return result

    def fetchAndVerifyArchive (self):
        print("Fetching %s" % self.url)

        req = self.connectToUrl(self.url)
        data = req.read()
        checksum = computeChecksum(data)
        dstPath = os.path.join(EXTERNAL_DIR, self.baseDir, self.archiveDir, self.filename)

        if checksum != self.checksum:
            raise Exception("Checksum mismatch for %s, expected %s, got %s" % (self.filename, self.checksum, checksum))

        if not os.path.exists(os.path.dirname(dstPath)):
            os.makedirs(os.path.dirname(dstPath))

        writeBinaryFile(dstPath, data)

    def extract (self):
        print("Extracting %s to %s/%s" % (self.filename, self.baseDir, self.extractDir))

        srcPath = os.path.join(EXTERNAL_DIR, self.baseDir, self.archiveDir, self.filename)
        tmpPath = os.path.join(EXTERNAL_DIR, ".extract-tmp-%s" % self.baseDir)
        dstPath = os.path.join(EXTERNAL_DIR, self.baseDir, self.extractDir)

        if self.filename.endswith(".zip"):
            archive = zipfile.ZipFile(srcPath)
        else:
            archive = tarfile.open(srcPath)

        if os.path.exists(tmpPath):
            shutil.rmtree(tmpPath, ignore_errors=False)

        os.mkdir(tmpPath)

        archive.extractall(tmpPath)
        archive.close()

        extractedEntries = os.listdir(tmpPath)
        if len(extractedEntries) != 1 or not os.path.isdir(os.path.join(tmpPath, extractedEntries[0])):
            raise Exception("%s doesn't contain single top-level directory" % self.filename)

        topLevelPath = os.path.join(tmpPath, extractedEntries[0])

        if not os.path.exists(dstPath):
            os.mkdir(dstPath)

        for entry in os.listdir(topLevelPath):
            if os.path.exists(os.path.join(dstPath, entry)):
                raise Exception("%s exists already" % entry)

            shutil.move(os.path.join(topLevelPath, entry), dstPath)

        shutil.rmtree(tmpPath, ignore_errors=True)

        if self.postExtract != None:
            self.postExtract(dstPath)

class SourceFile (Source):
    def __init__(self, url, filename, checksum, baseDir, extractDir = "src"):
        Source.__init__(self, baseDir, extractDir)
        self.url = url
        self.filename = filename
        self.checksum = checksum

    def update (self, cmdProtocol = None, force = False):
        if not self.isFileUpToDate():
            Source.clean(self)
            self.fetchAndVerifyFile()

    def isFileUpToDate (self):
        file = os.path.join(EXTERNAL_DIR, pkg.baseDir, pkg.extractDir, pkg.filename)
        if os.path.exists(file):
            data = readFile(file)
            return computeChecksum(data.encode('utf-8')) == self.checksum
        else:
            return False

    def connectToUrl (self, url):
        result = None

        if sys.version_info < (3, 0):
            from urllib2 import urlopen
        else:
            from urllib.request import urlopen

        if args.insecure:
            print("Ignoring certificate checks")
            ssl_context = ssl._create_unverified_context()
            result = urlopen(url, context=ssl_context)
        else:
            result = urlopen(url)

        return result

    def fetchAndVerifyFile (self):
        print("Fetching %s" % self.url)

        req = self.connectToUrl(self.url)
        data = req.read()
        checksum = computeChecksum(data)
        dstPath = os.path.join(EXTERNAL_DIR, self.baseDir, self.extractDir, self.filename)

        if checksum != self.checksum:
            raise Exception("Checksum mismatch for %s, expected %s, got %s" % (self.filename, self.checksum, checksum))

        if not os.path.exists(os.path.dirname(dstPath)):
            os.mkdir(os.path.dirname(dstPath))

        writeBinaryFile(dstPath, data)

class GitRepo (Source):
    def __init__(self, httpsUrl, sshUrl, revision, baseDir, extractDir = "src", removeTags = [], patch = ""):
        Source.__init__(self, baseDir, extractDir)
        self.httpsUrl = httpsUrl
        self.sshUrl = sshUrl
        self.revision = revision
        self.removeTags = removeTags
        self.patch = patch

    def checkout(self, url, fullDstPath, force):
        if not os.path.exists(os.path.join(fullDstPath, '.git')):
            run(["git", "clone", "--no-checkout", url, fullDstPath])

        pushWorkingDir(fullDstPath)
        print("Directory: " + fullDstPath)
        try:
            for tag in self.removeTags:
                proc = subprocess.Popen(['git', 'tag', '-l', tag], stdout=subprocess.PIPE)
                (stdout, stderr) = proc.communicate()
                if len(stdout) > 0:
                    run(["git", "tag", "-d",tag])
            force_arg = ['--force'] if force else []
            run(["git", "fetch"] + force_arg + ["--tags", url, "+refs/heads/*:refs/remotes/origin/*"])
            run(["git", "checkout"] + force_arg + [self.revision])

            if(self.patch != ""):
                patchFile = os.path.join(EXTERNAL_DIR, self.patch)
                run(["git", "reset", "--hard", "HEAD"])
                run(["git", "apply", patchFile])
        except:
            # This might be a KeyboardInterrupt or other error, propagate.
            raise
        finally:
            popWorkingDir()

    def update (self, cmdProtocol, force = False):
        fullDstPath = os.path.join(EXTERNAL_DIR, self.baseDir, self.extractDir)
        url         = self.httpsUrl
        backupUrl   = self.sshUrl

        # If url is none then start with ssh
        if cmdProtocol == 'ssh' or url == None:
            url       = self.sshUrl
            backupUrl = self.httpsUrl

        try:
            self.checkout(url, fullDstPath, force)
        except KeyboardInterrupt:
            # Propagate the exception to stop the process if possible.
            raise
        except:
            # For any other kind of exception, including subprocess errors, we
            # try the backup URL.
            if backupUrl != None:
                self.checkout(backupUrl, fullDstPath, force)

def postExtractLibpng (path):
    shutil.copy(os.path.join(path, "scripts", "pnglibconf.h.prebuilt"),
                os.path.join(path, "pnglibconf.h"))

PACKAGES = [
    SourcePackage(
        "https://github.com/madler/zlib/releases/download/v1.2.13/zlib-1.2.13.tar.gz",
        "b3a24de97a8fdbc835b9833169501030b8977031bcb54b3b3ac13740f846ab30",
        "zlib"),
    SourcePackage(
        "http://prdownloads.sourceforge.net/libpng/libpng-1.6.27.tar.gz",
        "c9d164ec247f426a525a7b89936694aefbc91fb7a50182b198898b8fc91174b4",
        "libpng",
        postExtract = postExtractLibpng),
    SourceFile(
        "https://raw.githubusercontent.com/baldurk/renderdoc/v1.1/renderdoc/api/app/renderdoc_app.h",
        "renderdoc_app.h",
        "e7b5f0aa5b1b0eadc63a1c624c0ca7f5af133aa857d6a4271b0ef3d0bdb6868e",
        "renderdoc"),
    GitRepo(
        "https://github.com/KhronosGroup/SPIRV-Tools.git",
        "git@github.com:KhronosGroup/SPIRV-Tools.git",
        "4c7e1fa5c3d988cca0e626d359d30b117b9c2822",
        "spirv-tools"),
    GitRepo(
        "https://github.com/KhronosGroup/glslang.git",
        "git@github.com:KhronosGroup/glslang.git",
        "4da479aa6afa43e5a2ce4c4148c572a03123faf3",
        "glslang",
        removeTags = ["main-tot", "master-tot"]),
    GitRepo(
        "https://github.com/KhronosGroup/SPIRV-Headers.git",
        "git@github.com:KhronosGroup/SPIRV-Headers.git",
        "db5a00f8cebe81146cafabf89019674a3c4bf03d",
        "spirv-headers"),
    GitRepo(
<<<<<<< HEAD
        "https://gitlab.khronos.org/vulkan/vulkan.git",
        "git@gitlab.khronos.org:vulkan/vulkan.git",
        "1c6267635783a5715de21435815348095c5897ae",
=======
        "https://github.com/KhronosGroup/Vulkan-Docs.git",
        "git@github.com:KhronosGroup/Vulkan-Docs.git",
        "fb9f45c5ee8f4e8cd6f2b19eeb751fd305773a67",
>>>>>>> 0b11a609
        "vulkan-docs"),
    GitRepo(
        "https://github.com/KhronosGroup/Vulkan-ValidationLayers.git",
        "git@github.com:KhronosGroup/Vulkan-ValidationLayers.git",
        "f589bc456545fbab97caf49380b102b8aafe1f40",
        "vulkan-validationlayers"),
    GitRepo(
        "https://github.com/google/amber.git",
        "git@github.com:google/amber.git",
        "6bb8b9979d12122c3ac2e627bcad965129556d12",
        "amber"),
    GitRepo(
        "https://github.com/open-source-parsers/jsoncpp.git",
        "git@github.com:open-source-parsers/jsoncpp.git",
        "9059f5cad030ba11d37818847443a53918c327b1",
        "jsoncpp"),
    # NOTE: The samples application is not well suited to external
    # integration, this fork contains the small fixes needed for use
    # by the CTS.
    GitRepo(
        "https://github.com/Igalia/vk_video_samples.git",
        "git@github.com:Igalia/vk_video_samples.git",
        "6821adf11eb4f84a2168264b954c170d03237699",
        "nvidia-video-samples"),
]

def parseArgs ():
    versionsForInsecure = ((2,7,9), (3,4,3))
    versionsForInsecureStr = ' or '.join(('.'.join(str(x) for x in v)) for v in versionsForInsecure)

    parser = argparse.ArgumentParser(description = "Fetch external sources")
    parser.add_argument('--clean', dest='clean', action='store_true', default=False,
                        help='Remove sources instead of fetching')
    parser.add_argument('--insecure', dest='insecure', action='store_true', default=False,
                        help="Disable certificate check for external sources."
                        " Minimum python version required " + versionsForInsecureStr)
    parser.add_argument('--protocol', dest='protocol', default='https', choices=['ssh', 'https'],
                        help="Select protocol to checkout git repositories.")
    parser.add_argument('--force', dest='force', action='store_true', default=False,
                        help="Pass --force to git fetch and checkout commands")
    parser.add_argument("-v", "--verbose",
                        dest="verbose",
                        action="store_true",
                        help="Enable verbose logging")
    args = parser.parse_args()

    if args.insecure:
        for versionItem in versionsForInsecure:
            if (sys.version_info.major == versionItem[0]):
                if sys.version_info < versionItem:
                    parser.error("For --insecure minimum required python version is " +
                                versionsForInsecureStr)
                break;

    return args

def run(*popenargs, **kwargs):
    process = subprocess.Popen(*popenargs, **kwargs)

    try:
        stdout, stderr = process.communicate(None)
    except KeyboardInterrupt:
        # Terminate the process, wait and propagate.
        process.terminate()
        process.wait()
        raise
    except:
        # With any other exception, we _kill_ the process and propagate.
        process.kill()
        process.wait()
        raise
    else:
        # Everything good, fetch the retcode and raise exception if needed.
        retcode = process.poll()
        if retcode:
            raise subprocess.CalledProcessError(retcode, process.args, output=stdout, stderr=stderr)

if __name__ == "__main__":
    args = parseArgs()
    initializeLogger(args.verbose)

    try:
        for pkg in PACKAGES:
            if args.clean:
                pkg.clean()
            else:
                pkg.update(args.protocol, args.force)
    except KeyboardInterrupt:
        sys.exit("") # Returns 1.<|MERGE_RESOLUTION|>--- conflicted
+++ resolved
@@ -333,15 +333,9 @@
         "db5a00f8cebe81146cafabf89019674a3c4bf03d",
         "spirv-headers"),
     GitRepo(
-<<<<<<< HEAD
         "https://gitlab.khronos.org/vulkan/vulkan.git",
         "git@gitlab.khronos.org:vulkan/vulkan.git",
-        "1c6267635783a5715de21435815348095c5897ae",
-=======
-        "https://github.com/KhronosGroup/Vulkan-Docs.git",
-        "git@github.com:KhronosGroup/Vulkan-Docs.git",
-        "fb9f45c5ee8f4e8cd6f2b19eeb751fd305773a67",
->>>>>>> 0b11a609
+        "bdee2c0f497a37f5366c62653c2fa808f2afad37",
         "vulkan-docs"),
     GitRepo(
         "https://github.com/KhronosGroup/Vulkan-ValidationLayers.git",
