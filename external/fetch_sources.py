# -*- coding: utf-8 -*-

#-------------------------------------------------------------------------
# drawElements Quality Program utilities
# --------------------------------------
#
# Copyright 2015 The Android Open Source Project
#
# Licensed under the Apache License, Version 2.0 (the "License");
# you may not use this file except in compliance with the License.
# You may obtain a copy of the License at
#
#      http://www.apache.org/licenses/LICENSE-2.0
#
# Unless required by applicable law or agreed to in writing, software
# distributed under the License is distributed on an "AS IS" BASIS,
# WITHOUT WARRANTIES OR CONDITIONS OF ANY KIND, either express or implied.
# See the License for the specific language governing permissions and
# limitations under the License.
#
#-------------------------------------------------------------------------

import os
import sys
import shutil
import tarfile
import zipfile
import hashlib
import argparse
import subprocess
import ssl
import stat
import platform
import logging

scriptPath = os.path.join(os.path.dirname(__file__), "..", "scripts")
sys.path.insert(0, scriptPath)

from ctsbuild.common import *

EXTERNAL_DIR = os.path.realpath(os.path.normpath(os.path.dirname(__file__)))

SYSTEM_NAME = platform.system()

def computeChecksum (data):
    return hashlib.sha256(data).hexdigest()

def onReadonlyRemoveError (func, path, exc_info):
    os.chmod(path, stat.S_IWRITE)
    os.unlink(path)

class Source:
    def __init__(self, baseDir, extractDir):
        self.baseDir = baseDir
        self.extractDir = extractDir

    def clean (self):
        fullDstPath = os.path.join(EXTERNAL_DIR, self.baseDir, self.extractDir)
        # Remove read-only first
        readonlydir = os.path.join(fullDstPath, ".git")
        if os.path.exists(readonlydir):
            logging.debug("Deleting " + readonlydir)
            shutil.rmtree(readonlydir, onerror = onReadonlyRemoveError)
        if os.path.exists(fullDstPath):
            logging.debug("Deleting " + fullDstPath)
            shutil.rmtree(fullDstPath, ignore_errors=False)

class SourcePackage (Source):
    def __init__(self, url, checksum, baseDir, extractDir = "src", postExtract=None):
        Source.__init__(self, baseDir, extractDir)
        self.url = url
        self.filename = os.path.basename(self.url)
        self.checksum = checksum
        self.archiveDir = "packages"
        self.postExtract = postExtract

    def clean (self):
        Source.clean(self)
        self.removeArchives()

    def update (self, cmdProtocol = None, force = False):
        if not self.isArchiveUpToDate():
            self.fetchAndVerifyArchive()

        if self.getExtractedChecksum() != self.checksum:
            Source.clean(self)
            self.extract()
            self.storeExtractedChecksum(self.checksum)

    def removeArchives (self):
        archiveDir = os.path.join(EXTERNAL_DIR, pkg.baseDir, pkg.archiveDir)
        if os.path.exists(archiveDir):
            logging.debug("Deleting " + archiveDir)
            shutil.rmtree(archiveDir, ignore_errors=False)

    def isArchiveUpToDate (self):
        archiveFile = os.path.join(EXTERNAL_DIR, pkg.baseDir, pkg.archiveDir, pkg.filename)
        if os.path.exists(archiveFile):
            return computeChecksum(readBinaryFile(archiveFile)) == self.checksum
        else:
            return False

    def getExtractedChecksumFilePath (self):
        return os.path.join(EXTERNAL_DIR, pkg.baseDir, pkg.archiveDir, "extracted")

    def getExtractedChecksum (self):
        extractedChecksumFile = self.getExtractedChecksumFilePath()

        if os.path.exists(extractedChecksumFile):
            return readFile(extractedChecksumFile)
        else:
            return None

    def storeExtractedChecksum (self, checksum):
        checksum_bytes = checksum.encode("utf-8")
        writeBinaryFile(self.getExtractedChecksumFilePath(), checksum_bytes)

    def connectToUrl (self, url):
        result = None

        if sys.version_info < (3, 0):
            from urllib2 import urlopen
        else:
            from urllib.request import urlopen

        if args.insecure:
            print("Ignoring certificate checks")
            ssl_context = ssl._create_unverified_context()
            result = urlopen(url, context=ssl_context)
        else:
            result = urlopen(url)

        return result

    def fetchAndVerifyArchive (self):
        print("Fetching %s" % self.url)

        req = self.connectToUrl(self.url)
        data = req.read()
        checksum = computeChecksum(data)
        dstPath = os.path.join(EXTERNAL_DIR, self.baseDir, self.archiveDir, self.filename)

        if checksum != self.checksum:
            raise Exception("Checksum mismatch for %s, expected %s, got %s" % (self.filename, self.checksum, checksum))

        if not os.path.exists(os.path.dirname(dstPath)):
            os.makedirs(os.path.dirname(dstPath))

        writeBinaryFile(dstPath, data)

    def extract (self):
        print("Extracting %s to %s/%s" % (self.filename, self.baseDir, self.extractDir))

        srcPath = os.path.join(EXTERNAL_DIR, self.baseDir, self.archiveDir, self.filename)
        tmpPath = os.path.join(EXTERNAL_DIR, ".extract-tmp-%s" % self.baseDir)
        dstPath = os.path.join(EXTERNAL_DIR, self.baseDir, self.extractDir)

        if self.filename.endswith(".zip"):
            archive = zipfile.ZipFile(srcPath)
        else:
            archive = tarfile.open(srcPath)

        if os.path.exists(tmpPath):
            shutil.rmtree(tmpPath, ignore_errors=False)

        os.mkdir(tmpPath)

        archive.extractall(tmpPath)
        archive.close()

        extractedEntries = os.listdir(tmpPath)
        if len(extractedEntries) != 1 or not os.path.isdir(os.path.join(tmpPath, extractedEntries[0])):
            raise Exception("%s doesn't contain single top-level directory" % self.filename)

        topLevelPath = os.path.join(tmpPath, extractedEntries[0])

        if not os.path.exists(dstPath):
            os.mkdir(dstPath)

        for entry in os.listdir(topLevelPath):
            if os.path.exists(os.path.join(dstPath, entry)):
                raise Exception("%s exists already" % entry)

            shutil.move(os.path.join(topLevelPath, entry), dstPath)

        shutil.rmtree(tmpPath, ignore_errors=True)

        if self.postExtract != None:
            self.postExtract(dstPath)

class SourceFile (Source):
    def __init__(self, url, filename, checksum, baseDir, extractDir = "src"):
        Source.__init__(self, baseDir, extractDir)
        self.url = url
        self.filename = filename
        self.checksum = checksum

    def update (self, cmdProtocol = None, force = False):
        if not self.isFileUpToDate():
            Source.clean(self)
            self.fetchAndVerifyFile()

    def isFileUpToDate (self):
        file = os.path.join(EXTERNAL_DIR, pkg.baseDir, pkg.extractDir, pkg.filename)
        if os.path.exists(file):
            data = readFile(file)
            return computeChecksum(data.encode('utf-8')) == self.checksum
        else:
            return False

    def connectToUrl (self, url):
        result = None

        if sys.version_info < (3, 0):
            from urllib2 import urlopen
        else:
            from urllib.request import urlopen

        if args.insecure:
            print("Ignoring certificate checks")
            ssl_context = ssl._create_unverified_context()
            result = urlopen(url, context=ssl_context)
        else:
            result = urlopen(url)

        return result

    def fetchAndVerifyFile (self):
        print("Fetching %s" % self.url)

        req = self.connectToUrl(self.url)
        data = req.read()
        checksum = computeChecksum(data)
        dstPath = os.path.join(EXTERNAL_DIR, self.baseDir, self.extractDir, self.filename)

        if checksum != self.checksum:
            raise Exception("Checksum mismatch for %s, expected %s, got %s" % (self.filename, self.checksum, checksum))

        if not os.path.exists(os.path.dirname(dstPath)):
            os.mkdir(os.path.dirname(dstPath))

        writeBinaryFile(dstPath, data)

class GitRepo (Source):
    def __init__(self, httpsUrl, sshUrl, revision, baseDir, extractDir = "src", removeTags = [], patch = ""):
        Source.__init__(self, baseDir, extractDir)
        self.httpsUrl = httpsUrl
        self.sshUrl = sshUrl
        self.revision = revision
        self.removeTags = removeTags
        self.patch = patch

    def checkout(self, url, fullDstPath, force):
        print("Directory: " + fullDstPath)
        for tag in self.removeTags:
            proc = subprocess.Popen(['git', 'tag', '-l', tag], stdout=subprocess.PIPE)
            (stdout, stderr) = proc.communicate()
            if len(stdout) > 0:
                run(["git", "tag", "-d",tag])

        force_arg = ['--force'] if force else []
        try:
            run(["git", "checkout"] + force_arg + [self.revision])
        except KeyboardInterrupt:
            # Propagate the exception to stop the process if possible.
            raise
        except:
            logging.debug("couldn't find revision " + self.revision + " locally; fetching")
            run(["git", "fetch"] + force_arg + ["--tags", url, "+refs/heads/*:refs/remotes/origin/*"])
            run(["git", "checkout"] + force_arg + [self.revision])

        if(self.patch != ""):
            patchFile = os.path.join(EXTERNAL_DIR, self.patch)
            run(["git", "reset", "--hard", "HEAD"])
            run(["git", "apply", patchFile])

    def update (self, cmdProtocol, force = False):
        fullDstPath = os.path.join(EXTERNAL_DIR, self.baseDir, self.extractDir)
        url         = self.httpsUrl
        backupUrl   = self.sshUrl

        # If url is none then start with ssh
        if cmdProtocol == 'ssh' or url == None:
            url       = self.sshUrl
            backupUrl = self.httpsUrl

        if not os.path.exists(os.path.join(fullDstPath, '.git')):
            logging.debug("git repository does not exist; performing full clone")
            try:
                run(["git", "clone", "--no-checkout", url, fullDstPath])
            except:
                if backupUrl != None:
                    run(["git", "clone", "--no-checkout", url, backupPath])

        pushWorkingDir(fullDstPath)

        try:
            self.checkout(url, fullDstPath, force)
        except KeyboardInterrupt:
            # Propagate the exception to stop the process if possible.
            raise
        finally:
            popWorkingDir()

def postExtractLibpng (path):
    shutil.copy(os.path.join(path, "scripts", "pnglibconf.h.prebuilt"),
                os.path.join(path, "pnglibconf.h"))

PACKAGES = [
    SourcePackage(
        "https://github.com/madler/zlib/releases/download/v1.2.13/zlib-1.2.13.tar.gz",
        "b3a24de97a8fdbc835b9833169501030b8977031bcb54b3b3ac13740f846ab30",
        "zlib"),
    SourcePackage(
        "https://prdownloads.sourceforge.net/libpng/libpng-1.6.27.tar.gz",
        "c9d164ec247f426a525a7b89936694aefbc91fb7a50182b198898b8fc91174b4",
        "libpng",
        postExtract = postExtractLibpng),
    SourceFile(
        "https://raw.githubusercontent.com/baldurk/renderdoc/v1.1/renderdoc/api/app/renderdoc_app.h",
        "renderdoc_app.h",
        "e7b5f0aa5b1b0eadc63a1c624c0ca7f5af133aa857d6a4271b0ef3d0bdb6868e",
        "renderdoc"),
    GitRepo(
        "https://github.com/KhronosGroup/SPIRV-Tools.git",
        "git@github.com:KhronosGroup/SPIRV-Tools.git",
        "04b4a204aa501992ae85a207be1e200e195c98e1",
        "spirv-tools"),
    GitRepo(
        "https://github.com/KhronosGroup/glslang.git",
        "git@github.com:KhronosGroup/glslang.git",
        "0549c7127c2fbab2904892c9d6ff491fa1e93751",
        "glslang",
        removeTags = ["main-tot", "master-tot"]),
    GitRepo(
        "https://github.com/KhronosGroup/SPIRV-Headers.git",
        "git@github.com:KhronosGroup/SPIRV-Headers.git",
        "e7294a8ebed84f8c5bd3686c68dbe12a4e65b644",
        "spirv-headers"),
    GitRepo(
<<<<<<< HEAD
        "https://gitlab.khronos.org/vulkan/vulkan.git",
        "git@gitlab.khronos.org:vulkan/vulkan.git",
        "2005a47fe2ae27f8c5c6c385b989965fe4775f58",
=======
        "https://github.com/KhronosGroup/Vulkan-Docs.git",
        "git@github.com:KhronosGroup/Vulkan-Docs.git",
        "645c59c70e826d9738b6bb103316c03d887dfed3",
>>>>>>> 69ec1790
        "vulkan-docs"),
    GitRepo(
        "https://github.com/KhronosGroup/Vulkan-ValidationLayers.git",
        "git@github.com:KhronosGroup/Vulkan-ValidationLayers.git",
        "6cf616f131e9870c499a50441bca2d07ccda9733",
        "vulkan-validationlayers"),
    GitRepo(
        "https://github.com/google/amber.git",
        "git@github.com:google/amber.git",
        "6fa5ac1fb3b01c93eef3caa2aeb8841565e38d90",
        "amber"),
    GitRepo(
        "https://github.com/open-source-parsers/jsoncpp.git",
        "git@github.com:open-source-parsers/jsoncpp.git",
        "9059f5cad030ba11d37818847443a53918c327b1",
        "jsoncpp"),
    # NOTE: The samples application is not well suited to external
    # integration, this fork contains the small fixes needed for use
    # by the CTS.
    GitRepo(
        "https://github.com/Igalia/vk_video_samples.git",
        "git@github.com:Igalia/vk_video_samples.git",
        "45fe88b456c683120138f052ea81f0a958ff3ec4",
        "nvidia-video-samples"),
    # NOTE: Temporary vk_video_samples repo and branch where AV1
    # encoder library is being developed by NVidia.
    GitRepo(
        "https://github.com/KhronosGroup/Vulkan-Video-Samples.git",
        "git@github.com:KhronosGroup/Vulkan-Video-Samples.git",
        "0e87744edbb84c9c56c3fc8de9ea5150af5ee4ea",
        "vulkan-video-samples"),
    # NOTE: Temporary video generator repo .
    GitRepo(
        "https://github.com/Igalia/video_generator.git",
        "git@github.com:Igalia/video_generator.git",
        "426300e12a5cc5d4676807039a1be237a2b68187",
        "video_generator"),
]

def parseArgs ():
    versionsForInsecure = ((2,7,9), (3,4,3))
    versionsForInsecureStr = ' or '.join(('.'.join(str(x) for x in v)) for v in versionsForInsecure)

    parser = argparse.ArgumentParser(description = "Fetch external sources")
    parser.add_argument('--clean', dest='clean', action='store_true', default=False,
                        help='Remove sources instead of fetching')
    parser.add_argument('--insecure', dest='insecure', action='store_true', default=False,
                        help="Disable certificate check for external sources."
                        " Minimum python version required " + versionsForInsecureStr)
    parser.add_argument('--protocol', dest='protocol', default='https', choices=['ssh', 'https'],
                        help="Select protocol to checkout git repositories.")
    parser.add_argument('--force', dest='force', action='store_true', default=False,
                        help="Pass --force to git fetch and checkout commands")
    parser.add_argument("-v", "--verbose",
                        dest="verbose",
                        action="store_true",
                        help="Enable verbose logging")
    args = parser.parse_args()

    if args.insecure:
        for versionItem in versionsForInsecure:
            if (sys.version_info.major == versionItem[0]):
                if sys.version_info < versionItem:
                    parser.error("For --insecure minimum required python version is " +
                                versionsForInsecureStr)
                break;

    return args

def run(*popenargs, **kwargs):
    process = subprocess.Popen(*popenargs, **kwargs)

    try:
        stdout, stderr = process.communicate(None)
    except KeyboardInterrupt:
        # Terminate the process, wait and propagate.
        process.terminate()
        process.wait()
        raise
    except:
        # With any other exception, we _kill_ the process and propagate.
        process.kill()
        process.wait()
        raise
    else:
        # Everything good, fetch the retcode and raise exception if needed.
        retcode = process.poll()
        if retcode:
            raise subprocess.CalledProcessError(retcode, process.args, output=stdout, stderr=stderr)

if __name__ == "__main__":
    args = parseArgs()
    initializeLogger(args.verbose)

    try:
        for pkg in PACKAGES:
            if args.clean:
                pkg.clean()
            else:
                pkg.update(args.protocol, args.force)
    except KeyboardInterrupt:
        sys.exit("") # Returns 1.<|MERGE_RESOLUTION|>--- conflicted
+++ resolved
@@ -290,7 +290,7 @@
                 run(["git", "clone", "--no-checkout", url, fullDstPath])
             except:
                 if backupUrl != None:
-                    run(["git", "clone", "--no-checkout", url, backupPath])
+                    run(["git", "clone", "--no-checkout", backupUrl, fullDstPath])
 
         pushWorkingDir(fullDstPath)
 
@@ -338,15 +338,9 @@
         "e7294a8ebed84f8c5bd3686c68dbe12a4e65b644",
         "spirv-headers"),
     GitRepo(
-<<<<<<< HEAD
         "https://gitlab.khronos.org/vulkan/vulkan.git",
         "git@gitlab.khronos.org:vulkan/vulkan.git",
-        "2005a47fe2ae27f8c5c6c385b989965fe4775f58",
-=======
-        "https://github.com/KhronosGroup/Vulkan-Docs.git",
-        "git@github.com:KhronosGroup/Vulkan-Docs.git",
-        "645c59c70e826d9738b6bb103316c03d887dfed3",
->>>>>>> 69ec1790
+        "f0e84d8c7f147f885930d2abb411c7e3c14a1236",
         "vulkan-docs"),
     GitRepo(
         "https://github.com/KhronosGroup/Vulkan-ValidationLayers.git",
