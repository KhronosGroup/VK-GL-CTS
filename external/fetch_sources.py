# -*- coding: utf-8 -*-

#-------------------------------------------------------------------------
# drawElements Quality Program utilities
# --------------------------------------
#
# Copyright 2015 The Android Open Source Project
#
# Licensed under the Apache License, Version 2.0 (the "License");
# you may not use this file except in compliance with the License.
# You may obtain a copy of the License at
#
#      http://www.apache.org/licenses/LICENSE-2.0
#
# Unless required by applicable law or agreed to in writing, software
# distributed under the License is distributed on an "AS IS" BASIS,
# WITHOUT WARRANTIES OR CONDITIONS OF ANY KIND, either express or implied.
# See the License for the specific language governing permissions and
# limitations under the License.
#
#-------------------------------------------------------------------------

import os
import sys
import shutil
import tarfile
import hashlib
import argparse
import subprocess
import ssl
import stat

sys.path.append(os.path.join(os.path.dirname(__file__), "..", "scripts"))

from build.common import *

EXTERNAL_DIR = os.path.realpath(os.path.normpath(os.path.dirname(__file__)))

def computeChecksum (data):
    return hashlib.sha256(data).hexdigest()

def onReadonlyRemoveError (func, path, exc_info):
    os.chmod(path, stat.S_IWRITE)
    os.unlink(path)

class Source:
    def __init__(self, baseDir, extractDir):
        self.baseDir = baseDir
        self.extractDir = extractDir

    def clean (self):
        fullDstPath = os.path.join(EXTERNAL_DIR, self.baseDir, self.extractDir)
        # Remove read-only first
        readonlydir = os.path.join(fullDstPath, ".git", "objects", "pack")
        if os.path.exists(readonlydir):
            shutil.rmtree(readonlydir, onerror = onReadonlyRemoveError )
        if os.path.exists(fullDstPath):
            shutil.rmtree(fullDstPath, ignore_errors=False)

class SourcePackage (Source):
    def __init__(self, url, filename, checksum, baseDir, extractDir = "src", postExtract=None):
        Source.__init__(self, baseDir, extractDir)
        self.url = url
        self.filename = filename
        self.checksum = checksum
        self.archiveDir = "packages"
        self.postExtract = postExtract

    def clean (self):
        Source.clean(self)
        self.removeArchives()

    def update (self, cmdProtocol = None, force = False):
        if not self.isArchiveUpToDate():
            self.fetchAndVerifyArchive()

        if self.getExtractedChecksum() != self.checksum:
            Source.clean(self)
            self.extract()
            self.storeExtractedChecksum(self.checksum)

    def removeArchives (self):
        archiveDir = os.path.join(EXTERNAL_DIR, pkg.baseDir, pkg.archiveDir)
        if os.path.exists(archiveDir):
            shutil.rmtree(archiveDir, ignore_errors=False)

    def isArchiveUpToDate (self):
        archiveFile = os.path.join(EXTERNAL_DIR, pkg.baseDir, pkg.archiveDir, pkg.filename)
        if os.path.exists(archiveFile):
            return computeChecksum(readBinaryFile(archiveFile)) == self.checksum
        else:
            return False

    def getExtractedChecksumFilePath (self):
        return os.path.join(EXTERNAL_DIR, pkg.baseDir, pkg.archiveDir, "extracted")

    def getExtractedChecksum (self):
        extractedChecksumFile = self.getExtractedChecksumFilePath()

        if os.path.exists(extractedChecksumFile):
            return readFile(extractedChecksumFile)
        else:
            return None

    def storeExtractedChecksum (self, checksum):
        checksum_bytes = checksum.encode("utf-8")
        writeBinaryFile(self.getExtractedChecksumFilePath(), checksum_bytes)

    def connectToUrl (self, url):
        result = None

        if sys.version_info < (3, 0):
            from urllib2 import urlopen
        else:
            from urllib.request import urlopen

        if args.insecure:
            print("Ignoring certificate checks")
            ssl_context = ssl._create_unverified_context()
            result = urlopen(url, context=ssl_context)
        else:
            result = urlopen(url)

        return result

    def fetchAndVerifyArchive (self):
        print("Fetching %s" % self.url)

        req = self.connectToUrl(self.url)
        data = req.read()
        checksum = computeChecksum(data)
        dstPath = os.path.join(EXTERNAL_DIR, self.baseDir, self.archiveDir, self.filename)

        if checksum != self.checksum:
            raise Exception("Checksum mismatch for %s, expected %s, got %s" % (self.filename, self.checksum, checksum))

        if not os.path.exists(os.path.dirname(dstPath)):
            os.mkdir(os.path.dirname(dstPath))

        writeBinaryFile(dstPath, data)

    def extract (self):
        print("Extracting %s to %s/%s" % (self.filename, self.baseDir, self.extractDir))

        srcPath = os.path.join(EXTERNAL_DIR, self.baseDir, self.archiveDir, self.filename)
        tmpPath = os.path.join(EXTERNAL_DIR, ".extract-tmp-%s" % self.baseDir)
        dstPath = os.path.join(EXTERNAL_DIR, self.baseDir, self.extractDir)
        archive = tarfile.open(srcPath)

        if os.path.exists(tmpPath):
            shutil.rmtree(tmpPath, ignore_errors=False)

        os.mkdir(tmpPath)

        archive.extractall(tmpPath)
        archive.close()

        extractedEntries = os.listdir(tmpPath)
        if len(extractedEntries) != 1 or not os.path.isdir(os.path.join(tmpPath, extractedEntries[0])):
            raise Exception("%s doesn't contain single top-level directory" % self.filename)

        topLevelPath = os.path.join(tmpPath, extractedEntries[0])

        if not os.path.exists(dstPath):
            os.mkdir(dstPath)

        for entry in os.listdir(topLevelPath):
            if os.path.exists(os.path.join(dstPath, entry)):
                raise Exception("%s exists already" % entry)

            shutil.move(os.path.join(topLevelPath, entry), dstPath)

        shutil.rmtree(tmpPath, ignore_errors=True)

        if self.postExtract != None:
            self.postExtract(dstPath)

class SourceFile (Source):
    def __init__(self, url, filename, checksum, baseDir, extractDir = "src"):
        Source.__init__(self, baseDir, extractDir)
        self.url = url
        self.filename = filename
        self.checksum = checksum

    def update (self, cmdProtocol = None, force = False):
        if not self.isFileUpToDate():
            Source.clean(self)
            self.fetchAndVerifyFile()

    def isFileUpToDate (self):
        file = os.path.join(EXTERNAL_DIR, pkg.baseDir, pkg.extractDir, pkg.filename)
        if os.path.exists(file):
            data = readFile(file)
            return computeChecksum(data.encode('utf-8')) == self.checksum
        else:
            return False

    def connectToUrl (self, url):
        result = None

        if sys.version_info < (3, 0):
            from urllib2 import urlopen
        else:
            from urllib.request import urlopen

        if args.insecure:
            print("Ignoring certificate checks")
            ssl_context = ssl._create_unverified_context()
            result = urlopen(url, context=ssl_context)
        else:
            result = urlopen(url)

        return result

    def fetchAndVerifyFile (self):
        print("Fetching %s" % self.url)

        req = self.connectToUrl(self.url)
        data = req.read()
        checksum = computeChecksum(data)
        dstPath = os.path.join(EXTERNAL_DIR, self.baseDir, self.extractDir, self.filename)

        if checksum != self.checksum:
            raise Exception("Checksum mismatch for %s, expected %s, got %s" % (self.filename, self.checksum, checksum))

        if not os.path.exists(os.path.dirname(dstPath)):
            os.mkdir(os.path.dirname(dstPath))

        writeBinaryFile(dstPath, data)

class GitRepo (Source):
    def __init__(self, httpsUrl, sshUrl, revision, baseDir, extractDir = "src", removeTags = []):
        Source.__init__(self, baseDir, extractDir)
        self.httpsUrl = httpsUrl
        self.sshUrl = sshUrl
        self.revision = revision
        self.removeTags = removeTags

    def detectProtocol(self, cmdProtocol = None):
        # reuse parent repo protocol
        proc = subprocess.Popen(['git', 'ls-remote', '--get-url', 'origin'], stdout=subprocess.PIPE, universal_newlines=True)
        (stdout, stderr) = proc.communicate()

        if proc.returncode != 0:
            raise Exception("Failed to execute 'git ls-remote origin', got %d" % proc.returncode)
        if (stdout[:3] == 'ssh') or (stdout[:3] == 'git'):
            protocol = 'ssh'
        else:
            # remote 'origin' doesn't exist, assume 'https' as checkout protocol
            protocol = 'https'
        return protocol

    def selectUrl(self, cmdProtocol = None):
        try:
            if cmdProtocol == None:
                protocol = self.detectProtocol(cmdProtocol)
            else:
                protocol = cmdProtocol
        except:
            # fallback to https on any issues
            protocol = 'https'

        if protocol == 'ssh':
            if self.sshUrl != None:
                url = self.sshUrl
            else:
                assert self.httpsUrl != None
                url = self.httpsUrl
        else:
            assert protocol == 'https'
            url = self.httpsUrl

        assert url != None
        return url

    def update (self, cmdProtocol = None, force = False):
        fullDstPath = os.path.join(EXTERNAL_DIR, self.baseDir, self.extractDir)

        url = self.selectUrl(cmdProtocol)
        if not os.path.exists(os.path.join(fullDstPath, '.git')):
            execute(["git", "clone", "--no-checkout", url, fullDstPath])

        pushWorkingDir(fullDstPath)
        try:
            for tag in self.removeTags:
                proc = subprocess.Popen(['git', 'tag', '-l', tag], stdout=subprocess.PIPE)
                (stdout, stderr) = proc.communicate()
                if proc.returncode == 0:
                    execute(["git", "tag", "-d",tag])
            force_arg = ['--force'] if force else []
            execute(["git", "fetch"] + force_arg + ["--tags", url, "+refs/heads/*:refs/remotes/origin/*"])
            execute(["git", "checkout"] + force_arg + [self.revision])
        finally:
            popWorkingDir()

def postExtractLibpng (path):
    shutil.copy(os.path.join(path, "scripts", "pnglibconf.h.prebuilt"),
                os.path.join(path, "pnglibconf.h"))

PACKAGES = [
    SourcePackage(
        "https://github.com/madler/zlib/releases/download/v1.2.13/zlib-1.2.13.tar.gz",
        "zlib-1.2.13.tar.gz",
        "b3a24de97a8fdbc835b9833169501030b8977031bcb54b3b3ac13740f846ab30",
        "zlib"),
    SourcePackage(
        "http://prdownloads.sourceforge.net/libpng/libpng-1.6.27.tar.gz",
        "libpng-1.6.27.tar.gz",
        "c9d164ec247f426a525a7b89936694aefbc91fb7a50182b198898b8fc91174b4",
        "libpng",
        postExtract = postExtractLibpng),
    SourceFile(
        "https://raw.githubusercontent.com/baldurk/renderdoc/v1.1/renderdoc/api/app/renderdoc_app.h",
        "renderdoc_app.h",
        "e7b5f0aa5b1b0eadc63a1c624c0ca7f5af133aa857d6a4271b0ef3d0bdb6868e",
        "renderdoc"),
    GitRepo(
        "https://github.com/KhronosGroup/SPIRV-Tools.git",
        None,
        "8b3dc6bbed468c5110e10b52de5da5854bcc28a8",
        "spirv-tools"),
    GitRepo(
        "https://github.com/KhronosGroup/glslang.git",
        None,
        "6bdcb4be344d7903bd92fd464e496c3199b91484",
        "glslang",
        removeTags = ["master-tot"]),
    GitRepo(
        "https://github.com/KhronosGroup/SPIRV-Headers.git",
        None,
        "2e1bc6dcd4ff49ed996dc0174d1aec37c2e9ab59",
        "spirv-headers"),
    GitRepo(
        "https://github.com/google/amber.git",
        None,
        "8797ee109e7a6ea4d1f58f387f757545fa35325b",
        "amber"),
]

def parseArgs ():
<<<<<<< HEAD
    versionsForInsecure = ((2,7,9), (3,4,3))
    versionsForInsecureStr = ' or '.join(('.'.join(str(x) for x in v)) for v in versionsForInsecure)

    parser = argparse.ArgumentParser(description = "Fetch external sources")
    parser.add_argument('--clean', dest='clean', action='store_true', default=False,
                        help='Remove sources instead of fetching')
    parser.add_argument('--insecure', dest='insecure', action='store_true', default=False,
                        help="Disable certificate check for external sources."
                        " Minimum python version required " + versionsForInsecureStr)
    parser.add_argument('--protocol', dest='protocol', default=None, choices=['ssh', 'https'],
                        help="Select protocol to checkout git repositories.")
    parser.add_argument('--force', dest='force', action='store_true', default=False,
                        help="Pass --force to git fetch and checkout commands")

    args = parser.parse_args()

    if args.insecure:
        for versionItem in versionsForInsecure:
            if (sys.version_info.major == versionItem[0]):
                if sys.version_info < versionItem:
                    parser.error("For --insecure minimum required python version is " +
                                versionsForInsecureStr)
                break;

    return args
=======
	versionsForInsecure = ((2,7,9), (3,4,3))
	versionsForInsecureStr = ' or '.join(('.'.join(str(x) for x in v)) for v in versionsForInsecure)

	parser = argparse.ArgumentParser(description = "Fetch external sources")
	parser.add_argument('--clean', dest='clean', action='store_true', default=False,
						help='Remove sources instead of fetching')
	parser.add_argument('--insecure', dest='insecure', action='store_true', default=False,
						help="Disable certificate check for external sources."
						" Minimum python version required " + versionsForInsecureStr)
	parser.add_argument('--protocol', dest='protocol', default=None, choices=['ssh', 'https'],
						help="Select protocol to checkout git repositories.")
	parser.add_argument("-v", "--verbose",
						dest="verbose",
						action="store_true",
						help="(ignored)")

	args = parser.parse_args()

	if args.insecure:
		for versionItem in versionsForInsecure:
			if (sys.version_info.major == versionItem[0]):
				if sys.version_info < versionItem:
					parser.error("For --insecure minimum required python version is " +
								versionsForInsecureStr)
				break;

	return args
>>>>>>> 1e291e0f

if __name__ == "__main__":
    args = parseArgs()

    for pkg in PACKAGES:
        if args.clean:
            pkg.clean()
        else:
            pkg.update(args.protocol, args.force)<|MERGE_RESOLUTION|>--- conflicted
+++ resolved
@@ -338,7 +338,6 @@
 ]
 
 def parseArgs ():
-<<<<<<< HEAD
     versionsForInsecure = ((2,7,9), (3,4,3))
     versionsForInsecureStr = ' or '.join(('.'.join(str(x) for x in v)) for v in versionsForInsecure)
 
@@ -352,6 +351,10 @@
                         help="Select protocol to checkout git repositories.")
     parser.add_argument('--force', dest='force', action='store_true', default=False,
                         help="Pass --force to git fetch and checkout commands")
+    parser.add_argument("-v", "--verbose",
+                        dest="verbose",
+                        action="store_true",
+                        help="(ignored)")
 
     args = parser.parse_args()
 
@@ -364,35 +367,6 @@
                 break;
 
     return args
-=======
-	versionsForInsecure = ((2,7,9), (3,4,3))
-	versionsForInsecureStr = ' or '.join(('.'.join(str(x) for x in v)) for v in versionsForInsecure)
-
-	parser = argparse.ArgumentParser(description = "Fetch external sources")
-	parser.add_argument('--clean', dest='clean', action='store_true', default=False,
-						help='Remove sources instead of fetching')
-	parser.add_argument('--insecure', dest='insecure', action='store_true', default=False,
-						help="Disable certificate check for external sources."
-						" Minimum python version required " + versionsForInsecureStr)
-	parser.add_argument('--protocol', dest='protocol', default=None, choices=['ssh', 'https'],
-						help="Select protocol to checkout git repositories.")
-	parser.add_argument("-v", "--verbose",
-						dest="verbose",
-						action="store_true",
-						help="(ignored)")
-
-	args = parser.parse_args()
-
-	if args.insecure:
-		for versionItem in versionsForInsecure:
-			if (sys.version_info.major == versionItem[0]):
-				if sys.version_info < versionItem:
-					parser.error("For --insecure minimum required python version is " +
-								versionsForInsecureStr)
-				break;
-
-	return args
->>>>>>> 1e291e0f
 
 if __name__ == "__main__":
     args = parseArgs()
