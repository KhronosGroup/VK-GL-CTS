# -*- coding: utf-8 -*-

#-------------------------------------------------------------------------
# drawElements Quality Program utilities
# --------------------------------------
#
# Copyright 2015 The Android Open Source Project
#
# Licensed under the Apache License, Version 2.0 (the "License");
# you may not use this file except in compliance with the License.
# You may obtain a copy of the License at
#
#      http://www.apache.org/licenses/LICENSE-2.0
#
# Unless required by applicable law or agreed to in writing, software
# distributed under the License is distributed on an "AS IS" BASIS,
# WITHOUT WARRANTIES OR CONDITIONS OF ANY KIND, either express or implied.
# See the License for the specific language governing permissions and
# limitations under the License.
#
#-------------------------------------------------------------------------

import os
import sys
import shutil
import tarfile
import zipfile
import hashlib
import argparse
import subprocess
import ssl
import stat
import platform
import logging

scriptPath = os.path.join(os.path.dirname(__file__), "..", "scripts")
sys.path.insert(0, scriptPath)

from ctsbuild.common import *

EXTERNAL_DIR = os.path.realpath(os.path.normpath(os.path.dirname(__file__)))

SYSTEM_NAME = platform.system()

def computeChecksum (data):
    return hashlib.sha256(data).hexdigest()

def onReadonlyRemoveError (func, path, exc_info):
    os.chmod(path, stat.S_IWRITE)
    os.unlink(path)

class Source:
    def __init__(self, baseDir, extractDir):
        self.baseDir = baseDir
        self.extractDir = extractDir

    def clean (self):
        fullDstPath = os.path.join(EXTERNAL_DIR, self.baseDir, self.extractDir)
        # Remove read-only first
        readonlydir = os.path.join(fullDstPath, ".git")
        if os.path.exists(readonlydir):
            logging.debug("Deleting " + readonlydir)
            shutil.rmtree(readonlydir, onerror = onReadonlyRemoveError)
        if os.path.exists(fullDstPath):
            logging.debug("Deleting " + fullDstPath)
            shutil.rmtree(fullDstPath, ignore_errors=False)

class SourcePackage (Source):
    def __init__(self, url, checksum, baseDir, extractDir = "src", postExtract=None):
        Source.__init__(self, baseDir, extractDir)
        self.url = url
        self.filename = os.path.basename(self.url)
        self.checksum = checksum
        self.archiveDir = "packages"
        self.postExtract = postExtract

    def clean (self):
        Source.clean(self)
        self.removeArchives()

    def update (self, cmdProtocol = None, force = False):
        if not self.isArchiveUpToDate():
            self.fetchAndVerifyArchive()

        if self.getExtractedChecksum() != self.checksum:
            Source.clean(self)
            self.extract()
            self.storeExtractedChecksum(self.checksum)

    def removeArchives (self):
        archiveDir = os.path.join(EXTERNAL_DIR, pkg.baseDir, pkg.archiveDir)
        if os.path.exists(archiveDir):
            logging.debug("Deleting " + archiveDir)
            shutil.rmtree(archiveDir, ignore_errors=False)

    def isArchiveUpToDate (self):
        archiveFile = os.path.join(EXTERNAL_DIR, pkg.baseDir, pkg.archiveDir, pkg.filename)
        if os.path.exists(archiveFile):
            return computeChecksum(readBinaryFile(archiveFile)) == self.checksum
        else:
            return False

    def getExtractedChecksumFilePath (self):
        return os.path.join(EXTERNAL_DIR, pkg.baseDir, pkg.archiveDir, "extracted")

    def getExtractedChecksum (self):
        extractedChecksumFile = self.getExtractedChecksumFilePath()

        if os.path.exists(extractedChecksumFile):
            return readFile(extractedChecksumFile)
        else:
            return None

    def storeExtractedChecksum (self, checksum):
        checksum_bytes = checksum.encode("utf-8")
        writeBinaryFile(self.getExtractedChecksumFilePath(), checksum_bytes)

    def connectToUrl (self, url):
        result = None

        if sys.version_info < (3, 0):
            from urllib2 import urlopen
        else:
            from urllib.request import urlopen

        if args.insecure:
            print("Ignoring certificate checks")
            ssl_context = ssl._create_unverified_context()
            result = urlopen(url, context=ssl_context)
        else:
            result = urlopen(url)

        return result

    def fetchAndVerifyArchive (self):
        print("Fetching %s" % self.url)

        req = self.connectToUrl(self.url)
        data = req.read()
        checksum = computeChecksum(data)
        dstPath = os.path.join(EXTERNAL_DIR, self.baseDir, self.archiveDir, self.filename)

        if checksum != self.checksum:
            raise Exception("Checksum mismatch for %s, expected %s, got %s" % (self.filename, self.checksum, checksum))

        if not os.path.exists(os.path.dirname(dstPath)):
            os.makedirs(os.path.dirname(dstPath))

        writeBinaryFile(dstPath, data)

    def extract (self):
        print("Extracting %s to %s/%s" % (self.filename, self.baseDir, self.extractDir))

        srcPath = os.path.join(EXTERNAL_DIR, self.baseDir, self.archiveDir, self.filename)
        tmpPath = os.path.join(EXTERNAL_DIR, ".extract-tmp-%s" % self.baseDir)
        dstPath = os.path.join(EXTERNAL_DIR, self.baseDir, self.extractDir)

        if self.filename.endswith(".zip"):
            archive = zipfile.ZipFile(srcPath)
        else:
            archive = tarfile.open(srcPath)

        if os.path.exists(tmpPath):
            shutil.rmtree(tmpPath, ignore_errors=False)

        os.mkdir(tmpPath)

        archive.extractall(tmpPath)
        archive.close()

        extractedEntries = os.listdir(tmpPath)
        if len(extractedEntries) != 1 or not os.path.isdir(os.path.join(tmpPath, extractedEntries[0])):
            raise Exception("%s doesn't contain single top-level directory" % self.filename)

        topLevelPath = os.path.join(tmpPath, extractedEntries[0])

        if not os.path.exists(dstPath):
            os.mkdir(dstPath)

        for entry in os.listdir(topLevelPath):
            if os.path.exists(os.path.join(dstPath, entry)):
                raise Exception("%s exists already" % entry)

            shutil.move(os.path.join(topLevelPath, entry), dstPath)

        shutil.rmtree(tmpPath, ignore_errors=True)

        if self.postExtract != None:
            self.postExtract(dstPath)

class SourceFile (Source):
    def __init__(self, url, filename, checksum, baseDir, extractDir = "src"):
        Source.__init__(self, baseDir, extractDir)
        self.url = url
        self.filename = filename
        self.checksum = checksum

    def update (self, cmdProtocol = None, force = False):
        if not self.isFileUpToDate():
            Source.clean(self)
            self.fetchAndVerifyFile()

    def isFileUpToDate (self):
        file = os.path.join(EXTERNAL_DIR, pkg.baseDir, pkg.extractDir, pkg.filename)
        if os.path.exists(file):
            data = readFile(file)
            return computeChecksum(data.encode('utf-8')) == self.checksum
        else:
            return False

    def connectToUrl (self, url):
        result = None

        if sys.version_info < (3, 0):
            from urllib2 import urlopen
        else:
            from urllib.request import urlopen

        if args.insecure:
            print("Ignoring certificate checks")
            ssl_context = ssl._create_unverified_context()
            result = urlopen(url, context=ssl_context)
        else:
            result = urlopen(url)

        return result

    def fetchAndVerifyFile (self):
        print("Fetching %s" % self.url)

        req = self.connectToUrl(self.url)
        data = req.read()
        checksum = computeChecksum(data)
        dstPath = os.path.join(EXTERNAL_DIR, self.baseDir, self.extractDir, self.filename)

        if checksum != self.checksum:
            raise Exception("Checksum mismatch for %s, expected %s, got %s" % (self.filename, self.checksum, checksum))

        if not os.path.exists(os.path.dirname(dstPath)):
            os.mkdir(os.path.dirname(dstPath))

        writeBinaryFile(dstPath, data)

class GitRepo (Source):
    def __init__(self, httpsUrl, sshUrl, revision, baseDir, extractDir = "src", removeTags = [], patch = ""):
        Source.__init__(self, baseDir, extractDir)
        self.httpsUrl = httpsUrl
        self.sshUrl = sshUrl
        self.revision = revision
        self.removeTags = removeTags
        self.patch = patch

    def checkout(self, url, fullDstPath, force):
        if not os.path.exists(os.path.join(fullDstPath, '.git')):
            run(["git", "clone", "--no-checkout", url, fullDstPath])

        pushWorkingDir(fullDstPath)
        print("Directory: " + fullDstPath)
        try:
            for tag in self.removeTags:
                proc = subprocess.Popen(['git', 'tag', '-l', tag], stdout=subprocess.PIPE)
                (stdout, stderr) = proc.communicate()
                if len(stdout) > 0:
                    run(["git", "tag", "-d",tag])
            force_arg = ['--force'] if force else []
            run(["git", "fetch"] + force_arg + ["--tags", url, "+refs/heads/*:refs/remotes/origin/*"])
            run(["git", "checkout"] + force_arg + [self.revision])

            if(self.patch != ""):
                patchFile = os.path.join(EXTERNAL_DIR, self.patch)
                run(["git", "reset", "--hard", "HEAD"])
                run(["git", "apply", patchFile])
        except:
            # This might be a KeyboardInterrupt or other error, propagate.
            raise
        finally:
            popWorkingDir()

    def update (self, cmdProtocol, force = False):
        fullDstPath = os.path.join(EXTERNAL_DIR, self.baseDir, self.extractDir)
        url         = self.httpsUrl
        backupUrl   = self.sshUrl

        # If url is none then start with ssh
        if cmdProtocol == 'ssh' or url == None:
            url       = self.sshUrl
            backupUrl = self.httpsUrl

        try:
            self.checkout(url, fullDstPath, force)
        except KeyboardInterrupt:
            # Propagate the exception to stop the process if possible.
            raise
        except:
            # For any other kind of exception, including subprocess errors, we
            # try the backup URL.
            if backupUrl != None:
                self.checkout(backupUrl, fullDstPath, force)

def postExtractLibpng (path):
    shutil.copy(os.path.join(path, "scripts", "pnglibconf.h.prebuilt"),
                os.path.join(path, "pnglibconf.h"))

PACKAGES = [
    SourcePackage(
        "https://github.com/madler/zlib/releases/download/v1.2.13/zlib-1.2.13.tar.gz",
        "b3a24de97a8fdbc835b9833169501030b8977031bcb54b3b3ac13740f846ab30",
        "zlib"),
    SourcePackage(
        "https://prdownloads.sourceforge.net/libpng/libpng-1.6.27.tar.gz",
        "c9d164ec247f426a525a7b89936694aefbc91fb7a50182b198898b8fc91174b4",
        "libpng",
        postExtract = postExtractLibpng),
    SourceFile(
        "https://raw.githubusercontent.com/baldurk/renderdoc/v1.1/renderdoc/api/app/renderdoc_app.h",
        "renderdoc_app.h",
        "e7b5f0aa5b1b0eadc63a1c624c0ca7f5af133aa857d6a4271b0ef3d0bdb6868e",
        "renderdoc"),
    GitRepo(
<<<<<<< HEAD
        "https://gitlab.khronos.org/spirv/spirv-tools.git",
        "git@gitlab.khronos.org:spirv/spirv-tools.git",
        "f207dcb5103901b905c6a68944b797a921aca014",
        "spirv-tools"),
    GitRepo(
        "https://gitlab.khronos.org/GLSL/glslang.git",
        "git@gitlab.khronos.org:GLSL/glslang.git",
        "9a415ad3c69eae445b84ee9647c10e46d42dc25d",
        "glslang",
        removeTags = ["main-tot", "master-tot"]),
    GitRepo(
        "https://gitlab.khronos.org/spirv/SPIRV-Headers.git",
        "git@gitlab.khronos.org:spirv/SPIRV-Headers.git",
        "6782ffb1a16d3485d6f17ca919729d8a9b75d990",
        "spirv-headers"),
    GitRepo(
        "https://gitlab.khronos.org/vulkan/vulkan.git",
        "git@gitlab.khronos.org:vulkan/vulkan.git",
        "56f7d8fb4cc8425c7b1a984e288e42a7fac39cd0",
=======
        "https://github.com/KhronosGroup/SPIRV-Tools.git",
        "git@github.com:KhronosGroup/SPIRV-Tools.git",
        "3fb52548bc8a68d349d31e21bd4e80e3d953e87c",
        "spirv-tools"),
    GitRepo(
        "https://github.com/KhronosGroup/glslang.git",
        "git@github.com:KhronosGroup/glslang.git",
        "a0995c49ebcaca2c6d3b03efbabf74f3843decdb",
        "glslang",
        removeTags = ["main-tot", "master-tot"]),
    GitRepo(
        "https://github.com/KhronosGroup/SPIRV-Headers.git",
        "git@github.com:KhronosGroup/SPIRV-Headers.git",
        "36d5e2ddaa54c70d2f29081510c66f4fc98e5e53",
        "spirv-headers"),
    GitRepo(
        "https://github.com/KhronosGroup/Vulkan-Docs.git",
        "git@github.com:KhronosGroup/Vulkan-Docs.git",
        "c7a3955e47d223c6a37fb29e2061c973eec98d0a",
>>>>>>> 726b5bf6
        "vulkan-docs"),
    GitRepo(
        "https://github.com/KhronosGroup/Vulkan-ValidationLayers.git",
        "git@github.com:KhronosGroup/Vulkan-ValidationLayers.git",
<<<<<<< HEAD
        "f589bc456545fbab97caf49380b102b8aafe1f40",
=======
        "902f3cf8d51e76be0c0deb4be39c6223abebbae2",
>>>>>>> 726b5bf6
        "vulkan-validationlayers"),
    GitRepo(
        "https://github.com/google/amber.git",
        "git@github.com:google/amber.git",
<<<<<<< HEAD
        "6bb8b9979d12122c3ac2e627bcad965129556d12",
=======
        "ffc084a51e0c4c87a6107df586c12e3a6748ae40",
>>>>>>> 726b5bf6
        "amber"),
    GitRepo(
        "https://github.com/open-source-parsers/jsoncpp.git",
        "git@github.com:open-source-parsers/jsoncpp.git",
        "9059f5cad030ba11d37818847443a53918c327b1",
        "jsoncpp"),
    # NOTE: The samples application is not well suited to external
    # integration, this fork contains the small fixes needed for use
    # by the CTS.
    GitRepo(
        "https://github.com/Igalia/vk_video_samples.git",
        "git@github.com:Igalia/vk_video_samples.git",
<<<<<<< HEAD
        "6821adf11eb4f84a2168264b954c170d03237699",
=======
        "45fe88b456c683120138f052ea81f0a958ff3ec4",
>>>>>>> 726b5bf6
        "nvidia-video-samples"),
    # NOTE: Temporary vk_video_samples repo and branch where AV1
    # encoder library is being developed by NVidia.
    GitRepo(
        "https://github.com/KhronosGroup/Vulkan-Video-Samples.git",
        "git@github.com:KhronosGroup/Vulkan-Video-Samples.git",
        "70dfd5a6007680ddb8970d7e71bf7af9ee173f3c",
        "vulkan-video-samples"),
    # NOTE: Temporary video generator repo .
    GitRepo(
        "https://github.com/Igalia/video_generator.git",
        "git@github.com:Igalia/video_generator.git",
        "426300e12a5cc5d4676807039a1be237a2b68187",
        "video_generator"),
]

def parseArgs ():
    versionsForInsecure = ((2,7,9), (3,4,3))
    versionsForInsecureStr = ' or '.join(('.'.join(str(x) for x in v)) for v in versionsForInsecure)

    parser = argparse.ArgumentParser(description = "Fetch external sources")
    parser.add_argument('--clean', dest='clean', action='store_true', default=False,
                        help='Remove sources instead of fetching')
    parser.add_argument('--insecure', dest='insecure', action='store_true', default=False,
                        help="Disable certificate check for external sources."
                        " Minimum python version required " + versionsForInsecureStr)
    parser.add_argument('--protocol', dest='protocol', default='https', choices=['ssh', 'https'],
                        help="Select protocol to checkout git repositories.")
    parser.add_argument('--force', dest='force', action='store_true', default=False,
                        help="Pass --force to git fetch and checkout commands")
    parser.add_argument("-v", "--verbose",
                        dest="verbose",
                        action="store_true",
                        help="Enable verbose logging")
    args = parser.parse_args()

    if args.insecure:
        for versionItem in versionsForInsecure:
            if (sys.version_info.major == versionItem[0]):
                if sys.version_info < versionItem:
                    parser.error("For --insecure minimum required python version is " +
                                versionsForInsecureStr)
                break;

    return args

def run(*popenargs, **kwargs):
    process = subprocess.Popen(*popenargs, **kwargs)

    try:
        stdout, stderr = process.communicate(None)
    except KeyboardInterrupt:
        # Terminate the process, wait and propagate.
        process.terminate()
        process.wait()
        raise
    except:
        # With any other exception, we _kill_ the process and propagate.
        process.kill()
        process.wait()
        raise
    else:
        # Everything good, fetch the retcode and raise exception if needed.
        retcode = process.poll()
        if retcode:
            raise subprocess.CalledProcessError(retcode, process.args, output=stdout, stderr=stderr)

if __name__ == "__main__":
    args = parseArgs()
    initializeLogger(args.verbose)

    try:
        for pkg in PACKAGES:
            if args.clean:
                pkg.clean()
            else:
                pkg.update(args.protocol, args.force)
    except KeyboardInterrupt:
        sys.exit("") # Returns 1.<|MERGE_RESOLUTION|>--- conflicted
+++ resolved
@@ -317,65 +317,35 @@
         "e7b5f0aa5b1b0eadc63a1c624c0ca7f5af133aa857d6a4271b0ef3d0bdb6868e",
         "renderdoc"),
     GitRepo(
-<<<<<<< HEAD
         "https://gitlab.khronos.org/spirv/spirv-tools.git",
         "git@gitlab.khronos.org:spirv/spirv-tools.git",
-        "f207dcb5103901b905c6a68944b797a921aca014",
+        "c15fba29fd8f3b10e441e0e0bc24193b2a420520",
         "spirv-tools"),
     GitRepo(
         "https://gitlab.khronos.org/GLSL/glslang.git",
         "git@gitlab.khronos.org:GLSL/glslang.git",
-        "9a415ad3c69eae445b84ee9647c10e46d42dc25d",
+        "2247384037835d1cd19c70e85220aafd8eda5963",
         "glslang",
         removeTags = ["main-tot", "master-tot"]),
     GitRepo(
         "https://gitlab.khronos.org/spirv/SPIRV-Headers.git",
         "git@gitlab.khronos.org:spirv/SPIRV-Headers.git",
-        "6782ffb1a16d3485d6f17ca919729d8a9b75d990",
+        "5562a4729e97e2d4fef97fcd4ad34ea2c3c21858",
         "spirv-headers"),
     GitRepo(
         "https://gitlab.khronos.org/vulkan/vulkan.git",
         "git@gitlab.khronos.org:vulkan/vulkan.git",
-        "56f7d8fb4cc8425c7b1a984e288e42a7fac39cd0",
-=======
-        "https://github.com/KhronosGroup/SPIRV-Tools.git",
-        "git@github.com:KhronosGroup/SPIRV-Tools.git",
-        "3fb52548bc8a68d349d31e21bd4e80e3d953e87c",
-        "spirv-tools"),
-    GitRepo(
-        "https://github.com/KhronosGroup/glslang.git",
-        "git@github.com:KhronosGroup/glslang.git",
-        "a0995c49ebcaca2c6d3b03efbabf74f3843decdb",
-        "glslang",
-        removeTags = ["main-tot", "master-tot"]),
-    GitRepo(
-        "https://github.com/KhronosGroup/SPIRV-Headers.git",
-        "git@github.com:KhronosGroup/SPIRV-Headers.git",
-        "36d5e2ddaa54c70d2f29081510c66f4fc98e5e53",
-        "spirv-headers"),
-    GitRepo(
-        "https://github.com/KhronosGroup/Vulkan-Docs.git",
-        "git@github.com:KhronosGroup/Vulkan-Docs.git",
-        "c7a3955e47d223c6a37fb29e2061c973eec98d0a",
->>>>>>> 726b5bf6
+        "0a10fc1caae9a95de0fb304ca4a778fbd7936ba0",
         "vulkan-docs"),
     GitRepo(
         "https://github.com/KhronosGroup/Vulkan-ValidationLayers.git",
         "git@github.com:KhronosGroup/Vulkan-ValidationLayers.git",
-<<<<<<< HEAD
-        "f589bc456545fbab97caf49380b102b8aafe1f40",
-=======
         "902f3cf8d51e76be0c0deb4be39c6223abebbae2",
->>>>>>> 726b5bf6
         "vulkan-validationlayers"),
     GitRepo(
         "https://github.com/google/amber.git",
         "git@github.com:google/amber.git",
-<<<<<<< HEAD
-        "6bb8b9979d12122c3ac2e627bcad965129556d12",
-=======
         "ffc084a51e0c4c87a6107df586c12e3a6748ae40",
->>>>>>> 726b5bf6
         "amber"),
     GitRepo(
         "https://github.com/open-source-parsers/jsoncpp.git",
@@ -388,11 +358,7 @@
     GitRepo(
         "https://github.com/Igalia/vk_video_samples.git",
         "git@github.com:Igalia/vk_video_samples.git",
-<<<<<<< HEAD
-        "6821adf11eb4f84a2168264b954c170d03237699",
-=======
         "45fe88b456c683120138f052ea81f0a958ff3ec4",
->>>>>>> 726b5bf6
         "nvidia-video-samples"),
     # NOTE: Temporary vk_video_samples repo and branch where AV1
     # encoder library is being developed by NVidia.
