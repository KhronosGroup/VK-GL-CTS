/*-------------------------------------------------------------------------
 * OpenGL Conformance Test Suite
 * -----------------------------
 *
 * Copyright (c) 2016 Google Inc.
 * Copyright (c) 2016 The Khronos Group Inc.
 *
 * Licensed under the Apache License, Version 2.0 (the "License");
 * you may not use this file except in compliance with the License.
 * You may obtain a copy of the License at
 *
 *      http://www.apache.org/licenses/LICENSE-2.0
 *
 * Unless required by applicable law or agreed to in writing, software
 * distributed under the License is distributed on an "AS IS" BASIS,
 * WITHOUT WARRANTIES OR CONDITIONS OF ANY KIND, either express or implied.
 * See the License for the specific language governing permissions and
 * limitations under the License.
 *
 */ /*!
 * \file
 * \brief Shader execute test.
 */ /*-------------------------------------------------------------------*/

#include "glcShaderRenderCase.hpp"

#include "tcuImageCompare.hpp"
#include "tcuRenderTarget.hpp"
#include "tcuSurface.hpp"
#include "tcuTestLog.hpp"
#include "tcuVector.hpp"

#include "gluDrawUtil.hpp"
#include "gluPixelTransfer.hpp"
#include "gluTexture.hpp"
#include "gluTextureUtil.hpp"

#include "glwEnums.hpp"
#include "glwFunctions.hpp"

#include "deMath.h"
#include "deRandom.hpp"
#include "deString.h"
#include "deStringUtil.hpp"
#include "deUniquePtr.hpp"

#include <string>
#include <vector>

namespace deqp
{

using namespace std;
using namespace tcu;
using namespace glu;

static const int GRID_SIZE                 = 64;
static const int MAX_RENDER_WIDTH          = 128;
static const int MAX_RENDER_HEIGHT         = 112;
static const tcu::Vec4 DEFAULT_CLEAR_COLOR = tcu::Vec4(0.0f, 0.0f, 0.0f, 1.0f);

inline RGBA toRGBA(const Vec4 &a)
{
    return RGBA(
        deClamp32(deRoundFloatToInt32(a.x() * 255.0f), 0, 255), deClamp32(deRoundFloatToInt32(a.y() * 255.0f), 0, 255),
        deClamp32(deRoundFloatToInt32(a.z() * 255.0f), 0, 255), deClamp32(deRoundFloatToInt32(a.w() * 255.0f), 0, 255));
}

inline tcu::Vec4 toVec(const RGBA &c)
{
    return tcu::Vec4(static_cast<float>(c.getRed()) / 255.0f, static_cast<float>(c.getGreen()) / 255.0f,
                     static_cast<float>(c.getBlue()) / 255.0f, static_cast<float>(c.getAlpha()) / 255.0f);
}

// TextureBinding

TextureBinding::TextureBinding(const glu::Texture2D *tex2D, const tcu::Sampler &sampler)
    : m_type(TYPE_2D)
    , m_sampler(sampler)
{
    m_binding.tex2D = tex2D;
}

TextureBinding::TextureBinding(const glu::TextureCube *texCube, const tcu::Sampler &sampler)
    : m_type(TYPE_CUBE_MAP)
    , m_sampler(sampler)
{
    m_binding.texCube = texCube;
}

TextureBinding::TextureBinding(const glu::Texture2DArray *tex2DArray, const tcu::Sampler &sampler)
    : m_type(TYPE_2D_ARRAY)
    , m_sampler(sampler)
{
    m_binding.tex2DArray = tex2DArray;
}

TextureBinding::TextureBinding(const glu::Texture3D *tex3D, const tcu::Sampler &sampler)
    : m_type(TYPE_3D)
    , m_sampler(sampler)
{
    m_binding.tex3D = tex3D;
}

TextureBinding::TextureBinding(void) : m_type(TYPE_NONE)
{
    m_binding.tex2D = nullptr;
}

TextureBinding::TextureBinding(const glu::TextureCubeArray *texCubeArray, const tcu::Sampler &sampler)
    : m_type(TYPE_CUBE_MAP_ARRAY)
    , m_sampler(sampler)
{
    m_binding.texCubeArray = texCubeArray;
}

void TextureBinding::setSampler(const tcu::Sampler &sampler)
{
    m_sampler = sampler;
}

void TextureBinding::setTexture(const glu::Texture2D *tex2D)
{
    m_type          = TYPE_2D;
    m_binding.tex2D = tex2D;
}

void TextureBinding::setTexture(const glu::TextureCube *texCube)
{
    m_type            = TYPE_CUBE_MAP;
    m_binding.texCube = texCube;
}

void TextureBinding::setTexture(const glu::Texture2DArray *tex2DArray)
{
    m_type               = TYPE_2D_ARRAY;
    m_binding.tex2DArray = tex2DArray;
}

void TextureBinding::setTexture(const glu::Texture3D *tex3D)
{
    m_type          = TYPE_3D;
    m_binding.tex3D = tex3D;
}

void TextureBinding::setTexture(const glu::TextureCubeArray *texCubeArray)
{
    m_type                 = TYPE_CUBE_MAP_ARRAY;
    m_binding.texCubeArray = texCubeArray;
}

// QuadGrid.

class QuadGrid
{
public:
    QuadGrid(int gridSize, int screenWidth, int screenHeight, const Vec4 &constCoords,
             const vector<Mat4> &userAttribTransforms, const vector<TextureBinding> &textures);
    ~QuadGrid(void);

    int getGridSize(void) const
    {
        return m_gridSize;
    }
    int getNumVertices(void) const
    {
        return m_numVertices;
    }
    int getNumTriangles(void) const
    {
        return m_numTriangles;
    }
    const Vec4 &getConstCoords(void) const
    {
        return m_constCoords;
    }
    const vector<Mat4> getUserAttribTransforms(void) const
    {
        return m_userAttribTransforms;
    }
    const vector<TextureBinding> &getTextures(void) const
    {
        return m_textures;
    }

    const Vec4 *getPositions(void) const
    {
        return &m_positions[0];
    }
    const float *getAttribOne(void) const
    {
        return &m_attribOne[0];
    }
    const Vec4 *getCoords(void) const
    {
        return &m_coords[0];
    }
    const Vec4 *getUnitCoords(void) const
    {
        return &m_unitCoords[0];
    }
    const Vec4 *getUserAttrib(int attribNdx) const
    {
        return &m_userAttribs[attribNdx][0];
    }
    const uint16_t *getIndices(void) const
    {
        return &m_indices[0];
    }

    Vec4 getCoords(float sx, float sy) const;
    Vec4 getUnitCoords(float sx, float sy) const;

    int getNumUserAttribs(void) const
    {
        return (int)m_userAttribTransforms.size();
    }
    Vec4 getUserAttrib(int attribNdx, float sx, float sy) const;

private:
    int m_gridSize;
    int m_numVertices;
    int m_numTriangles;
    Vec4 m_constCoords;
    vector<Mat4> m_userAttribTransforms;
    vector<TextureBinding> m_textures;

    vector<Vec4> m_screenPos;
    vector<Vec4> m_positions;
    vector<Vec4> m_coords;     //!< Near-unit coordinates, roughly [-2.0 .. 2.0].
    vector<Vec4> m_unitCoords; //!< Positive-only coordinates [0.0 .. 1.5].
    vector<float> m_attribOne;
    vector<Vec4> m_userAttribs[ShaderEvalContext::MAX_TEXTURES];
    vector<uint16_t> m_indices;
};

QuadGrid::QuadGrid(int gridSize, int width, int height, const Vec4 &constCoords,
                   const vector<Mat4> &userAttribTransforms, const vector<TextureBinding> &textures)
    : m_gridSize(gridSize)
    , m_numVertices((gridSize + 1) * (gridSize + 1))
    , m_numTriangles(gridSize * gridSize * 2)
    , m_constCoords(constCoords)
    , m_userAttribTransforms(userAttribTransforms)
    , m_textures(textures)
{
    Vec4 viewportScale = Vec4((float)width, (float)height, 0.0f, 0.0f);

    // Compute vertices.
    m_positions.resize(m_numVertices);
    m_coords.resize(m_numVertices);
    m_unitCoords.resize(m_numVertices);
    m_attribOne.resize(m_numVertices);
    m_screenPos.resize(m_numVertices);

    // User attributes.
    for (int i = 0; i < DE_LENGTH_OF_ARRAY(m_userAttribs); i++)
        m_userAttribs[i].resize(m_numVertices);

    for (int y = 0; y < gridSize + 1; y++)
        for (int x = 0; x < gridSize + 1; x++)
        {
            float sx   = static_cast<float>(x) / static_cast<float>(gridSize);
            float sy   = static_cast<float>(y) / static_cast<float>(gridSize);
            float fx   = 2.0f * sx - 1.0f;
            float fy   = 2.0f * sy - 1.0f;
            int vtxNdx = ((y * (gridSize + 1)) + x);

            m_positions[vtxNdx]  = Vec4(fx, fy, 0.0f, 1.0f);
            m_attribOne[vtxNdx]  = 1.0f;
            m_screenPos[vtxNdx]  = Vec4(sx, sy, 0.0f, 1.0f) * viewportScale;
            m_coords[vtxNdx]     = getCoords(sx, sy);
            m_unitCoords[vtxNdx] = getUnitCoords(sx, sy);

            for (int attribNdx = 0; attribNdx < getNumUserAttribs(); attribNdx++)
                m_userAttribs[attribNdx][vtxNdx] = getUserAttrib(attribNdx, sx, sy);
        }

    // Compute indices.
    m_indices.resize(3 * m_numTriangles);
    for (int y = 0; y < gridSize; y++)
        for (int x = 0; x < gridSize; x++)
        {
            int stride = gridSize + 1;
            int v00    = (y * stride) + x;
            int v01    = (y * stride) + x + 1;
            int v10    = ((y + 1) * stride) + x;
            int v11    = ((y + 1) * stride) + x + 1;

            int baseNdx            = ((y * gridSize) + x) * 6;
            m_indices[baseNdx + 0] = static_cast<uint16_t>(v10);
            m_indices[baseNdx + 1] = static_cast<uint16_t>(v00);
            m_indices[baseNdx + 2] = static_cast<uint16_t>(v01);

            m_indices[baseNdx + 3] = static_cast<uint16_t>(v10);
            m_indices[baseNdx + 4] = static_cast<uint16_t>(v01);
            m_indices[baseNdx + 5] = static_cast<uint16_t>(v11);
        }
}

QuadGrid::~QuadGrid(void)
{
}

inline Vec4 QuadGrid::getCoords(float sx, float sy) const
{
    float fx = 2.0f * sx - 1.0f;
    float fy = 2.0f * sy - 1.0f;
    return Vec4(fx, fy, -fx + 0.33f * fy, -0.275f * fx - fy);
}

inline Vec4 QuadGrid::getUnitCoords(float sx, float sy) const
{
    return Vec4(sx, sy, 0.33f * sx + 0.5f * sy, 0.5f * sx + 0.25f * sy);
}

inline Vec4 QuadGrid::getUserAttrib(int attribNdx, float sx, float sy) const
{
    // homogeneous normalized screen-space coordinates
    return m_userAttribTransforms[attribNdx] * Vec4(sx, sy, 0.0f, 1.0f);
}

// ShaderEvalContext.

ShaderEvalContext::ShaderEvalContext(const QuadGrid &quadGrid_)
    : constCoords(quadGrid_.getConstCoords())
    , isDiscarded(false)
    , quadGrid(quadGrid_)
{
    const vector<TextureBinding> &bindings = quadGrid.getTextures();
    DE_ASSERT((int)bindings.size() <= MAX_TEXTURES);

    // Fill in texture array.
    for (int ndx = 0; ndx < (int)bindings.size(); ndx++)
    {
        const TextureBinding &binding = bindings[ndx];

        if (binding.getType() == TextureBinding::TYPE_NONE)
            continue;

        textures[ndx].sampler = binding.getSampler();

        switch (binding.getType())
        {
        case TextureBinding::TYPE_2D:
            textures[ndx].tex2D = &binding.get2D()->getRefTexture();
            break;
        case TextureBinding::TYPE_CUBE_MAP:
            textures[ndx].texCube = &binding.getCube()->getRefTexture();
            break;
        case TextureBinding::TYPE_2D_ARRAY:
            textures[ndx].tex2DArray = &binding.get2DArray()->getRefTexture();
            break;
        case TextureBinding::TYPE_3D:
            textures[ndx].tex3D = &binding.get3D()->getRefTexture();
            break;
        case TextureBinding::TYPE_CUBE_MAP_ARRAY:
            textures[ndx].texCubeArray = &binding.getCubeArray()->getRefTexture();
            break;
        default:
            DE_ASSERT(false);
        }
    }
}

ShaderEvalContext::~ShaderEvalContext(void)
{
}

void ShaderEvalContext::reset(float sx, float sy)
{
    // Clear old values
    color       = Vec4(0.0f, 0.0f, 0.0f, 1.0f);
    isDiscarded = false;

    // Compute coords
    coords     = quadGrid.getCoords(sx, sy);
    unitCoords = quadGrid.getUnitCoords(sx, sy);

    // Compute user attributes.
    int numAttribs = quadGrid.getNumUserAttribs();
    DE_ASSERT(numAttribs <= MAX_USER_ATTRIBS);
    for (int attribNdx = 0; attribNdx < numAttribs; attribNdx++)
        in[attribNdx] = quadGrid.getUserAttrib(attribNdx, sx, sy);
}

tcu::Vec4 ShaderEvalContext::texture2D(int unitNdx, const tcu::Vec2 &texCoords)
{
    if (textures[unitNdx].tex2D)
        return textures[unitNdx].tex2D->sample(textures[unitNdx].sampler, texCoords.x(), texCoords.y(), 0.0f);
    else
        return tcu::Vec4(0.0f, 0.0f, 0.0f, 1.0f);
}

// ShaderEvaluator

ShaderEvaluator::ShaderEvaluator(void) : m_evalFunc(nullptr)
{
}

ShaderEvaluator::ShaderEvaluator(ShaderEvalFunc evalFunc) : m_evalFunc(evalFunc)
{
}

ShaderEvaluator::~ShaderEvaluator(void)
{
}

void ShaderEvaluator::evaluate(ShaderEvalContext &ctx)
{
    DE_ASSERT(m_evalFunc);
    m_evalFunc(ctx);
}

// ShaderRenderCase.

ShaderRenderCase::ShaderRenderCase(TestContext &testCtx, RenderContext &renderCtx, const ContextInfo &ctxInfo,
                                   const char *name, const char *description, bool isVertexCase,
                                   ShaderEvalFunc evalFunc, bool useLevel)
    : TestCase(testCtx, name, description)
    , m_renderCtx(renderCtx)
    , m_ctxInfo(ctxInfo)
    , m_isVertexCase(isVertexCase)
    , m_useLevel(useLevel)
    , m_defaultEvaluator(evalFunc)
    , m_evaluator(m_defaultEvaluator)
    , m_clearColor(DEFAULT_CLEAR_COLOR)
    , m_program(nullptr)
{
}

ShaderRenderCase::ShaderRenderCase(TestContext &testCtx, RenderContext &renderCtx, const ContextInfo &ctxInfo,
                                   const char *name, const char *description, bool isVertexCase,
                                   ShaderEvaluator &evaluator, bool useLevel)
    : TestCase(testCtx, name, description)
    , m_renderCtx(renderCtx)
    , m_ctxInfo(ctxInfo)
    , m_isVertexCase(isVertexCase)
<<<<<<< HEAD
    , m_defaultEvaluator(nullptr)
=======
    , m_useLevel(useLevel)
    , m_defaultEvaluator(DE_NULL)
>>>>>>> 9b61c7ce
    , m_evaluator(evaluator)
    , m_clearColor(DEFAULT_CLEAR_COLOR)
    , m_program(nullptr)
{
}

ShaderRenderCase::~ShaderRenderCase(void)
{
    ShaderRenderCase::deinit();
}

void ShaderRenderCase::init(void)
{
    TestLog &log             = m_testCtx.getLog();
    const glw::Functions &gl = m_renderCtx.getFunctions();

    GLU_EXPECT_NO_ERROR(gl.getError(), "ShaderRenderCase::init() begin");

    DE_ASSERT(!m_program);
    m_program =
        new ShaderProgram(m_renderCtx, glu::makeVtxFragSources(m_vertShaderSource.c_str(), m_fragShaderSource.c_str()));

    try
    {
        log << *m_program; // Always log shader program.

        if (!m_program->isOk())
            TCU_FAIL("Failed to compile shader program");

        GLU_EXPECT_NO_ERROR(gl.getError(), "ShaderRenderCase::init() end");
    }
    catch (const std::exception &)
    {
        // Clean up.
        ShaderRenderCase::deinit();
        throw;
    }
}

void ShaderRenderCase::deinit(void)
{
    delete m_program;
    m_program = nullptr;
}

tcu::IVec2 ShaderRenderCase::getViewportSize(void) const
{
    return tcu::IVec2(de::min(m_renderCtx.getRenderTarget().getWidth(), MAX_RENDER_WIDTH),
                      de::min(m_renderCtx.getRenderTarget().getHeight(), MAX_RENDER_HEIGHT));
}

TestNode::IterateResult ShaderRenderCase::iterate(void)
{
    const glw::Functions &gl = m_renderCtx.getFunctions();

    GLU_EXPECT_NO_ERROR(gl.getError(), "ShaderRenderCase::iterate() begin");

    DE_ASSERT(m_program);
    uint32_t programID = m_program->getProgram();
    gl.useProgram(programID);

    // Create quad grid.
    IVec2 viewportSize = getViewportSize();
    int width          = viewportSize.x();
    int height         = viewportSize.y();

    // \todo [petri] Better handling of constCoords (render in multiple chunks, vary coords).
    QuadGrid quadGrid(m_isVertexCase ? GRID_SIZE : 4, width, height, Vec4(0.0f, 0.0f, 0.0f, 1.0f),
                      m_userAttribTransforms, m_textures);

    // Render result. When using levels, the render will be done to the internal level with the right format. After
    // finishing and reading the pixels back correctly, we'll convert the level pixels to a tcu::Surface in order to be
    // used with fuzzyCompare, which does not take arbitrary formats.
    using ISPtr    = de::MovePtr<InternalSurface>;
    using LevelPtr = de::MovePtr<tcu::TextureLevel>;

    // Always used and point either to the surface directly or to an intermediate level.
    ISPtr resInternalSurfacePtr;
    ISPtr refInternalSurfacePtr;

    // Used when m_useLevel is true as intermediate results.
    LevelPtr resLevelPtr;
    LevelPtr refLevelPtr;

    tcu::Surface refImage(width, height);
    tcu::Surface resImage(width, height);

    if (m_useLevel)
    {
        const auto pixelFormat = m_renderCtx.getRenderTarget().getPixelFormat();
        uint32_t type = ((pixelFormat.redBits == 10) && (pixelFormat.greenBits == 10) && (pixelFormat.blueBits == 10) &&
                         (pixelFormat.alphaBits == 2 || pixelFormat.alphaBits == 0)) ?
                            GL_UNSIGNED_INT_2_10_10_10_REV :
                            GL_UNSIGNED_BYTE;
        const auto textureFormat = mapGLTransferFormat(GL_RGBA, type);

        resLevelPtr = LevelPtr(new tcu::TextureLevel(textureFormat, width, height));
        refLevelPtr = LevelPtr(new tcu::TextureLevel(textureFormat, width, height));

        resInternalSurfacePtr = ISPtr(new InternalSurface(*resLevelPtr));
        refInternalSurfacePtr = ISPtr(new InternalSurface(*refLevelPtr));
    }
    else
    {
        // In this case, the internal surface points directly to the result surface.
        resInternalSurfacePtr = ISPtr(new InternalSurface(resImage));
        refInternalSurfacePtr = ISPtr(new InternalSurface(refImage));
    }

    render(*resInternalSurfacePtr, programID, quadGrid);

    // Compute reference.
    if (m_isVertexCase)
        computeVertexReference(*refInternalSurfacePtr, quadGrid);
    else
        computeFragmentReference(*refInternalSurfacePtr, quadGrid);

    if (m_useLevel)
    {
        // Convert intermediate result and reference levels to a surface for fuzzyCompare.
        const auto resAccess = resLevelPtr->getAccess();
        const auto refAccess = refLevelPtr->getAccess();

        const auto convertPixel = [](tcu::Surface &out, const PixelBufferAccess &access, int x, int y)
        {
            const auto color = access.getPixel(x, y);
            const auto rgba  = toRGBA(color);
            out.setPixel(x, y, rgba);
        };

        for (int y = 0; y < height; ++y)
            for (int x = 0; x < width; ++x)
            {
                convertPixel(resImage, resAccess, x, y);
                convertPixel(refImage, refAccess, x, y);
            }
    }

    // Compare.
    bool testOk = compareImages(resImage, refImage, 0.07f);

    // De-initialize.
    gl.useProgram(0);

    m_testCtx.setTestResult((testOk ? QP_TEST_RESULT_PASS : QP_TEST_RESULT_FAIL), (testOk ? "Pass" : "Fail"));
    return TestNode::STOP;
}

void ShaderRenderCase::setup(uint32_t programID)
{
    DE_UNREF(programID);
}

void ShaderRenderCase::setupUniforms(uint32_t programID, const Vec4 &constCoords)
{
    DE_UNREF(programID);
    DE_UNREF(constCoords);
}

void ShaderRenderCase::setupDefaultInputs(int programID)
{
    const glw::Functions &gl = m_renderCtx.getFunctions();

    // SETUP UNIFORMS.

    setupDefaultUniforms(m_renderCtx, programID);

    GLU_EXPECT_NO_ERROR(gl.getError(), "post uniform setup");

    // SETUP TEXTURES.

    for (int ndx = 0; ndx < (int)m_textures.size(); ndx++)
    {
        const TextureBinding &tex   = m_textures[ndx];
        const tcu::Sampler &sampler = tex.getSampler();
        uint32_t texTarget          = GL_NONE;
        uint32_t texObj             = 0;

        if (tex.getType() == TextureBinding::TYPE_NONE)
            continue;

        // Feature check.
        if (m_renderCtx.getType().getAPI() == glu::ApiType(2, 0, glu::PROFILE_ES))
        {
            if (tex.getType() == TextureBinding::TYPE_2D_ARRAY)
                throw tcu::NotSupportedError("2D array texture binding is not supported");

            if (tex.getType() == TextureBinding::TYPE_3D)
                throw tcu::NotSupportedError("3D texture binding is not supported");

            if (sampler.compare != tcu::Sampler::COMPAREMODE_NONE)
                throw tcu::NotSupportedError("Shadow lookups are not supported");
        }

        switch (tex.getType())
        {
        case TextureBinding::TYPE_2D:
            texTarget = GL_TEXTURE_2D;
            texObj    = tex.get2D()->getGLTexture();
            break;
        case TextureBinding::TYPE_CUBE_MAP:
            texTarget = GL_TEXTURE_CUBE_MAP;
            texObj    = tex.getCube()->getGLTexture();
            break;
        case TextureBinding::TYPE_2D_ARRAY:
            texTarget = GL_TEXTURE_2D_ARRAY;
            texObj    = tex.get2DArray()->getGLTexture();
            break;
        case TextureBinding::TYPE_3D:
            texTarget = GL_TEXTURE_3D;
            texObj    = tex.get3D()->getGLTexture();
            break;
        case TextureBinding::TYPE_CUBE_MAP_ARRAY:
            texTarget = GL_TEXTURE_CUBE_MAP_ARRAY;
            texObj    = tex.getCubeArray()->getGLTexture();
            break;
        default:
            DE_ASSERT(false);
        }

        gl.activeTexture(GL_TEXTURE0 + ndx);
        gl.bindTexture(texTarget, texObj);
        gl.texParameteri(texTarget, GL_TEXTURE_WRAP_S, glu::getGLWrapMode(sampler.wrapS));
        gl.texParameteri(texTarget, GL_TEXTURE_WRAP_T, glu::getGLWrapMode(sampler.wrapT));
        gl.texParameteri(texTarget, GL_TEXTURE_MIN_FILTER, glu::getGLFilterMode(sampler.minFilter));
        gl.texParameteri(texTarget, GL_TEXTURE_MAG_FILTER, glu::getGLFilterMode(sampler.magFilter));

        if (texTarget == GL_TEXTURE_3D)
            gl.texParameteri(texTarget, GL_TEXTURE_WRAP_R, glu::getGLWrapMode(sampler.wrapR));

        if (sampler.compare != tcu::Sampler::COMPAREMODE_NONE)
        {
            gl.texParameteri(texTarget, GL_TEXTURE_COMPARE_MODE, GL_COMPARE_REF_TO_TEXTURE);
            gl.texParameteri(texTarget, GL_TEXTURE_COMPARE_FUNC, glu::getGLCompareFunc(sampler.compare));
        }
    }

    GLU_EXPECT_NO_ERROR(gl.getError(), "texture sampler setup");
}

static void getDefaultVertexArrays(const glw::Functions &gl, const QuadGrid &quadGrid, uint32_t program,
                                   vector<VertexArrayBinding> &vertexArrays)
{
    const int numElements = quadGrid.getNumVertices();

    vertexArrays.push_back(va::Float("a_position", 4, numElements, 0, (const float *)quadGrid.getPositions()));
    vertexArrays.push_back(va::Float("a_coords", 4, numElements, 0, (const float *)quadGrid.getCoords()));
    vertexArrays.push_back(va::Float("a_unitCoords", 4, numElements, 0, (const float *)quadGrid.getUnitCoords()));
    vertexArrays.push_back(va::Float("a_one", 1, numElements, 0, quadGrid.getAttribOne()));

    // a_inN.
    for (int userNdx = 0; userNdx < quadGrid.getNumUserAttribs(); userNdx++)
    {
        string name = string("a_in") + de::toString(userNdx);
        vertexArrays.push_back(va::Float(name, 4, numElements, 0, (const float *)quadGrid.getUserAttrib(userNdx)));
    }

    // Matrix attributes - these are set by location
    static const struct
    {
        const char *name;
        int numCols;
        int numRows;
    } matrices[] = {{"a_mat2", 2, 2},   {"a_mat2x3", 2, 3}, {"a_mat2x4", 2, 4}, {"a_mat3x2", 3, 2}, {"a_mat3", 3, 3},
                    {"a_mat3x4", 3, 4}, {"a_mat4x2", 4, 2}, {"a_mat4x3", 4, 3}, {"a_mat4", 4, 4}};

    for (int matNdx = 0; matNdx < DE_LENGTH_OF_ARRAY(matrices); matNdx++)
    {
        int loc = gl.getAttribLocation(program, matrices[matNdx].name);

        if (loc < 0)
            continue; // Not used in shader.

        int numRows = matrices[matNdx].numRows;
        int numCols = matrices[matNdx].numCols;

        for (int colNdx = 0; colNdx < numCols; colNdx++)
            vertexArrays.push_back(va::Float(loc + colNdx, numRows, numElements, 4 * (int)sizeof(float),
                                             (const float *)quadGrid.getUserAttrib(colNdx)));
    }
}

void ShaderRenderCase::render(ShaderRenderCase::InternalSurface &result, int programID, const QuadGrid &quadGrid)
{
    const glw::Functions &gl = m_renderCtx.getFunctions();

    GLU_EXPECT_NO_ERROR(gl.getError(), "pre render");

    // Buffer info.
    int width  = result.getWidth();
    int height = result.getHeight();

    int xOffsetMax = m_renderCtx.getRenderTarget().getWidth() - width;
    int yOffsetMax = m_renderCtx.getRenderTarget().getHeight() - height;

    uint32_t hash = deStringHash(m_vertShaderSource.c_str()) + deStringHash(m_fragShaderSource.c_str());
    de::Random rnd(hash);

    int xOffset = rnd.getInt(0, xOffsetMax);
    int yOffset = rnd.getInt(0, yOffsetMax);

    gl.viewport(xOffset, yOffset, width, height);

    // Setup program.
    setupUniforms(programID, quadGrid.getConstCoords());
    setupDefaultInputs(programID);

    // Disable dither.
    gl.disable(GL_DITHER);

    // Clear.
    gl.clearColor(m_clearColor.x(), m_clearColor.y(), m_clearColor.z(), m_clearColor.w());
    gl.clear(GL_COLOR_BUFFER_BIT);

    // Draw.
    {
        std::vector<VertexArrayBinding> vertexArrays;
        const int numElements = quadGrid.getNumTriangles() * 3;

        getDefaultVertexArrays(gl, quadGrid, programID, vertexArrays);
        draw(m_renderCtx, programID, (int)vertexArrays.size(), &vertexArrays[0],
             pr::Triangles(numElements, quadGrid.getIndices()));
    }
    GLU_EXPECT_NO_ERROR(gl.getError(), "draw");

    // Read back results.
    glu::readPixels(m_renderCtx, xOffset, yOffset, result.getAccess());

    GLU_EXPECT_NO_ERROR(gl.getError(), "post render");
}

void ShaderRenderCase::computeVertexReference(InternalSurface &result, const QuadGrid &quadGrid)
{
    // Buffer info.
    int width     = result.getWidth();
    int height    = result.getHeight();
    int gridSize  = quadGrid.getGridSize();
    int stride    = gridSize + 1;
    bool hasAlpha = m_renderCtx.getRenderTarget().getPixelFormat().alphaBits > 0;
    ShaderEvalContext evalCtx(quadGrid);

    // Evaluate color for each vertex.
    vector<Vec4> colors((gridSize + 1) * (gridSize + 1));
    for (int y = 0; y < gridSize + 1; y++)
        for (int x = 0; x < gridSize + 1; x++)
        {
            float sx   = static_cast<float>(x) / static_cast<float>(gridSize);
            float sy   = static_cast<float>(y) / static_cast<float>(gridSize);
            int vtxNdx = ((y * (gridSize + 1)) + x);

            evalCtx.reset(sx, sy);
            m_evaluator.evaluate(evalCtx);
            DE_ASSERT(!evalCtx.isDiscarded); // Discard is not available in vertex shader.
            Vec4 color = evalCtx.color;

            if (!hasAlpha)
                color.w() = 1.0f;

            colors[vtxNdx] = color;
        }

    // Render quads.
    for (int y = 0; y < gridSize; y++)
        for (int x = 0; x < gridSize; x++)
        {
            float x0 = static_cast<float>(x) / static_cast<float>(gridSize);
            float x1 = static_cast<float>(x + 1) / static_cast<float>(gridSize);
            float y0 = static_cast<float>(y) / static_cast<float>(gridSize);
            float y1 = static_cast<float>(y + 1) / static_cast<float>(gridSize);

            float sx0  = x0 * (float)width;
            float sx1  = x1 * (float)width;
            float sy0  = y0 * (float)height;
            float sy1  = y1 * (float)height;
            float oosx = 1.0f / (sx1 - sx0);
            float oosy = 1.0f / (sy1 - sy0);

            int ix0 = deCeilFloatToInt32(sx0 - 0.5f);
            int ix1 = deCeilFloatToInt32(sx1 - 0.5f);
            int iy0 = deCeilFloatToInt32(sy0 - 0.5f);
            int iy1 = deCeilFloatToInt32(sy1 - 0.5f);

            int v00  = (y * stride) + x;
            int v01  = (y * stride) + x + 1;
            int v10  = ((y + 1) * stride) + x;
            int v11  = ((y + 1) * stride) + x + 1;
            Vec4 c00 = colors[v00];
            Vec4 c01 = colors[v01];
            Vec4 c10 = colors[v10];
            Vec4 c11 = colors[v11];

            //printf("(%d,%d) -> (%f..%f, %f..%f) (%d..%d, %d..%d)\n", x, y, sx0, sx1, sy0, sy1, ix0, ix1, iy0, iy1);

            for (int iy = iy0; iy < iy1; iy++)
                for (int ix = ix0; ix < ix1; ix++)
                {
                    DE_ASSERT(deInBounds32(ix, 0, width));
                    DE_ASSERT(deInBounds32(iy, 0, height));

                    float sfx = (float)ix + 0.5f;
                    float sfy = (float)iy + 0.5f;
                    float fx1 = deFloatClamp((sfx - sx0) * oosx, 0.0f, 1.0f);
                    float fy1 = deFloatClamp((sfy - sy0) * oosy, 0.0f, 1.0f);

                    // Triangle quad interpolation.
                    bool tri       = fx1 + fy1 <= 1.0f;
                    float tx       = tri ? fx1 : (1.0f - fx1);
                    float ty       = tri ? fy1 : (1.0f - fy1);
                    const Vec4 &t0 = tri ? c00 : c11;
                    const Vec4 &t1 = tri ? c01 : c10;
                    const Vec4 &t2 = tri ? c10 : c01;
                    Vec4 color     = t0 + (t1 - t0) * tx + (t2 - t0) * ty;

                    // Quantizing for 1-bit alpha
                    if ((m_renderCtx.getRenderTarget().getPixelFormat().alphaBits) == 1)
                        color.w() = deFloatRound(color.w());

                    result.setPixel(ix, iy, color);
                }
        }
}

void ShaderRenderCase::computeFragmentReference(InternalSurface &result, const QuadGrid &quadGrid)
{
    // Buffer info.
    int width     = result.getWidth();
    int height    = result.getHeight();
    bool hasAlpha = m_renderCtx.getRenderTarget().getPixelFormat().alphaBits > 0;
    ShaderEvalContext evalCtx(quadGrid);

    // Render.
    for (int y = 0; y < height; y++)
        for (int x = 0; x < width; x++)
        {
            float sx = ((float)x + 0.5f) / (float)width;
            float sy = ((float)y + 0.5f) / (float)height;

            evalCtx.reset(sx, sy);
            m_evaluator.evaluate(evalCtx);
            // Select either clear color or computed color based on discarded bit.
            Vec4 color = evalCtx.isDiscarded ? m_clearColor : evalCtx.color;

            if (!hasAlpha)
                color.w() = 1.0f;

            // Quantizing for 1-bit alpha
            if ((m_renderCtx.getRenderTarget().getPixelFormat().alphaBits) == 1)
                color.w() = deFloatRound(color.w());

            result.setPixel(x, y, color);
        }
}

bool ShaderRenderCase::compareImages(const Surface &resImage, const Surface &refImage, float errorThreshold)
{
    return tcu::fuzzyCompare(m_testCtx.getLog(), "ComparisonResult", "Image comparison result", refImage, resImage,
                             errorThreshold, tcu::COMPARE_LOG_ON_ERROR);
}

// Uniform name helpers.

const char *getIntUniformName(int number)
{
    switch (number)
    {
    case 0:
        return "ui_zero";
    case 1:
        return "ui_one";
    case 2:
        return "ui_two";
    case 3:
        return "ui_three";
    case 4:
        return "ui_four";
    case 5:
        return "ui_five";
    case 6:
        return "ui_six";
    case 7:
        return "ui_seven";
    case 8:
        return "ui_eight";
    case 101:
        return "ui_oneHundredOne";
    default:
        DE_ASSERT(false);
        return "";
    }
}

const char *getFloatUniformName(int number)
{
    switch (number)
    {
    case 0:
        return "uf_zero";
    case 1:
        return "uf_one";
    case 2:
        return "uf_two";
    case 3:
        return "uf_three";
    case 4:
        return "uf_four";
    case 5:
        return "uf_five";
    case 6:
        return "uf_six";
    case 7:
        return "uf_seven";
    case 8:
        return "uf_eight";
    default:
        DE_ASSERT(false);
        return "";
    }
}

const char *getFloatFractionUniformName(int number)
{
    switch (number)
    {
    case 1:
        return "uf_one";
    case 2:
        return "uf_half";
    case 3:
        return "uf_third";
    case 4:
        return "uf_fourth";
    case 5:
        return "uf_fifth";
    case 6:
        return "uf_sixth";
    case 7:
        return "uf_seventh";
    case 8:
        return "uf_eighth";
    default:
        DE_ASSERT(false);
        return "";
    }
}

void setupDefaultUniforms(const glu::RenderContext &context, uint32_t programID)
{
    const glw::Functions &gl = context.getFunctions();

    // Bool.
    struct BoolUniform
    {
        const char *name;
        bool value;
    };
    static const BoolUniform s_boolUniforms[] = {
        {"ub_true", true},
        {"ub_false", false},
    };

    for (int i = 0; i < DE_LENGTH_OF_ARRAY(s_boolUniforms); i++)
    {
        int uniLoc = gl.getUniformLocation(programID, s_boolUniforms[i].name);
        if (uniLoc != -1)
            gl.uniform1i(uniLoc, s_boolUniforms[i].value);
    }

    // BVec4.
    struct BVec4Uniform
    {
        const char *name;
        BVec4 value;
    };
    static const BVec4Uniform s_bvec4Uniforms[] = {
        {"ub4_true", BVec4(true)},
        {"ub4_false", BVec4(false)},
    };

    for (int i = 0; i < DE_LENGTH_OF_ARRAY(s_bvec4Uniforms); i++)
    {
        const BVec4Uniform &uni = s_bvec4Uniforms[i];
        int arr[4];
        arr[0]     = (int)uni.value.x();
        arr[1]     = (int)uni.value.y();
        arr[2]     = (int)uni.value.z();
        arr[3]     = (int)uni.value.w();
        int uniLoc = gl.getUniformLocation(programID, uni.name);
        if (uniLoc != -1)
            gl.uniform4iv(uniLoc, 1, &arr[0]);
    }

    // Int.
    struct IntUniform
    {
        const char *name;
        int value;
    };
    static const IntUniform s_intUniforms[] = {
        {"ui_minusOne", -1}, {"ui_zero", 0}, {"ui_one", 1},   {"ui_two", 2},   {"ui_three", 3},          {"ui_four", 4},
        {"ui_five", 5},      {"ui_six", 6},  {"ui_seven", 7}, {"ui_eight", 8}, {"ui_oneHundredOne", 101}};

    for (int i = 0; i < DE_LENGTH_OF_ARRAY(s_intUniforms); i++)
    {
        int uniLoc = gl.getUniformLocation(programID, s_intUniforms[i].name);
        if (uniLoc != -1)
            gl.uniform1i(uniLoc, s_intUniforms[i].value);
    }

    // IVec2.
    struct IVec2Uniform
    {
        const char *name;
        IVec2 value;
    };
    static const IVec2Uniform s_ivec2Uniforms[] = {{"ui2_minusOne", IVec2(-1)}, {"ui2_zero", IVec2(0)},
                                                   {"ui2_one", IVec2(1)},       {"ui2_two", IVec2(2)},
                                                   {"ui2_four", IVec2(4)},      {"ui2_five", IVec2(5)}};

    for (int i = 0; i < DE_LENGTH_OF_ARRAY(s_ivec2Uniforms); i++)
    {
        int uniLoc = gl.getUniformLocation(programID, s_ivec2Uniforms[i].name);
        if (uniLoc != -1)
            gl.uniform2iv(uniLoc, 1, s_ivec2Uniforms[i].value.getPtr());
    }

    // IVec3.
    struct IVec3Uniform
    {
        const char *name;
        IVec3 value;
    };
    static const IVec3Uniform s_ivec3Uniforms[] = {{"ui3_minusOne", IVec3(-1)}, {"ui3_zero", IVec3(0)},
                                                   {"ui3_one", IVec3(1)},       {"ui3_two", IVec3(2)},
                                                   {"ui3_four", IVec3(4)},      {"ui3_five", IVec3(5)}};

    for (int i = 0; i < DE_LENGTH_OF_ARRAY(s_ivec3Uniforms); i++)
    {
        int uniLoc = gl.getUniformLocation(programID, s_ivec3Uniforms[i].name);
        if (uniLoc != -1)
            gl.uniform3iv(uniLoc, 1, s_ivec3Uniforms[i].value.getPtr());
    }

    // IVec4.
    struct IVec4Uniform
    {
        const char *name;
        IVec4 value;
    };
    static const IVec4Uniform s_ivec4Uniforms[] = {{"ui4_minusOne", IVec4(-1)}, {"ui4_zero", IVec4(0)},
                                                   {"ui4_one", IVec4(1)},       {"ui4_two", IVec4(2)},
                                                   {"ui4_four", IVec4(4)},      {"ui4_five", IVec4(5)}};

    for (int i = 0; i < DE_LENGTH_OF_ARRAY(s_ivec4Uniforms); i++)
    {
        int uniLoc = gl.getUniformLocation(programID, s_ivec4Uniforms[i].name);
        if (uniLoc != -1)
            gl.uniform4iv(uniLoc, 1, s_ivec4Uniforms[i].value.getPtr());
    }

    // Float.
    struct FloatUniform
    {
        const char *name;
        float value;
    };
    static const FloatUniform s_floatUniforms[] = {
        {"uf_zero", 0.0f},         {"uf_one", 1.0f},          {"uf_two", 2.0f},
        {"uf_three", 3.0f},        {"uf_four", 4.0f},         {"uf_five", 5.0f},
        {"uf_six", 6.0f},          {"uf_seven", 7.0f},        {"uf_eight", 8.0f},
        {"uf_half", 1.0f / 2.0f},  {"uf_third", 1.0f / 3.0f}, {"uf_fourth", 1.0f / 4.0f},
        {"uf_fifth", 1.0f / 5.0f}, {"uf_sixth", 1.0f / 6.0f}, {"uf_seventh", 1.0f / 7.0f},
        {"uf_eighth", 1.0f / 8.0f}};

    for (int i = 0; i < DE_LENGTH_OF_ARRAY(s_floatUniforms); i++)
    {
        int uniLoc = gl.getUniformLocation(programID, s_floatUniforms[i].name);
        if (uniLoc != -1)
            gl.uniform1f(uniLoc, s_floatUniforms[i].value);
    }

    // Vec2.
    struct Vec2Uniform
    {
        const char *name;
        Vec2 value;
    };
    static const Vec2Uniform s_vec2Uniforms[] = {
        {"uv2_minusOne", Vec2(-1.0f)}, {"uv2_zero", Vec2(0.0f)}, {"uv2_half", Vec2(0.5f)},
        {"uv2_one", Vec2(1.0f)},       {"uv2_two", Vec2(2.0f)},
    };

    for (int i = 0; i < DE_LENGTH_OF_ARRAY(s_vec2Uniforms); i++)
    {
        int uniLoc = gl.getUniformLocation(programID, s_vec2Uniforms[i].name);
        if (uniLoc != -1)
            gl.uniform2fv(uniLoc, 1, s_vec2Uniforms[i].value.getPtr());
    }

    // Vec3.
    struct Vec3Uniform
    {
        const char *name;
        Vec3 value;
    };
    static const Vec3Uniform s_vec3Uniforms[] = {
        {"uv3_minusOne", Vec3(-1.0f)}, {"uv3_zero", Vec3(0.0f)}, {"uv3_half", Vec3(0.5f)},
        {"uv3_one", Vec3(1.0f)},       {"uv3_two", Vec3(2.0f)},
    };

    for (int i = 0; i < DE_LENGTH_OF_ARRAY(s_vec3Uniforms); i++)
    {
        int uniLoc = gl.getUniformLocation(programID, s_vec3Uniforms[i].name);
        if (uniLoc != -1)
            gl.uniform3fv(uniLoc, 1, s_vec3Uniforms[i].value.getPtr());
    }

    // Vec4.
    struct Vec4Uniform
    {
        const char *name;
        Vec4 value;
    };
    static const Vec4Uniform s_vec4Uniforms[] = {
        {"uv4_minusOne", Vec4(-1.0f)},
        {"uv4_zero", Vec4(0.0f)},
        {"uv4_half", Vec4(0.5f)},
        {"uv4_one", Vec4(1.0f)},
        {"uv4_two", Vec4(2.0f)},
        {"uv4_black", Vec4(0.0f, 0.0f, 0.0f, 1.0f)},
        {"uv4_gray", Vec4(0.5f, 0.5f, 0.5f, 1.0f)},
        {"uv4_white", Vec4(1.0f, 1.0f, 1.0f, 1.0f)},
    };

    for (int i = 0; i < DE_LENGTH_OF_ARRAY(s_vec4Uniforms); i++)
    {
        int uniLoc = gl.getUniformLocation(programID, s_vec4Uniforms[i].name);
        if (uniLoc != -1)
            gl.uniform4fv(uniLoc, 1, s_vec4Uniforms[i].value.getPtr());
    }
}

ShaderRenderCase::InternalSurface::InternalSurface(tcu::Surface &surface)
    : m_surfacePtr(&surface)
    , m_levelPtr(nullptr)
    , m_levelAccess()
{
}

ShaderRenderCase::InternalSurface::InternalSurface(tcu::TextureLevel &level)
    : m_surfacePtr(nullptr)
    , m_levelPtr(&level)
    , m_levelAccess(m_levelPtr->getAccess())
{
}

int ShaderRenderCase::InternalSurface::getWidth() const
{
    if (m_surfacePtr)
        return m_surfacePtr->getWidth();
    return m_levelPtr->getWidth();
}

int ShaderRenderCase::InternalSurface::getHeight() const
{
    if (m_surfacePtr)
        return m_surfacePtr->getHeight();
    return m_levelPtr->getHeight();
}

tcu::ConstPixelBufferAccess ShaderRenderCase::InternalSurface::getAccess(void) const
{
    if (m_surfacePtr)
        return m_surfacePtr->getAccess();
    return m_levelPtr->getAccess();
}

tcu::PixelBufferAccess ShaderRenderCase::InternalSurface::getAccess(void)
{
    if (m_surfacePtr)
        return m_surfacePtr->getAccess();
    return m_levelPtr->getAccess();
}

void ShaderRenderCase::InternalSurface::setPixel(int x, int y, const tcu::Vec4 &color) const
{
    if (m_surfacePtr)
        m_surfacePtr->setPixel(x, y, toRGBA(color));
    else
        m_levelAccess.setPixel(color, x, y);
}

} // namespace deqp<|MERGE_RESOLUTION|>--- conflicted
+++ resolved
@@ -435,12 +435,8 @@
     , m_renderCtx(renderCtx)
     , m_ctxInfo(ctxInfo)
     , m_isVertexCase(isVertexCase)
-<<<<<<< HEAD
+    , m_useLevel(useLevel)
     , m_defaultEvaluator(nullptr)
-=======
-    , m_useLevel(useLevel)
-    , m_defaultEvaluator(DE_NULL)
->>>>>>> 9b61c7ce
     , m_evaluator(evaluator)
     , m_clearColor(DEFAULT_CLEAR_COLOR)
     , m_program(nullptr)
