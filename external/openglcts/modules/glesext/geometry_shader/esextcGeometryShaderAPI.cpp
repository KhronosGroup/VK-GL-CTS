--- conflicted
+++ resolved
@@ -2283,13 +2283,8 @@
                           "    gl_Position  = vec4(1.0, 0.0, 0.0, 1.0);\n"
                           "}\n";
 
-<<<<<<< HEAD
-    bool has_shader_compilation_failed            = true;
-    glw::GLuint *initial_ac_data                  = nullptr;
-=======
     bool has_shader_compilation_failed = true;
     std::unique_ptr<glw::GLuint[]> initial_ac_data;
->>>>>>> 9b61c7ce
     const unsigned int n_draw_call_vertices       = 4;
     glw::GLint n_loop_iterations_uniform_location = -1;
     glw::GLuint *ptrACBO_data                     = nullptr;
