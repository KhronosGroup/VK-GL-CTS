#ifndef _GL4CPIPELINESTATISTICSQUERYTESTS_HPP
#define _GL4CPIPELINESTATISTICSQUERYTESTS_HPP
/*-------------------------------------------------------------------------
 * OpenGL Conformance Test Suite
 * -----------------------------
 *
 * Copyright (c) 2014-2016 The Khronos Group Inc.
 *
 * Licensed under the Apache License, Version 2.0 (the "License");
 * you may not use this file except in compliance with the License.
 * You may obtain a copy of the License at
 *
 *      http://www.apache.org/licenses/LICENSE-2.0
 *
 * Unless required by applicable law or agreed to in writing, software
 * distributed under the License is distributed on an "AS IS" BASIS,
 * WITHOUT WARRANTIES OR CONDITIONS OF ANY KIND, either express or implied.
 * See the License for the specific language governing permissions and
 * limitations under the License.
 *
 */ /*!
 * \file
 * \brief
 */ /*-------------------------------------------------------------------*/

/**
 */ /*!
 * \file  gl4c PipelineStatisticsQueryTests.hpp
 * \brief Declares test classes that verify conformance of the
 *        GL implementation with GL_ARB_pipeline_statistics_query
 *        extension specification.
 */ /*-------------------------------------------------------------------*/

#include "glcTestCase.hpp"
#include "glwDefs.hpp"
#include "tcuDefs.hpp"
#include <limits.h>
#include <sstream>
#include <string.h>

namespace glcts
{
class PipelineStatisticsQueryUtilities
{
public:
	/* Public type definitions */
	typedef bool (*PFNQUERYDRAWHANDLERPROC)(void* user_arg);

	/* Type of the draw call used for a test iteration */
	enum _draw_call_type
	{
		/* glDrawArrays() */
		DRAW_CALL_TYPE_GLDRAWARRAYS,
		/* glDrawArraysIndirect() */
		DRAW_CALL_TYPE_GLDRAWARRAYSINDIRECT,
		/* glDrawArraysInstanced() */
		DRAW_CALL_TYPE_GLDRAWARRAYSINSTANCED,
		/* glDrawArraysInstancedBaseInstance() */
		DRAW_CALL_TYPE_GLDRAWARRAYSINSTANCEDBASEINSTANCE,
		/* glDrawElements() */
		DRAW_CALL_TYPE_GLDRAWELEMENTS,
		/* glDrawElementsBaseVertex() */
		DRAW_CALL_TYPE_GLDRAWELEMENTSBASEVERTEX,
		/* glDrawElementsIndirect() */
		DRAW_CALL_TYPE_GLDRAWELEMENTSINDIRECT,
		/* glDrawElementsInstanced() */
		DRAW_CALL_TYPE_GLDRAWELEMENTSINSTANCED,
		/* glDrawElementsInstancedBaseInstance() */
		DRAW_CALL_TYPE_GLDRAWELEMENTSINSTANCEDBASEINSTANCE,
		/* glDrawElementsInstancedBaseVertexBaseInstance() */
		DRAW_CALL_TYPE_GLDRAWELEMENTSINSTANCEDBASEVERTEXBASEINSTANCE,
		/* glDrawRangeElements() */
		DRAW_CALL_TYPE_GLDRAWRANGEELEMENTS,
		/* glDrawRangeElementsBaseVertex() */
		DRAW_CALL_TYPE_GLDRAWRANGEELEMENTSBASEVERTEX,

		/* Always last */
		DRAW_CALL_TYPE_COUNT
	};

	/* Input primitive type defined in geometry shader body used by a test iteration */
	enum _geometry_shader_input
	{
		GEOMETRY_SHADER_INPUT_FIRST,

		GEOMETRY_SHADER_INPUT_POINTS = GEOMETRY_SHADER_INPUT_FIRST,
		GEOMETRY_SHADER_INPUT_LINES,
		GEOMETRY_SHADER_INPUT_LINES_ADJACENCY,
		GEOMETRY_SHADER_INPUT_TRIANGLES,
		GEOMETRY_SHADER_INPUT_TRIANGLES_ADJACENCY,

		/* Always last */
		GEOMETRY_SHADER_INPUT_COUNT
	};

	/* Output primitive type defined in geometry shader body used by a test iteration */
	enum _geometry_shader_output
	{
		GEOMETRY_SHADER_OUTPUT_FIRST,

		GEOMETRY_SHADER_OUTPUT_POINTS = GEOMETRY_SHADER_OUTPUT_FIRST,
		GEOMETRY_SHADER_OUTPUT_LINE_STRIP,
		GEOMETRY_SHADER_OUTPUT_TRIANGLE_STRIP,

		/* Always last */
		GEOMETRY_SHADER_OUTPUT_COUNT
	};

	/* Primitive type used for a draw call */
	enum _primitive_type
	{
		PRIMITIVE_TYPE_FIRST,

		/* GL_POINTS */
		PRIMITIVE_TYPE_POINTS = PRIMITIVE_TYPE_FIRST,
		/* GL_LINE_LOOP */
		PRIMITIVE_TYPE_LINE_LOOP,
		/* GL_LINE_STRIP */
		PRIMITIVE_TYPE_LINE_STRIP,
		/* GL_LINES */
		PRIMITIVE_TYPE_LINES,
		/* GL_LINES_ADJACENCY */
		PRIMITIVE_TYPE_LINES_ADJACENCY,
		/* GL_PATCHES */
		PRIMITIVE_TYPE_PATCHES,
		/* GL_TRIANGLE_FAN */
		PRIMITIVE_TYPE_TRIANGLE_FAN,
		/* GL_TRIANGLE_STRIP */
		PRIMITIVE_TYPE_TRIANGLE_STRIP,
		/* GL_TRIANGLES */
		PRIMITIVE_TYPE_TRIANGLES,
		/* GL_TRIANGLES_ADJACENCY */
		PRIMITIVE_TYPE_TRIANGLES_ADJACENCY,

		/* Always last */
		PRIMITIVE_TYPE_COUNT
	};

	/* Stores result of a single test iteration. */
	struct _test_execution_result
	{
		/* true if 64-bit signed integer counter value was retrieved for the iteration,
		 * false otherwise.
		 */
		bool int64_written;
		/* true if 64-bit unsigned integer counter value was retrieved for the iteration,
		 * false otherwise.
		 */
		bool uint64_written;

		/* 32-bit signed integer counter value, as stored in the query buffer object
		 * used for the test iteration. This variable will only be modified if query
		 * buffer objects are supported.
		 */
		glw::GLint result_qo_int;
		/* 64-bit signed integer counter value, as stored in the query buffer object
		 * used for the test iteration. This variable will only be modified if query
		 * buffer objects are supported, and int64_written is true.
		 */
		glw::GLint64 result_qo_int64;
		/* 32-bit unsigned integer counter value, as stored in the query buffer object
		 * used for the test iteration. This variable will only be modified if query
		 * buffer objects are supported.
		 */
		glw::GLuint result_qo_uint;
		/* 64-bit unsigned integer counter value, as stored in the query buffer object
		 * used for the test iteration. This variable will only be modified if query
		 * buffer objects are supported, and uint64_written is true.
		 */
		glw::GLuint64 result_qo_uint64;

		/* 32-bit signed integer counter value, as stored in the query object
		 * used for the test iteration.
		 */
		glw::GLint result_int;
		/* 64-bit signed integer counter value, as stored in the query object
		 * used for the test iteration. Only set if int64_written is true.
		 */
		glw::GLint64 result_int64;
		/* 32-bit unsigned integer counter value, as stored in the query object
		 * used for the test iteration.
		 */
		glw::GLuint result_uint;
		/* 64-bit unsigned integer counter value, as stored in the query object
		 * used for the test iteration. Only set if uint64_written is true.
		 */
		glw::GLuint64 result_uint64;

		/* Constructor */
		_test_execution_result()
		{
			result_qo_int	= INT_MAX;
			result_qo_int64  = LLONG_MAX;
			result_qo_uint   = UINT_MAX;
			result_qo_uint64 = ULLONG_MAX;

			result_int	= INT_MAX;
			result_int64  = LLONG_MAX;
			result_uint   = UINT_MAX;
			result_uint64 = ULLONG_MAX;

			int64_written  = false;
			uint64_written = false;
		}
	};

	/* Tells how the result values should be verified against
	 * the reference value.
	 */
	enum _verification_type
	{
		/* The result value should be equal to the reference value */
		VERIFICATION_TYPE_EXACT_MATCH,
		/* The result value should be equal or larger than the reference value */
		VERIFICATION_TYPE_EQUAL_OR_GREATER,

		VERIFICATION_TYPE_UNDEFINED
	};

	/* Code of a compute shader used by a functional test that verifies
	 * GL_COMPUTE_SHADER_INVOCATIONS_ARB query works correctly.
	 */
<<<<<<< HEAD
	static const char* dummy_cs_code;
	static const char* dummy_cs_code_arb;
=======
	static const char* minimal_cs_code;
	static const char* minimal_cs_code_arb;
>>>>>>> 6e40341a
	/* Code of a fragment shader used by a number of functional tests */
	static const char* minimal_fs_code;
	/* Code of a tessellation control shader used by a functional test that verifies
	 * GL_TESS_CONTROL_SHADER_PATCHES_ARB and GL_TESS_EVALUATION_SHADER_INVOCATIONS_ARB
	 * queries work correctly.
	 */
	static const char* minimal_tc_code;
	/* Code of a tessellation evaluation shader used by a functional test that verifies
	 * GL_TESS_CONTROL_SHADER_PATCHES_ARB and GL_TESS_EVALUATION_SHADER_INVOCATIONS_ARB
	 * queries work correctly.
	 */
	static const char* minimal_te_code;
	/* Code of a vertex shader used by a number of functional tests */
	static const char* minimal_vs_code;

	/* Tells how many query targets are stored in query_targets */
	static const unsigned int n_query_targets;
	/* Stores all query targets that should be used by the tests */
	static const glw::GLenum query_targets[];

	/* Tells the offset, relative to the beginning of the buffer object storage,
	 * from which the query's int32 result value starts. */
	static const unsigned int qo_bo_int_offset;
	/* Tells the offset, relative to the beginning of the buffer object storage,
	 * from which the query's int64 result value starts. */
	static const unsigned int qo_bo_int64_offset;
	/* Tells the offset, relative to the beginning of the buffer object storage,
	 * from which the query's uint32 result value starts. */
	static const unsigned int qo_bo_uint_offset;
	/* Tells the offset, relative to the beginning of the buffer object storage,
	 * from which the query's uint64 result value starts. */
	static const unsigned int qo_bo_uint64_offset;
	static const unsigned int qo_bo_size;

	/* Public methods */
	static std::string buildGeometryShaderBody(_geometry_shader_input gs_input, _geometry_shader_output gs_output,
											   unsigned int n_primitives_to_emit_in_stream0, unsigned int n_streams);

	static bool executeQuery(glw::GLenum query_type, glw::GLuint qo_id, glw::GLuint qo_bo_id,
							 PFNQUERYDRAWHANDLERPROC pfn_draw, void* draw_user_arg,
							 const glu::RenderContext& render_context, tcu::TestContext& test_context,
							 const glu::ContextInfo& context_info, _test_execution_result* out_result);

	static glw::GLenum getEnumForPrimitiveType(_primitive_type primitive_type);
	static std::string getGLSLStringForGSInput(_geometry_shader_input gs_input);
	static std::string getGLSLStringForGSOutput(_geometry_shader_output gs_output);
	static unsigned int getNumberOfVerticesForGSInput(_geometry_shader_input gs_input);
	static unsigned int getNumberOfVerticesForGSOutput(_geometry_shader_output gs_output);
	static unsigned int getNumberOfVerticesForPrimitiveType(_primitive_type primitive_type);
	static _primitive_type getPrimitiveTypeFromGSInput(_geometry_shader_input gs_input);
	static std::string getStringForDrawCallType(_draw_call_type draw_call_type);
	static std::string getStringForEnum(glw::GLenum value);
	static std::string getStringForPrimitiveType(_primitive_type primitive_type);

	static bool isDrawCallSupported(_draw_call_type draw_call, const glw::Functions& gl);

	static bool isInstancedDrawCall(_draw_call_type draw_call);

	static bool isQuerySupported(glw::GLenum value, const glu::ContextInfo& context_info,
								 const glu::RenderContext& render_context);

	static bool verifyResultValues(const _test_execution_result& run_result, unsigned int n_expected_values,
								   const glw::GLuint64* expected_values, bool should_check_qo_bo_values,
								   const glw::GLenum query_type, const _draw_call_type* draw_call_type_ptr,
								   const _primitive_type* primitive_type_ptr, bool is_primitive_restart_enabled,
								   tcu::TestContext& test_context, _verification_type verification_type);

	/** Constructs a string that describes details of a test iteration that has been
	 *  detected to have failed.
	 *
	 *  @param value                        Query counter value as retrieved by the test iteration.
	 *  @param value_type                   Null-terminated string holding the name of the type
	 *                                      of the result value.
	 *  @param n_expected_values            Number of possible expected values.
	 *  @param expected_values              Array of possible expected values.
	 *  @param query_type                   Type of the query used by the test iteration.
	 *  @param draw_call_type_name          Type of the draw call used by the test iteration.
	 *  @param primitive_type_name          Primitive type used for the test iteration's draw call.
	 *  @param is_primitive_restart_enabled true if the test iteration was run with "primitive restart"
	 *                                      functionality enabled, false otherwise.
	 *
	 *  @return                             String that includes a human-readable description of the
	 *                                      test iteration's properties.
	 *
	 */
	template <typename VALUE_TYPE>
	static std::string getVerifyResultValuesErrorString(VALUE_TYPE value, const char* value_type,
														unsigned int		 n_expected_values,
														const glw::GLuint64* expected_values, glw::GLenum query_type,
														std::string draw_call_type_name,
														std::string primitive_type_name,
														bool		is_primitive_restart_enabled)
	{
		std::stringstream log_sstream;

		DE_ASSERT(expected_values != DE_NULL);

		log_sstream << "Invalid default " << value_type << " query result value: found "
														   "["
					<< value << "], expected:"
								"["
					<< expected_values[0] << "]";

		for (unsigned int i = 1; i < n_expected_values; ++i)
		{
			log_sstream << " or [" << expected_values[i] << "]";
		}

		log_sstream << ", query type:"
					   "["
					<< getStringForEnum(query_type) << "], "
													   "GL_PRIMITIVE_RESTART mode:"
													   "["
					<< ((is_primitive_restart_enabled) ? "enabled" : "disabled") << "]"
																					", draw call type:"
																					"["
					<< draw_call_type_name.c_str() << "]"
													  ", primitive type:"
													  "["
					<< primitive_type_name.c_str() << "].";

		return log_sstream.str();
	}
};

/** Check that calling BeginQuery with a pipeline statistics query target
 *  generates an INVALID_OPERATION error if the specified query was
 *  previously used with a different pipeline statistics query target.
 **/
class PipelineStatisticsQueryTestAPICoverage1 : public deqp::TestCase
{
public:
	/* Public methods */
	PipelineStatisticsQueryTestAPICoverage1(deqp::Context& context);

	virtual void						 deinit();
	virtual tcu::TestNode::IterateResult iterate();

private:
	/* Private fields */
	glw::GLuint m_qo_id;
};

/** Performs the following tests:
 *
 *  * If GL 3.2 and ARB_geometry_shader4 are not supported then check that
 *    calling BeginQuery with target GEOMETRY_SHADER_INVOCATIONS or
 *    GEOMETRY_SHADER_PRIMITIVES_EMITTED_ARB generates an INVALID_ENUM error.
 *
 *  * If GL 4.0 and ARB_tessellation_shader are not supported then check that
 *    calling BeginQuery with target TESS_CONTROL_SHADER_INVOCATIONS_ARB or
 *    TESS_EVALUATION_SHADER_INVOCATIONS_ARB generates an INVALID_ENUM error.
 *
 *  * If GL 4.3 and ARB_compute_shader are not supported then check that
 *    calling BeginQuery with target COMPUTE_SHADER_INVOCATIONS_ARB generates
 *    an INVALID_ENUM error.
 *
 **/
class PipelineStatisticsQueryTestAPICoverage2 : public deqp::TestCase
{
public:
	/* Public methods */
	PipelineStatisticsQueryTestAPICoverage2(deqp::Context& context);

	virtual void						 deinit();
	virtual tcu::TestNode::IterateResult iterate();

private:
	/* Private fields */
	glw::GLuint m_qo_id;
};

/** Base class used by all functional test implementations. Provides various
 *  methods that are shared between functional tests.
 *
 *  Derivative classes must implement executeTest() method.
 */
class PipelineStatisticsQueryTestFunctionalBase : public deqp::TestCase
{
public:
	/* Public methods */
	PipelineStatisticsQueryTestFunctionalBase(deqp::Context& context, const char* name, const char* description);

	virtual void						 deinit();
	virtual tcu::TestNode::IterateResult iterate();

protected:
	/* Protected methods */
	void buildProgram(const char* cs_body, const char* fs_body, const char* gs_body, const char* tc_body,
					  const char* te_body, const char* vs_body);

	virtual void deinitObjects();

	virtual bool executeTest(glw::GLenum current_query_target) = 0;
	void		 initFBO();
	virtual void initObjects();
	void		 initQOBO();
	void initVAO(unsigned int n_components_per_vertex);

	void initVBO(const float* raw_vertex_data, unsigned int raw_vertex_data_size, const unsigned int* raw_index_data,
				 unsigned int raw_index_data_size, unsigned int indirect_draw_bo_count_argument,
				 unsigned int indirect_draw_bo_primcount_argument, unsigned int indirect_draw_bo_baseinstance_argument,
				 unsigned int indirect_draw_bo_first_argument,		 /* glDrawArrays() only */
				 unsigned int indirect_draw_bo_basevertex_argument); /* glDrawElements() only */

	virtual bool shouldExecuteForQueryTarget(glw::GLenum query_target);

	/* Protected static methods */
	static bool queryCallbackDrawCallHandler(void* pThis);

	/* Protected fields */
	glw::GLuint m_bo_qo_id;
	glw::GLuint m_fbo_id;
	glw::GLuint m_po_id;
	glw::GLuint m_qo_id;
	glw::GLuint m_to_id;
	glw::GLuint m_vao_id;
	glw::GLuint m_vbo_id;

	const unsigned int m_to_height;
	const unsigned int m_to_width;

	unsigned int m_vbo_indirect_arrays_argument_offset;
	unsigned int m_vbo_indirect_elements_argument_offset;
	unsigned int m_vbo_index_data_offset;
	unsigned int m_vbo_n_indices;
	unsigned int m_vbo_vertex_data_offset;

	PipelineStatisticsQueryUtilities::_draw_call_type m_current_draw_call_type;
	PipelineStatisticsQueryUtilities::_primitive_type m_current_primitive_type;
	unsigned int									  m_indirect_draw_call_baseinstance_argument;
	unsigned int									  m_indirect_draw_call_basevertex_argument;
	unsigned int									  m_indirect_draw_call_count_argument;
	unsigned int									  m_indirect_draw_call_first_argument;
	unsigned int									  m_indirect_draw_call_firstindex_argument;
	unsigned int									  m_indirect_draw_call_primcount_argument;
};

/** Performs the following functional test:
 *
 * Check that all pipeline statistics query types return a result of zero
 * if no rendering commands are issued between BeginQuery and EndQuery.
 *
 **/
class PipelineStatisticsQueryTestFunctional1 : public PipelineStatisticsQueryTestFunctionalBase
{
public:
	/* Public methods */
	PipelineStatisticsQueryTestFunctional1(deqp::Context& context);

protected:
	/* Protected methods */
	bool executeTest(glw::GLenum current_query_target);
};

/** Performs the following functional test:
 *
 * Check that all pipeline statistics query types return a result of zero
 * if Clear, ClearBuffer*, BlitFramebuffer, or any of the non-rendering
 * commands involving blits or copies (e.g. TexSubImage, CopyImageSubData,
 * ClearTexSubImage, BufferSubData, ClearBufferSubData) are issued between
 * BeginQuery and EndQuery.
 *
 **/
class PipelineStatisticsQueryTestFunctional2 : public PipelineStatisticsQueryTestFunctionalBase
{
public:
	/* Public methods */
	PipelineStatisticsQueryTestFunctional2(deqp::Context& context);

protected:
	/* Protected methods */
	void deinitObjects();
	bool executeTest(glw::GLenum current_query_target);
	void initObjects();

private:
	static bool executeBlitFramebufferTest(void* pThis);
	static bool executeBufferSubDataTest(void* pThis);
	static bool executeClearBufferfvColorBufferTest(void* pThis);
	static bool executeClearBufferfvDepthBufferTest(void* pThis);
	static bool executeClearBufferivStencilBufferTest(void* pThis);
	static bool executeClearBufferSubDataTest(void* pThis);
	static bool executeClearColorBufferTest(void* pThis);
	static bool executeClearDepthBufferTest(void* pThis);
	static bool executeClearStencilBufferTest(void* pThis);
	static bool executeClearTexSubImageTest(void* pThis);
	static bool executeCopyImageSubDataTest(void* pThis);
	static bool executeTexSubImageTest(void* pThis);

	/* Private fields */
	glw::GLuint m_bo_id;
	glw::GLuint m_fbo_draw_id;
	glw::GLuint m_fbo_read_id;
	glw::GLuint m_to_draw_fbo_id;
	glw::GLuint m_to_read_fbo_id;

	const glw::GLuint m_to_height;
	const glw::GLuint m_to_width;

	static const glw::GLuint bo_size;
};

/** Performs the following functional tests:
 *
 * Using the basic outline check that VERTICES_SUBMITTED_ARB queries return
 * the number of vertices submitted using draw commands. Vertices
 * corresponding to partial/incomplete primitives may or may not be counted
 * (e.g. when submitting a single instance with 8 vertices with primitive
 * mode TRIANGLES, the result of the query could be either 6 or 8).
 *
 * Using the basic outline check that VERTICES_SUBMITTED_ARB queries don't
 * count primitive topology restarts when PRIMITIVE_RESTART is enabled and
 * DrawElements* is used to submit an element array which contains one or
 * more primitive restart index values.
 *
 * Using the basic outline check that PRIMITIVES_SUBMITTED_ARB queries
 * return the exact number of primitives submitted using draw commands.
 * Partial/incomplete primitives may or may not be counted (e.g. when
 * submitting a single instance with 8 vertices with primitive mode
 * TRIANGLES, the result of the query could be either 2 or 3). Test the
 * behavior with all supported primitive modes.
 *
 * Using the basic outline check that PRIMITIVES_SUBMITTED_ARB queries
 * don't count primitive topology restarts when PRIMITIVE_RESTART is
 * enabled and DrawElements* is used to submit an element array which
 * contains one or more primitive restart index values. Also, partial/
 * incomplete primitives resulting from the use of primitive restart index
 * values may or may not be counted.
 *
 * Using the basic outline check that CLIPPING_INPUT_PRIMITIVES_ARB queries
 * return the exact number of primitives reaching the primitive clipping
 * stage. If RASTERIZER_DISCARD is disabled, and the tessellation and
 * geometry shader stage is not used, this should match the number of
 * primitives submitted.
 *
 * Using the basic outline check that CLIPPING_OUTPUT_PRIMITIVES_ARB
 * queries return a value that is always greater than or equal to the
 * number of primitives submitted if RASTERIZER_DISCARD is disabled, there
 * is no tessellation and geometry shader stage used, and all primitives
 * lie entirely in the cull volume.
 *
 **/
class PipelineStatisticsQueryTestFunctional3 : public PipelineStatisticsQueryTestFunctionalBase
{
public:
	/* Public methods */
	PipelineStatisticsQueryTestFunctional3(deqp::Context& context);

protected:
	/* Protected methods */
	void deinitObjects();
	bool executeTest(glw::GLenum current_query_target);
	void initObjects();
	bool shouldExecuteForQueryTarget(glw::GLenum query_target);

private:
	/* Private methods */
	void getExpectedPrimitivesSubmittedQueryResult(
		PipelineStatisticsQueryUtilities::_primitive_type current_primitive_type, unsigned int* out_results_written,
		glw::GLuint64 out_results[4]);

	void getExpectedVerticesSubmittedQueryResult(
		PipelineStatisticsQueryUtilities::_primitive_type current_primitive_type, unsigned int* out_results_written,
		glw::GLuint64 out_results[4]);

	/* Private fields */
	bool m_is_primitive_restart_enabled;
};

/** Performs the following functional test:
 *
 * Using the basic outline with a program having a vertex shader check that
 * VERTEX_SHADER_INVOCATIONS_ARB queries return a result greater than zero
 * if at least one vertex is submitted to the GL.
 *
 **/
class PipelineStatisticsQueryTestFunctional4 : public PipelineStatisticsQueryTestFunctionalBase
{
public:
	/* Public methods */
	PipelineStatisticsQueryTestFunctional4(deqp::Context& context);

protected:
	/* Protected methods */
	void deinitObjects();
	bool executeTest(glw::GLenum current_query_target);
	void initObjects();
	bool shouldExecuteForQueryTarget(glw::GLenum query_target);
};

/** Performs the following functional test:
 *
 * If GL 4.0 is supported, using the basic outline with a program having a
 * tessellation control and tessellation evaluation shader check that
 * TESS_CONTROL_SHADER_INVOCATIONS_ARB and TESS_EVALUATION_SHADER_-
 * INVOCATIONS_ARB queries return a result greater than zero if at least
 * one patch is needed to be processed by the GL (e.g. PATCH_VERTICES is 3,
 * and at least 3 vertices are submitted to the GL).
 *
 **/
class PipelineStatisticsQueryTestFunctional5 : public PipelineStatisticsQueryTestFunctionalBase
{
public:
	/* Public methods */
	PipelineStatisticsQueryTestFunctional5(deqp::Context& context);

protected:
	/* Protected methods */
	void deinitObjects();
	bool executeTest(glw::GLenum current_query_target);
	void initObjects();
	bool shouldExecuteForQueryTarget(glw::GLenum query_target);
};

/** Performs the following functional test:
 *
 * If GL 3.2 is supported, using the basic outline with a program having a
 * geometry shader check that GEOMETRY_SHADER_INVOCATIONS queries return
 * a result greater than zero if at least one complete primitive is
 * submitted to the GL.
 *
 * If GL 3.2 is supported, using the basic outline with a program having a
 * geometry shader check that GEOMETRY_SHADER_PRIMITIVES_EMITTED_ARB
 * queries return the exact number of primitives emitted by the geometry
 * shader. Also, if GL 4.0 is supported, use a geometry shader that emits
 * primitives to multiple vertex streams. In this case the result of
 * GEOMETRY_SHADER_PRIMITIVES_EMITTED_ARB has to match the sum of the
 * number of primitives emitted to each particular vertex stream.
 *
 **/
class PipelineStatisticsQueryTestFunctional6 : public PipelineStatisticsQueryTestFunctionalBase
{
public:
	/* Public methods */
	PipelineStatisticsQueryTestFunctional6(deqp::Context& context);

protected:
	/* Protected methods */
	void deinitObjects();
	bool executeTest(glw::GLenum current_query_target);
	void initObjects();
	bool shouldExecuteForQueryTarget(glw::GLenum query_target);

private:
	/* Private fields */
	const unsigned int m_n_primitives_emitted_by_gs;
	const unsigned int m_n_streams_emitted_by_gs;
};

/** Performs the following functional test:
 *
 * Using the basic outline with a program having a fragment shader check
 * that FRAGMENT_SHADER_INVOCATIONS_ARB queries return a result greater
 * than zero if at least one fragment gets rasterized.
 *
 **/
class PipelineStatisticsQueryTestFunctional7 : public PipelineStatisticsQueryTestFunctionalBase
{
public:
	/* Public methods */
	PipelineStatisticsQueryTestFunctional7(deqp::Context& context);

protected:
	/* Protected methods */
	void deinitObjects();
	bool executeTest(glw::GLenum current_query_target);
	void initObjects();
	bool shouldExecuteForQueryTarget(glw::GLenum query_target);
};

/** Performs the following functional test:
 *
 * Using the basic outline with a program having a compute shader check
 * that COMPUTE_SHADER_INVOCATIONS_ARB queries return a result greater
 * than zero if at least a single work group is submitted using one of the
 * Dispatch* commands.
 *
 **/
class PipelineStatisticsQueryTestFunctional8 : public PipelineStatisticsQueryTestFunctionalBase
{
public:
	/* Public methods */
	PipelineStatisticsQueryTestFunctional8(deqp::Context& context);

protected:
	/* Protected methods */
	void deinitObjects();
	bool executeTest(glw::GLenum current_query_target);
	void initObjects();
	bool shouldExecuteForQueryTarget(glw::GLenum query_target);

private:
	/* Private methods */
	static bool queryCallbackDispatchCallHandler(void* pInstance);

	/* Private fields */
	glw::GLuint  m_bo_dispatch_compute_indirect_args_offset;
	glw::GLuint  m_bo_id;
	unsigned int m_current_iteration;
};

/** Test group which encapsulates all conformance tests for
 *  GL_ARB_pipeline_statistics_query extension.
 */
class PipelineStatisticsQueryTests : public deqp::TestCaseGroup
{
public:
	/* Public methods */
	PipelineStatisticsQueryTests(deqp::Context& context);

	void init(void);

private:
	PipelineStatisticsQueryTests(const PipelineStatisticsQueryTests& other);
	PipelineStatisticsQueryTests& operator=(const PipelineStatisticsQueryTests& other);
};

} /* glcts namespace */

#endif // _GL4CPIPELINESTATISTICSQUERYTESTS_HPP<|MERGE_RESOLUTION|>--- conflicted
+++ resolved
@@ -220,13 +220,8 @@
 	/* Code of a compute shader used by a functional test that verifies
 	 * GL_COMPUTE_SHADER_INVOCATIONS_ARB query works correctly.
 	 */
-<<<<<<< HEAD
-	static const char* dummy_cs_code;
-	static const char* dummy_cs_code_arb;
-=======
 	static const char* minimal_cs_code;
 	static const char* minimal_cs_code_arb;
->>>>>>> 6e40341a
 	/* Code of a fragment shader used by a number of functional tests */
 	static const char* minimal_fs_code;
 	/* Code of a tessellation control shader used by a functional test that verifies
