--- conflicted
+++ resolved
@@ -45,10 +45,7 @@
 #include "vkBuilderUtil.hpp"
 #include "vkCmdUtil.hpp"
 #include "vkObjUtil.hpp"
-<<<<<<< HEAD
-=======
 #include "vkImageUtil.hpp"
->>>>>>> 055f40e9
 
 #include <map>
 #include <set>
@@ -1900,57 +1897,6 @@
 
 	vk.cmdDrawIndexed(*cmdBuffer, DE_LENGTH_OF_ARRAY(indices), 1u, 0u, 0u, 0u);
 	endRenderPass(vk, *cmdBuffer);
-<<<<<<< HEAD
-
-	// Add render finish barrier
-	{
-		const vk::VkImageMemoryBarrier  renderFinishBarrier =
-		{
-			vk::VK_STRUCTURE_TYPE_IMAGE_MEMORY_BARRIER,		// VkStructureType			sType;
-			DE_NULL,										// const void*				pNext
-			vk::VK_ACCESS_COLOR_ATTACHMENT_WRITE_BIT,		// VVkAccessFlags			srcAccessMask;
-			vk::VK_ACCESS_TRANSFER_READ_BIT,				// VkAccessFlags			dstAccessMask;
-			vk::VK_IMAGE_LAYOUT_COLOR_ATTACHMENT_OPTIMAL,	// VkImageLayout			oldLayout;
-			vk::VK_IMAGE_LAYOUT_TRANSFER_SRC_OPTIMAL,		// VkImageLayout			newLayout;
-			queueFamilyIndex,								// deUint32					srcQueueFamilyIndex;
-			queueFamilyIndex,								// deUint32					dstQueueFamilyIndex;
-			*colorImage,									// VkImage					image;
-			{
-				vk::VK_IMAGE_ASPECT_COLOR_BIT,			// VkImageAspectFlags	aspectMask;
-				0u,										// deUint32				baseMipLevel;
-				1u,										// deUint32				mipLevels;
-				0u,										// deUint32				baseArraySlice;
-				1u,										// deUint32				arraySize;
-			}												// VkImageSubresourceRange	subresourceRange
-		};
-
-		vk.cmdPipelineBarrier(*cmdBuffer, vk::VK_PIPELINE_STAGE_ALL_GRAPHICS_BIT, vk::VK_PIPELINE_STAGE_TRANSFER_BIT, (vk::VkDependencyFlags)0,
-							  0, (const vk::VkMemoryBarrier*)DE_NULL,
-							  0, (const vk::VkBufferMemoryBarrier*)DE_NULL,
-							  1, &renderFinishBarrier);
-	}
-
-	// Add Image->Buffer copy command
-	{
-		const vk::VkBufferImageCopy copyParams =
-		{
-			(vk::VkDeviceSize)0u,					// VkDeviceSize				bufferOffset;
-			(deUint32)RENDER_WIDTH,					// deUint32					bufferRowLength;
-			(deUint32)RENDER_HEIGHT,				// deUint32					bufferImageHeight;
-			{
-				vk::VK_IMAGE_ASPECT_COLOR_BIT,	// VkImageAspect	aspect;
-				0u,								// deUint32			mipLevel;
-				0u,								// deUint32			arrayLayer;
-				1u,								// deUint32			arraySize;
-			},										// VkImageSubresourceCopy	imageSubresource
-			{ 0u, 0u, 0u },							// VkOffset3D				imageOffset;
-			{ RENDER_WIDTH, RENDER_HEIGHT, 1u }		// VkExtent3D				imageExtent;
-		};
-
-		vk.cmdCopyImageToBuffer(*cmdBuffer, *colorImage, vk::VK_IMAGE_LAYOUT_TRANSFER_SRC_OPTIMAL, *readImageBuffer, 1u, &copyParams);
-	}
-=======
->>>>>>> 055f40e9
 
 	copyImageToBuffer(vk, *cmdBuffer, *colorImage, *readImageBuffer, tcu::IVec2(RENDER_WIDTH, RENDER_HEIGHT));
 
