--- conflicted
+++ resolved
@@ -515,7 +515,7 @@
             VkPipeline basePipeline =
                 (ndx == PIPELINE_NDX_DERIVATIVE && m_pipeline[PIPELINE_NDX_NO_BLOBS]->wasBuild()) ?
                     m_pipeline[PIPELINE_NDX_NO_BLOBS]->getPipeline() :
-                    DE_NULL;
+                    VK_NULL_HANDLE;
 
             preparePipelineWrapper(*m_pipeline[ndx], vertShaderModule, tescShaderModule, teseShaderModule,
                                    geomShaderModule, fragShaderModule,
@@ -546,24 +546,12 @@
 
         clearFeedbacks();
 
-<<<<<<< HEAD
         // Create pipeline that is used to create binaries
         m_pipeline[PIPELINE_NDX_NO_BLOBS]->setPipelineCreateFlags2(VK_PIPELINE_CREATE_2_ALLOW_DERIVATIVES_BIT_KHR |
                                                                    VK_PIPELINE_CREATE_2_CAPTURE_DATA_BIT_KHR);
         preparePipelineWrapper(*m_pipeline[PIPELINE_NDX_NO_BLOBS], vertShaderModule1, tescShaderModule,
                                teseShaderModule, geomShaderModule, fragShaderModule, &m_pipelineCreationFeedback[0],
-                               &m_pipelineCreationIsHeavy[0], &m_pipelineStageCreationFeedbacks[0], DE_NULL,
-=======
-        VkPipeline basePipeline =
-            (ndx == PIPELINE_CACHE_NDX_DERIVATIVE && m_pipeline[PIPELINE_CACHE_NDX_NO_CACHE].wasBuild()) ?
-                m_pipeline[PIPELINE_CACHE_NDX_NO_CACHE].getPipeline() :
-                VK_NULL_HANDLE;
-
-        preparePipelineWrapper(m_pipeline[ndx], vertShaderModule, tescShaderModule, teseShaderModule, geomShaderModule,
-                               fragShaderModule, &m_pipelineCreationFeedback[VK_MAX_PIPELINE_PARTS * ndx],
-                               &m_pipelineCreationIsHeavy[VK_MAX_PIPELINE_PARTS * ndx],
-                               &m_pipelineStageCreationFeedbacks[VK_MAX_SHADER_STAGES * ndx], basePipeline,
->>>>>>> 824d1474
+                               &m_pipelineCreationIsHeavy[0], &m_pipelineStageCreationFeedbacks[0], VK_NULL_HANDLE,
                                param->isZeroOutFeedbackCount());
 
         if (m_param->getPipelineConstructionType() == PIPELINE_CONSTRUCTION_TYPE_MONOLITHIC)
@@ -574,7 +562,7 @@
             // Create derivative pipeline that also uses binaries
             VkPipeline basePipeline = (m_pipeline[PIPELINE_NDX_NO_BLOBS]->wasBuild()) ?
                                           m_pipeline[PIPELINE_NDX_NO_BLOBS]->getPipeline() :
-                                          DE_NULL;
+                                          VK_NULL_HANDLE;
             preparePipelineWrapper(*m_pipeline[PIPELINE_NDX_DERIVATIVE], vertShaderModule2, tescShaderModule,
                                    teseShaderModule, geomShaderModule, fragShaderModule,
                                    &m_pipelineCreationFeedback[VK_MAX_PIPELINE_PARTS],
@@ -598,7 +586,7 @@
                                    teseShaderModule, geomShaderModule, fragShaderModule,
                                    &m_pipelineCreationFeedback[VK_MAX_PIPELINE_PARTS * 2],
                                    &m_pipelineCreationIsHeavy[VK_MAX_PIPELINE_PARTS * 2],
-                                   &m_pipelineStageCreationFeedbacks[VK_MAX_SHADER_STAGES * 2], DE_NULL,
+                                   &m_pipelineStageCreationFeedbacks[VK_MAX_SHADER_STAGES * 2], VK_NULL_HANDLE,
                                    param->isZeroOutFeedbackCount(), &pipelineBinaryInfo);
 
             // Destroy third pipeline as soon as it was created
@@ -632,13 +620,13 @@
             // Create derivative pipeline that also uses binaries
             VkPipeline basePipeline = (m_pipeline[PIPELINE_NDX_NO_BLOBS]->wasBuild()) ?
                                           m_pipeline[PIPELINE_NDX_NO_BLOBS]->getPipeline() :
-                                          DE_NULL;
+                                          VK_NULL_HANDLE;
             preparePipelineWrapper(
                 *m_pipeline[PIPELINE_NDX_DERIVATIVE], vertShaderModule2, tescShaderModule, teseShaderModule,
                 geomShaderModule, fragShaderModule, &m_pipelineCreationFeedback[VK_MAX_PIPELINE_PARTS],
                 &m_pipelineCreationIsHeavy[VK_MAX_PIPELINE_PARTS],
                 &m_pipelineStageCreationFeedbacks[VK_MAX_SHADER_STAGES], basePipeline, param->isZeroOutFeedbackCount(),
-                DE_NULL, binaryInfoPtr[0], binaryInfoPtr[1], binaryInfoPtr[2], binaryInfoPtr[3]);
+                VK_NULL_HANDLE, binaryInfoPtr[0], binaryInfoPtr[1], binaryInfoPtr[2], binaryInfoPtr[3]);
 
             // Destroy second pipeline as soon as it was created
             if (m_pipeline[PIPELINE_NDX_DERIVATIVE]->wasBuild())
@@ -652,12 +640,13 @@
             }
 
             // Create third pipeline that just uses binaries
-            preparePipelineWrapper(
-                *m_pipeline[PIPELINE_NDX_USE_BLOBS], vertShaderModule1, tescShaderModule, teseShaderModule,
-                geomShaderModule, fragShaderModule, &m_pipelineCreationFeedback[VK_MAX_PIPELINE_PARTS * 2],
-                &m_pipelineCreationIsHeavy[VK_MAX_PIPELINE_PARTS * 2],
-                &m_pipelineStageCreationFeedbacks[VK_MAX_SHADER_STAGES * 2], DE_NULL, param->isZeroOutFeedbackCount(),
-                DE_NULL, binaryInfoPtr[0], binaryInfoPtr[1], binaryInfoPtr[2], binaryInfoPtr[3]);
+            preparePipelineWrapper(*m_pipeline[PIPELINE_NDX_USE_BLOBS], vertShaderModule1, tescShaderModule,
+                                   teseShaderModule, geomShaderModule, fragShaderModule,
+                                   &m_pipelineCreationFeedback[VK_MAX_PIPELINE_PARTS * 2],
+                                   &m_pipelineCreationIsHeavy[VK_MAX_PIPELINE_PARTS * 2],
+                                   &m_pipelineStageCreationFeedbacks[VK_MAX_SHADER_STAGES * 2], VK_NULL_HANDLE,
+                                   param->isZeroOutFeedbackCount(), DE_NULL, binaryInfoPtr[0], binaryInfoPtr[1],
+                                   binaryInfoPtr[2], binaryInfoPtr[3]);
 
             // Destroy third pipeline as soon as it was created
             if (m_pipeline[PIPELINE_NDX_USE_BLOBS]->wasBuild())
@@ -822,7 +811,6 @@
                                                          VK_PRIMITIVE_TOPOLOGY_PATCH_LIST)
         .setDefaultRasterizationState()
         .setDefaultMultisampleState()
-<<<<<<< HEAD
         .setMonolithicPipelineLayout(m_pipelineLayout)
         .disableShaderModules(vertexPartBinaryInfo || monolithicBinaryInfo)
         .setupVertexInputState(&vertexInputStateParams, DE_NULL, *m_cache, pipelineCreationFeedbackWrapper[0],
@@ -834,21 +822,9 @@
         .setupFragmentShaderState2(m_pipelineLayout, *m_renderPass, 0u, fragShaderModule, 0, &depthStencilStateParams,
                                    nullptr, nullptr, *m_cache, pipelineCreationFeedbackWrapper[2], {},
                                    fragmentShaderBinaryInfo)
-        .setupFragmentOutputState(*m_renderPass, 0u, &colorBlendStateParams, DE_NULL, *m_cache,
+        .setupFragmentOutputState(*m_renderPass, 0u, &colorBlendStateParams, nullptr, *m_cache,
                                   pipelineCreationFeedbackWrapper[3], nullptr, fragmentOutputBinaryInfo)
-        .buildPipeline(*m_cache, basePipelineHandle, basePipelineHandle != DE_NULL ? -1 : 0,
-=======
-        .setupVertexInputState(&vertexInputStateParams, nullptr, *m_cache, pipelineCreationFeedbackWrapper[0])
-        .setupPreRasterizationShaderState(viewport, scissor, m_pipelineLayout, *m_renderPass, 0u, vertShaderModule,
-                                          nullptr, tescShaderModule, teseShaderModule, geomShaderModule, nullptr,
-                                          nullptr, nullptr, *m_cache, pipelineCreationFeedbackWrapper[1])
-        .setupFragmentShaderState(m_pipelineLayout, *m_renderPass, 0u, fragShaderModule, &depthStencilStateParams,
-                                  nullptr, nullptr, *m_cache, pipelineCreationFeedbackWrapper[2])
-        .setupFragmentOutputState(*m_renderPass, 0u, &colorBlendStateParams, nullptr, *m_cache,
-                                  pipelineCreationFeedbackWrapper[3])
-        .setMonolithicPipelineLayout(m_pipelineLayout)
         .buildPipeline(*m_cache, basePipelineHandle, basePipelineHandle != VK_NULL_HANDLE ? -1 : 0,
->>>>>>> 824d1474
                        pipelineCreationFeedbackWrapper[4]);
 }
 
@@ -1194,7 +1170,7 @@
     };
 
     // Create compute pipeline layout
-    const VkPipelineLayoutCreateInfo pipelineLayoutCreateInfo = {
+    const VkPipelineLayoutCreateInfo pipelineLayoutCreateInfo{
         VK_STRUCTURE_TYPE_PIPELINE_LAYOUT_CREATE_INFO, // VkStructureType sType;
         nullptr,                                       // const void* pNext;
         0u,                                            // VkPipelineLayoutCreateFlags flags;
@@ -1242,12 +1218,11 @@
     {
         // Destroy the NO_BLOBS pipeline to check that the cached/binary one really hits cache,
         // except for the case where we're testing cache hit of a pipeline still active.
-<<<<<<< HEAD
-        vk.destroyPipeline(vkDevice, m_pipeline[PIPELINE_NDX_NO_BLOBS], DE_NULL);
+        vk.destroyPipeline(vkDevice, m_pipeline[PIPELINE_NDX_NO_BLOBS], nullptr);
     }
 
     if (m_param->getMode() == TestMode::CACHE)
-        vk.createComputePipelines(vkDevice, *m_cache, 1u, &pipelineCreateInfo, DE_NULL, &m_pipeline[ndx]);
+        vk.createComputePipelines(vkDevice, *m_cache, 1u, &pipelineCreateInfo, nullptr, &m_pipeline[ndx]);
     else
     {
         // we need to switch to using VkPipelineCreateFlags2KHR and also include flags that were specified in pipelineCreateInfo
@@ -1257,13 +1232,7 @@
         if (ndx == PIPELINE_NDX_NO_BLOBS)
         {
             // create pipeline
-            vk.createComputePipelines(vkDevice, *m_cache, 1u, &pipelineCreateInfo, DE_NULL, &m_pipeline[ndx]);
-=======
-        vk.destroyPipeline(vkDevice, m_pipeline[PIPELINE_CACHE_NDX_NO_CACHE], nullptr);
-    }
-
-    vk.createComputePipelines(vkDevice, *m_cache, 1u, &pipelineCreateInfo, nullptr, &m_pipeline[ndx]);
->>>>>>> 824d1474
+            vk.createComputePipelines(vkDevice, *m_cache, 1u, &pipelineCreateInfo, nullptr, &m_pipeline[ndx]);
 
             // prepare pipeline binaries
             m_binaries[0].createPipelineBinariesFromPipeline(m_pipeline[ndx]);
@@ -1273,8 +1242,8 @@
             // create pipeline using binary data and use pipelineCreateInfo with no shader stage
             VkPipelineBinaryInfoKHR pipelineBinaryInfo = m_binaries[0].preparePipelineBinaryInfo();
             pipelineCreateInfo.pNext                   = &pipelineBinaryInfo;
-            pipelineCreateInfo.stage.module            = 0;
-            vk.createComputePipelines(vkDevice, *m_cache, 1u, &pipelineCreateInfo, DE_NULL, &m_pipeline[ndx]);
+            pipelineCreateInfo.stage.module            = VK_NULL_HANDLE;
+            vk.createComputePipelines(vkDevice, *m_cache, 1u, &pipelineCreateInfo, nullptr, &m_pipeline[ndx]);
         }
     }
 
@@ -1287,11 +1256,7 @@
         if (ndx == PIPELINE_NDX_USE_BLOBS && param->isDelayedDestroy())
         {
             // Destroy the pipeline we didn't destroy earlier for the isDelayedDestroy case.
-<<<<<<< HEAD
-            vk.destroyPipeline(vkDevice, m_pipeline[PIPELINE_NDX_NO_BLOBS], DE_NULL);
-=======
-            vk.destroyPipeline(vkDevice, m_pipeline[PIPELINE_CACHE_NDX_NO_CACHE], nullptr);
->>>>>>> 824d1474
+            vk.destroyPipeline(vkDevice, m_pipeline[PIPELINE_NDX_NO_BLOBS], nullptr);
         }
     }
 }
