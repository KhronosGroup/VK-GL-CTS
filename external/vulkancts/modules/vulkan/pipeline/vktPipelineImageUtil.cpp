/*------------------------------------------------------------------------
 * Vulkan Conformance Tests
 * ------------------------
 *
 * Copyright (c) 2015 The Khronos Group Inc.
 * Copyright (c) 2015 Imagination Technologies Ltd.
 *
 * Licensed under the Apache License, Version 2.0 (the "License");
 * you may not use this file except in compliance with the License.
 * You may obtain a copy of the License at
 *
 *      http://www.apache.org/licenses/LICENSE-2.0
 *
 * Unless required by applicable law or agreed to in writing, software
 * distributed under the License is distributed on an "AS IS" BASIS,
 * WITHOUT WARRANTIES OR CONDITIONS OF ANY KIND, either express or implied.
 * See the License for the specific language governing permissions and
 * limitations under the License.
 *
 *//*!
 * \file
 * \brief Utilities for images.
 *//*--------------------------------------------------------------------*/

#include "vktPipelineImageUtil.hpp"
#include "vkImageUtil.hpp"
#include "vkMemUtil.hpp"
#include "vkQueryUtil.hpp"
#include "vkRefUtil.hpp"
#include "tcuTextureUtil.hpp"
#include "tcuAstcUtil.hpp"
#include "deRandom.hpp"
#include "deSharedPtr.hpp"

namespace vkt
{
namespace pipeline
{

using namespace vk;

/*! Gets the next multiple of a given divisor */
static deUint32 getNextMultiple (deUint32 divisor, deUint32 value)
{
	if (value % divisor == 0)
	{
		return value;
	}
	return value + divisor - (value % divisor);
}

/*! Gets the next value that is multiple of all given divisors */
static deUint32 getNextMultiple (const std::vector<deUint32>& divisors, deUint32 value)
{
	deUint32	nextMultiple		= value;
	bool		nextMultipleFound	= false;

	while (true)
	{
		nextMultipleFound = true;

		for (size_t divNdx = 0; divNdx < divisors.size(); divNdx++)
			nextMultipleFound = nextMultipleFound && (nextMultiple % divisors[divNdx] == 0);

		if (nextMultipleFound)
			break;

		DE_ASSERT(nextMultiple < ~((deUint32)0u));
		nextMultiple = getNextMultiple(divisors[0], nextMultiple + 1);
	}

	return nextMultiple;
}

bool isSupportedSamplableFormat (const InstanceInterface& instanceInterface, VkPhysicalDevice device, VkFormat format)
{
	if (isCompressedFormat(format))
	{
		VkPhysicalDeviceFeatures		physicalFeatures;
		const tcu::CompressedTexFormat	compressedFormat	= mapVkCompressedFormat(format);

		instanceInterface.getPhysicalDeviceFeatures(device, &physicalFeatures);

		if (tcu::isAstcFormat(compressedFormat))
		{
			if (!physicalFeatures.textureCompressionASTC_LDR)
				return false;
		}
		else if (tcu::isEtcFormat(compressedFormat))
		{
			if (!physicalFeatures.textureCompressionETC2)
				return false;
		}
		else
		{
			DE_FATAL("Unsupported compressed format");
		}
	}

	VkFormatProperties	formatProps;
	instanceInterface.getPhysicalDeviceFormatProperties(device, format, &formatProps);

	return (formatProps.optimalTilingFeatures & VK_FORMAT_FEATURE_SAMPLED_IMAGE_BIT) != 0u;
}

// \todo [2016-01-21 pyry] Update this to just rely on vkDefs.hpp once
//						   CTS has been updated to 1.0.2.
enum
{
	VK_FORMAT_FEATURE_SAMPLED_IMAGE_FILTER_LINEAR_BIT = 0x00001000,
};

bool isLinearFilteringSupported (const InstanceInterface& vki, VkPhysicalDevice physicalDevice, VkFormat format, VkImageTiling tiling)
{
	const VkFormatProperties	formatProperties	= getPhysicalDeviceFormatProperties(vki, physicalDevice, format);
	const VkFormatFeatureFlags	formatFeatures		= tiling == VK_IMAGE_TILING_LINEAR
													? formatProperties.linearTilingFeatures
													: formatProperties.optimalTilingFeatures;

	switch (format)
	{
		case VK_FORMAT_R32_SFLOAT:
		case VK_FORMAT_R32G32_SFLOAT:
		case VK_FORMAT_R32G32B32_SFLOAT:
		case VK_FORMAT_R32G32B32A32_SFLOAT:
		case VK_FORMAT_R64_SFLOAT:
		case VK_FORMAT_R64G64_SFLOAT:
		case VK_FORMAT_R64G64B64_SFLOAT:
		case VK_FORMAT_R64G64B64A64_SFLOAT:
		case VK_FORMAT_D16_UNORM:
		case VK_FORMAT_X8_D24_UNORM_PACK32:
		case VK_FORMAT_D32_SFLOAT:
		case VK_FORMAT_D16_UNORM_S8_UINT:
		case VK_FORMAT_D24_UNORM_S8_UINT:
		case VK_FORMAT_D32_SFLOAT_S8_UINT:
			return (formatFeatures & VK_FORMAT_FEATURE_SAMPLED_IMAGE_FILTER_LINEAR_BIT) != 0;

		default:
			// \todo [2016-01-21 pyry] Check for all formats once drivers have been updated to 1.0.2
			//						   and we have tests to verify format properties.
			return true;
	}
}

bool isMinMaxFilteringSupported (const InstanceInterface& vki, VkPhysicalDevice physicalDevice, VkFormat format, VkImageTiling tiling)
{
	const VkFormatProperties	formatProperties	= getPhysicalDeviceFormatProperties(vki, physicalDevice, format);
	const VkFormatFeatureFlags	formatFeatures		= tiling == VK_IMAGE_TILING_LINEAR
													? formatProperties.linearTilingFeatures
													: formatProperties.optimalTilingFeatures;

	return (formatFeatures & VK_FORMAT_FEATURE_SAMPLED_IMAGE_FILTER_MINMAX_BIT_EXT) != 0;
}

VkBorderColor getFormatBorderColor (BorderColor color, VkFormat format)
{
	if (!isCompressedFormat(format) && (isIntFormat(format) || isUintFormat(format)))
	{
		switch (color)
		{
			case BORDER_COLOR_OPAQUE_BLACK:			return VK_BORDER_COLOR_INT_OPAQUE_BLACK;
			case BORDER_COLOR_OPAQUE_WHITE:			return VK_BORDER_COLOR_INT_OPAQUE_WHITE;
			case BORDER_COLOR_TRANSPARENT_BLACK:	return VK_BORDER_COLOR_INT_TRANSPARENT_BLACK;
			default:
				break;
		}
	}
	else
	{
		switch (color)
		{
			case BORDER_COLOR_OPAQUE_BLACK:			return VK_BORDER_COLOR_FLOAT_OPAQUE_BLACK;
			case BORDER_COLOR_OPAQUE_WHITE:			return VK_BORDER_COLOR_FLOAT_OPAQUE_WHITE;
			case BORDER_COLOR_TRANSPARENT_BLACK:	return VK_BORDER_COLOR_FLOAT_TRANSPARENT_BLACK;
			default:
				break;
		}
	}

	DE_ASSERT(false);
	return VK_BORDER_COLOR_FLOAT_TRANSPARENT_BLACK;
}

void getLookupScaleBias (vk::VkFormat format, tcu::Vec4& lookupScale, tcu::Vec4& lookupBias)
{
	if (!isCompressedFormat(format))
	{
		const tcu::TextureFormatInfo	fmtInfo	= tcu::getTextureFormatInfo(mapVkFormat(format));

		// Needed to normalize various formats to 0..1 range for writing into RT
		lookupScale	= fmtInfo.lookupScale;
		lookupBias	= fmtInfo.lookupBias;
	}
	else
	{
		switch (format)
		{
			case VK_FORMAT_EAC_R11_SNORM_BLOCK:
				lookupScale	= tcu::Vec4(0.5f, 1.0f, 1.0f, 1.0f);
				lookupBias	= tcu::Vec4(0.5f, 0.0f, 0.0f, 0.0f);
				break;

			case VK_FORMAT_EAC_R11G11_SNORM_BLOCK:
				lookupScale	= tcu::Vec4(0.5f, 0.5f, 1.0f, 1.0f);
				lookupBias	= tcu::Vec4(0.5f, 0.5f, 0.0f, 0.0f);
				break;

			default:
				// else: All supported compressed formats are fine with no normalization.
				//		 ASTC LDR blocks decompress to f16 so querying normalization parameters
				//		 based on uncompressed formats would actually lead to massive precision loss
				//		 and complete lack of coverage in case of R8G8B8A8_UNORM RT.
				lookupScale	= tcu::Vec4(1.0f);
				lookupBias	= tcu::Vec4(0.0f);
				break;
		}
	}
}

de::MovePtr<tcu::TextureLevel> readColorAttachment (const vk::DeviceInterface&	vk,
													vk::VkDevice				device,
													vk::VkQueue					queue,
													deUint32					queueFamilyIndex,
													vk::Allocator&				allocator,
													vk::VkImage					image,
													vk::VkFormat				format,
													const tcu::UVec2&			renderSize)
{
	Move<VkBuffer>					buffer;
	de::MovePtr<Allocation>			bufferAlloc;
	Move<VkCommandPool>				cmdPool;
	Move<VkCommandBuffer>			cmdBuffer;
	Move<VkFence>					fence;
	const tcu::TextureFormat		tcuFormat		= mapVkFormat(format);
	const VkDeviceSize				pixelDataSize	= renderSize.x() * renderSize.y() * tcuFormat.getPixelSize();
	de::MovePtr<tcu::TextureLevel>	resultLevel		(new tcu::TextureLevel(tcuFormat, renderSize.x(), renderSize.y()));

	// Create destination buffer
	{
		const VkBufferCreateInfo bufferParams =
		{
			VK_STRUCTURE_TYPE_BUFFER_CREATE_INFO,		// VkStructureType		sType;
			DE_NULL,									// const void*			pNext;
			0u,											// VkBufferCreateFlags	flags;
			pixelDataSize,								// VkDeviceSize			size;
			VK_BUFFER_USAGE_TRANSFER_DST_BIT,			// VkBufferUsageFlags	usage;
			VK_SHARING_MODE_EXCLUSIVE,					// VkSharingMode		sharingMode;
			0u,											// deUint32				queueFamilyIndexCount;
			DE_NULL										// const deUint32*		pQueueFamilyIndices;
		};

		buffer		= createBuffer(vk, device, &bufferParams);
		bufferAlloc = allocator.allocate(getBufferMemoryRequirements(vk, device, *buffer), MemoryRequirement::HostVisible);
		VK_CHECK(vk.bindBufferMemory(device, *buffer, bufferAlloc->getMemory(), bufferAlloc->getOffset()));
	}

	// Create command pool and buffer
	cmdPool		= createCommandPool(vk, device, VK_COMMAND_POOL_CREATE_TRANSIENT_BIT, queueFamilyIndex);
	cmdBuffer	= allocateCommandBuffer(vk, device, *cmdPool, VK_COMMAND_BUFFER_LEVEL_PRIMARY);

	// Create fence
	fence = createFence(vk, device);

	// Barriers for copying image to buffer

	const VkImageMemoryBarrier imageBarrier =
	{
		VK_STRUCTURE_TYPE_IMAGE_MEMORY_BARRIER,		// VkStructureType			sType;
		DE_NULL,									// const void*				pNext;
		VK_ACCESS_COLOR_ATTACHMENT_WRITE_BIT,		// VkAccessFlags			srcAccessMask;
		VK_ACCESS_TRANSFER_READ_BIT,				// VkAccessFlags			dstAccessMask;
		VK_IMAGE_LAYOUT_COLOR_ATTACHMENT_OPTIMAL,	// VkImageLayout			oldLayout;
		VK_IMAGE_LAYOUT_TRANSFER_SRC_OPTIMAL,		// VkImageLayout			newLayout;
		VK_QUEUE_FAMILY_IGNORED,					// deUint32					srcQueueFamilyIndex;
		VK_QUEUE_FAMILY_IGNORED,					// deUint32					dstQueueFamilyIndex;
		image,										// VkImage					image;
		{											// VkImageSubresourceRange	subresourceRange;
			VK_IMAGE_ASPECT_COLOR_BIT,	// VkImageAspectFlags	aspectMask;
			0u,							// deUint32				baseMipLevel;
			1u,							// deUint32				mipLevels;
			0u,							// deUint32				baseArraySlice;
			1u							// deUint32				arraySize;
		}
	};

	const VkBufferMemoryBarrier bufferBarrier =
	{
		VK_STRUCTURE_TYPE_BUFFER_MEMORY_BARRIER,	// VkStructureType	sType;
		DE_NULL,									// const void*		pNext;
		VK_ACCESS_TRANSFER_WRITE_BIT,				// VkAccessFlags	srcAccessMask;
		VK_ACCESS_HOST_READ_BIT,					// VkAccessFlags	dstAccessMask;
		VK_QUEUE_FAMILY_IGNORED,					// deUint32			srcQueueFamilyIndex;
		VK_QUEUE_FAMILY_IGNORED,					// deUint32			dstQueueFamilyIndex;
		*buffer,									// VkBuffer			buffer;
		0u,											// VkDeviceSize		offset;
		pixelDataSize								// VkDeviceSize		size;
	};

	const VkCommandBufferBeginInfo cmdBufferBeginInfo =
	{
		VK_STRUCTURE_TYPE_COMMAND_BUFFER_BEGIN_INFO,			// VkStructureType					sType;
		DE_NULL,												// const void*						pNext;
		VK_COMMAND_BUFFER_USAGE_ONE_TIME_SUBMIT_BIT,			// VkCommandBufferUsageFlags		flags;
		(const VkCommandBufferInheritanceInfo*)DE_NULL,
	};

	// Copy image to buffer

	const VkBufferImageCopy copyRegion =
	{
		0u,												// VkDeviceSize				bufferOffset;
		(deUint32)renderSize.x(),						// deUint32					bufferRowLength;
		(deUint32)renderSize.y(),						// deUint32					bufferImageHeight;
		{ VK_IMAGE_ASPECT_COLOR_BIT, 0u, 0u, 1u },		// VkImageSubresourceLayers	imageSubresource;
		{ 0, 0, 0 },									// VkOffset3D				imageOffset;
		{ renderSize.x(), renderSize.y(), 1u }			// VkExtent3D				imageExtent;
	};

	VK_CHECK(vk.beginCommandBuffer(*cmdBuffer, &cmdBufferBeginInfo));
	vk.cmdPipelineBarrier(*cmdBuffer, VK_PIPELINE_STAGE_COLOR_ATTACHMENT_OUTPUT_BIT, VK_PIPELINE_STAGE_TRANSFER_BIT, (VkDependencyFlags)0, 0, (const VkMemoryBarrier*)DE_NULL, 0, (const VkBufferMemoryBarrier*)DE_NULL, 1, &imageBarrier);
	vk.cmdCopyImageToBuffer(*cmdBuffer, image, VK_IMAGE_LAYOUT_TRANSFER_SRC_OPTIMAL, *buffer, 1, &copyRegion);
	vk.cmdPipelineBarrier(*cmdBuffer, VK_PIPELINE_STAGE_TRANSFER_BIT, VK_PIPELINE_STAGE_HOST_BIT, (VkDependencyFlags)0, 0, (const VkMemoryBarrier*)DE_NULL, 1, &bufferBarrier, 0, (const VkImageMemoryBarrier*)DE_NULL);
	VK_CHECK(vk.endCommandBuffer(*cmdBuffer));

	const VkSubmitInfo submitInfo =
	{
		VK_STRUCTURE_TYPE_SUBMIT_INFO,	// VkStructureType			sType;
		DE_NULL,						// const void*				pNext;
		0u,								// deUint32					waitSemaphoreCount;
		DE_NULL,						// const VkSemaphore*		pWaitSemaphores;
		DE_NULL,
		1u,								// deUint32					commandBufferCount;
		&cmdBuffer.get(),				// const VkCommandBuffer*	pCommandBuffers;
		0u,								// deUint32					signalSemaphoreCount;
		DE_NULL							// const VkSemaphore*		pSignalSemaphores;
	};

	VK_CHECK(vk.queueSubmit(queue, 1, &submitInfo, *fence));
	VK_CHECK(vk.waitForFences(device, 1, &fence.get(), 0, ~(0ull) /* infinity */));

	// Read buffer data
	invalidateMappedMemoryRange(vk, device, bufferAlloc->getMemory(), bufferAlloc->getOffset(), VK_WHOLE_SIZE);
	tcu::copy(*resultLevel, tcu::ConstPixelBufferAccess(resultLevel->getFormat(), resultLevel->getSize(), bufferAlloc->getHostPtr()));

	return resultLevel;
}

namespace
{

VkImageAspectFlags getImageAspectFlags (const tcu::TextureFormat textureFormat)
{
	VkImageAspectFlags imageAspectFlags = 0;

	if (tcu::hasDepthComponent(textureFormat.order))
		imageAspectFlags |= VK_IMAGE_ASPECT_DEPTH_BIT;

	if (tcu::hasStencilComponent(textureFormat.order))
		imageAspectFlags |= VK_IMAGE_ASPECT_STENCIL_BIT;

	if (imageAspectFlags == 0)
		imageAspectFlags = VK_IMAGE_ASPECT_COLOR_BIT;

	return imageAspectFlags;
}

VkExtent3D mipLevelExtents (const VkExtent3D& baseExtents, const deUint32 mipLevel)
{
	VkExtent3D result;

	result.width	= std::max(baseExtents.width >> mipLevel, 1u);
	result.height	= std::max(baseExtents.height >> mipLevel, 1u);
	result.depth	= std::max(baseExtents.depth >> mipLevel, 1u);

	return result;
}

tcu::UVec3 alignedDivide (const VkExtent3D& extent, const VkExtent3D& divisor)
{
	tcu::UVec3 result;

	result.x() = extent.width  / divisor.width  + ((extent.width  % divisor.width != 0)  ? 1u : 0u);
	result.y() = extent.height / divisor.height + ((extent.height % divisor.height != 0) ? 1u : 0u);
	result.z() = extent.depth  / divisor.depth  + ((extent.depth  % divisor.depth != 0)  ? 1u : 0u);

	return result;
}

} // anonymous

void uploadTestTextureInternal (const DeviceInterface&			vk,
								VkDevice						device,
								VkQueue							queue,
								deUint32						queueFamilyIndex,
								Allocator&						allocator,
								const TestTexture&				srcTexture,
								const TestTexture*				srcStencilTexture,
								tcu::TextureFormat				format,
								VkImage							destImage)
{
	deUint32						bufferSize;
	Move<VkBuffer>					buffer;
	de::MovePtr<Allocation>			bufferAlloc;
	Move<VkCommandPool>				cmdPool;
	Move<VkCommandBuffer>			cmdBuffer;
	Move<VkFence>					fence;
	const VkImageAspectFlags		imageAspectFlags	= getImageAspectFlags(format);
	deUint32						stencilOffset		= 0u;

	// Calculate buffer size
	bufferSize =  (srcTexture.isCompressed())? srcTexture.getCompressedSize(): srcTexture.getSize();

	// Stencil-only texture should be provided if (and only if) the image has a combined DS format
	DE_ASSERT((tcu::hasDepthComponent(format.order) && tcu::hasStencilComponent(format.order)) == (srcStencilTexture != DE_NULL));

	if (srcStencilTexture != DE_NULL)
	{
		stencilOffset	= static_cast<deUint32>(deAlign32(static_cast<deInt32>(bufferSize), 4));
		bufferSize		= stencilOffset + srcStencilTexture->getSize();
	}

	// Create source buffer
	{
		const VkBufferCreateInfo bufferParams =
		{
			VK_STRUCTURE_TYPE_BUFFER_CREATE_INFO,		// VkStructureType		sType;
			DE_NULL,									// const void*			pNext;
			0u,											// VkBufferCreateFlags	flags;
			bufferSize,									// VkDeviceSize			size;
			VK_BUFFER_USAGE_TRANSFER_SRC_BIT,			// VkBufferUsageFlags	usage;
			VK_SHARING_MODE_EXCLUSIVE,					// VkSharingMode		sharingMode;
			0u,											// deUint32				queueFamilyIndexCount;
			DE_NULL,									// const deUint32*		pQueueFamilyIndices;
		};

		buffer		= createBuffer(vk, device, &bufferParams);
		bufferAlloc = allocator.allocate(getBufferMemoryRequirements(vk, device, *buffer), MemoryRequirement::HostVisible);
		VK_CHECK(vk.bindBufferMemory(device, *buffer, bufferAlloc->getMemory(), bufferAlloc->getOffset()));
	}

	// Create command pool and buffer
	cmdPool		= createCommandPool(vk, device, VK_COMMAND_POOL_CREATE_TRANSIENT_BIT, queueFamilyIndex);
	cmdBuffer	= allocateCommandBuffer(vk, device, *cmdPool, VK_COMMAND_BUFFER_LEVEL_PRIMARY);

	// Create fence
	fence = createFence(vk, device);

	// Barriers for copying buffer to image
	const VkBufferMemoryBarrier preBufferBarrier =
	{
		VK_STRUCTURE_TYPE_BUFFER_MEMORY_BARRIER,	// VkStructureType	sType;
		DE_NULL,									// const void*		pNext;
		VK_ACCESS_HOST_WRITE_BIT,					// VkAccessFlags	srcAccessMask;
		VK_ACCESS_TRANSFER_READ_BIT,				// VkAccessFlags	dstAccessMask;
		VK_QUEUE_FAMILY_IGNORED,					// deUint32			srcQueueFamilyIndex;
		VK_QUEUE_FAMILY_IGNORED,					// deUint32			dstQueueFamilyIndex;
		*buffer,									// VkBuffer			buffer;
		0u,											// VkDeviceSize		offset;
		bufferSize									// VkDeviceSize		size;
	};

	const VkImageMemoryBarrier preImageBarrier =
	{
		VK_STRUCTURE_TYPE_IMAGE_MEMORY_BARRIER,			// VkStructureType			sType;
		DE_NULL,										// const void*				pNext;
		0u,												// VkAccessFlags			srcAccessMask;
		VK_ACCESS_TRANSFER_WRITE_BIT,					// VkAccessFlags			dstAccessMask;
		VK_IMAGE_LAYOUT_UNDEFINED,						// VkImageLayout			oldLayout;
		VK_IMAGE_LAYOUT_TRANSFER_DST_OPTIMAL,			// VkImageLayout			newLayout;
		VK_QUEUE_FAMILY_IGNORED,						// deUint32					srcQueueFamilyIndex;
		VK_QUEUE_FAMILY_IGNORED,						// deUint32					dstQueueFamilyIndex;
		destImage,										// VkImage					image;
		{												// VkImageSubresourceRange	subresourceRange;
			imageAspectFlags,						// VkImageAspectFlags	aspectMask;
			0u,										// deUint32				baseMipLevel;
			(deUint32)srcTexture.getNumLevels(),	// deUint32				mipLevels;
			0u,										// deUint32				baseArraySlice;
			(deUint32)srcTexture.getArraySize(),	// deUint32				arraySize;
		}
	};

	const VkImageMemoryBarrier postImageBarrier =
	{
		VK_STRUCTURE_TYPE_IMAGE_MEMORY_BARRIER,			// VkStructureType			sType;
		DE_NULL,										// const void*				pNext;
		VK_ACCESS_TRANSFER_WRITE_BIT,					// VkAccessFlags			srcAccessMask;
		VK_ACCESS_SHADER_READ_BIT,						// VkAccessFlags			dstAccessMask;
		VK_IMAGE_LAYOUT_TRANSFER_DST_OPTIMAL,			// VkImageLayout			oldLayout;
		VK_IMAGE_LAYOUT_SHADER_READ_ONLY_OPTIMAL,		// VkImageLayout			newLayout;
		VK_QUEUE_FAMILY_IGNORED,						// deUint32					srcQueueFamilyIndex;
		VK_QUEUE_FAMILY_IGNORED,						// deUint32					dstQueueFamilyIndex;
		destImage,										// VkImage					image;
		{												// VkImageSubresourceRange	subresourceRange;
			imageAspectFlags,						// VkImageAspectFlags	aspectMask;
			0u,										// deUint32				baseMipLevel;
			(deUint32)srcTexture.getNumLevels(),	// deUint32				mipLevels;
			0u,										// deUint32				baseArraySlice;
			(deUint32)srcTexture.getArraySize(),	// deUint32				arraySize;
		}
	};

	const VkCommandBufferBeginInfo cmdBufferBeginInfo =
	{
		VK_STRUCTURE_TYPE_COMMAND_BUFFER_BEGIN_INFO,	// VkStructureType					sType;
		DE_NULL,										// const void*						pNext;
		VK_COMMAND_BUFFER_USAGE_ONE_TIME_SUBMIT_BIT,	// VkCommandBufferUsageFlags		flags;
		(const VkCommandBufferInheritanceInfo*)DE_NULL,
	};

	std::vector<VkBufferImageCopy>	copyRegions		= srcTexture.getBufferCopyRegions();

	// Write buffer data
	srcTexture.write(reinterpret_cast<deUint8*>(bufferAlloc->getHostPtr()));

	if (srcStencilTexture != DE_NULL)
	{
		DE_ASSERT(stencilOffset != 0u);

		srcStencilTexture->write(reinterpret_cast<deUint8*>(bufferAlloc->getHostPtr()) + stencilOffset);

		std::vector<VkBufferImageCopy>	stencilCopyRegions = srcStencilTexture->getBufferCopyRegions();
		for (size_t regionIdx = 0; regionIdx < stencilCopyRegions.size(); regionIdx++)
		{
			VkBufferImageCopy region = stencilCopyRegions[regionIdx];
			region.bufferOffset += stencilOffset;

			copyRegions.push_back(region);
		}
	}

	flushMappedMemoryRange(vk, device, bufferAlloc->getMemory(), bufferAlloc->getOffset(), VK_WHOLE_SIZE);

	// Copy buffer to image
	VK_CHECK(vk.beginCommandBuffer(*cmdBuffer, &cmdBufferBeginInfo));
	vk.cmdPipelineBarrier(*cmdBuffer, VK_PIPELINE_STAGE_HOST_BIT, VK_PIPELINE_STAGE_TRANSFER_BIT, (VkDependencyFlags)0, 0, (const VkMemoryBarrier*)DE_NULL, 1, &preBufferBarrier, 1, &preImageBarrier);
	vk.cmdCopyBufferToImage(*cmdBuffer, *buffer, destImage, VK_IMAGE_LAYOUT_TRANSFER_DST_OPTIMAL, (deUint32)copyRegions.size(), copyRegions.data());
	vk.cmdPipelineBarrier(*cmdBuffer, VK_PIPELINE_STAGE_TRANSFER_BIT, VK_PIPELINE_STAGE_FRAGMENT_SHADER_BIT, (VkDependencyFlags)0, 0, (const VkMemoryBarrier*)DE_NULL, 0, (const VkBufferMemoryBarrier*)DE_NULL, 1, &postImageBarrier);

	VK_CHECK(vk.endCommandBuffer(*cmdBuffer));

	const VkSubmitInfo submitInfo =
	{
		VK_STRUCTURE_TYPE_SUBMIT_INFO,	// VkStructureType			sType;
		DE_NULL,						// const void*				pNext;
		0u,								// deUint32					waitSemaphoreCount;
		DE_NULL,						// const VkSemaphore*		pWaitSemaphores;
		DE_NULL,
		1u,								// deUint32					commandBufferCount;
		&cmdBuffer.get(),				// const VkCommandBuffer*	pCommandBuffers;
		0u,								// deUint32					signalSemaphoreCount;
		DE_NULL							// const VkSemaphore*		pSignalSemaphores;
	};

	VK_CHECK(vk.queueSubmit(queue, 1, &submitInfo, *fence));
	VK_CHECK(vk.waitForFences(device, 1, &fence.get(), true, ~(0ull) /* infinity */));
}

bool checkSparseImageFormatSupport (const VkPhysicalDevice		physicalDevice,
									const InstanceInterface&	instance,
									const VkImageCreateInfo&	imageCreateInfo)
{
	const std::vector<VkSparseImageFormatProperties> sparseImageFormatPropVec =
		getPhysicalDeviceSparseImageFormatProperties(instance, physicalDevice, imageCreateInfo.format, imageCreateInfo.imageType, imageCreateInfo.samples, imageCreateInfo.usage, imageCreateInfo.tiling);

	return (sparseImageFormatPropVec.size() != 0);
}

void allocateAndBindSparseImage (const DeviceInterface&						vk,
								 VkDevice									device,
								 const VkPhysicalDevice						physicalDevice,
								 const InstanceInterface&					instance,
								 const VkImageCreateInfo&					imageCreateInfo,
								 const VkSemaphore&							signalSemaphore,
								 VkQueue									queue,
								 Allocator&									allocator,
								 std::vector<de::SharedPtr<Allocation> >&	allocations,
								 tcu::TextureFormat							format,
								 VkImage									destImage)
{
	const VkImageAspectFlags				imageAspectFlags		= getImageAspectFlags(format);
	const VkPhysicalDeviceProperties		deviceProperties		= getPhysicalDeviceProperties(instance, physicalDevice);
	const VkPhysicalDeviceMemoryProperties	deviceMemoryProperties	= getPhysicalDeviceMemoryProperties(instance, physicalDevice);
	deUint32								sparseMemoryReqCount	= 0;

	// Check if the image format supports sparse operations
	if (!checkSparseImageFormatSupport(physicalDevice, instance, imageCreateInfo))
		TCU_THROW(NotSupportedError, "The image format does not support sparse operations.");

	vk.getImageSparseMemoryRequirements(device, destImage, &sparseMemoryReqCount, DE_NULL);

	DE_ASSERT(sparseMemoryReqCount != 0);

	std::vector<VkSparseImageMemoryRequirements> sparseImageMemoryRequirements;
	sparseImageMemoryRequirements.resize(sparseMemoryReqCount);

	vk.getImageSparseMemoryRequirements(device, destImage, &sparseMemoryReqCount, &sparseImageMemoryRequirements[0]);

	const deUint32 noMatchFound = ~((deUint32)0);

	deUint32 aspectIndex = noMatchFound;
	for (deUint32 memoryReqNdx = 0; memoryReqNdx < sparseMemoryReqCount; ++memoryReqNdx)
	{
		if (sparseImageMemoryRequirements[memoryReqNdx].formatProperties.aspectMask == imageAspectFlags)
		{
			aspectIndex = memoryReqNdx;
			break;
		}
	}

	deUint32 metadataAspectIndex = noMatchFound;
	for (deUint32 memoryReqNdx = 0; memoryReqNdx < sparseMemoryReqCount; ++memoryReqNdx)
	{
		if (sparseImageMemoryRequirements[memoryReqNdx].formatProperties.aspectMask & VK_IMAGE_ASPECT_METADATA_BIT)
		{
			metadataAspectIndex = memoryReqNdx;
			break;
		}
	}

	if (aspectIndex == noMatchFound)
		TCU_THROW(NotSupportedError, "Required image aspect not supported.");

	const VkMemoryRequirements	memoryRequirements	= getImageMemoryRequirements(vk, device, destImage);

	deUint32 memoryType = noMatchFound;
	for (deUint32 memoryTypeNdx = 0; memoryTypeNdx < deviceMemoryProperties.memoryTypeCount; ++memoryTypeNdx)
	{
		if ((memoryRequirements.memoryTypeBits & (1u << memoryTypeNdx)) != 0 &&
			MemoryRequirement::Any.matchesHeap(deviceMemoryProperties.memoryTypes[memoryTypeNdx].propertyFlags))
		{
			memoryType = memoryTypeNdx;
			break;
		}
	}

	if (memoryType == noMatchFound)
		TCU_THROW(NotSupportedError, "No matching memory type found.");

	if (memoryRequirements.size > deviceProperties.limits.sparseAddressSpaceSize)
		TCU_THROW(NotSupportedError, "Required memory size for sparse resource exceeds device limits.");

	const VkSparseImageMemoryRequirements		aspectRequirements	= sparseImageMemoryRequirements[aspectIndex];
	const VkExtent3D							imageGranularity	= aspectRequirements.formatProperties.imageGranularity;

	std::vector<VkSparseImageMemoryBind>		imageResidencyMemoryBinds;
	std::vector<VkSparseMemoryBind>				imageMipTailMemoryBinds;

	for (deUint32 layerNdx = 0; layerNdx < imageCreateInfo.arrayLayers; ++layerNdx)
	{
		for (deUint32 mipLevelNdx = 0; mipLevelNdx < aspectRequirements.imageMipTailFirstLod; ++mipLevelNdx)
		{
			const VkExtent3D	mipExtent		= mipLevelExtents(imageCreateInfo.extent, mipLevelNdx);
			const tcu::UVec3	numSparseBinds	= alignedDivide(mipExtent, imageGranularity);
			const tcu::UVec3	lastBlockExtent	= tcu::UVec3(mipExtent.width  % imageGranularity.width  ? mipExtent.width  % imageGranularity.width  : imageGranularity.width,
															 mipExtent.height % imageGranularity.height ? mipExtent.height % imageGranularity.height : imageGranularity.height,
															 mipExtent.depth  % imageGranularity.depth  ? mipExtent.depth  % imageGranularity.depth  : imageGranularity.depth );

			for (deUint32 z = 0; z < numSparseBinds.z(); ++z)
			for (deUint32 y = 0; y < numSparseBinds.y(); ++y)
			for (deUint32 x = 0; x < numSparseBinds.x(); ++x)
			{
				const VkMemoryRequirements allocRequirements =
				{
					// 28.7.5 alignment shows the block size in bytes
					memoryRequirements.alignment,		// VkDeviceSize	size;
					memoryRequirements.alignment,		// VkDeviceSize	alignment;
					memoryRequirements.memoryTypeBits,	// uint32_t		memoryTypeBits;
				};

				de::SharedPtr<Allocation> allocation(allocator.allocate(allocRequirements, MemoryRequirement::Any).release());
				allocations.push_back(allocation);

				VkOffset3D offset;
				offset.x = x*imageGranularity.width;
				offset.y = y*imageGranularity.height;
				offset.z = z*imageGranularity.depth;

				VkExtent3D extent;
				extent.width	= (x == numSparseBinds.x() - 1) ? lastBlockExtent.x() : imageGranularity.width;
				extent.height	= (y == numSparseBinds.y() - 1) ? lastBlockExtent.y() : imageGranularity.height;
				extent.depth	= (z == numSparseBinds.z() - 1) ? lastBlockExtent.z() : imageGranularity.depth;

				const VkSparseImageMemoryBind imageMemoryBind =
				{
					{
						imageAspectFlags,	// VkImageAspectFlags	aspectMask;
						mipLevelNdx,		// uint32_t				mipLevel;
						layerNdx,			// uint32_t				arrayLayer;
					},							// VkImageSubresource		subresource;
					offset,						// VkOffset3D				offset;
					extent,						// VkExtent3D				extent;
					allocation->getMemory(),	// VkDeviceMemory			memory;
					allocation->getOffset(),	// VkDeviceSize				memoryOffset;
					0u,							// VkSparseMemoryBindFlags	flags;
				};

				imageResidencyMemoryBinds.push_back(imageMemoryBind);
			}
		}

		// Handle MIP tail. There are two cases to consider here:
		//
		// 1) VK_SPARSE_IMAGE_FORMAT_SINGLE_MIPTAIL_BIT is requested by the driver: each layer needs a separate tail.
		// 2) otherwise:                                                            only one tail is needed.
		if (aspectRequirements.imageMipTailSize > 0)
		{
			if (layerNdx == 0 || (aspectRequirements.formatProperties.flags & VK_SPARSE_IMAGE_FORMAT_SINGLE_MIPTAIL_BIT) == 0)
			{
				const VkMemoryRequirements allocRequirements =
				{
					aspectRequirements.imageMipTailSize,	// VkDeviceSize	size;
					memoryRequirements.alignment,			// VkDeviceSize	alignment;
					memoryRequirements.memoryTypeBits,		// uint32_t		memoryTypeBits;
				};

				const de::SharedPtr<Allocation> allocation(allocator.allocate(allocRequirements, MemoryRequirement::Any).release());

				const VkSparseMemoryBind imageMipTailMemoryBind =
				{
					aspectRequirements.imageMipTailOffset + layerNdx * aspectRequirements.imageMipTailStride,	// VkDeviceSize					resourceOffset;
					aspectRequirements.imageMipTailSize,														// VkDeviceSize					size;
					allocation->getMemory(),																	// VkDeviceMemory				memory;
					allocation->getOffset(),																	// VkDeviceSize					memoryOffset;
					0u,																							// VkSparseMemoryBindFlags		flags;
				};

				allocations.push_back(allocation);

				imageMipTailMemoryBinds.push_back(imageMipTailMemoryBind);
			}
		}
<<<<<<< HEAD

		// Metadata
		if (metadataAspectIndex != noMatchFound)
		{
			const VkSparseImageMemoryRequirements	metadataAspectRequirements = sparseImageMemoryRequirements[metadataAspectIndex];

=======
		// Handle Metadata. Similarly to MIP tail in aspectRequirements, there are two cases to consider here:
		//
		// 1) VK_SPARSE_IMAGE_FORMAT_SINGLE_MIPTAIL_BIT is requested by the driver: each layer needs a separate tail.
		// 2) otherwise:
		if (metadataAspectIndex != noMatchFound)
		{
			const VkSparseImageMemoryRequirements	metadataAspectRequirements = sparseImageMemoryRequirements[metadataAspectIndex];

>>>>>>> d04c2b65
			if (layerNdx == 0 || (metadataAspectRequirements.formatProperties.flags & VK_SPARSE_IMAGE_FORMAT_SINGLE_MIPTAIL_BIT) == 0)
			{
				const VkMemoryRequirements metadataAllocRequirements =
				{
					metadataAspectRequirements.imageMipTailSize,	// VkDeviceSize	size;
					memoryRequirements.alignment,					// VkDeviceSize	alignment;
					memoryRequirements.memoryTypeBits,				// uint32_t		memoryTypeBits;
				};
				const de::SharedPtr<Allocation>	metadataAllocation(allocator.allocate(metadataAllocRequirements, MemoryRequirement::Any).release());

				const VkSparseMemoryBind metadataMipTailMemoryBind =
				{
					metadataAspectRequirements.imageMipTailOffset +
					layerNdx * metadataAspectRequirements.imageMipTailStride,			// VkDeviceSize					resourceOffset;
					metadataAspectRequirements.imageMipTailSize,						// VkDeviceSize					size;
					metadataAllocation->getMemory(),									// VkDeviceMemory				memory;
					metadataAllocation->getOffset(),									// VkDeviceSize					memoryOffset;
					VK_SPARSE_MEMORY_BIND_METADATA_BIT									// VkSparseMemoryBindFlags		flags;
				};

				allocations.push_back(metadataAllocation);

				imageMipTailMemoryBinds.push_back(metadataMipTailMemoryBind);
			}
		}
	}

	VkBindSparseInfo bindSparseInfo =
	{
		VK_STRUCTURE_TYPE_BIND_SPARSE_INFO,			//VkStructureType							sType;
		DE_NULL,									//const void*								pNext;
		0u,											//deUint32									waitSemaphoreCount;
		DE_NULL,									//const VkSemaphore*						pWaitSemaphores;
		0u,											//deUint32									bufferBindCount;
		DE_NULL,									//const VkSparseBufferMemoryBindInfo*		pBufferBinds;
		0u,											//deUint32									imageOpaqueBindCount;
		DE_NULL,									//const VkSparseImageOpaqueMemoryBindInfo*	pImageOpaqueBinds;
		0u,											//deUint32									imageBindCount;
		DE_NULL,									//const VkSparseImageMemoryBindInfo*		pImageBinds;
		1u,											//deUint32									signalSemaphoreCount;
		&signalSemaphore							//const VkSemaphore*						pSignalSemaphores;
	};

	VkSparseImageMemoryBindInfo			imageResidencyBindInfo;
	VkSparseImageOpaqueMemoryBindInfo	imageMipTailBindInfo;

	if (imageResidencyMemoryBinds.size() > 0)
	{
		imageResidencyBindInfo.image		= destImage;
		imageResidencyBindInfo.bindCount	= static_cast<deUint32>(imageResidencyMemoryBinds.size());
		imageResidencyBindInfo.pBinds		= &imageResidencyMemoryBinds[0];

		bindSparseInfo.imageBindCount		= 1u;
		bindSparseInfo.pImageBinds			= &imageResidencyBindInfo;
	}

	if (imageMipTailMemoryBinds.size() > 0)
	{
		imageMipTailBindInfo.image			= destImage;
		imageMipTailBindInfo.bindCount		= static_cast<deUint32>(imageMipTailMemoryBinds.size());
		imageMipTailBindInfo.pBinds			= &imageMipTailMemoryBinds[0];

		bindSparseInfo.imageOpaqueBindCount	= 1u;
		bindSparseInfo.pImageOpaqueBinds	= &imageMipTailBindInfo;
	}

	VK_CHECK(vk.queueBindSparse(queue, 1u, &bindSparseInfo, DE_NULL));
}

void uploadTestTextureInternalSparse (const DeviceInterface&					vk,
									  VkDevice									device,
									  const VkPhysicalDevice					physicalDevice,
									  const InstanceInterface&					instance,
									  const VkImageCreateInfo&					imageCreateInfo,
									  VkQueue									universalQueue,
									  deUint32									universalQueueFamilyIndex,
									  VkQueue									sparseQueue,
									  Allocator&								allocator,
									  std::vector<de::SharedPtr<Allocation> >&	allocations,
									  const TestTexture&						srcTexture,
									  const TestTexture*						srcStencilTexture,
									  tcu::TextureFormat						format,
									  VkImage									destImage)
{
	deUint32					bufferSize				= (srcTexture.isCompressed()) ? srcTexture.getCompressedSize(): srcTexture.getSize();
	const VkImageAspectFlags	imageAspectFlags		= getImageAspectFlags(format);
	deUint32					stencilOffset			= 0u;
	const Unique<VkSemaphore>	imageMemoryBindSemaphore(createSemaphore(vk, device));

	// Stencil-only texture should be provided if (and only if) the image has a combined DS format
	DE_ASSERT((tcu::hasDepthComponent(format.order) && tcu::hasStencilComponent(format.order)) == (srcStencilTexture != DE_NULL));

	if (srcStencilTexture != DE_NULL)
	{
		stencilOffset	= static_cast<deUint32>(deAlign32(static_cast<deInt32>(bufferSize), 4));
		bufferSize		= stencilOffset + srcStencilTexture->getSize();
	}

	allocateAndBindSparseImage (vk, device, physicalDevice, instance, imageCreateInfo, imageMemoryBindSemaphore.get(), sparseQueue, allocator, allocations, format, destImage);

	{
		// Create source buffer
		const VkBufferCreateInfo bufferParams =
		{
			VK_STRUCTURE_TYPE_BUFFER_CREATE_INFO,		// VkStructureType		sType;
			DE_NULL,									// const void*			pNext;
			0u,											// VkBufferCreateFlags	flags;
			bufferSize,									// VkDeviceSize			size;
			VK_BUFFER_USAGE_TRANSFER_SRC_BIT,			// VkBufferUsageFlags	usage;
			VK_SHARING_MODE_EXCLUSIVE,					// VkSharingMode		sharingMode;
			0u,											// deUint32				queueFamilyIndexCount;
			DE_NULL,									// const deUint32*		pQueueFamilyIndices;
		};

		Move<VkBuffer>			buffer		= createBuffer(vk, device, &bufferParams);
		de::MovePtr<Allocation>	bufferAlloc = allocator.allocate(getBufferMemoryRequirements(vk, device, *buffer), MemoryRequirement::HostVisible);
		Move<VkCommandPool>		cmdPool		= createCommandPool(vk, device, VK_COMMAND_POOL_CREATE_TRANSIENT_BIT, universalQueueFamilyIndex);
		Move<VkCommandBuffer>	cmdBuffer	= allocateCommandBuffer(vk, device, *cmdPool, VK_COMMAND_BUFFER_LEVEL_PRIMARY);
		Move<VkFence>			fence		= createFence(vk, device);

		VK_CHECK(vk.bindBufferMemory(device, *buffer, bufferAlloc->getMemory(), bufferAlloc->getOffset()));

		// Barriers for copying buffer to image
		const VkBufferMemoryBarrier preBufferBarrier =
		{
			VK_STRUCTURE_TYPE_BUFFER_MEMORY_BARRIER,	// VkStructureType	sType;
			DE_NULL,									// const void*		pNext;
			VK_ACCESS_HOST_WRITE_BIT,					// VkAccessFlags	srcAccessMask;
			VK_ACCESS_TRANSFER_READ_BIT,				// VkAccessFlags	dstAccessMask;
			VK_QUEUE_FAMILY_IGNORED,					// deUint32			srcQueueFamilyIndex;
			VK_QUEUE_FAMILY_IGNORED,					// deUint32			dstQueueFamilyIndex;
			*buffer,									// VkBuffer			buffer;
			0u,											// VkDeviceSize		offset;
			bufferSize									// VkDeviceSize		size;
		};

		const VkImageMemoryBarrier preImageBarrier =
		{
			VK_STRUCTURE_TYPE_IMAGE_MEMORY_BARRIER,			// VkStructureType			sType;
			DE_NULL,										// const void*				pNext;
			0u,												// VkAccessFlags			srcAccessMask;
			VK_ACCESS_TRANSFER_WRITE_BIT,					// VkAccessFlags			dstAccessMask;
			VK_IMAGE_LAYOUT_UNDEFINED,						// VkImageLayout			oldLayout;
			VK_IMAGE_LAYOUT_TRANSFER_DST_OPTIMAL,			// VkImageLayout			newLayout;
			VK_QUEUE_FAMILY_IGNORED,						// deUint32					srcQueueFamilyIndex;
			VK_QUEUE_FAMILY_IGNORED,						// deUint32					dstQueueFamilyIndex;
			destImage,										// VkImage					image;
			{												// VkImageSubresourceRange	subresourceRange;
				imageAspectFlags,							// VkImageAspect	aspect;
				0u,											// deUint32			baseMipLevel;
				imageCreateInfo.mipLevels,					// deUint32			mipLevels;
				0u,											// deUint32			baseArraySlice;
				imageCreateInfo.arrayLayers					// deUint32			arraySize;
			}
		};

		const VkImageMemoryBarrier postImageBarrier =
		{
			VK_STRUCTURE_TYPE_IMAGE_MEMORY_BARRIER,			// VkStructureType			sType;
			DE_NULL,										// const void*				pNext;
			VK_ACCESS_TRANSFER_WRITE_BIT,					// VkAccessFlags			srcAccessMask;
			VK_ACCESS_SHADER_READ_BIT,						// VkAccessFlags			dstAccessMask;
			VK_IMAGE_LAYOUT_TRANSFER_DST_OPTIMAL,			// VkImageLayout			oldLayout;
			VK_IMAGE_LAYOUT_SHADER_READ_ONLY_OPTIMAL,		// VkImageLayout			newLayout;
			VK_QUEUE_FAMILY_IGNORED,						// deUint32					srcQueueFamilyIndex;
			VK_QUEUE_FAMILY_IGNORED,						// deUint32					dstQueueFamilyIndex;
			destImage,										// VkImage					image;
			{												// VkImageSubresourceRange	subresourceRange;
				imageAspectFlags,							// VkImageAspect	aspect;
				0u,											// deUint32			baseMipLevel;
				imageCreateInfo.mipLevels,					// deUint32			mipLevels;
				0u,											// deUint32			baseArraySlice;
				imageCreateInfo.arrayLayers					// deUint32			arraySize;
			}
		};

		const VkCommandBufferBeginInfo cmdBufferBeginInfo =
		{
			VK_STRUCTURE_TYPE_COMMAND_BUFFER_BEGIN_INFO,	// VkStructureType					sType;
			DE_NULL,										// const void*						pNext;
			VK_COMMAND_BUFFER_USAGE_ONE_TIME_SUBMIT_BIT,	// VkCommandBufferUsageFlags		flags;
			(const VkCommandBufferInheritanceInfo*)DE_NULL,
		};

		std::vector<VkBufferImageCopy>	copyRegions		= srcTexture.getBufferCopyRegions();

		// Write buffer data
		srcTexture.write(reinterpret_cast<deUint8*>(bufferAlloc->getHostPtr()));

		if (srcStencilTexture != DE_NULL)
		{
			DE_ASSERT(stencilOffset != 0u);

			srcStencilTexture->write(reinterpret_cast<deUint8*>(bufferAlloc->getHostPtr()) + stencilOffset);

			std::vector<VkBufferImageCopy>	stencilCopyRegions = srcStencilTexture->getBufferCopyRegions();
			for (size_t regionIdx = 0; regionIdx < stencilCopyRegions.size(); regionIdx++)
			{
				VkBufferImageCopy region = stencilCopyRegions[regionIdx];
				region.bufferOffset += stencilOffset;

				copyRegions.push_back(region);
			}
		}

		flushMappedMemoryRange(vk, device, bufferAlloc->getMemory(), bufferAlloc->getOffset(), VK_WHOLE_SIZE);

		// Copy buffer to image
		VK_CHECK(vk.beginCommandBuffer(*cmdBuffer, &cmdBufferBeginInfo));
		vk.cmdPipelineBarrier(*cmdBuffer, VK_PIPELINE_STAGE_HOST_BIT, VK_PIPELINE_STAGE_TRANSFER_BIT, (VkDependencyFlags)0, 0, (const VkMemoryBarrier*)DE_NULL, 1, &preBufferBarrier, 1, &preImageBarrier);
		vk.cmdCopyBufferToImage(*cmdBuffer, *buffer, destImage, VK_IMAGE_LAYOUT_TRANSFER_DST_OPTIMAL, (deUint32)copyRegions.size(), copyRegions.data());
		vk.cmdPipelineBarrier(*cmdBuffer, VK_PIPELINE_STAGE_TRANSFER_BIT, VK_PIPELINE_STAGE_FRAGMENT_SHADER_BIT, (VkDependencyFlags)0, 0, (const VkMemoryBarrier*)DE_NULL, 0, (const VkBufferMemoryBarrier*)DE_NULL, 1, &postImageBarrier);
		VK_CHECK(vk.endCommandBuffer(*cmdBuffer));

		const VkPipelineStageFlags pipelineStageFlags = VK_PIPELINE_STAGE_ALL_GRAPHICS_BIT;

		const VkSubmitInfo submitInfo =
		{
			VK_STRUCTURE_TYPE_SUBMIT_INFO,			// VkStructureType				sType;
			DE_NULL,								// const void*					pNext;
			1u,										// deUint32						waitSemaphoreCount;
			&imageMemoryBindSemaphore.get(),		// const VkSemaphore*			pWaitSemaphores;
			&pipelineStageFlags,					// const VkPipelineStageFlags*	pWaitDstStageMask;
			1u,										// deUint32						commandBufferCount;
			&cmdBuffer.get(),						// const VkCommandBuffer*		pCommandBuffers;
			0u,										// deUint32						signalSemaphoreCount;
			DE_NULL									// const VkSemaphore*			pSignalSemaphores;
		};

		try
		{
			VK_CHECK(vk.queueSubmit(universalQueue, 1, &submitInfo, *fence));
			VK_CHECK(vk.waitForFences(device, 1, &fence.get(), true, ~(0ull) /* infinity */));
		}
		catch (...)
		{
			VK_CHECK(vk.deviceWaitIdle(device));
			throw;
		}
	}
}

void uploadTestTexture (const DeviceInterface&			vk,
						VkDevice						device,
						VkQueue							queue,
						deUint32						queueFamilyIndex,
						Allocator&						allocator,
						const TestTexture&				srcTexture,
						VkImage							destImage)
{
	if (tcu::isCombinedDepthStencilType(srcTexture.getTextureFormat().type))
	{
		de::MovePtr<TestTexture> srcDepthTexture;
		de::MovePtr<TestTexture> srcStencilTexture;

		if (tcu::hasDepthComponent(srcTexture.getTextureFormat().order))
		{
			tcu::TextureFormat format;
			switch (srcTexture.getTextureFormat().type)
			{
				case tcu::TextureFormat::UNSIGNED_INT_16_8_8:
					format = tcu::TextureFormat(tcu::TextureFormat::D, tcu::TextureFormat::UNORM_INT16);
					break;
				case tcu::TextureFormat::UNSIGNED_INT_24_8_REV:
					format = tcu::TextureFormat(tcu::TextureFormat::D, tcu::TextureFormat::UNSIGNED_INT_24_8_REV);
					break;
				case tcu::TextureFormat::FLOAT_UNSIGNED_INT_24_8_REV:
					format = tcu::TextureFormat(tcu::TextureFormat::D, tcu::TextureFormat::FLOAT);
					break;
				default:
					DE_FATAL("Unexpected source texture format.");
					break;
			}
			srcDepthTexture = srcTexture.copy(format);
		}

		if (tcu::hasStencilComponent(srcTexture.getTextureFormat().order))
			srcStencilTexture = srcTexture.copy(tcu::getEffectiveDepthStencilTextureFormat(srcTexture.getTextureFormat(), tcu::Sampler::MODE_STENCIL));

		uploadTestTextureInternal(vk, device, queue, queueFamilyIndex, allocator, *srcDepthTexture, srcStencilTexture.get(), srcTexture.getTextureFormat(), destImage);
	}
	else
		uploadTestTextureInternal(vk, device, queue, queueFamilyIndex, allocator, srcTexture, DE_NULL, srcTexture.getTextureFormat(), destImage);
}

void uploadTestTextureSparse (const DeviceInterface&					vk,
							  VkDevice									device,
							  const VkPhysicalDevice					physicalDevice,
							  const InstanceInterface&					instance,
							  const VkImageCreateInfo&					imageCreateInfo,
							  VkQueue									universalQueue,
							  deUint32									universalQueueFamilyIndex,
							  VkQueue									sparseQueue,
							  Allocator&								allocator,
							  std::vector<de::SharedPtr<Allocation> >&	allocations,
							  const TestTexture&						srcTexture,
							  VkImage									destImage)
{
	if (tcu::isCombinedDepthStencilType(srcTexture.getTextureFormat().type))
	{
		de::MovePtr<TestTexture> srcDepthTexture;
		de::MovePtr<TestTexture> srcStencilTexture;

		if (tcu::hasDepthComponent(srcTexture.getTextureFormat().order))
		{
			tcu::TextureFormat format;
			switch (srcTexture.getTextureFormat().type)
			{
				case tcu::TextureFormat::UNSIGNED_INT_16_8_8:
					format = tcu::TextureFormat(tcu::TextureFormat::D, tcu::TextureFormat::UNORM_INT16);
					break;
				case tcu::TextureFormat::UNSIGNED_INT_24_8_REV:
					format = tcu::TextureFormat(tcu::TextureFormat::D, tcu::TextureFormat::UNSIGNED_INT_24_8_REV);
					break;
				case tcu::TextureFormat::FLOAT_UNSIGNED_INT_24_8_REV:
					format = tcu::TextureFormat(tcu::TextureFormat::D, tcu::TextureFormat::FLOAT);
					break;
				default:
					DE_FATAL("Unexpected source texture format.");
					break;
			}
			srcDepthTexture = srcTexture.copy(format);
		}

		if (tcu::hasStencilComponent(srcTexture.getTextureFormat().order))
			srcStencilTexture = srcTexture.copy(tcu::getEffectiveDepthStencilTextureFormat(srcTexture.getTextureFormat(), tcu::Sampler::MODE_STENCIL));

		uploadTestTextureInternalSparse	(vk,
										 device,
										 physicalDevice,
										 instance,
										 imageCreateInfo,
										 universalQueue,
										 universalQueueFamilyIndex,
										 sparseQueue,
										 allocator,
										 allocations,
										 *srcDepthTexture,
										 srcStencilTexture.get(),
										 srcTexture.getTextureFormat(),
										 destImage);
	}
	else
	{
		uploadTestTextureInternalSparse	(vk,
										 device,
										 physicalDevice,
										 instance,
										 imageCreateInfo,
										 universalQueue,
										 universalQueueFamilyIndex,
										 sparseQueue,
										 allocator,
										 allocations,
										 srcTexture,
										 DE_NULL,
										 srcTexture.getTextureFormat(),
										 destImage);
	}
}

// Utilities for test textures

template<typename TcuTextureType>
void allocateLevels (TcuTextureType& texture)
{
	for (int levelNdx = 0; levelNdx < texture.getNumLevels(); levelNdx++)
		texture.allocLevel(levelNdx);
}

template<typename TcuTextureType>
std::vector<tcu::PixelBufferAccess> getLevelsVector (const TcuTextureType& texture)
{
	std::vector<tcu::PixelBufferAccess> levels(texture.getNumLevels());

	for (int levelNdx = 0; levelNdx < texture.getNumLevels(); levelNdx++)
		levels[levelNdx] = *reinterpret_cast<const tcu::PixelBufferAccess*>(&texture.getLevel(levelNdx));

	return levels;
}

// TestTexture

TestTexture::TestTexture (const tcu::TextureFormat& format, int width, int height, int depth)
{
	DE_ASSERT(width >= 1);
	DE_ASSERT(height >= 1);
	DE_ASSERT(depth >= 1);

	DE_UNREF(format);
	DE_UNREF(width);
	DE_UNREF(height);
	DE_UNREF(depth);
}

TestTexture::TestTexture (const tcu::CompressedTexFormat& format, int width, int height, int depth)
{
	DE_ASSERT(width >= 1);
	DE_ASSERT(height >= 1);
	DE_ASSERT(depth >= 1);

	DE_UNREF(format);
	DE_UNREF(width);
	DE_UNREF(height);
	DE_UNREF(depth);
}

TestTexture::~TestTexture (void)
{
	for (size_t levelNdx = 0; levelNdx < m_compressedLevels.size(); levelNdx++)
		delete m_compressedLevels[levelNdx];
}

deUint32 TestTexture::getSize (void) const
{
	std::vector<deUint32>	offsetMultiples;
	deUint32				textureSize = 0;

	offsetMultiples.push_back(4);
	offsetMultiples.push_back(getLevel(0, 0).getFormat().getPixelSize());

	for (int levelNdx = 0; levelNdx < getNumLevels(); levelNdx++)
	{
		for (int layerNdx = 0; layerNdx < getArraySize(); layerNdx++)
		{
			const tcu::ConstPixelBufferAccess level = getLevel(levelNdx, layerNdx);
			textureSize = getNextMultiple(offsetMultiples, textureSize);
			textureSize += level.getWidth() * level.getHeight() * level.getDepth() * level.getFormat().getPixelSize();
		}
	}

	return textureSize;
}

deUint32 TestTexture::getCompressedSize (void) const
{
	if (!isCompressed())
		throw tcu::InternalError("Texture is not compressed");

	std::vector<deUint32>	offsetMultiples;
	deUint32				textureSize			= 0;

	offsetMultiples.push_back(4);
	offsetMultiples.push_back(tcu::getBlockSize(getCompressedLevel(0, 0).getFormat()));

	for (int levelNdx = 0; levelNdx < getNumLevels(); levelNdx++)
	{
		for (int layerNdx = 0; layerNdx < getArraySize(); layerNdx++)
		{
			textureSize = getNextMultiple(offsetMultiples, textureSize);
			textureSize += getCompressedLevel(levelNdx, layerNdx).getDataSize();
		}
	}

	return textureSize;
}

tcu::CompressedTexture& TestTexture::getCompressedLevel (int level, int layer)
{
	DE_ASSERT(level >= 0 && level < getNumLevels());
	DE_ASSERT(layer >= 0 && layer < getArraySize());

	return *m_compressedLevels[level * getArraySize() + layer];
}

const tcu::CompressedTexture& TestTexture::getCompressedLevel (int level, int layer) const
{
	DE_ASSERT(level >= 0 && level < getNumLevels());
	DE_ASSERT(layer >= 0 && layer < getArraySize());

	return *m_compressedLevels[level * getArraySize() + layer];
}

std::vector<VkBufferImageCopy> TestTexture::getBufferCopyRegions (void) const
{
	std::vector<deUint32>			offsetMultiples;
	std::vector<VkBufferImageCopy>	regions;
	deUint32						layerDataOffset = 0;

	offsetMultiples.push_back(4);

	if (isCompressed())
	{
		offsetMultiples.push_back(tcu::getBlockSize(getCompressedLevel(0, 0).getFormat()));

		for (int levelNdx = 0; levelNdx < getNumLevels(); levelNdx++)
		{
			for (int layerNdx = 0; layerNdx < getArraySize(); layerNdx++)
			{
				const tcu::CompressedTexture& level = getCompressedLevel(levelNdx, layerNdx);
				tcu::IVec3 blockPixelSize			= getBlockPixelSize(level.getFormat());
				layerDataOffset						= getNextMultiple(offsetMultiples, layerDataOffset);

				const VkBufferImageCopy layerRegion =
				{
					layerDataOffset,													// VkDeviceSize				bufferOffset;
					(deUint32)getNextMultiple(blockPixelSize.x(), level.getWidth()),	// deUint32					bufferRowLength;
					(deUint32)getNextMultiple(blockPixelSize.y(), level.getHeight()),	// deUint32					bufferImageHeight;
					{																	// VkImageSubresourceLayers	imageSubresource;
						VK_IMAGE_ASPECT_COLOR_BIT,
						(deUint32)levelNdx,
						(deUint32)layerNdx,
						1u
					},
					{ 0u, 0u, 0u },							// VkOffset3D				imageOffset;
					{										// VkExtent3D				imageExtent;
						(deUint32)level.getWidth(),
						(deUint32)level.getHeight(),
						(deUint32)level.getDepth()
					}
				};

				regions.push_back(layerRegion);
				layerDataOffset += level.getDataSize();
			}
		}
	}
	else
	{
		std::vector<VkImageAspectFlags>	imageAspects;
		tcu::TextureFormat				textureFormat	= getTextureFormat();

		if (tcu::hasDepthComponent(textureFormat.order))
			imageAspects.push_back(VK_IMAGE_ASPECT_DEPTH_BIT);

		if (tcu::hasStencilComponent(textureFormat.order))
			imageAspects.push_back(VK_IMAGE_ASPECT_STENCIL_BIT);

		if (imageAspects.empty())
			imageAspects.push_back(VK_IMAGE_ASPECT_COLOR_BIT);

		offsetMultiples.push_back(getLevel(0, 0).getFormat().getPixelSize());

		for (int levelNdx = 0; levelNdx < getNumLevels(); levelNdx++)
		{
			for (int layerNdx = 0; layerNdx < getArraySize(); layerNdx++)
			{
				const tcu::ConstPixelBufferAccess level = getLevel(levelNdx, layerNdx);

				layerDataOffset = getNextMultiple(offsetMultiples, layerDataOffset);

				for (size_t aspectIndex = 0; aspectIndex < imageAspects.size(); ++aspectIndex)
				{
					const VkBufferImageCopy layerRegion =
					{
						layerDataOffset,						// VkDeviceSize				bufferOffset;
						(deUint32)level.getWidth(),				// deUint32					bufferRowLength;
						(deUint32)level.getHeight(),			// deUint32					bufferImageHeight;
						{										// VkImageSubresourceLayers	imageSubresource;
							imageAspects[aspectIndex],
							(deUint32)levelNdx,
							(deUint32)layerNdx,
							1u
						},
						{ 0u, 0u, 0u },							// VkOffset3D			imageOffset;
						{										// VkExtent3D			imageExtent;
							(deUint32)level.getWidth(),
							(deUint32)level.getHeight(),
							(deUint32)level.getDepth()
						}
					};

					regions.push_back(layerRegion);
				}
				layerDataOffset += level.getWidth() * level.getHeight() * level.getDepth() * level.getFormat().getPixelSize();
			}
		}
	}

	return regions;
}

void TestTexture::write (deUint8* destPtr) const
{
	std::vector<deUint32>	offsetMultiples;
	deUint32				levelOffset		= 0;

	offsetMultiples.push_back(4);

	if (isCompressed())
	{
		offsetMultiples.push_back(tcu::getBlockSize(getCompressedLevel(0, 0).getFormat()));

		for (int levelNdx = 0; levelNdx < getNumLevels(); levelNdx++)
		{
			for (int layerNdx = 0; layerNdx < getArraySize(); layerNdx++)
			{
				levelOffset = getNextMultiple(offsetMultiples, levelOffset);

				const tcu::CompressedTexture&		compressedTex	= getCompressedLevel(levelNdx, layerNdx);

				deMemcpy(destPtr + levelOffset, compressedTex.getData(), compressedTex.getDataSize());
				levelOffset += compressedTex.getDataSize();
			}
		}
	}
	else
	{
		offsetMultiples.push_back(getLevel(0, 0).getFormat().getPixelSize());

		for (int levelNdx = 0; levelNdx < getNumLevels(); levelNdx++)
		{
			for (int layerNdx = 0; layerNdx < getArraySize(); layerNdx++)
			{
				levelOffset = getNextMultiple(offsetMultiples, levelOffset);

				const tcu::ConstPixelBufferAccess	srcAccess		= getLevel(levelNdx, layerNdx);
				const tcu::PixelBufferAccess		destAccess		(srcAccess.getFormat(), srcAccess.getSize(), srcAccess.getPitch(), destPtr + levelOffset);

				tcu::copy(destAccess, srcAccess);
				levelOffset += srcAccess.getWidth() * srcAccess.getHeight() * srcAccess.getDepth() * srcAccess.getFormat().getPixelSize();
			}
		}
	}
}

void TestTexture::copyToTexture (TestTexture& destTexture) const
{
	for (int levelNdx = 0; levelNdx < getNumLevels(); levelNdx++)
		for (int layerNdx = 0; layerNdx < getArraySize(); layerNdx++)
			tcu::copy(destTexture.getLevel(levelNdx, layerNdx), getLevel(levelNdx, layerNdx));
}

void TestTexture::populateLevels (const std::vector<tcu::PixelBufferAccess>& levels)
{
	for (size_t levelNdx = 0; levelNdx < levels.size(); levelNdx++)
		TestTexture::fillWithGradient(levels[levelNdx]);
}

void TestTexture::populateCompressedLevels (tcu::CompressedTexFormat format, const std::vector<tcu::PixelBufferAccess>& decompressedLevels)
{
	// Generate random compressed data and update decompressed data

	de::Random random(123);

	for (size_t levelNdx = 0; levelNdx < decompressedLevels.size(); levelNdx++)
	{
		const tcu::PixelBufferAccess	level				= decompressedLevels[levelNdx];
		tcu::CompressedTexture*			compressedLevel		= new tcu::CompressedTexture(format, level.getWidth(), level.getHeight(), level.getDepth());
		deUint8* const					compressedData		= (deUint8*)compressedLevel->getData();

		if (tcu::isAstcFormat(format))
		{
			// \todo [2016-01-20 pyry] Comparison doesn't currently handle invalid blocks correctly so we use only valid blocks
			tcu::astc::generateRandomValidBlocks(compressedData, compressedLevel->getDataSize()/tcu::astc::BLOCK_SIZE_BYTES,
												 format, tcu::TexDecompressionParams::ASTCMODE_LDR, random.getUint32());
		}
		else
		{
			// Generate random compressed data
			// Random initial values cause assertion during the decompression in case of COMPRESSEDTEXFORMAT_ETC1_RGB8 format
			if (format != tcu::COMPRESSEDTEXFORMAT_ETC1_RGB8)
				for (int byteNdx = 0; byteNdx < compressedLevel->getDataSize(); byteNdx++)
					compressedData[byteNdx] = 0xFF & random.getUint32();
		}

		m_compressedLevels.push_back(compressedLevel);

		// Store decompressed data
		compressedLevel->decompress(level, tcu::TexDecompressionParams(tcu::TexDecompressionParams::ASTCMODE_LDR));
	}
}

void TestTexture::fillWithGradient (const tcu::PixelBufferAccess& levelAccess)
{
	const tcu::TextureFormatInfo formatInfo = tcu::getTextureFormatInfo(levelAccess.getFormat());
	tcu::fillWithComponentGradients(levelAccess, formatInfo.valueMin, formatInfo.valueMax);
}

// TestTexture1D

TestTexture1D::TestTexture1D (const tcu::TextureFormat& format, int width)
	: TestTexture	(format, width, 1, 1)
	, m_texture		(format, width)
{
	allocateLevels(m_texture);
	TestTexture::populateLevels(getLevelsVector(m_texture));
}

TestTexture1D::TestTexture1D (const tcu::CompressedTexFormat& format, int width)
	: TestTexture	(format, width, 1, 1)
	, m_texture		(tcu::getUncompressedFormat(format), width)
{
	allocateLevels(m_texture);
	TestTexture::populateCompressedLevels(format, getLevelsVector(m_texture));
}

TestTexture1D::~TestTexture1D (void)
{
}

int TestTexture1D::getNumLevels (void) const
{
	return m_texture.getNumLevels();
}

tcu::PixelBufferAccess TestTexture1D::getLevel (int level, int layer)
{
	DE_ASSERT(layer == 0);
	DE_UNREF(layer);
	return m_texture.getLevel(level);
}

const tcu::ConstPixelBufferAccess TestTexture1D::getLevel (int level, int layer) const
{
	DE_ASSERT(layer == 0);
	DE_UNREF(layer);
	return m_texture.getLevel(level);
}

const tcu::Texture1D& TestTexture1D::getTexture (void) const
{
	return m_texture;
}

tcu::Texture1D& TestTexture1D::getTexture (void)
{
	return m_texture;
}

de::MovePtr<TestTexture> TestTexture1D::copy(const tcu::TextureFormat format) const
{
	DE_ASSERT(!isCompressed());

	de::MovePtr<TestTexture>	texture	(new TestTexture1D(format, m_texture.getWidth()));

	copyToTexture(*texture);

	return texture;
}

// TestTexture1DArray

TestTexture1DArray::TestTexture1DArray (const tcu::TextureFormat& format, int width, int arraySize)
	: TestTexture	(format, width, 1, arraySize)
	, m_texture		(format, width, arraySize)
{
	allocateLevels(m_texture);
	TestTexture::populateLevels(getLevelsVector(m_texture));
}

TestTexture1DArray::TestTexture1DArray (const tcu::CompressedTexFormat& format, int width, int arraySize)
	: TestTexture	(format, width, 1, arraySize)
	, m_texture		(tcu::getUncompressedFormat(format), width, arraySize)
{
	allocateLevels(m_texture);

	std::vector<tcu::PixelBufferAccess> layers;
	for (int levelNdx = 0; levelNdx < m_texture.getNumLevels(); levelNdx++)
		for (int layerNdx = 0; layerNdx < m_texture.getNumLayers(); layerNdx++)
			layers.push_back(getLevel(levelNdx, layerNdx));

	TestTexture::populateCompressedLevels(format, layers);
}

TestTexture1DArray::~TestTexture1DArray (void)
{
}

int TestTexture1DArray::getNumLevels (void) const
{
	return m_texture.getNumLevels();
}

tcu::PixelBufferAccess TestTexture1DArray::getLevel (int level, int layer)
{
	const tcu::PixelBufferAccess	levelLayers	= m_texture.getLevel(level);
	const deUint32					layerSize	= levelLayers.getWidth() * levelLayers.getFormat().getPixelSize();
	const deUint32					layerOffset	= layerSize * layer;

	return tcu::PixelBufferAccess(levelLayers.getFormat(), levelLayers.getWidth(), 1, 1, (deUint8*)levelLayers.getDataPtr() + layerOffset);
}

const tcu::ConstPixelBufferAccess TestTexture1DArray::getLevel (int level, int layer) const
{
	const tcu::ConstPixelBufferAccess	levelLayers	= m_texture.getLevel(level);
	const deUint32						layerSize	= levelLayers.getWidth() * levelLayers.getFormat().getPixelSize();
	const deUint32						layerOffset	= layerSize * layer;

	return tcu::ConstPixelBufferAccess(levelLayers.getFormat(), levelLayers.getWidth(), 1, 1, (deUint8*)levelLayers.getDataPtr() + layerOffset);
}

const tcu::Texture1DArray& TestTexture1DArray::getTexture (void) const
{
	return m_texture;
}

tcu::Texture1DArray& TestTexture1DArray::getTexture (void)
{
	return m_texture;
}

int TestTexture1DArray::getArraySize (void) const
{
	return m_texture.getNumLayers();
}

de::MovePtr<TestTexture> TestTexture1DArray::copy(const tcu::TextureFormat format) const
{
	DE_ASSERT(!isCompressed());

	de::MovePtr<TestTexture>	texture	(new TestTexture1DArray(format, m_texture.getWidth(), getArraySize()));

	copyToTexture(*texture);

	return texture;
}

// TestTexture2D

TestTexture2D::TestTexture2D (const tcu::TextureFormat& format, int width, int height)
	: TestTexture	(format, width, height, 1)
	, m_texture		(format, width, height)
{
	allocateLevels(m_texture);
	TestTexture::populateLevels(getLevelsVector(m_texture));
}

TestTexture2D::TestTexture2D (const tcu::CompressedTexFormat& format, int width, int height)
	: TestTexture	(format, width, height, 1)
	, m_texture		(tcu::getUncompressedFormat(format), width, height)
{
	allocateLevels(m_texture);
	TestTexture::populateCompressedLevels(format, getLevelsVector(m_texture));
}

TestTexture2D::~TestTexture2D (void)
{
}

int TestTexture2D::getNumLevels (void) const
{
	return m_texture.getNumLevels();
}

tcu::PixelBufferAccess TestTexture2D::getLevel (int level, int layer)
{
	DE_ASSERT(layer == 0);
	DE_UNREF(layer);
	return m_texture.getLevel(level);
}

const tcu::ConstPixelBufferAccess TestTexture2D::getLevel (int level, int layer) const
{
	DE_ASSERT(layer == 0);
	DE_UNREF(layer);
	return m_texture.getLevel(level);
}

const tcu::Texture2D& TestTexture2D::getTexture (void) const
{
	return m_texture;
}

tcu::Texture2D& TestTexture2D::getTexture (void)
{
	return m_texture;
}

de::MovePtr<TestTexture> TestTexture2D::copy(const tcu::TextureFormat format) const
{
	DE_ASSERT(!isCompressed());

	de::MovePtr<TestTexture>	texture	(new TestTexture2D(format, m_texture.getWidth(), m_texture.getHeight()));

	copyToTexture(*texture);

	return texture;
}

// TestTexture2DArray

TestTexture2DArray::TestTexture2DArray (const tcu::TextureFormat& format, int width, int height, int arraySize)
	: TestTexture	(format, width, height, arraySize)
	, m_texture		(format, width, height, arraySize)
{
	allocateLevels(m_texture);
	TestTexture::populateLevels(getLevelsVector(m_texture));
}

TestTexture2DArray::TestTexture2DArray (const tcu::CompressedTexFormat& format, int width, int height, int arraySize)
	: TestTexture	(format, width, height, arraySize)
	, m_texture		(tcu::getUncompressedFormat(format), width, height, arraySize)
{
	allocateLevels(m_texture);

	std::vector<tcu::PixelBufferAccess> layers;
	for (int levelNdx = 0; levelNdx < m_texture.getNumLevels(); levelNdx++)
		for (int layerNdx = 0; layerNdx < m_texture.getNumLayers(); layerNdx++)
			layers.push_back(getLevel(levelNdx, layerNdx));

	TestTexture::populateCompressedLevels(format, layers);
}

TestTexture2DArray::~TestTexture2DArray (void)
{
}

int TestTexture2DArray::getNumLevels (void) const
{
	return m_texture.getNumLevels();
}

tcu::PixelBufferAccess TestTexture2DArray::getLevel (int level, int layer)
{
	const tcu::PixelBufferAccess	levelLayers	= m_texture.getLevel(level);
	const deUint32					layerSize	= levelLayers.getWidth() * levelLayers.getHeight() * levelLayers.getFormat().getPixelSize();
	const deUint32					layerOffset	= layerSize * layer;

	return tcu::PixelBufferAccess(levelLayers.getFormat(), levelLayers.getWidth(), levelLayers.getHeight(), 1, (deUint8*)levelLayers.getDataPtr() + layerOffset);
}

const tcu::ConstPixelBufferAccess TestTexture2DArray::getLevel (int level, int layer) const
{
	const tcu::ConstPixelBufferAccess	levelLayers	= m_texture.getLevel(level);
	const deUint32						layerSize	= levelLayers.getWidth() * levelLayers.getHeight() * levelLayers.getFormat().getPixelSize();
	const deUint32						layerOffset	= layerSize * layer;

	return tcu::ConstPixelBufferAccess(levelLayers.getFormat(), levelLayers.getWidth(), levelLayers.getHeight(), 1, (deUint8*)levelLayers.getDataPtr() + layerOffset);
}

const tcu::Texture2DArray& TestTexture2DArray::getTexture (void) const
{
	return m_texture;
}

tcu::Texture2DArray& TestTexture2DArray::getTexture (void)
{
	return m_texture;
}

int TestTexture2DArray::getArraySize (void) const
{
	return m_texture.getNumLayers();
}

de::MovePtr<TestTexture> TestTexture2DArray::copy(const tcu::TextureFormat format) const
{
	DE_ASSERT(!isCompressed());

	de::MovePtr<TestTexture>	texture	(new TestTexture2DArray(format, m_texture.getWidth(), m_texture.getHeight(), getArraySize()));

	copyToTexture(*texture);

	return texture;
}

// TestTexture3D

TestTexture3D::TestTexture3D (const tcu::TextureFormat& format, int width, int height, int depth)
	: TestTexture	(format, width, height, depth)
	, m_texture		(format, width, height, depth)
{
	allocateLevels(m_texture);
	TestTexture::populateLevels(getLevelsVector(m_texture));
}

TestTexture3D::TestTexture3D (const tcu::CompressedTexFormat& format, int width, int height, int depth)
	: TestTexture	(format, width, height, depth)
	, m_texture		(tcu::getUncompressedFormat(format), width, height, depth)
{
	allocateLevels(m_texture);
	TestTexture::populateCompressedLevels(format, getLevelsVector(m_texture));
}

TestTexture3D::~TestTexture3D (void)
{
}

int TestTexture3D::getNumLevels (void) const
{
	return m_texture.getNumLevels();
}

tcu::PixelBufferAccess TestTexture3D::getLevel (int level, int layer)
{
	DE_ASSERT(layer == 0);
	DE_UNREF(layer);
	return m_texture.getLevel(level);
}

const tcu::ConstPixelBufferAccess TestTexture3D::getLevel (int level, int layer) const
{
	DE_ASSERT(layer == 0);
	DE_UNREF(layer);
	return m_texture.getLevel(level);
}

const tcu::Texture3D& TestTexture3D::getTexture (void) const
{
	return m_texture;
}

tcu::Texture3D& TestTexture3D::getTexture (void)
{
	return m_texture;
}

de::MovePtr<TestTexture> TestTexture3D::copy(const tcu::TextureFormat format) const
{
	DE_ASSERT(!isCompressed());

	de::MovePtr<TestTexture>	texture	(new TestTexture3D(format, m_texture.getWidth(), m_texture.getHeight(), m_texture.getDepth()));

	copyToTexture(*texture);

	return texture;
}

// TestTextureCube

const static tcu::CubeFace tcuFaceMapping[tcu::CUBEFACE_LAST] =
{
	tcu::CUBEFACE_POSITIVE_X,
	tcu::CUBEFACE_NEGATIVE_X,
	tcu::CUBEFACE_POSITIVE_Y,
	tcu::CUBEFACE_NEGATIVE_Y,
	tcu::CUBEFACE_POSITIVE_Z,
	tcu::CUBEFACE_NEGATIVE_Z
};

TestTextureCube::TestTextureCube (const tcu::TextureFormat& format, int size)
	: TestTexture	(format, size, size, 1)
	, m_texture		(format, size)
{
	for (int levelNdx = 0; levelNdx < getNumLevels(); levelNdx++)
	{
		for (int faceNdx = 0; faceNdx < tcu::CUBEFACE_LAST; faceNdx++)
		{
			m_texture.allocLevel(tcuFaceMapping[faceNdx], levelNdx);
			TestTexture::fillWithGradient(m_texture.getLevelFace(levelNdx, tcuFaceMapping[faceNdx]));
		}
	}
}

TestTextureCube::TestTextureCube (const tcu::CompressedTexFormat& format, int size)
	: TestTexture	(format, size, size, 1)
	, m_texture		(tcu::getUncompressedFormat(format), size)
{
	std::vector<tcu::PixelBufferAccess> levels(m_texture.getNumLevels() * tcu::CUBEFACE_LAST);

	for (int levelNdx = 0; levelNdx < getNumLevels(); levelNdx++)
	{
		for (int faceNdx = 0; faceNdx < tcu::CUBEFACE_LAST; faceNdx++)
		{
			m_texture.allocLevel(tcuFaceMapping[faceNdx], levelNdx);
			levels[levelNdx * tcu::CUBEFACE_LAST + faceNdx] = m_texture.getLevelFace(levelNdx, tcuFaceMapping[faceNdx]);
		}
	}

	TestTexture::populateCompressedLevels(format, levels);
}

TestTextureCube::~TestTextureCube (void)
{
}

int TestTextureCube::getNumLevels (void) const
{
	return m_texture.getNumLevels();
}

tcu::PixelBufferAccess TestTextureCube::getLevel (int level, int layer)
{
	return m_texture.getLevelFace(level, tcuFaceMapping[layer]);
}

const tcu::ConstPixelBufferAccess TestTextureCube::getLevel (int level, int layer) const
{
	return m_texture.getLevelFace(level, tcuFaceMapping[layer]);
}

int TestTextureCube::getArraySize (void) const
{
	return (int)tcu::CUBEFACE_LAST;
}

const tcu::TextureCube& TestTextureCube::getTexture (void) const
{
	return m_texture;
}

tcu::TextureCube& TestTextureCube::getTexture (void)
{
	return m_texture;
}

de::MovePtr<TestTexture> TestTextureCube::copy(const tcu::TextureFormat format) const
{
	DE_ASSERT(!isCompressed());

	de::MovePtr<TestTexture>	texture	(new TestTextureCube(format, m_texture.getSize()));

	copyToTexture(*texture);

	return texture;
}

// TestTextureCubeArray

TestTextureCubeArray::TestTextureCubeArray (const tcu::TextureFormat& format, int size, int arraySize)
	: TestTexture	(format, size, size, arraySize)
	, m_texture		(format, size, arraySize)
{
	allocateLevels(m_texture);
	TestTexture::populateLevels(getLevelsVector(m_texture));
}

TestTextureCubeArray::TestTextureCubeArray (const tcu::CompressedTexFormat& format, int size, int arraySize)
	: TestTexture	(format, size, size, arraySize)
	, m_texture		(tcu::getUncompressedFormat(format), size, arraySize)
{
	DE_ASSERT(arraySize % 6 == 0);

	allocateLevels(m_texture);

	std::vector<tcu::PixelBufferAccess> layers;
	for (int levelNdx = 0; levelNdx < m_texture.getNumLevels(); levelNdx++)
		for (int layerNdx = 0; layerNdx < m_texture.getDepth(); layerNdx++)
			layers.push_back(getLevel(levelNdx, layerNdx));

	TestTexture::populateCompressedLevels(format, layers);
}

TestTextureCubeArray::~TestTextureCubeArray (void)
{
}

int TestTextureCubeArray::getNumLevels (void) const
{
	return m_texture.getNumLevels();
}

tcu::PixelBufferAccess TestTextureCubeArray::getLevel (int level, int layer)
{
	const tcu::PixelBufferAccess	levelLayers	= m_texture.getLevel(level);
	const deUint32					layerSize	= levelLayers.getWidth() * levelLayers.getHeight() * levelLayers.getFormat().getPixelSize();
	const deUint32					layerOffset	= layerSize * layer;

	return tcu::PixelBufferAccess(levelLayers.getFormat(), levelLayers.getWidth(), levelLayers.getHeight(), 1, (deUint8*)levelLayers.getDataPtr() + layerOffset);
}

const tcu::ConstPixelBufferAccess TestTextureCubeArray::getLevel (int level, int layer) const
{
	const tcu::ConstPixelBufferAccess	levelLayers	= m_texture.getLevel(level);
	const deUint32						layerSize	= levelLayers.getWidth() * levelLayers.getHeight() * levelLayers.getFormat().getPixelSize();
	const deUint32						layerOffset	= layerSize * layer;

	return tcu::ConstPixelBufferAccess(levelLayers.getFormat(), levelLayers.getWidth(), levelLayers.getHeight(), 1, (deUint8*)levelLayers.getDataPtr() + layerOffset);
}

int TestTextureCubeArray::getArraySize (void) const
{
	return m_texture.getDepth();
}

const tcu::TextureCubeArray& TestTextureCubeArray::getTexture (void) const
{
	return m_texture;
}

tcu::TextureCubeArray& TestTextureCubeArray::getTexture (void)
{
	return m_texture;
}

de::MovePtr<TestTexture> TestTextureCubeArray::copy(const tcu::TextureFormat format) const
{
	DE_ASSERT(!isCompressed());

	de::MovePtr<TestTexture>	texture	(new TestTextureCubeArray(format, m_texture.getSize(), getArraySize()));

	copyToTexture(*texture);

	return texture;
}

} // pipeline
} // vkt<|MERGE_RESOLUTION|>--- conflicted
+++ resolved
@@ -729,14 +729,7 @@
 				imageMipTailMemoryBinds.push_back(imageMipTailMemoryBind);
 			}
 		}
-<<<<<<< HEAD
-
-		// Metadata
-		if (metadataAspectIndex != noMatchFound)
-		{
-			const VkSparseImageMemoryRequirements	metadataAspectRequirements = sparseImageMemoryRequirements[metadataAspectIndex];
-
-=======
+
 		// Handle Metadata. Similarly to MIP tail in aspectRequirements, there are two cases to consider here:
 		//
 		// 1) VK_SPARSE_IMAGE_FORMAT_SINGLE_MIPTAIL_BIT is requested by the driver: each layer needs a separate tail.
@@ -745,7 +738,6 @@
 		{
 			const VkSparseImageMemoryRequirements	metadataAspectRequirements = sparseImageMemoryRequirements[metadataAspectIndex];
 
->>>>>>> d04c2b65
 			if (layerNdx == 0 || (metadataAspectRequirements.formatProperties.flags & VK_SPARSE_IMAGE_FORMAT_SINGLE_MIPTAIL_BIT) == 0)
 			{
 				const VkMemoryRequirements metadataAllocRequirements =
