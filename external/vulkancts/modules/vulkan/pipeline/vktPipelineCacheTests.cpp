--- conflicted
+++ resolved
@@ -671,9 +671,8 @@
         };
 
         VkFramebufferCreateInfo framebufferParams = {
-<<<<<<< HEAD
             VK_STRUCTURE_TYPE_FRAMEBUFFER_CREATE_INFO,        // VkStructureType              sType;
-            DE_NULL,                                          // const void*                  pNext;
+            nullptr,                                          // const void*                  pNext;
             0u,                                               // VkFramebufferCreateFlags     flags;
             *m_renderPassFramebuffer[PIPELINE_NDX_USE_BLOBS], // VkRenderPass                 renderPass;
             2u,                                               // uint32_t                     attachmentCount;
@@ -681,17 +680,6 @@
             (uint32_t)m_renderSize.x(),                       // uint32_t                     width;
             (uint32_t)m_renderSize.y(),                       // uint32_t                     height;
             1u,                                               // uint32_t                     layers;
-=======
-            VK_STRUCTURE_TYPE_FRAMEBUFFER_CREATE_INFO,           // VkStructureType              sType;
-            nullptr,                                             // const void*                  pNext;
-            0u,                                                  // VkFramebufferCreateFlags     flags;
-            *m_renderPassFramebuffer[PIPELINE_CACHE_NDX_CACHED], // VkRenderPass                 renderPass;
-            2u,                                                  // uint32_t                     attachmentCount;
-            attachmentBindInfos,                                 // const VkImageView*           pAttachments;
-            (uint32_t)m_renderSize.x(),                          // uint32_t                     width;
-            (uint32_t)m_renderSize.y(),                          // uint32_t                     height;
-            1u,                                                  // uint32_t                     layers;
->>>>>>> 824d1474
         };
 
         m_renderPassFramebuffer[PIPELINE_NDX_NO_BLOBS].createFramebuffer(vk, vkDevice, &framebufferParams, images);
@@ -719,13 +707,13 @@
     }
 }
 
-void GraphicsTestInstance::preparePipelineWrapper(GraphicsPipelineWrapper &gpw, VkPipelineCache cache = DE_NULL,
+void GraphicsTestInstance::preparePipelineWrapper(GraphicsPipelineWrapper &gpw, VkPipelineCache cache = VK_NULL_HANDLE,
                                                   bool useMissShaders = false, bool useShaderModules = true,
-                                                  VkPipelineBinaryInfoKHR *monolithicBinaryInfo           = DE_NULL,
-                                                  VkPipelineBinaryInfoKHR *vertexPartBinaryInfo           = DE_NULL,
-                                                  VkPipelineBinaryInfoKHR *preRasterizationPartBinaryInfo = DE_NULL,
-                                                  VkPipelineBinaryInfoKHR *fragmentShaderPartBinaryInfo   = DE_NULL,
-                                                  VkPipelineBinaryInfoKHR *fragmentOutputPartBinaryInfo   = DE_NULL)
+                                                  VkPipelineBinaryInfoKHR *monolithicBinaryInfo           = nullptr,
+                                                  VkPipelineBinaryInfoKHR *vertexPartBinaryInfo           = nullptr,
+                                                  VkPipelineBinaryInfoKHR *preRasterizationPartBinaryInfo = nullptr,
+                                                  VkPipelineBinaryInfoKHR *fragmentShaderPartBinaryInfo   = nullptr,
+                                                  VkPipelineBinaryInfoKHR *fragmentOutputPartBinaryInfo   = nullptr)
 {
     VkStencilOpState frontAndBack;
     deMemset(&frontAndBack, 0x00, sizeof(VkStencilOpState));
@@ -805,26 +793,18 @@
         .setDefaultRasterizationState()
         .setDefaultColorBlendState()
         .setDefaultMultisampleState()
-<<<<<<< HEAD
-=======
-        .setupVertexInputState(&defaultVertexInputStateParams)
-        .setupPreRasterizationShaderState(viewport, scissor, m_pipelineLayout, *m_renderPassFramebuffer[0], 0u,
-                                          vertShaderModule, nullptr, tescShaderModule, teseShaderModule,
-                                          geomShaderModule)
-        .setupFragmentShaderState(m_pipelineLayout, *m_renderPassFramebuffer[0], 0u, fragShaderModule,
-                                  &defaultDepthStencilState)
-        .setupFragmentOutputState(*m_renderPassFramebuffer[0])
->>>>>>> 824d1474
         .setMonolithicPipelineLayout(m_pipelineLayout)
         .disableShaderModules(!useShaderModules)
-        .setupVertexInputState(&defaultVertexInputStateParams, 0, 0, 0, vertexPartBinaryInfo)
+        .setupVertexInputState(&defaultVertexInputStateParams, 0, VK_NULL_HANDLE, 0, vertexPartBinaryInfo)
         .setupPreRasterizationShaderState3(viewport, scissor, m_pipelineLayout, *m_renderPassFramebuffer[0], 0u,
-                                           vertShaderModule, 0, DE_NULL, tescShaderModule, 0, teseShaderModule, 0,
-                                           geomShaderModule, 0, 0, 0, 0, 0, 0, 0, 0, 0, preRasterizationPartBinaryInfo)
+                                           vertShaderModule, 0, nullptr, tescShaderModule, 0, teseShaderModule, 0,
+                                           geomShaderModule, 0, 0, 0, 0, 0, 0, 0, VK_NULL_HANDLE, 0,
+                                           preRasterizationPartBinaryInfo)
         .setupFragmentShaderState2(m_pipelineLayout, *m_renderPassFramebuffer[0], 0u, fragShaderModule, 0,
-                                   &defaultDepthStencilState, 0, 0, 0, 0, {}, fragmentShaderPartBinaryInfo)
-        .setupFragmentOutputState(*m_renderPassFramebuffer[0], 0, 0, 0, 0, 0, {}, fragmentOutputPartBinaryInfo)
-        .buildPipeline(cache, 0, 0, {}, monolithicBinaryInfo);
+                                   &defaultDepthStencilState, 0, 0, VK_NULL_HANDLE, 0, {}, fragmentShaderPartBinaryInfo)
+        .setupFragmentOutputState(*m_renderPassFramebuffer[0], 0, 0, 0, VK_NULL_HANDLE, 0, {},
+                                  fragmentOutputPartBinaryInfo)
+        .buildPipeline(cache, VK_NULL_HANDLE, 0, {}, monolithicBinaryInfo);
 
     // reuse graphics tests to also check if pipeline key is valid when pipeline binaries are tested
     if ((m_param->getMode() == TestMode::BINARY) && useShaderModules)
@@ -856,7 +836,7 @@
     const DeviceInterface &vk = m_context.getDeviceInterface();
     const VkDevice vkDevice   = m_context.getDevice();
 
-    preparePipelineWrapper(*m_pipeline[PIPELINE_NDX_NO_BLOBS], 0, false, true);
+    preparePipelineWrapper(*m_pipeline[PIPELINE_NDX_NO_BLOBS], VK_NULL_HANDLE, false, true);
 
     if (m_param->getPipelineConstructionType() != PIPELINE_CONSTRUCTION_TYPE_LINK_TIME_OPTIMIZED_LIBRARY)
     {
@@ -884,7 +864,7 @@
         }
 
         VkPipelineBinaryInfoKHR pipelineBinaryInfo = m_binaries[0].preparePipelineBinaryInfo();
-        preparePipelineWrapper(*m_pipeline[PIPELINE_NDX_USE_BLOBS], DE_NULL, false, false, &pipelineBinaryInfo);
+        preparePipelineWrapper(*m_pipeline[PIPELINE_NDX_USE_BLOBS], VK_NULL_HANDLE, false, false, &pipelineBinaryInfo);
     }
     else
     {
@@ -926,8 +906,8 @@
             binaryInfoPtr[i] = &pipelinePartsBinaryInfo[i];
         };
 
-        preparePipelineWrapper(*m_pipeline[PIPELINE_NDX_USE_BLOBS], DE_NULL, false, false, DE_NULL, binaryInfoPtr[0],
-                               binaryInfoPtr[1], binaryInfoPtr[2], binaryInfoPtr[3]);
+        preparePipelineWrapper(*m_pipeline[PIPELINE_NDX_USE_BLOBS], VK_NULL_HANDLE, false, false, DE_NULL,
+                               binaryInfoPtr[0], binaryInfoPtr[1], binaryInfoPtr[2], binaryInfoPtr[3]);
     }
 }
 
@@ -1197,7 +1177,6 @@
         nullptr,                                             // const VkSpecializationInfo*         pSpecializationInfo;
     };
 
-<<<<<<< HEAD
     VkPipelineCreateFlags2CreateInfoKHR pipelineFlags2CreateInfo = initVulkanStructure();
     pipelineFlags2CreateInfo.flags                               = VK_PIPELINE_CREATE_2_CAPTURE_DATA_BIT_KHR;
     const void *pNext = (m_param->getMode() == TestMode::BINARY) ? &pipelineFlags2CreateInfo : nullptr;
@@ -1207,18 +1186,8 @@
         0,                                              // VkPipelineCreateFlags flags;
         stageCreateInfo,                                // VkPipelineShaderStageCreateInfo stage;
         *m_pipelineLayout[ndx],                         // VkPipelineLayout layout;
-        (VkPipeline)0,                                  // VkPipeline basePipelineHandle;
+        VK_NULL_HANDLE,                                 // VkPipeline basePipelineHandle;
         0u,                                             // int32_t basePipelineIndex;
-=======
-    const VkComputePipelineCreateInfo pipelineCreateInfo = {
-        VK_STRUCTURE_TYPE_COMPUTE_PIPELINE_CREATE_INFO, // VkStructureType                 sType;
-        nullptr,                                        // const void*                     pNext;
-        0u,                                             // VkPipelineCreateFlags           flags;
-        stageCreateInfo,                                // VkPipelineShaderStageCreateInfo stage;
-        *m_pipelineLayout[ndx],                         // VkPipelineLayout                layout;
-        VK_NULL_HANDLE,                                 // VkPipeline                      basePipelineHandle;
-        0u,                                             // int32_t                         basePipelineIndex;
->>>>>>> 824d1474
     };
 
     if (m_param->getMode() == TestMode::CACHE)
@@ -1232,7 +1201,7 @@
                 TCU_FAIL("vkGetPipelineKeyKHR returned keySize == 0");
 
             // create pipeline
-            m_pipeline[ndx] = createComputePipeline(vk, vkDevice, DE_NULL, &pipelineCreateInfo);
+            m_pipeline[ndx] = createComputePipeline(vk, vkDevice, VK_NULL_HANDLE, &pipelineCreateInfo);
 
             // prepare pipeline binaries
             m_binaries[0].createPipelineBinariesFromPipeline(*m_pipeline[ndx]);
@@ -1256,8 +1225,8 @@
             // create pipeline using binary data and use pipelineCreateInfo with no shader stage
             VkPipelineBinaryInfoKHR pipelineBinaryInfo = m_binaries[0].preparePipelineBinaryInfo();
             pipelineCreateInfo.pNext                   = &pipelineBinaryInfo;
-            pipelineCreateInfo.stage.module            = 0;
-            m_pipeline[ndx] = createComputePipeline(vk, vkDevice, DE_NULL, &pipelineCreateInfo);
+            pipelineCreateInfo.stage.module            = VK_NULL_HANDLE;
+            m_pipeline[ndx] = createComputePipeline(vk, vkDevice, VK_NULL_HANDLE, &pipelineCreateInfo);
         }
     }
 }
@@ -1350,15 +1319,9 @@
     return new PipelineFromBlobsTestInstance(context, &m_param);
 }
 
-<<<<<<< HEAD
 PipelineFromBlobsTestInstance::PipelineFromBlobsTestInstance(Context &context, const TestParam *param)
     : GraphicsTestInstance(context, param)
     , m_data(DE_NULL)
-=======
-PipelineFromCacheTestInstance::PipelineFromCacheTestInstance(Context &context, const CacheTestParam *param)
-    : GraphicsCacheTestInstance(context, param)
-    , m_data(nullptr)
->>>>>>> 824d1474
 {
     const DeviceInterface &vk = m_context.getDeviceInterface();
     const VkDevice vkDevice   = m_context.getDevice();
@@ -1434,30 +1397,17 @@
     return new PipelineFromIncompleteBlobsTestInstance(context, &m_param);
 }
 
-<<<<<<< HEAD
 PipelineFromIncompleteBlobsTestInstance::PipelineFromIncompleteBlobsTestInstance(Context &context,
                                                                                  const TestParam *param)
     : GraphicsTestInstance(context, param)
     , m_data(DE_NULL)
-=======
-PipelineFromIncompleteCacheTestInstance::PipelineFromIncompleteCacheTestInstance(Context &context,
-                                                                                 const CacheTestParam *param)
-    : GraphicsCacheTestInstance(context, param)
-    , m_data(nullptr)
->>>>>>> 824d1474
 {
     const DeviceInterface &vk = m_context.getDeviceInterface();
     const VkDevice vkDevice   = m_context.getDevice();
 
     // Create more pipeline caches
-<<<<<<< HEAD
     size_t dataSize = 0u;
-    VK_CHECK(vk.getPipelineCacheData(vkDevice, *m_cache, (uintptr_t *)&dataSize, DE_NULL));
-=======
-    {
-        size_t dataSize = 0u;
-        VK_CHECK(vk.getPipelineCacheData(vkDevice, *m_cache, (uintptr_t *)&dataSize, nullptr));
->>>>>>> 824d1474
+    VK_CHECK(vk.getPipelineCacheData(vkDevice, *m_cache, (uintptr_t *)&dataSize, nullptr));
 
     if (dataSize == 0)
         TCU_THROW(NotSupportedError, "Empty pipeline cache - unable to test");
@@ -1469,26 +1419,14 @@
     if (vk.getPipelineCacheData(vkDevice, *m_cache, (uintptr_t *)&dataSize, (void *)m_data) != VK_INCOMPLETE)
         TCU_THROW(TestError, "GetPipelineCacheData should return VK_INCOMPLETE state!");
 
-<<<<<<< HEAD
-    const VkPipelineCacheCreateInfo pipelineCacheCreateInfo = {
+    const VkPipelineCacheCreateInfo pipelineCacheCreateInfo{
         VK_STRUCTURE_TYPE_PIPELINE_CACHE_CREATE_INFO, // VkStructureType             sType;
-        DE_NULL,                                      // const void*                 pNext;
+        nullptr,                                      // const void*                 pNext;
         0u,                                           // VkPipelineCacheCreateFlags  flags;
         dataSize,                                     // uintptr_t                   initialDataSize;
         m_data,                                       // const void*                 pInitialData;
     };
     m_newCache = createPipelineCache(vk, vkDevice, &pipelineCacheCreateInfo);
-=======
-        const VkPipelineCacheCreateInfo pipelineCacheCreateInfo = {
-            VK_STRUCTURE_TYPE_PIPELINE_CACHE_CREATE_INFO, // VkStructureType             sType;
-            nullptr,                                      // const void*                 pNext;
-            0u,                                           // VkPipelineCacheCreateFlags  flags;
-            dataSize,                                     // uintptr_t                   initialDataSize;
-            m_data,                                       // const void*                 pInitialData;
-        };
-        m_newCache = createPipelineCache(vk, vkDevice, &pipelineCacheCreateInfo);
-    }
->>>>>>> 824d1474
 }
 
 PipelineFromIncompleteBlobsTestInstance::~PipelineFromIncompleteBlobsTestInstance(void)
@@ -1758,15 +1696,9 @@
     return new CacheHeaderTestInstance(context, &m_param);
 }
 
-<<<<<<< HEAD
 CacheHeaderTestInstance::CacheHeaderTestInstance(Context &context, const TestParam *param)
     : GraphicsTestInstance(context, param)
-    , m_data(DE_NULL)
-=======
-CacheHeaderTestInstance::CacheHeaderTestInstance(Context &context, const CacheTestParam *param)
-    : GraphicsCacheTestInstance(context, param)
     , m_data(nullptr)
->>>>>>> 824d1474
 {
     const DeviceInterface &vk = m_context.getDeviceInterface();
     const VkDevice vkDevice   = m_context.getDevice();
@@ -1840,17 +1772,10 @@
     return new InvalidSizeTestInstance(context, &m_param);
 }
 
-<<<<<<< HEAD
 InvalidSizeTestInstance::InvalidSizeTestInstance(Context &context, const TestParam *param)
     : GraphicsTestInstance(context, param)
-    , m_data(DE_NULL)
-    , m_zeroBlock(DE_NULL)
-=======
-InvalidSizeTestInstance::InvalidSizeTestInstance(Context &context, const CacheTestParam *param)
-    : GraphicsCacheTestInstance(context, param)
     , m_data(nullptr)
     , m_zeroBlock(nullptr)
->>>>>>> 824d1474
 {
     const DeviceInterface &vk = m_context.getDeviceInterface();
     const VkDevice vkDevice   = m_context.getDevice();
@@ -1938,17 +1863,10 @@
     return new ZeroSizeTestInstance(context, &m_param);
 }
 
-<<<<<<< HEAD
 ZeroSizeTestInstance::ZeroSizeTestInstance(Context &context, const TestParam *param)
     : GraphicsTestInstance(context, param)
-    , m_data(DE_NULL)
-    , m_zeroBlock(DE_NULL)
-=======
-ZeroSizeTestInstance::ZeroSizeTestInstance(Context &context, const CacheTestParam *param)
-    : GraphicsCacheTestInstance(context, param)
     , m_data(nullptr)
     , m_zeroBlock(nullptr)
->>>>>>> 824d1474
 {
     const DeviceInterface &vk = m_context.getDeviceInterface();
     const VkDevice vkDevice   = m_context.getDevice();
@@ -2025,17 +1943,10 @@
     return new InvalidBlobTestInstance(context, &m_param);
 }
 
-<<<<<<< HEAD
 InvalidBlobTestInstance::InvalidBlobTestInstance(Context &context, const TestParam *param)
     : GraphicsTestInstance(context, param)
-    , m_data(DE_NULL)
-    , m_zeroBlock(DE_NULL)
-=======
-InvalidBlobTestInstance::InvalidBlobTestInstance(Context &context, const CacheTestParam *param)
-    : GraphicsCacheTestInstance(context, param)
     , m_data(nullptr)
     , m_zeroBlock(nullptr)
->>>>>>> 824d1474
 {
     const DeviceInterface &vk = m_context.getDeviceInterface();
     const VkDevice vkDevice   = m_context.getDevice();
