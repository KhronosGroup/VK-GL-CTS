/*------------------------------------------------------------------------
 * Vulkan Conformance Tests
 * ------------------------
 *
 * Copyright (c) 2015 The Khronos Group Inc.
 * Copyright (c) 2015 ARM Ltd.
 *
 * Licensed under the Apache License, Version 2.0 (the "License");
 * you may not use this file except in compliance with the License.
 * You may obtain a copy of the License at
 *
 *      http://www.apache.org/licenses/LICENSE-2.0
 *
 * Unless required by applicable law or agreed to in writing, software
 * distributed under the License is distributed on an "AS IS" BASIS,
 * WITHOUT WARRANTIES OR CONDITIONS OF ANY KIND, either express or implied.
 * See the License for the specific language governing permissions and
 * limitations under the License.
 *
 *//*!
 * \file
 * \brief Pipeline Cache Tests
 *//*--------------------------------------------------------------------*/

#include "vktPipelineCacheTests.hpp"
#include "vktPipelineClearUtil.hpp"
#include "vktPipelineImageUtil.hpp"
#include "vktPipelineVertexUtil.hpp"
#include "vktTestCase.hpp"
#include "vktTestCaseUtil.hpp"
#include "vkImageUtil.hpp"
#include "vkMemUtil.hpp"
#include "vkPrograms.hpp"
#include "vkBuilderUtil.hpp"
#include "vkQueryUtil.hpp"
#include "vkRef.hpp"
#include "vkRefUtil.hpp"
#include "vkTypeUtil.hpp"
#include "vkCmdUtil.hpp"
#include "vkObjUtil.hpp"
#include "tcuImageCompare.hpp"
#include "deUniquePtr.hpp"
#include "deMemory.h"
#include "tcuTestLog.hpp"

#include <sstream>
#include <vector>

namespace vkt
{
namespace pipeline
{

using namespace vk;

namespace
{

// helper functions

std::string getShaderFlagStr (const VkShaderStageFlags	shader,
							  bool						isDescription)
{
	std::ostringstream desc;
	if (shader & VK_SHADER_STAGE_COMPUTE_BIT)
	{
		desc << ((isDescription) ? "compute stage" : "compute_stage");
	}
	else
	{
		desc << ((isDescription) ? "vertex stage" : "vertex_stage");
		if (shader & VK_SHADER_STAGE_GEOMETRY_BIT)
			desc << ((isDescription) ? " geometry stage" : "_geometry_stage");
		if (shader & VK_SHADER_STAGE_TESSELLATION_CONTROL_BIT)
			desc << ((isDescription) ? " tessellation control stage" : "_tessellation_control_stage");
		if (shader & VK_SHADER_STAGE_TESSELLATION_EVALUATION_BIT)
			desc << ((isDescription) ? " tessellation evaluation stage" : "_tessellation_evaluation_stage");
		desc << ((isDescription) ? " fragment stage" : "_fragment_stage");
	}

	return desc.str();
}

// helper classes
class CacheTestParam
{
public:
								CacheTestParam				(PipelineConstructionType		pipelineConstructionType,
															 const VkShaderStageFlags		shaders,
															 bool							compileCacheMissShaders);
	virtual						~CacheTestParam				(void) = default;
	virtual const std::string	generateTestName			(void)	const;
	virtual const std::string	generateTestDescription		(void)	const;
	PipelineConstructionType	getPipelineConstructionType	(void)	const	{ return m_pipelineConstructionType; };
	VkShaderStageFlags			getShaderFlags				(void)	const	{ return m_shaders; }
	bool						getCompileMissShaders		(void)	const	{ return m_compileCacheMissShaders;	}

protected:

	PipelineConstructionType	m_pipelineConstructionType;
	VkShaderStageFlags			m_shaders;
	bool						m_compileCacheMissShaders;
};

CacheTestParam::CacheTestParam (PipelineConstructionType pipelineConstructionType, const VkShaderStageFlags shaders, bool compileCacheMissShaders)
	: m_pipelineConstructionType	(pipelineConstructionType)
	, m_shaders						(shaders)
	, m_compileCacheMissShaders		(compileCacheMissShaders)
{
}

const std::string CacheTestParam::generateTestName (void) const
{
	return getShaderFlagStr(m_shaders, false);
}

const std::string CacheTestParam::generateTestDescription (void) const
{
	return getShaderFlagStr(m_shaders, true);
}

template <class Test>
vkt::TestCase* newTestCase (tcu::TestContext&		testContext,
							const CacheTestParam*	testParam)
{
	return new Test(testContext,
					testParam->generateTestName().c_str(),
					testParam->generateTestDescription().c_str(),
					testParam);
}

Move<VkBuffer> createBufferAndBindMemory (Context& context, VkDeviceSize size, VkBufferUsageFlags usage, de::MovePtr<Allocation>* pAlloc)
{
	const DeviceInterface&	vk					= context.getDeviceInterface();
	const VkDevice			vkDevice			= context.getDevice();
	const deUint32			queueFamilyIndex	= context.getUniversalQueueFamilyIndex();

	const VkBufferCreateInfo vertexBufferParams =
	{
		VK_STRUCTURE_TYPE_BUFFER_CREATE_INFO,       // VkStructureType      sType;
		DE_NULL,                                    // const void*          pNext;
		0u,                                         // VkBufferCreateFlags  flags;
		size,                                       // VkDeviceSize         size;
		usage,                                      // VkBufferUsageFlags   usage;
		VK_SHARING_MODE_EXCLUSIVE,                  // VkSharingMode        sharingMode;
		1u,                                         // deUint32             queueFamilyCount;
		&queueFamilyIndex                           // const deUint32*      pQueueFamilyIndices;
	};

	Move<VkBuffer> vertexBuffer = createBuffer(vk, vkDevice, &vertexBufferParams);

	*pAlloc = context.getDefaultAllocator().allocate(getBufferMemoryRequirements(vk, vkDevice, *vertexBuffer), MemoryRequirement::HostVisible);
	VK_CHECK(vk.bindBufferMemory(vkDevice, *vertexBuffer, (*pAlloc)->getMemory(), (*pAlloc)->getOffset()));

	return vertexBuffer;
}

Move<VkImage> createImage2DAndBindMemory (Context&							context,
										  VkFormat							format,
										  deUint32							width,
										  deUint32							height,
										  VkImageUsageFlags					usage,
										  VkSampleCountFlagBits				sampleCount,
										  de::details::MovePtr<Allocation>*	pAlloc)
{
	const DeviceInterface&	vk					= context.getDeviceInterface();
	const VkDevice			vkDevice			= context.getDevice();
	const deUint32			queueFamilyIndex	= context.getUniversalQueueFamilyIndex();

	const VkImageCreateInfo colorImageParams =
	{
		VK_STRUCTURE_TYPE_IMAGE_CREATE_INFO,	// VkStructureType      sType;
		DE_NULL,								// const void*          pNext;
		0u,										// VkImageCreateFlags   flags;
		VK_IMAGE_TYPE_2D,						// VkImageType          imageType;
		format,									// VkFormat             format;
		{ width, height, 1u },					// VkExtent3D           extent;
		1u,										// deUint32             mipLevels;
		1u,										// deUint32             arraySize;
		sampleCount,							// deUint32             samples;
		VK_IMAGE_TILING_OPTIMAL,				// VkImageTiling        tiling;
		usage,									// VkImageUsageFlags    usage;
		VK_SHARING_MODE_EXCLUSIVE,				// VkSharingMode        sharingMode;
		1u,										// deUint32             queueFamilyCount;
		&queueFamilyIndex,						// const deUint32*      pQueueFamilyIndices;
		VK_IMAGE_LAYOUT_UNDEFINED,				// VkImageLayout        initialLayout;
	};

	Move<VkImage> image = createImage(vk, vkDevice, &colorImageParams);

	*pAlloc = context.getDefaultAllocator().allocate(getImageMemoryRequirements(vk, vkDevice, *image), MemoryRequirement::Any);
	VK_CHECK(vk.bindImageMemory(vkDevice, *image, (*pAlloc)->getMemory(), (*pAlloc)->getOffset()));

	return image;
}

// Test Classes
class CacheTest : public vkt::TestCase
{
public:
							CacheTest	(tcu::TestContext&		testContext,
										 const std::string&		name,
										 const std::string&		description,
										 const CacheTestParam*	param)
							  : vkt::TestCase (testContext, name, description)
							  , m_param (*param)
							  { }
	virtual					~CacheTest (void) { }
protected:
	const CacheTestParam	m_param;
};

class CacheTestInstance : public vkt::TestInstance
{
public:
	enum
	{
		PIPELINE_CACHE_NDX_NO_CACHE,
		PIPELINE_CACHE_NDX_CACHED,
		PIPELINE_CACHE_NDX_COUNT,
	};
							CacheTestInstance		(Context&				context,
													 const CacheTestParam*	param);
	virtual					~CacheTestInstance		(void);
	virtual tcu::TestStatus	iterate					(void);
protected:
	virtual tcu::TestStatus	verifyTestResult		(void) = 0;
	virtual void			prepareCommandBuffer	(void) = 0;
protected:
	const CacheTestParam*   m_param;
	Move<VkCommandPool>		m_cmdPool;
	Move<VkCommandBuffer>	m_cmdBuffer;
	Move<VkPipelineCache>	m_cache;
};

CacheTestInstance::CacheTestInstance (Context&				context,
									  const CacheTestParam*	param)
	: TestInstance	(context)
	, m_param		(param)
{
	const DeviceInterface&	vk					= m_context.getDeviceInterface();
	const VkDevice			vkDevice			= m_context.getDevice();
	const deUint32			queueFamilyIndex	= context.getUniversalQueueFamilyIndex();

	// Create command pool
	m_cmdPool = createCommandPool(vk, vkDevice, VK_COMMAND_POOL_CREATE_TRANSIENT_BIT, queueFamilyIndex);

	// Create command buffer
	m_cmdBuffer = allocateCommandBuffer(vk, vkDevice, *m_cmdPool, VK_COMMAND_BUFFER_LEVEL_PRIMARY);

	// Create the Pipeline Cache
	{
		const VkPipelineCacheCreateInfo pipelineCacheCreateInfo =
		{
			VK_STRUCTURE_TYPE_PIPELINE_CACHE_CREATE_INFO,	// VkStructureType             sType;
			DE_NULL,										// const void*                 pNext;
			0u,												// VkPipelineCacheCreateFlags  flags;
			0u,												// deUintptr                   initialDataSize;
			DE_NULL,										// const void*                 pInitialData;
		};

		m_cache = createPipelineCache(vk, vkDevice, &pipelineCacheCreateInfo);
	}
}

CacheTestInstance::~CacheTestInstance (void)
{
}

tcu::TestStatus CacheTestInstance::iterate (void)
{
	const DeviceInterface&	vk			= m_context.getDeviceInterface();
	const VkDevice			vkDevice	= m_context.getDevice();
	const VkQueue			queue		= m_context.getUniversalQueue();

	prepareCommandBuffer();

	submitCommandsAndWait(vk, vkDevice, queue, m_cmdBuffer.get());

	return verifyTestResult();
}

class GraphicsCacheTest : public CacheTest
{
public:
							GraphicsCacheTest	(tcu::TestContext&		testContext,
												 const std::string&		name,
												 const std::string&		description,
												 const CacheTestParam*	param)
								: CacheTest (testContext, name, description, param)
								{ }
	virtual					~GraphicsCacheTest	(void) { }
	virtual void			initPrograms		(SourceCollections&		programCollection) const;
	virtual void			checkSupport		(Context&				context) const;
	virtual TestInstance*	createInstance		(Context&				context) const;
};

class GraphicsCacheTestInstance : public CacheTestInstance
{
public:
							GraphicsCacheTestInstance   (Context&				context,
														 const CacheTestParam*	param);
	virtual					~GraphicsCacheTestInstance	(void);
protected:

			void			preparePipelineWrapper		(GraphicsPipelineWrapper&	gpw,
														 VkPipelineCache			cache,
														 bool						useMissShaders);
	virtual void			preparePipelines			(void);
			void			prepareRenderPass			(VkFramebuffer framebuffer, VkPipeline pipeline);
	virtual void			prepareCommandBuffer		(void);
	virtual tcu::TestStatus	verifyTestResult			(void);

protected:
	const tcu::UVec2				m_renderSize;
	const VkFormat					m_colorFormat;
	const VkFormat					m_depthFormat;
	Move<VkPipelineLayout>			m_pipelineLayout;

	Move<VkImage>					m_depthImage;
	de::MovePtr<Allocation>			m_depthImageAlloc;
	de::MovePtr<Allocation>			m_colorImageAlloc[PIPELINE_CACHE_NDX_COUNT];
	Move<VkImageView>				m_depthAttachmentView;
	VkImageMemoryBarrier			m_imageLayoutBarriers[3];

	Move<VkBuffer>					m_vertexBuffer;
	de::MovePtr<Allocation>			m_vertexBufferMemory;
	std::vector<Vertex4RGBA>		m_vertices;

	GraphicsPipelineWrapper			m_pipeline[PIPELINE_CACHE_NDX_COUNT];
	Move<VkRenderPass>				m_renderPass;

	Move<VkImage>					m_colorImage[PIPELINE_CACHE_NDX_COUNT];
	Move<VkImageView>				m_colorAttachmentView[PIPELINE_CACHE_NDX_COUNT];
	Move<VkFramebuffer>				m_framebuffer[PIPELINE_CACHE_NDX_COUNT];
};

void GraphicsCacheTest::initPrograms (SourceCollections& programCollection) const
{
	enum ShaderCacheOpType
	{
		SHADERS_CACHE_OP_HIT = 0,
		SHADERS_CACHE_OP_MISS,

		SHADERS_CACHE_OP_LAST
	};

	for (deUint32 shaderOpNdx = 0u; shaderOpNdx < SHADERS_CACHE_OP_LAST; shaderOpNdx++)
	{
		const ShaderCacheOpType shaderOp = (ShaderCacheOpType)shaderOpNdx;

		if (shaderOp == SHADERS_CACHE_OP_MISS && !m_param.getCompileMissShaders())
			continue;

		const std::string missHitDiff = (shaderOp == SHADERS_CACHE_OP_HIT ? "" : " + 0.1");
		const std::string missSuffix = (shaderOp == SHADERS_CACHE_OP_HIT ? "" : "_miss");

		programCollection.glslSources.add("color_vert" + missSuffix) << glu::VertexSource(
			"#version 310 es\n"
			"layout(location = 0) in vec4 position;\n"
			"layout(location = 1) in vec4 color;\n"
			"layout(location = 0) out highp vec4 vtxColor;\n"
			"void main (void)\n"
			"{\n"
			"  gl_Position = position;\n"
			"  vtxColor = color" + missHitDiff + ";\n"
			"}\n");

		programCollection.glslSources.add("color_frag" + missSuffix) << glu::FragmentSource(
			"#version 310 es\n"
			"layout(location = 0) in highp vec4 vtxColor;\n"
			"layout(location = 0) out highp vec4 fragColor;\n"
			"void main (void)\n"
			"{\n"
			"  fragColor = vtxColor" + missHitDiff + ";\n"
			"}\n");

		VkShaderStageFlags shaderFlag = m_param.getShaderFlags();
		if (shaderFlag & VK_SHADER_STAGE_GEOMETRY_BIT)
		{
			programCollection.glslSources.add("unused_geo" + missSuffix) << glu::GeometrySource(
				"#version 450 \n"
				"layout(triangles) in;\n"
				"layout(triangle_strip, max_vertices = 3) out;\n"
				"layout(location = 0) in highp vec4 in_vtxColor[];\n"
				"layout(location = 0) out highp vec4 vtxColor;\n"
				"out gl_PerVertex { vec4 gl_Position; };\n"
				"in gl_PerVertex { vec4 gl_Position; } gl_in[];\n"
				"void main (void)\n"
				"{\n"
				"  for(int ndx=0; ndx<3; ndx++)\n"
				"  {\n"
				"    gl_Position = gl_in[ndx].gl_Position;\n"
				"    vtxColor    = in_vtxColor[ndx]" + missHitDiff + ";\n"
				"    EmitVertex();\n"
				"  }\n"
				"  EndPrimitive();\n"
				"}\n");
		}
		if (shaderFlag & VK_SHADER_STAGE_TESSELLATION_CONTROL_BIT)
		{
			programCollection.glslSources.add("basic_tcs" + missSuffix) << glu::TessellationControlSource(
				"#version 450 \n"
				"layout(vertices = 3) out;\n"
				"layout(location = 0) in highp vec4 color[];\n"
				"layout(location = 0) out highp vec4 vtxColor[];\n"
				"out gl_PerVertex { vec4 gl_Position; } gl_out[3];\n"
				"in gl_PerVertex { vec4 gl_Position; } gl_in[gl_MaxPatchVertices];\n"
				"void main()\n"
				"{\n"
				"  gl_TessLevelOuter[0] = 4.0;\n"
				"  gl_TessLevelOuter[1] = 4.0;\n"
				"  gl_TessLevelOuter[2] = 4.0;\n"
				"  gl_TessLevelInner[0] = 4.0;\n"
				"  gl_out[gl_InvocationID].gl_Position = gl_in[gl_InvocationID].gl_Position;\n"
				"  vtxColor[gl_InvocationID] = color[gl_InvocationID]" + missHitDiff + ";\n"
				"}\n");
		}
		if (shaderFlag & VK_SHADER_STAGE_TESSELLATION_EVALUATION_BIT)
		{
			programCollection.glslSources.add("basic_tes" + missSuffix) << glu::TessellationEvaluationSource(
				"#version 450 \n"
				"layout(triangles, fractional_even_spacing, ccw) in;\n"
				"layout(location = 0) in highp vec4 colors[];\n"
				"layout(location = 0) out highp vec4 vtxColor;\n"
				"out gl_PerVertex { vec4 gl_Position; };\n"
				"in gl_PerVertex { vec4 gl_Position; } gl_in[gl_MaxPatchVertices];\n"
				"void main() \n"
				"{\n"
				"  float u = gl_TessCoord.x;\n"
				"  float v = gl_TessCoord.y;\n"
				"  float w = gl_TessCoord.z;\n"
				"  vec4 pos = vec4(0);\n"
				"  vec4 color = vec4(0)" + missHitDiff + ";\n"
				"  pos.xyz += u * gl_in[0].gl_Position.xyz;\n"
				"  color.xyz += u * colors[0].xyz;\n"
				"  pos.xyz += v * gl_in[1].gl_Position.xyz;\n"
				"  color.xyz += v * colors[1].xyz;\n"
				"  pos.xyz += w * gl_in[2].gl_Position.xyz;\n"
				"  color.xyz += w * colors[2].xyz;\n"
				"  pos.w = 1.0;\n"
				"  color.w = 1.0;\n"
				"  gl_Position = pos;\n"
				"  vtxColor = color;\n"
				"}\n");
		}
	}
}

void GraphicsCacheTest::checkSupport (Context& context) const
{
	if (m_param.getShaderFlags() & VK_SHADER_STAGE_GEOMETRY_BIT)
		context.requireDeviceCoreFeature(DEVICE_CORE_FEATURE_GEOMETRY_SHADER);
	if ((m_param.getShaderFlags() & VK_SHADER_STAGE_TESSELLATION_CONTROL_BIT) ||
		(m_param.getShaderFlags() & VK_SHADER_STAGE_TESSELLATION_EVALUATION_BIT))
		context.requireDeviceCoreFeature(DEVICE_CORE_FEATURE_TESSELLATION_SHADER);

	checkPipelineLibraryRequirements(context.getInstanceInterface(), context.getPhysicalDevice(), m_param.getPipelineConstructionType());
}

TestInstance* GraphicsCacheTest::createInstance (Context& context) const
{
	return new GraphicsCacheTestInstance(context, &m_param);
}

GraphicsCacheTestInstance::GraphicsCacheTestInstance (Context&				context,
													  const CacheTestParam*	param)
	: CacheTestInstance		(context,param)
	, m_renderSize			(32u, 32u)
	, m_colorFormat			(VK_FORMAT_R8G8B8A8_UNORM)
	, m_depthFormat			(VK_FORMAT_D16_UNORM)
	, m_pipeline
	{
		{ context.getDeviceInterface(), context.getDevice(), param->getPipelineConstructionType() },
		{ context.getDeviceInterface(), context.getDevice(), param->getPipelineConstructionType() },
	}
{
	const DeviceInterface&	vk			= m_context.getDeviceInterface();
	const VkDevice			vkDevice	= m_context.getDevice();

	// Create vertex buffer
	{
		m_vertexBuffer	= createBufferAndBindMemory(m_context, 1024u, VK_BUFFER_USAGE_VERTEX_BUFFER_BIT, &m_vertexBufferMemory);

		m_vertices		= createOverlappingQuads();
		// Load vertices into vertex buffer
		deMemcpy(m_vertexBufferMemory->getHostPtr(), m_vertices.data(), m_vertices.size() * sizeof(Vertex4RGBA));
		flushAlloc(vk, vkDevice, *m_vertexBufferMemory);
	}

	// Create render pass
	m_renderPass = makeRenderPass(vk, vkDevice, m_colorFormat, m_depthFormat);

	const VkComponentMapping ComponentMappingRGBA = { VK_COMPONENT_SWIZZLE_R, VK_COMPONENT_SWIZZLE_G, VK_COMPONENT_SWIZZLE_B, VK_COMPONENT_SWIZZLE_A };
	// Create color image
	{
		m_colorImage[PIPELINE_CACHE_NDX_NO_CACHE]	= createImage2DAndBindMemory(m_context,
																				 m_colorFormat,
																				 m_renderSize.x(),
																				 m_renderSize.y(),
																				 VK_IMAGE_USAGE_COLOR_ATTACHMENT_BIT | VK_IMAGE_USAGE_TRANSFER_SRC_BIT,
																				 VK_SAMPLE_COUNT_1_BIT,
																				 &m_colorImageAlloc[PIPELINE_CACHE_NDX_NO_CACHE]);
		m_colorImage[PIPELINE_CACHE_NDX_CACHED]		= createImage2DAndBindMemory(m_context,
																				 m_colorFormat,
																				 m_renderSize.x(),
																				 m_renderSize.y(),
																				 VK_IMAGE_USAGE_COLOR_ATTACHMENT_BIT | VK_IMAGE_USAGE_TRANSFER_SRC_BIT,
																				 VK_SAMPLE_COUNT_1_BIT,
																				 &m_colorImageAlloc[PIPELINE_CACHE_NDX_CACHED]);
	}

	// Create depth image
	{
		m_depthImage = createImage2DAndBindMemory(m_context,
												  m_depthFormat,
												  m_renderSize.x(),
												  m_renderSize.y(),
												  VK_IMAGE_USAGE_DEPTH_STENCIL_ATTACHMENT_BIT,
												  VK_SAMPLE_COUNT_1_BIT,
												  &m_depthImageAlloc);
	}

	// Set up image layout transition barriers
	{
		VkImageMemoryBarrier colorImageBarrier =
		{
			VK_STRUCTURE_TYPE_IMAGE_MEMORY_BARRIER,				// VkStructureType			sType;
			DE_NULL,											// const void*				pNext;
			0u,													// VkAccessFlags			srcAccessMask;
			VK_ACCESS_COLOR_ATTACHMENT_WRITE_BIT,				// VkAccessFlags			dstAccessMask;
			VK_IMAGE_LAYOUT_UNDEFINED,							// VkImageLayout			oldLayout;
			VK_IMAGE_LAYOUT_COLOR_ATTACHMENT_OPTIMAL,			// VkImageLayout			newLayout;
			VK_QUEUE_FAMILY_IGNORED,							// deUint32					srcQueueFamilyIndex;
			VK_QUEUE_FAMILY_IGNORED,							// deUint32					dstQueueFamilyIndex;
			*m_colorImage[PIPELINE_CACHE_NDX_NO_CACHE],			// VkImage					image;
			{ VK_IMAGE_ASPECT_COLOR_BIT, 0u, 1u, 0u, 1u },		// VkImageSubresourceRange	subresourceRange;
		};

		m_imageLayoutBarriers[0] = colorImageBarrier;

		colorImageBarrier.image = *m_colorImage[PIPELINE_CACHE_NDX_CACHED];
		m_imageLayoutBarriers[1] = colorImageBarrier;

		const VkImageMemoryBarrier depthImageBarrier =
		{
			VK_STRUCTURE_TYPE_IMAGE_MEMORY_BARRIER,				// VkStructureType			sType;
			DE_NULL,											// const void*				pNext;
			0u,													// VkAccessFlags			srcAccessMask;
			VK_ACCESS_DEPTH_STENCIL_ATTACHMENT_WRITE_BIT,		// VkAccessFlags			dstAccessMask;
			VK_IMAGE_LAYOUT_UNDEFINED,							// VkImageLayout			oldLayout;
			VK_IMAGE_LAYOUT_DEPTH_STENCIL_ATTACHMENT_OPTIMAL,	// VkImageLayout			newLayout;
			VK_QUEUE_FAMILY_IGNORED,							// deUint32					srcQueueFamilyIndex;
			VK_QUEUE_FAMILY_IGNORED,							// deUint32					dstQueueFamilyIndex;
			*m_depthImage,										// VkImage					image;
			{ VK_IMAGE_ASPECT_DEPTH_BIT, 0u, 1u, 0u, 1u },		// VkImageSubresourceRange	subresourceRange;
		};

		m_imageLayoutBarriers[2] = depthImageBarrier;
	}
	// Create color attachment view
	{
		VkImageViewCreateInfo colorAttachmentViewParams =
		{
			VK_STRUCTURE_TYPE_IMAGE_VIEW_CREATE_INFO,		// VkStructureType          sType;
			DE_NULL,										// const void*              pNext;
			0u,												// VkImageViewCreateFlags   flags;
			*m_colorImage[PIPELINE_CACHE_NDX_NO_CACHE],		// VkImage                  image;
			VK_IMAGE_VIEW_TYPE_2D,							// VkImageViewType          viewType;
			m_colorFormat,									// VkFormat                 format;
			ComponentMappingRGBA,							// VkComponentMapping       components;
			{ VK_IMAGE_ASPECT_COLOR_BIT, 0u, 1u, 0u, 1u },	// VkImageSubresourceRange  subresourceRange;
		};

		m_colorAttachmentView[PIPELINE_CACHE_NDX_NO_CACHE] = createImageView(vk, vkDevice, &colorAttachmentViewParams);

		colorAttachmentViewParams.image = *m_colorImage[PIPELINE_CACHE_NDX_CACHED];
		m_colorAttachmentView[PIPELINE_CACHE_NDX_CACHED] = createImageView(vk, vkDevice, &colorAttachmentViewParams);
	}

	// Create depth attachment view
	{
		const VkImageViewCreateInfo depthAttachmentViewParams =
		{
			VK_STRUCTURE_TYPE_IMAGE_VIEW_CREATE_INFO,		// VkStructureType          sType;
			DE_NULL,										// const void*              pNext;
			0u,												// VkImageViewCreateFlags   flags;
			*m_depthImage,									// VkImage                  image;
			VK_IMAGE_VIEW_TYPE_2D,							// VkImageViewType          viewType;
			m_depthFormat,									// VkFormat                 format;
			ComponentMappingRGBA,							// VkComponentMapping       components;
			{ VK_IMAGE_ASPECT_DEPTH_BIT, 0u, 1u, 0u, 1u },	// VkImageSubresourceRange  subresourceRange;
		};

		m_depthAttachmentView = createImageView(vk, vkDevice, &depthAttachmentViewParams);
	}

	// Create framebuffer
	{
		VkImageView attachmentBindInfos[2] =
		{
			*m_colorAttachmentView[PIPELINE_CACHE_NDX_NO_CACHE],
			*m_depthAttachmentView,
		};

		const VkFramebufferCreateInfo framebufferParams =
		{
			VK_STRUCTURE_TYPE_FRAMEBUFFER_CREATE_INFO,	// VkStructureType              sType;
			DE_NULL,									// const void*                  pNext;
			0u,											// VkFramebufferCreateFlags     flags;
			*m_renderPass,								// VkRenderPass                 renderPass;
			2u,											// deUint32                     attachmentCount;
			attachmentBindInfos,						// const VkImageView*           pAttachments;
			(deUint32)m_renderSize.x(),					// deUint32                     width;
			(deUint32)m_renderSize.y(),					// deUint32                     height;
			1u,											// deUint32                     layers;
		};

		m_framebuffer[PIPELINE_CACHE_NDX_NO_CACHE] = createFramebuffer(vk, vkDevice, &framebufferParams);

		attachmentBindInfos[0] = *m_colorAttachmentView[PIPELINE_CACHE_NDX_CACHED];
		m_framebuffer[PIPELINE_CACHE_NDX_CACHED] = createFramebuffer(vk, vkDevice, &framebufferParams);
	}

	// Create pipeline layout
	{
		const VkPipelineLayoutCreateInfo pipelineLayoutParams =
		{
			VK_STRUCTURE_TYPE_PIPELINE_LAYOUT_CREATE_INFO,	// VkStructureType					sType;
			DE_NULL,										// const void*						pNext;
			0u,												// VkPipelineLayoutCreateFlags		flags;
			0u,												// deUint32							setLayoutCount;
			DE_NULL,										// const VkDescriptorSetLayout*		pSetLayouts;
			0u,												// deUint32							pushConstantRangeCount;
			DE_NULL											// const VkPushConstantRange*		pPushConstantRanges;
		};

		m_pipelineLayout = createPipelineLayout(vk, vkDevice, &pipelineLayoutParams);
	}
}

GraphicsCacheTestInstance::~GraphicsCacheTestInstance (void)
{
}

void GraphicsCacheTestInstance::preparePipelineWrapper(GraphicsPipelineWrapper&	gpw,
													   VkPipelineCache			cache,
													   bool						useMissShaders = false)
{
	static const VkPipelineDepthStencilStateCreateInfo defaultDepthStencilState
	{
		VK_STRUCTURE_TYPE_PIPELINE_DEPTH_STENCIL_STATE_CREATE_INFO,		// VkStructureType							sType;
		DE_NULL,														// const void*								pNext;
		0u,																// VkPipelineDepthStencilStateCreateFlags	flags;
		VK_TRUE,														// VkBool32									depthTestEnable;
		VK_TRUE,														// VkBool32									depthWriteEnable;
		VK_COMPARE_OP_LESS_OR_EQUAL,									// VkCompareOp								depthCompareOp;
		VK_FALSE,														// VkBool32									depthBoundsTestEnable;
		VK_FALSE,														// VkBool32									stencilTestEnable;
		{																// VkStencilOpState		front;
			VK_STENCIL_OP_KEEP,												// VkStencilOp		failOp;
			VK_STENCIL_OP_KEEP,												// VkStencilOp		passOp;
			VK_STENCIL_OP_KEEP,												// VkStencilOp		depthFailOp;
			VK_COMPARE_OP_NEVER,											// VkCompareOp		compareOp;
			0u,																// deUint32			compareMask;
			0u,																// deUint32			writeMask;
			0u,																// deUint32			reference;
		},
		{																// VkStencilOpState		back;
			VK_STENCIL_OP_KEEP,												// VkStencilOp		failOp;
			VK_STENCIL_OP_KEEP,												// VkStencilOp		passOp;
			VK_STENCIL_OP_KEEP,												// VkStencilOp		depthFailOp;
			VK_COMPARE_OP_NEVER,											// VkCompareOp		compareOp;
			0u,																// deUint32			compareMask;
			0u,																// deUint32			writeMask;
			0u,																// deUint32			reference;
		},
		0.0f,															// float									minDepthBounds;
		1.0f,															// float									maxDepthBounds;
	};

	static const VkVertexInputBindingDescription defaultVertexInputBindingDescription
	{
		0u,																// deUint32					binding;
		sizeof(Vertex4RGBA),											// deUint32					strideInBytes;
		VK_VERTEX_INPUT_RATE_VERTEX,									// VkVertexInputRate		inputRate;
	};

	static const VkVertexInputAttributeDescription defaultVertexInputAttributeDescriptions[]
	{
		{
			0u,															// deUint32					location;
			0u,															// deUint32					binding;
			VK_FORMAT_R32G32B32A32_SFLOAT,								// VkFormat					format;
			0u															// deUint32					offsetInBytes;
		},
		{
			1u,															// deUint32					location;
			0u,															// deUint32					binding;
			VK_FORMAT_R32G32B32A32_SFLOAT,								// VkFormat					format;
			DE_OFFSET_OF(Vertex4RGBA, color),							// deUint32					offsetInBytes;
		}
	};

	static const VkPipelineVertexInputStateCreateInfo defaultVertexInputStateParams
	{
		VK_STRUCTURE_TYPE_PIPELINE_VERTEX_INPUT_STATE_CREATE_INFO,		// VkStructureType								sType;
		DE_NULL,														// const void*									pNext;
		0u,																// VkPipelineVertexInputStateCreateFlags		flags;
		1u,																// deUint32										vertexBindingDescriptionCount;
		&defaultVertexInputBindingDescription,							// const VkVertexInputBindingDescription*		pVertexBindingDescriptions;
		2u,																// deUint32										vertexAttributeDescriptionCount;
		defaultVertexInputAttributeDescriptions,						// const VkVertexInputAttributeDescription*		pVertexAttributeDescriptions;
	};

	const DeviceInterface&	vk			= m_context.getDeviceInterface();
	const VkDevice			vkDevice	= m_context.getDevice();
	const std::string		postfix		= useMissShaders ? "_miss" : "";

	auto createModule = [&vk, vkDevice, &postfix](Context& context, std::string shaderName)
	{
		return createShaderModule(vk, vkDevice, context.getBinaryCollection().get(shaderName + postfix), 0);
	};

	// Bind shader stages
	Move<VkShaderModule> vertShaderModule = createModule(m_context, "color_vert");
	Move<VkShaderModule> fragShaderModule = createModule(m_context, "color_frag");
	Move<VkShaderModule> tescShaderModule;
	Move<VkShaderModule> teseShaderModule;
	Move<VkShaderModule> geomShaderModule;

	if (m_param->getShaderFlags() & VK_SHADER_STAGE_GEOMETRY_BIT)
		geomShaderModule = createModule(m_context, "unused_geo");
	if (m_param->getShaderFlags() & VK_SHADER_STAGE_TESSELLATION_CONTROL_BIT)
		tescShaderModule = createModule(m_context, "basic_tcs");
	if (m_param->getShaderFlags() & VK_SHADER_STAGE_TESSELLATION_EVALUATION_BIT)
		teseShaderModule = createModule(m_context, "basic_tes");

	const std::vector<VkViewport>	viewport	{ makeViewport(m_renderSize) };
	const std::vector<VkRect2D>		scissor		{ makeRect2D(m_renderSize) };

	gpw.setDefaultTopology((m_param->getShaderFlags() & VK_SHADER_STAGE_TESSELLATION_CONTROL_BIT)
						   ? VK_PRIMITIVE_TOPOLOGY_PATCH_LIST : VK_PRIMITIVE_TOPOLOGY_TRIANGLE_LIST)
		.setDefaultRasterizationState()
		.setDefaultColorBlendState()
		.setDefaultMultisampleState()
		.setupVertexInputStete(&defaultVertexInputStateParams)
		.setupPreRasterizationShaderState(viewport,
										  scissor,
										  *m_pipelineLayout,
										  *m_renderPass,
										  0u,
										  *vertShaderModule,
										  DE_NULL,
										  *tescShaderModule,
										  *teseShaderModule,
										  *geomShaderModule)
		.setupFragmentShaderState(*m_pipelineLayout, *m_renderPass, 0u, *fragShaderModule, &defaultDepthStencilState)
		.setupFragmentOutputState(*m_renderPass)
<<<<<<< HEAD
=======
		.setMonolithicPipelineLayout(*m_pipelineLayout)
>>>>>>> b82b4024
		.buildPipeline(cache);
}

void GraphicsCacheTestInstance::preparePipelines (void)
{
	preparePipelineWrapper(m_pipeline[PIPELINE_CACHE_NDX_NO_CACHE], *m_cache);
	preparePipelineWrapper(m_pipeline[PIPELINE_CACHE_NDX_CACHED], *m_cache);
}

void GraphicsCacheTestInstance::prepareRenderPass (VkFramebuffer framebuffer, VkPipeline pipeline)
{
	const DeviceInterface&	vk							= m_context.getDeviceInterface();

	const VkClearValue		attachmentClearValues[2]	=
	{
		defaultClearValue(m_colorFormat),
		defaultClearValue(m_depthFormat),
	};

	beginRenderPass(vk, *m_cmdBuffer, *m_renderPass, framebuffer, makeRect2D(0, 0, m_renderSize.x(), m_renderSize.y()), 2u, attachmentClearValues);

	vk.cmdBindPipeline(*m_cmdBuffer, VK_PIPELINE_BIND_POINT_GRAPHICS, pipeline);
	VkDeviceSize offsets = 0u;
	vk.cmdBindVertexBuffers(*m_cmdBuffer, 0u, 1u, &m_vertexBuffer.get(), &offsets);
	vk.cmdDraw(*m_cmdBuffer, (deUint32)m_vertices.size(), 1u, 0u, 0u);

	endRenderPass(vk, *m_cmdBuffer);
}

void GraphicsCacheTestInstance::prepareCommandBuffer (void)
{
	const DeviceInterface& vk = m_context.getDeviceInterface();

	preparePipelines();

	beginCommandBuffer(vk, *m_cmdBuffer, 0u);

	vk.cmdPipelineBarrier(*m_cmdBuffer, VK_PIPELINE_STAGE_TOP_OF_PIPE_BIT, VK_PIPELINE_STAGE_COLOR_ATTACHMENT_OUTPUT_BIT | VK_PIPELINE_STAGE_LATE_FRAGMENT_TESTS_BIT, (VkDependencyFlags)0,
		0u, DE_NULL, 0u, DE_NULL, DE_LENGTH_OF_ARRAY(m_imageLayoutBarriers), m_imageLayoutBarriers);

	prepareRenderPass(*m_framebuffer[PIPELINE_CACHE_NDX_NO_CACHE], m_pipeline[PIPELINE_CACHE_NDX_NO_CACHE].getPipeline());

	// After the first render pass, the images are in correct layouts

	prepareRenderPass(*m_framebuffer[PIPELINE_CACHE_NDX_CACHED], m_pipeline[PIPELINE_CACHE_NDX_CACHED].getPipeline());

	endCommandBuffer(vk, *m_cmdBuffer);
}

tcu::TestStatus GraphicsCacheTestInstance::verifyTestResult (void)
{
	const DeviceInterface&			vk					= m_context.getDeviceInterface();
	const VkDevice					vkDevice			= m_context.getDevice();
	const deUint32					queueFamilyIndex	= m_context.getUniversalQueueFamilyIndex();

	const VkQueue					queue				= m_context.getUniversalQueue();
	de::MovePtr<tcu::TextureLevel>	resultNoCache		= readColorAttachment(vk,
																			  vkDevice,
																			  queue,
																			  queueFamilyIndex,
																			  m_context.getDefaultAllocator(),
																			  *m_colorImage[PIPELINE_CACHE_NDX_NO_CACHE],
																			  m_colorFormat,
																			  m_renderSize);
	de::MovePtr<tcu::TextureLevel>	resultCache			= readColorAttachment(vk,
																			  vkDevice,
																			  queue,
																			  queueFamilyIndex,
																			  m_context.getDefaultAllocator(),
																			  *m_colorImage[PIPELINE_CACHE_NDX_CACHED],
																			  m_colorFormat,
																			  m_renderSize);

	bool compareOk = tcu::intThresholdCompare(m_context.getTestContext().getLog(),
											  "IntImageCompare",
											  "Image comparison",
											  resultNoCache->getAccess(),
											  resultCache->getAccess(),
											  tcu::UVec4(1, 1, 1, 1),
											  tcu::COMPARE_LOG_RESULT);

	if (compareOk)
		return tcu::TestStatus::pass("Render images w/o cached pipeline match.");
	else
		return tcu::TestStatus::fail("Render Images mismatch.");
}

class ComputeCacheTest : public CacheTest
{
public:
							ComputeCacheTest	(tcu::TestContext&		testContext,
												 const std::string&		name,
												 const std::string&		description,
												 const CacheTestParam*	param)
								: CacheTest (testContext, name, description, param)
								{ }
	virtual					~ComputeCacheTest	(void) { }
	virtual void			initPrograms		(SourceCollections&		programCollection) const;
	virtual TestInstance*	createInstance		(Context&				context) const;
};

class ComputeCacheTestInstance : public CacheTestInstance
{
public:
							ComputeCacheTestInstance	(Context&				context,
														 const CacheTestParam*	param);
	virtual					~ComputeCacheTestInstance	(void);
	virtual void			prepareCommandBuffer		(void);
protected:
	virtual tcu::TestStatus	verifyTestResult			(void);
			void			buildBuffers				(void);
			void			buildDescriptorSets			(deUint32 ndx);
			void			buildShader					(void);
			void			buildPipeline				(deUint32 ndx);
protected:
	Move<VkBuffer>				m_inputBuf;
	de::MovePtr<Allocation>		m_inputBufferAlloc;
	Move<VkShaderModule>		m_computeShaderModule;

	Move<VkBuffer>				m_outputBuf[PIPELINE_CACHE_NDX_COUNT];
	de::MovePtr<Allocation>		m_outputBufferAlloc[PIPELINE_CACHE_NDX_COUNT];

	Move<VkDescriptorPool>		m_descriptorPool[PIPELINE_CACHE_NDX_COUNT];
	Move<VkDescriptorSetLayout>	m_descriptorSetLayout[PIPELINE_CACHE_NDX_COUNT];
	Move<VkDescriptorSet>		m_descriptorSet[PIPELINE_CACHE_NDX_COUNT];

	Move<VkPipelineLayout>		m_pipelineLayout[PIPELINE_CACHE_NDX_COUNT];
	Move<VkPipeline>			m_pipeline[PIPELINE_CACHE_NDX_COUNT];
};

void ComputeCacheTest::initPrograms (SourceCollections& programCollection) const
{
	programCollection.glslSources.add("basic_compute") << glu::ComputeSource(
		"#version 310 es\n"
		"layout(local_size_x = 1) in;\n"
		"layout(std430) buffer;\n"
		"layout(binding = 0) readonly buffer Input0\n"
		"{\n"
		"  vec4 elements[];\n"
		"} input_data0;\n"
		"layout(binding = 1) writeonly buffer Output\n"
		"{\n"
		"  vec4 elements[];\n"
		"} output_data;\n"
		"void main()\n"
		"{\n"
		"  uint ident = gl_GlobalInvocationID.x;\n"
		"  output_data.elements[ident] = input_data0.elements[ident] * input_data0.elements[ident];\n"
		"}");
}

TestInstance* ComputeCacheTest::createInstance (Context& context) const
{
	return new ComputeCacheTestInstance(context, &m_param);
}

void ComputeCacheTestInstance::buildBuffers (void)
{
	const DeviceInterface&	vk			= m_context.getDeviceInterface();
	const VkDevice			vkDevice	= m_context.getDevice();

	// Create buffer object, allocate storage, and generate input data
	const VkDeviceSize		size		= sizeof(tcu::Vec4) * 128u;
	m_inputBuf = createBufferAndBindMemory(m_context, size, VK_BUFFER_USAGE_STORAGE_BUFFER_BIT, &m_inputBufferAlloc);

	// Initialize input buffer
	tcu::Vec4* pVec = reinterpret_cast<tcu::Vec4*>(m_inputBufferAlloc->getHostPtr());
	for (deUint32 ndx = 0u; ndx < 128u; ndx++)
	{
		for (deUint32 component = 0u; component < 4u; component++)
			pVec[ndx][component]= (float)(ndx * (component + 1u));
	}
	flushAlloc(vk, vkDevice, *m_inputBufferAlloc);

	// Clear the output buffer
	for (deUint32 ndx = 0; ndx < PIPELINE_CACHE_NDX_COUNT; ndx++)
	{
		m_outputBuf[ndx] = createBufferAndBindMemory(m_context, size, VK_BUFFER_USAGE_STORAGE_BUFFER_BIT, &m_outputBufferAlloc[ndx]);

		pVec = reinterpret_cast<tcu::Vec4*>(m_outputBufferAlloc[ndx]->getHostPtr());

		for (deUint32 i = 0; i < (size / sizeof(tcu::Vec4)); i++)
			pVec[i] = tcu::Vec4(0.0f);

		flushAlloc(vk, vkDevice, *m_outputBufferAlloc[ndx]);
	}
}

void ComputeCacheTestInstance::buildDescriptorSets (deUint32 ndx)
{
	const DeviceInterface&	vk			= m_context.getDeviceInterface();
	const VkDevice			vkDevice	= m_context.getDevice();

	// Create descriptor set layout
	DescriptorSetLayoutBuilder descLayoutBuilder;

	for (deUint32 bindingNdx = 0u; bindingNdx < 2u; bindingNdx++)
		descLayoutBuilder.addSingleBinding(VK_DESCRIPTOR_TYPE_STORAGE_BUFFER, VK_SHADER_STAGE_COMPUTE_BIT);

	m_descriptorSetLayout[ndx] = descLayoutBuilder.build(vk, vkDevice);

	std::vector<VkDescriptorBufferInfo> descriptorInfos;
	descriptorInfos.push_back(makeDescriptorBufferInfo(*m_inputBuf, 0u, sizeof(tcu::Vec4) * 128u));
	descriptorInfos.push_back(makeDescriptorBufferInfo(*m_outputBuf[ndx], 0u, sizeof(tcu::Vec4) * 128u));

	// Create descriptor pool
	m_descriptorPool[ndx] = DescriptorPoolBuilder().addType(VK_DESCRIPTOR_TYPE_STORAGE_BUFFER, 2u).build(vk,
																										 vkDevice,
																										 VK_DESCRIPTOR_POOL_CREATE_FREE_DESCRIPTOR_SET_BIT,
																										 1u);

	// Create descriptor set
	const VkDescriptorSetAllocateInfo descriptorSetAllocInfo =
	{
		VK_STRUCTURE_TYPE_DESCRIPTOR_SET_ALLOCATE_INFO,	// VkStructureType                 sType;
		DE_NULL,										// const void*                     pNext;
		*m_descriptorPool[ndx],							// VkDescriptorPool                descriptorPool;
		1u,												// deUint32                        setLayoutCount;
		&m_descriptorSetLayout[ndx].get(),				// const VkDescriptorSetLayout*    pSetLayouts;
	};
	m_descriptorSet[ndx] = allocateDescriptorSet(vk, vkDevice, &descriptorSetAllocInfo);

	DescriptorSetUpdateBuilder  builder;
	for (deUint32 descriptorNdx = 0u; descriptorNdx < 2u; descriptorNdx++)
	{
		builder.writeSingle(*m_descriptorSet[ndx],
							DescriptorSetUpdateBuilder::Location::binding(descriptorNdx),
							VK_DESCRIPTOR_TYPE_STORAGE_BUFFER,
							&descriptorInfos[descriptorNdx]);
	}
	builder.update(vk, vkDevice);
}

void ComputeCacheTestInstance::buildShader (void)
{
	const DeviceInterface&	vk			= m_context.getDeviceInterface();
	const VkDevice			vkDevice	= m_context.getDevice();

	// Create compute shader
	VkShaderModuleCreateInfo shaderModuleCreateInfo =
	{
		VK_STRUCTURE_TYPE_SHADER_MODULE_CREATE_INFO,									// VkStructureType             sType;
		DE_NULL,																		// const void*                 pNext;
		0u,																				// VkShaderModuleCreateFlags   flags;
		m_context.getBinaryCollection().get("basic_compute").getSize(),					// deUintptr                   codeSize;
		(deUint32*)m_context.getBinaryCollection().get("basic_compute").getBinary(),	// const deUint32*             pCode;
	};
	m_computeShaderModule = createShaderModule(vk, vkDevice, &shaderModuleCreateInfo);
}

void ComputeCacheTestInstance::buildPipeline (deUint32 ndx)
{
	const DeviceInterface&	vk			= m_context.getDeviceInterface();
	const VkDevice			vkDevice	= m_context.getDevice();

	// Create compute pipeline layout
	const VkPipelineLayoutCreateInfo pipelineLayoutCreateInfo =
	{
		VK_STRUCTURE_TYPE_PIPELINE_LAYOUT_CREATE_INFO,	// VkStructureType                 sType;
		DE_NULL,										// const void*                     pNext;
		0u,												// VkPipelineLayoutCreateFlags     flags;
		1u,												// deUint32                        setLayoutCount;
		&m_descriptorSetLayout[ndx].get(),				// const VkDescriptorSetLayout*    pSetLayouts;
		0u,												// deUint32                        pushConstantRangeCount;
		DE_NULL,										// const VkPushConstantRange*      pPushConstantRanges;
	};

	m_pipelineLayout[ndx] = createPipelineLayout(vk, vkDevice, &pipelineLayoutCreateInfo);

	const VkPipelineShaderStageCreateInfo stageCreateInfo =
	{
		VK_STRUCTURE_TYPE_PIPELINE_SHADER_STAGE_CREATE_INFO,	// VkStructureType                     sType;
		DE_NULL,												// const void*                         pNext;
		0u,														// VkPipelineShaderStageCreateFlags    flags;
		VK_SHADER_STAGE_COMPUTE_BIT,							// VkShaderStageFlagBits               stage;
		*m_computeShaderModule,									// VkShaderModule                      module;
		"main",													// const char*                         pName;
		DE_NULL,												// const VkSpecializationInfo*         pSpecializationInfo;
	};

	const VkComputePipelineCreateInfo pipelineCreateInfo =
	{
		VK_STRUCTURE_TYPE_COMPUTE_PIPELINE_CREATE_INFO,		// VkStructureType                 sType;
		DE_NULL,											// const void*                     pNext;
		0u,													// VkPipelineCreateFlags           flags;
		stageCreateInfo,									// VkPipelineShaderStageCreateInfo stage;
		*m_pipelineLayout[ndx],								// VkPipelineLayout                layout;
		(VkPipeline)0,										// VkPipeline                      basePipelineHandle;
		0u,													// deInt32                         basePipelineIndex;
	};

	m_pipeline[ndx] = createComputePipeline(vk, vkDevice, *m_cache, &pipelineCreateInfo);
}

ComputeCacheTestInstance::ComputeCacheTestInstance (Context&				context,
													const CacheTestParam*	param)
	: CacheTestInstance (context, param)
{
	buildBuffers();

	buildDescriptorSets(PIPELINE_CACHE_NDX_NO_CACHE);

	buildDescriptorSets(PIPELINE_CACHE_NDX_CACHED);

	buildShader();

	buildPipeline(PIPELINE_CACHE_NDX_NO_CACHE);

	buildPipeline(PIPELINE_CACHE_NDX_CACHED);
}

ComputeCacheTestInstance::~ComputeCacheTestInstance (void)
{
}

void ComputeCacheTestInstance::prepareCommandBuffer (void)
{
	const DeviceInterface& vk = m_context.getDeviceInterface();

	beginCommandBuffer(vk, *m_cmdBuffer, 0u);

	for (deUint32 ndx = 0; ndx < PIPELINE_CACHE_NDX_COUNT; ndx++)
	{
		vk.cmdBindPipeline(*m_cmdBuffer, VK_PIPELINE_BIND_POINT_COMPUTE, *m_pipeline[ndx]);
		vk.cmdBindDescriptorSets(*m_cmdBuffer, VK_PIPELINE_BIND_POINT_COMPUTE, *m_pipelineLayout[ndx], 0u, 1u, &m_descriptorSet[ndx].get(), 0u, DE_NULL);
		vk.cmdDispatch(*m_cmdBuffer, 128u, 1u, 1u);
	}

	endCommandBuffer(vk, *m_cmdBuffer);
}

tcu::TestStatus ComputeCacheTestInstance::verifyTestResult (void)
{
	const DeviceInterface&	vk			= m_context.getDeviceInterface();
	const VkDevice			vkDevice	= m_context.getDevice();

	// Read the content of output buffers
	invalidateAlloc(vk, vkDevice, *m_outputBufferAlloc[PIPELINE_CACHE_NDX_NO_CACHE]);

	invalidateAlloc(vk, vkDevice, *m_outputBufferAlloc[PIPELINE_CACHE_NDX_CACHED]);
	// Compare the content
	deUint8* bufNoCache = reinterpret_cast<deUint8*>(m_outputBufferAlloc[PIPELINE_CACHE_NDX_NO_CACHE]->getHostPtr());
	deUint8* bufCached  = reinterpret_cast<deUint8*>(m_outputBufferAlloc[PIPELINE_CACHE_NDX_CACHED]->getHostPtr());
	for (deUint32 ndx = 0u; ndx < sizeof(tcu::Vec4) * 128u; ndx++)
	{
		if (bufNoCache[ndx] != bufCached[ndx])
		{
			return tcu::TestStatus::fail("Output buffers w/o cached pipeline mismatch.");
		}
	}

	return tcu::TestStatus::pass("Output buffers w/o cached pipeline match.");
}

class PipelineFromCacheTest : public GraphicsCacheTest
{
public:
							PipelineFromCacheTest		(tcu::TestContext& testContext, const std::string& name, const std::string& description, const CacheTestParam* param);
	virtual					~PipelineFromCacheTest		(void) { }
	virtual TestInstance*	createInstance				(Context& context) const;
};

PipelineFromCacheTest::PipelineFromCacheTest (tcu::TestContext& testContext, const std::string& name, const std::string& description, const CacheTestParam* param)
	: GraphicsCacheTest(testContext, name, description, param)
{
}

class PipelineFromCacheTestInstance : public GraphicsCacheTestInstance
{
public:
							PipelineFromCacheTestInstance	(Context& context, const CacheTestParam* param);
	virtual					~PipelineFromCacheTestInstance	(void);

protected:
	void					preparePipelines(void);

protected:
	Move<VkPipelineCache>	m_newCache;
	deUint8*				m_data;
};

TestInstance* PipelineFromCacheTest::createInstance (Context& context) const
{
	return new PipelineFromCacheTestInstance(context, &m_param);
}

PipelineFromCacheTestInstance::PipelineFromCacheTestInstance (Context& context, const CacheTestParam* param)
	: GraphicsCacheTestInstance	(context, param)
	, m_data					(DE_NULL)
{
	const DeviceInterface&	vk			= m_context.getDeviceInterface();
	const VkDevice			vkDevice	= m_context.getDevice();

	// Create more pipeline caches
	{
		size_t dataSize	= 0u;

		VK_CHECK(vk.getPipelineCacheData(vkDevice, *m_cache, (deUintptr*)&dataSize, DE_NULL));

		m_data = new deUint8[dataSize];
		DE_ASSERT(m_data);
		VK_CHECK(vk.getPipelineCacheData(vkDevice, *m_cache, (deUintptr*)&dataSize, (void*)m_data));

		const VkPipelineCacheCreateInfo pipelineCacheCreateInfo =
		{
			VK_STRUCTURE_TYPE_PIPELINE_CACHE_CREATE_INFO,	// VkStructureType             sType;
			DE_NULL,										// const void*                 pNext;
			0u,												// VkPipelineCacheCreateFlags  flags;
			dataSize,										// deUintptr                   initialDataSize;
			m_data,											// const void*                 pInitialData;
		};
		m_newCache = createPipelineCache(vk, vkDevice, &pipelineCacheCreateInfo);
	}
}

PipelineFromCacheTestInstance::~PipelineFromCacheTestInstance (void)
{
	delete[] m_data;
}

void PipelineFromCacheTestInstance::preparePipelines (void)
{
	preparePipelineWrapper(m_pipeline[PIPELINE_CACHE_NDX_NO_CACHE], *m_cache);
	preparePipelineWrapper(m_pipeline[PIPELINE_CACHE_NDX_CACHED], *m_newCache);
}

class PipelineFromIncompleteCacheTest : public GraphicsCacheTest
{
public:
							PipelineFromIncompleteCacheTest		(tcu::TestContext& testContext, const std::string& name, const std::string& description, const CacheTestParam* param);
	virtual					~PipelineFromIncompleteCacheTest	(void) {}
	virtual TestInstance*	createInstance						(Context& context) const;
};

PipelineFromIncompleteCacheTest::PipelineFromIncompleteCacheTest (tcu::TestContext& testContext, const std::string& name, const std::string& description, const CacheTestParam* param)
	: GraphicsCacheTest(testContext, name, description, param)
{
}

class PipelineFromIncompleteCacheTestInstance : public GraphicsCacheTestInstance
{
public:
							PipelineFromIncompleteCacheTestInstance(Context& context, const CacheTestParam* param);
	virtual					~PipelineFromIncompleteCacheTestInstance(void);
protected:
	void					preparePipelines(void);
protected:
	Move<VkPipelineCache>	m_newCache;
	deUint8*				m_data;
};

TestInstance* PipelineFromIncompleteCacheTest::createInstance (Context& context) const
{
	return new PipelineFromIncompleteCacheTestInstance(context, &m_param);
}

PipelineFromIncompleteCacheTestInstance::PipelineFromIncompleteCacheTestInstance (Context& context, const CacheTestParam* param)
	: GraphicsCacheTestInstance	(context, param)
	, m_data					(DE_NULL)
{
	const DeviceInterface&	vk			= m_context.getDeviceInterface();
	const VkDevice			vkDevice	= m_context.getDevice();

	// Create more pipeline caches
	{
		size_t dataSize = 0u;
		VK_CHECK(vk.getPipelineCacheData(vkDevice, *m_cache, (deUintptr*)&dataSize, DE_NULL));

		if (dataSize == 0)
			TCU_THROW(NotSupportedError, "Empty pipeline cache - unable to test");

		dataSize--;

		m_data = new deUint8[dataSize];
		DE_ASSERT(m_data);
		if (vk.getPipelineCacheData(vkDevice, *m_cache, (deUintptr*)&dataSize, (void*)m_data) != VK_INCOMPLETE)
			TCU_THROW(TestError, "GetPipelineCacheData should return VK_INCOMPLETE state!");

		const VkPipelineCacheCreateInfo pipelineCacheCreateInfo =
		{
			VK_STRUCTURE_TYPE_PIPELINE_CACHE_CREATE_INFO,	// VkStructureType             sType;
			DE_NULL,										// const void*                 pNext;
			0u,												// VkPipelineCacheCreateFlags  flags;
			dataSize,										// deUintptr                   initialDataSize;
			m_data,											// const void*                 pInitialData;
		};
		m_newCache = createPipelineCache(vk, vkDevice, &pipelineCacheCreateInfo);
	}
}

PipelineFromIncompleteCacheTestInstance::~PipelineFromIncompleteCacheTestInstance (void)
{
	delete[] m_data;
}

void PipelineFromIncompleteCacheTestInstance::preparePipelines (void)
{
	preparePipelineWrapper(m_pipeline[PIPELINE_CACHE_NDX_NO_CACHE], *m_cache);
	preparePipelineWrapper(m_pipeline[PIPELINE_CACHE_NDX_CACHED], *m_newCache);
}

enum MergeCacheType
{
	MERGE_CACHE_EMPTY = 0,
	MERGE_CACHE_FROM_DATA,
	MERGE_CACHE_HIT,
	MERGE_CACHE_MISS,
	MERGE_CACHE_MISS_AND_HIT,
	MERGE_CACHE_MERGED,

	MERGE_CACHE_TYPE_LAST = MERGE_CACHE_MERGED
};

std::string getMergeCacheTypeStr (MergeCacheType type)
{
	switch (type)
	{
		case MERGE_CACHE_EMPTY:
			return "empty";
		case MERGE_CACHE_FROM_DATA:
			return "from_data";
		case MERGE_CACHE_HIT:
			return "hit";
		case MERGE_CACHE_MISS_AND_HIT:
			return "misshit";
		case MERGE_CACHE_MISS:
			return "miss";
		case MERGE_CACHE_MERGED:
			return "merged";
	}
	TCU_FAIL("unhandled merge cache type");
}

std::string getMergeCacheTypesStr (const std::vector<MergeCacheType>& types)
{
	std::string ret;
	for (size_t idx = 0; idx < types.size(); ++idx)
	{
		if (ret.size())
			ret += '_';
		ret += getMergeCacheTypeStr(types[idx]);
	}
	return ret;
}


class MergeCacheTestParam
{
public:
	MergeCacheType				destCacheType;
	std::vector<MergeCacheType> srcCacheTypes;
};

class MergeCacheTest : public GraphicsCacheTest
{
public:
								MergeCacheTest	(tcu::TestContext&			testContext,
												 const std::string&			name,
												 const std::string&			description,
												 const CacheTestParam*		param,
												 const MergeCacheTestParam* mergeCacheParam)
									: GraphicsCacheTest (testContext, name, description, param)
									, m_mergeCacheParam	(*mergeCacheParam)
									{ }
	virtual						~MergeCacheTest	(void) { }
	virtual TestInstance*		createInstance	(Context& context) const;
private:
	const MergeCacheTestParam	m_mergeCacheParam;
};

class MergeCacheTestInstance : public GraphicsCacheTestInstance
{
public:
							MergeCacheTestInstance	(Context&					context,
													 const CacheTestParam*		param,
													 const MergeCacheTestParam* mergeCacheParam);
private:
	Move<VkPipelineCache>	createPipelineCache		(const DeviceInterface& vk, VkDevice device, MergeCacheType type);

protected:
	void					preparePipelines		(void);

protected:
	Move<VkPipelineCache>	m_cacheMerged;
};

TestInstance* MergeCacheTest::createInstance (Context& context) const
{
	return new MergeCacheTestInstance(context, &m_param, &m_mergeCacheParam);
}

MergeCacheTestInstance::MergeCacheTestInstance (Context& context, const CacheTestParam* param, const MergeCacheTestParam* mergeCacheParam)
	: GraphicsCacheTestInstance (context, param)
{
	const DeviceInterface&	vk			= m_context.getDeviceInterface();
	const VkDevice			vkDevice	= m_context.getDevice();

	// Create a merge destination cache
	m_cacheMerged = createPipelineCache(vk, vkDevice, mergeCacheParam->destCacheType);

	// Create more pipeline caches
	std::vector<VkPipelineCache>	sourceCaches	(mergeCacheParam->srcCacheTypes.size());
	typedef de::SharedPtr<Move<VkPipelineCache> > PipelineCachePtr;
	std::vector<PipelineCachePtr>	sourceCachePtrs	(sourceCaches.size());
	{
		for (size_t sourceIdx = 0; sourceIdx < mergeCacheParam->srcCacheTypes.size(); sourceIdx++)
		{
			// vk::Move is not copyable, so create it on heap and wrap into de::SharedPtr
			PipelineCachePtr	pipelineCachePtr	(new Move<VkPipelineCache>());
			*pipelineCachePtr = createPipelineCache(vk, vkDevice, mergeCacheParam->srcCacheTypes[sourceIdx]);

			sourceCachePtrs[sourceIdx]	= pipelineCachePtr;
			sourceCaches[sourceIdx]		= **pipelineCachePtr;
		}
	}

	// Merge the caches
	VK_CHECK(vk.mergePipelineCaches(vkDevice, *m_cacheMerged, static_cast<deUint32>(sourceCaches.size()), &sourceCaches[0]));
}

Move<VkPipelineCache> MergeCacheTestInstance::createPipelineCache (const DeviceInterface& vk, VkDevice device, MergeCacheType type)
{
	VkPipelineCacheCreateInfo pipelineCacheCreateInfo =
	{
		VK_STRUCTURE_TYPE_PIPELINE_CACHE_CREATE_INFO,	// VkStructureType             sType;
		DE_NULL,										// const void*                 pNext;
		0u,												// VkPipelineCacheCreateFlags  flags;
		0u,												// deUintptr                   initialDataSize;
		DE_NULL,										// const void*                 pInitialData;
	};

	GraphicsPipelineWrapper localPipeline		(vk, device, m_param->getPipelineConstructionType());
	GraphicsPipelineWrapper localMissPipeline	(vk, device, m_param->getPipelineConstructionType());

	switch (type)
	{
		case MERGE_CACHE_EMPTY:
		{
			return vk::createPipelineCache(vk, device, &pipelineCacheCreateInfo);
		}
		case MERGE_CACHE_FROM_DATA:
		{
			// Create a cache with init data from m_cache
			size_t  dataSize = 0u;
			VK_CHECK(vk.getPipelineCacheData(device, *m_cache, (deUintptr*)&dataSize, DE_NULL));

			std::vector<deUint8> data(dataSize);
			VK_CHECK(vk.getPipelineCacheData(device, *m_cache, (deUintptr*)&dataSize, &data[0]));

			pipelineCacheCreateInfo.initialDataSize = data.size();
			pipelineCacheCreateInfo.pInitialData = &data[0];
			return vk::createPipelineCache(vk, device, &pipelineCacheCreateInfo);
		}
		case MERGE_CACHE_HIT:
		{
			Move<VkPipelineCache> ret = createPipelineCache(vk, device, MERGE_CACHE_EMPTY);

			preparePipelineWrapper(localPipeline, *ret);

			return ret;
		}
		case MERGE_CACHE_MISS:
		{
			Move<VkPipelineCache> ret = createPipelineCache(vk, device, MERGE_CACHE_EMPTY);

			preparePipelineWrapper(localMissPipeline, *ret, true);

			return ret;
		}
		case MERGE_CACHE_MISS_AND_HIT:
		{
			Move<VkPipelineCache> ret = createPipelineCache(vk, device, MERGE_CACHE_EMPTY);

			preparePipelineWrapper(localPipeline, *ret);
			preparePipelineWrapper(localMissPipeline, *ret, true);

			return ret;
		}
		case MERGE_CACHE_MERGED:
		{
			Move<VkPipelineCache>	cache1			= createPipelineCache(vk, device, MERGE_CACHE_FROM_DATA);
			Move<VkPipelineCache>	cache2			= createPipelineCache(vk, device, MERGE_CACHE_HIT);
			Move<VkPipelineCache>	cache3			= createPipelineCache(vk, device, MERGE_CACHE_MISS);

			const VkPipelineCache	sourceCaches[]	=
			{
				*cache1,
				*cache2,
				*cache3
			};

			Move<VkPipelineCache>	ret				= createPipelineCache(vk, device, MERGE_CACHE_EMPTY);

			// Merge the caches
			VK_CHECK(vk.mergePipelineCaches(device, *ret, DE_LENGTH_OF_ARRAY(sourceCaches), sourceCaches));

			return ret;
		}
	}
	TCU_FAIL("unhandled merge cache type");
}

void MergeCacheTestInstance::preparePipelines(void)
{
	preparePipelineWrapper(m_pipeline[PIPELINE_CACHE_NDX_NO_CACHE], *m_cache);

	// Create pipeline from merged cache
	preparePipelineWrapper(m_pipeline[PIPELINE_CACHE_NDX_CACHED], *m_cacheMerged);
}

class CacheHeaderTest : public GraphicsCacheTest
{
public:
			CacheHeaderTest		(tcu::TestContext&		testContext,
								 const std::string&		name,
								 const std::string&		description,
								 const CacheTestParam*	param)
								: GraphicsCacheTest(testContext, name, description, param)
	{ }
	virtual	~CacheHeaderTest	(void) { }
	virtual	TestInstance*		createInstance(Context& context) const;
};

class CacheHeaderTestInstance : public GraphicsCacheTestInstance
{
public:
				CacheHeaderTestInstance		(Context& context, const CacheTestParam*  param);
	virtual		~CacheHeaderTestInstance	(void);
protected:
	deUint8*	m_data;

	struct CacheHeader
	{
		deUint32	HeaderLength;
		deUint32	HeaderVersion;
		deUint32	VendorID;
		deUint32	DeviceID;
		deUint8		PipelineCacheUUID[VK_UUID_SIZE];
	} m_header;
};

TestInstance* CacheHeaderTest::createInstance (Context& context) const
{
	return new CacheHeaderTestInstance(context, &m_param);
}

CacheHeaderTestInstance::CacheHeaderTestInstance (Context& context, const CacheTestParam* param)
	: GraphicsCacheTestInstance	(context, param)
	, m_data					(DE_NULL)
{
	const DeviceInterface&	vk			= m_context.getDeviceInterface();
	const VkDevice			vkDevice	= m_context.getDevice();

	// Create more pipeline caches
	{
		// Create a cache with init data from m_cache
		size_t dataSize = 0u;
		VK_CHECK(vk.getPipelineCacheData(vkDevice, *m_cache, (deUintptr*)&dataSize, DE_NULL));

		if (dataSize < sizeof(m_header))
			TCU_THROW(TestError, "Pipeline cache size is smaller than header size");

		m_data = new deUint8[dataSize];
		DE_ASSERT(m_data);
		VK_CHECK(vk.getPipelineCacheData(vkDevice, *m_cache, (deUintptr*)&dataSize, (void*)m_data));

		deMemcpy(&m_header, m_data, sizeof(m_header));

		if (m_header.HeaderLength - VK_UUID_SIZE != 16)
			TCU_THROW(TestError, "Invalid header size!");

		if (m_header.HeaderVersion != 1)
			TCU_THROW(TestError, "Invalid header version!");

		if (m_header.VendorID != m_context.getDeviceProperties().vendorID)
			TCU_THROW(TestError, "Invalid header vendor ID!");

		if (m_header.DeviceID != m_context.getDeviceProperties().deviceID)
			TCU_THROW(TestError, "Invalid header device ID!");

		if (deMemCmp(&m_header.PipelineCacheUUID, &m_context.getDeviceProperties().pipelineCacheUUID, VK_UUID_SIZE) != 0)
			TCU_THROW(TestError, "Invalid header pipeline cache UUID!");
	}
}

CacheHeaderTestInstance::~CacheHeaderTestInstance (void)
{
	delete[] m_data;
}

class InvalidSizeTest : public GraphicsCacheTest
{
public:
							InvalidSizeTest		(tcu::TestContext& testContext, const std::string& name, const std::string& description, const CacheTestParam* param);
	virtual					~InvalidSizeTest	(void) {}
	virtual TestInstance*	createInstance		(Context& context) const;
};

InvalidSizeTest::InvalidSizeTest (tcu::TestContext& testContext, const std::string& name, const std::string& description, const CacheTestParam* param)
	: GraphicsCacheTest(testContext, name, description, param)
{
}

class InvalidSizeTestInstance : public GraphicsCacheTestInstance
{
public:
							InvalidSizeTestInstance		(Context& context, const CacheTestParam*  param);
	virtual					~InvalidSizeTestInstance	(void);
protected:
	deUint8*				m_data;
	deUint8*				m_zeroBlock;
};

TestInstance* InvalidSizeTest::createInstance (Context& context) const
{
	return new InvalidSizeTestInstance(context, &m_param);
}

InvalidSizeTestInstance::InvalidSizeTestInstance (Context& context, const CacheTestParam* param)
	: GraphicsCacheTestInstance	(context, param)
	, m_data					(DE_NULL)
	, m_zeroBlock				(DE_NULL)
{
	const DeviceInterface&	vk			= m_context.getDeviceInterface();
	const VkDevice			vkDevice	= m_context.getDevice();

	// Create more pipeline caches
	try
	{
		// Create a cache with init data from m_cache
		size_t dataSize			= 0u;
		size_t savedDataSize	= 0u;
		VK_CHECK(vk.getPipelineCacheData(vkDevice, *m_cache, (deUintptr*)&dataSize, DE_NULL));
		savedDataSize = dataSize;

		// If the value of dataSize is less than the maximum size that can be retrieved by the pipeline cache,
		// at most pDataSize bytes will be written to pData, and vkGetPipelineCacheData will return VK_INCOMPLETE.
		dataSize--;

		m_data = new deUint8[savedDataSize];
		deMemset(m_data, 0, savedDataSize);
		DE_ASSERT(m_data);
		if (vk.getPipelineCacheData(vkDevice, *m_cache, (deUintptr*)&dataSize, (void*)m_data) != VK_INCOMPLETE)
			TCU_THROW(TestError, "GetPipelineCacheData should return VK_INCOMPLETE state!");

		delete[] m_data;
		m_data = DE_NULL;

		// If the value of dataSize is less than what is necessary to store the header,
		// nothing will be written to pData and zero will be written to dataSize.
		dataSize = 16 + VK_UUID_SIZE - 1;

		m_data = new deUint8[savedDataSize];
		deMemset(m_data, 0, savedDataSize);
		DE_ASSERT(m_data);
		if (vk.getPipelineCacheData(vkDevice, *m_cache, (deUintptr*)&dataSize, (void*)m_data) != VK_INCOMPLETE)
			TCU_THROW(TestError, "GetPipelineCacheData should return VK_INCOMPLETE state!");

		m_zeroBlock = new deUint8[savedDataSize];
		deMemset(m_zeroBlock, 0, savedDataSize);
		if (deMemCmp(m_data, m_zeroBlock, savedDataSize) != 0 || dataSize != 0)
			TCU_THROW(TestError, "Data needs to be empty and data size should be 0 when invalid size is passed to GetPipelineCacheData!");
	}
	catch (...)
	{
		delete[] m_data;
		delete[] m_zeroBlock;
		throw;
	}
}

InvalidSizeTestInstance::~InvalidSizeTestInstance (void)
{
	delete[] m_data;
	delete[] m_zeroBlock;
}

class ZeroSizeTest : public GraphicsCacheTest
{
public:
							ZeroSizeTest	(tcu::TestContext& testContext, const std::string& name, const std::string& description, const CacheTestParam* param);
	virtual					~ZeroSizeTest	(void) {}
	virtual TestInstance*	createInstance	(Context& context) const;
};

ZeroSizeTest::ZeroSizeTest (tcu::TestContext& testContext, const std::string& name, const std::string& description, const CacheTestParam* param)
	: GraphicsCacheTest(testContext, name, description, param)
{
}

class ZeroSizeTestInstance : public GraphicsCacheTestInstance
{
public:
							ZeroSizeTestInstance	(Context& context, const CacheTestParam* param);
	virtual					~ZeroSizeTestInstance	(void);
protected:
	deUint8*				m_data;
	deUint8*				m_zeroBlock;
};

TestInstance* ZeroSizeTest::createInstance (Context& context) const
{
	return new ZeroSizeTestInstance(context, &m_param);
}

ZeroSizeTestInstance::ZeroSizeTestInstance (Context& context, const CacheTestParam* param)
	: GraphicsCacheTestInstance	(context, param)
	, m_data					(DE_NULL)
	, m_zeroBlock				(DE_NULL)
{
	const DeviceInterface&	vk			= m_context.getDeviceInterface();
	const VkDevice			vkDevice	= m_context.getDevice();

	// Create more pipeline caches
	try
	{
		// Create a cache with init data from m_cache
		size_t dataSize = 0u;

		VK_CHECK(vk.getPipelineCacheData(vkDevice, *m_cache, (deUintptr*)&dataSize, DE_NULL));

		m_data = new deUint8[dataSize];
		deMemset(m_data, 0, dataSize);
		DE_ASSERT(m_data);

		VK_CHECK(vk.getPipelineCacheData(vkDevice, *m_cache, (deUintptr*)&dataSize, (void*)m_data));

		{
			// Create a cache with initialDataSize = 0 & pInitialData != NULL
			const VkPipelineCacheCreateInfo	pipelineCacheCreateInfo	=
			{
				VK_STRUCTURE_TYPE_PIPELINE_CACHE_CREATE_INFO,	// VkStructureType             sType;
				DE_NULL,										// const void*                 pNext;
				0u,												// VkPipelineCacheCreateFlags  flags;
				0u,												// deUintptr                   initialDataSize;
				m_data,											// const void*                 pInitialData;
			};

			const Unique<VkPipelineCache>	pipelineCache			(createPipelineCache(vk, vkDevice, &pipelineCacheCreateInfo));
		}
	}
	catch (...)
	{
		delete[] m_data;
		delete[] m_zeroBlock;
		throw;
	}
}

ZeroSizeTestInstance::~ZeroSizeTestInstance (void)
{
	delete[] m_data;
	delete[] m_zeroBlock;
}

class InvalidBlobTest : public GraphicsCacheTest
{
public:
							InvalidBlobTest		(tcu::TestContext& testContext, const std::string& name, const std::string& description, const CacheTestParam* param);
	virtual					~InvalidBlobTest	(void) {}
	virtual TestInstance*	createInstance		(Context& context) const;
};

InvalidBlobTest::InvalidBlobTest (tcu::TestContext& testContext, const std::string& name, const std::string& description, const CacheTestParam* param)
	: GraphicsCacheTest(testContext, name, description, param)
{
}

class InvalidBlobTestInstance : public GraphicsCacheTestInstance
{
public:
							InvalidBlobTestInstance		(Context& context, const CacheTestParam* param);
	virtual					~InvalidBlobTestInstance	(void);
protected:
	deUint8*				m_data;
	deUint8*				m_zeroBlock;
};

TestInstance* InvalidBlobTest::createInstance (Context& context) const
{
	return new InvalidBlobTestInstance(context, &m_param);
}

InvalidBlobTestInstance::InvalidBlobTestInstance (Context& context, const CacheTestParam* param)
	: GraphicsCacheTestInstance	(context, param)
	, m_data					(DE_NULL)
	, m_zeroBlock				(DE_NULL)
{
	const DeviceInterface&	vk			= m_context.getDeviceInterface();
	const VkDevice			vkDevice	= m_context.getDevice();

	// Create more pipeline caches
	try
	{
		// Create a cache with init data from m_cache
		size_t dataSize = 0u;

		VK_CHECK(vk.getPipelineCacheData(vkDevice, *m_cache, (deUintptr*)&dataSize, DE_NULL));

		m_data = new deUint8[dataSize];
		deMemset(m_data, 0, dataSize);
		DE_ASSERT(m_data);

		VK_CHECK(vk.getPipelineCacheData(vkDevice, *m_cache, (deUintptr*)&dataSize, (void*)m_data));

		const struct
		{
			deUint32	offset;
			std::string	name;
		} headerLayout[] =
		{
			{ 4u,	"pipeline cache header version"	},
			{ 8u,	"vendor ID"						},
			{ 12u,	"device ID"						},
			{ 16u,	"pipeline cache ID"				}
		};

		for (deUint32 i = 0u; i < DE_LENGTH_OF_ARRAY(headerLayout); i++)
		{
			m_context.getTestContext().getLog() << tcu::TestLog::Message << "Creating pipeline cache using previously retrieved data with invalid " << headerLayout[i].name << tcu::TestLog::EndMessage;

			m_data[headerLayout[i].offset] = (deUint8)(m_data[headerLayout[i].offset] + 13u);	// Add arbitrary number to create an invalid value

			const VkPipelineCacheCreateInfo	pipelineCacheCreateInfo	=
			{
				VK_STRUCTURE_TYPE_PIPELINE_CACHE_CREATE_INFO,	// VkStructureType             sType;
				DE_NULL,										// const void*                 pNext;
				0u,												// VkPipelineCacheCreateFlags  flags;
				dataSize,										// deUintptr                   initialDataSize;
				m_data,											// const void*                 pInitialData;
			};

			const Unique<VkPipelineCache>	pipelineCache			(createPipelineCache(vk, vkDevice, &pipelineCacheCreateInfo));

			m_data[headerLayout[i].offset] = (deUint8)(m_data[headerLayout[i].offset] - 13u);	// Return to original value
		}
	}
	catch (...)
	{
		delete[] m_data;
		delete[] m_zeroBlock;
		throw;
	}
}

InvalidBlobTestInstance::~InvalidBlobTestInstance (void)
{
	delete[] m_data;
	delete[] m_zeroBlock;
}
} // anonymous

tcu::TestCaseGroup* createCacheTests (tcu::TestContext& testCtx, PipelineConstructionType pipelineConstructionType)
{
	de::MovePtr<tcu::TestCaseGroup> cacheTests (new tcu::TestCaseGroup(testCtx, "cache", "pipeline cache tests"));

	const VkShaderStageFlags vertFragStages			= VK_SHADER_STAGE_VERTEX_BIT | VK_SHADER_STAGE_FRAGMENT_BIT;
	const VkShaderStageFlags vertGeomFragStages		= vertFragStages | VK_SHADER_STAGE_GEOMETRY_BIT;
	const VkShaderStageFlags vertTesFragStages		= vertFragStages | VK_SHADER_STAGE_TESSELLATION_CONTROL_BIT | VK_SHADER_STAGE_TESSELLATION_EVALUATION_BIT;

	// Graphics Pipeline Tests
	{
		de::MovePtr<tcu::TestCaseGroup> graphicsTests (new tcu::TestCaseGroup(testCtx, "graphics_tests", "Test pipeline cache with graphics pipeline."));

		const CacheTestParam testParams[] =
		{
			CacheTestParam(pipelineConstructionType, vertFragStages,		false),
			CacheTestParam(pipelineConstructionType, vertGeomFragStages,	false),
			CacheTestParam(pipelineConstructionType, vertTesFragStages,		false),
		};

		for (deUint32 i = 0; i < DE_LENGTH_OF_ARRAY(testParams); i++)
			graphicsTests->addChild(newTestCase<GraphicsCacheTest>(testCtx, &testParams[i]));

		cacheTests->addChild(graphicsTests.release());
	}

	// Graphics Pipeline Tests
	{
		de::MovePtr<tcu::TestCaseGroup> graphicsTests(new tcu::TestCaseGroup(testCtx, "pipeline_from_get_data", "Test pipeline cache with graphics pipeline."));

		const CacheTestParam testParams[] =
		{
			CacheTestParam(pipelineConstructionType, vertFragStages,		false),
			CacheTestParam(pipelineConstructionType, vertGeomFragStages,	false),
			CacheTestParam(pipelineConstructionType, vertTesFragStages,		false),
		};

		for (deUint32 i = 0; i < DE_LENGTH_OF_ARRAY(testParams); i++)
			graphicsTests->addChild(newTestCase<PipelineFromCacheTest>(testCtx, &testParams[i]));

		cacheTests->addChild(graphicsTests.release());
	}

	// Graphics Pipeline Tests
	{
		de::MovePtr<tcu::TestCaseGroup> graphicsTests(new tcu::TestCaseGroup(testCtx, "pipeline_from_incomplete_get_data", "Test pipeline cache with graphics pipeline."));

		const CacheTestParam testParams[] =
		{
			CacheTestParam(pipelineConstructionType, vertFragStages,		false),
			CacheTestParam(pipelineConstructionType, vertGeomFragStages,	false),
			CacheTestParam(pipelineConstructionType, vertTesFragStages,		false),
		};

		for (deUint32 i = 0; i < DE_LENGTH_OF_ARRAY(testParams); i++)
			graphicsTests->addChild(newTestCase<PipelineFromIncompleteCacheTest>(testCtx, &testParams[i]));

		cacheTests->addChild(graphicsTests.release());
	}

	// Compute Pipeline Tests - don't repeat those tests for graphics pipeline library
	if (pipelineConstructionType == PIPELINE_CONSTRUCTION_TYPE_MONOLITHIC)
	{
		de::MovePtr<tcu::TestCaseGroup> computeTests (new tcu::TestCaseGroup(testCtx, "compute_tests", "Test pipeline cache with compute pipeline."));

		const CacheTestParam testParams[] =
		{
			CacheTestParam(pipelineConstructionType, VK_SHADER_STAGE_COMPUTE_BIT, false),
		};

		for (deUint32 i = 0; i < DE_LENGTH_OF_ARRAY(testParams); i++)
			computeTests->addChild(newTestCase<ComputeCacheTest>(testCtx, &testParams[i]));

		cacheTests->addChild(computeTests.release());
	}

	// Merge cache Tests
	{
		de::MovePtr<tcu::TestCaseGroup> mergeTests (new tcu::TestCaseGroup(testCtx, "merge", "Cache merging tests"));

		const CacheTestParam testParams[] =
		{
			CacheTestParam(pipelineConstructionType, vertFragStages,		true),
			CacheTestParam(pipelineConstructionType, vertGeomFragStages,	true),
			CacheTestParam(pipelineConstructionType, vertTesFragStages,		true),
		};

		for (deUint32 i = 0; i < DE_LENGTH_OF_ARRAY(testParams); i++)
		{

			de::MovePtr<tcu::TestCaseGroup> mergeStagesTests(new tcu::TestCaseGroup(testCtx, testParams[i].generateTestName().c_str(), testParams[i].generateTestDescription().c_str()));

			for (deUint32 destTypeIdx = 0u; destTypeIdx <= MERGE_CACHE_TYPE_LAST; destTypeIdx++)
			for (deUint32 srcType1Idx = 0u; srcType1Idx <= MERGE_CACHE_TYPE_LAST; srcType1Idx++)
			{

				MergeCacheTestParam cacheTestParam;
				cacheTestParam.destCacheType = MergeCacheType(destTypeIdx);
				cacheTestParam.srcCacheTypes.push_back(MergeCacheType(srcType1Idx));

				// merge with one cache
				{
					std::string testName = "src_" + getMergeCacheTypesStr(cacheTestParam.srcCacheTypes) + "_dst_" + getMergeCacheTypeStr(cacheTestParam.destCacheType);
					mergeStagesTests->addChild(new MergeCacheTest(testCtx,
															testName.c_str(),
															"Merge the caches test.",
															&testParams[i],
															&cacheTestParam));
				}

				// merge with two caches
				for (deUint32 srcType2Idx = 0u; srcType2Idx <= MERGE_CACHE_TYPE_LAST; srcType2Idx++)
				{
					MergeCacheTestParam cacheTestParamTwoCaches = cacheTestParam;

					cacheTestParamTwoCaches.srcCacheTypes.push_back(MergeCacheType(srcType2Idx));

					std::string testName = "src_" + getMergeCacheTypesStr(cacheTestParamTwoCaches.srcCacheTypes) + "_dst_" + getMergeCacheTypeStr(cacheTestParamTwoCaches.destCacheType);
					mergeStagesTests->addChild(new MergeCacheTest(testCtx,
														   testName.c_str(),
														   "Merge the caches test.",
														   &testParams[i],
														   &cacheTestParamTwoCaches));
				}
			}
			mergeTests->addChild(mergeStagesTests.release());
		}
		cacheTests->addChild(mergeTests.release());
	}

	// Misc Tests
	{
		de::MovePtr<tcu::TestCaseGroup> miscTests(new tcu::TestCaseGroup(testCtx, "misc_tests", "Misc tests that can not be categorized to other group."));

		const CacheTestParam testParam(pipelineConstructionType, vertFragStages, false);

		miscTests->addChild(new CacheHeaderTest(testCtx,
											   "cache_header_test",
											   "Cache header test.",
											   &testParam));

		miscTests->addChild(new InvalidSizeTest(testCtx,
												"invalid_size_test",
												"Invalid size test.",
												&testParam));

		miscTests->addChild(new ZeroSizeTest(testCtx,
											 "zero_size_test",
											 "Zero size test.",
											 &testParam));

		miscTests->addChild(new InvalidBlobTest(testCtx,
												"invalid_blob_test",
												"Invalid cache blob test.",
												&testParam));

		cacheTests->addChild(miscTests.release());
	}

	return cacheTests.release();
}

} // pipeline

} // vkt<|MERGE_RESOLUTION|>--- conflicted
+++ resolved
@@ -757,10 +757,7 @@
 										  *geomShaderModule)
 		.setupFragmentShaderState(*m_pipelineLayout, *m_renderPass, 0u, *fragShaderModule, &defaultDepthStencilState)
 		.setupFragmentOutputState(*m_renderPass)
-<<<<<<< HEAD
-=======
 		.setMonolithicPipelineLayout(*m_pipelineLayout)
->>>>>>> b82b4024
 		.buildPipeline(cache);
 }
 
