/*------------------------------------------------------------------------
 * Vulkan Conformance Tests
 * ------------------------
 *
 * Copyright (c) 2015 The Khronos Group Inc.
 * Copyright (c) 2015 ARM Limited.
 * Copyright (c) 2023 LunarG, Inc.
 * Copyright (c) 2023 Nintendo
 *
 * Licensed under the Apache License, Version 2.0 (the "License");
 * you may not use this file except in compliance with the License.
 * You may obtain a copy of the License at
 *
 *      http://www.apache.org/licenses/LICENSE-2.0
 *
 * Unless required by applicable law or agreed to in writing, software
 * distributed under the License is distributed on an "AS IS" BASIS,
 * WITHOUT WARRANTIES OR CONDITIONS OF ANY KIND, either express or implied.
 * See the License for the specific language governing permissions and
 * limitations under the License.
 *
 *//*!
 * \file
 * \brief PushConstant Tests
 *//*--------------------------------------------------------------------*/

#include "vktPipelinePushConstantTests.hpp"
#include "vktPipelineClearUtil.hpp"
#include "vktPipelineImageUtil.hpp"
#include "vktPipelineVertexUtil.hpp"
#include "vktPipelineReferenceRenderer.hpp"

#include "vktTestCase.hpp"
#include "vkImageUtil.hpp"
#include "vkMemUtil.hpp"
#include "vkPrograms.hpp"
#include "vkQueryUtil.hpp"
#include "vkRef.hpp"
#include "vkRefUtil.hpp"
#include "vkBuilderUtil.hpp"
#include "vkTypeUtil.hpp"
#include "vkCmdUtil.hpp"
#include "vkObjUtil.hpp"
#include "vkImageWithMemory.hpp"
#include "vkBufferWithMemory.hpp"
#include "vkBarrierUtil.hpp"

#include "tcuImageCompare.hpp"
#include "tcuTestLog.hpp"

#include "deMemory.h"
#include "deRandom.hpp"
#include "deStringUtil.hpp"
#include "deUniquePtr.hpp"

#include <algorithm>
#include <sstream>
#include <vector>

namespace vkt
{
namespace pipeline
{

using namespace vk;

namespace
{

enum
{
	TRIANGLE_COUNT	= 2,
	MAX_RANGE_COUNT	= 5
};

enum RangeSizeCase
{
	SIZE_CASE_4	= 0,
	SIZE_CASE_8,
	SIZE_CASE_12,
	SIZE_CASE_16,
	SIZE_CASE_32,
	SIZE_CASE_36,
	SIZE_CASE_48,
	SIZE_CASE_128,
	SIZE_CASE_UNSUPPORTED
};

enum CommandType
{
	CMD_BIND_PIPELINE_GRAPHICS = 0,
	CMD_BIND_PIPELINE_COMPUTE,
	CMD_PUSH_CONSTANT,
	CMD_DRAW,
	CMD_DISPATCH,
	CMD_UNSUPPORTED
};

enum PushConstantUseStageType
{
	PC_USE_STAGE_NONE       = 0x00000000,
	PC_USE_STAGE_VERTEX     = VK_SHADER_STAGE_VERTEX_BIT,
	PC_USE_STAGE_TESC       = VK_SHADER_STAGE_TESSELLATION_CONTROL_BIT,
	PC_USE_STAGE_TESE       = VK_SHADER_STAGE_TESSELLATION_EVALUATION_BIT,
	PC_USE_STAGE_GEOM       = VK_SHADER_STAGE_GEOMETRY_BIT,
	PC_USE_STAGE_FRAG       = VK_SHADER_STAGE_FRAGMENT_BIT,
	PC_USE_STAGE_ALL        = VK_SHADER_STAGE_ALL
};

typedef uint32_t PushConstantUseStage;

struct CommandData
{
	CommandType cType;
	deInt32 rangeNdx;
};

struct PushConstantData
{
	struct PushConstantRange
	{
		VkShaderStageFlags		shaderStage;
		deUint32				offset;
		deUint32				size;
	} range;
	struct PushConstantUpdate
	{
		deUint32				offset;
		deUint32				size;
	} update;
};

// These values will be loaded from push constants and used as an index
static const deUint32 DYNAMIC_VEC_INDEX = 2u;
static const deUint32 DYNAMIC_MAT_INDEX = 0u;
static const deUint32 DYNAMIC_ARR_INDEX = 3u;

// These reference values will be compared in the shader to ensure the correct index was read
static const float DYNAMIC_VEC_CONSTANT = 0.25f;
static const float DYNAMIC_MAT_CONSTANT = 0.50f;
static const float DYNAMIC_ARR_CONSTANT = 0.75f;

enum IndexType
{
	INDEX_TYPE_CONST_LITERAL = 0,
	INDEX_TYPE_DYNAMICALLY_UNIFORM_EXPR,

	INDEX_TYPE_LAST
};

enum ComputeTestType
{
	CTT_SIMPLE = 0,
	CTT_UNINITIALIZED,

	CTT_LAST
};

std::string getShaderStageNameStr (VkShaderStageFlags stageFlags)
{
	const VkShaderStageFlags	shaderStages[]		=
	{
		VK_SHADER_STAGE_VERTEX_BIT,
		VK_SHADER_STAGE_TESSELLATION_CONTROL_BIT,
		VK_SHADER_STAGE_TESSELLATION_EVALUATION_BIT,
		VK_SHADER_STAGE_GEOMETRY_BIT,
		VK_SHADER_STAGE_FRAGMENT_BIT
	};

	const char*					shaderStageNames[]	=
	{
		"VK_SHADER_STAGE_VERTEX_BIT",
		"VK_SHADER_STAGE_TESSELLATION_CONTROL_BIT",
		"VK_SHADER_STAGE_TESSELLATION_EVALUATION_BIT",
		"VK_SHADER_STAGE_GEOMETRY_BIT",
		"VK_SHADER_STAGE_FRAGMENT_BIT",
	};

	std::stringstream			shaderStageStr;

	for (deUint32 stageNdx = 0u; stageNdx < DE_LENGTH_OF_ARRAY(shaderStages); stageNdx++)
	{
		if (stageFlags & shaderStages[stageNdx])
		{
			if (!(shaderStageStr.str().empty()))
				shaderStageStr << " | ";

			shaderStageStr << shaderStageNames[stageNdx];
		}
	}

	return shaderStageStr.str();
}

std::vector<Vertex4RGBA> createQuad(const float size, const tcu::Vec4 &color)
{
	std::vector<Vertex4RGBA>	vertices;

	const Vertex4RGBA			lowerLeftVertex		= {tcu::Vec4(-size, -size, 0.0f, 1.0f), color};
	const Vertex4RGBA			lowerRightVertex	= {tcu::Vec4(size, -size, 0.0f, 1.0f), color};
	const Vertex4RGBA			UpperLeftVertex		= {tcu::Vec4(-size, size, 0.0f, 1.0f), color};
	const Vertex4RGBA			UpperRightVertex	= {tcu::Vec4(size, size, 0.0f, 1.0f), color};

	vertices.push_back(lowerLeftVertex);
	vertices.push_back(lowerRightVertex);
	vertices.push_back(UpperLeftVertex);
	vertices.push_back(UpperLeftVertex);
	vertices.push_back(lowerRightVertex);
	vertices.push_back(UpperRightVertex);

	return vertices;
}

void pushConstants (const DeviceInterface& vk, VkCommandBuffer cmdBuffer, VkPipelineLayout layout, VkShaderStageFlags stageFlags, uint32_t offset, uint32_t size, const void* pValues, bool pushConstant2) {
	if (pushConstant2)
	{
#ifndef CTS_USES_VULKANSC
		vk::VkPushConstantsInfoKHR pushConstantInfo =
		{
			VK_STRUCTURE_TYPE_PUSH_CONSTANTS_INFO_KHR,	// VkStructureType		sType;
			DE_NULL,									// const void*			pNext;
			layout,										// VkPipelineLayout		layout;
			stageFlags,									// VkShaderStageFlags	stageFlags;
			offset,										// uint32_t				offset;
			size,										// uint32_t				size;
			pValues,									// const void*			pValues;
		};
		vk.cmdPushConstants2KHR(cmdBuffer, &pushConstantInfo);
#endif
	}
	else {
		vk.cmdPushConstants(cmdBuffer, layout, stageFlags, offset, size, pValues);
	}
}

class PushConstantGraphicsTestInstance : public vkt::TestInstance {
public:
												PushConstantGraphicsTestInstance	(Context&							context,
																					 const PipelineConstructionType		pipelineConstructionType,
																					 const deUint32						rangeCount,
																					 const PushConstantData				pushConstantRange[MAX_RANGE_COUNT],
																					 const deBool						multipleUpdate,
																					 const IndexType					indexType,
<<<<<<< HEAD
																					 const PushConstantUseStage         pcUsedStage = PC_USE_STAGE_ALL);
=======
																					 const deBool						pushConstant2);
>>>>>>> a8292df8
	virtual										~PushConstantGraphicsTestInstance	(void);
	void										init								(void);
	virtual tcu::TestStatus						iterate								(void);
	virtual std::vector<VkPushConstantRange>	getPushConstantRanges				(void) = 0;
	virtual void								updatePushConstants					(VkCommandBuffer cmdBuffer, VkPipelineLayout pipelineLayout) = 0;
	virtual void								setReferenceColor					(tcu::Vec4 initColor) = 0;
	void										createShaderModule					(const DeviceInterface&		vk,
																					 VkDevice					device,
																					 const BinaryCollection&	programCollection,
																					 const char*				name,
																					 ShaderWrapper*				module);
	tcu::TestStatus								verifyImage							(void);

protected:
	const PipelineConstructionType					m_pipelineConstructionType;
	std::vector<Vertex4RGBA>						m_vertices;
	const deUint32									m_rangeCount;
	PushConstantData								m_pushConstantRange[MAX_RANGE_COUNT];
	const IndexType									m_indexType;
<<<<<<< HEAD
	const PushConstantUseStage                      m_pcUsedStage;
=======
	deBool											m_pushConstant2;
>>>>>>> a8292df8

private:
	const tcu::UVec2								m_renderSize;
	const VkFormat									m_colorFormat;
	const deBool									m_multipleUpdate;

	VkImageCreateInfo								m_colorImageCreateInfo;
	Move<VkImage>									m_colorImage;
	de::MovePtr<Allocation>							m_colorImageAlloc;
	Move<VkImageView>								m_colorAttachmentView;
	RenderPassWrapper								m_renderPass;
	Move<VkFramebuffer>								m_framebuffer;

	ShaderWrapper									m_vertexShaderModule;
	ShaderWrapper									m_fragmentShaderModule;
	ShaderWrapper									m_geometryShaderModule;
	ShaderWrapper									m_tessControlShaderModule;
	ShaderWrapper									m_tessEvaluationShaderModule;

	VkShaderStageFlags								m_shaderFlags;
	std::vector<VkPipelineShaderStageCreateInfo>	m_shaderStage;

	Move<VkBuffer>									m_vertexBuffer;
	de::MovePtr<Allocation>							m_vertexBufferAlloc;

	Move<VkBuffer>									m_uniformBuffer;
	de::MovePtr<Allocation>							m_uniformBufferAlloc;
	Move<VkDescriptorPool>							m_descriptorPool;
	Move<VkDescriptorSetLayout>						m_descriptorSetLayout;
	Move<VkDescriptorSet>							m_descriptorSet;

	PipelineLayoutWrapper							m_preRasterizationStatePipelineLayout;
	PipelineLayoutWrapper							m_fragmentStatePipelineLayout;
	GraphicsPipelineWrapper							m_graphicsPipeline;

	Move<VkCommandPool>								m_cmdPool;
	Move<VkCommandBuffer>							m_cmdBuffer;
};

void PushConstantGraphicsTestInstance::createShaderModule (const DeviceInterface&	vk,
														   VkDevice					device,
														   const BinaryCollection&	programCollection,
														   const char*				name,
														   ShaderWrapper*	module)
{
	*module = ShaderWrapper(vk, device, programCollection.get(name), 0);
}

PushConstantGraphicsTestInstance::PushConstantGraphicsTestInstance (Context&						context,
																	const PipelineConstructionType	pipelineConstructionType,
																	const deUint32					rangeCount,
																	const PushConstantData			pushConstantRange[MAX_RANGE_COUNT],
<<<<<<< HEAD
																	deBool							multipleUpdate,
																	IndexType						indexType,
																	const PushConstantUseStage      pcUsedStage)
=======
																	const deBool					multipleUpdate,
																	const IndexType					indexType,
																	const deBool					pushConstant2)
>>>>>>> a8292df8
	: vkt::TestInstance				(context)
	, m_pipelineConstructionType	(pipelineConstructionType)
	, m_rangeCount					(rangeCount)
	, m_indexType					(indexType)
<<<<<<< HEAD
	, m_pcUsedStage                 (pcUsedStage)
=======
	, m_pushConstant2				(pushConstant2)
>>>>>>> a8292df8
	, m_renderSize					(32, 32)
	, m_colorFormat					(VK_FORMAT_R8G8B8A8_UNORM)
	, m_multipleUpdate				(multipleUpdate)
	, m_shaderFlags					(VK_SHADER_STAGE_VERTEX_BIT | VK_SHADER_STAGE_FRAGMENT_BIT)
	, m_graphicsPipeline			(m_context.getInstanceInterface(), m_context.getDeviceInterface(), m_context.getPhysicalDevice(), m_context.getDevice(), m_context.getDeviceExtensions(), pipelineConstructionType)
{
	deMemcpy(m_pushConstantRange, pushConstantRange, sizeof(PushConstantData) * MAX_RANGE_COUNT);
}

void PushConstantGraphicsTestInstance::init (void)
{
	const DeviceInterface&					vk						= m_context.getDeviceInterface();
	const VkDevice							vkDevice				= m_context.getDevice();
	const deUint32							queueFamilyIndex		= m_context.getUniversalQueueFamilyIndex();
	SimpleAllocator							memAlloc				(vk, vkDevice, getPhysicalDeviceMemoryProperties(m_context.getInstanceInterface(), m_context.getPhysicalDevice()));
	const VkComponentMapping				componentMappingRGBA	= { VK_COMPONENT_SWIZZLE_R, VK_COMPONENT_SWIZZLE_G, VK_COMPONENT_SWIZZLE_B, VK_COMPONENT_SWIZZLE_A };
	const std::vector<VkPushConstantRange>	pushConstantRanges		= getPushConstantRanges();
	bool									useTessellation			= false;
	bool									useGeometry				= false;

	// Create color image
	{
		const VkImageCreateInfo colorImageParams =
		{
			VK_STRUCTURE_TYPE_IMAGE_CREATE_INFO,									// VkStructureType			sType;
			DE_NULL,																// const void*				pNext;
			0u,																		// VkImageCreateFlags		flags;
			VK_IMAGE_TYPE_2D,														// VkImageType				imageType;
			m_colorFormat,															// VkFormat					format;
			{ m_renderSize.x(), m_renderSize.y(), 1u },								// VkExtent3D				extent;
			1u,																		// deUint32					mipLevels;
			1u,																		// deUint32					arrayLayers;
			VK_SAMPLE_COUNT_1_BIT,													// VkSampleCountFlagBits	samples;
			VK_IMAGE_TILING_OPTIMAL,												// VkImageTiling			tiling;
			VK_IMAGE_USAGE_COLOR_ATTACHMENT_BIT | VK_IMAGE_USAGE_TRANSFER_SRC_BIT,	// VkImageUsageFlags		usage;
			VK_SHARING_MODE_EXCLUSIVE,												// VkSharingMode			sharingMode;
			1u,																		// deUint32					queueFamilyIndexCount;
			&queueFamilyIndex,														// const deUint32*			pQueueFamilyIndices;
			VK_IMAGE_LAYOUT_UNDEFINED,												// VkImageLayout			initialLayout;
		};

		m_colorImageCreateInfo	= colorImageParams;
		m_colorImage			= createImage(vk, vkDevice, &m_colorImageCreateInfo);

		// Allocate and bind color image memory
		m_colorImageAlloc		= memAlloc.allocate(getImageMemoryRequirements(vk, vkDevice, *m_colorImage), MemoryRequirement::Any);
		VK_CHECK(vk.bindImageMemory(vkDevice, *m_colorImage, m_colorImageAlloc->getMemory(), m_colorImageAlloc->getOffset()));
	}

	// Create color attachment view
	{
		const VkImageViewCreateInfo colorAttachmentViewParams =
		{
			VK_STRUCTURE_TYPE_IMAGE_VIEW_CREATE_INFO,		// VkStructureType				sType;
			DE_NULL,										// const void*					pNext;
			0u,												// VkImageViewCreateFlags		flags;
			*m_colorImage,									// VkImage						image;
			VK_IMAGE_VIEW_TYPE_2D,							// VkImageViewType				viewType;
			m_colorFormat,									// VkFormat						format;
			componentMappingRGBA,							// VkChannelMapping				channels;
			{ VK_IMAGE_ASPECT_COLOR_BIT, 0u, 1u, 0u, 1u },	// VkImageSubresourceRange		subresourceRange;
		};

		m_colorAttachmentView = createImageView(vk, vkDevice, &colorAttachmentViewParams);
	}

	// Create render pass
	m_renderPass = RenderPassWrapper(m_pipelineConstructionType, vk, vkDevice, m_colorFormat);

	// Create framebuffer
	{
		const VkImageView attachmentBindInfos[1] =
		{
		  *m_colorAttachmentView
		};

		const VkFramebufferCreateInfo framebufferParams =
		{
			VK_STRUCTURE_TYPE_FRAMEBUFFER_CREATE_INFO,	// VkStructureType				sType;
			DE_NULL,									// const void*					pNext;
			0u,											// VkFramebufferCreateFlags		flags;
			*m_renderPass,								// VkRenderPass					renderPass;
			1u,											// deUint32						attachmentCount;
			attachmentBindInfos,						// const VkImageView*			pAttachments;
			(deUint32)m_renderSize.x(),					// deUint32						width;
			(deUint32)m_renderSize.y(),					// deUint32						height;
			1u											// deUint32						layers;
		};

		m_renderPass.createFramebuffer(vk, vkDevice, &framebufferParams, *m_colorImage);
	}

	// Create pipeline layout
	{
		// create descriptor set layout
		m_descriptorSetLayout = DescriptorSetLayoutBuilder().addSingleBinding(VK_DESCRIPTOR_TYPE_UNIFORM_BUFFER, VK_SHADER_STAGE_VERTEX_BIT).build(vk, vkDevice);

		// create descriptor pool
		m_descriptorPool = DescriptorPoolBuilder().addType(VK_DESCRIPTOR_TYPE_UNIFORM_BUFFER, 1u).build(vk, vkDevice, VK_DESCRIPTOR_POOL_CREATE_FREE_DESCRIPTOR_SET_BIT, 1u);

		// create uniform buffer
		const VkBufferCreateInfo			uniformBufferCreateInfo	=
		{
			VK_STRUCTURE_TYPE_BUFFER_CREATE_INFO,	// VkStructureType		sType;
			DE_NULL,								// const void*			pNext;
			0u,										// VkBufferCreateFlags	flags
			16u,									// VkDeviceSize			size;
			VK_BUFFER_USAGE_UNIFORM_BUFFER_BIT,		// VkBufferUsageFlags	usage;
			VK_SHARING_MODE_EXCLUSIVE,				// VkSharingMode		sharingMode;
			1u,										// deUint32				queueFamilyCount;
			&queueFamilyIndex						// const deUint32*		pQueueFamilyIndices;
		};

		m_uniformBuffer			= createBuffer(vk, vkDevice, &uniformBufferCreateInfo);
		m_uniformBufferAlloc	= memAlloc.allocate(getBufferMemoryRequirements(vk, vkDevice, *m_uniformBuffer), MemoryRequirement::HostVisible);
		VK_CHECK(vk.bindBufferMemory(vkDevice, *m_uniformBuffer, m_uniformBufferAlloc->getMemory(), m_uniformBufferAlloc->getOffset()));

		const tcu::Vec4						value					= tcu::Vec4(1.0f, 0.0f, 0.0f, 1.0f);
		deMemcpy(m_uniformBufferAlloc->getHostPtr(), &value, 16u);
		flushAlloc(vk, vkDevice, *m_uniformBufferAlloc);

		// create and update descriptor set
		const VkDescriptorSetAllocateInfo	allocInfo				=
		{
			VK_STRUCTURE_TYPE_DESCRIPTOR_SET_ALLOCATE_INFO,	// VkStructureType                             sType;
			DE_NULL,										// const void*                                 pNext;
			*m_descriptorPool,								// VkDescriptorPool                            descriptorPool;
			1u,												// deUint32                                    setLayoutCount;
			&(*m_descriptorSetLayout),						// const VkDescriptorSetLayout*                pSetLayouts;
		};
		m_descriptorSet	= allocateDescriptorSet(vk, vkDevice, &allocInfo);

		const VkDescriptorBufferInfo		descriptorInfo			= makeDescriptorBufferInfo(*m_uniformBuffer, (VkDeviceSize)0u, (VkDeviceSize)16u);

		DescriptorSetUpdateBuilder()
			.writeSingle(*m_descriptorSet, DescriptorSetUpdateBuilder::Location::binding(0u), VK_DESCRIPTOR_TYPE_UNIFORM_BUFFER, &descriptorInfo)
			.update(vk, vkDevice);

		// create pipeline layout
#ifndef CTS_USES_VULKANSC
		VkPipelineLayoutCreateFlags	pipelineLayoutFlags = (vk::isConstructionTypeLibrary(m_pipelineConstructionType)) ? deUint32(VK_PIPELINE_LAYOUT_CREATE_INDEPENDENT_SETS_BIT_EXT) : 0u;
#else
		VkPipelineLayoutCreateFlags	pipelineLayoutFlags = 0u;
#endif // CTS_USES_VULKANSC
		VkPipelineLayoutCreateInfo	pipelineLayoutParams
		{
			VK_STRUCTURE_TYPE_PIPELINE_LAYOUT_CREATE_INFO,	// VkStructureType				sType;
			DE_NULL,										// const void*					pNext;
			pipelineLayoutFlags,							// VkPipelineLayoutCreateFlags	flags;
			1u,												// deUint32						setLayoutCount;
			&(*m_descriptorSetLayout),						// const VkDescriptorSetLayout*	pSetLayouts;
			(deUint32)pushConstantRanges.size(),			// deUint32						pushConstantRangeCount;
			&pushConstantRanges.front()						// const VkPushConstantRange*	pPushConstantRanges;
		};

		m_preRasterizationStatePipelineLayout		= PipelineLayoutWrapper(m_pipelineConstructionType, vk, vkDevice, &pipelineLayoutParams);
		pipelineLayoutParams.setLayoutCount			= 0u;
		pipelineLayoutParams.pSetLayouts			= DE_NULL;
		m_fragmentStatePipelineLayout				= PipelineLayoutWrapper(m_pipelineConstructionType, vk, vkDevice, &pipelineLayoutParams);
	}

	// Create shaders
	{
		for (size_t rangeNdx = 0; rangeNdx < m_rangeCount; rangeNdx++)
		{
			if (m_pushConstantRange[rangeNdx].range.shaderStage & VK_SHADER_STAGE_GEOMETRY_BIT)
			{
				m_shaderFlags |= VK_SHADER_STAGE_GEOMETRY_BIT;
			}
			if (m_pushConstantRange[rangeNdx].range.shaderStage & VK_SHADER_STAGE_TESSELLATION_CONTROL_BIT)
			{
				m_shaderFlags |= VK_SHADER_STAGE_TESSELLATION_CONTROL_BIT;
			}
			if (m_pushConstantRange[rangeNdx].range.shaderStage & VK_SHADER_STAGE_TESSELLATION_EVALUATION_BIT)
			{
				m_shaderFlags |= VK_SHADER_STAGE_TESSELLATION_EVALUATION_BIT;
			}
		}

		VkPhysicalDeviceFeatures features = m_context.getDeviceFeatures();

		createShaderModule(vk, vkDevice, m_context.getBinaryCollection(), "color_vert", &m_vertexShaderModule);
		if (m_shaderFlags & VK_SHADER_STAGE_TESSELLATION_CONTROL_BIT || m_shaderFlags & VK_SHADER_STAGE_TESSELLATION_EVALUATION_BIT)
		{
			if (features.tessellationShader == VK_FALSE)
			{
				TCU_THROW(NotSupportedError, "Tessellation Not Supported");
			}
			createShaderModule(vk, vkDevice, m_context.getBinaryCollection(), "color_tesc", &m_tessControlShaderModule);
			createShaderModule(vk, vkDevice, m_context.getBinaryCollection(), "color_tese", &m_tessEvaluationShaderModule);
			useTessellation = true;
		}
		if (m_shaderFlags & VK_SHADER_STAGE_GEOMETRY_BIT)
		{
			if (features.geometryShader == VK_FALSE)
			{
				TCU_THROW(NotSupportedError, "Geometry Not Supported");
			}
			createShaderModule(vk, vkDevice, m_context.getBinaryCollection(), "color_geom", &m_geometryShaderModule);
			useGeometry = true;
		}
		createShaderModule(vk, vkDevice, m_context.getBinaryCollection(), "color_frag", &m_fragmentShaderModule);
	}

	// Create pipeline
	{
		const VkVertexInputBindingDescription			vertexInputBindingDescription		=
		{
			0u,							// deUint32					binding;
			sizeof(Vertex4RGBA),		// deUint32					strideInBytes;
			VK_VERTEX_INPUT_RATE_VERTEX	// VkVertexInputStepRate	stepRate;
		};

		const VkVertexInputAttributeDescription			vertexInputAttributeDescriptions[]	=
		{
			{
				0u,								// deUint32	location;
				0u,								// deUint32	binding;
				VK_FORMAT_R32G32B32A32_SFLOAT,	// VkFormat	format;
				0u								// deUint32	offsetInBytes;
			},
			{
				1u,									// deUint32	location;
				0u,									// deUint32	binding;
				VK_FORMAT_R32G32B32A32_SFLOAT,		// VkFormat	format;
				DE_OFFSET_OF(Vertex4RGBA, color),	// deUint32	offset;
			}
		};

		const VkPipelineVertexInputStateCreateInfo vertexInputStateParams
		{
			VK_STRUCTURE_TYPE_PIPELINE_VERTEX_INPUT_STATE_CREATE_INFO,	// VkStructureType							sType;
			DE_NULL,													// const void*								pNext;
			0u,															// vkPipelineVertexInputStateCreateFlags	flags;
			1u,															// deUint32									bindingCount;
			&vertexInputBindingDescription,								// const VkVertexInputBindingDescription*	pVertexBindingDescriptions;
			2u,															// deUint32									attributeCount;
			vertexInputAttributeDescriptions							// const VkVertexInputAttributeDescription*	pVertexAttributeDescriptions;
		};

		const VkPrimitiveTopology		topology	= (m_shaderFlags & VK_SHADER_STAGE_TESSELLATION_CONTROL_BIT) ? VK_PRIMITIVE_TOPOLOGY_PATCH_LIST : VK_PRIMITIVE_TOPOLOGY_TRIANGLE_LIST;

		const std::vector<VkViewport>	viewports	{ makeViewport(m_renderSize) };
		const std::vector<VkRect2D>		scissors	{ makeRect2D(m_renderSize) };

		m_graphicsPipeline.setMonolithicPipelineLayout(m_preRasterizationStatePipelineLayout)
						  .setDefaultRasterizationState()
						  .setDefaultDepthStencilState()
						  .setDefaultMultisampleState()
						  .setDefaultColorBlendState()
						  .setDefaultTopology(topology)
						  .setupVertexInputState(&vertexInputStateParams)
						  .setupPreRasterizationShaderState(viewports,
															scissors,
															m_preRasterizationStatePipelineLayout,
															*m_renderPass,
															0u,
															m_vertexShaderModule,
															DE_NULL,
															useTessellation ? m_tessControlShaderModule : ShaderWrapper(),
															useTessellation ? m_tessEvaluationShaderModule : ShaderWrapper(),
															useGeometry ? m_geometryShaderModule : ShaderWrapper())
						  .setupFragmentShaderState(m_fragmentStatePipelineLayout, *m_renderPass, 0u, m_fragmentShaderModule)
						  .setupFragmentOutputState(*m_renderPass)
						  .buildPipeline();
	}

	// Create vertex buffer
	{
		m_vertices			= createQuad(1.0f, tcu::Vec4(1.0f, 0.0f, 0.0f, 1.0f));

		const VkBufferCreateInfo vertexBufferParams =
		{
			VK_STRUCTURE_TYPE_BUFFER_CREATE_INFO,						// VkStructureType		sType;
			DE_NULL,													// const void*			pNext;
			0u,															// VkBufferCreateFlags	flags;
			(VkDeviceSize)(sizeof(Vertex4RGBA) * m_vertices.size()),	// VkDeviceSize			size;
			VK_BUFFER_USAGE_VERTEX_BUFFER_BIT,							// VkBufferUsageFlags	usage;
			VK_SHARING_MODE_EXCLUSIVE,									// VkSharingMode		sharingMode;
			1u,															// deUint32				queueFamilyCount;
			&queueFamilyIndex											// const deUint32*		pQueueFamilyIndices;
		};

		m_vertexBuffer		= createBuffer(vk, vkDevice, &vertexBufferParams);
		m_vertexBufferAlloc	= memAlloc.allocate(getBufferMemoryRequirements(vk, vkDevice, *m_vertexBuffer), MemoryRequirement::HostVisible);

		VK_CHECK(vk.bindBufferMemory(vkDevice, *m_vertexBuffer, m_vertexBufferAlloc->getMemory(), m_vertexBufferAlloc->getOffset()));

		// Load vertices into vertex buffer
		deMemcpy(m_vertexBufferAlloc->getHostPtr(), m_vertices.data(), m_vertices.size() * sizeof(Vertex4RGBA));
		flushAlloc(vk, vkDevice, *m_vertexBufferAlloc);
	}

	// Create command pool
	m_cmdPool = createCommandPool(vk, vkDevice, VK_COMMAND_POOL_CREATE_TRANSIENT_BIT, queueFamilyIndex);

	// Create command buffer
	{
		const VkClearValue attachmentClearValue = defaultClearValue(m_colorFormat);

		m_cmdBuffer = allocateCommandBuffer(vk, vkDevice, *m_cmdPool, VK_COMMAND_BUFFER_LEVEL_PRIMARY);

		beginCommandBuffer(vk, *m_cmdBuffer, 0u);

		m_renderPass.begin(vk, *m_cmdBuffer, makeRect2D(0, 0, m_renderSize.x(), m_renderSize.y()), attachmentClearValue);

		// Update push constant values
		updatePushConstants(*m_cmdBuffer, *m_preRasterizationStatePipelineLayout);

		// draw quad
		const VkDeviceSize				triangleOffset			= (m_vertices.size() / TRIANGLE_COUNT) * sizeof(Vertex4RGBA);

		for (int triangleNdx = 0; triangleNdx < TRIANGLE_COUNT; triangleNdx++)
		{
			VkDeviceSize vertexBufferOffset = triangleOffset * triangleNdx;

			if (m_multipleUpdate)
			{
				pushConstants(vk, *m_cmdBuffer, *m_preRasterizationStatePipelineLayout, m_pushConstantRange[0].range.shaderStage, m_pushConstantRange[0].range.offset, m_pushConstantRange[0].range.size, &triangleNdx, m_pushConstant2);
			}

			m_graphicsPipeline.bind(*m_cmdBuffer);
			vk.cmdBindVertexBuffers(*m_cmdBuffer, 0, 1, &m_vertexBuffer.get(), &vertexBufferOffset);
			vk.cmdBindDescriptorSets(*m_cmdBuffer, VK_PIPELINE_BIND_POINT_GRAPHICS, *m_preRasterizationStatePipelineLayout, 0, 1, &(*m_descriptorSet), 0, DE_NULL);

			vk.cmdDraw(*m_cmdBuffer, (deUint32)(m_vertices.size() / TRIANGLE_COUNT), 1, 0, 0);
		}

		m_renderPass.end(vk, *m_cmdBuffer);
		endCommandBuffer(vk, *m_cmdBuffer);
	}
}

PushConstantGraphicsTestInstance::~PushConstantGraphicsTestInstance (void)
{
}

tcu::TestStatus PushConstantGraphicsTestInstance::iterate (void)
{
	init();

	const DeviceInterface&		vk			= m_context.getDeviceInterface();
	const VkDevice				vkDevice	= m_context.getDevice();
	const VkQueue				queue		= m_context.getUniversalQueue();

	submitCommandsAndWait(vk, vkDevice, queue, m_cmdBuffer.get());

	return verifyImage();
}

tcu::TestStatus PushConstantGraphicsTestInstance::verifyImage (void)
{
	const tcu::TextureFormat	tcuColorFormat	= mapVkFormat(m_colorFormat);
	const tcu::TextureFormat	tcuDepthFormat	= tcu::TextureFormat();
	const ColorVertexShader		vertexShader;
	const ColorFragmentShader	fragmentShader	(tcuColorFormat, tcuDepthFormat);
	const rr::Program			program			(&vertexShader, &fragmentShader);
	ReferenceRenderer			refRenderer		(m_renderSize.x(), m_renderSize.y(), 1, tcuColorFormat, tcuDepthFormat, &program);
	bool						compareOk		= false;

	// Render reference image
	{
		if (m_shaderFlags & VK_SHADER_STAGE_GEOMETRY_BIT)
		{
			m_vertices = createQuad(((m_pcUsedStage & PC_USE_STAGE_GEOM) ? 0.5f : 1.0f), tcu::Vec4(1.0f, 0.0f, 0.0f, 1.0f));
		}

		setReferenceColor(m_vertices[0].color);

		if (m_multipleUpdate)
		{
			for (size_t vertexNdx = 0; vertexNdx < 3; vertexNdx++)
			{
				m_vertices[vertexNdx].color.xyz() = tcu::Vec3(0.0f, 1.0f, 0.0f);
			}
			for (size_t vertexNdx = 3; vertexNdx < m_vertices.size(); vertexNdx++)
			{
				m_vertices[vertexNdx].color.xyz() = tcu::Vec3(0.0f, 0.0f, 1.0f);
			}
		}

		for (int triangleNdx = 0; triangleNdx < TRIANGLE_COUNT; triangleNdx++)
		{
			rr::RenderState renderState(refRenderer.getViewportState(), m_context.getDeviceProperties().limits.subPixelPrecisionBits);

			refRenderer.draw(renderState,
							 rr::PRIMITIVETYPE_TRIANGLES,
							 std::vector<Vertex4RGBA>(m_vertices.begin() + triangleNdx * 3,
													  m_vertices.begin() + (triangleNdx + 1) * 3));
		}
	}

	// Compare result with reference image
	{
		const DeviceInterface&			vk					= m_context.getDeviceInterface();
		const VkDevice					vkDevice			= m_context.getDevice();
		const VkQueue					queue				= m_context.getUniversalQueue();
		const deUint32					queueFamilyIndex	= m_context.getUniversalQueueFamilyIndex();
		SimpleAllocator					allocator			(vk, vkDevice, getPhysicalDeviceMemoryProperties(m_context.getInstanceInterface(), m_context.getPhysicalDevice()));
		de::MovePtr<tcu::TextureLevel>	result				= readColorAttachment(vk, vkDevice, queue, queueFamilyIndex, allocator, *m_colorImage, m_colorFormat, m_renderSize);

		compareOk = tcu::intThresholdPositionDeviationCompare(m_context.getTestContext().getLog(),
															  "IntImageCompare",
															  "Image comparison",
															  refRenderer.getAccess(),
															  result->getAccess(),
															  tcu::UVec4(2, 2, 2, 2),
															  tcu::IVec3(1, 1, 0),
															  true,
															  tcu::COMPARE_LOG_RESULT);
	}

	if (compareOk)
		return tcu::TestStatus::pass("Result image matches reference");
	else
		return tcu::TestStatus::fail("Image mismatch");
}

class PushConstantGraphicsDisjointInstance : public PushConstantGraphicsTestInstance
{
public:
										PushConstantGraphicsDisjointInstance	(Context&							context,
																				 const PipelineConstructionType		pipelineConstructionType,
																				 const deUint32						rangeCount,
																				 const PushConstantData				pushConstantRange[MAX_RANGE_COUNT],
																				 const deBool						multipleUpdate,
																				 const IndexType					indexType,
<<<<<<< HEAD
																				 const PushConstantUseStage         pcUsedStage = PC_USE_STAGE_ALL);
=======
																				 const deBool						pushConstant2);
>>>>>>> a8292df8
	virtual								~PushConstantGraphicsDisjointInstance	(void);
	std::vector<VkPushConstantRange>	getPushConstantRanges					(void);
	void								updatePushConstants						(VkCommandBuffer cmdBuffer, VkPipelineLayout pipelineLayout);
	void								setReferenceColor						(tcu::Vec4 initColor);
};

PushConstantGraphicsDisjointInstance::PushConstantGraphicsDisjointInstance (Context&						context,
																			const PipelineConstructionType	pipelineConstructionType,
																			const deUint32					rangeCount,
																			const PushConstantData			pushConstantRange[MAX_RANGE_COUNT],
<<<<<<< HEAD
																			deBool							multipleUpdate,
																			IndexType						indexType,
																			const PushConstantUseStage      pcUsedStage)
	: PushConstantGraphicsTestInstance (context, pipelineConstructionType, rangeCount, pushConstantRange, multipleUpdate, indexType, pcUsedStage)
=======
																			const deBool					multipleUpdate,
																			const IndexType					indexType,
																			const deBool					pushConstant2)
	: PushConstantGraphicsTestInstance (context, pipelineConstructionType, rangeCount, pushConstantRange, multipleUpdate, indexType, pushConstant2)
>>>>>>> a8292df8
{
	deMemcpy(m_pushConstantRange, pushConstantRange, sizeof(PushConstantData) * MAX_RANGE_COUNT);
}

PushConstantGraphicsDisjointInstance::~PushConstantGraphicsDisjointInstance(void)
{
}

std::vector<VkPushConstantRange> PushConstantGraphicsDisjointInstance::getPushConstantRanges (void)
{
	std::vector<VkPushConstantRange> pushConstantRanges;

	for (size_t rangeNdx = 0; rangeNdx < m_rangeCount; rangeNdx++)
	{
		const VkPushConstantRange pushConstantRange =
		{
			m_pushConstantRange[rangeNdx].range.shaderStage,
			m_pushConstantRange[rangeNdx].range.offset,
			m_pushConstantRange[rangeNdx].range.size
		};

		pushConstantRanges.push_back(pushConstantRange);
	}

	return pushConstantRanges;
}

void PushConstantGraphicsDisjointInstance::updatePushConstants (VkCommandBuffer cmdBuffer, VkPipelineLayout pipelineLayout)
{
	const DeviceInterface&	vk		= m_context.getDeviceInterface();
	std::vector<tcu::Vec4>	color	(8, tcu::Vec4(1.0f, 0.0f, 0.0f, 1.0f));
	std::vector<tcu::Vec4>	allOnes	(8, tcu::Vec4(1.0f, 1.0f, 1.0f, 1.0f));

	switch (m_indexType)
	{
		case INDEX_TYPE_CONST_LITERAL:
			// Do nothing
			break;
		case INDEX_TYPE_DYNAMICALLY_UNIFORM_EXPR:
			// Stick our dynamic index at the beginning of a vector
			color[0] = tcu::Vec4(	float(DYNAMIC_VEC_INDEX),
									float(DYNAMIC_MAT_INDEX),
									float(DYNAMIC_ARR_INDEX),
									1.0f);

			// Place our reference values at each type offset

			// vec4[i]
			DE_ASSERT(DYNAMIC_VEC_INDEX <= 3);
			color[1] = tcu::Vec4(0.0f, 0.0f, 0.0f, 1.0f);
			color[1][DYNAMIC_VEC_INDEX] = DYNAMIC_VEC_CONSTANT;

			// mat2[i][0]
			DE_ASSERT(DYNAMIC_MAT_INDEX <= 1);
			color[2] = tcu::Vec4(0.0f, 0.0f, 0.0f, 1.0f);
			color[2][DYNAMIC_MAT_INDEX * 2] = DYNAMIC_MAT_CONSTANT;

			// float[i]
			DE_ASSERT(DYNAMIC_ARR_INDEX <= 3);
			color[3] = tcu::Vec4(0.0f, 0.0f, 0.0f, 1.0f);
			color[3][DYNAMIC_ARR_INDEX] = DYNAMIC_ARR_CONSTANT;
			break;
		default:
			DE_FATAL("Unhandled IndexType");
			break;
	}

	const deUint32			kind	= 2u;
	const void*				value	= DE_NULL;

	for (size_t rangeNdx = 0; rangeNdx < m_rangeCount; rangeNdx++)
	{
		value = (m_pushConstantRange[rangeNdx].range.size == 4u) ? (void*)(&kind) : (void*)(&color[0]);

		pushConstants(vk, cmdBuffer, pipelineLayout, m_pushConstantRange[rangeNdx].range.shaderStage, m_pushConstantRange[rangeNdx].range.offset, m_pushConstantRange[rangeNdx].range.size, value, m_pushConstant2);

		if (m_pushConstantRange[rangeNdx].update.size < m_pushConstantRange[rangeNdx].range.size)
		{
			value = (void*)(&allOnes[0]);
			pushConstants(vk, cmdBuffer, pipelineLayout, m_pushConstantRange[rangeNdx].range.shaderStage, m_pushConstantRange[rangeNdx].update.offset, m_pushConstantRange[rangeNdx].update.size, value, m_pushConstant2);
		}
	}
}

void PushConstantGraphicsDisjointInstance::setReferenceColor (tcu::Vec4 initColor)
{
	DE_UNREF(initColor);

	const tcu::Vec4 color = tcu::Vec4(1.0f, 1.0f, 1.0f, 1.0f);

	for (size_t rangeNdx = 0; rangeNdx < m_rangeCount; rangeNdx++)
	{
		if (m_pushConstantRange[rangeNdx].update.size < m_pushConstantRange[rangeNdx].range.size)
		{
			for (size_t vertexNdx = 0; vertexNdx < m_vertices.size(); vertexNdx++)
			{
				m_vertices[vertexNdx].color.xyzw() = color;
			}
		}
	}
}

class PushConstantGraphicsOverlapTestInstance : public PushConstantGraphicsTestInstance
{
public:
										PushConstantGraphicsOverlapTestInstance		(Context&							context,
																					 const PipelineConstructionType		pipelineConstructionType,
																					 const deUint32						rangeCount,
																					 const PushConstantData				pushConstantRange[MAX_RANGE_COUNT],
																					 const deBool						multipleUpdate,
																					 const IndexType					indexType,
<<<<<<< HEAD
																					 const PushConstantUseStage         pcUsedStage = PC_USE_STAGE_ALL);
=======
																					 const deBool						pushConstant2);
>>>>>>> a8292df8
	virtual								~PushConstantGraphicsOverlapTestInstance	(void);
	std::vector<VkPushConstantRange>	getPushConstantRanges					(void);
	std::vector<VkPushConstantRange>	getPushConstantUpdates					(void);
	void								updatePushConstants						(VkCommandBuffer cmdBuffer, VkPipelineLayout pipelineLayout);
	void								setReferenceColor						(tcu::Vec4 initColor);

private:
	const std::vector<float>			m_colorData;
	std::vector<float>					m_referenceData;
};

std::vector<float> generateColorData (deUint32 numBytes)
{
	DE_ASSERT(numBytes % 4u == 0u);

	std::vector<float> colorData;

	deRandom random;
	deRandom_init(&random, numBytes);

	for (deUint32 elementNdx = 0u; elementNdx < numBytes / 4u; elementNdx++)
		colorData.push_back(deRandom_getFloat(&random));

	return colorData;
}

PushConstantGraphicsOverlapTestInstance::PushConstantGraphicsOverlapTestInstance (Context&							context,
																				  const PipelineConstructionType	pipelineConstructionType,
																				  const deUint32					rangeCount,
																				  const PushConstantData			pushConstantRange[MAX_RANGE_COUNT],
<<<<<<< HEAD
																				  deBool							multipleUpdate,
																				  IndexType							indexType,
																				  const PushConstantUseStage        pcUsedStage)
	: PushConstantGraphicsTestInstance	(context, pipelineConstructionType, rangeCount, pushConstantRange, multipleUpdate, indexType, pcUsedStage)
=======
																				  const deBool						multipleUpdate,
																				  const IndexType					indexType,
																				  const deBool						pushConstant2)
	: PushConstantGraphicsTestInstance	(context, pipelineConstructionType, rangeCount, pushConstantRange, multipleUpdate, indexType, pushConstant2)
>>>>>>> a8292df8
	, m_colorData						(generateColorData(256u))
{
	deMemcpy(m_pushConstantRange, pushConstantRange, sizeof(PushConstantData) * MAX_RANGE_COUNT);
}

PushConstantGraphicsOverlapTestInstance::~PushConstantGraphicsOverlapTestInstance(void)
{
}

std::vector<VkPushConstantRange> PushConstantGraphicsOverlapTestInstance::getPushConstantRanges (void)
{
	// Find push constant ranges for each shader stage
	const VkShaderStageFlags			shaderStages[]		=
	{
		VK_SHADER_STAGE_VERTEX_BIT,
		VK_SHADER_STAGE_TESSELLATION_CONTROL_BIT,
		VK_SHADER_STAGE_TESSELLATION_EVALUATION_BIT,
		VK_SHADER_STAGE_GEOMETRY_BIT,
		VK_SHADER_STAGE_FRAGMENT_BIT,
	};

	std::vector<VkPushConstantRange>	pushConstantRanges;

	m_context.getTestContext().getLog() << tcu::TestLog::Section("Ranges", "Push constant ranges");

	for (deUint32 stageNdx = 0u; stageNdx < DE_LENGTH_OF_ARRAY(shaderStages); stageNdx++)
	{
		deUint32 firstByte	= ~0u;
		deUint32 lastByte	= 0u;

		for (deUint32 rangeNdx = 0u; rangeNdx < m_rangeCount; rangeNdx++)
		{
			if (m_pushConstantRange[rangeNdx].range.shaderStage & shaderStages[stageNdx])
			{
				firstByte	= deMinu32(firstByte, m_pushConstantRange[rangeNdx].range.offset);
				lastByte	= deMaxu32(lastByte, m_pushConstantRange[rangeNdx].range.offset + m_pushConstantRange[rangeNdx].range.size);
			}
		}

		if (firstByte != ~0u)
		{
			const VkPushConstantRange pushConstantRange =
			{
				shaderStages[stageNdx],	// VkShaderStageFlags    stageFlags
				firstByte,				// deUint32              offset
				lastByte - firstByte	// deUint32              size
			};

			pushConstantRanges.push_back(pushConstantRange);

			m_context.getTestContext().getLog()
				<< tcu::TestLog::Message
				<< "VkShaderStageFlags    stageFlags    " << getShaderStageNameStr(shaderStages[stageNdx]) << ",\n"
				<< "deUint32              offset        " << pushConstantRange.offset << ",\n"
				<< "deUint32              size          " << pushConstantRange.size << "\n"
				<< tcu::TestLog::EndMessage;
		}
	}

	m_context.getTestContext().getLog() << tcu::TestLog::EndSection;

	return pushConstantRanges;
}

std::vector<VkPushConstantRange> PushConstantGraphicsOverlapTestInstance::getPushConstantUpdates (void)
{
	VkShaderStageFlags					lastStageFlags		= (VkShaderStageFlags)~0u;
	std::vector<VkPushConstantRange>	pushConstantUpdates;

	// Find matching shader stages for every 4 byte chunk
	for (deUint32 offset = 0u; offset < 128u; offset += 4u)
	{
		VkShaderStageFlags	stageFlags	= (VkShaderStageFlags)0u;
		bool				updateRange	= false;

		// For each byte in the range specified by offset and size and for each push constant range that overlaps that byte,
		// stageFlags must include all stages in that push constant range's VkPushConstantRange::stageFlags
		for (size_t rangeNdx = 0; rangeNdx < m_rangeCount; rangeNdx++)
		{
			const deUint32 rangeStart	= m_pushConstantRange[rangeNdx].range.offset;
			const deUint32 rangeEnd		= rangeStart + m_pushConstantRange[rangeNdx].range.size;

			const deUint32 updateStart	= m_pushConstantRange[rangeNdx].update.offset;
			const deUint32 updateEnd	= updateStart + m_pushConstantRange[rangeNdx].update.size;

			updateRange |= (updateStart <= offset && updateEnd >= offset + 4u);

			DE_ASSERT(rangeEnd <= 128u);

			if (rangeStart <= offset && rangeEnd >= offset + 4u)
				stageFlags |= m_pushConstantRange[rangeNdx].range.shaderStage;
		}

		// Skip chunks with no updates
		if (!stageFlags || !updateRange)
			continue;

		// Add new update entry
		if (stageFlags != lastStageFlags)
		{
			const VkPushConstantRange update =
			{
				stageFlags,	// VkShaderStageFlags    stageFlags;
				offset,		// deUint32              offset;
				4u			// deUint32              size;
			};

			pushConstantUpdates.push_back(update);
			lastStageFlags = stageFlags;
		}
		// Increase current update entry size
		else
		{
			DE_ASSERT(pushConstantUpdates.size() > 0u);
			pushConstantUpdates.back().size += 4u;
		}
	}

	return pushConstantUpdates;
}

void PushConstantGraphicsOverlapTestInstance::updatePushConstants (VkCommandBuffer cmdBuffer, VkPipelineLayout pipelineLayout)
{
	const DeviceInterface&				vk = m_context.getDeviceInterface();
	const std::vector<VkPushConstantRange> pushConstantUpdates = getPushConstantUpdates();

	m_referenceData.resize(m_colorData.size(), 0.0f);

	m_context.getTestContext().getLog() << tcu::TestLog::Section("Updates", "Push constant updates");

	for (deUint32 pushNdx = 0u; pushNdx < pushConstantUpdates.size(); pushNdx++)
	{
		m_context.getTestContext().getLog()
			<< tcu::TestLog::Message
			<< "VkShaderStageFlags    stageFlags    " << getShaderStageNameStr(pushConstantUpdates[pushNdx].stageFlags) << ",\n"
			<< "deUint32              offset        " << pushConstantUpdates[pushNdx].offset << ",\n"
			<< "deUint32              size          " << pushConstantUpdates[pushNdx].size << ",\n"
			<< "const void*           pValues       " << &m_colorData[pushConstantUpdates[pushNdx].offset / 2u] << "\n"
			<< tcu::TestLog::EndMessage;

		pushConstants(vk, cmdBuffer, pipelineLayout, pushConstantUpdates[pushNdx].stageFlags, pushConstantUpdates[pushNdx].offset, pushConstantUpdates[pushNdx].size, &m_colorData[pushConstantUpdates[pushNdx].offset / 2u], m_pushConstant2);

		// Copy push constant values to reference buffer
		DE_ASSERT((pushConstantUpdates[pushNdx].offset / 2u + pushConstantUpdates[pushNdx].size) < 4u * m_colorData.size());

		if (m_pcUsedStage & pushConstantUpdates[pushNdx].stageFlags)
			deMemcpy(&m_referenceData.at(pushConstantUpdates[pushNdx].offset / 4u), &m_colorData.at(pushConstantUpdates[pushNdx].offset / 2u), pushConstantUpdates[pushNdx].size);
	}

	m_context.getTestContext().getLog() << tcu::TestLog::EndSection;
}

void PushConstantGraphicsOverlapTestInstance::setReferenceColor (tcu::Vec4 initColor)
{
	tcu::Vec4 expectedColor = initColor;

	// Calculate reference color
	for (size_t rangeNdx = 0; rangeNdx < m_rangeCount; rangeNdx++)
	{
		const deUint32	offset = m_pushConstantRange[rangeNdx].range.offset / 4u;
		const deUint32	size = m_pushConstantRange[rangeNdx].range.size / 4u;

		if (m_pcUsedStage & m_pushConstantRange[rangeNdx].range.shaderStage)
		{
			const deUint32	numComponents = (size < 4u) ? size : 4u;
			const deUint32	colorNdx = (offset + size - numComponents);

			for (deUint32 componentNdx = 0u; componentNdx < numComponents; componentNdx++)
				expectedColor[componentNdx] += m_referenceData[colorNdx + componentNdx];
		}
	}

	expectedColor = tcu::min(tcu::mod(expectedColor, tcu::Vec4(2.0f)), 2.0f - tcu::mod(expectedColor, tcu::Vec4(2.0f)));

	for (size_t vertexNdx = 0; vertexNdx < m_vertices.size(); vertexNdx++)
	{
		m_vertices[vertexNdx].color.xyzw() = expectedColor;
	}
}

class PushConstantGraphicsTest : public vkt::TestCase
{
public:
							PushConstantGraphicsTest	(tcu::TestContext&					testContext,
														 const std::string&					name,
														 const PipelineConstructionType		pipelineConstructionType,
														 const deUint32						rangeCount,
														 const PushConstantData				pushConstantRange[MAX_RANGE_COUNT],
														 const deBool						multipleUpdate,
														 const IndexType					indexType,
<<<<<<< HEAD
														 const PushConstantUseStage         pcUsedStage = PC_USE_STAGE_ALL);
=======
														 const deBool						pushConstant2);
>>>>>>> a8292df8
	virtual					~PushConstantGraphicsTest	(void);


	virtual void			checkSupport				(Context &context) const;
	virtual void			initPrograms				(SourceCollections& sourceCollections) const = 0;
	virtual TestInstance*	createInstance				(Context& context) const = 0;
	RangeSizeCase			getRangeSizeCase			(deUint32 rangeSize) const;

protected:
	const PipelineConstructionType	m_pipelineConstructionType;
	const deUint32					m_rangeCount;
	PushConstantData				m_pushConstantRange[MAX_RANGE_COUNT];
	const deBool					m_multipleUpdate;
	const IndexType					m_indexType;
<<<<<<< HEAD
	const PushConstantUseStage      m_pcUsedStage;
=======
	const deBool					m_pushConstant2;
>>>>>>> a8292df8
};

PushConstantGraphicsTest::PushConstantGraphicsTest (tcu::TestContext&					testContext,
													const std::string&					name,
													const PipelineConstructionType		pipelineConstructionType,
													const deUint32						rangeCount,
													const PushConstantData				pushConstantRange[MAX_RANGE_COUNT],
													const deBool						multipleUpdate,
													const IndexType						indexType,
<<<<<<< HEAD
													const PushConstantUseStage          pcUsedStage)
=======
													const deBool						pushConstant2)
>>>>>>> a8292df8
	: vkt::TestCase					(testContext, name)
	, m_pipelineConstructionType	(pipelineConstructionType)
	, m_rangeCount					(rangeCount)
	, m_multipleUpdate				(multipleUpdate)
	, m_indexType					(indexType)
<<<<<<< HEAD
	, m_pcUsedStage                  (pcUsedStage)
=======
	, m_pushConstant2				(pushConstant2)
>>>>>>> a8292df8
{
	deMemcpy(m_pushConstantRange, pushConstantRange, sizeof(PushConstantData) * MAX_RANGE_COUNT);
}

PushConstantGraphicsTest::~PushConstantGraphicsTest (void)
{
}

void PushConstantGraphicsTest::checkSupport(Context &context) const
{
	checkPipelineConstructionRequirements(context.getInstanceInterface(), context.getPhysicalDevice(), m_pipelineConstructionType);

	if (m_pushConstant2)
		context.requireDeviceFunctionality("VK_KHR_maintenance6");
}

RangeSizeCase PushConstantGraphicsTest::getRangeSizeCase (deUint32 rangeSize) const
{
	switch (rangeSize)
	{
		case 8:
			return SIZE_CASE_8;
		case 4:
			return SIZE_CASE_4;
		case 12:
			return SIZE_CASE_12;
		case 16:
			return SIZE_CASE_16;
		case 32:
			return SIZE_CASE_32;
		case 36:
			return SIZE_CASE_36;
		case 48:
			return SIZE_CASE_48;
		case 128:
			return SIZE_CASE_128;
		default:
			DE_FATAL("Range size unsupported yet");
			return SIZE_CASE_UNSUPPORTED;
	}
}

class PushConstantGraphicsDisjointTest : public PushConstantGraphicsTest
{
public:
							PushConstantGraphicsDisjointTest	(tcu::TestContext&					testContext,
																 const std::string&					name,
																 const PipelineConstructionType		pipelineConstructionType,
																 const deUint32						rangeCount,
																 const PushConstantData				pushConstantRange[MAX_RANGE_COUNT],
																 const deBool						multipleUpdate,
																 const IndexType					indexType,
<<<<<<< HEAD
																 const PushConstantUseStage         pcUseStage = PC_USE_STAGE_ALL);
=======
																 const deBool						pushConstant2);
>>>>>>> a8292df8
	virtual					~PushConstantGraphicsDisjointTest	(void);

	virtual void			initPrograms						(SourceCollections& sourceCollections) const;
	virtual TestInstance*	createInstance						(Context& context) const;
};

PushConstantGraphicsDisjointTest::PushConstantGraphicsDisjointTest (tcu::TestContext&				testContext,
																	const std::string&				name,
																	const PipelineConstructionType	pipelineConstructionType,
																	const deUint32					rangeCount,
																	const PushConstantData			pushConstantRange[MAX_RANGE_COUNT],
																	const deBool					multipleUpdate,
																	const IndexType					indexType,
<<<<<<< HEAD
																	const PushConstantUseStage      pcUseStage)
	: PushConstantGraphicsTest (testContext, name, pipelineConstructionType, rangeCount, pushConstantRange, multipleUpdate, indexType, pcUseStage)
=======
																	const deBool					pushConstant2)
	: PushConstantGraphicsTest (testContext, name, pipelineConstructionType, rangeCount, pushConstantRange, multipleUpdate, indexType, pushConstant2)
>>>>>>> a8292df8
{
}

PushConstantGraphicsDisjointTest::~PushConstantGraphicsDisjointTest (void)
{
}

void PushConstantGraphicsDisjointTest::initPrograms (SourceCollections& sourceCollections) const
{
	std::ostringstream	vertexSrc;
	std::ostringstream	fragmentSrc;
	std::ostringstream	geometrySrc;
	std::ostringstream	tessControlSrc;
	std::ostringstream	tessEvaluationSrc;

	for (size_t rangeNdx = 0; rangeNdx < m_rangeCount; rangeNdx++)
	{
		if (m_pushConstantRange[rangeNdx].range.shaderStage & VK_SHADER_STAGE_VERTEX_BIT)
		{
			vertexSrc << "#version 450\n"
					  << "layout(location = 0) in highp vec4 position;\n"
					  << "layout(location = 1) in highp vec4 color;\n"
					  << "layout(location = 0) out highp vec4 vtxColor;\n"
					  << "out gl_PerVertex { vec4 gl_Position; };\n";

			if (m_pcUsedStage & PC_USE_STAGE_VERTEX)
			{
				vertexSrc << "layout(push_constant) uniform Material {\n";

				switch (m_indexType)
				{
					case INDEX_TYPE_CONST_LITERAL:
						switch (getRangeSizeCase(m_pushConstantRange[rangeNdx].range.size))
						{
							case SIZE_CASE_4:
								vertexSrc << "int kind;\n"
										<< "} matInst;\n";
								break;
							case SIZE_CASE_16:
								vertexSrc << "vec4 color;\n"
										<< "} matInst;\n"
										<< "layout(std140, binding = 0) uniform UniformBuf {\n"
										<< "vec4 element;\n"
										<< "} uniformBuf;\n";
								break;
							case SIZE_CASE_32:
								vertexSrc << "vec4 color[2];\n"
										<< "} matInst;\n";
								break;
							case SIZE_CASE_48:
								vertexSrc << "int unused1;\n"
										<< "vec4 unused2;\n"
										<< "vec4 color;\n"
										<< "} matInst;\n";
								break;
							case SIZE_CASE_128:
								vertexSrc << "vec4 color[8];\n"
										<< "} matInst;\n";
								break;
							default:
								DE_FATAL("Not implemented yet");
								break;
						}
						break;
					case INDEX_TYPE_DYNAMICALLY_UNIFORM_EXPR:
						vertexSrc << "    layout(offset = 0)  vec4 index; \n"
								<< "    layout(offset = 16) vec4 vecType; \n"
								<< "    layout(offset = 32) mat2 matType; \n"
								<< "    layout(offset = 48) float[4] arrType; \n"
								<< "} matInst;\n";
						break;
					default:
						DE_FATAL("Unhandled IndexType");
						break;
				}
			}

			vertexSrc << "void main()\n"
					  << "{\n"
					  << "	gl_Position = position;\n";

			if (m_pcUsedStage & PC_USE_STAGE_VERTEX)
			{
				switch (m_indexType)
				{
					case INDEX_TYPE_CONST_LITERAL:
						switch (getRangeSizeCase(m_pushConstantRange[rangeNdx].range.size))
						{
							case SIZE_CASE_4:
								vertexSrc << "switch (matInst.kind) {\n"
										<< "case 0: vtxColor = vec4(0.0, 1.0, 0, 1.0); break;\n"
										<< "case 1: vtxColor = vec4(0.0, 0.0, 1.0, 1.0); break;\n"
										<< "case 2: vtxColor = vec4(1.0, 0.0, 0, 1.0); break;\n"
										<< "default: vtxColor = color; break;}\n"
										<< "}\n";
								break;
							case SIZE_CASE_16:
								vertexSrc << "vtxColor = (matInst.color + uniformBuf.element) * 0.5;\n"
										<< "}\n";
								break;
							case SIZE_CASE_32:
								vertexSrc << "vtxColor = (matInst.color[0] + matInst.color[1]) * 0.5;\n"
										<< "}\n";
								break;
							case SIZE_CASE_48:
								vertexSrc << "vtxColor = matInst.color;\n"
										<< "}\n";
								break;
							case SIZE_CASE_128:
								vertexSrc << "vec4 color = vec4(0.0, 0, 0, 0.0);\n"
										<< "for (int i = 0; i < 8; i++)\n"
										<< "{\n"
										<< "  color = color + matInst.color[i];\n"
										<< "}\n"
										<< "vtxColor = color * 0.125;\n"
										<< "}\n";
								break;
							default:
								DE_FATAL("Not implemented yet");
								break;
						}
						break;
					case INDEX_TYPE_DYNAMICALLY_UNIFORM_EXPR:
						{
							vertexSrc << "    vtxColor = vec4(1.0, 0.0, 0.0, 1.0);\n"
									// Mix in gl_Position to (hopefully) prevent optimizing our index away
									<< "    int vec_selector = int(abs(gl_Position.x) * 0.0000001 + 0);\n"
									<< "    int mat_selector = int(abs(gl_Position.x) * 0.0000001 + 1);\n"
									<< "    int arr_selector = int(abs(gl_Position.x) * 0.0000001 + 2);\n";

							// Use the dynamic index to pull our real index value from push constants
							// Then use that value to index into three variable types
							std::string vecValue = "matInst.vecType[int(matInst.index[vec_selector])]";
							std::string matValue = "matInst.matType[int(matInst.index[mat_selector])][0]";
							std::string arrValue = "matInst.arrType[int(matInst.index[arr_selector])]";

							// Test vector indexing
							vertexSrc << "    if (" << vecValue << " != " << DYNAMIC_VEC_CONSTANT << ")\n"
									<< "        vtxColor += vec4(0.0, 0.5, 0.0, 1.0);\n";

							// Test matrix indexing
							vertexSrc << "    if (" << matValue << " != " << DYNAMIC_MAT_CONSTANT << ")\n"
									<< "        vtxColor += vec4(0.0, 0.0, 0.5, 1.0);\n";

							// Test array indexing
							vertexSrc << "    if (" << arrValue << " != " << DYNAMIC_ARR_CONSTANT << ")\n"
									<< "        vtxColor = vec4(0.0, 0.5, 0.5, 1.0);\n";

							vertexSrc << "}\n";
						}
						break;
					default:
						DE_FATAL("Unhandled IndexType");
						break;
				}
			}
			else
			{
				vertexSrc << "	vtxColor = color;\n";
				vertexSrc << "}\n";
			}
			sourceCollections.glslSources.add("color_vert") << glu::VertexSource(vertexSrc.str());
		}

		if (m_pushConstantRange[rangeNdx].range.shaderStage & VK_SHADER_STAGE_TESSELLATION_CONTROL_BIT)
		{
			tessControlSrc << "#version 450\n"
						   << "layout (vertices = 3) out;\n";

			if (m_pcUsedStage & PC_USE_STAGE_TESC)
			{
				tessControlSrc << "layout(push_constant) uniform TessLevel {\n"
							<< "    layout(offset = 24) int level;\n"
							<< "} tessLevel;\n";
			}

			tessControlSrc << "layout(location = 0) in highp vec4 color[];\n"
						   << "layout(location = 0) out highp vec4 vtxColor[];\n"
						   << "in gl_PerVertex { vec4 gl_Position; } gl_in[gl_MaxPatchVertices];\n"
						   << "out gl_PerVertex { vec4 gl_Position; } gl_out[];\n"
						   << "void main()\n"
						   << "{\n"
						   << "  gl_TessLevelInner[0] " << ((m_pcUsedStage & PC_USE_STAGE_TESC) ? "= tessLevel.level;\n" : "= 2.0;\n")
						   << "  gl_TessLevelOuter[0] " << ((m_pcUsedStage & PC_USE_STAGE_TESC) ? "= tessLevel.level;\n" : "= 2.0;\n")
						   << "  gl_TessLevelOuter[1] " << ((m_pcUsedStage & PC_USE_STAGE_TESC) ? "= tessLevel.level;\n" : "= 2.0;\n")
						   << "  gl_TessLevelOuter[2] " << ((m_pcUsedStage & PC_USE_STAGE_TESC) ? "= tessLevel.level;\n" : "= 2.0;\n")
						   << "  gl_out[gl_InvocationID].gl_Position = gl_in[gl_InvocationID].gl_Position;\n"
						   << "  vtxColor[gl_InvocationID] = color[gl_InvocationID];\n"
						   << "}\n";

			sourceCollections.glslSources.add("color_tesc") << glu::TessellationControlSource(tessControlSrc.str());
		}

		if (m_pushConstantRange[rangeNdx].range.shaderStage & VK_SHADER_STAGE_TESSELLATION_EVALUATION_BIT)
		{
			tessEvaluationSrc << "#version 450\n"
							  << "layout (triangles) in;\n";

			if (m_pcUsedStage & PC_USE_STAGE_TESE)
			{
				tessEvaluationSrc << "layout(push_constant) uniform Material {\n"
								<< "    layout(offset = 32) vec4 color;\n"
								<< "} matInst;\n";
			}
			tessEvaluationSrc << "layout(location = 0) in highp vec4 color[];\n"
							  << "layout(location = 0) out highp vec4 vtxColor;\n"
							  << "in gl_PerVertex { vec4 gl_Position; } gl_in[gl_MaxPatchVertices];\n"
							  << "out gl_PerVertex { vec4 gl_Position; };\n"
							  << "void main()\n"
							  << "{\n"
							  << "  gl_Position = gl_TessCoord.x * gl_in[0].gl_Position + gl_TessCoord.y * gl_in[1].gl_Position + gl_TessCoord.z * gl_in[2].gl_Position;\n";

			if (m_pcUsedStage & PC_USE_STAGE_TESE)
				tessEvaluationSrc << "  vtxColor = matInst.color;\n";
			else
				tessEvaluationSrc << "  vtxColor = gl_TessCoord.x * color[0] + gl_TessCoord.y * color[1] + gl_TessCoord.z * color[2];\n";

			tessEvaluationSrc << "}\n";

			sourceCollections.glslSources.add("color_tese") << glu::TessellationEvaluationSource(tessEvaluationSrc.str());
		}

		if (m_pushConstantRange[rangeNdx].range.shaderStage & VK_SHADER_STAGE_GEOMETRY_BIT)
		{
			geometrySrc << "#version 450\n"
						<< "layout(triangles) in;\n"
						<< "layout(triangle_strip, max_vertices=3) out;\n";

			if (m_pcUsedStage & PC_USE_STAGE_GEOM)
			{
				geometrySrc << "layout(push_constant) uniform Material {\n"
							<< "    layout(offset = 20) int kind;\n"
							<< "} matInst;\n";
			}

			geometrySrc << "layout(location = 0) in highp vec4 color[];\n"
						<< "layout(location = 0) out highp vec4 vtxColor;\n"
						<< "in gl_PerVertex { vec4 gl_Position; } gl_in[];\n"
						<< "out gl_PerVertex { vec4 gl_Position; };\n"
						<< "void main()\n"
						<< "{\n"
						<< "  for(int i=0; i<3; i++)\n"
						<< "  {\n";

			if (m_pcUsedStage & PC_USE_STAGE_GEOM)
				geometrySrc << "    gl_Position.xyz = gl_in[i].gl_Position.xyz / matInst.kind;\n";
			else
				geometrySrc << "    gl_Position.xyz = gl_in[i].gl_Position.xyz;\n";

			geometrySrc << "    gl_Position.w = gl_in[i].gl_Position.w;\n"
						<< "    vtxColor = color[i];\n"
						<< "    EmitVertex();\n"
						<< "  }\n"
						<< "  EndPrimitive();\n"
						<< "}\n";

			sourceCollections.glslSources.add("color_geom") << glu::GeometrySource(geometrySrc.str());
		}

		if (m_pushConstantRange[rangeNdx].range.shaderStage & VK_SHADER_STAGE_FRAGMENT_BIT)
		{
			fragmentSrc << "#version 450\n"
						<< "layout(location = 0) in highp vec4 vtxColor;\n"
						<< "layout(location = 0) out highp vec4 fragColor;\n";

			if (m_pcUsedStage & PC_USE_STAGE_FRAG)
			{
				fragmentSrc << "layout(push_constant) uniform Material {\n";

				switch (m_indexType)
				{
					case INDEX_TYPE_CONST_LITERAL:
						if (m_pushConstantRange[rangeNdx].range.shaderStage & VK_SHADER_STAGE_VERTEX_BIT)
						{
							fragmentSrc << "    layout(offset = 0) int kind; \n"
										<< "} matInst;\n";
						}
						else
						{
							fragmentSrc << "    layout(offset = 16) int kind;\n"
										<< "} matInst;\n";
						}

						fragmentSrc << "void main (void)\n"
							<< "{\n"
							<< "    switch (matInst.kind) {\n"
							<< "    case 0: fragColor = vec4(0, 1.0, 0, 1.0); break;\n"
							<< "    case 1: fragColor = vec4(0, 0.0, 1.0, 1.0); break;\n"
							<< "    case 2: fragColor = vtxColor; break;\n"
							<< "    default: fragColor = vec4(1.0, 1.0, 1.0, 1.0); break;}\n"
							<< "}\n";
						break;
					case INDEX_TYPE_DYNAMICALLY_UNIFORM_EXPR:
						{
							fragmentSrc << "    layout(offset = 0)  vec4 index; \n"
										<< "    layout(offset = 16) vec4 vecType; \n"
										<< "    layout(offset = 32) mat2 matType; \n"
										<< "    layout(offset = 48) float[4] arrType; \n"
										<< "} matInst;\n";

							fragmentSrc << "void main (void)\n"
										<< "{\n"
										<< "    fragColor = vec4(1.0, 0.0, 0.0, 1.0);\n"

										// Mix in gl_FragCoord to (hopefully) prevent optimizing our index away
										<< "    int vec_selector = int(gl_FragCoord.x * 0.0000001 + 0);\n"
										<< "    int mat_selector = int(gl_FragCoord.x * 0.0000001 + 1);\n"
										<< "    int arr_selector = int(gl_FragCoord.x * 0.0000001 + 2);\n";

							// Use the dynamic index to pull our real index value from push constants
							// Then use that value to index into three variable types
							std::string vecValue = "matInst.vecType[int(matInst.index[vec_selector])]";
							std::string matValue = "matInst.matType[int(matInst.index[mat_selector])][0]";
							std::string arrValue = "matInst.arrType[int(matInst.index[arr_selector])]";

							// Test vector indexing
							fragmentSrc << "    if (" << vecValue << " != " << DYNAMIC_VEC_CONSTANT << ")\n"
										<< "        fragColor += vec4(0.0, 0.5, 0.0, 1.0);\n";

							// Test matrix indexing
							fragmentSrc << "    if (" << matValue << " != " << DYNAMIC_MAT_CONSTANT << ")\n"
										<< "        fragColor += vec4(0.0, 0.0, 0.5, 1.0);\n";

							// Test array indexing
							fragmentSrc << "    if (" << arrValue << " != " << DYNAMIC_ARR_CONSTANT << ")\n"
										<< "        fragColor = vec4(0.0, 0.5, 0.5, 1.0);\n";

							fragmentSrc << "}\n";
						}
						break;
					default:
						DE_FATAL("Unhandled IndexType");
						break;
				}
			}
			else
			{
				fragmentSrc << "void main (void)\n"
							<< "{\n"
							<< "	fragColor = vtxColor;\n"
							<< "}\n";
			}

			sourceCollections.glslSources.add("color_frag") << glu::FragmentSource(fragmentSrc.str());
		}
	}

	// add a pass through fragment shader if it's not activated in push constant ranges
	if (fragmentSrc.str().empty())
	{
		fragmentSrc << "#version 450\n"
					<< "layout(location = 0) in highp vec4 vtxColor;\n"
					<< "layout(location = 0) out highp vec4 fragColor;\n"
					<< "void main (void)\n"
					<< "{\n"
					<< "	fragColor = vtxColor;\n"
					<< "}\n";

		sourceCollections.glslSources.add("color_frag") << glu::FragmentSource(fragmentSrc.str());
	}
}

TestInstance* PushConstantGraphicsDisjointTest::createInstance (Context& context) const
{
<<<<<<< HEAD
	return new PushConstantGraphicsDisjointInstance(context, m_pipelineConstructionType, m_rangeCount, m_pushConstantRange, m_multipleUpdate, m_indexType, m_pcUsedStage);
=======
	return new PushConstantGraphicsDisjointInstance(context, m_pipelineConstructionType, m_rangeCount, m_pushConstantRange, m_multipleUpdate, m_indexType, m_pushConstant2);
>>>>>>> a8292df8
}

class PushConstantGraphicsOverlapTest : public PushConstantGraphicsTest
{
public:
							PushConstantGraphicsOverlapTest		(tcu::TestContext&					testContext,
																 const std::string&					name,
																 const PipelineConstructionType		pipelineConstructionType,
																 const deUint32						rangeCount,
																 const PushConstantData				pushConstantRange[MAX_RANGE_COUNT],
<<<<<<< HEAD
																 const PushConstantUseStage         pcUsedStage = PC_USE_STAGE_ALL);
=======
																 const deBool						pushConstant2);
>>>>>>> a8292df8
	virtual					~PushConstantGraphicsOverlapTest	(void);
	std::string				getPushConstantDeclarationStr		(VkShaderStageFlags shaderStage) const;
	virtual void			initPrograms						(SourceCollections& sourceCollections) const;
	virtual TestInstance*	createInstance						(Context& context) const;
};

PushConstantGraphicsOverlapTest::PushConstantGraphicsOverlapTest (tcu::TestContext&					testContext,
																  const std::string&				name,
																  const PipelineConstructionType	pipelineConstructionType,
																  const deUint32					rangeCount,
																  const PushConstantData			pushConstantRange[MAX_RANGE_COUNT],
<<<<<<< HEAD
																  const PushConstantUseStage        pcUsedStage)
	: PushConstantGraphicsTest (testContext, name, pipelineConstructionType, rangeCount, pushConstantRange, false, INDEX_TYPE_CONST_LITERAL, pcUsedStage)
=======
																  const deBool						pushConstant2)
	: PushConstantGraphicsTest (testContext, name, pipelineConstructionType, rangeCount, pushConstantRange, false, INDEX_TYPE_CONST_LITERAL, pushConstant2)
>>>>>>> a8292df8
{
}

PushConstantGraphicsOverlapTest::~PushConstantGraphicsOverlapTest (void)
{
}

std::string PushConstantGraphicsOverlapTest::getPushConstantDeclarationStr (VkShaderStageFlags shaderStage) const
{
	std::stringstream src;

	src	<< "layout(push_constant) uniform Material\n"
		<< "{\n";

	for (size_t rangeNdx = 0; rangeNdx < m_rangeCount; rangeNdx++)
	{
		if (m_pushConstantRange[rangeNdx].range.shaderStage & shaderStage)
		{
			switch (getRangeSizeCase(m_pushConstantRange[rangeNdx].range.size))
			{
				case SIZE_CASE_4:
					src	<< "    layout(offset = " << m_pushConstantRange[rangeNdx].range.offset << ") float color;\n";
					break;
				case SIZE_CASE_8:
					src << "    layout(offset = " << m_pushConstantRange[rangeNdx].range.offset << ") vec2 color;\n";
					break;
				case SIZE_CASE_12:
					src << "    layout(offset = " << m_pushConstantRange[rangeNdx].range.offset << ") vec3 color;\n";
					break;
				case SIZE_CASE_16:
					src << "    layout(offset = " << m_pushConstantRange[rangeNdx].range.offset << ") vec4 color;\n";
					break;
				case SIZE_CASE_32:
					src << "    layout(offset = " << m_pushConstantRange[rangeNdx].range.offset << ") vec4 color[2];\n";
					break;
				case SIZE_CASE_36:
					src << "    layout(offset = " << m_pushConstantRange[rangeNdx].range.offset << ") int unused1;\n"
						<< "    layout(offset = " << (m_pushConstantRange[rangeNdx].range.offset + 4) << ") vec4 unused2;\n"
						<< "    layout(offset = " << (m_pushConstantRange[rangeNdx].range.offset + 20) << ") vec4 color;\n";
					break;
				case SIZE_CASE_128:
					src << "    layout(offset = " << m_pushConstantRange[rangeNdx].range.offset << ") vec4 color[8];\n";
					break;
				default:
					DE_FATAL("Not implemented");
					break;
			}
		}
	}

	src	<< "} matInst;\n";

	return src.str();
}

std::string getSwizzleStr (deUint32 size)
{
	switch (size)
	{
		case 4:		return ".x";
		case 8:		return ".xy";
		case 12:	return ".xyz";
		case 16:
		case 32:
		case 36:
		case 128:	return "";
		default:	DE_FATAL("Not implemented");
					return "";
	}
}

std::string getColorReadStr (deUint32 size)
{
	// Always read the last element from array types
	const std::string	arrayNdx		= (size == 128u)	? "[7]"
										: (size == 32u)		? "[1]"
										: "";
	const std::string	colorReadStr	= getSwizzleStr(size) + " += matInst.color" + arrayNdx + ";\n";

	return colorReadStr;
}

void PushConstantGraphicsOverlapTest::initPrograms (SourceCollections& sourceCollections) const
{
	for (size_t rangeNdx = 0; rangeNdx < m_rangeCount; rangeNdx++)
	{
		if (m_pushConstantRange[rangeNdx].range.shaderStage & VK_SHADER_STAGE_VERTEX_BIT)
		{
			const std::string source =
				"#version 450\n"
				"layout(location = 0) in highp vec4 position;\n"
				"layout(location = 1) in highp vec4 inColor;\n"
				"layout(location = 0) out highp vec4 vtxColor;\n"
				"out gl_PerVertex\n"
				"{\n"
				"    vec4 gl_Position;\n"
				"};\n"
				+
				((m_pcUsedStage & PC_USE_STAGE_VERTEX) ? getPushConstantDeclarationStr(VK_SHADER_STAGE_VERTEX_BIT) : "\n")
				+
				"void main()\n"
				"{\n"
				"    gl_Position = position;\n"
				"    vec4 color = inColor;\n"
				+
				((m_pcUsedStage & PC_USE_STAGE_VERTEX) ? "    color" + getColorReadStr(m_pushConstantRange[rangeNdx].range.size) : "\n")
				+
				"    vtxColor = color;\n"
				"}\n";

			sourceCollections.glslSources.add("color_vert") << glu::VertexSource(source);
		}

		if (m_pushConstantRange[rangeNdx].range.shaderStage & VK_SHADER_STAGE_TESSELLATION_CONTROL_BIT)
		{
			const std::string source =
				"#version 450\n"
				"layout (vertices = 3) out;\n"
				+
				((m_pcUsedStage & PC_USE_STAGE_TESC) ? getPushConstantDeclarationStr(VK_SHADER_STAGE_TESSELLATION_CONTROL_BIT) : "\n")
				+
				"layout(location = 0) in highp vec4 color[];\n"
				"layout(location = 0) out highp vec4 vtxColor[];\n"
				"in gl_PerVertex\n"
				"{\n"
				"    vec4 gl_Position;\n"
				"} gl_in[gl_MaxPatchVertices];\n"
				"out gl_PerVertex\n"
				"{\n"
				"    vec4 gl_Position;\n"
				"} gl_out[];\n"
				"void main()\n"
				"{\n"
				"    gl_TessLevelInner[0] = 2.0;\n"
				"    gl_TessLevelOuter[0] = 2.0;\n"
				"    gl_TessLevelOuter[1] = 2.0;\n"
				"    gl_TessLevelOuter[2] = 2.0;\n"
				"    gl_out[gl_InvocationID].gl_Position = gl_in[gl_InvocationID].gl_Position;\n"
				"    vec4 outColor = color[gl_InvocationID];\n"
				+
				((m_pcUsedStage & PC_USE_STAGE_TESC) ? "    outColor" + getColorReadStr(m_pushConstantRange[rangeNdx].range.size) : "\n")
				+
				"    vtxColor[gl_InvocationID] = outColor;\n"
				"}\n";

			sourceCollections.glslSources.add("color_tesc") << glu::TessellationControlSource(source);
		}

		if (m_pushConstantRange[rangeNdx].range.shaderStage & VK_SHADER_STAGE_TESSELLATION_EVALUATION_BIT)
		{
			const std::string source =
				"#version 450\n"
				"layout (triangles) in;\n"
				+
				((m_pcUsedStage & PC_USE_STAGE_TESE) ? getPushConstantDeclarationStr(VK_SHADER_STAGE_TESSELLATION_EVALUATION_BIT) : "\n")
				+
				"layout(location = 0) in highp vec4 color[];\n"
				"layout(location = 0) out highp vec4 vtxColor;\n"
				"in gl_PerVertex\n"
				"{\n"
				"    vec4 gl_Position;\n"
				"} gl_in[gl_MaxPatchVertices];\n"
				"out gl_PerVertex\n"
				"{\n"
				"    vec4 gl_Position;\n"
				"};\n"
				"void main()\n"
				"{\n"
				"    gl_Position = gl_TessCoord.x * gl_in[0].gl_Position + gl_TessCoord.y * gl_in[1].gl_Position + gl_TessCoord.z * gl_in[2].gl_Position;\n"
				"    vtxColor = gl_TessCoord.x * color[0] + gl_TessCoord.y * color[1] + gl_TessCoord.z * color[2];\n"
				+
				((m_pcUsedStage & PC_USE_STAGE_TESE) ? "    vtxColor" + getColorReadStr(m_pushConstantRange[rangeNdx].range.size) : "\n")
				+
				"}\n";

			sourceCollections.glslSources.add("color_tese") << glu::TessellationEvaluationSource(source);
		}

		if (m_pushConstantRange[rangeNdx].range.shaderStage & VK_SHADER_STAGE_GEOMETRY_BIT)
		{
			const std::string source =
				"#version 450\n"
				"layout(triangles) in;\n"
				"layout(triangle_strip, max_vertices=3) out;\n"
				+
				((m_pcUsedStage & PC_USE_STAGE_GEOM) ? getPushConstantDeclarationStr(VK_SHADER_STAGE_GEOMETRY_BIT) : "\n")
				+
				"layout(location = 0) in highp vec4 color[];\n"
				"layout(location = 0) out highp vec4 vtxColor;\n"
				"in gl_PerVertex\n"
				"{\n"
				"    vec4 gl_Position;\n"
				"} gl_in[];\n"
				"out gl_PerVertex\n"
				"{\n"
				"    vec4 gl_Position;\n"
				"};\n"
				"void main()\n"
				"{\n"
				"    for(int i = 0; i < 3; i++)\n"
				"    {\n"
				"        gl_Position.xyz = gl_in[i].gl_Position.xyz"
				+
				((m_pcUsedStage & PC_USE_STAGE_GEOM) ? "/2.0;\n" : ";\n")
				+
				"        gl_Position.w = gl_in[i].gl_Position.w;\n"
				"        vtxColor = color[i];\n"
				+
				((m_pcUsedStage & PC_USE_STAGE_GEOM) ? "        vtxColor" + getColorReadStr(m_pushConstantRange[rangeNdx].range.size) : "\n")
				+
				"        EmitVertex();\n"
				"    }\n"
				"    EndPrimitive();\n"
				"}\n";

			sourceCollections.glslSources.add("color_geom") << glu::GeometrySource(source);
		}

		if (m_pushConstantRange[rangeNdx].range.shaderStage & VK_SHADER_STAGE_FRAGMENT_BIT)
		{
			const std::string source =
				"#version 450\n"
				"layout(location = 0) in highp vec4 vtxColor;\n"
				"layout(location = 0) out highp vec4 fragColor;\n"
				+
				((m_pcUsedStage & PC_USE_STAGE_FRAG) ? getPushConstantDeclarationStr(VK_SHADER_STAGE_FRAGMENT_BIT) : "\n")
				+
				"void main (void)\n"
				"{\n"
				"    fragColor = vtxColor;\n"
				+
				((m_pcUsedStage & PC_USE_STAGE_FRAG) ? "    fragColor" + getColorReadStr(m_pushConstantRange[rangeNdx].range.size) : "\n")
				+
				"    fragColor = min(mod(fragColor, 2.0), 2.0 - mod(fragColor, 2.0));\n"
				"}\n";

			sourceCollections.glslSources.add("color_frag") << glu::FragmentSource(source);
		}
	}
}

TestInstance* PushConstantGraphicsOverlapTest::createInstance (Context& context) const
{
<<<<<<< HEAD
	return new PushConstantGraphicsOverlapTestInstance(context, m_pipelineConstructionType, m_rangeCount, m_pushConstantRange, false, INDEX_TYPE_CONST_LITERAL, m_pcUsedStage);
=======
	return new PushConstantGraphicsOverlapTestInstance(context, m_pipelineConstructionType, m_rangeCount, m_pushConstantRange, false, INDEX_TYPE_CONST_LITERAL, m_pushConstant2);
>>>>>>> a8292df8
}

class PushConstantComputeTest : public vkt::TestCase
{
public:
							PushConstantComputeTest		(tcu::TestContext&		testContext,
														 const std::string&		name,
														 const ComputeTestType	testType,
														 const PushConstantData	pushConstantRange);
	virtual					~PushConstantComputeTest	(void);
	virtual void			initPrograms				(SourceCollections& sourceCollections) const;
	virtual TestInstance*	createInstance				(Context& context) const;
	virtual void			checkSupport				(Context& context) const;

private:
	const ComputeTestType	m_testType;
	const PushConstantData	m_pushConstantRange;
};

class PushConstantComputeTestInstance : public vkt::TestInstance
{
public:
							PushConstantComputeTestInstance		(Context&				context,
																 const ComputeTestType	testType,
																 const PushConstantData	pushConstantRange);
	virtual					~PushConstantComputeTestInstance	(void);
	virtual tcu::TestStatus	iterate								(void);

private:
	const ComputeTestType			m_testType;
	const PushConstantData			m_pushConstantRange;

	Move<VkBuffer>					m_outBuffer;
	de::MovePtr<Allocation>			m_outBufferAlloc;
	Move<VkDescriptorPool>			m_descriptorPool;
	Move<VkDescriptorSetLayout>		m_descriptorSetLayout;
	Move<VkDescriptorSet>			m_descriptorSet;

	Move<VkPipelineLayout>			m_pipelineLayout;
	Move<VkPipeline>				m_computePipelines;

	Move<VkShaderModule>			m_computeShaderModule;

	Move<VkCommandPool>				m_cmdPool;
	Move<VkCommandBuffer>			m_cmdBuffer;
};

PushConstantComputeTest::PushConstantComputeTest (tcu::TestContext&			testContext,
												  const std::string&		name,
												  const ComputeTestType		testType,
												  const PushConstantData	pushConstantRange)
	: vkt::TestCase			(testContext, name)
	, m_testType			(testType)
	, m_pushConstantRange	(pushConstantRange)
{
}

PushConstantComputeTest::~PushConstantComputeTest (void)
{
}

TestInstance* PushConstantComputeTest::createInstance (Context& context) const
{
	return new PushConstantComputeTestInstance(context, m_testType, m_pushConstantRange);
}

void PushConstantComputeTest::checkSupport(Context& context) const
{
	if (CTT_UNINITIALIZED == m_testType)
		context.requireDeviceFunctionality("VK_KHR_maintenance4");
}

void PushConstantComputeTest::initPrograms (SourceCollections& sourceCollections) const
{
	std::ostringstream	computeSrc;

	computeSrc << "#version 450\n"
			   << "layout(local_size_x = 1, local_size_y = 1, local_size_z = 1) in;\n"
			   << "layout(std140, set = 0, binding = 0) writeonly buffer Output {\n"
			   << "  vec4 elements[];\n"
			   << "} outData;\n"
			   << "layout(push_constant) uniform Material{\n"
			   << "  vec4 element;\n"
			   << "} matInst;\n"
			   << "void main (void)\n"
			   << "{\n"
			   << "  outData.elements[gl_GlobalInvocationID.x] = matInst.element;\n"
			   << "}\n";

	sourceCollections.glslSources.add("compute") << glu::ComputeSource(computeSrc.str());
}

PushConstantComputeTestInstance::PushConstantComputeTestInstance (Context&					context,
																  const ComputeTestType		testType,
																  const PushConstantData	pushConstantRange)
	: vkt::TestInstance		(context)
	, m_testType			(testType)
	, m_pushConstantRange	(pushConstantRange)
{
	const DeviceInterface&		vk					= context.getDeviceInterface();
	const VkDevice				vkDevice			= context.getDevice();
	const deUint32				queueFamilyIndex	= context.getUniversalQueueFamilyIndex();
	SimpleAllocator				memAlloc			(vk, vkDevice, getPhysicalDeviceMemoryProperties(context.getInstanceInterface(), context.getPhysicalDevice()));

	// Create pipeline layout
	{
		// create push constant range
		VkPushConstantRange	pushConstantRanges;
		pushConstantRanges.stageFlags	= m_pushConstantRange.range.shaderStage;
		pushConstantRanges.offset		= m_pushConstantRange.range.offset;
		pushConstantRanges.size			= m_pushConstantRange.range.size;

		// create descriptor set layout
		m_descriptorSetLayout = DescriptorSetLayoutBuilder().addSingleBinding(VK_DESCRIPTOR_TYPE_STORAGE_BUFFER, VK_SHADER_STAGE_COMPUTE_BIT).build(vk, vkDevice);

		// create descriptor pool
		m_descriptorPool = DescriptorPoolBuilder().addType(VK_DESCRIPTOR_TYPE_STORAGE_BUFFER, 1u).build(vk, vkDevice, VK_DESCRIPTOR_POOL_CREATE_FREE_DESCRIPTOR_SET_BIT, 1u);

		// create uniform buffer
		const VkDeviceSize			bufferSize			= sizeof(tcu::Vec4) * 8;
		const VkBufferCreateInfo	bufferCreateInfo	=
		{
			VK_STRUCTURE_TYPE_BUFFER_CREATE_INFO,						// VkStructureType		sType;
			DE_NULL,													// const void*			pNext;
			0u,															// VkBufferCreateFlags	flags
			bufferSize,													// VkDeviceSize			size;
			VK_BUFFER_USAGE_STORAGE_BUFFER_BIT,							// VkBufferUsageFlags	usage;
			VK_SHARING_MODE_EXCLUSIVE,									// VkSharingMode		sharingMode;
			1u,															// deUint32				queueFamilyCount;
			&queueFamilyIndex											// const deUint32*		pQueueFamilyIndices;
		};

		m_outBuffer			= createBuffer(vk, vkDevice, &bufferCreateInfo);
		m_outBufferAlloc	= memAlloc.allocate(getBufferMemoryRequirements(vk, vkDevice, *m_outBuffer), MemoryRequirement::HostVisible);
		VK_CHECK(vk.bindBufferMemory(vkDevice, *m_outBuffer, m_outBufferAlloc->getMemory(), m_outBufferAlloc->getOffset()));

		// create and update descriptor set
		const VkDescriptorSetAllocateInfo allocInfo =
		{
			VK_STRUCTURE_TYPE_DESCRIPTOR_SET_ALLOCATE_INFO,				// VkStructureType                             sType;
			DE_NULL,													// const void*                                 pNext;
			*m_descriptorPool,											// VkDescriptorPool                            descriptorPool;
			1u,															// uint32_t                                    setLayoutCount;
			&(*m_descriptorSetLayout),									// const VkDescriptorSetLayout*                pSetLayouts;
		};
		m_descriptorSet	= allocateDescriptorSet(vk, vkDevice, &allocInfo);

		const VkDescriptorBufferInfo descriptorInfo = makeDescriptorBufferInfo(*m_outBuffer, (VkDeviceSize)0u, bufferSize);

		DescriptorSetUpdateBuilder()
			.writeSingle(*m_descriptorSet, DescriptorSetUpdateBuilder::Location::binding(0u), VK_DESCRIPTOR_TYPE_STORAGE_BUFFER, &descriptorInfo)
			.update(vk, vkDevice);

		// create pipeline layout
		const VkPipelineLayoutCreateInfo	pipelineLayoutParams	=
		{
			VK_STRUCTURE_TYPE_PIPELINE_LAYOUT_CREATE_INFO,		// VkStructureType				sType;
			DE_NULL,											// const void*					pNext;
			0u,													// VkPipelineLayoutCreateFlags	flags;
			1u,													// deUint32						descriptorSetCount;
			&(*m_descriptorSetLayout),							// const VkDescriptorSetLayout*	pSetLayouts;
			1u,													// deUint32						pushConstantRangeCount;
			&pushConstantRanges									// const VkPushConstantRange*	pPushConstantRanges;
		};

		m_pipelineLayout = createPipelineLayout(vk, vkDevice, &pipelineLayoutParams);
	}

	// create pipeline
	{
		m_computeShaderModule = createShaderModule(vk, vkDevice, m_context.getBinaryCollection().get("compute"), 0);

		const VkPipelineShaderStageCreateInfo	stageCreateInfo	=
		{
			VK_STRUCTURE_TYPE_PIPELINE_SHADER_STAGE_CREATE_INFO,	// VkStructureType						sType;
			DE_NULL,												// const void*							pNext;
			0u,														// VkPipelineShaderStageCreateFlags		flags;
			VK_SHADER_STAGE_COMPUTE_BIT,							// VkShaderStageFlagBits				stage;
			*m_computeShaderModule,									// VkShaderModule						module;
			"main",													// const char*							pName;
			DE_NULL													// const VkSpecializationInfo*			pSpecializationInfo;
		};

		const VkComputePipelineCreateInfo		createInfo	=
		{
			VK_STRUCTURE_TYPE_COMPUTE_PIPELINE_CREATE_INFO,			// VkStructureType                             sType;
			DE_NULL,												// const void*                                 pNext;
			0u,														// VkPipelineCreateFlags                       flags;
			stageCreateInfo,										// VkPipelineShaderStageCreateInfo             stage;
			*m_pipelineLayout,										// VkPipelineLayout                            layout;
			(VkPipeline)0,											// VkPipeline                                  basePipelineHandle;
			0u,														// int32_t                                     basePipelineIndex;
		};

		m_computePipelines = createComputePipeline(vk, vkDevice, (vk::VkPipelineCache)0u, &createInfo);
	}

	// Create command pool
	m_cmdPool = createCommandPool(vk, vkDevice, VK_COMMAND_POOL_CREATE_TRANSIENT_BIT, queueFamilyIndex);

	// Create command buffer
	{
		m_cmdBuffer = allocateCommandBuffer(vk, vkDevice, *m_cmdPool, VK_COMMAND_BUFFER_LEVEL_PRIMARY);

		beginCommandBuffer(vk, *m_cmdBuffer, 0u);

		vk.cmdBindPipeline(*m_cmdBuffer, VK_PIPELINE_BIND_POINT_COMPUTE, *m_computePipelines);
		vk.cmdBindDescriptorSets(*m_cmdBuffer, VK_PIPELINE_BIND_POINT_COMPUTE, *m_pipelineLayout, 0, 1, &(*m_descriptorSet), 0, DE_NULL);

		// update push constant
		if (CTT_UNINITIALIZED != m_testType)
		{
			tcu::Vec4	value	= tcu::Vec4(1.0f, 0.0f, 0.0f, 1.0f);
			vk.cmdPushConstants(*m_cmdBuffer, *m_pipelineLayout, m_pushConstantRange.range.shaderStage, m_pushConstantRange.range.offset, m_pushConstantRange.range.size, &value);
		}

		vk.cmdDispatch(*m_cmdBuffer, 8, 1, 1);

		const VkBufferMemoryBarrier buf_barrier =
		{
			VK_STRUCTURE_TYPE_BUFFER_MEMORY_BARRIER,				//    VkStructureType    sType;
			DE_NULL,												//    const void*        pNext;
			VK_ACCESS_SHADER_WRITE_BIT,								//    VkAccessFlags      srcAccessMask;
			VK_ACCESS_HOST_READ_BIT,								//    VkAccessFlags      dstAccessMask;
			VK_QUEUE_FAMILY_IGNORED,								//    uint32_t           srcQueueFamilyIndex;
			VK_QUEUE_FAMILY_IGNORED,								//    uint32_t           dstQueueFamilyIndex;
			*m_outBuffer,											//    VkBuffer           buffer;
			0,														//    VkDeviceSize       offset;
			VK_WHOLE_SIZE											//    VkDeviceSize       size;
		};

		vk.cmdPipelineBarrier(*m_cmdBuffer, VK_PIPELINE_STAGE_COMPUTE_SHADER_BIT, VK_PIPELINE_STAGE_HOST_BIT, 0, 0, DE_NULL, 1, &buf_barrier, 0, DE_NULL);

		endCommandBuffer(vk, *m_cmdBuffer);
	}
}

PushConstantComputeTestInstance::~PushConstantComputeTestInstance (void)
{
}

tcu::TestStatus PushConstantComputeTestInstance::iterate (void)
{
	const DeviceInterface&		vk			= m_context.getDeviceInterface();
	const VkDevice				vkDevice	= m_context.getDevice();
	const VkQueue				queue		= m_context.getUniversalQueue();

	submitCommandsAndWait(vk, vkDevice, queue, m_cmdBuffer.get());

	// The test should run without crashing when reading that undefined value.
	// The actual value is not important, test just shouldn't crash.
	if (CTT_UNINITIALIZED == m_testType)
		return tcu::TestStatus::pass("pass");

	invalidateAlloc(vk, vkDevice, *m_outBufferAlloc);

	// verify result
	std::vector<tcu::Vec4>	expectValue(8, tcu::Vec4(1.0f, 0.0f, 0.0f, 1.0f));
	if (deMemCmp((void*)(&expectValue[0]), m_outBufferAlloc->getHostPtr(), (size_t)(sizeof(tcu::Vec4) * 8)))
	{
		return tcu::TestStatus::fail("Image mismatch");
	}
	return tcu::TestStatus::pass("result image matches with reference");
}

class PushConstantLifetimeTest : public vkt::TestCase
{
public:
	PushConstantLifetimeTest(tcu::TestContext&					testContext,
							 const std::string&					name,
							 const PipelineConstructionType		pipelineConstructionType,
							 const PushConstantData				pushConstantRange[MAX_RANGE_COUNT],
							 const std::vector<CommandData>&	cmdList);

	virtual ~PushConstantLifetimeTest(void);

	virtual void checkSupport(Context &context) const;

	virtual void initPrograms(SourceCollections &sourceCollections) const;

	virtual TestInstance *createInstance(Context &context) const;

private:
	const PipelineConstructionType	m_pipelineConstructionType;
	PushConstantData				m_pushConstantRange[MAX_RANGE_COUNT];
	std::vector<CommandData>		m_cmdList;
};

class PushConstantLifetimeTestInstance : public vkt::TestInstance {
public:
	PushConstantLifetimeTestInstance(Context &context,
			const PipelineConstructionType pipelineConstructionType,
			const PushConstantData pushConstantRange[MAX_RANGE_COUNT],
			const std::vector<CommandData> &cmdList);

	virtual ~PushConstantLifetimeTestInstance(void);

	virtual tcu::TestStatus iterate(void);

	void init(void);

	tcu::TestStatus verify(deBool verifyGraphics, deBool verifyCompute);

private:
	PushConstantData m_pushConstantRange[MAX_RANGE_COUNT];
	PipelineConstructionType m_pipelineConstructionType;
	std::vector<CommandData> m_cmdList;

	std::vector<Vertex4RGBA> m_vertices;

	const tcu::UVec2 m_renderSize;
	const VkFormat m_colorFormat;

	VkImageCreateInfo m_colorImageCreateInfo;
	Move<VkImage> m_colorImage;
	de::MovePtr<Allocation> m_colorImageAlloc;
	Move<VkImageView> m_colorAttachmentView;
	RenderPassWrapper m_renderPass;
	Move<VkFramebuffer> m_framebuffer;

	ShaderWrapper m_vertexShaderModule;
	ShaderWrapper m_fragmentShaderModule;
	ShaderWrapper m_computeShaderModule;

	std::vector<VkPipelineShaderStageCreateInfo> m_shaderStage;

	Move<VkBuffer> m_vertexBuffer;
	de::MovePtr<Allocation> m_vertexBufferAlloc;

	Move<VkBuffer> m_outBuffer;
	de::MovePtr<Allocation> m_outBufferAlloc;
	Move<VkDescriptorPool> m_descriptorPool;
	Move<VkDescriptorSetLayout> m_descriptorSetLayout;
	Move<VkDescriptorSet> m_descriptorSet;

	PipelineLayoutWrapper m_pipelineLayout[3];
	GraphicsPipelineWrapper m_graphicsPipeline[3];
	Move<VkPipeline> m_computePipeline[3];

	Move<VkCommandPool> m_cmdPool;
	Move<VkCommandBuffer> m_cmdBuffer;
};

PushConstantLifetimeTest::PushConstantLifetimeTest(tcu::TestContext&				testContext,
												   const std::string&				name,
												   const PipelineConstructionType	pipelineConstructionType,
												   const PushConstantData			pushConstantRange[MAX_RANGE_COUNT],
												   const std::vector<CommandData>&	cmdList)
	: vkt::TestCase					(testContext, name)
	, m_pipelineConstructionType	(pipelineConstructionType)
	, m_cmdList						(cmdList)
{
	deMemcpy(m_pushConstantRange, pushConstantRange, sizeof(PushConstantData) * MAX_RANGE_COUNT);
}

PushConstantLifetimeTest::~PushConstantLifetimeTest(void)
{
}

void PushConstantLifetimeTest::checkSupport(Context &context) const
{
	checkPipelineConstructionRequirements(context.getInstanceInterface(), context.getPhysicalDevice(), m_pipelineConstructionType);
}

void PushConstantLifetimeTest::initPrograms(SourceCollections &sourceCollections) const
{
	std::ostringstream	vertexSrc;

	vertexSrc	<< "#version 450\n"
				<< "layout(location = 0) in highp vec4 position;\n"
				<< "layout(location = 1) in highp vec4 inColor;\n"
				<< "layout(location = 0) out highp vec4 vtxColor;\n"
				<< "out gl_PerVertex\n"
				<< "{\n"
				<< "  vec4 gl_Position;\n"
				<< "};\n"
				<< "layout(push_constant) uniform Material {\n"
				<< "    layout(offset = 16) vec4 color;\n"
				<< "}matInst;\n"
				<< "void main()\n"
				<< "{\n"
				<< "    gl_Position = position;\n"
				<< "    vtxColor = vec4(inColor.x + matInst.color.x,\n"
				<< "                    inColor.y - matInst.color.y,\n"
				<< "                    inColor.z + matInst.color.z,\n"
				<< "					inColor.w + matInst.color.w);\n"
				<< "}\n";

	sourceCollections.glslSources.add("color_vert_lt") << glu::VertexSource(vertexSrc.str());

	std::ostringstream	fragmentSrc;

	fragmentSrc << "#version 450\n"
				<< "layout(location = 0) in highp vec4 vtxColor;\n"
				<< "layout(location = 0) out highp vec4 fragColor;\n"
				<< "void main (void)\n"
				<< "{\n"
				<< "    fragColor = vtxColor;\n"
				<< "}\n";

	sourceCollections.glslSources.add("color_frag_lt") << glu::FragmentSource(fragmentSrc.str());

	std::ostringstream	computeSrc;

	computeSrc  << "#version 450\n"
				<< "layout(local_size_x = 1, local_size_y = 1, local_size_z = 1) in;\n"
				<< "layout(std140, set = 0, binding = 0) writeonly buffer Output {\n"
				<< "  vec4 elements[];\n"
				<< "} outData;\n"
				<< "layout(push_constant) uniform Material{\n"
				<< "    layout(offset = 16) vec4 element;\n"
				<< "} matInst;\n"
				<< "void main (void)\n"
				<< "{\n"
				<< "  outData.elements[gl_GlobalInvocationID.x] = matInst.element;\n"
				<< "}\n";

	sourceCollections.glslSources.add("compute_lt") << glu::ComputeSource(computeSrc.str());
}

TestInstance* PushConstantLifetimeTest::createInstance (Context& context) const
{
	return new PushConstantLifetimeTestInstance(context, m_pipelineConstructionType, m_pushConstantRange, m_cmdList);
}

PushConstantLifetimeTestInstance::PushConstantLifetimeTestInstance (Context&						context,
																	const PipelineConstructionType	pipelineConstructionType,
																	const PushConstantData			pushConstantRange[MAX_RANGE_COUNT],
																	const std::vector<CommandData>&	cmdList)
	: vkt::TestInstance				(context)
	, m_pipelineConstructionType	(pipelineConstructionType)
	, m_cmdList						(cmdList)
	, m_renderSize					(32, 32)
	, m_colorFormat					(VK_FORMAT_R8G8B8A8_UNORM)
	, m_graphicsPipeline
	{
		{ context.getInstanceInterface(), context.getDeviceInterface(), context.getPhysicalDevice(), context.getDevice(), context.getDeviceExtensions(), pipelineConstructionType },
		{ context.getInstanceInterface(), context.getDeviceInterface(), context.getPhysicalDevice(), context.getDevice(), context.getDeviceExtensions(), pipelineConstructionType },
		{ context.getInstanceInterface(), context.getDeviceInterface(), context.getPhysicalDevice(), context.getDevice(), context.getDeviceExtensions(), pipelineConstructionType }
	}
{
	deMemcpy(m_pushConstantRange, pushConstantRange, sizeof(PushConstantData) * MAX_RANGE_COUNT);
}

void PushConstantLifetimeTestInstance::init (void)
{
	const DeviceInterface		&vk = m_context.getDeviceInterface();
	const VkDevice				vkDevice = m_context.getDevice();
	const deUint32				queueFamilyIndex = m_context.getUniversalQueueFamilyIndex();
	SimpleAllocator				memAlloc(vk, vkDevice, getPhysicalDeviceMemoryProperties(m_context.getInstanceInterface(), m_context.getPhysicalDevice()));
	const VkComponentMapping	componentMappingRGBA = {VK_COMPONENT_SWIZZLE_R, VK_COMPONENT_SWIZZLE_G, VK_COMPONENT_SWIZZLE_B, VK_COMPONENT_SWIZZLE_A};

	// Create color image
	{
		const VkImageCreateInfo colorImageParams =
			{
				VK_STRUCTURE_TYPE_IMAGE_CREATE_INFO,									// VkStructureType			sType;
				DE_NULL,																// const void*				pNext;
				0u,																		// VkImageCreateFlags		flags;
				VK_IMAGE_TYPE_2D,														// VkImageType				imageType;
				m_colorFormat,															// VkFormat					format;
				{ m_renderSize.x(), m_renderSize.y(), 1u },								// VkExtent3D				extent;
				1u,																		// deUint32					mipLevels;
				1u,																		// deUint32					arrayLayers;
				VK_SAMPLE_COUNT_1_BIT,													// VkSampleCountFlagBits	samples;
				VK_IMAGE_TILING_OPTIMAL,												// VkImageTiling			tiling;
				VK_IMAGE_USAGE_COLOR_ATTACHMENT_BIT | VK_IMAGE_USAGE_TRANSFER_SRC_BIT,	// VkImageUsageFlags		usage;
				VK_SHARING_MODE_EXCLUSIVE,												// VkSharingMode			sharingMode;
				1u,																		// deUint32					queueFamilyIndexCount;
				&queueFamilyIndex,														// const deUint32*			pQueueFamilyIndices;
				VK_IMAGE_LAYOUT_UNDEFINED,												// VkImageLayout			initialLayout;
			};

		m_colorImageCreateInfo = colorImageParams;
		m_colorImage = createImage(vk, vkDevice, &m_colorImageCreateInfo);

		// Allocate and bind color image memory
		m_colorImageAlloc = memAlloc.allocate(getImageMemoryRequirements(vk, vkDevice, *m_colorImage), MemoryRequirement::Any);
		VK_CHECK(vk.bindImageMemory(vkDevice, *m_colorImage, m_colorImageAlloc->getMemory(), m_colorImageAlloc->getOffset()));
	}

	// Create color attachment view
	{
		const VkImageViewCreateInfo colorAttachmentViewParams =
			{
				VK_STRUCTURE_TYPE_IMAGE_VIEW_CREATE_INFO,		// VkStructureType				sType;
				DE_NULL,										// const void*					pNext;
				0u,												// VkImageViewCreateFlags		flags;
				*m_colorImage,									// VkImage						image;
				VK_IMAGE_VIEW_TYPE_2D,							// VkImageViewType				viewType;
				m_colorFormat,									// VkFormat						format;
				componentMappingRGBA,							// VkChannelMapping				channels;
				{ VK_IMAGE_ASPECT_COLOR_BIT, 0u, 1u, 0u, 1u },	// VkImageSubresourceRange		subresourceRange;
			};

		m_colorAttachmentView = createImageView(vk, vkDevice, &colorAttachmentViewParams);
	}

	// Create render pass
	m_renderPass = RenderPassWrapper(m_pipelineConstructionType, vk, vkDevice, m_colorFormat);

	// Create framebuffer
	{
		const VkImageView attachmentBindInfos[1] =
			{
				*m_colorAttachmentView
			};

		const VkFramebufferCreateInfo framebufferParams =
			{
				VK_STRUCTURE_TYPE_FRAMEBUFFER_CREATE_INFO,	// VkStructureType				sType;
				DE_NULL,									// const void*					pNext;
				0u,											// VkFramebufferCreateFlags		flags;
				*m_renderPass,								// VkRenderPass					renderPass;
				1u,											// deUint32						attachmentCount;
				attachmentBindInfos,						// const VkImageView*			pAttachments;
				(deUint32)m_renderSize.x(),					// deUint32						width;
				(deUint32)m_renderSize.y(),					// deUint32						height;
				1u											// deUint32						layers;
			};

		m_renderPass.createFramebuffer(vk, vkDevice, &framebufferParams, *m_colorImage);
	}

	// Create data for pipeline layout
	{
		// create descriptor set layout
		m_descriptorSetLayout = DescriptorSetLayoutBuilder().addSingleBinding(VK_DESCRIPTOR_TYPE_STORAGE_BUFFER, VK_SHADER_STAGE_COMPUTE_BIT).build(vk, vkDevice);

		// create descriptor pool
		m_descriptorPool = DescriptorPoolBuilder().addType(VK_DESCRIPTOR_TYPE_STORAGE_BUFFER, 1u).build(vk, vkDevice, VK_DESCRIPTOR_POOL_CREATE_FREE_DESCRIPTOR_SET_BIT, 1u);

		// create storage buffer
		const VkDeviceSize			bufferSize			= sizeof(tcu::Vec4) * 8;
		const VkBufferCreateInfo	bufferCreateInfo	=
		{
			VK_STRUCTURE_TYPE_BUFFER_CREATE_INFO,						// VkStructureType					sType;
			DE_NULL,													// const void*						pNext;
			0u,															// VkBufferCreateFlags				flags
			bufferSize,													// VkDeviceSize						size;
			VK_BUFFER_USAGE_STORAGE_BUFFER_BIT,							// VkBufferUsageFlags				usage;
			VK_SHARING_MODE_EXCLUSIVE,									// VkSharingMode					sharingMode;
			1u,															// deUint32							queueFamilyCount;
			&queueFamilyIndex											// const deUint32*					pQueueFamilyIndices;
		};

		m_outBuffer			= createBuffer(vk, vkDevice, &bufferCreateInfo);
		m_outBufferAlloc	= memAlloc.allocate(getBufferMemoryRequirements(vk, vkDevice, *m_outBuffer), MemoryRequirement::HostVisible);
		VK_CHECK(vk.bindBufferMemory(vkDevice, *m_outBuffer, m_outBufferAlloc->getMemory(), m_outBufferAlloc->getOffset()));

		// create and update descriptor set
		const VkDescriptorSetAllocateInfo	allocInfo				=
			{
				VK_STRUCTURE_TYPE_DESCRIPTOR_SET_ALLOCATE_INFO,			// VkStructureType					sType;
				DE_NULL,												// const void*						pNext;
				*m_descriptorPool,										// VkDescriptorPool					descriptorPool;
				1u,														// deUint32							setLayoutCount;
				&(*m_descriptorSetLayout),								// const VkDescriptorSetLayout*		pSetLayouts;
			};
		m_descriptorSet	= allocateDescriptorSet(vk, vkDevice, &allocInfo);

		const VkDescriptorBufferInfo descriptorInfo = makeDescriptorBufferInfo(*m_outBuffer, (VkDeviceSize)0u, bufferSize);

		DescriptorSetUpdateBuilder()
				.writeSingle(*m_descriptorSet, DescriptorSetUpdateBuilder::Location::binding(0u), VK_DESCRIPTOR_TYPE_STORAGE_BUFFER, &descriptorInfo)
				.update(vk, vkDevice);

		// create push constant ranges
		const VkPushConstantRange	pushConstantRanges[]
		{
			{
					m_pushConstantRange[0].range.shaderStage,
					m_pushConstantRange[0].range.offset,
					m_pushConstantRange[0].range.size
			},
			{
					m_pushConstantRange[1].range.shaderStage,
					m_pushConstantRange[1].range.offset,
					m_pushConstantRange[1].range.size
			}
		};

		const VkPipelineLayoutCreateInfo pipelineLayoutParams[]
		{
			{
				VK_STRUCTURE_TYPE_PIPELINE_LAYOUT_CREATE_INFO,	// VkStructureType				sType;
				DE_NULL,										// const void*					pNext;
				0u,												// VkPipelineLayoutCreateFlags	flags;
				1u,												// deUint32						descriptorSetCount;
				&(*m_descriptorSetLayout),						// const VkDescriptorSetLayout*	pSetLayouts;
				1u,												// deUint32						pushConstantRangeCount;
				&(pushConstantRanges[0])
			},
			{
				VK_STRUCTURE_TYPE_PIPELINE_LAYOUT_CREATE_INFO,	// VkStructureType				sType;
				DE_NULL,										// const void*					pNext;
				0u,												// VkPipelineLayoutCreateFlags	flags;
				1u,												// deUint32						descriptorSetCount;
				&(*m_descriptorSetLayout),						// const VkDescriptorSetLayout*	pSetLayouts;
				1u,												// deUint32						pushConstantRangeCount;
				&(pushConstantRanges[1])
			}
		};

		m_pipelineLayout[0] = PipelineLayoutWrapper(m_pipelineConstructionType, vk, vkDevice, &(pipelineLayoutParams[0]));
		m_pipelineLayout[1] = PipelineLayoutWrapper(m_pipelineConstructionType, vk, vkDevice, &(pipelineLayoutParams[1]));
	}

	m_vertexShaderModule	= ShaderWrapper(vk, vkDevice, m_context.getBinaryCollection().get("color_vert_lt"), 0);
	m_fragmentShaderModule	= ShaderWrapper(vk, vkDevice, m_context.getBinaryCollection().get("color_frag_lt"), 0);

	// Create graphics pipelines
	{
		const VkVertexInputBindingDescription vertexInputBindingDescription
		{
			0u,								// deUint32					binding;
			sizeof(Vertex4RGBA),			// deUint32					strideInBytes;
			VK_VERTEX_INPUT_RATE_VERTEX		// VkVertexInputStepRate	stepRate;
		};

		const VkVertexInputAttributeDescription vertexInputAttributeDescriptions[]
		{
			{
				0u,									// deUint32	location;
				0u,									// deUint32	binding;
				VK_FORMAT_R32G32B32A32_SFLOAT,		// VkFormat	format;
				0u									// deUint32	offsetInBytes;
			},
			{
				1u,									// deUint32	location;
				0u,									// deUint32	binding;
				VK_FORMAT_R32G32B32A32_SFLOAT,		// VkFormat	format;
				DE_OFFSET_OF(Vertex4RGBA, color),	// deUint32	offset;
			}
		};

		const VkPipelineVertexInputStateCreateInfo vertexInputStateParams
		{
			VK_STRUCTURE_TYPE_PIPELINE_VERTEX_INPUT_STATE_CREATE_INFO,		// VkStructureType							sType;
			DE_NULL,														// const void*								pNext;
			0u,																// vkPipelineVertexInputStateCreateFlags	flags;
			1u,																// deUint32									bindingCount;
			&vertexInputBindingDescription,									// const VkVertexInputBindingDescription*	pVertexBindingDescriptions;
			2u,																// deUint32									attributeCount;
			vertexInputAttributeDescriptions								// const VkVertexInputAttributeDescription*	pVertexAttributeDescriptions;
		};

		const VkPrimitiveTopology		topology = VK_PRIMITIVE_TOPOLOGY_TRIANGLE_LIST;

		const std::vector<VkViewport>	viewports	{ makeViewport(m_renderSize) };
		const std::vector<VkRect2D>		scissors	{ makeRect2D(m_renderSize) };

		m_graphicsPipeline[0].setDefaultRasterizationState()
							 .setDefaultDepthStencilState()
							 .setDefaultMultisampleState()
							 .setDefaultColorBlendState()
							 .setDefaultTopology(topology)
							 .setupVertexInputState(&vertexInputStateParams)
							 .setupPreRasterizationShaderState(viewports,
															   scissors,
															   (m_pipelineLayout[0]),
															   *m_renderPass,
															   0u,
															   m_vertexShaderModule)
							 .setupFragmentShaderState((m_pipelineLayout[0]), *m_renderPass, 0u, m_fragmentShaderModule)
							 .setupFragmentOutputState(*m_renderPass)
							 .setMonolithicPipelineLayout((m_pipelineLayout[0]))
							 .buildPipeline();

		m_graphicsPipeline[1].setDefaultRasterizationState()
							 .setDefaultDepthStencilState()
							 .setDefaultMultisampleState()
							 .setDefaultColorBlendState()
							 .setDefaultTopology(topology)
							 .setupVertexInputState(&vertexInputStateParams)
							 .setupPreRasterizationShaderState(viewports,
															   scissors,
															   (m_pipelineLayout[1]),
															   *m_renderPass,
															   0u,
															   m_vertexShaderModule)
							 .setupFragmentShaderState((m_pipelineLayout[1]), *m_renderPass, 0u, m_fragmentShaderModule)
							 .setupFragmentOutputState(*m_renderPass)
							 .setMonolithicPipelineLayout((m_pipelineLayout[1]))
							 .buildPipeline();
	}

	// Create vertex buffer
	{
		m_vertices			= createQuad(1.0f, tcu::Vec4(1.0f, 0.0f, 1.0f, 1.0f));

		const VkBufferCreateInfo vertexBufferParams =
		{
			VK_STRUCTURE_TYPE_BUFFER_CREATE_INFO,						// VkStructureType		sType;
			DE_NULL,													// const void*			pNext;
			0u,															// VkBufferCreateFlags	flags;
			(VkDeviceSize) (sizeof(Vertex4RGBA) * m_vertices.size()),	// VkDeviceSize			size;
			VK_BUFFER_USAGE_VERTEX_BUFFER_BIT,							// VkBufferUsageFlags	usage;
			VK_SHARING_MODE_EXCLUSIVE,									// VkSharingMode		sharingMode;
			1u,															// deUint32				queueFamilyCount;
			&queueFamilyIndex											// const deUint32*		pQueueFamilyIndices;
		};

		m_vertexBuffer		= createBuffer(vk, vkDevice, &vertexBufferParams);
		m_vertexBufferAlloc = memAlloc.allocate(getBufferMemoryRequirements(vk, vkDevice, *m_vertexBuffer),	MemoryRequirement::HostVisible);

		VK_CHECK(vk.bindBufferMemory(vkDevice, *m_vertexBuffer, m_vertexBufferAlloc->getMemory(), m_vertexBufferAlloc->getOffset()));

		// Load vertices into vertex buffer
		deMemcpy(m_vertexBufferAlloc->getHostPtr(), m_vertices.data(), m_vertices.size() * sizeof(Vertex4RGBA));
		flushAlloc(vk, vkDevice, *m_vertexBufferAlloc);
	}

	// Create compute pipelines
	{
		m_computeShaderModule = ShaderWrapper(vk, vkDevice, m_context.getBinaryCollection().get("compute_lt"), 0);

		const VkPipelineShaderStageCreateInfo	stageCreateInfo	=
			{
				VK_STRUCTURE_TYPE_PIPELINE_SHADER_STAGE_CREATE_INFO,	// VkStructureType						sType;
				DE_NULL,												// const void*							pNext;
				0u,														// VkPipelineShaderStageCreateFlags		flags;
				VK_SHADER_STAGE_COMPUTE_BIT,							// VkShaderStageFlagBits				stage;
				m_computeShaderModule.getModule(),						// VkShaderModule						module;
				"main",													// const char*							pName;
				DE_NULL													// const VkSpecializationInfo*			pSpecializationInfo;
			};

		if (m_pushConstantRange[0].range.shaderStage & VK_SHADER_STAGE_COMPUTE_BIT)
		{
			const VkComputePipelineCreateInfo computePipelineLayoutParams =
				{
					VK_STRUCTURE_TYPE_COMPUTE_PIPELINE_CREATE_INFO,			// VkStructureType								sType;
					DE_NULL,												// const void*									pNext;
					0u,														// VkPipelineCreateFlags						flags;
					stageCreateInfo,										// VkPipelineShaderStageCreateInfo				stage;
					*m_pipelineLayout[0],									// VkPipelineLayout								layout;
					(VkPipeline) 0,											// VkPipeline									basePipelineHandle;
					0u,														// int32_t										basePipelineIndex;
				};

			m_computePipeline[0] = createComputePipeline(vk, vkDevice, (vk::VkPipelineCache) 0u, &computePipelineLayoutParams);
		}
		if (m_pushConstantRange[1].range.shaderStage & VK_SHADER_STAGE_COMPUTE_BIT)
		{
			const VkComputePipelineCreateInfo computePipelineLayoutParams =
				{
					VK_STRUCTURE_TYPE_COMPUTE_PIPELINE_CREATE_INFO,			// VkStructureType								sType;
					DE_NULL,												// const void*									pNext;
					0u,														// VkPipelineCreateFlags						flags;
					stageCreateInfo,										// VkPipelineShaderStageCreateInfo				stage;
					*m_pipelineLayout[1],									// VkPipelineLayout								layout;
					(VkPipeline) 0,											// VkPipeline									basePipelineHandle;
					0u,														// int32_t										basePipelineIndex;
				};

			m_computePipeline[1] = createComputePipeline(vk, vkDevice, (vk::VkPipelineCache) 0u, &computePipelineLayoutParams);
		}
	}
}

PushConstantLifetimeTestInstance::~PushConstantLifetimeTestInstance (void)
{

}

tcu::TestStatus PushConstantLifetimeTestInstance::iterate (void)
{
	const DeviceInterface		&vk				 = m_context.getDeviceInterface();
	const VkDevice				vkDevice		 = m_context.getDevice();
	const deUint32				queueFamilyIndex = m_context.getUniversalQueueFamilyIndex();
	const VkQueue				queue			 = m_context.getUniversalQueue();

	deBool						verifyGraphics	 = false;
	deBool						verifyCompute	 = false;

	init();

	// Create command pool
	m_cmdPool = createCommandPool(vk, vkDevice, VK_COMMAND_POOL_CREATE_TRANSIENT_BIT, queueFamilyIndex);

	// Create command buffer
	{
		const VkClearValue attachmentClearValue = defaultClearValue(m_colorFormat);

		// Set push constant value
		tcu::Vec4	value[2] =
				{
					{0.25f, 0.75f, 0.75f, 1.0f},
					{0.25f, 0.75f, 0.75f, 1.0f}
				};

		m_cmdBuffer = allocateCommandBuffer(vk, vkDevice, *m_cmdPool, VK_COMMAND_BUFFER_LEVEL_PRIMARY);

		beginCommandBuffer(vk, *m_cmdBuffer, 0u);

		for (size_t ndx = 0; ndx < m_cmdList.size(); ndx++)
		{
			const VkPushConstantRange pushConstantRange
				{
					m_pushConstantRange[m_cmdList[ndx].rangeNdx].range.shaderStage,
					m_pushConstantRange[m_cmdList[ndx].rangeNdx].range.offset,
					m_pushConstantRange[m_cmdList[ndx].rangeNdx].range.size
				};

			switch (m_cmdList[ndx].cType)
			{
				case CMD_PUSH_CONSTANT:
				{
					vk.cmdPushConstants(*m_cmdBuffer,
										*m_pipelineLayout[m_cmdList[ndx].rangeNdx],
										 pushConstantRange.stageFlags,
										 pushConstantRange.offset,
										 pushConstantRange.size,
										 &value);
					break;
				}
				case CMD_BIND_PIPELINE_COMPUTE:
				{
					vk.cmdBindDescriptorSets(*m_cmdBuffer,
											  VK_PIPELINE_BIND_POINT_COMPUTE,
											 *m_pipelineLayout[m_cmdList[ndx].rangeNdx],
											  0,
											  1u,
											  &(*m_descriptorSet),
											  0,
											  DE_NULL);

					vk.cmdBindPipeline(*m_cmdBuffer,
										VK_PIPELINE_BIND_POINT_COMPUTE,
										*m_computePipeline[m_cmdList[ndx].rangeNdx]);
					break;
				}
				case CMD_BIND_PIPELINE_GRAPHICS:
				{
					m_graphicsPipeline[m_cmdList[ndx].rangeNdx].bind(*m_cmdBuffer);
					break;
				}
				case CMD_DRAW:
				{
					const VkDeviceSize bufferOffset = 0;

					const VkImageMemoryBarrier prePassBarrier =
						{
							VK_STRUCTURE_TYPE_IMAGE_MEMORY_BARRIER,					//		VkStructureType			sType;
							DE_NULL,												//		const void*				pNext;
							0,														//		VkAccessFlags			srcAccessMask;
							VK_ACCESS_COLOR_ATTACHMENT_WRITE_BIT,					//		VkAccessFlags			dstAccessMask;
							VK_IMAGE_LAYOUT_UNDEFINED,								//		VkImageLayout			oldLayout;
							VK_IMAGE_LAYOUT_COLOR_ATTACHMENT_OPTIMAL,				//		VkImageLayout			newLayout;
							VK_QUEUE_FAMILY_IGNORED,								//		uint32_t				srcQueueFamilyIndex;
							VK_QUEUE_FAMILY_IGNORED,								//		uint32_t				dstQueueFamilyIndex;
							*m_colorImage,											//		VkImage					image;
							{ VK_IMAGE_ASPECT_COLOR_BIT, 0u, 1u, 0u, 1u }			//		VkImageSubresourceRange	subresourceRange;
						};

					vk.cmdPipelineBarrier(*m_cmdBuffer, VK_PIPELINE_STAGE_TOP_OF_PIPE_BIT, VK_PIPELINE_STAGE_ALL_COMMANDS_BIT, 0, 0, DE_NULL, 0, DE_NULL, 1, &prePassBarrier);

					m_renderPass.begin(vk, *m_cmdBuffer, makeRect2D(0, 0, m_renderSize.x(), m_renderSize.y()), attachmentClearValue);

					vk.cmdBindVertexBuffers(*m_cmdBuffer, 0, 1, &m_vertexBuffer.get(), &bufferOffset);
					vk.cmdDraw(*m_cmdBuffer, (deUint32) m_vertices.size(), 1, 0, 0);

					m_renderPass.end(vk, *m_cmdBuffer);

					const VkImageMemoryBarrier postPassBarrier =
						{
							VK_STRUCTURE_TYPE_IMAGE_MEMORY_BARRIER,					//		VkStructureType			sType;
							DE_NULL,												//		const void*				pNext;
							VK_ACCESS_COLOR_ATTACHMENT_WRITE_BIT,					//		VkAccessFlags			srcAccessMask;
							VK_ACCESS_TRANSFER_WRITE_BIT,							//		VkAccessFlags			dstAccessMask;
							VK_IMAGE_LAYOUT_COLOR_ATTACHMENT_OPTIMAL,				//		VkImageLayout			oldLayout;
							VK_IMAGE_LAYOUT_COLOR_ATTACHMENT_OPTIMAL,				//		VkImageLayout			newLayout;
							VK_QUEUE_FAMILY_IGNORED,								//		uint32_t				srcQueueFamilyIndex;
							VK_QUEUE_FAMILY_IGNORED,								//		uint32_t				dstQueueFamilyIndex;
							*m_colorImage,											//		VkImage					image;
							{ VK_IMAGE_ASPECT_COLOR_BIT, 0u, 1u, 0u, 1u }			//		VkImageSubresourceRange	subresourceRange;
						};

					vk.cmdPipelineBarrier(*m_cmdBuffer, VK_PIPELINE_STAGE_ALL_GRAPHICS_BIT, VK_PIPELINE_STAGE_TRANSFER_BIT, 0, 0, DE_NULL, 0, DE_NULL, 1, &postPassBarrier);

					verifyGraphics = true;
					break;
				}
				case CMD_DISPATCH:
				{

					vk.cmdDispatch(*m_cmdBuffer, 8, 1, 1);

					const VkBufferMemoryBarrier outputBarrier =
						{
							VK_STRUCTURE_TYPE_BUFFER_MEMORY_BARRIER,				//		VkStructureType			sType;
							DE_NULL,												//		const void*				pNext;
							VK_ACCESS_SHADER_WRITE_BIT,								//		VkAccessFlags			srcAccessMask;
							VK_ACCESS_HOST_READ_BIT,								//		VkAccessFlags			dstAccessMask;
							VK_QUEUE_FAMILY_IGNORED,								//		uint32_t				srcQueueFamilyIndex;
							VK_QUEUE_FAMILY_IGNORED,								//		uint32_t				dstQueueFamilyIndex;
							*m_outBuffer,											//		VkBuffer				buffer;
							0,														//		VkDeviceSize			offset;
							VK_WHOLE_SIZE											//		VkDeviceSize			size;
						};

					vk.cmdPipelineBarrier(*m_cmdBuffer, VK_PIPELINE_STAGE_COMPUTE_SHADER_BIT, VK_PIPELINE_STAGE_HOST_BIT, 0, 0, DE_NULL, 1, &outputBarrier, 0, DE_NULL);

					verifyCompute = true;
					break;
				}
				case CMD_UNSUPPORTED:
					break;
				default:
					break;
			}
		}

		endCommandBuffer(vk, *m_cmdBuffer);
	}

	submitCommandsAndWait(vk, vkDevice, queue, m_cmdBuffer.get());

	return verify(verifyGraphics, verifyCompute);
}

tcu::TestStatus PushConstantLifetimeTestInstance::verify (deBool verifyGraphics, deBool verifyCompute)
{
	const DeviceInterface&		vk				= m_context.getDeviceInterface();
	const VkDevice				vkDevice		= m_context.getDevice();

	const tcu::TextureFormat	tcuColorFormat	= mapVkFormat(m_colorFormat);
	const tcu::TextureFormat	tcuDepthFormat	= tcu::TextureFormat();
	const ColorVertexShader		vertexShader;
	const ColorFragmentShader	fragmentShader	(tcuColorFormat, tcuDepthFormat);
	const rr::Program			program			(&vertexShader, &fragmentShader);
	ReferenceRenderer			refRenderer		(m_renderSize.x(), m_renderSize.y(), 1, tcuColorFormat, tcuDepthFormat, &program);

	deBool						graphicsOk		= !verifyGraphics;
	deBool						computeOk		= !verifyCompute;

	// Compare result with reference image
	if (verifyGraphics)
	{
		// Render reference image
		{
			rr::RenderState renderState(refRenderer.getViewportState(), m_context.getDeviceProperties().limits.subPixelPrecisionBits);
			refRenderer.draw(renderState, rr::PRIMITIVETYPE_TRIANGLES, m_vertices);
		}

		const VkQueue					queue				= m_context.getUniversalQueue();
		const deUint32					queueFamilyIndex	= m_context.getUniversalQueueFamilyIndex();
		SimpleAllocator					allocator			(vk, vkDevice, getPhysicalDeviceMemoryProperties(m_context.getInstanceInterface(), m_context.getPhysicalDevice()));
		de::MovePtr<tcu::TextureLevel>	result				= readColorAttachment(vk, vkDevice, queue, queueFamilyIndex, allocator, *m_colorImage, m_colorFormat, m_renderSize);

		graphicsOk = tcu::intThresholdPositionDeviationCompare(m_context.getTestContext().getLog(),
															  "IntImageCompare",
															  "Image comparison",
															  refRenderer.getAccess(),
															  result->getAccess(),
															  tcu::UVec4(2, 2, 2, 2),
															  tcu::IVec3(1, 1, 0),
															  true,
															  tcu::COMPARE_LOG_RESULT);
	}

	// Compare compute output
	if (verifyCompute)
	{
		invalidateAlloc(vk, vkDevice, *m_outBufferAlloc);

		// verify result
		std::vector<tcu::Vec4>	expectValue(8, tcu::Vec4(0.25f, 0.75f, 0.75f, 1.0f));
		if (deMemCmp((void*)(&expectValue[0]), m_outBufferAlloc->getHostPtr(), (size_t)(sizeof(tcu::Vec4) * 8)))
			computeOk = false;
		else
			computeOk = true;
	}

	if (!graphicsOk)
		return tcu::TestStatus::fail("Image mismatch");

	if (!computeOk)
		return tcu::TestStatus::fail("Wrong output value");

	return tcu::TestStatus::pass("Result image matches reference");
}

// The overwrite-values cases will use a 2x2 storage image and 4 separate draws or dispatches to store the color of each pixel in
// the image. The color will be calculated as baseColor*multiplier+colorOffset, and the base color, multiplier, color component
// offsets and coords will be changed with multiple push commands before each draw/dispatch, to verify overwriting multiple ranges
// works as expected.

struct OverwritePushConstants
{
	tcu::IVec4	coords;				// We will only use the first two components, but an IVec4 eases matching alignments.
	tcu::UVec4	baseColor;
	tcu::UVec4	multiplier;
	deUint32	colorOffsets[4];
	tcu::UVec4	transparentGreen;
};

struct OverwriteTestParams
{
	PipelineConstructionType	pipelineConstructionType;
	OverwritePushConstants		pushConstantValues[4];
	VkPipelineBindPoint			bindPoint;
};

class OverwriteTestCase : public vkt::TestCase
{
public:
							OverwriteTestCase		(tcu::TestContext& testCtx, const std::string& name, const OverwriteTestParams& params);
	virtual					~OverwriteTestCase		(void) {}

	virtual void			checkSupport			(Context &context) const;
	virtual void			initPrograms			(vk::SourceCollections& programCollection) const;
	virtual TestInstance*	createInstance			(Context& context) const;

protected:
	OverwriteTestParams		m_params;
};

class OverwriteTestInstance : public vkt::TestInstance
{
public:
								OverwriteTestInstance	(Context& context, const OverwriteTestParams& params);
	virtual						~OverwriteTestInstance	(void) {}

	virtual tcu::TestStatus		iterate					(void);

protected:
	OverwriteTestParams			m_params;
};

OverwriteTestCase::OverwriteTestCase (tcu::TestContext& testCtx, const std::string& name, const OverwriteTestParams& params)
	: vkt::TestCase	(testCtx, name)
	, m_params		(params)
{}

void OverwriteTestCase::checkSupport(Context &context) const
{
	checkPipelineConstructionRequirements(context.getInstanceInterface(), context.getPhysicalDevice(), m_params.pipelineConstructionType);
}

void OverwriteTestCase::initPrograms (vk::SourceCollections& programCollection) const
{
	std::ostringstream shader;

	shader
		<< "#version 450\n"
		<< "layout (push_constant, std430) uniform PushConstants {\n"
		<< "    ivec4   coords;\n" // Note we will only use the .xy swizzle.
		<< "    uvec4   baseColor;\n"
		<< "    uvec4   multiplier;\n"
		<< "    uint    colorOffsets[4];\n"
		<< "    uvec4   transparentGreen;\n"
		<< "} pc;\n"
		<< "layout(rgba8ui, set=0, binding=0) uniform uimage2D simage;\n"
		<< "void main() {\n"
		<< "    uvec4   colorOffsets = uvec4(pc.colorOffsets[0], pc.colorOffsets[1], pc.colorOffsets[2], pc.colorOffsets[3]);\n"
		<< "    uvec4   finalColor   = pc.baseColor * pc.multiplier + colorOffsets + pc.transparentGreen;\n"
		<< "    imageStore(simage, pc.coords.xy, finalColor);\n"
		<< "}\n"
		;

	if (m_params.bindPoint == VK_PIPELINE_BIND_POINT_COMPUTE)
	{
		programCollection.glslSources.add("comp") << glu::ComputeSource(shader.str());
	}
	else if (m_params.bindPoint == VK_PIPELINE_BIND_POINT_GRAPHICS)
	{
		std::ostringstream vert;
		vert
			<< "#version 450\n"
			<< "\n"
			<< "void main()\n"
			<< "{\n"
			// Full-screen clockwise triangle strip with 4 vertices.
			<< "	const float x = (-1.0+2.0*((gl_VertexIndex & 2)>>1));\n"
			<< "	const float y = ( 1.0-2.0* (gl_VertexIndex % 2));\n"
			<< "	gl_Position = vec4(x, y, 0.0, 1.0);\n"
			<< "}\n"
			;

		programCollection.glslSources.add("vert") << glu::VertexSource(vert.str());
		programCollection.glslSources.add("frag") << glu::FragmentSource(shader.str());
	}
	else
		DE_ASSERT(false);
}

TestInstance* OverwriteTestCase::createInstance (Context& context) const
{
	return new OverwriteTestInstance(context, m_params);
}

OverwriteTestInstance::OverwriteTestInstance (Context& context, const OverwriteTestParams& params)
	: vkt::TestInstance	(context)
	, m_params			(params)
{}

tcu::TestStatus OverwriteTestInstance::iterate (void)
{
	const auto& vki			= m_context.getInstanceInterface();
	const auto&	vkd			= m_context.getDeviceInterface();
	const auto	physDevice	= m_context.getPhysicalDevice();
	const auto	device		= m_context.getDevice();
	auto&		alloc		= m_context.getDefaultAllocator();
	const auto	queue		= m_context.getUniversalQueue();
	const auto	qIndex		= m_context.getUniversalQueueFamilyIndex();
	const bool	isComp		= (m_params.bindPoint == VK_PIPELINE_BIND_POINT_COMPUTE);

	const VkShaderStageFlags	stageFlags	= (isComp ? VK_SHADER_STAGE_COMPUTE_BIT : VK_SHADER_STAGE_FRAGMENT_BIT);
	const VkPipelineStageFlags	writeStages	= (isComp ? VK_PIPELINE_STAGE_COMPUTE_SHADER_BIT : VK_PIPELINE_STAGE_FRAGMENT_SHADER_BIT);
	const auto					imageFormat	= VK_FORMAT_R8G8B8A8_UINT;
	const auto					imageExtent	= makeExtent3D(2u, 2u, 1u);

	// Storage image.
	const VkImageCreateInfo imageCreateInfo =
	{
		VK_STRUCTURE_TYPE_IMAGE_CREATE_INFO,							//	VkStructureType			sType;
		nullptr,														//	const void*				pNext;
		0u,																//	VkImageCreateFlags		flags;
		VK_IMAGE_TYPE_2D,												//	VkImageType				imageType;
		imageFormat,													//	VkFormat				format;
		imageExtent,													//	VkExtent3D				extent;
		1u,																//	deUint32				mipLevels;
		1u,																//	deUint32				arrayLayers;
		VK_SAMPLE_COUNT_1_BIT,											//	VkSampleCountFlagBits	samples;
		VK_IMAGE_TILING_OPTIMAL,										//	VkImageTiling			tiling;
		(VK_IMAGE_USAGE_STORAGE_BIT | VK_IMAGE_USAGE_TRANSFER_SRC_BIT),	//	VkImageUsageFlags		usage;
		VK_SHARING_MODE_EXCLUSIVE,										//	VkSharingMode			sharingMode;
		0u,																//	deUint32				queueFamilyIndexCount;
		nullptr,														//	const deUint32*			pQueueFamilyIndices;
		VK_IMAGE_LAYOUT_UNDEFINED,										//	VkImageLayout			initialLayout;
	};
	ImageWithMemory storageImage (vkd, device, alloc, imageCreateInfo, MemoryRequirement::Any);
	const auto subresourceRange = makeImageSubresourceRange(VK_IMAGE_ASPECT_COLOR_BIT, 0u, 1u, 0u, 1u);
	const auto storageImageView = makeImageView(vkd, device, storageImage.get(), VK_IMAGE_VIEW_TYPE_2D, imageFormat, subresourceRange);

	// Buffer to copy output pixels to.
	const auto tcuFormat	= mapVkFormat(imageFormat);
	const auto pixelSize	= static_cast<VkDeviceSize>(tcu::getPixelSize(tcuFormat));
	const auto bufferSize	= pixelSize * imageExtent.width * imageExtent.height * imageExtent.depth;

	const auto bufferCreateInfo = makeBufferCreateInfo(bufferSize, VK_BUFFER_USAGE_TRANSFER_DST_BIT);
	BufferWithMemory transferBuffer (vkd, device, alloc, bufferCreateInfo, MemoryRequirement::HostVisible);

	// Descriptor set layout and pipeline layout.
	DescriptorSetLayoutBuilder layoutBuilder;
	layoutBuilder.addSingleBinding(VK_DESCRIPTOR_TYPE_STORAGE_IMAGE, stageFlags);
	const auto descriptorSetLayout = layoutBuilder.build(vkd, device);

	const VkPushConstantRange pcRange =
	{
		stageFlags,												//	VkShaderStageFlags	stageFlags;
		0u,														//	deUint32			offset;
		static_cast<deUint32>(sizeof(OverwritePushConstants)),	//	deUint32			size;
	};
	const PipelineLayoutWrapper pipelineLayout (m_params.pipelineConstructionType, vkd, device, 1u, &descriptorSetLayout.get(), 1u, &pcRange);

	// Descriptor pool and set.
	DescriptorPoolBuilder poolBuilder;
	poolBuilder.addType(VK_DESCRIPTOR_TYPE_STORAGE_IMAGE);
	const auto descriptorPool = poolBuilder.build(vkd, device, VK_DESCRIPTOR_POOL_CREATE_FREE_DESCRIPTOR_SET_BIT, 1u);
	const auto descriptorSet = makeDescriptorSet(vkd, device, descriptorPool.get(), descriptorSetLayout.get());

	DescriptorSetUpdateBuilder updateBuilder;
	const auto descriptorImageInfo = makeDescriptorImageInfo(DE_NULL, storageImageView.get(), VK_IMAGE_LAYOUT_GENERAL);
	updateBuilder.writeSingle(descriptorSet.get(), DescriptorSetUpdateBuilder::Location::binding(0u), VK_DESCRIPTOR_TYPE_STORAGE_IMAGE, &descriptorImageInfo);
	updateBuilder.update(vkd, device);

	// Command pool and set.
	const auto cmdPool		= makeCommandPool(vkd, device, qIndex);
	const auto cmdBufferPtr	= allocateCommandBuffer(vkd, device, cmdPool.get(), VK_COMMAND_BUFFER_LEVEL_PRIMARY);
	const auto cmdBuffer	= cmdBufferPtr.get();

	// Pipeline.
	const std::vector<VkViewport>	viewports	(1, makeViewport(imageExtent));
	const std::vector<VkRect2D>		scissors	(1, makeRect2D(imageExtent));

	ShaderWrapper			vertModule;
	ShaderWrapper			fragModule;
	ShaderWrapper			compModule;

	RenderPassWrapper		renderPass;
	Move<VkFramebuffer>		framebuffer;
	Move<VkPipeline>		pipeline;
	GraphicsPipelineWrapper	pipelineWrapper(vki, vkd, physDevice, device, m_context.getDeviceExtensions(), m_params.pipelineConstructionType);

	if (isComp)
	{
		compModule	= ShaderWrapper(vkd, device, m_context.getBinaryCollection().get("comp"), 0u);
		pipeline	= makeComputePipeline(vkd, device, pipelineLayout.get(), compModule.getModule());
	}
	else
	{
		vertModule = ShaderWrapper(vkd, device, m_context.getBinaryCollection().get("vert"), 0u);
		fragModule = ShaderWrapper(vkd, device, m_context.getBinaryCollection().get("frag"), 0u);

		const VkPipelineVertexInputStateCreateInfo inputState =
		{
			VK_STRUCTURE_TYPE_PIPELINE_VERTEX_INPUT_STATE_CREATE_INFO,	// VkStructureType                             sType
			nullptr,													// const void*                                 pNext
			0u,															// VkPipelineVertexInputStateCreateFlags       flags
			0u,															// deUint32                                    vertexBindingDescriptionCount
			nullptr,													// const VkVertexInputBindingDescription*      pVertexBindingDescriptions
			0u,															// deUint32                                    vertexAttributeDescriptionCount
			nullptr,													// const VkVertexInputAttributeDescription*    pVertexAttributeDescriptions
		};
		renderPass	= RenderPassWrapper(m_params.pipelineConstructionType, vkd, device);
		renderPass.createFramebuffer(vkd, device, 0u, DE_NULL, DE_NULL, imageExtent.width, imageExtent.height);

		const VkPipelineColorBlendStateCreateInfo colorBlendState
		{
			VK_STRUCTURE_TYPE_PIPELINE_COLOR_BLEND_STATE_CREATE_INFO,	// VkStructureType								sType
			DE_NULL,													// const void*									pNext
			0u,															// VkPipelineColorBlendStateCreateFlags			flags
			VK_FALSE,													// VkBool32										logicOpEnable
			VK_LOGIC_OP_CLEAR,											// VkLogicOp									logicOp
			0u,															// deUint32										attachmentCount
			DE_NULL,													// const VkPipelineColorBlendAttachmentState*	pAttachments
			{ 0.0f, 0.0f, 0.0f, 0.0f }									// float										blendConstants[4]
		};

		pipelineWrapper.setDefaultTopology(VK_PRIMITIVE_TOPOLOGY_TRIANGLE_STRIP)
					   .setDefaultRasterizationState()
					   .setDefaultDepthStencilState()
					   .setDefaultMultisampleState()
					   .setupVertexInputState(&inputState)
					   .setupPreRasterizationShaderState(viewports,
														 scissors,
														 pipelineLayout,
														 *renderPass,
														 0u,
														 vertModule)
					   .setupFragmentShaderState(pipelineLayout, *renderPass, 0u, fragModule)
					   .setupFragmentOutputState(*renderPass, 0u, &colorBlendState)
					   .setMonolithicPipelineLayout(pipelineLayout)
					   .buildPipeline();
	}

	// Offsets and sizes.
	const struct
	{
		size_t offset;
		size_t size;
	} pcPush[] =
	{
		// Push members doing some back-and-forth in the range.
		{	offsetof(OverwritePushConstants, baseColor),		sizeof(OverwritePushConstants::baseColor)			},
		{	offsetof(OverwritePushConstants, coords),			sizeof(OverwritePushConstants::coords)				},
		{	offsetof(OverwritePushConstants, colorOffsets),		sizeof(OverwritePushConstants::colorOffsets)		},
		{	offsetof(OverwritePushConstants, multiplier),		sizeof(OverwritePushConstants::multiplier)			},
		{	offsetof(OverwritePushConstants, transparentGreen),	sizeof(OverwritePushConstants::transparentGreen)	},
	};

	beginCommandBuffer(vkd, cmdBuffer);

	// Transition layout for storage image.
	const auto preImageBarrier = makeImageMemoryBarrier(0u, VK_ACCESS_SHADER_WRITE_BIT, VK_IMAGE_LAYOUT_UNDEFINED, VK_IMAGE_LAYOUT_GENERAL, storageImage.get(), subresourceRange);
	vkd.cmdPipelineBarrier(cmdBuffer, VK_PIPELINE_STAGE_TOP_OF_PIPE_BIT, writeStages, 0u, 0u, nullptr, 0u, nullptr, 1u, &preImageBarrier);

	vkd.cmdBindDescriptorSets(cmdBuffer, m_params.bindPoint, pipelineLayout.get(), 0u, 1u, &descriptorSet.get(), 0u, nullptr);

	if (!isComp)
	{
		pipelineWrapper.bind(cmdBuffer);
		renderPass.begin(vkd, cmdBuffer, scissors[0]);
	}
	else
		vkd.cmdBindPipeline(cmdBuffer, m_params.bindPoint, pipeline.get());

	for (int pcIndex = 0; pcIndex < DE_LENGTH_OF_ARRAY(m_params.pushConstantValues); ++pcIndex)
	{
		const auto& pc = m_params.pushConstantValues[pcIndex];

		// Push all structure members separately.
		for (int pushIdx = 0; pushIdx < DE_LENGTH_OF_ARRAY(pcPush); ++pushIdx)
		{
			const auto&	push	= pcPush[pushIdx];
			const void*	dataPtr	= reinterpret_cast<const void*>(reinterpret_cast<const char*>(&pc) + push.offset);
			vkd.cmdPushConstants(cmdBuffer, pipelineLayout.get(), stageFlags, static_cast<deUint32>(push.offset), static_cast<deUint32>(push.size), dataPtr);
		}

		// Draw or dispatch.
		if (isComp)
			vkd.cmdDispatch(cmdBuffer, 1u, 1u, 1u);
		else
			vkd.cmdDraw(cmdBuffer, 4u, 1u, 0u, 0u);
	}

	if (!isComp)
		renderPass.end(vkd, cmdBuffer);

	// Copy storage image to output buffer.
	const auto postImageBarrier = makeImageMemoryBarrier(VK_ACCESS_SHADER_WRITE_BIT, VK_ACCESS_TRANSFER_READ_BIT, VK_IMAGE_LAYOUT_GENERAL, VK_IMAGE_LAYOUT_TRANSFER_SRC_OPTIMAL, storageImage.get(), subresourceRange);
	vkd.cmdPipelineBarrier(cmdBuffer, writeStages, VK_PIPELINE_STAGE_TRANSFER_BIT, 0u, 0u, nullptr, 0u, nullptr, 1u, &postImageBarrier);

	const auto copyRegion = makeBufferImageCopy(imageExtent, makeImageSubresourceLayers(VK_IMAGE_ASPECT_COLOR_BIT, 0u, 0u, 1u));
	vkd.cmdCopyImageToBuffer(cmdBuffer, storageImage.get(), VK_IMAGE_LAYOUT_TRANSFER_SRC_OPTIMAL, transferBuffer.get(), 1u, &copyRegion);

	const auto bufferBarrier = makeBufferMemoryBarrier(VK_ACCESS_TRANSFER_WRITE_BIT, VK_ACCESS_HOST_READ_BIT, transferBuffer.get(), 0ull, bufferSize);
	vkd.cmdPipelineBarrier(cmdBuffer, VK_PIPELINE_STAGE_TRANSFER_BIT, VK_PIPELINE_STAGE_HOST_BIT, 0u, 0u, nullptr, 1u, &bufferBarrier, 0u, nullptr);

	endCommandBuffer(vkd, cmdBuffer);
	submitCommandsAndWait(vkd, device, queue, cmdBuffer);

	// Verify output colors match.
	auto&		bufferAlloc		= transferBuffer.getAllocation();
	const void*	bufferHostPtr	= bufferAlloc.getHostPtr();
	invalidateAlloc(vkd, device, bufferAlloc);

	const int iWidth	= static_cast<int>(imageExtent.width);
	const int iHeight	= static_cast<int>(imageExtent.height);
	const int iDepth	= static_cast<int>(imageExtent.depth);

	tcu::ConstPixelBufferAccess outputAccess (tcuFormat, iWidth, iHeight, iDepth, bufferHostPtr);

	for (int pixelIdx = 0; pixelIdx < DE_LENGTH_OF_ARRAY(m_params.pushConstantValues); ++pixelIdx)
	{
		const auto&			pc				= m_params.pushConstantValues[pixelIdx];
		const tcu::UVec4	expectedValue	= pc.baseColor * pc.multiplier + tcu::UVec4(pc.colorOffsets[0], pc.colorOffsets[1], pc.colorOffsets[2], pc.colorOffsets[3]) + pc.transparentGreen;
		const tcu::UVec4	outputValue		= outputAccess.getPixelUint(pc.coords.x(), pc.coords.y());

		if (expectedValue != outputValue)
		{
			std::ostringstream msg;
			msg << "Unexpected value in output image at coords " << pc.coords << ": found " << outputValue << " and expected " << expectedValue;
			TCU_FAIL(msg.str());
		}
	}

	return tcu::TestStatus::pass("Pass");
}

void addOverwriteCase (tcu::TestCaseGroup* group, tcu::TestContext& testCtx, PipelineConstructionType pipelineConstructionType, VkPipelineBindPoint bindPoint)
{
	const OverwritePushConstants pushConstants[4] =
	{
	//	coords						baseColor					multiplier							colorOffsets				transparentGreen
		{ tcu::IVec4(0, 0, 0, 0),	tcu::UVec4(1u, 0u, 0u, 0u),	tcu::UVec4( 2u,  2u,  2u,  2u),		{ 128u, 129u, 130u, 131u },	tcu::UVec4(0u, 1u, 0u, 0u) },
		{ tcu::IVec4(0, 1, 0, 0),	tcu::UVec4(0u, 1u, 0u, 0u),	tcu::UVec4( 4u,  4u,  4u,  4u),		{ 132u, 133u, 134u, 135u },	tcu::UVec4(0u, 1u, 0u, 0u) },
		{ tcu::IVec4(1, 0, 0, 0),	tcu::UVec4(0u, 0u, 1u, 0u),	tcu::UVec4( 8u,  8u,  8u,  8u),		{ 136u, 137u, 138u, 139u },	tcu::UVec4(0u, 1u, 0u, 0u) },
		{ tcu::IVec4(1, 1, 0, 0),	tcu::UVec4(0u, 0u, 0u, 1u),	tcu::UVec4(16u, 16u, 16u, 16u),		{ 140u, 141u, 142u, 143u },	tcu::UVec4(0u, 1u, 0u, 0u) },
	};

	OverwriteTestParams testParams;

	DE_ASSERT(DE_LENGTH_OF_ARRAY(pushConstants) == DE_LENGTH_OF_ARRAY(testParams.pushConstantValues));
	for (int pixelIdx = 0; pixelIdx < DE_LENGTH_OF_ARRAY(pushConstants); ++pixelIdx)
		testParams.pushConstantValues[pixelIdx] = pushConstants[pixelIdx];

	testParams.pipelineConstructionType = pipelineConstructionType;
	testParams.bindPoint				= bindPoint;

	// Test push constant range overwrites
	group->addChild(new OverwriteTestCase(testCtx, "overwrite", testParams));
}

} // anonymous

tcu::TestCaseGroup* createPushConstantTests (tcu::TestContext& testCtx, PipelineConstructionType pipelineConstructionType)
{
	static const struct
	{
		const char*			name;
		deUint32			count;
		PushConstantData	range[MAX_RANGE_COUNT];
		deBool				hasMultipleUpdates;
		IndexType			indexType;
	} graphicsParams[] =
	{
		// test range size is 4 bytes(minimum valid size)
		{
			"range_size_4",
			1u,
			{ { { VK_SHADER_STAGE_VERTEX_BIT, 0, 4 } , { 0, 4 } } },
			false,
			INDEX_TYPE_CONST_LITERAL
		},
		// test range size is 16 bytes, and together with a normal uniform
		{
			"range_size_16",
			1u,
			{ { { VK_SHADER_STAGE_VERTEX_BIT, 0, 16 }, { 0, 16 } } },
			false,
			INDEX_TYPE_CONST_LITERAL
		},
		// test range size is 128 bytes(maximum valid size)
		{
			"range_size_128",
			1u,
			{ { { VK_SHADER_STAGE_VERTEX_BIT, 0, 128 }, { 0, 128 } } },
			false,
			INDEX_TYPE_CONST_LITERAL
		},
		// test range count, including all valid shader stage in graphics pipeline, and also multiple shader stages share one single range
		{
			"count_2_shaders_vert_frag",
			2u,
			{
				{ { VK_SHADER_STAGE_VERTEX_BIT, 0, 16 }, { 0, 16 } },
				{ { VK_SHADER_STAGE_FRAGMENT_BIT, 16, 4 }, { 16, 4 } },
			},
			false,
			INDEX_TYPE_CONST_LITERAL
		},
		// test range count is 3, use vertex, geometry and fragment shaders
		{
			"count_3_shaders_vert_geom_frag",
			3u,
			{
				{ { VK_SHADER_STAGE_VERTEX_BIT, 0, 16 }, { 0, 16 } },
				{ { VK_SHADER_STAGE_FRAGMENT_BIT, 16, 4 }, { 16, 4 } },
				{ { VK_SHADER_STAGE_GEOMETRY_BIT, 20, 4 }, { 20, 4 } },
			},
			false,
			INDEX_TYPE_CONST_LITERAL
		},
		// test range count is 5, use vertex, tessellation, geometry and fragment shaders
		{
			"count_5_shaders_vert_tess_geom_frag",
			5u,
			{
				{ { VK_SHADER_STAGE_VERTEX_BIT, 0, 16 }, { 0, 16 } },
				{ { VK_SHADER_STAGE_FRAGMENT_BIT, 16, 4 }, { 16, 4 } },
				{ { VK_SHADER_STAGE_GEOMETRY_BIT, 20, 4 }, { 20, 4 } },
				{ { VK_SHADER_STAGE_TESSELLATION_CONTROL_BIT, 24, 4 }, { 24, 4 } },
				{ { VK_SHADER_STAGE_TESSELLATION_EVALUATION_BIT, 32, 16 }, { 32, 16 } },
			},
			false,
			INDEX_TYPE_CONST_LITERAL
		},
		// test range count is 1, vertex and fragment shaders share one range
		{
			"count_1_shader_vert_frag",
			1u,
			{ { { VK_SHADER_STAGE_VERTEX_BIT | VK_SHADER_STAGE_FRAGMENT_BIT, 0, 4 }, { 0, 4 } } },
			false,
			INDEX_TYPE_CONST_LITERAL
		},
		// test data partial update and multiple times update
		{
			"data_update_partial_1",
			1u,
			{ { { VK_SHADER_STAGE_VERTEX_BIT, 0, 32 }, { 4, 24 } } },
			false,
			INDEX_TYPE_CONST_LITERAL
		},
		// test partial update of the values
		{
			"data_update_partial_2",
			1u,
			{ { { VK_SHADER_STAGE_VERTEX_BIT, 0, 48 }, { 32, 16 } } },
			false,
			INDEX_TYPE_CONST_LITERAL
		},
		// test multiple times update of the values
		{
			"data_update_multiple",
			1u,
			{ { { VK_SHADER_STAGE_VERTEX_BIT, 0, 4 }, { 0, 4 } } },
			true,
			INDEX_TYPE_CONST_LITERAL
		},
		// dynamically uniform indexing of vertex, matrix, and array in vertex shader
		{
			"dynamic_index_vert",
			1u,
			{ { { VK_SHADER_STAGE_VERTEX_BIT, 0, 64 }, { 0, 64 } } },
			false,
			INDEX_TYPE_DYNAMICALLY_UNIFORM_EXPR
		},
		// dynamically uniform indexing of vertex, matrix, and array in fragment shader
		{
			"dynamic_index_frag",
			1u,
			{ { { VK_SHADER_STAGE_VERTEX_BIT | VK_SHADER_STAGE_FRAGMENT_BIT, 0, 64 }, { 0, 64 } } },
			false,
			INDEX_TYPE_DYNAMICALLY_UNIFORM_EXPR
		}
	};

	static const struct
	{
		const char*			name;
		deUint32			count;
		PushConstantData	range[MAX_RANGE_COUNT];
	} overlapGraphicsParams[] =
	{
		// overlapping range count is 2, use vertex and fragment shaders
		{
			"overlap_2_shaders_vert_frag",
			2u,
			{
				{ { VK_SHADER_STAGE_VERTEX_BIT, 0, 16 }, { 0, 16 } },
				{ { VK_SHADER_STAGE_FRAGMENT_BIT, 12, 36 }, { 12, 36 } },
			}
		},
		// overlapping range count is 3, use vertex, geometry and fragment shaders
		{
			"overlap_3_shaders_vert_geom_frag",
			3u,
			{
				{ { VK_SHADER_STAGE_VERTEX_BIT, 12, 36 }, { 12, 36 } },
				{ { VK_SHADER_STAGE_GEOMETRY_BIT, 0, 32 }, { 16, 16 } },
				{ { VK_SHADER_STAGE_FRAGMENT_BIT, 20, 4 }, { 20, 4 } }
			}
		},
		// overlapping range count is 4, use vertex, tessellation and fragment shaders
		{
			"overlap_4_shaders_vert_tess_frag",
			4u,
			{
				{ { VK_SHADER_STAGE_VERTEX_BIT, 8, 4 }, { 8, 4 } },
				{ { VK_SHADER_STAGE_TESSELLATION_CONTROL_BIT, 0, 128 }, { 52, 76 } },
				{ { VK_SHADER_STAGE_TESSELLATION_EVALUATION_BIT, 56, 8 }, { 56, 8 } },
				{ { VK_SHADER_STAGE_FRAGMENT_BIT, 60, 36 }, { 60, 36 } }
			}
		},
		// overlapping range count is 5, use vertex, tessellation, geometry and fragment shaders
		{
			"overlap_5_shaders_vert_tess_geom_frag",
			5u,
			{
				{ { VK_SHADER_STAGE_VERTEX_BIT, 40, 8 }, { 40, 8 } },
				{ { VK_SHADER_STAGE_TESSELLATION_CONTROL_BIT, 32, 12 }, { 32, 12 } },
				{ { VK_SHADER_STAGE_TESSELLATION_EVALUATION_BIT, 48, 16 }, { 48, 16 } },
				{ { VK_SHADER_STAGE_GEOMETRY_BIT, 28, 36 }, { 28, 36 } },
				{ { VK_SHADER_STAGE_FRAGMENT_BIT, 56, 8 }, { 60, 4 } }
			}
		}
	};

	static const struct
	{
		const char*			name;
		ComputeTestType		type;
		PushConstantData	range;
	} computeParams[] =
	{
		// test compute pipeline
		{
			"simple_test",
			CTT_SIMPLE,
			{ { VK_SHADER_STAGE_COMPUTE_BIT, 0, 16 }, { 0, 16 } },
		},
		// test push constant that is dynamically unused
		{
			"uninitialized",
			CTT_UNINITIALIZED,
			{ { VK_SHADER_STAGE_COMPUTE_BIT, 0, 16 }, { 0, 16 } },
		},
	};

	static const struct
	{
		const char*						name;
		PushConstantData				range[MAX_RANGE_COUNT];
		std::vector<CommandData>		cmdList;
	} lifetimeParams[] =
	{
		// bind different layout with the same range
		{
			"push_range0_bind_layout1",
			{
				{{VK_SHADER_STAGE_VERTEX_BIT, 0, 32}, {0, 32}},
				{{VK_SHADER_STAGE_VERTEX_BIT, 0, 32}, {0, 32}}
			},
			{
				{ CMD_PUSH_CONSTANT, 0 },
				{ CMD_BIND_PIPELINE_GRAPHICS, 1 },
				{ CMD_DRAW, -1 },
			}
		},
		// bind layout with same range then push different range
		{
			"push_range1_bind_layout1_push_range0",
			{
				{{VK_SHADER_STAGE_VERTEX_BIT, 0, 32}, {0, 32}},
				{{VK_SHADER_STAGE_VERTEX_BIT, 0, 32}, {0, 32}}
			},
			{
				{ CMD_PUSH_CONSTANT, 1 },
				{ CMD_BIND_PIPELINE_GRAPHICS, 1 },
				{ CMD_DRAW, -1 },
				{ CMD_PUSH_CONSTANT, 0 },
				{ CMD_DRAW, -1 },
			}
		},
		// same range same layout then same range from a different layout and same range from the same layout
		{
			"push_range0_bind_layout0_push_range1_push_range0",
			{
				{{VK_SHADER_STAGE_VERTEX_BIT, 0, 32}, {0, 32}},
				{{VK_SHADER_STAGE_VERTEX_BIT, 0, 32}, {0, 32}}
			},
			{
				{ CMD_PUSH_CONSTANT, 0 },
				{ CMD_BIND_PIPELINE_GRAPHICS, 0 },
				{ CMD_PUSH_CONSTANT, 1 },
				{ CMD_PUSH_CONSTANT, 0 },
				{ CMD_DRAW, -1 },
			}
		},
		// same range same layout then diff range and same range update
		{
			"push_range0_bind_layout0_push_diff_overlapping_range1_push_range0",
			{
				{{VK_SHADER_STAGE_VERTEX_BIT, 0, 32}, {0, 32}},
				{{VK_SHADER_STAGE_VERTEX_BIT, 16, 32}, {16, 32}}
			},
			{
				{ CMD_PUSH_CONSTANT, 0 },
				{ CMD_BIND_PIPELINE_GRAPHICS, 0 },
				{ CMD_PUSH_CONSTANT, 1 },
				{ CMD_PUSH_CONSTANT, 0 },
				{ CMD_DRAW, -1 },
			}
		},
		// update push constant bind different layout with the same range then bind correct layout
		{
			"push_range0_bind_layout1_bind_layout0",
			{
				{{VK_SHADER_STAGE_VERTEX_BIT, 0, 32}, {0, 32}},
				{{VK_SHADER_STAGE_VERTEX_BIT, 0, 32}, {0, 32}}
			},
			{
				{ CMD_PUSH_CONSTANT, 0 },
				{ CMD_BIND_PIPELINE_GRAPHICS, 1 },
				{ CMD_BIND_PIPELINE_GRAPHICS, 0 },
				{ CMD_DRAW, -1 },
			}
		},
		// update push constant then bind different layout with overlapping range then bind correct layout
		{
			"push_range0_bind_layout1_overlapping_range_bind_layout0",
			{
				{{VK_SHADER_STAGE_VERTEX_BIT, 0, 32}, {0, 32}},
				{{VK_SHADER_STAGE_VERTEX_BIT, 16, 32}, {16, 32}}
			},
			{
				{ CMD_PUSH_CONSTANT, 0 },
				{ CMD_BIND_PIPELINE_GRAPHICS, 1 },
				{ CMD_BIND_PIPELINE_GRAPHICS, 0 },
				{ CMD_DRAW, -1 },
			}
		},
		// bind different layout with different range then update push constant and bind correct layout
		{
			"bind_layout1_push_range0_bind_layout0",
			{
				{{VK_SHADER_STAGE_VERTEX_BIT, 0, 32}, {0, 32}},
				{{VK_SHADER_STAGE_VERTEX_BIT, 16, 32}, {16, 32}}
			},
			{
				{ CMD_BIND_PIPELINE_GRAPHICS, 1 },
				{ CMD_PUSH_CONSTANT, 0 },
				{ CMD_BIND_PIPELINE_GRAPHICS, 0 },
				{ CMD_DRAW, -1 },
			}
		},
		// change pipeline same range, bind then push, stages vertex and compute
		{
			"pipeline_change_same_range_bind_push_vert_and_comp",
			{
				{{VK_SHADER_STAGE_VERTEX_BIT | VK_SHADER_STAGE_COMPUTE_BIT, 0, 32}, {0, 32}},
				{{VK_SHADER_STAGE_VERTEX_BIT | VK_SHADER_STAGE_COMPUTE_BIT, 0, 32}, {0, 32}}
			},
			{
				{ CMD_BIND_PIPELINE_GRAPHICS, 0 },
				{ CMD_BIND_PIPELINE_COMPUTE, 1 },
				{ CMD_PUSH_CONSTANT, 0 },
				{ CMD_DRAW, -1 },
				{ CMD_PUSH_CONSTANT, 1 },
				{ CMD_DISPATCH, -1 },
			}
		},
		// change pipeline different range overlapping, bind then push, stages vertex and compute
		{
			"pipeline_change_diff_range_bind_push_vert_and_comp",
			{
				{{VK_SHADER_STAGE_VERTEX_BIT | VK_SHADER_STAGE_COMPUTE_BIT, 0, 32}, {0, 32}},
				{{VK_SHADER_STAGE_VERTEX_BIT | VK_SHADER_STAGE_COMPUTE_BIT, 16, 32}, {16, 32}}
			},
			{
				{ CMD_BIND_PIPELINE_GRAPHICS, 0 },
				{ CMD_BIND_PIPELINE_COMPUTE, 1 },
				{ CMD_PUSH_CONSTANT, 0 },
				{ CMD_DRAW, -1 },
				{ CMD_PUSH_CONSTANT, 1 },
				{ CMD_DISPATCH, -1 },
			}
		}
	};

	de::MovePtr<tcu::TestCaseGroup>	pushConstantTests	(new tcu::TestCaseGroup(testCtx, "push_constant"));

	de::MovePtr<tcu::TestCaseGroup>	graphicsTests(new tcu::TestCaseGroup(testCtx, "graphics_pipeline"));
	for (int cmd = 0; cmd < 2; ++cmd)
	{
		bool pushConstant2 = cmd != 0;
#ifdef CTS_USES_VULKANSC
		if (pushConstant2)
			continue;
#endif
		for (int ndx = 0; ndx < DE_LENGTH_OF_ARRAY(graphicsParams); ndx++)
		{
			std::string name = graphicsParams[ndx].name;
			if (pushConstant2) name += "_command2";
			graphicsTests->addChild(new PushConstantGraphicsDisjointTest(testCtx, name.c_str(), pipelineConstructionType, graphicsParams[ndx].count, graphicsParams[ndx].range, graphicsParams[ndx].hasMultipleUpdates, graphicsParams[ndx].indexType, pushConstant2));
		}

		for (int ndx = 0; ndx < DE_LENGTH_OF_ARRAY(overlapGraphicsParams); ndx++)
		{
			std::string name = overlapGraphicsParams[ndx].name;
			if (pushConstant2) name += "_command2";
			graphicsTests->addChild(new PushConstantGraphicsOverlapTest(testCtx, name.c_str(), pipelineConstructionType, overlapGraphicsParams[ndx].count, overlapGraphicsParams[ndx].range, pushConstant2));
		}
	}
	addOverwriteCase(graphicsTests.get(), testCtx, pipelineConstructionType, VK_PIPELINE_BIND_POINT_GRAPHICS);

	// tests for unused push constants:
	// push constants that are specified in pipeline layout but not used in shaders
	{
		{
			static const struct
			{
				const char*			  name;
				deUint32			  count;
				PushConstantData	  range[MAX_RANGE_COUNT];
				deBool				  hasMultipleUpdates;
				IndexType			  indexType;
				PushConstantUseStage  pcUsedStages;
			} unusedDisjointPCTestParams[] =
			{
				// test range size is 4 bytes(minimum valid size)
				// no shader stage using push constants
				{
					"unused_disjoint_1",
					1u,
					{ { { VK_SHADER_STAGE_VERTEX_BIT, 0, 4 } , { 0, 4 } } },
					false,
					INDEX_TYPE_CONST_LITERAL,
					PC_USE_STAGE_NONE

				},
				// test range count, including all valid shader stage in graphics pipeline
				// vertex shader using push constants, fragment shader not using push constants
				{
					"unused_disjoint_2",
					2u,
					{
						{ { VK_SHADER_STAGE_VERTEX_BIT, 0, 16 }, { 0, 16 } },
						{ { VK_SHADER_STAGE_FRAGMENT_BIT, 16, 4 }, { 16, 4 } },
					},
					false,
					INDEX_TYPE_CONST_LITERAL,
					PC_USE_STAGE_VERTEX
				},
				// test range count is 3, use vertex, geometry and fragment shaders
				// no shader stage using push constants
				{
					"unused_disjoint_3",
					3u,
					{
						{ { VK_SHADER_STAGE_VERTEX_BIT, 0, 16 }, { 0, 16 } },
						{ { VK_SHADER_STAGE_FRAGMENT_BIT, 16, 4 }, { 16, 4 } },
						{ { VK_SHADER_STAGE_GEOMETRY_BIT, 20, 4 }, { 20, 4 } },
					},
					false,
					INDEX_TYPE_CONST_LITERAL,
					PC_USE_STAGE_NONE
				},
				// test range count is 3, use vertex, geometry and fragment shaders
				// geometry shader using push constants, vertex and fragment shader not using push constants
				{
					"unused_disjoint_4",
					3u,
					{
						{ { VK_SHADER_STAGE_VERTEX_BIT, 0, 16 }, { 0, 16 } },
						{ { VK_SHADER_STAGE_FRAGMENT_BIT, 16, 4 }, { 16, 4 } },
						{ { VK_SHADER_STAGE_GEOMETRY_BIT, 20, 4 }, { 20, 4 } },
					},
					false,
					INDEX_TYPE_CONST_LITERAL,
					PC_USE_STAGE_GEOM
				},
				// test range count is 5, use vertex, tessellation, geometry and fragment shaders
				// no shader stage using push constants
				{
					"unused_disjoint_5",
					5u,
					{
						{ { VK_SHADER_STAGE_VERTEX_BIT, 0, 16 }, { 0, 16 } },
						{ { VK_SHADER_STAGE_FRAGMENT_BIT, 16, 4 }, { 16, 4 } },
						{ { VK_SHADER_STAGE_GEOMETRY_BIT, 20, 4 }, { 20, 4 } },
						{ { VK_SHADER_STAGE_TESSELLATION_CONTROL_BIT, 24, 4 }, { 24, 4 } },
						{ { VK_SHADER_STAGE_TESSELLATION_EVALUATION_BIT, 32, 16 }, { 32, 16 } },
					},
					false,
					INDEX_TYPE_CONST_LITERAL,
					PC_USE_STAGE_NONE
				},
				// test range count is 5, use vertex, tessellation, geometry and fragment shaders
				// tess shader stages using push constants, vertex, geometry and fragment shader not using push constants
				{
					"unused_disjoint_6",
					5u,
					{
						{ { VK_SHADER_STAGE_VERTEX_BIT, 0, 16 }, { 0, 16 } },
						{ { VK_SHADER_STAGE_FRAGMENT_BIT, 16, 4 }, { 16, 4 } },
						{ { VK_SHADER_STAGE_GEOMETRY_BIT, 20, 4 }, { 20, 4 } },
						{ { VK_SHADER_STAGE_TESSELLATION_CONTROL_BIT, 24, 4 }, { 24, 4 } },
						{ { VK_SHADER_STAGE_TESSELLATION_EVALUATION_BIT, 32, 16 }, { 32, 16 } },
					},
					false,
					INDEX_TYPE_CONST_LITERAL,
					PC_USE_STAGE_TESC | PC_USE_STAGE_TESE
				}
			};

			for (int ndx = 0; ndx < DE_LENGTH_OF_ARRAY(unusedDisjointPCTestParams); ndx++)
			{
				graphicsTests->addChild(new PushConstantGraphicsDisjointTest(testCtx, unusedDisjointPCTestParams[ndx].name, pipelineConstructionType, unusedDisjointPCTestParams[ndx].count, unusedDisjointPCTestParams[ndx].range, unusedDisjointPCTestParams[ndx].hasMultipleUpdates, unusedDisjointPCTestParams[ndx].indexType, unusedDisjointPCTestParams[ndx].pcUsedStages));
			}
		}
		{
			static const struct
			{
				const char*          name;
				deUint32             count;
				PushConstantData     range[MAX_RANGE_COUNT];
				PushConstantUseStage pcUsedStages;

			} unusedOverlapPCTestParams[] =
			{
				// overlapping range count is 2, use vertex and fragment shaders
				// no shader stage using push constants
				{
					"unused_overlap_1",
					2u,
					{
						{ { VK_SHADER_STAGE_VERTEX_BIT, 0, 16 }, { 0, 16 } },
						{ { VK_SHADER_STAGE_FRAGMENT_BIT, 12, 36 }, { 12, 36 } },
					},
					PC_USE_STAGE_NONE
				},
				// overlapping range count is 2, use vertex and fragment shaders
				// vertex shader using push constants, fragment shader not using push constants
				{
					"unused_overlap_2",
					2u,
					{
						{ { VK_SHADER_STAGE_VERTEX_BIT, 0, 16 }, { 0, 16 } },
						{ { VK_SHADER_STAGE_FRAGMENT_BIT, 12, 36 }, { 12, 36 } },
					},
					PC_USE_STAGE_VERTEX
				},
				// overlapping range count is 3, use vertex, geometry and fragment shaders
				// no shader stage using push constants
				{
					"unused_overlap_3",
					3u,
					{
						{ { VK_SHADER_STAGE_VERTEX_BIT, 12, 36 }, { 12, 36 } },
						{ { VK_SHADER_STAGE_GEOMETRY_BIT, 0, 32 }, { 16, 16 } },
						{ { VK_SHADER_STAGE_FRAGMENT_BIT, 20, 4 }, { 20, 4 } }
					},
					PC_USE_STAGE_NONE
				},
				// overlapping range count is 3, use vertex, geometry and fragment shaders
				// geometry shader using push constants, vertex and fragment shader not using push constants
				{
					"unused_overlap_4",
					3u,
					{
						{ { VK_SHADER_STAGE_VERTEX_BIT, 12, 36 }, { 12, 36 } },
						{ { VK_SHADER_STAGE_GEOMETRY_BIT, 0, 32 }, { 16, 16 } },
						{ { VK_SHADER_STAGE_FRAGMENT_BIT, 20, 4 }, { 20, 4 } }
					},
					PC_USE_STAGE_GEOM
				},
				// overlapping range count is 5, use vertex, tessellation, geometry and fragment shaders
				// no shader stage using push constants
				{
					"unused_overlap_5",
					5u,
					{
						{ { VK_SHADER_STAGE_VERTEX_BIT, 40, 8 }, { 40, 8 } },
						{ { VK_SHADER_STAGE_TESSELLATION_CONTROL_BIT, 32, 12 }, { 32, 12 } },
						{ { VK_SHADER_STAGE_TESSELLATION_EVALUATION_BIT, 48, 16 }, { 48, 16 } },
						{ { VK_SHADER_STAGE_GEOMETRY_BIT, 28, 36 }, { 28, 36 } },
						{ { VK_SHADER_STAGE_FRAGMENT_BIT, 56, 8 }, { 60, 4 } }
					},
					PC_USE_STAGE_NONE
				},
				// overlapping range count is 5, use vertex, tessellation, geometry and fragment shaders
				// tess shader stages using push constants, vertex, geometry and fragment shader not using push constants
				{
					"unused_overlap_6",
					5u,
					{
						{ { VK_SHADER_STAGE_VERTEX_BIT, 40, 8 }, { 40, 8 } },
						{ { VK_SHADER_STAGE_TESSELLATION_CONTROL_BIT, 32, 12 }, { 32, 12 } },
						{ { VK_SHADER_STAGE_TESSELLATION_EVALUATION_BIT, 48, 16 }, { 48, 16 } },
						{ { VK_SHADER_STAGE_GEOMETRY_BIT, 28, 36 }, { 28, 36 } },
						{ { VK_SHADER_STAGE_FRAGMENT_BIT, 56, 8 }, { 60, 4 } }
					},
					PC_USE_STAGE_TESC | PC_USE_STAGE_TESE
				}
			};

			for (int ndx = 0; ndx < DE_LENGTH_OF_ARRAY(unusedOverlapPCTestParams); ndx++)
			{
				graphicsTests->addChild(new PushConstantGraphicsOverlapTest(testCtx, unusedOverlapPCTestParams[ndx].name, pipelineConstructionType, unusedOverlapPCTestParams[ndx].count, unusedOverlapPCTestParams[ndx].range, unusedOverlapPCTestParams[ndx].pcUsedStages));
			}
		}
	}

	pushConstantTests->addChild(graphicsTests.release());

	if (pipelineConstructionType == PIPELINE_CONSTRUCTION_TYPE_MONOLITHIC)
	{
		de::MovePtr<tcu::TestCaseGroup>	computeTests	(new tcu::TestCaseGroup(testCtx, "compute_pipeline"));
		for (const auto& params : computeParams)
		{
			computeTests->addChild(new PushConstantComputeTest(testCtx, params.name, params.type, params.range));
		}
		addOverwriteCase(computeTests.get(), testCtx, pipelineConstructionType, VK_PIPELINE_BIND_POINT_COMPUTE);
		pushConstantTests->addChild(computeTests.release());
	}

	de::MovePtr<tcu::TestCaseGroup>	lifetimeTests	(new tcu::TestCaseGroup(testCtx, "lifetime"));
	for (int ndx = 0; ndx < DE_LENGTH_OF_ARRAY(lifetimeParams); ndx++)
	{
		lifetimeTests->addChild(new PushConstantLifetimeTest(testCtx, lifetimeParams[ndx].name, pipelineConstructionType, lifetimeParams[ndx].range, lifetimeParams[ndx].cmdList));
	}
	pushConstantTests->addChild(lifetimeTests.release());

	return pushConstantTests.release();
}

} // pipeline
} // vkt<|MERGE_RESOLUTION|>--- conflicted
+++ resolved
@@ -241,11 +241,8 @@
 																					 const PushConstantData				pushConstantRange[MAX_RANGE_COUNT],
 																					 const deBool						multipleUpdate,
 																					 const IndexType					indexType,
-<<<<<<< HEAD
+																					 const deBool						pushConstant2,
 																					 const PushConstantUseStage         pcUsedStage = PC_USE_STAGE_ALL);
-=======
-																					 const deBool						pushConstant2);
->>>>>>> a8292df8
 	virtual										~PushConstantGraphicsTestInstance	(void);
 	void										init								(void);
 	virtual tcu::TestStatus						iterate								(void);
@@ -265,11 +262,8 @@
 	const deUint32									m_rangeCount;
 	PushConstantData								m_pushConstantRange[MAX_RANGE_COUNT];
 	const IndexType									m_indexType;
-<<<<<<< HEAD
 	const PushConstantUseStage                      m_pcUsedStage;
-=======
 	deBool											m_pushConstant2;
->>>>>>> a8292df8
 
 private:
 	const tcu::UVec2								m_renderSize;
@@ -322,24 +316,16 @@
 																	const PipelineConstructionType	pipelineConstructionType,
 																	const deUint32					rangeCount,
 																	const PushConstantData			pushConstantRange[MAX_RANGE_COUNT],
-<<<<<<< HEAD
 																	deBool							multipleUpdate,
 																	IndexType						indexType,
+																	const deBool					pushConstant2,
 																	const PushConstantUseStage      pcUsedStage)
-=======
-																	const deBool					multipleUpdate,
-																	const IndexType					indexType,
-																	const deBool					pushConstant2)
->>>>>>> a8292df8
 	: vkt::TestInstance				(context)
 	, m_pipelineConstructionType	(pipelineConstructionType)
 	, m_rangeCount					(rangeCount)
 	, m_indexType					(indexType)
-<<<<<<< HEAD
 	, m_pcUsedStage                 (pcUsedStage)
-=======
 	, m_pushConstant2				(pushConstant2)
->>>>>>> a8292df8
 	, m_renderSize					(32, 32)
 	, m_colorFormat					(VK_FORMAT_R8G8B8A8_UNORM)
 	, m_multipleUpdate				(multipleUpdate)
@@ -767,11 +753,8 @@
 																				 const PushConstantData				pushConstantRange[MAX_RANGE_COUNT],
 																				 const deBool						multipleUpdate,
 																				 const IndexType					indexType,
-<<<<<<< HEAD
+																				 const deBool						pushConstant2,
 																				 const PushConstantUseStage         pcUsedStage = PC_USE_STAGE_ALL);
-=======
-																				 const deBool						pushConstant2);
->>>>>>> a8292df8
 	virtual								~PushConstantGraphicsDisjointInstance	(void);
 	std::vector<VkPushConstantRange>	getPushConstantRanges					(void);
 	void								updatePushConstants						(VkCommandBuffer cmdBuffer, VkPipelineLayout pipelineLayout);
@@ -782,17 +765,11 @@
 																			const PipelineConstructionType	pipelineConstructionType,
 																			const deUint32					rangeCount,
 																			const PushConstantData			pushConstantRange[MAX_RANGE_COUNT],
-<<<<<<< HEAD
-																			deBool							multipleUpdate,
-																			IndexType						indexType,
-																			const PushConstantUseStage      pcUsedStage)
-	: PushConstantGraphicsTestInstance (context, pipelineConstructionType, rangeCount, pushConstantRange, multipleUpdate, indexType, pcUsedStage)
-=======
 																			const deBool					multipleUpdate,
 																			const IndexType					indexType,
-																			const deBool					pushConstant2)
-	: PushConstantGraphicsTestInstance (context, pipelineConstructionType, rangeCount, pushConstantRange, multipleUpdate, indexType, pushConstant2)
->>>>>>> a8292df8
+																			const deBool					pushConstant2,
+																			const PushConstantUseStage      pcUsedStage)
+	: PushConstantGraphicsTestInstance (context, pipelineConstructionType, rangeCount, pushConstantRange, multipleUpdate, indexType, pushConstant2, pcUsedStage)
 {
 	deMemcpy(m_pushConstantRange, pushConstantRange, sizeof(PushConstantData) * MAX_RANGE_COUNT);
 }
@@ -904,11 +881,8 @@
 																					 const PushConstantData				pushConstantRange[MAX_RANGE_COUNT],
 																					 const deBool						multipleUpdate,
 																					 const IndexType					indexType,
-<<<<<<< HEAD
+																					 const deBool						pushConstant2,
 																					 const PushConstantUseStage         pcUsedStage = PC_USE_STAGE_ALL);
-=======
-																					 const deBool						pushConstant2);
->>>>>>> a8292df8
 	virtual								~PushConstantGraphicsOverlapTestInstance	(void);
 	std::vector<VkPushConstantRange>	getPushConstantRanges					(void);
 	std::vector<VkPushConstantRange>	getPushConstantUpdates					(void);
@@ -939,17 +913,11 @@
 																				  const PipelineConstructionType	pipelineConstructionType,
 																				  const deUint32					rangeCount,
 																				  const PushConstantData			pushConstantRange[MAX_RANGE_COUNT],
-<<<<<<< HEAD
-																				  deBool							multipleUpdate,
-																				  IndexType							indexType,
-																				  const PushConstantUseStage        pcUsedStage)
-	: PushConstantGraphicsTestInstance	(context, pipelineConstructionType, rangeCount, pushConstantRange, multipleUpdate, indexType, pcUsedStage)
-=======
 																				  const deBool						multipleUpdate,
 																				  const IndexType					indexType,
-																				  const deBool						pushConstant2)
-	: PushConstantGraphicsTestInstance	(context, pipelineConstructionType, rangeCount, pushConstantRange, multipleUpdate, indexType, pushConstant2)
->>>>>>> a8292df8
+																				  const deBool						pushConstant2,
+																				  const PushConstantUseStage        pcUsedStage)
+	: PushConstantGraphicsTestInstance	(context, pipelineConstructionType, rangeCount, pushConstantRange, multipleUpdate, indexType, pushConstant2, pcUsedStage)
 	, m_colorData						(generateColorData(256u))
 {
 	deMemcpy(m_pushConstantRange, pushConstantRange, sizeof(PushConstantData) * MAX_RANGE_COUNT);
@@ -1140,11 +1108,8 @@
 														 const PushConstantData				pushConstantRange[MAX_RANGE_COUNT],
 														 const deBool						multipleUpdate,
 														 const IndexType					indexType,
-<<<<<<< HEAD
+														 const deBool						pushConstant2,
 														 const PushConstantUseStage         pcUsedStage = PC_USE_STAGE_ALL);
-=======
-														 const deBool						pushConstant2);
->>>>>>> a8292df8
 	virtual					~PushConstantGraphicsTest	(void);
 
 
@@ -1159,11 +1124,8 @@
 	PushConstantData				m_pushConstantRange[MAX_RANGE_COUNT];
 	const deBool					m_multipleUpdate;
 	const IndexType					m_indexType;
-<<<<<<< HEAD
+	const deBool					m_pushConstant2;
 	const PushConstantUseStage      m_pcUsedStage;
-=======
-	const deBool					m_pushConstant2;
->>>>>>> a8292df8
 };
 
 PushConstantGraphicsTest::PushConstantGraphicsTest (tcu::TestContext&					testContext,
@@ -1173,21 +1135,15 @@
 													const PushConstantData				pushConstantRange[MAX_RANGE_COUNT],
 													const deBool						multipleUpdate,
 													const IndexType						indexType,
-<<<<<<< HEAD
+													const deBool						pushConstant2,
 													const PushConstantUseStage          pcUsedStage)
-=======
-													const deBool						pushConstant2)
->>>>>>> a8292df8
 	: vkt::TestCase					(testContext, name)
 	, m_pipelineConstructionType	(pipelineConstructionType)
 	, m_rangeCount					(rangeCount)
 	, m_multipleUpdate				(multipleUpdate)
 	, m_indexType					(indexType)
-<<<<<<< HEAD
-	, m_pcUsedStage                  (pcUsedStage)
-=======
 	, m_pushConstant2				(pushConstant2)
->>>>>>> a8292df8
+	, m_pcUsedStage					(pcUsedStage)
 {
 	deMemcpy(m_pushConstantRange, pushConstantRange, sizeof(PushConstantData) * MAX_RANGE_COUNT);
 }
@@ -1240,11 +1196,8 @@
 																 const PushConstantData				pushConstantRange[MAX_RANGE_COUNT],
 																 const deBool						multipleUpdate,
 																 const IndexType					indexType,
-<<<<<<< HEAD
+																 const deBool						pushConstant2,
 																 const PushConstantUseStage         pcUseStage = PC_USE_STAGE_ALL);
-=======
-																 const deBool						pushConstant2);
->>>>>>> a8292df8
 	virtual					~PushConstantGraphicsDisjointTest	(void);
 
 	virtual void			initPrograms						(SourceCollections& sourceCollections) const;
@@ -1258,13 +1211,9 @@
 																	const PushConstantData			pushConstantRange[MAX_RANGE_COUNT],
 																	const deBool					multipleUpdate,
 																	const IndexType					indexType,
-<<<<<<< HEAD
-																	const PushConstantUseStage      pcUseStage)
-	: PushConstantGraphicsTest (testContext, name, pipelineConstructionType, rangeCount, pushConstantRange, multipleUpdate, indexType, pcUseStage)
-=======
-																	const deBool					pushConstant2)
-	: PushConstantGraphicsTest (testContext, name, pipelineConstructionType, rangeCount, pushConstantRange, multipleUpdate, indexType, pushConstant2)
->>>>>>> a8292df8
+																	const deBool					pushConstant2,
+																	const PushConstantUseStage		pcUseStage)
+	: PushConstantGraphicsTest (testContext, name, pipelineConstructionType, rangeCount, pushConstantRange, multipleUpdate, indexType, pushConstant2, pcUseStage)
 {
 }
 
@@ -1629,11 +1578,7 @@
 
 TestInstance* PushConstantGraphicsDisjointTest::createInstance (Context& context) const
 {
-<<<<<<< HEAD
-	return new PushConstantGraphicsDisjointInstance(context, m_pipelineConstructionType, m_rangeCount, m_pushConstantRange, m_multipleUpdate, m_indexType, m_pcUsedStage);
-=======
-	return new PushConstantGraphicsDisjointInstance(context, m_pipelineConstructionType, m_rangeCount, m_pushConstantRange, m_multipleUpdate, m_indexType, m_pushConstant2);
->>>>>>> a8292df8
+	return new PushConstantGraphicsDisjointInstance(context, m_pipelineConstructionType, m_rangeCount, m_pushConstantRange, m_multipleUpdate, m_indexType, m_pushConstant2, m_pcUsedStage);
 }
 
 class PushConstantGraphicsOverlapTest : public PushConstantGraphicsTest
@@ -1644,11 +1589,8 @@
 																 const PipelineConstructionType		pipelineConstructionType,
 																 const deUint32						rangeCount,
 																 const PushConstantData				pushConstantRange[MAX_RANGE_COUNT],
-<<<<<<< HEAD
+																 const deBool						pushConstant2,
 																 const PushConstantUseStage         pcUsedStage = PC_USE_STAGE_ALL);
-=======
-																 const deBool						pushConstant2);
->>>>>>> a8292df8
 	virtual					~PushConstantGraphicsOverlapTest	(void);
 	std::string				getPushConstantDeclarationStr		(VkShaderStageFlags shaderStage) const;
 	virtual void			initPrograms						(SourceCollections& sourceCollections) const;
@@ -1660,13 +1602,9 @@
 																  const PipelineConstructionType	pipelineConstructionType,
 																  const deUint32					rangeCount,
 																  const PushConstantData			pushConstantRange[MAX_RANGE_COUNT],
-<<<<<<< HEAD
+																  const deBool						pushConstant2,
 																  const PushConstantUseStage        pcUsedStage)
-	: PushConstantGraphicsTest (testContext, name, pipelineConstructionType, rangeCount, pushConstantRange, false, INDEX_TYPE_CONST_LITERAL, pcUsedStage)
-=======
-																  const deBool						pushConstant2)
-	: PushConstantGraphicsTest (testContext, name, pipelineConstructionType, rangeCount, pushConstantRange, false, INDEX_TYPE_CONST_LITERAL, pushConstant2)
->>>>>>> a8292df8
+	: PushConstantGraphicsTest (testContext, name, pipelineConstructionType, rangeCount, pushConstantRange, false, INDEX_TYPE_CONST_LITERAL, pushConstant2, pcUsedStage)
 {
 }
 
@@ -1910,11 +1848,7 @@
 
 TestInstance* PushConstantGraphicsOverlapTest::createInstance (Context& context) const
 {
-<<<<<<< HEAD
-	return new PushConstantGraphicsOverlapTestInstance(context, m_pipelineConstructionType, m_rangeCount, m_pushConstantRange, false, INDEX_TYPE_CONST_LITERAL, m_pcUsedStage);
-=======
-	return new PushConstantGraphicsOverlapTestInstance(context, m_pipelineConstructionType, m_rangeCount, m_pushConstantRange, false, INDEX_TYPE_CONST_LITERAL, m_pushConstant2);
->>>>>>> a8292df8
+	return new PushConstantGraphicsOverlapTestInstance(context, m_pipelineConstructionType, m_rangeCount, m_pushConstantRange, false, INDEX_TYPE_CONST_LITERAL, m_pushConstant2, m_pcUsedStage);
 }
 
 class PushConstantComputeTest : public vkt::TestCase
