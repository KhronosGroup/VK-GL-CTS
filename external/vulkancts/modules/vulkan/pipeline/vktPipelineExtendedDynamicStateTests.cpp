--- conflicted
+++ resolved
@@ -6252,7 +6252,7 @@
             graphicsPipeline
                 .setupVertexInputState(staticVertexInputStateCreateInfo, staticInputAssemblyStateCreateInfo,
                                        VK_NULL_HANDLE, vk::PipelineCreationFeedbackCreateInfoWrapper(),
-                                       m_testConfig.favorStaticNullPointers)
+                                       vk::PipelineBinaryInfoWrapper(), m_testConfig.favorStaticNullPointers)
                 .setupPreRasterizationShaderState(viewports, scissors, pipelineLayout, *renderPassFramebuffers[0], 0u,
                                                   dynamicVertModule, staticRasterizationStateCreateInfo, tescModule,
                                                   teseModule, geomModule);
@@ -6261,7 +6261,7 @@
                 extraDynPipeline
                     .setupVertexInputState(&emptyVertexInputStateCreateInfo, staticInputAssemblyStateCreateInfo,
                                            VK_NULL_HANDLE, vk::PipelineCreationFeedbackCreateInfoWrapper(),
-                                           m_testConfig.favorStaticNullPointers)
+                                           vk::PipelineBinaryInfoWrapper(), m_testConfig.favorStaticNullPointers)
                     .setupPreRasterizationShaderState(viewports, scissors, pipelineLayout, *renderPassFramebuffers[0],
                                                       0u, vertDPCPModule, staticRasterizationStateCreateInfo);
         }
@@ -6294,86 +6294,6 @@
 #ifndef CTS_USES_VULKANSC
             .setRepresentativeFragmentTestState(pReprFragment.get())
 #endif // CTS_USES_VULKANSC
-<<<<<<< HEAD
-		{
-			const auto staticVertexInputStateCreateInfo		= ((m_testConfig.favorStaticNullPointers && m_testConfig.testVertexDynamic())
-															? nullptr
-															: &vertexInputStateCreateInfo);
-
-			const auto staticInputAssemblyStateCreateInfo	= ((m_testConfig.favorStaticNullPointers && m_testConfig.primRestartEnableConfig.dynamicValue && m_testConfig.topologyConfig.dynamicValue)
-															? nullptr
-															: &inputAssemblyStateCreateInfo);
-
-			graphicsPipeline.setupVertexInputState(
-												staticVertexInputStateCreateInfo,
-												staticInputAssemblyStateCreateInfo,
-												VK_NULL_HANDLE,
-												vk::PipelineCreationFeedbackCreateInfoWrapper(),
-												vk::PipelineBinaryInfoWrapper(),
-												m_testConfig.favorStaticNullPointers)
-							.setupPreRasterizationShaderState(
-												viewports,
-												scissors,
-												pipelineLayout,
-												*renderPassFramebuffers[0],
-												0u,
-												dynamicVertModule,
-												staticRasterizationStateCreateInfo,
-												tescModule,
-												teseModule,
-												geomModule);
-
-			if (m_testConfig.useExtraDynPipeline)
-				extraDynPipeline.setupVertexInputState(
-													&emptyVertexInputStateCreateInfo,
-													staticInputAssemblyStateCreateInfo,
-													VK_NULL_HANDLE,
-													vk::PipelineCreationFeedbackCreateInfoWrapper(),
-													vk::PipelineBinaryInfoWrapper(),
-													m_testConfig.favorStaticNullPointers)
-								.setupPreRasterizationShaderState(
-													viewports,
-													scissors,
-													pipelineLayout,
-													*renderPassFramebuffers[0],
-													0u,
-													vertDPCPModule,
-													staticRasterizationStateCreateInfo);
-		}
-
-		const auto staticMultisampleStateCreateInfo	= ((m_testConfig.favorStaticNullPointers
-														&& m_testConfig.rasterizationSamplesConfig.dynamicValue
-														&& m_testConfig.sampleMaskConfig.dynamicValue
-														&& m_testConfig.alphaToCoverageConfig.dynamicValue
-														&& (m_testConfig.alphaToOneConfig.dynamicValue
-														    || m_testConfig.disableAlphaToOneFeature))
-													? nullptr
-													: &multisampleStateCreateInfo);
-
-		const auto staticDepthStencilStateCreateInfo	= ((m_testConfig.favorStaticNullPointers
-															&& m_testConfig.depthTestEnableConfig.dynamicValue
-															&& m_testConfig.depthWriteEnableConfig.dynamicValue
-															&& m_testConfig.depthCompareOpConfig.dynamicValue
-															&& m_testConfig.depthBoundsTestEnableConfig.dynamicValue
-															&& m_testConfig.stencilTestEnableConfig.dynamicValue
-															&& m_testConfig.stencilOpConfig.dynamicValue
-															&& m_testConfig.depthBoundsConfig.dynamicValue)
-														? nullptr
-														: &depthStencilStateCreateInfo);
-
-		const auto staticColorBlendStateCreateInfo		= ((m_testConfig.favorStaticNullPointers
-															&& m_testConfig.logicOpEnableConfig.dynamicValue
-															&& m_testConfig.logicOpConfig.dynamicValue
-															&& m_testConfig.colorBlendEnableConfig.dynamicValue
-															&& m_testConfig.colorBlendEquationConfig.dynamicValue
-															&& (m_testConfig.colorBlendBoth
-																|| !m_testConfig.colorBlendEquationConfig.staticValue.isAdvanced())
-															&& m_testConfig.colorWriteMaskConfig.dynamicValue
-															&& m_testConfig.blendConstantsConfig.dynamicValue)
-														? nullptr
-														: &colorBlendStateCreateInfo);
-		graphicsPipeline
-=======
             .setupFragmentShaderState(pipelineLayout, *renderPassFramebuffers[0], 0u, dynamicFragModule,
                                       staticDepthStencilStateCreateInfo, staticMultisampleStateCreateInfo)
             .setupFragmentOutputState(*renderPassFramebuffers[0], 0u, staticColorBlendStateCreateInfo,
@@ -6382,7 +6302,6 @@
             .buildPipeline();
         if (m_testConfig.useExtraDynPipeline)
             extraDynPipeline
->>>>>>> 6296a1c1
 #ifndef CTS_USES_VULKANSC
                 .setRepresentativeFragmentTestState(pReprFragment.get())
 #endif // CTS_USES_VULKANSC
