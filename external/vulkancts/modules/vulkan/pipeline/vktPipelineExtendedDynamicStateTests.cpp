--- conflicted
+++ resolved
@@ -610,11 +610,7 @@
 	float		scaleY;
 	float		offsetX;
 	float		offsetY;
-<<<<<<< HEAD
-	float		fanScale;
-=======
 	float		stripScale;
->>>>>>> b86a0cdc
 
 	MeshParams (const tcu::Vec4&	color_		= kDefaultTriangleColor,
 				float				depth_		= 0.0f,
@@ -623,17 +619,6 @@
 				float				scaleY_		= 1.0f,
 				float				offsetX_	= 0.0f,
 				float				offsetY_	= 0.0f,
-<<<<<<< HEAD
-				float				fanScale_	= 0.0f)
-		: color		(color_)
-		, depth		(depth_)
-		, reversed	(reversed_)
-		, scaleX	(scaleX_)
-		, scaleY	(scaleY_)
-		, offsetX	(offsetX_)
-		, offsetY	(offsetY_)
-		, fanScale	(fanScale_)
-=======
 				float				stripScale_	= 0.0f)
 		: color			(color_)
 		, depth			(depth_)
@@ -643,7 +628,6 @@
 		, offsetX		(offsetX_)
 		, offsetY		(offsetY_)
 		, stripScale	(stripScale_)
->>>>>>> b86a0cdc
 	{}
 };
 
@@ -1141,11 +1125,7 @@
 	float		scaleY;
 	float		offsetX;
 	float		offsetY;
-<<<<<<< HEAD
-	float		fanScale;
-=======
 	float		stripScale;
->>>>>>> b86a0cdc
 };
 
 void copy(vk::VkStencilOpState& dst, const StencilOpParams& src)
@@ -1291,11 +1271,7 @@
 		<< "    float scaleY;\n"
 		<< "    float offsetX;\n"
 		<< "    float offsetY;\n"
-<<<<<<< HEAD
-		<< "    float fanScale;\n"
-=======
 		<< "    float stripScale;\n"
->>>>>>> b86a0cdc
 		<< "} pushConstants;\n"
 		;
 	const auto pushConstants = pushSource.str();
@@ -1338,19 +1314,6 @@
 		<< "void main() {\n"
 		<< "${CALCULATIONS}"
 		<< "    gl_Position = vec4(vertexCoords.x * pushConstants.scaleX + pushConstants.offsetX, vertexCoords.y * pushConstants.scaleY + pushConstants.offsetY, pushConstants.depthValue, 1.0);\n"
-<<<<<<< HEAD
-		<< "    vec2 fanOffset;\n"
-		<< "    switch (gl_VertexIndex) {\n"
-		<< "    case 0: fanOffset = vec2(0.0, 0.0); break;\n"
-		<< "    case 1: fanOffset = vec2(1.0, 0.0); break;\n"
-		<< "    case 2: fanOffset = vec2(1.0, -1.0); break;\n"
-		<< "    case 3: fanOffset = vec2(0.0, -1.0); break;\n"
-		<< "    case 4: fanOffset = vec2(-1.0, -1.0); break;\n"
-		<< "    case 5: fanOffset = vec2(-1.0, 0.0); break;\n"
-		<< "    default: fanOffset = vec2(-1000.0); break;\n"
-		<< "    }\n"
-		<< "    gl_Position.xy += pushConstants.fanScale * fanOffset;\n"
-=======
 		<< "    vec2 stripOffset;\n"
 		<< "    switch (gl_VertexIndex) {\n"
 		<< "    case 0: stripOffset = vec2(0.0, 0.0); break;\n"
@@ -1362,7 +1325,6 @@
 		<< "    default: stripOffset = vec2(-1000.0); break;\n"
 		<< "    }\n"
 		<< "    gl_Position.xy += pushConstants.stripScale * stripOffset;\n"
->>>>>>> b86a0cdc
 		<< "}\n"
 		;
 
@@ -1580,12 +1542,6 @@
 		vkd.cmdSetDepthBias(cmdBuffer, bias.constantFactor, bias.clamp, 0.0f);
 	}
 
-	if (testConfig.depthBiasConfig.dynamicValue)
-	{
-		const auto& bias = testConfig.depthBiasConfig.dynamicValue.get();
-		vkd.cmdSetDepthBias(cmdBuffer, bias.constantFactor, bias.clamp, 0.0f);
-	}
-
 	if (testConfig.rastDiscardEnableConfig.dynamicValue)
 		vkd.cmdSetRasterizerDiscardEnable(cmdBuffer, makeVkBool32(testConfig.rastDiscardEnableConfig.dynamicValue.get()));
 
@@ -1652,11 +1608,7 @@
 		sizes.push_back		(vertBuffer.dataSize);
 	}
 
-<<<<<<< HEAD
 	vkd.cmdBindVertexBuffers2(cmdBuffer, 0u, static_cast<deUint32>(chosenBuffers.size()), buffers.data(), offsets.data(), sizes.data(), strides.data());
-=======
-	vkd.cmdBindVertexBuffers2EXT(cmdBuffer, 0u, static_cast<deUint32>(chosenBuffers.size()), buffers.data(), offsets.data(), sizes.data(), strides.data());
->>>>>>> b86a0cdc
 
 	return true;
 }
@@ -1885,15 +1837,6 @@
 	if (topologyClass == TopologyClass::TRIANGLE)
 	{
 		DE_ASSERT(!vertices.empty());
-<<<<<<< HEAD
-		rvertices.reserve(6u);
-                rvertices.push_back(vertices[1]);
-                rvertices.push_back(vertices[0]);
-                rvertices.push_back(vertices[3]);
-                rvertices.push_back(vertices[2]);
-                rvertices.push_back(vertices[5]);
-                rvertices.push_back(vertices[4]);
-=======
 		if (m_testConfig.singleVertex)
 			rvertices.push_back(vertices[0]);
 		else
@@ -1906,7 +1849,6 @@
 			rvertices.push_back(vertices[5]);
 			rvertices.push_back(vertices[4]);
 		}
->>>>>>> b86a0cdc
 	}
 
 	if (topologyClass != TopologyClass::TRIANGLE)
@@ -2443,16 +2385,6 @@
 					// Push constants.
 					PushConstants pushConstants =
 					{
-<<<<<<< HEAD
-						m_testConfig.meshParams[meshIdx].color,		//	tcu::Vec4	triangleColor;
-						m_testConfig.meshParams[meshIdx].depth,		//	float		meshDepth;
-						static_cast<deInt32>(viewportIdx),			//	deInt32		viewPortIndex;
-						m_testConfig.meshParams[meshIdx].scaleX,	//	float		scaleX;
-						m_testConfig.meshParams[meshIdx].scaleY,	//	float		scaleY;
-						m_testConfig.meshParams[meshIdx].offsetX,	//	float		offsetX;
-						m_testConfig.meshParams[meshIdx].offsetY,	//	float		offsetY;
-						m_testConfig.meshParams[meshIdx].fanScale,	//	float		fanScale;
-=======
 						m_testConfig.meshParams[meshIdx].color,			//	tcu::Vec4	triangleColor;
 						m_testConfig.meshParams[meshIdx].depth,			//	float		meshDepth;
 						static_cast<deInt32>(viewportIdx),				//	deInt32		viewPortIndex;
@@ -2461,7 +2393,6 @@
 						m_testConfig.meshParams[meshIdx].offsetX,		//	float		offsetX;
 						m_testConfig.meshParams[meshIdx].offsetY,		//	float		offsetY;
 						m_testConfig.meshParams[meshIdx].stripScale,	//	float		stripScale;
->>>>>>> b86a0cdc
 					};
 					vkd.cmdPushConstants(cmdBuffer, pipelineLayout.get(), pushConstantStageFlags, 0u, static_cast<deUint32>(sizeof(pushConstants)), &pushConstants);
 
@@ -2978,13 +2909,8 @@
 				config.strideConfig.staticValue		= config.getActiveVertexGenerator()->getVertexDataStrides();
 				config.strideConfig.dynamicValue	= { 0 };
 				config.vertexDataOffset				= 4;
-<<<<<<< HEAD
-				config.singleVertex                 = true;
-				config.singleVertexDrawCount        = 6;
-=======
 				config.singleVertex					= true;
 				config.singleVertexDrawCount		= 6;
->>>>>>> b86a0cdc
 
 				// Make the mesh cover the top half only. If the implementation reads data outside the vertex data it should read the
 				// offscreen vertex and draw something in the bottom half.
@@ -2992,13 +2918,8 @@
 				config.meshParams[0].scaleY		= 0.5f;
 				config.meshParams[0].offsetY	= -0.5f;
 
-<<<<<<< HEAD
-				// Use fan scale to synthesize a fan from a vertex attribute which remains constant over the draw call.
-				config.meshParams[0].fanScale = 1.0f;
-=======
 				// Use strip scale to synthesize a strip from a vertex attribute which remains constant over the draw call.
 				config.meshParams[0].stripScale = 1.0f;
->>>>>>> b86a0cdc
 
 				orderingGroup->addChild(new ExtendedDynamicStateTest(testCtx, "zero_stride_with_offset", "Dynamically set zero stride using a nonzero vertex data offset", config));
 			}
