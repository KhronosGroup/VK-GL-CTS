--- conflicted
+++ resolved
@@ -2271,10 +2271,7 @@
 											*geomModule)
 					  .setupFragmentShaderState(*pipelineLayout, *renderPass, 0u, *fragModule, &depthStencilStateCreateInfo, &multisampleStateCreateInfo)
 					  .setupFragmentOutputState(*renderPass, 0u, &colorBlendStateCreateInfo, &multisampleStateCreateInfo)
-<<<<<<< HEAD
-=======
 					  .setMonolithicPipelineLayout(*pipelineLayout)
->>>>>>> b82b4024
 					  .buildPipeline();
 	}
 
@@ -2327,10 +2324,7 @@
 											*geomModule)
 						.setupFragmentShaderState(*pipelineLayout, *renderPass, 0u, *fragModule, &depthStencilStateCreateInfo, &multisampleStateCreateInfo)
 						.setupFragmentOutputState(*renderPass, 0u, &colorBlendStateCreateInfo, &multisampleStateCreateInfo)
-<<<<<<< HEAD
-=======
 						.setMonolithicPipelineLayout(*pipelineLayout)
->>>>>>> b82b4024
 						.buildPipeline();
 	}
 
