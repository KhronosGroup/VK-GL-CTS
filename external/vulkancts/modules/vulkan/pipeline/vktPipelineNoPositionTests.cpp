--- conflicted
+++ resolved
@@ -838,22 +838,6 @@
     const VkPipelineCreateFlags createFlags = m_params.useViewIndexAsDeviceIndex ?
                                                   VK_PIPELINE_CREATE_VIEW_INDEX_FROM_DEVICE_INDEX_BIT :
                                                   VkPipelineCreateFlagBits(0u);
-<<<<<<< HEAD
-    GraphicsPipelineWrapper pipeline(vki, vkd, physicalDevice, device, m_context.getDeviceExtensions(),
-                                     m_params.pipelineConstructionType, createFlags);
-    pipeline.setDefaultTopology(primitiveTopology)
-        .setDefaultRasterizationState()
-        .setDefaultMultisampleState()
-        .setDefaultDepthStencilState()
-        .setDefaultColorBlendState()
-        .setupVertexInputState()
-        .setupPreRasterizationShaderState(viewports, scissors, pipelineLayout, *renderPass, 0u, vert, nullptr, tesc,
-                                          tese, geom)
-        .setupFragmentShaderState(pipelineLayout, *renderPass, 0u, frag)
-        .setupFragmentOutputState(*renderPass)
-        .setMonolithicPipelineLayout(pipelineLayout)
-        .buildPipeline();
-=======
 
     std::vector<GraphicsPipelineWrapper> pipelines;
     pipelines.reserve(subpassCount);
@@ -902,7 +886,6 @@
 
     renderPass.createFramebuffer(vkd, device, static_cast<uint32_t>(attachmentHandles.size()), &images[0],
                                  &attachmentHandles[0], extent.width, extent.height);
->>>>>>> e73b5699
 
     // Descriptor set and output SSBO if needed.
     Move<VkDescriptorPool> descriptorPool;
