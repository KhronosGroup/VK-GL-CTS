/*------------------------------------------------------------------------
 * Vulkan Conformance Tests
 * ------------------------
 *
 * Copyright (c) 2015 The Khronos Group Inc.
 * Copyright (c) 2015 Imagination Technologies Ltd.
 * Copyright (c) 2023 LunarG, Inc.
 * Copyright (c) 2023 Nintendo
 *
 * Licensed under the Apache License, Version 2.0 (the "License");
 * you may not use this file except in compliance with the License.
 * You may obtain a copy of the License at
 *
 *      http://www.apache.org/licenses/LICENSE-2.0
 *
 * Unless required by applicable law or agreed to in writing, software
 * distributed under the License is distributed on an "AS IS" BASIS,
 * WITHOUT WARRANTIES OR CONDITIONS OF ANY KIND, either express or implied.
 * See the License for the specific language governing permissions and
 * limitations under the License.
 *
 *//*!
 * \file
 * \brief Vertex Input Tests
 *//*--------------------------------------------------------------------*/

#include "vktPipelineVertexInputTests.hpp"
#include "vktPipelineLegacyAttrTests.hpp"
#include "vktPipelineVertexInputSRGBTests.hpp"
#include "vktTestGroupUtil.hpp"
#include "vktPipelineClearUtil.hpp"
#include "vktPipelineImageUtil.hpp"
#include "vktPipelineVertexUtil.hpp"
#include "vktTestCase.hpp"
#include "vktTestCaseUtil.hpp"
#include "vkImageUtil.hpp"
#include "vkMemUtil.hpp"
#include "vkPrograms.hpp"
#include "vkQueryUtil.hpp"
#include "vkRef.hpp"
#include "vkRefUtil.hpp"
#include "vkTypeUtil.hpp"
#include "vkCmdUtil.hpp"
#include "vkObjUtil.hpp"
#include "tcuFloat.hpp"
#include "tcuImageCompare.hpp"
#include "tcuFloat.hpp"
#include "tcuTextureUtil.hpp"
#include "deMemory.h"
#include "deRandom.hpp"
#include "deStringUtil.hpp"
#include "deUniquePtr.hpp"

#include <sstream>
#include <vector>
#include <map>
#include <memory>

namespace vkt
{
namespace pipeline
{

namespace
{

using namespace vk;

constexpr int kMaxComponents = 4;

bool isSupportedVertexFormat(Context &context, VkFormat format)
{
    if (isVertexFormatDouble(format) && !context.getDeviceFeatures().shaderFloat64)
        return false;

    VkFormatProperties formatProps;
    deMemset(&formatProps, 0, sizeof(VkFormatProperties));
    context.getInstanceInterface().getPhysicalDeviceFormatProperties(context.getPhysicalDevice(), format, &formatProps);

    return (formatProps.bufferFeatures & VK_FORMAT_FEATURE_VERTEX_BUFFER_BIT) != 0u;
}

float getRepresentableDifferenceUnorm(VkFormat format)
{
    DE_ASSERT(isVertexFormatUnorm(format) || isVertexFormatSRGB(format));

    return 1.0f / float((1 << (getVertexFormatComponentSize(format) * 8)) - 1);
}

float getRepresentableDifferenceUnormPacked(VkFormat format, uint32_t componentNdx)
{
    DE_ASSERT((isVertexFormatUnorm(format) || isVertexFormatSRGB(format)) && isVertexFormatPacked(format));

    return 1.0f / float((1 << (getPackedVertexFormatComponentWidth(format, componentNdx))) - 1);
}

float getRepresentableDifferenceSnorm(VkFormat format)
{
    DE_ASSERT(isVertexFormatSnorm(format));

    return 1.0f / float((1 << (getVertexFormatComponentSize(format) * 8 - 1)) - 1);
}

float getRepresentableDifferenceSnormPacked(VkFormat format, uint32_t componentNdx)
{
    DE_ASSERT(isVertexFormatSnorm(format) && isVertexFormatPacked(format));

    return 1.0f / float((1 << (getPackedVertexFormatComponentWidth(format, componentNdx) - 1)) - 1);
}

uint32_t getNextMultipleOffset(uint32_t divisor, uint32_t value)
{
    if (value % divisor == 0)
        return 0;
    else
        return divisor - (value % divisor);
}

class VertexInputTest : public vkt::TestCase
{
public:
    enum GlslType
    {
        GLSL_TYPE_INT,
        GLSL_TYPE_IVEC2,
        GLSL_TYPE_IVEC3,
        GLSL_TYPE_IVEC4,

        GLSL_TYPE_UINT,
        GLSL_TYPE_UVEC2,
        GLSL_TYPE_UVEC3,
        GLSL_TYPE_UVEC4,

        GLSL_TYPE_FLOAT,
        GLSL_TYPE_VEC2,
        GLSL_TYPE_VEC3,
        GLSL_TYPE_VEC4,

        GLSL_TYPE_F16,
        GLSL_TYPE_F16VEC2,
        GLSL_TYPE_F16VEC3,
        GLSL_TYPE_F16VEC4,

        GLSL_TYPE_MAT2,
        GLSL_TYPE_MAT3,
        GLSL_TYPE_MAT4,

        GLSL_TYPE_DOUBLE,
        GLSL_TYPE_DVEC2,
        GLSL_TYPE_DVEC3,
        GLSL_TYPE_DVEC4,
        GLSL_TYPE_DMAT2,
        GLSL_TYPE_DMAT3,
        GLSL_TYPE_DMAT4,

        GLSL_TYPE_COUNT
    };

    enum GlslBasicType
    {
        GLSL_BASIC_TYPE_INT,
        GLSL_BASIC_TYPE_UINT,
        GLSL_BASIC_TYPE_FLOAT,
        GLSL_BASIC_TYPE_DOUBLE,
        GLSL_BASIC_TYPE_FLOAT16,
    };

    enum BindingMapping
    {
        BINDING_MAPPING_ONE_TO_ONE, //!< Vertex input bindings will not contain data for more than one attribute.
        BINDING_MAPPING_ONE_TO_MANY //!< Vertex input bindings can contain data for more than one attribute.
    };

    enum AttributeLayout
    {
        ATTRIBUTE_LAYOUT_INTERLEAVED, //!< Attribute data is bundled together as if in a structure: [pos 0][color 0][pos 1][color 1]...
        ATTRIBUTE_LAYOUT_SEQUENTIAL //!< Data for each attribute is laid out separately: [pos 0][pos 1]...[color 0][color 1]...
        //   Sequential only makes a difference if ONE_TO_MANY mapping is used (more than one attribute in a binding).
    };

    enum LayoutSkip
    {
        LAYOUT_SKIP_ENABLED, //!< Skip one location slot after each attribute
        LAYOUT_SKIP_DISABLED //!< Consume locations sequentially
    };

    enum LayoutOrder
    {
        LAYOUT_ORDER_IN_ORDER,    //!< Assign locations in order
        LAYOUT_ORDER_OUT_OF_ORDER //!< Assign locations out of order
    };

    struct AttributeInfo
    {
        GlslType glslType;
        VkFormat vkType;
        VkVertexInputRate inputRate;
    };

    struct GlslTypeDescription
    {
        const char *name;
        int vertexInputComponentCount;
        int vertexInputCount;
        GlslBasicType basicType;
    };

    static const GlslTypeDescription s_glslTypeDescriptions[GLSL_TYPE_COUNT];

    VertexInputTest(tcu::TestContext &testContext, const std::string &name,
                    const PipelineConstructionType pipelineConstructionType,
                    const std::vector<AttributeInfo> &attributeInfos, BindingMapping bindingMapping,
                    AttributeLayout attributeLayout, LayoutSkip layoutSkip = LAYOUT_SKIP_DISABLED,
                    LayoutOrder layoutOrder = LAYOUT_ORDER_IN_ORDER, const bool testMissingComponents = false);

    virtual ~VertexInputTest(void)
    {
    }
    virtual void initPrograms(SourceCollections &programCollection) const;
    virtual void checkSupport(Context &context) const;
    virtual TestInstance *createInstance(Context &context) const;
    static bool isCompatibleType(VkFormat format, GlslType glslType);

private:
    AttributeInfo getAttributeInfo(size_t attributeNdx) const;
    size_t getNumAttributes(void) const;
    std::string getGlslExtensions(void) const;
    std::string getGlslInputDeclarations(void) const;
    std::string getGlslVertexCheck(void) const;
    std::string getGlslAttributeConditions(const AttributeInfo &attributeInfo, const std::string attributeIndex) const;
    static tcu::Vec4 getFormatThreshold(VkFormat format);

    const PipelineConstructionType m_pipelineConstructionType;
    const std::vector<AttributeInfo> m_attributeInfos;
    const BindingMapping m_bindingMapping;
    const AttributeLayout m_attributeLayout;
    const LayoutSkip m_layoutSkip;
    mutable std::vector<uint32_t> m_locations;
    const bool m_queryMaxAttributes;
    bool m_usesDoubleType;
    bool m_usesFloat16Type;
    mutable size_t m_maxAttributes;
    const bool m_testMissingComponents;
};

class VertexInputInstance : public vkt::TestInstance
{
public:
    struct VertexInputAttributeDescription
    {
        VertexInputTest::GlslType glslType;
        int vertexInputIndex;
        VkVertexInputAttributeDescription vkDescription;
    };

    typedef std::vector<VertexInputAttributeDescription> AttributeDescriptionList;

    VertexInputInstance(Context &context, const PipelineConstructionType pipelineConstructionType,
                        const AttributeDescriptionList &attributeDescriptions,
                        const std::vector<VkVertexInputBindingDescription> &bindingDescriptions,
                        const std::vector<VkDeviceSize> &bindingOffsets);

    virtual ~VertexInputInstance(void);
    virtual tcu::TestStatus iterate(void);

    static void writeVertexInputData(uint8_t *destPtr, const VkVertexInputBindingDescription &bindingDescription,
                                     const VkDeviceSize bindingOffset, const AttributeDescriptionList &attributes);
    static void writeVertexInputValue(uint8_t *destPtr, const VertexInputAttributeDescription &attributes, int indexId);

private:
    tcu::TestStatus verifyImage(void);

private:
    std::vector<VkBuffer> m_vertexBuffers;
    std::vector<Allocation *> m_vertexBufferAllocs;

    const tcu::UVec2 m_renderSize;
    const VkFormat m_colorFormat;

    Move<VkImage> m_colorImage;
    de::MovePtr<Allocation> m_colorImageAlloc;
    Move<VkImage> m_depthImage;
    Move<VkImageView> m_colorAttachmentView;
    RenderPassWrapper m_renderPass;

    ShaderWrapper m_vertexShaderModule;
    ShaderWrapper m_fragmentShaderModule;

    PipelineLayoutWrapper m_pipelineLayout;
    GraphicsPipelineWrapper m_graphicsPipeline;

    Move<VkCommandPool> m_cmdPool;
    Move<VkCommandBuffer> m_cmdBuffer;
};

const VertexInputTest::GlslTypeDescription VertexInputTest::s_glslTypeDescriptions[GLSL_TYPE_COUNT] = {
    {"int", 1, 1, GLSL_BASIC_TYPE_INT},           {"ivec2", 2, 1, GLSL_BASIC_TYPE_INT},
    {"ivec3", 3, 1, GLSL_BASIC_TYPE_INT},         {"ivec4", 4, 1, GLSL_BASIC_TYPE_INT},

    {"uint", 1, 1, GLSL_BASIC_TYPE_UINT},         {"uvec2", 2, 1, GLSL_BASIC_TYPE_UINT},
    {"uvec3", 3, 1, GLSL_BASIC_TYPE_UINT},        {"uvec4", 4, 1, GLSL_BASIC_TYPE_UINT},

    {"float", 1, 1, GLSL_BASIC_TYPE_FLOAT},       {"vec2", 2, 1, GLSL_BASIC_TYPE_FLOAT},
    {"vec3", 3, 1, GLSL_BASIC_TYPE_FLOAT},        {"vec4", 4, 1, GLSL_BASIC_TYPE_FLOAT},

    {"float16_t", 1, 1, GLSL_BASIC_TYPE_FLOAT16}, {"f16vec2", 2, 1, GLSL_BASIC_TYPE_FLOAT16},
    {"f16vec3", 3, 1, GLSL_BASIC_TYPE_FLOAT16},   {"f16vec4", 4, 1, GLSL_BASIC_TYPE_FLOAT16},

    {"mat2", 2, 2, GLSL_BASIC_TYPE_FLOAT},        {"mat3", 3, 3, GLSL_BASIC_TYPE_FLOAT},
    {"mat4", 4, 4, GLSL_BASIC_TYPE_FLOAT},

    {"double", 1, 1, GLSL_BASIC_TYPE_DOUBLE},     {"dvec2", 2, 1, GLSL_BASIC_TYPE_DOUBLE},
    {"dvec3", 3, 1, GLSL_BASIC_TYPE_DOUBLE},      {"dvec4", 4, 1, GLSL_BASIC_TYPE_DOUBLE},
    {"dmat2", 2, 2, GLSL_BASIC_TYPE_DOUBLE},      {"dmat3", 3, 3, GLSL_BASIC_TYPE_DOUBLE},
    {"dmat4", 4, 4, GLSL_BASIC_TYPE_DOUBLE}};

const char *expandGlslNameToFullComponents(const char *name)
{
    static const std::map<std::string, std::string> nameMap
    {
        std::make_pair("int", "ivec4"), std::make_pair("ivec2", "ivec4"), std::make_pair("ivec3", "ivec4"),
            std::make_pair("ivec4", "ivec4"), std::make_pair("uint", "uvec4"), std::make_pair("uvec2", "uvec4"),
            std::make_pair("uvec3", "uvec4"), std::make_pair("uvec4", "uvec4"), std::make_pair("float", "vec4"),
            std::make_pair("vec2", "vec4"), std::make_pair("vec3", "vec4"), std::make_pair("vec4", "vec4"),
            std::make_pair("float16_t", "f16vec4"), std::make_pair("f16vec2", "f16vec4"),
            std::make_pair("f16vec3", "f16vec4"), std::make_pair("f16vec4", "f16vec4"),
            std::make_pair("mat2", "mat2x4"), std::make_pair("mat3", "mat3x4"), std::make_pair("mat4", "mat4"),
#if 0
        // 64-bit types don't have default values, so they cannot be used in missing component tests.
        // In addition, they may be expanded from one location to using more than one, which creates vertex input mismatches.
        std::make_pair("double", "dvec4"),
        std::make_pair("dvec2", "dvec4"),
        std::make_pair("dvec3", "dvec4"),
        std::make_pair("dvec4", "dvec4"),
        std::make_pair("dmat2", "dmat2x4"),
        std::make_pair("dmat3", "dmat3x4"),
        std::make_pair("dmat4", "dmat4"),
#endif
    };

    const auto pos = nameMap.find(name);
    if (pos == nameMap.end())
        return nullptr;
    return pos->second.c_str();
}

uint32_t getAttributeBinding(const VertexInputTest::BindingMapping bindingMapping,
                             const VkVertexInputRate firstInputRate, const VkVertexInputRate inputRate,
                             const uint32_t attributeNdx)
{
    if (bindingMapping == VertexInputTest::BINDING_MAPPING_ONE_TO_ONE)
    {
        // Each attribute uses a unique binding
        return attributeNdx;
    }
    else // bindingMapping == BINDING_MAPPING_ONE_TO_MANY
    {
        // Alternate between two bindings
        return uint32_t(firstInputRate + inputRate) % 2u;
    }
}

//! Number of locations used up by an attribute.
uint32_t getConsumedLocations(const VertexInputTest::AttributeInfo &attributeInfo)
{
    // double formats with more than 2 components will take 2 locations
    const VertexInputTest::GlslType type = attributeInfo.glslType;
    if ((type == VertexInputTest::GLSL_TYPE_DMAT2 || type == VertexInputTest::GLSL_TYPE_DMAT3 ||
         type == VertexInputTest::GLSL_TYPE_DMAT4) &&
        (attributeInfo.vkType == VK_FORMAT_R64G64B64_SFLOAT || attributeInfo.vkType == VK_FORMAT_R64G64B64A64_SFLOAT))
    {
        return 2u;
    }
    else
        return 1u;
}

VertexInputTest::VertexInputTest(tcu::TestContext &testContext, const std::string &name,
                                 const PipelineConstructionType pipelineConstructionType,
                                 const std::vector<AttributeInfo> &attributeInfos, BindingMapping bindingMapping,
                                 AttributeLayout attributeLayout, LayoutSkip layoutSkip, LayoutOrder layoutOrder,
                                 const bool testMissingComponents)
    : vkt::TestCase(testContext, name)
    , m_pipelineConstructionType(pipelineConstructionType)
    , m_attributeInfos(attributeInfos)
    , m_bindingMapping(bindingMapping)
    , m_attributeLayout(attributeLayout)
    , m_layoutSkip(layoutSkip)
    , m_queryMaxAttributes(attributeInfos.size() == 0)
    , m_usesDoubleType(false)
    , m_usesFloat16Type(false)
    , m_maxAttributes(16)
    , m_testMissingComponents(testMissingComponents)
{
    DE_ASSERT(m_attributeLayout == ATTRIBUTE_LAYOUT_INTERLEAVED || m_bindingMapping == BINDING_MAPPING_ONE_TO_MANY);

    for (size_t attributeNdx = 0; attributeNdx < m_attributeInfos.size(); attributeNdx++)
    {
        const auto &basicType = s_glslTypeDescriptions[m_attributeInfos[attributeNdx].glslType].basicType;

        if (basicType == GLSL_BASIC_TYPE_DOUBLE)
            m_usesDoubleType = true;
        else if (basicType == GLSL_BASIC_TYPE_FLOAT16)
            m_usesFloat16Type = true;
    }

    // Determine number of location slots required for each attribute
    uint32_t attributeLocation = 0;
    std::vector<uint32_t> locationSlotsNeeded;
    const size_t numAttributes = getNumAttributes();

    for (size_t attributeNdx = 0; attributeNdx < numAttributes; ++attributeNdx)
    {
        const AttributeInfo &attributeInfo             = getAttributeInfo(attributeNdx);
        const GlslTypeDescription &glslTypeDescription = s_glslTypeDescriptions[attributeInfo.glslType];
        const uint32_t prevAttributeLocation           = attributeLocation;

        attributeLocation += glslTypeDescription.vertexInputCount * getConsumedLocations(attributeInfo);

        if (m_layoutSkip == LAYOUT_SKIP_ENABLED)
            attributeLocation++;

        locationSlotsNeeded.push_back(attributeLocation - prevAttributeLocation);
    }

    if (layoutOrder == LAYOUT_ORDER_IN_ORDER)
    {
        uint32_t loc = 0;

        // Assign locations in order
        for (size_t attributeNdx = 0; attributeNdx < numAttributes; ++attributeNdx)
        {
            m_locations.push_back(loc);
            loc += locationSlotsNeeded[attributeNdx];
        }
    }
    else
    {
        // Assign locations out of order
        std::vector<uint32_t> indices;
        std::vector<uint32_t> slots;
        uint32_t slot = 0;

        // Mix the location slots: first all even and then all odd attributes.
        for (uint32_t attributeNdx = 0; attributeNdx < numAttributes; ++attributeNdx)
            if (attributeNdx % 2 == 0)
                indices.push_back(attributeNdx);
        for (uint32_t attributeNdx = 0; attributeNdx < numAttributes; ++attributeNdx)
            if (attributeNdx % 2 != 0)
                indices.push_back(attributeNdx);

        for (size_t i = 0; i < indices.size(); i++)
        {
            slots.push_back(slot);
            slot += locationSlotsNeeded[indices[i]];
        }

        for (size_t attributeNdx = 0; attributeNdx < numAttributes; ++attributeNdx)
        {
            uint32_t slotIdx = 0;
            for (uint32_t i = 0; i < (uint32_t)indices.size(); i++)
                if (attributeNdx == indices[i])
                    slotIdx = i;
            m_locations.push_back(slots[slotIdx]);
        }
    }
}

VertexInputTest::AttributeInfo VertexInputTest::getAttributeInfo(size_t attributeNdx) const
{
    if (m_queryMaxAttributes)
    {
        AttributeInfo attributeInfo = {GLSL_TYPE_VEC4, VK_FORMAT_R8G8B8A8_SNORM,
                                       (attributeNdx % 2 == 0) ? VK_VERTEX_INPUT_RATE_VERTEX :
                                                                 VK_VERTEX_INPUT_RATE_INSTANCE};

        return attributeInfo;
    }
    else
    {
        return m_attributeInfos.at(attributeNdx);
    }
}

size_t VertexInputTest::getNumAttributes(void) const
{
    if (m_queryMaxAttributes)
        return m_maxAttributes;
    else
        return m_attributeInfos.size();
}

void VertexInputTest::checkSupport(Context &context) const
{
    const uint32_t maxAttributes = context.getDeviceProperties().limits.maxVertexInputAttributes;

    if (m_attributeInfos.size() > maxAttributes)
        TCU_THROW(NotSupportedError, "Unsupported number of vertex input attributes, maxVertexInputAttributes: " +
                                         de::toString(maxAttributes));

    if (m_usesFloat16Type)
    {
        const auto &sf16i8Features = context.getShaderFloat16Int8Features();
        if (!sf16i8Features.shaderFloat16)
            TCU_THROW(NotSupportedError, "shaderFloat16 not supported");

        const auto &storage16Features = context.get16BitStorageFeatures();
        if (!storage16Features.storageInputOutput16)
            TCU_THROW(NotSupportedError, "storageInputOutput16 not supported");
    }

    checkPipelineConstructionRequirements(context.getInstanceInterface(), context.getPhysicalDevice(),
                                          m_pipelineConstructionType);
}

TestInstance *VertexInputTest::createInstance(Context &context) const
{
    typedef VertexInputInstance::VertexInputAttributeDescription VertexInputAttributeDescription;

    // Check upfront for maximum number of vertex input attributes
    {
        const InstanceInterface &vki        = context.getInstanceInterface();
        const VkPhysicalDevice physDevice   = context.getPhysicalDevice();
        const VkPhysicalDeviceLimits limits = getPhysicalDeviceProperties(vki, physDevice).limits;

        const uint32_t maxAttributes = limits.maxVertexInputAttributes;

        // Use VkPhysicalDeviceLimits::maxVertexInputAttributes
        if (m_queryMaxAttributes)
        {
            m_maxAttributes = maxAttributes;
            m_locations.clear();
            for (uint32_t i = 0; i < maxAttributes; i++)
                m_locations.push_back(i);
        }
    }

    // Create enough binding descriptions with random offsets
    std::vector<VkVertexInputBindingDescription> bindingDescriptions;
    std::vector<VkDeviceSize> bindingOffsets;
    const size_t numAttributes = getNumAttributes();
    const size_t numBindings =
        (m_bindingMapping == BINDING_MAPPING_ONE_TO_ONE) ? numAttributes : ((numAttributes > 1) ? 2 : 1);
    const VkVertexInputRate firstInputrate = getAttributeInfo(0).inputRate;

    for (size_t bindingNdx = 0; bindingNdx < numBindings; ++bindingNdx)
    {
        // Bindings alternate between STEP_RATE_VERTEX and STEP_RATE_INSTANCE
        const VkVertexInputRate inputRate =
            ((firstInputrate + bindingNdx) % 2 == 0) ? VK_VERTEX_INPUT_RATE_VERTEX : VK_VERTEX_INPUT_RATE_INSTANCE;

        // Stride will be updated when creating the attribute descriptions
        const VkVertexInputBindingDescription bindingDescription = {
            static_cast<uint32_t>(bindingNdx), // uint32_t binding;
            0u,                                // uint32_t stride;
            inputRate                          // VkVertexInputRate inputRate;
        };

        bindingDescriptions.push_back(bindingDescription);
        bindingOffsets.push_back(4 * bindingNdx);
    }

    std::vector<VertexInputAttributeDescription> attributeDescriptions;
    std::vector<uint32_t> attributeOffsets(bindingDescriptions.size(), 0);
    std::vector<uint32_t> attributeMaxSizes(bindingDescriptions.size(),
                                            0); // max component or vector size, depending on which layout we are using
    std::vector<uint32_t> attributeMaxCompSizes(bindingDescriptions.size(), 0u); // max component size for each binding.
    std::vector<uint32_t> bindingSeqStrides(bindingDescriptions.size(),
                                            0u); // strides for bindings in sequential layout mode

    // To place the attributes sequentially we need to know the largest attribute and use its size in stride and offset calculations.
    if (m_attributeLayout == ATTRIBUTE_LAYOUT_SEQUENTIAL)
    {
        for (size_t attributeNdx = 0; attributeNdx < numAttributes; ++attributeNdx)
        {
            const AttributeInfo &attributeInfo = getAttributeInfo(attributeNdx);
            const uint32_t attributeBinding    = getAttributeBinding(
                m_bindingMapping, firstInputrate, attributeInfo.inputRate, static_cast<uint32_t>(attributeNdx));
            const uint32_t inputSize    = getVertexFormatSize(attributeInfo.vkType);
            const auto componentSize    = getVertexFormatComponentSize(attributeInfo.vkType);
            const auto maxSize          = de::max(attributeMaxSizes[attributeBinding], inputSize);
            const auto maxComponentSize = de::max(attributeMaxCompSizes[attributeBinding], componentSize);

            attributeMaxSizes[attributeBinding]     = maxSize;
            attributeMaxCompSizes[attributeBinding] = maxComponentSize;
        }

        // Round up the maximum size so the components are always aligned.
        for (size_t bindingIdx = 0u; bindingIdx < bindingSeqStrides.size(); ++bindingIdx)
            bindingSeqStrides[bindingIdx] =
                de::roundUp(attributeMaxSizes[bindingIdx], attributeMaxCompSizes[bindingIdx]);
    }

    // Create attribute descriptions, assign them to bindings and update stride.
    for (size_t attributeNdx = 0; attributeNdx < numAttributes; ++attributeNdx)
    {
        const AttributeInfo &attributeInfo             = getAttributeInfo(attributeNdx);
        const GlslTypeDescription &glslTypeDescription = s_glslTypeDescriptions[attributeInfo.glslType];
        const uint32_t inputSize                       = getVertexFormatSize(attributeInfo.vkType);
        const uint32_t attributeBinding = getAttributeBinding(m_bindingMapping, firstInputrate, attributeInfo.inputRate,
                                                              static_cast<uint32_t>(attributeNdx));
        const uint32_t vertexCount      = (attributeInfo.inputRate == VK_VERTEX_INPUT_RATE_VERTEX) ? (4 * 2) : 2;

        VertexInputAttributeDescription attributeDescription = {
            attributeInfo.glslType, // GlslType glslType;
            0,                      // int vertexInputIndex;
            {
                0u,                   // uint32_t    location;
                attributeBinding,     // uint32_t    binding;
                attributeInfo.vkType, // VkFormat    format;
                0u,                   // uint32_t    offset;
            },
        };

        // Matrix types add each column as a separate attribute.
        for (int descNdx = 0; descNdx < glslTypeDescription.vertexInputCount; ++descNdx)
        {
            attributeDescription.vertexInputIndex = descNdx;
            attributeDescription.vkDescription.location =
                m_locations[attributeNdx] + getConsumedLocations(attributeInfo) * descNdx;

            if (m_attributeLayout == ATTRIBUTE_LAYOUT_INTERLEAVED)
            {
                const uint32_t offsetToComponentAlignment = getNextMultipleOffset(
                    inputSize, (uint32_t)bindingOffsets[attributeBinding] + attributeOffsets[attributeBinding]);

                attributeOffsets[attributeBinding] += offsetToComponentAlignment;

                attributeDescription.vkDescription.offset = attributeOffsets[attributeBinding];
                attributeDescriptions.push_back(attributeDescription);

                bindingDescriptions[attributeBinding].stride += offsetToComponentAlignment + inputSize;
                attributeOffsets[attributeBinding] += inputSize;
                attributeMaxSizes[attributeBinding] = de::max(attributeMaxSizes[attributeBinding], inputSize);
            }
            else // m_attributeLayout == ATTRIBUTE_LAYOUT_SEQUENTIAL
            {
                attributeDescription.vkDescription.offset = attributeOffsets[attributeBinding];
                attributeDescriptions.push_back(attributeDescription);

                attributeOffsets[attributeBinding] += vertexCount * bindingSeqStrides[attributeBinding];
            }
        }

        if (m_attributeLayout == ATTRIBUTE_LAYOUT_SEQUENTIAL)
            bindingDescriptions[attributeBinding].stride = bindingSeqStrides[attributeBinding];
    }

    if (m_attributeLayout == ATTRIBUTE_LAYOUT_INTERLEAVED)
    {
        // Make sure the stride results in aligned access
        for (size_t bindingNdx = 0; bindingNdx < bindingDescriptions.size(); ++bindingNdx)
        {
            auto &stride = bindingDescriptions[bindingNdx].stride; // note: by reference to modify it below.

            if (attributeMaxSizes[bindingNdx] > 0)
                stride += getNextMultipleOffset(attributeMaxSizes[bindingNdx], stride);
        }
    }

    // Check upfront for maximum number of vertex input bindings
    {
        const InstanceInterface &vki        = context.getInstanceInterface();
        const VkPhysicalDevice physDevice   = context.getPhysicalDevice();
        const VkPhysicalDeviceLimits limits = getPhysicalDeviceProperties(vki, physDevice).limits;

        const uint32_t maxBindings = limits.maxVertexInputBindings;

        if (bindingDescriptions.size() > maxBindings)
        {
            const std::string notSupportedStr =
                "Unsupported number of vertex input bindings, maxVertexInputBindings: " + de::toString(maxBindings);
            TCU_THROW(NotSupportedError, notSupportedStr.c_str());
        }
    }

    // Portability requires stride to be multiply of minVertexInputBindingStrideAlignment
#ifndef CTS_USES_VULKANSC
    if (context.isDeviceFunctionalitySupported("VK_KHR_portability_subset"))
    {
        uint32_t minStrideAlignment = context.getPortabilitySubsetProperties().minVertexInputBindingStrideAlignment;
        for (size_t bindingNdx = 0; bindingNdx < bindingDescriptions.size(); ++bindingNdx)
        {
            if ((bindingDescriptions[bindingNdx].stride % minStrideAlignment) != 0)
                TCU_THROW(NotSupportedError,
                          "VK_KHR_portability_subset: stride is not multiply of minVertexInputBindingStrideAlignment");
        }
    }
#endif // CTS_USES_VULKANSC

    return new VertexInputInstance(context, m_pipelineConstructionType, attributeDescriptions, bindingDescriptions,
                                   bindingOffsets);
}

void VertexInputTest::initPrograms(SourceCollections &programCollection) const
{
    std::ostringstream vertexSrc;

    vertexSrc << "#version 460\n"
              << getGlslExtensions() << "layout(constant_id = 0) const int numAttributes = " << m_maxAttributes << ";\n"
              << getGlslInputDeclarations() << "layout(location = 0) out highp vec4 vtxColor;\n"
              << "out gl_PerVertex {\n"
              << "  vec4 gl_Position;\n"
              << "};\n";

    vertexSrc << "void main (void)\n"
              << "{\n"
              << getGlslVertexCheck() << "}\n";

    programCollection.glslSources.add("attribute_test_vert") << glu::VertexSource(vertexSrc.str());

    programCollection.glslSources.add("attribute_test_frag")
        << glu::FragmentSource("#version 460\n"
                               "layout(location = 0) in highp vec4 vtxColor;\n"
                               "layout(location = 0) out highp vec4 fragColor;\n"
                               "void main (void)\n"
                               "{\n"
                               "    fragColor = vtxColor;\n"
                               "}\n");
}

std::string VertexInputTest::getGlslExtensions(void) const
{
    std::string extensions;

    if (m_usesFloat16Type)
        extensions += "#extension GL_EXT_shader_explicit_arithmetic_types_float16 : require\n";

    return extensions;
}

std::string VertexInputTest::getGlslInputDeclarations(void) const
{
    std::ostringstream glslInputs;

    if (m_queryMaxAttributes)
    {
        // Don't use the first input binding to leave room for VertexIndex and InstanceIndex, which count towards the
        // total number of inputs attributes. Leave the first binding so that the largest location number are still used.
        const GlslTypeDescription &glslTypeDesc = s_glslTypeDescriptions[GLSL_TYPE_VEC4];
        glslInputs << "layout(location = 1) in " << glslTypeDesc.name << " attr[numAttributes-1];\n";
    }
    else
    {
        for (size_t attributeNdx = 0; attributeNdx < m_attributeInfos.size(); attributeNdx++)
        {
            const char *declType = nullptr;
            if (m_testMissingComponents)
            {
                const auto &glslType = m_attributeInfos[attributeNdx].glslType;
                const auto &typeInfo = s_glslTypeDescriptions[glslType];

                DE_ASSERT(typeInfo.vertexInputComponentCount < kMaxComponents);
                DE_ASSERT(typeInfo.basicType != GLSL_BASIC_TYPE_DOUBLE);

                // Find the equivalent type with 4 components.
                declType = expandGlslNameToFullComponents(typeInfo.name);
            }
            else
                declType = s_glslTypeDescriptions[m_attributeInfos[attributeNdx].glslType].name;

            glslInputs << "layout(location = " << m_locations[attributeNdx] << ") in " << declType << " attr"
                       << attributeNdx << ";\n";
        }
    }

    return glslInputs.str();
}

std::string VertexInputTest::getGlslVertexCheck(void) const
{
    std::ostringstream glslCode;
    std::string inputCountStr;

    glslCode << "    int okCount = 0;\n";

    if (m_queryMaxAttributes)
    {
        DE_ASSERT(!m_testMissingComponents);

        // numAttributes will be replaced later by a specialisation constant, so this loop and
        // the multiplication by numAttributes, below, must happen in the shader itself.
        const AttributeInfo attributeInfo = getAttributeInfo(0);

        glslCode << "    for (int checkNdx = 1; checkNdx < numAttributes; checkNdx++)\n"
                 << "    {\n"
                 << "        uint index = (checkNdx % 2 == 0) ? gl_VertexIndex : gl_InstanceIndex;\n";

        // Because our location is offset by 1 relative to the API definitions, checkNdx-1 here.
        glslCode << getGlslAttributeConditions(attributeInfo, "checkNdx-1") << "    }\n";

        const int vertexInputCount = VertexInputTest::s_glslTypeDescriptions[attributeInfo.glslType].vertexInputCount;
        int totalInputComponentCount =
            vertexInputCount *
            VertexInputTest::s_glslTypeDescriptions[attributeInfo.glslType].vertexInputComponentCount;

        // Don't count components from location 0 which was skipped.
        inputCountStr = std::to_string(totalInputComponentCount) + " * (numAttributes-1)";
    }
    else
    {
        // Generate 1 check per attribute and work out the number of components at compile time.
        int totalInputComponentCount = 0;
        for (size_t attributeNdx = 0; attributeNdx < m_attributeInfos.size(); attributeNdx++)
        {
            glslCode << getGlslAttributeConditions(m_attributeInfos[attributeNdx], de::toString(attributeNdx));

            const int vertexInputCount =
                VertexInputTest::s_glslTypeDescriptions[m_attributeInfos[attributeNdx].glslType].vertexInputCount;
            const int vertexCompCount = VertexInputTest::s_glslTypeDescriptions[m_attributeInfos[attributeNdx].glslType]
                                            .vertexInputComponentCount;
            totalInputComponentCount +=
                vertexInputCount * ((!m_testMissingComponents) ? vertexCompCount : kMaxComponents - vertexCompCount);
        }

        inputCountStr = std::to_string(totalInputComponentCount);
    }

    glslCode << "    if (okCount == " << inputCountStr
             << ")\n"
                "    {\n"
                "        if (gl_InstanceIndex == 0)\n"
                "            vtxColor = vec4(1.0, 0.0, 0.0, 1.0);\n"
                "        else\n"
                "            vtxColor = vec4(0.0, 0.0, 1.0, 1.0);\n"
                "    }\n"
                "    else\n"
                "    {\n"
                "        vtxColor = vec4(okCount / float("
             << inputCountStr << "), 0.0f, 0.0f, 1.0);\n"
             << "    }\n\n"
                "    if (gl_InstanceIndex == 0)\n"
                "    {\n"
                "        if (gl_VertexIndex == 0) gl_Position = vec4(-1.0, -1.0, 0.0, 1.0);\n"
                "        else if (gl_VertexIndex == 1) gl_Position = vec4(0.0, -1.0, 0.0, 1.0);\n"
                "        else if (gl_VertexIndex == 2) gl_Position = vec4(-1.0, 1.0, 0.0, 1.0);\n"
                "        else if (gl_VertexIndex == 3) gl_Position = vec4(0.0, 1.0, 0.0, 1.0);\n"
                "        else gl_Position = vec4(0.0);\n"
                "    }\n"
                "    else\n"
                "    {\n"
                "        if (gl_VertexIndex == 0) gl_Position = vec4(0.0, -1.0, 0.0, 1.0);\n"
                "        else if (gl_VertexIndex == 1) gl_Position = vec4(1.0, -1.0, 0.0, 1.0);\n"
                "        else if (gl_VertexIndex == 2) gl_Position = vec4(0.0, 1.0, 0.0, 1.0);\n"
                "        else if (gl_VertexIndex == 3) gl_Position = vec4(1.0, 1.0, 0.0, 1.0);\n"
                "        else gl_Position = vec4(0.0);\n"
                "    }\n";

    return glslCode.str();
}

std::string VertexInputTest::getGlslAttributeConditions(const AttributeInfo &attributeInfo,
                                                        const std::string attributeIndex) const
{
    std::ostringstream glslCode;
    std::ostringstream attributeVar;
    const int componentCount =
        VertexInputTest::s_glslTypeDescriptions[attributeInfo.glslType].vertexInputComponentCount;
    const int vertexInputCount = VertexInputTest::s_glslTypeDescriptions[attributeInfo.glslType].vertexInputCount;
    const uint32_t totalComponentCount = componentCount * vertexInputCount;
    const tcu::Vec4 threshold          = getFormatThreshold(attributeInfo.vkType);
    const std::string indexStr         = m_queryMaxAttributes ? "[" + attributeIndex + "]" : attributeIndex;
    const std::string indentStr        = m_queryMaxAttributes ? "\t\t" : "\t";
    uint32_t componentIndex            = 0;
    uint32_t orderNdx;
    std::string indexId;

    const uint32_t BGROrder[]  = {2, 1, 0, 3};
    const uint32_t ABGROrder[] = {3, 2, 1, 0};
    const uint32_t ARGBOrder[] = {1, 2, 3, 0};

    if (m_queryMaxAttributes)
        indexId = "index";
    else
        indexId = (attributeInfo.inputRate == VK_VERTEX_INPUT_RATE_VERTEX) ? "gl_VertexIndex" : "gl_InstanceIndex";

    attributeVar << "attr" << indexStr;

    glslCode << std::fixed;

    for (int columnNdx = 0; columnNdx < vertexInputCount; columnNdx++)
    {
        for (int rowNdx = 0; rowNdx < kMaxComponents; rowNdx++)
        {
            if (isVertexFormatComponentOrderABGR(attributeInfo.vkType))
                orderNdx = ABGROrder[rowNdx];
            else if (isVertexFormatComponentOrderARGB(attributeInfo.vkType))
                orderNdx = ARGBOrder[rowNdx];
            else
                orderNdx = BGROrder[rowNdx];

            std::string accessStr;
            {
                // Build string representing the access to the attribute component
                std::ostringstream accessStream;
                accessStream << attributeVar.str();

                if (vertexInputCount == 1)
                {
                    if (componentCount > 1 || m_testMissingComponents)
                        accessStream << "[" << rowNdx << "]";
                }
                else
                {
                    accessStream << "[" << columnNdx << "][" << rowNdx << "]";
                }

                accessStr = accessStream.str();
            }

            if (rowNdx < componentCount && !m_testMissingComponents)
            {
                if (isVertexFormatSint(attributeInfo.vkType))
                {
                    if (isVertexFormatPacked(attributeInfo.vkType))
                    {
                        const int32_t maxIntValue =
                            (1 << (getPackedVertexFormatComponentWidth(attributeInfo.vkType, orderNdx) - 1)) - 1;
                        const int32_t minIntValue = -maxIntValue;

                        glslCode << indentStr << "if (" << accessStr << " == clamp(-(" << totalComponentCount << " * "
                                 << indexId << " + " << componentIndex << "), " << minIntValue << ", " << maxIntValue
                                 << "))\n";
                    }
                    else
                        glslCode << indentStr << "if (" << accessStr << " == -(" << totalComponentCount << " * "
                                 << indexId << " + " << componentIndex << "))\n";
                }
                else if (isVertexFormatUint(attributeInfo.vkType))
                {
                    if (isVertexFormatPacked(attributeInfo.vkType))
                    {
                        const uint32_t maxUintValue =
                            (1 << getPackedVertexFormatComponentWidth(attributeInfo.vkType, orderNdx)) - 1;

                        glslCode << indentStr << "if (" << accessStr << " == clamp(uint(" << totalComponentCount
                                 << " * " << indexId << " + " << componentIndex << "), 0, " << maxUintValue << "))\n";
                    }
                    else
                        glslCode << indentStr << "if (" << accessStr << " == uint(" << totalComponentCount << " * "
                                 << indexId << " + " << componentIndex << "))\n";
                }
                else if (isVertexFormatSfloat(attributeInfo.vkType))
                {
                    const auto &basicType = VertexInputTest::s_glslTypeDescriptions[attributeInfo.glslType].basicType;

                    if (basicType == VertexInputTest::GLSL_BASIC_TYPE_DOUBLE)
                    {
                        glslCode << indentStr << "if (abs(" << accessStr << " + double(0.01 * (" << totalComponentCount
                                 << ".0 * float(" << indexId << ") + " << componentIndex << ".0))) < double("
                                 << threshold[rowNdx] << "))\n";
                    }
                    else if (basicType == VertexInputTest::GLSL_BASIC_TYPE_FLOAT16)
                    {
                        glslCode << indentStr << "if (abs(" << accessStr << " + float16_t(0.01HF * ("
                                 << totalComponentCount << ".0HF * float16_t(" << indexId << ") + " << componentIndex
                                 << ".0HF))) < float16_t(" << threshold[rowNdx] << "HF))\n";
                    }
                    else
                    {
                        glslCode << indentStr << "if (abs(" << accessStr << " + (0.01 * (" << totalComponentCount
                                 << ".0 * float(" << indexId << ") + " << componentIndex << ".0))) < "
                                 << threshold[rowNdx] << ")\n";
                    }
                }
                else if (isVertexFormatSscaled(attributeInfo.vkType))
                {
                    if (isVertexFormatPacked(attributeInfo.vkType))
                    {
                        const float maxScaledValue =
                            float((1 << (getPackedVertexFormatComponentWidth(attributeInfo.vkType, orderNdx) - 1)) - 1);
                        const float minScaledValue = -maxScaledValue - 1.0f;

                        glslCode << indentStr << "if (abs(" << accessStr << " + clamp(" << totalComponentCount
                                 << ".0 * float(" << indexId << ") + " << componentIndex << ".0, " << minScaledValue
                                 << ", " << maxScaledValue << ")) < " << threshold[orderNdx] << ")\n";
                    }
                    else
                        glslCode << indentStr << "if (abs(" << accessStr << " + (" << totalComponentCount
                                 << ".0 * float(" << indexId << ") + " << componentIndex << ".0)) < "
                                 << threshold[rowNdx] << ")\n";
                }
                else if (isVertexFormatUscaled(attributeInfo.vkType))
                {
                    if (isVertexFormatPacked(attributeInfo.vkType))
                    {
                        const float maxScaledValue =
                            float((1 << getPackedVertexFormatComponentWidth(attributeInfo.vkType, orderNdx)) - 1);

                        glslCode << indentStr << "if (abs(" << accessStr << " - clamp(" << totalComponentCount
                                 << ".0 * float(" << indexId << ") + " << componentIndex << ".0, 0, " << maxScaledValue
                                 << ")) < " << threshold[orderNdx] << ")\n";
                    }
                    else
                        glslCode << indentStr << "if (abs(" << accessStr << " - (" << totalComponentCount
                                 << ".0 * float(" << indexId << ") + " << componentIndex << ".0)) < "
                                 << threshold[rowNdx] << ")\n";
                }
                else if (isVertexFormatSnorm(attributeInfo.vkType))
                {
                    const float representableDiff =
                        isVertexFormatPacked(attributeInfo.vkType) ?
                            getRepresentableDifferenceSnormPacked(attributeInfo.vkType, orderNdx) :
                            getRepresentableDifferenceSnorm(attributeInfo.vkType);

                    if (isVertexFormatPacked(attributeInfo.vkType))
                        glslCode << indentStr << "if (abs(" << accessStr << " - clamp((-1.0 + " << representableDiff
                                 << " * (" << totalComponentCount << ".0 * float(" << indexId << ") + "
                                 << componentIndex << ".0)), -1.0, 1.0)) < " << threshold[orderNdx] << ")\n";
                    else
                        glslCode << indentStr << "if (abs(" << accessStr << " - (-1.0 + " << representableDiff << " * ("
                                 << totalComponentCount << ".0 * float(" << indexId << ") + " << componentIndex
                                 << ".0))) < " << threshold[rowNdx] << ")\n";
                }
                else if (isVertexFormatUnorm(attributeInfo.vkType) || isVertexFormatSRGB(attributeInfo.vkType))
                {
                    const float representableDiff =
                        isVertexFormatPacked(attributeInfo.vkType) ?
                            getRepresentableDifferenceUnormPacked(attributeInfo.vkType, orderNdx) :
                            getRepresentableDifferenceUnorm(attributeInfo.vkType);

                    if (isVertexFormatPacked(attributeInfo.vkType))
                        glslCode << indentStr << "if (abs(" << accessStr << " - "
                                 << "clamp((" << representableDiff << " * (" << totalComponentCount << ".0 * float("
                                 << indexId << ") + " << componentIndex << ".0)), 0.0, 1.0)) < " << threshold[orderNdx]
                                 << ")\n";
                    else
                        glslCode << indentStr << "if (abs(" << accessStr << " - "
                                 << "(" << representableDiff << " * (" << totalComponentCount << ".0 * float("
                                 << indexId << ") + " << componentIndex << ".0))) < " << threshold[rowNdx] << ")\n";
                }
                else if (isVertexFormatUfloat(attributeInfo.vkType))
                {
                    const auto &basicType = VertexInputTest::s_glslTypeDescriptions[attributeInfo.glslType].basicType;

                    if (basicType == VertexInputTest::GLSL_BASIC_TYPE_DOUBLE)
                    {
                        glslCode << indentStr << "if (abs(" << accessStr << " - double(0.01 * (" << totalComponentCount
                                 << ".0 * float(" << indexId << ") + " << componentIndex << ".0))) < double("
                                 << threshold[rowNdx] << "))\n";
                    }
                    else if (basicType == VertexInputTest::GLSL_BASIC_TYPE_FLOAT16)
                    {
                        glslCode << indentStr << "if (abs(" << accessStr << " - float16_t(0.01HF * ("
                                 << totalComponentCount << ".0HF * float16_t(" << indexId << ") + " << componentIndex
                                 << ".0HF))) < float16_t(" << threshold[rowNdx] << "HF))\n";
                    }
                    else
                    {
                        glslCode << indentStr << "if (abs(" << accessStr << " - (0.01 * (" << totalComponentCount
                                 << ".0 * float(" << indexId << ") + " << componentIndex << ".0))) < ("
                                 << threshold[rowNdx] << "))\n";
                    }
                }
                else
                {
                    DE_ASSERT(false);
                }

                glslCode << indentStr << "\tokCount++;\n\n";

                componentIndex++;
            }
            else if (rowNdx >= componentCount && m_testMissingComponents)
            {
                const auto expectedValue = ((rowNdx == (kMaxComponents - 1)) ?
                                                1u :
                                                0u); // Color components are expanded with zeros and alpha with one.
                const auto &basicType    = VertexInputTest::s_glslTypeDescriptions[attributeInfo.glslType].basicType;
                std::string glslType;

                switch (basicType)
                {
                case GLSL_BASIC_TYPE_INT:
                    glslType = "int";
                    break;
                case GLSL_BASIC_TYPE_UINT:
                    glslType = "uint";
                    break;
                case GLSL_BASIC_TYPE_FLOAT:
                    glslType = "float";
                    break;
                case GLSL_BASIC_TYPE_DOUBLE:
                    glslType = "double";
                    break;
                case GLSL_BASIC_TYPE_FLOAT16:
                    glslType = "float16_t";
                    break;
                default:
                    DE_ASSERT(false);
                    break;
                }

                glslCode << indentStr << "if (" << accessStr << " == " << glslType << "(" << expectedValue << "))\n";
                glslCode << indentStr << "\tokCount++;\n\n";
            }
        }
    }
    return glslCode.str();
}

tcu::Vec4 VertexInputTest::getFormatThreshold(VkFormat format)
{
    using tcu::Vec4;

    switch (format)
    {
    case VK_FORMAT_R32_SFLOAT:
    case VK_FORMAT_R32G32_SFLOAT:
    case VK_FORMAT_R32G32B32_SFLOAT:
    case VK_FORMAT_R32G32B32A32_SFLOAT:
    case VK_FORMAT_R64_SFLOAT:
    case VK_FORMAT_R64G64_SFLOAT:
    case VK_FORMAT_R64G64B64_SFLOAT:
    case VK_FORMAT_R64G64B64A64_SFLOAT:
        return Vec4(0.00001f);

    default:
        break;
    }

    if (isVertexFormatSnorm(format))
    {
        return (isVertexFormatPacked(format) ? Vec4(1.5f * getRepresentableDifferenceSnormPacked(format, 0),
                                                    1.5f * getRepresentableDifferenceSnormPacked(format, 1),
                                                    1.5f * getRepresentableDifferenceSnormPacked(format, 2),
                                                    1.5f * getRepresentableDifferenceSnormPacked(format, 3)) :
                                               Vec4(1.5f * getRepresentableDifferenceSnorm(format)));
    }
    else if (isVertexFormatUnorm(format))
    {
        return (isVertexFormatPacked(format) ? Vec4(1.5f * getRepresentableDifferenceUnormPacked(format, 0),
                                                    1.5f * getRepresentableDifferenceUnormPacked(format, 1),
                                                    1.5f * getRepresentableDifferenceUnormPacked(format, 2),
                                                    1.5f * getRepresentableDifferenceUnormPacked(format, 3)) :
                                               Vec4(1.5f * getRepresentableDifferenceUnorm(format)));
    }
    else if (isVertexFormatUfloat(format))
    {
        return Vec4(0.008f);
    }

    return Vec4(0.001f);
}

VertexInputInstance::VertexInputInstance(Context &context, const PipelineConstructionType pipelineConstructionType,
                                         const AttributeDescriptionList &attributeDescriptions,
                                         const std::vector<VkVertexInputBindingDescription> &bindingDescriptions,
                                         const std::vector<VkDeviceSize> &bindingOffsets)
    : vkt::TestInstance(context)
    , m_renderSize(16, 16)
    , m_colorFormat(VK_FORMAT_R8G8B8A8_UNORM)
    , m_graphicsPipeline(context.getInstanceInterface(), context.getDeviceInterface(), context.getPhysicalDevice(),
                         context.getDevice(), context.getDeviceExtensions(), pipelineConstructionType)
{
    DE_ASSERT(bindingDescriptions.size() == bindingOffsets.size());

    const DeviceInterface &vk       = context.getDeviceInterface();
    const VkDevice vkDevice         = context.getDevice();
    const uint32_t queueFamilyIndex = context.getUniversalQueueFamilyIndex();
    SimpleAllocator memAlloc(
        vk, vkDevice, getPhysicalDeviceMemoryProperties(context.getInstanceInterface(), context.getPhysicalDevice()));
    const VkComponentMapping componentMappingRGBA = {VK_COMPONENT_SWIZZLE_R, VK_COMPONENT_SWIZZLE_G,
                                                     VK_COMPONENT_SWIZZLE_B, VK_COMPONENT_SWIZZLE_A};

    // Check upfront for unsupported features
    for (size_t attributeNdx = 0; attributeNdx < attributeDescriptions.size(); attributeNdx++)
    {
        const VkVertexInputAttributeDescription &attributeDescription =
            attributeDescriptions[attributeNdx].vkDescription;
        if (!isSupportedVertexFormat(context, attributeDescription.format))
        {
            throw tcu::NotSupportedError(std::string("Unsupported format for vertex input: ") +
                                         getFormatName(attributeDescription.format));
        }
    }

    // Create color image
    {
        const VkImageCreateInfo colorImageParams = {
            VK_STRUCTURE_TYPE_IMAGE_CREATE_INFO,                                   // VkStructureType sType;
            nullptr,                                                               // const void* pNext;
            0u,                                                                    // VkImageCreateFlags flags;
            VK_IMAGE_TYPE_2D,                                                      // VkImageType imageType;
            m_colorFormat,                                                         // VkFormat format;
            {m_renderSize.x(), m_renderSize.y(), 1u},                              // VkExtent3D extent;
            1u,                                                                    // uint32_t mipLevels;
            1u,                                                                    // uint32_t arrayLayers;
            VK_SAMPLE_COUNT_1_BIT,                                                 // VkSampleCountFlagBits samples;
            VK_IMAGE_TILING_OPTIMAL,                                               // VkImageTiling tiling;
            VK_IMAGE_USAGE_COLOR_ATTACHMENT_BIT | VK_IMAGE_USAGE_TRANSFER_SRC_BIT, // VkImageUsageFlags usage;
            VK_SHARING_MODE_EXCLUSIVE,                                             // VkSharingMode sharingMode;
            1u,                                                                    // uint32_t queueFamilyIndexCount;
            &queueFamilyIndex,         // const uint32_t* pQueueFamilyIndices;
            VK_IMAGE_LAYOUT_UNDEFINED, // VkImageLayout initialLayout;
        };

        m_colorImage = createImage(vk, vkDevice, &colorImageParams);

        // Allocate and bind color image memory
        m_colorImageAlloc =
            memAlloc.allocate(getImageMemoryRequirements(vk, vkDevice, *m_colorImage), MemoryRequirement::Any);
        VK_CHECK(vk.bindImageMemory(vkDevice, *m_colorImage, m_colorImageAlloc->getMemory(),
                                    m_colorImageAlloc->getOffset()));
    }

    // Create color attachment view
    {
        const VkImageViewCreateInfo colorAttachmentViewParams = {
            VK_STRUCTURE_TYPE_IMAGE_VIEW_CREATE_INFO,    // VkStructureType sType;
            nullptr,                                     // const void* pNext;
            0u,                                          // VkImageViewCreateFlags flags;
            *m_colorImage,                               // VkImage image;
            VK_IMAGE_VIEW_TYPE_2D,                       // VkImageViewType viewType;
            m_colorFormat,                               // VkFormat format;
            componentMappingRGBA,                        // VkComponentMapping components;
            {VK_IMAGE_ASPECT_COLOR_BIT, 0u, 1u, 0u, 1u}, // VkImageSubresourceRange subresourceRange;
        };

        m_colorAttachmentView = createImageView(vk, vkDevice, &colorAttachmentViewParams);
    }

    // Create render pass
    m_renderPass = RenderPassWrapper(pipelineConstructionType, vk, vkDevice, m_colorFormat);

    // Create framebuffer
    {
        const VkFramebufferCreateInfo framebufferParams = {
            VK_STRUCTURE_TYPE_FRAMEBUFFER_CREATE_INFO, // VkStructureType sType;
            nullptr,                                   // const void* pNext;
            0u,                                        // VkFramebufferCreateFlags flags;
            *m_renderPass,                             // VkRenderPass renderPass;
            1u,                                        // uint32_t attachmentCount;
            &m_colorAttachmentView.get(),              // const VkImageView* pAttachments;
            (uint32_t)m_renderSize.x(),                // uint32_t width;
            (uint32_t)m_renderSize.y(),                // uint32_t height;
            1u                                         // uint32_t layers;
        };

        m_renderPass.createFramebuffer(vk, vkDevice, &framebufferParams, *m_colorImage);
    }

    // Create pipeline layout
    {
        const VkPipelineLayoutCreateInfo pipelineLayoutParams = {
            VK_STRUCTURE_TYPE_PIPELINE_LAYOUT_CREATE_INFO, // VkStructureType sType;
            nullptr,                                       // const void* pNext;
            0u,                                            // VkPipelineLayoutCreateFlags flags;
            0u,                                            // uint32_t setLayoutCount;
            nullptr,                                       // const VkDescriptorSetLayout* pSetLayouts;
            0u,                                            // uint32_t pushConstantRangeCount;
            nullptr                                        // const VkPushConstantRange* pPushConstantRanges;
        };

        m_pipelineLayout = PipelineLayoutWrapper(pipelineConstructionType, vk, vkDevice, &pipelineLayoutParams);
    }

    m_vertexShaderModule   = ShaderWrapper(vk, vkDevice, m_context.getBinaryCollection().get("attribute_test_vert"), 0);
    m_fragmentShaderModule = ShaderWrapper(vk, vkDevice, m_context.getBinaryCollection().get("attribute_test_frag"), 0);

    // Create specialization constant
    uint32_t specializationData = static_cast<uint32_t>(attributeDescriptions.size());

    const VkSpecializationMapEntry specializationMapEntry = {
        0,                          // uint32_t                            constantID
        0,                          // uint32_t                            offset
        sizeof(specializationData), // uint32_t                            size
    };
    const VkSpecializationInfo specializationInfo = {
        1,                          // uint32_t                            mapEntryCount
        &specializationMapEntry,    // const void*                        pMapEntries
        sizeof(specializationData), // size_t                            dataSize
        &specializationData         // const void*                        pData
    };

    // Create pipeline
    {
        // Create vertex attribute array and check if their VK formats are supported
        std::vector<VkVertexInputAttributeDescription> vkAttributeDescriptions;
        for (size_t attributeNdx = 0; attributeNdx < attributeDescriptions.size(); attributeNdx++)
        {
            const VkVertexInputAttributeDescription &attributeDescription =
                attributeDescriptions[attributeNdx].vkDescription;
            vkAttributeDescriptions.push_back(attributeDescription);
        }

        const VkPipelineVertexInputStateCreateInfo vertexInputStateParams = {
            VK_STRUCTURE_TYPE_PIPELINE_VERTEX_INPUT_STATE_CREATE_INFO, // VkStructureType sType;
            nullptr,                                                   // const void* pNext;
            0u,                                                        // VkPipelineVertexInputStateCreateFlags flags;
            (uint32_t)bindingDescriptions.size(),                      // uint32_t vertexBindingDescriptionCount;
            bindingDescriptions.data(), // const VkVertexInputBindingDescription* pVertexBindingDescriptions;
            (uint32_t)vkAttributeDescriptions.size(), // uint32_t vertexAttributeDescriptionCount;
            vkAttributeDescriptions.data() // const VkVertexInputAttributeDescription* pVertexAttributeDescriptions;
        };

        const std::vector<VkViewport> viewport{makeViewport(m_renderSize)};
        const std::vector<VkRect2D> scissor{makeRect2D(m_renderSize)};

        const VkPipelineColorBlendAttachmentState colorBlendAttachmentState = {
            false,                                                // VkBool32 blendEnable;
            VK_BLEND_FACTOR_ONE,                                  // VkBlendFactor srcColorBlendFactor;
            VK_BLEND_FACTOR_ZERO,                                 // VkBlendFactor dstColorBlendFactor;
            VK_BLEND_OP_ADD,                                      // VkBlendOp colorBlendOp;
            VK_BLEND_FACTOR_ONE,                                  // VkBlendFactor srcAlphaBlendFactor;
            VK_BLEND_FACTOR_ZERO,                                 // VkBlendFactor dstAlphaBlendFactor;
            VK_BLEND_OP_ADD,                                      // VkBlendOp alphaBlendOp;
            VK_COLOR_COMPONENT_R_BIT | VK_COLOR_COMPONENT_G_BIT | // VkColorComponentFlags colorWriteMask;
                VK_COLOR_COMPONENT_B_BIT | VK_COLOR_COMPONENT_A_BIT};

        const VkPipelineColorBlendStateCreateInfo colorBlendStateParams = {
            VK_STRUCTURE_TYPE_PIPELINE_COLOR_BLEND_STATE_CREATE_INFO, // VkStructureType sType;
            nullptr,                                                  // const void* pNext;
            0u,                                                       // VkPipelineColorBlendStateCreateFlags flags;
            false,                                                    // VkBool32 logicOpEnable;
            VK_LOGIC_OP_COPY,                                         // VkLogicOp logicOp;
            1u,                                                       // uint32_t attachmentCount;
            &colorBlendAttachmentState, // const VkPipelineColorBlendAttachmentState* pAttachments;
            {0.0f, 0.0f, 0.0f, 0.0f},   // float blendConstants[4];
        };

        m_graphicsPipeline.setDefaultRasterizationState()
            .setDefaultDepthStencilState()
            .setDefaultMultisampleState()
            .setDefaultTopology(VK_PRIMITIVE_TOPOLOGY_TRIANGLE_STRIP)
            .setupVertexInputState(&vertexInputStateParams)
            .setupPreRasterizationShaderState(viewport, scissor, m_pipelineLayout, *m_renderPass, 0u,
                                              m_vertexShaderModule, nullptr, ShaderWrapper(), ShaderWrapper(),
                                              ShaderWrapper(), &specializationInfo)
            .setupFragmentShaderState(m_pipelineLayout, *m_renderPass, 0u, m_fragmentShaderModule)
            .setupFragmentOutputState(*m_renderPass, 0u, &colorBlendStateParams)
            .setMonolithicPipelineLayout(m_pipelineLayout)
            .buildPipeline();
    }

    // Create vertex buffer
    {
        // calculate buffer size
        // 32 is maximal attribute size (4*sizeof(double)),
        // 8 maximal vertex count used in writeVertexInputData
        VkDeviceSize bufferSize = 32 * 8 * attributeDescriptions.size();

        const VkBufferCreateInfo vertexBufferParams = {
            VK_STRUCTURE_TYPE_BUFFER_CREATE_INFO, // VkStructureType sType;
            nullptr,                              // const void* pNext;
            0u,                                   // VkBufferCreateFlags flags;
            bufferSize,                           // VkDeviceSize size;
            VK_BUFFER_USAGE_VERTEX_BUFFER_BIT,    // VkBufferUsageFlags usage;
            VK_SHARING_MODE_EXCLUSIVE,            // VkSharingMode sharingMode;
            1u,                                   // uint32_t queueFamilyIndexCount;
            &queueFamilyIndex                     // const uint32_t* pQueueFamilyIndices;
        };

        // Upload data for each vertex input binding
        for (uint32_t bindingNdx = 0; bindingNdx < bindingDescriptions.size(); bindingNdx++)
        {
            Move<VkBuffer> vertexBuffer               = createBuffer(vk, vkDevice, &vertexBufferParams);
            de::MovePtr<Allocation> vertexBufferAlloc = memAlloc.allocate(
                getBufferMemoryRequirements(vk, vkDevice, *vertexBuffer), MemoryRequirement::HostVisible);

            VK_CHECK(vk.bindBufferMemory(vkDevice, *vertexBuffer, vertexBufferAlloc->getMemory(),
                                         vertexBufferAlloc->getOffset()));

            writeVertexInputData((uint8_t *)vertexBufferAlloc->getHostPtr(), bindingDescriptions[bindingNdx],
                                 bindingOffsets[bindingNdx], attributeDescriptions);
            flushAlloc(vk, vkDevice, *vertexBufferAlloc);

            m_vertexBuffers.push_back(vertexBuffer.disown());
            m_vertexBufferAllocs.push_back(vertexBufferAlloc.release());
        }
    }

    // Create command pool
    m_cmdPool = createCommandPool(vk, vkDevice, VK_COMMAND_POOL_CREATE_TRANSIENT_BIT, queueFamilyIndex);

    // Create command buffer
    {
        const VkClearValue attachmentClearValue = defaultClearValue(m_colorFormat);

        const VkImageMemoryBarrier attachmentLayoutBarrier = {
            VK_STRUCTURE_TYPE_IMAGE_MEMORY_BARRIER,      // VkStructureType sType;
            nullptr,                                     // const void* pNext;
            0u,                                          // VkAccessFlags srcAccessMask;
            VK_ACCESS_COLOR_ATTACHMENT_WRITE_BIT,        // VkAccessFlags dstAccessMask;
            VK_IMAGE_LAYOUT_UNDEFINED,                   // VkImageLayout oldLayout;
            VK_IMAGE_LAYOUT_COLOR_ATTACHMENT_OPTIMAL,    // VkImageLayout newLayout;
            VK_QUEUE_FAMILY_IGNORED,                     // uint32_t srcQueueFamilyIndex;
            VK_QUEUE_FAMILY_IGNORED,                     // uint32_t dstQueueFamilyIndex;
            *m_colorImage,                               // VkImage image;
            {VK_IMAGE_ASPECT_COLOR_BIT, 0u, 1u, 0u, 1u}, // VkImageSubresourceRange subresourceRange;
        };

        m_cmdBuffer = allocateCommandBuffer(vk, vkDevice, *m_cmdPool, VK_COMMAND_BUFFER_LEVEL_PRIMARY);

        beginCommandBuffer(vk, *m_cmdBuffer, 0u);

        vk.cmdPipelineBarrier(*m_cmdBuffer, VK_PIPELINE_STAGE_TOP_OF_PIPE_BIT,
                              VK_PIPELINE_STAGE_COLOR_ATTACHMENT_OUTPUT_BIT, (VkDependencyFlags)0, 0u, nullptr, 0u,
                              nullptr, 1u, &attachmentLayoutBarrier);

        m_renderPass.begin(vk, *m_cmdBuffer, makeRect2D(0, 0, m_renderSize.x(), m_renderSize.y()),
                           attachmentClearValue);

        m_graphicsPipeline.bind(*m_cmdBuffer);

        std::vector<VkBuffer> vertexBuffers;
        for (size_t bufferNdx = 0; bufferNdx < m_vertexBuffers.size(); bufferNdx++)
            vertexBuffers.push_back(m_vertexBuffers[bufferNdx]);

        if (vertexBuffers.size() <= 1)
        {
            // One vertex buffer
            vk.cmdBindVertexBuffers(*m_cmdBuffer, 0, (uint32_t)vertexBuffers.size(), vertexBuffers.data(),
                                    bindingOffsets.data());
        }
        else
        {
            // Smoke-test vkCmdBindVertexBuffers(..., startBinding, ... )

            const uint32_t firstHalfLength  = (uint32_t)vertexBuffers.size() / 2;
            const uint32_t secondHalfLength = firstHalfLength + (uint32_t)(vertexBuffers.size() % 2);

            // Bind first half of vertex buffers
            vk.cmdBindVertexBuffers(*m_cmdBuffer, 0, firstHalfLength, vertexBuffers.data(), bindingOffsets.data());

            // Bind second half of vertex buffers
            vk.cmdBindVertexBuffers(*m_cmdBuffer, firstHalfLength, secondHalfLength,
                                    vertexBuffers.data() + firstHalfLength, bindingOffsets.data() + firstHalfLength);
        }

        vk.cmdDraw(*m_cmdBuffer, 4, 2, 0, 0);

        m_renderPass.end(vk, *m_cmdBuffer);
        endCommandBuffer(vk, *m_cmdBuffer);
    }
}

VertexInputInstance::~VertexInputInstance(void)
{
    const DeviceInterface &vk = m_context.getDeviceInterface();
    const VkDevice vkDevice   = m_context.getDevice();

    for (size_t bufferNdx = 0; bufferNdx < m_vertexBuffers.size(); bufferNdx++)
        vk.destroyBuffer(vkDevice, m_vertexBuffers[bufferNdx], nullptr);

    for (size_t allocNdx = 0; allocNdx < m_vertexBufferAllocs.size(); allocNdx++)
        delete m_vertexBufferAllocs[allocNdx];
}

void VertexInputInstance::writeVertexInputData(uint8_t *destPtr,
                                               const VkVertexInputBindingDescription &bindingDescription,
                                               const VkDeviceSize bindingOffset,
                                               const AttributeDescriptionList &attributes)
{
    const uint32_t vertexCount = (bindingDescription.inputRate == VK_VERTEX_INPUT_RATE_VERTEX) ? (4 * 2) : 2;

    uint8_t *destOffsetPtr = ((uint8_t *)destPtr) + bindingOffset;
    for (uint32_t vertexNdx = 0; vertexNdx < vertexCount; vertexNdx++)
    {
        for (size_t attributeNdx = 0; attributeNdx < attributes.size(); attributeNdx++)
        {
            const VertexInputAttributeDescription &attribDesc = attributes[attributeNdx];

            // Only write vertex input data to bindings referenced by attribute descriptions
            if (attribDesc.vkDescription.binding == bindingDescription.binding)
            {
                writeVertexInputValue(destOffsetPtr + attribDesc.vkDescription.offset, attribDesc, vertexNdx);
            }
        }
        destOffsetPtr += bindingDescription.stride;
    }
}

void writeVertexInputValueSint(uint8_t *destPtr, VkFormat format, int componentNdx, int32_t value)
{
    const uint32_t componentSize = getVertexFormatComponentSize(format);
    uint8_t *destFormatPtr       = ((uint8_t *)destPtr) + componentSize * componentNdx;

    switch (componentSize)
    {
    case 1:
        *((int8_t *)destFormatPtr) = (int8_t)value;
        break;

    case 2:
        *((int16_t *)destFormatPtr) = (int16_t)value;
        break;

    case 4:
        *((int32_t *)destFormatPtr) = (int32_t)value;
        break;

    default:
        DE_ASSERT(false);
    }
}

void writeVertexInputValueIntPacked(uint8_t *destPtr, uint32_t &packedFormat, uint32_t &componentOffset,
                                    VkFormat format, uint32_t componentNdx, uint32_t value)
{
    const uint32_t componentWidth = getPackedVertexFormatComponentWidth(format, componentNdx);
    const uint32_t componentCount = getVertexFormatComponentCount(format);
    const uint32_t usedBits       = ~(uint32_t)0 >> ((getVertexFormatSize(format) * 8) - componentWidth);

    componentOffset -= componentWidth;
    packedFormat |= (((uint32_t)value & usedBits) << componentOffset);

    if (componentNdx == componentCount - 1)
        *((uint32_t *)destPtr) = (uint32_t)packedFormat;
}

void writeVertexInputValueUint(uint8_t *destPtr, VkFormat format, int componentNdx, uint32_t value)
{
    const uint32_t componentSize = getVertexFormatComponentSize(format);
    uint8_t *destFormatPtr       = ((uint8_t *)destPtr) + componentSize * componentNdx;

    switch (componentSize)
    {
    case 1:
        *((uint8_t *)destFormatPtr) = (uint8_t)value;
        break;

    case 2:
        *((uint16_t *)destFormatPtr) = (uint16_t)value;
        break;

    case 4:
        *((uint32_t *)destFormatPtr) = (uint32_t)value;
        break;

    default:
        DE_ASSERT(false);
    }
}

void writeVertexInputValueSfloat(uint8_t *destPtr, VkFormat format, int componentNdx, float value)
{
    const uint32_t componentSize = getVertexFormatComponentSize(format);
    uint8_t *destFormatPtr       = ((uint8_t *)destPtr) + componentSize * componentNdx;

    switch (componentSize)
    {
    case 2:
    {
        tcu::Float16 f16(value);
        deMemcpy(destFormatPtr, &f16, sizeof(f16));
        break;
    }

    case 4:
        deMemcpy(destFormatPtr, &value, sizeof(value));
        break;

    default:
        DE_ASSERT(false);
    }
}

void writeVertexInputValueUfloat(uint8_t *destPtr, uint32_t &packedFormat, uint32_t &componentOffset, VkFormat format,
                                 uint32_t componentNdx, float value)
{
    tcu::Float16 f16(value);

    const uint32_t componentWidth = getPackedVertexFormatComponentWidth(format, componentNdx);
    const uint32_t componentCount = getVertexFormatComponentCount(format);
    const uint32_t usedBits       = ~(uint32_t)0 >> ((getVertexFormatSize(format) * 8) - componentWidth);
    // The ufloat 10 or 11 has no sign bit, but the same exponent bits than float16.
    // The sign bit will be removed by the mask. Therefore we pick one more mantissa bit.
    uint32_t valueUFloat = f16.bits() >> (16 - componentWidth - 1);

    // TODO: VK_FORMAT_E5B9G9R9_UFLOAT_PACK32 not supported.
    DE_ASSERT(format == VK_FORMAT_B10G11R11_UFLOAT_PACK32);

    componentOffset -= componentWidth;
    packedFormat |= (valueUFloat & usedBits) << componentOffset;

    if (componentNdx == componentCount - 1)
        *((uint32_t *)destPtr) = (uint32_t)packedFormat;
}

void VertexInputInstance::writeVertexInputValue(uint8_t *destPtr, const VertexInputAttributeDescription &attribute,
                                                int indexId)
{
    const int vertexInputCount = VertexInputTest::s_glslTypeDescriptions[attribute.glslType].vertexInputCount;
    const int componentCount   = VertexInputTest::s_glslTypeDescriptions[attribute.glslType].vertexInputComponentCount;
    const uint32_t totalComponentCount = componentCount * vertexInputCount;
    const uint32_t vertexInputIndex    = indexId * totalComponentCount + attribute.vertexInputIndex * componentCount;
    const bool hasBGROrder             = isVertexFormatComponentOrderBGR(attribute.vkDescription.format);
    const bool hasABGROrder            = isVertexFormatComponentOrderABGR(attribute.vkDescription.format);
    const bool hasARGBOrder            = isVertexFormatComponentOrderARGB(attribute.vkDescription.format);
    uint32_t componentOffset           = getVertexFormatSize(attribute.vkDescription.format) * 8;
    uint32_t packedFormat32            = 0;
    uint32_t swizzledNdx;

    const uint32_t BGRSwizzle[]  = {2, 1, 0, 3};
    const uint32_t ABGRSwizzle[] = {3, 2, 1, 0};
    const uint32_t ARGBSwizzle[] = {3, 0, 1, 2};

    for (int componentNdx = 0; componentNdx < componentCount; componentNdx++)
    {
        if (hasABGROrder)
            swizzledNdx = ABGRSwizzle[componentNdx];
        else if (hasARGBOrder)
            swizzledNdx = ARGBSwizzle[componentNdx];
        else if (hasBGROrder)
            swizzledNdx = BGRSwizzle[componentNdx];
        else
            swizzledNdx = componentNdx;

        const int32_t maxIntValue =
            isVertexFormatPacked(attribute.vkDescription.format) ?
                (1 << (getPackedVertexFormatComponentWidth(attribute.vkDescription.format, componentNdx) - 1)) - 1 :
                (1 << (getVertexFormatComponentSize(attribute.vkDescription.format) * 8 - 1)) - 1;
        const uint32_t maxUintValue =
            isVertexFormatPacked(attribute.vkDescription.format) ?
                ((1 << getPackedVertexFormatComponentWidth(attribute.vkDescription.format, componentNdx)) - 1) :
                (1 << (getVertexFormatComponentSize(attribute.vkDescription.format) * 8)) - 1;
        const int32_t minIntValue   = -maxIntValue;
        const uint32_t minUintValue = 0;

        switch (attribute.glslType)
        {
        case VertexInputTest::GLSL_TYPE_INT:
        case VertexInputTest::GLSL_TYPE_IVEC2:
        case VertexInputTest::GLSL_TYPE_IVEC3:
        case VertexInputTest::GLSL_TYPE_IVEC4:
        {
            if (isVertexFormatPacked(attribute.vkDescription.format))
                writeVertexInputValueIntPacked(
                    destPtr, packedFormat32, componentOffset, attribute.vkDescription.format, componentNdx,
                    deClamp32(-(int32_t)(vertexInputIndex + swizzledNdx), minIntValue, maxIntValue));
            else
                writeVertexInputValueSint(destPtr, attribute.vkDescription.format, componentNdx,
                                          -(int32_t)(vertexInputIndex + swizzledNdx));

            break;
        }
        case VertexInputTest::GLSL_TYPE_UINT:
        case VertexInputTest::GLSL_TYPE_UVEC2:
        case VertexInputTest::GLSL_TYPE_UVEC3:
        case VertexInputTest::GLSL_TYPE_UVEC4:
        {
            if (isVertexFormatPacked(attribute.vkDescription.format))
                writeVertexInputValueIntPacked(destPtr, packedFormat32, componentOffset, attribute.vkDescription.format,
                                               componentNdx,
                                               deClamp32(vertexInputIndex + swizzledNdx, minUintValue, maxUintValue));
            else
                writeVertexInputValueUint(destPtr, attribute.vkDescription.format, componentNdx,
                                          vertexInputIndex + swizzledNdx);

            break;
        }
        case VertexInputTest::GLSL_TYPE_FLOAT:
        case VertexInputTest::GLSL_TYPE_VEC2:
        case VertexInputTest::GLSL_TYPE_VEC3:
        case VertexInputTest::GLSL_TYPE_VEC4:
        case VertexInputTest::GLSL_TYPE_MAT2:
        case VertexInputTest::GLSL_TYPE_MAT3:
        case VertexInputTest::GLSL_TYPE_MAT4:
        case VertexInputTest::GLSL_TYPE_F16:
        case VertexInputTest::GLSL_TYPE_F16VEC2:
        case VertexInputTest::GLSL_TYPE_F16VEC3:
        case VertexInputTest::GLSL_TYPE_F16VEC4:
        {
            if (isVertexFormatSfloat(attribute.vkDescription.format))
            {
                writeVertexInputValueSfloat(destPtr, attribute.vkDescription.format, componentNdx,
                                            -(0.01f * (float)(vertexInputIndex + swizzledNdx)));
            }
            else if (isVertexFormatUfloat(attribute.vkDescription.format))
            {
                writeVertexInputValueUfloat(destPtr, packedFormat32, componentOffset, attribute.vkDescription.format,
                                            componentNdx, 0.01f * (float)(vertexInputIndex + swizzledNdx));
            }
            else if (isVertexFormatSscaled(attribute.vkDescription.format))
            {
                if (isVertexFormatPacked(attribute.vkDescription.format))
                    writeVertexInputValueIntPacked(
                        destPtr, packedFormat32, componentOffset, attribute.vkDescription.format, componentNdx,
                        deClamp32(-(int32_t)(vertexInputIndex + swizzledNdx), minIntValue, maxIntValue));
                else
                    writeVertexInputValueSint(destPtr, attribute.vkDescription.format, componentNdx,
                                              -(int32_t)(vertexInputIndex + swizzledNdx));
            }
            else if (isVertexFormatUscaled(attribute.vkDescription.format) ||
                     isVertexFormatUnorm(attribute.vkDescription.format) ||
                     isVertexFormatSRGB(attribute.vkDescription.format))
            {
                if (isVertexFormatPacked(attribute.vkDescription.format))
                    writeVertexInputValueIntPacked(
                        destPtr, packedFormat32, componentOffset, attribute.vkDescription.format, componentNdx,
                        deClamp32(vertexInputIndex + swizzledNdx, minUintValue, maxUintValue));
                else
                    writeVertexInputValueUint(destPtr, attribute.vkDescription.format, componentNdx,
                                              vertexInputIndex + swizzledNdx);
            }
            else if (isVertexFormatSnorm(attribute.vkDescription.format))
            {
                if (isVertexFormatPacked(attribute.vkDescription.format))
                    writeVertexInputValueIntPacked(
                        destPtr, packedFormat32, componentOffset, attribute.vkDescription.format, componentNdx,
                        deClamp32(minIntValue + (vertexInputIndex + swizzledNdx), minIntValue, maxIntValue));
                else
                    writeVertexInputValueSint(destPtr, attribute.vkDescription.format, componentNdx,
                                              minIntValue + (vertexInputIndex + swizzledNdx));
            }
            else
                DE_ASSERT(false);
            break;
        }
        case VertexInputTest::GLSL_TYPE_DOUBLE:
        case VertexInputTest::GLSL_TYPE_DVEC2:
        case VertexInputTest::GLSL_TYPE_DVEC3:
        case VertexInputTest::GLSL_TYPE_DVEC4:
        case VertexInputTest::GLSL_TYPE_DMAT2:
        case VertexInputTest::GLSL_TYPE_DMAT3:
        case VertexInputTest::GLSL_TYPE_DMAT4:
            *(reinterpret_cast<double *>(destPtr) + componentNdx) = -0.01 * (vertexInputIndex + swizzledNdx);

            break;

        default:
            DE_ASSERT(false);
        }
    }
}

tcu::TestStatus VertexInputInstance::iterate(void)
{
    const DeviceInterface &vk = m_context.getDeviceInterface();
    const VkDevice vkDevice   = m_context.getDevice();
    const VkQueue queue       = m_context.getUniversalQueue();

    submitCommandsAndWait(vk, vkDevice, queue, m_cmdBuffer.get());

    return verifyImage();
}

bool VertexInputTest::isCompatibleType(VkFormat format, GlslType glslType)
{
    const GlslTypeDescription glslTypeDesc = s_glslTypeDescriptions[glslType];

    if ((uint32_t)s_glslTypeDescriptions[glslType].vertexInputComponentCount == getVertexFormatComponentCount(format))
    {
        switch (glslTypeDesc.basicType)
        {
        case GLSL_BASIC_TYPE_INT:
            return isVertexFormatSint(format);

        case GLSL_BASIC_TYPE_UINT:
            return isVertexFormatUint(format);

        case GLSL_BASIC_TYPE_FLOAT:
            return (isVertexFormatPacked(format) ? (getVertexFormatSize(format) <= 4) :
                                                   getVertexFormatComponentSize(format) <= 4) &&
                   (isVertexFormatSfloat(format) || isVertexFormatSnorm(format) || isVertexFormatUnorm(format) ||
                    isVertexFormatSscaled(format) || isVertexFormatUscaled(format) || isVertexFormatSRGB(format) ||
                    isVertexFormatUfloat(format));

        case GLSL_BASIC_TYPE_DOUBLE:
            return isVertexFormatSfloat(format) && getVertexFormatComponentSize(format) == 8;

        case GLSL_BASIC_TYPE_FLOAT16:
            return ((isVertexFormatSfloat(format) /* || isVertexFormatSnorm(format) || isVertexFormatUnorm(format)*/) &&
                    getVertexFormatComponentSize(format) == 2);

        default:
            DE_ASSERT(false);
            return false;
        }
    }
    else
        return false;
}

tcu::TestStatus VertexInputInstance::verifyImage(void)
{
    bool compareOk                          = false;
    const tcu::TextureFormat tcuColorFormat = mapVkFormat(m_colorFormat);
    tcu::TextureLevel reference(tcuColorFormat, m_renderSize.x(), m_renderSize.y());
    const tcu::PixelBufferAccess refRedSubregion(tcu::getSubregion(
        reference.getAccess(), deRoundFloatToInt32((float)m_renderSize.x() * 0.0f),
        deRoundFloatToInt32((float)m_renderSize.y() * 0.0f), deRoundFloatToInt32((float)m_renderSize.x() * 0.5f),
        deRoundFloatToInt32((float)m_renderSize.y() * 1.0f)));
    const tcu::PixelBufferAccess refBlueSubregion(tcu::getSubregion(
        reference.getAccess(), deRoundFloatToInt32((float)m_renderSize.x() * 0.5f),
        deRoundFloatToInt32((float)m_renderSize.y() * 0.0f), deRoundFloatToInt32((float)m_renderSize.x() * 0.5f),
        deRoundFloatToInt32((float)m_renderSize.y() * 1.0f)));

    // Create reference image
    tcu::clear(reference.getAccess(), defaultClearColor(tcuColorFormat));
    tcu::clear(refRedSubregion, tcu::Vec4(1.0f, 0.0f, 0.0f, 1.0f));
    tcu::clear(refBlueSubregion, tcu::Vec4(0.0f, 0.0f, 1.0f, 1.0f));

    // Compare result with reference image
    {
        const DeviceInterface &vk       = m_context.getDeviceInterface();
        const VkDevice vkDevice         = m_context.getDevice();
        const VkQueue queue             = m_context.getUniversalQueue();
        const uint32_t queueFamilyIndex = m_context.getUniversalQueueFamilyIndex();
        SimpleAllocator allocator(
            vk, vkDevice,
            getPhysicalDeviceMemoryProperties(m_context.getInstanceInterface(), m_context.getPhysicalDevice()));
        de::MovePtr<tcu::TextureLevel> result = readColorAttachment(vk, vkDevice, queue, queueFamilyIndex, allocator,
                                                                    *m_colorImage, m_colorFormat, m_renderSize);

        compareOk = tcu::intThresholdPositionDeviationCompare(
            m_context.getTestContext().getLog(), "IntImageCompare", "Image comparison", reference.getAccess(),
            result->getAccess(), tcu::UVec4(2, 2, 2, 2), tcu::IVec3(1, 1, 0), true, tcu::COMPARE_LOG_RESULT);
    }

    if (compareOk)
        return tcu::TestStatus::pass("Result image matches reference");
    else
        return tcu::TestStatus::fail("Image mismatch");
}

std::string getAttributeInfoCaseName(const VertexInputTest::AttributeInfo &attributeInfo)
{
    std::ostringstream caseName;
    const std::string formatName = getFormatName(attributeInfo.vkType);

    caseName << "as_" << de::toLower(formatName.substr(10)) << "_rate_";

    if (attributeInfo.inputRate == VK_VERTEX_INPUT_RATE_VERTEX)
        caseName << "vertex";
    else
        caseName << "instance";

    return caseName.str();
}

struct CompatibleFormats
{
    VertexInputTest::GlslType glslType;
    std::vector<VkFormat> compatibleVkFormats;
};

void createSingleAttributeCases(tcu::TestCaseGroup *singleAttributeTests,
                                PipelineConstructionType pipelineConstructionType, VertexInputTest::GlslType glslType)
{
    const VkFormat vertexFormats[] = {
        // Required, unpacked
        VK_FORMAT_R8_UNORM, VK_FORMAT_R8_SNORM, VK_FORMAT_R8_UINT, VK_FORMAT_R8_SINT, VK_FORMAT_R8G8_UNORM,
        VK_FORMAT_R8G8_SNORM, VK_FORMAT_R8G8_UINT, VK_FORMAT_R8G8_SINT, VK_FORMAT_R8G8B8A8_UNORM,
        VK_FORMAT_R8G8B8A8_SNORM, VK_FORMAT_R8G8B8A8_UINT, VK_FORMAT_R8G8B8A8_SINT, VK_FORMAT_B8G8R8A8_UNORM,
        VK_FORMAT_R16_UNORM, VK_FORMAT_R16_SNORM, VK_FORMAT_R16_UINT, VK_FORMAT_R16_SINT, VK_FORMAT_R16_SFLOAT,
        VK_FORMAT_R16G16_UNORM, VK_FORMAT_R16G16_SNORM, VK_FORMAT_R16G16_UINT, VK_FORMAT_R16G16_SINT,
        VK_FORMAT_R16G16_SFLOAT, VK_FORMAT_R16G16B16_UNORM, VK_FORMAT_R16G16B16_SNORM, VK_FORMAT_R16G16B16_UINT,
        VK_FORMAT_R16G16B16_SINT, VK_FORMAT_R16G16B16_SFLOAT, VK_FORMAT_R16G16B16A16_UNORM,
        VK_FORMAT_R16G16B16A16_SNORM, VK_FORMAT_R16G16B16A16_UINT, VK_FORMAT_R16G16B16A16_SINT,
        VK_FORMAT_R16G16B16A16_SFLOAT, VK_FORMAT_R32_UINT, VK_FORMAT_R32_SINT, VK_FORMAT_R32_SFLOAT,
        VK_FORMAT_R32G32_UINT, VK_FORMAT_R32G32_SINT, VK_FORMAT_R32G32_SFLOAT, VK_FORMAT_R32G32B32_UINT,
        VK_FORMAT_R32G32B32_SINT, VK_FORMAT_R32G32B32_SFLOAT, VK_FORMAT_R32G32B32A32_UINT, VK_FORMAT_R32G32B32A32_SINT,
        VK_FORMAT_R32G32B32A32_SFLOAT,

        // Scaled formats
        VK_FORMAT_R8G8_USCALED, VK_FORMAT_R8G8_SSCALED, VK_FORMAT_R16_USCALED, VK_FORMAT_R16_SSCALED,
        VK_FORMAT_R8G8B8_USCALED, VK_FORMAT_R8G8B8_SSCALED, VK_FORMAT_B8G8R8_USCALED, VK_FORMAT_B8G8R8_SSCALED,
        VK_FORMAT_R8G8B8A8_USCALED, VK_FORMAT_R8G8B8A8_SSCALED, VK_FORMAT_B8G8R8A8_USCALED, VK_FORMAT_B8G8R8A8_SSCALED,
        VK_FORMAT_R16G16_USCALED, VK_FORMAT_R16G16_SSCALED, VK_FORMAT_R16G16B16_USCALED, VK_FORMAT_R16G16B16_SSCALED,
        VK_FORMAT_R16G16B16A16_USCALED, VK_FORMAT_R16G16B16A16_SSCALED,

        // SRGB formats
        VK_FORMAT_R8_SRGB, VK_FORMAT_R8G8_SRGB, VK_FORMAT_R8G8B8_SRGB, VK_FORMAT_B8G8R8_SRGB, VK_FORMAT_R8G8B8A8_SRGB,
        VK_FORMAT_B8G8R8A8_SRGB,

        // Double formats
        VK_FORMAT_R64_SFLOAT, VK_FORMAT_R64G64_SFLOAT, VK_FORMAT_R64G64B64_SFLOAT, VK_FORMAT_R64G64B64A64_SFLOAT,

        // Packed formats
        VK_FORMAT_A2R10G10B10_USCALED_PACK32, VK_FORMAT_A2R10G10B10_SSCALED_PACK32, VK_FORMAT_A2R10G10B10_UINT_PACK32,
        VK_FORMAT_A2R10G10B10_SINT_PACK32, VK_FORMAT_A8B8G8R8_UNORM_PACK32, VK_FORMAT_A8B8G8R8_SNORM_PACK32,
        VK_FORMAT_A2R10G10B10_UNORM_PACK32, VK_FORMAT_A2R10G10B10_SNORM_PACK32, VK_FORMAT_A2B10G10R10_UNORM_PACK32,
        VK_FORMAT_A2B10G10R10_SNORM_PACK32, VK_FORMAT_B10G11R11_UFLOAT_PACK32};

    for (int formatNdx = 0; formatNdx < DE_LENGTH_OF_ARRAY(vertexFormats); formatNdx++)
    {
        if (VertexInputTest::isCompatibleType(vertexFormats[formatNdx], glslType))
        {
            {
                // Create test case for RATE_VERTEX
                VertexInputTest::AttributeInfo attributeInfo;
                attributeInfo.vkType    = vertexFormats[formatNdx];
                attributeInfo.glslType  = glslType;
                attributeInfo.inputRate = VK_VERTEX_INPUT_RATE_VERTEX;

                singleAttributeTests->addChild(new VertexInputTest(
                    singleAttributeTests->getTestContext(), getAttributeInfoCaseName(attributeInfo),
                    pipelineConstructionType, std::vector<VertexInputTest::AttributeInfo>(1, attributeInfo),
                    VertexInputTest::BINDING_MAPPING_ONE_TO_ONE, VertexInputTest::ATTRIBUTE_LAYOUT_INTERLEAVED));

                // Create test case for RATE_INSTANCE
                attributeInfo.inputRate = VK_VERTEX_INPUT_RATE_INSTANCE;

                singleAttributeTests->addChild(new VertexInputTest(
                    singleAttributeTests->getTestContext(), getAttributeInfoCaseName(attributeInfo),
                    pipelineConstructionType, std::vector<VertexInputTest::AttributeInfo>(1, attributeInfo),
                    VertexInputTest::BINDING_MAPPING_ONE_TO_ONE, VertexInputTest::ATTRIBUTE_LAYOUT_INTERLEAVED));
            }

            // Test accessing missing components to verify "Converstion to RGBA" is correctly applied.
            const auto &typeInfo = VertexInputTest::s_glslTypeDescriptions[glslType];
            if (typeInfo.vertexInputComponentCount < kMaxComponents &&
                typeInfo.basicType != VertexInputTest::GLSL_BASIC_TYPE_DOUBLE)
            {
                // Create test case for RATE_VERTEX
                VertexInputTest::AttributeInfo attributeInfo;
                attributeInfo.vkType    = vertexFormats[formatNdx];
                attributeInfo.glslType  = glslType;
                attributeInfo.inputRate = VK_VERTEX_INPUT_RATE_VERTEX;
                const auto nameSuffix   = "_missing_components";

                singleAttributeTests->addChild(new VertexInputTest(
                    singleAttributeTests->getTestContext(), getAttributeInfoCaseName(attributeInfo) + nameSuffix,
                    pipelineConstructionType, std::vector<VertexInputTest::AttributeInfo>(1, attributeInfo),
                    VertexInputTest::BINDING_MAPPING_ONE_TO_ONE, VertexInputTest::ATTRIBUTE_LAYOUT_INTERLEAVED,
                    VertexInputTest::LAYOUT_SKIP_DISABLED, VertexInputTest::LAYOUT_ORDER_IN_ORDER, true));

                // Create test case for RATE_INSTANCE
                attributeInfo.inputRate = VK_VERTEX_INPUT_RATE_INSTANCE;

                singleAttributeTests->addChild(new VertexInputTest(
                    singleAttributeTests->getTestContext(), getAttributeInfoCaseName(attributeInfo) + nameSuffix,
                    pipelineConstructionType, std::vector<VertexInputTest::AttributeInfo>(1, attributeInfo),
                    VertexInputTest::BINDING_MAPPING_ONE_TO_ONE, VertexInputTest::ATTRIBUTE_LAYOUT_INTERLEAVED,
                    VertexInputTest::LAYOUT_SKIP_DISABLED, VertexInputTest::LAYOUT_ORDER_IN_ORDER, true));
            }
        }
    }
}

void createSingleAttributeTests(tcu::TestCaseGroup *singleAttributeTests,
                                PipelineConstructionType pipelineConstructionType)
{
    for (int glslTypeNdx = 0; glslTypeNdx < VertexInputTest::GLSL_TYPE_COUNT; glslTypeNdx++)
    {
        VertexInputTest::GlslType glslType = (VertexInputTest::GlslType)glslTypeNdx;
        addTestGroup(singleAttributeTests, VertexInputTest::s_glslTypeDescriptions[glslType].name,
                     createSingleAttributeCases, pipelineConstructionType, glslType);
    }
}

// Create all unique GlslType combinations recursively
void createMultipleAttributeCases(
    PipelineConstructionType pipelineConstructionType, uint32_t depth, uint32_t firstNdx,
    CompatibleFormats *compatibleFormats, de::Random &randomFunc, tcu::TestCaseGroup &testGroup,
    VertexInputTest::BindingMapping bindingMapping, VertexInputTest::AttributeLayout attributeLayout,
    VertexInputTest::LayoutSkip layoutSkip, VertexInputTest::LayoutOrder layoutOrder,
    const std::vector<VertexInputTest::AttributeInfo> &attributeInfos = std::vector<VertexInputTest::AttributeInfo>(0))
{
    tcu::TestContext &testCtx = testGroup.getTestContext();

    // Exclude double values, which are not included in vertexFormats
    for (uint32_t currentNdx = firstNdx; currentNdx < VertexInputTest::GLSL_TYPE_DOUBLE - depth; currentNdx++)
    {
        std::vector<VertexInputTest::AttributeInfo> newAttributeInfos = attributeInfos;

        {
            VertexInputTest::AttributeInfo attributeInfo;
            attributeInfo.glslType  = (VertexInputTest::GlslType)currentNdx;
            attributeInfo.inputRate = (depth % 2 == 0) ? VK_VERTEX_INPUT_RATE_VERTEX : VK_VERTEX_INPUT_RATE_INSTANCE;
            attributeInfo.vkType    = VK_FORMAT_UNDEFINED;

            newAttributeInfos.push_back(attributeInfo);
        }

        // Add test case
        if (depth == 0)
        {
            // Select a random compatible format for each attribute
            for (size_t i = 0; i < newAttributeInfos.size(); i++)
            {
                const std::vector<VkFormat> &formats =
                    compatibleFormats[newAttributeInfos[i].glslType].compatibleVkFormats;
                newAttributeInfos[i].vkType = formats[randomFunc.getUint32() % formats.size()];
            }

            const std::string caseName = VertexInputTest::s_glslTypeDescriptions[currentNdx].name;

            testGroup.addChild(new VertexInputTest(testCtx, caseName, pipelineConstructionType, newAttributeInfos,
                                                   bindingMapping, attributeLayout, layoutSkip, layoutOrder));
        }
        // Add test group
        else
        {
            const std::string name = VertexInputTest::s_glslTypeDescriptions[currentNdx].name;
            de::MovePtr<tcu::TestCaseGroup> newTestGroup(new tcu::TestCaseGroup(testCtx, name.c_str()));

            createMultipleAttributeCases(pipelineConstructionType, depth - 1u, currentNdx + 1u, compatibleFormats,
                                         randomFunc, *newTestGroup, bindingMapping, attributeLayout, layoutSkip,
                                         layoutOrder, newAttributeInfos);
            testGroup.addChild(newTestGroup.release());
        }
    }
}

void createMultipleAttributeTests(tcu::TestCaseGroup *multipleAttributeTests,
                                  PipelineConstructionType pipelineConstructionType)
{
    // Required vertex formats, unpacked
    const VkFormat vertexFormats[] = {
        VK_FORMAT_R8_UNORM,          VK_FORMAT_R8_SNORM,           VK_FORMAT_R8_UINT,
        VK_FORMAT_R8_SINT,           VK_FORMAT_R8G8_UNORM,         VK_FORMAT_R8G8_SNORM,
        VK_FORMAT_R8G8_UINT,         VK_FORMAT_R8G8_SINT,          VK_FORMAT_R8G8B8A8_UNORM,
        VK_FORMAT_R8G8B8A8_SNORM,    VK_FORMAT_R8G8B8A8_UINT,      VK_FORMAT_R8G8B8A8_SINT,
        VK_FORMAT_B8G8R8A8_UNORM,    VK_FORMAT_R16_UNORM,          VK_FORMAT_R16_SNORM,
        VK_FORMAT_R16_UINT,          VK_FORMAT_R16_SINT,           VK_FORMAT_R16_SFLOAT,
        VK_FORMAT_R16G16_UNORM,      VK_FORMAT_R16G16_SNORM,       VK_FORMAT_R16G16_UINT,
        VK_FORMAT_R16G16_SINT,       VK_FORMAT_R16G16_SFLOAT,      VK_FORMAT_R16G16B16_UNORM,
        VK_FORMAT_R16G16B16_SNORM,   VK_FORMAT_R16G16B16_UINT,     VK_FORMAT_R16G16B16_SINT,
        VK_FORMAT_R16G16B16_SFLOAT,  VK_FORMAT_R16G16B16A16_UNORM, VK_FORMAT_R16G16B16A16_SNORM,
        VK_FORMAT_R16G16B16A16_UINT, VK_FORMAT_R16G16B16A16_SINT,  VK_FORMAT_R16G16B16A16_SFLOAT,
        VK_FORMAT_R32_UINT,          VK_FORMAT_R32_SINT,           VK_FORMAT_R32_SFLOAT,
        VK_FORMAT_R32G32_UINT,       VK_FORMAT_R32G32_SINT,        VK_FORMAT_R32G32_SFLOAT,
        VK_FORMAT_R32G32B32_UINT,    VK_FORMAT_R32G32B32_SINT,     VK_FORMAT_R32G32B32_SFLOAT,
        VK_FORMAT_R32G32B32A32_UINT, VK_FORMAT_R32G32B32A32_SINT,  VK_FORMAT_R32G32B32A32_SFLOAT};

    const VertexInputTest::LayoutSkip layoutSkips[] = {VertexInputTest::LAYOUT_SKIP_DISABLED,
                                                       VertexInputTest::LAYOUT_SKIP_ENABLED};

    const VertexInputTest::LayoutOrder layoutOrders[] = {VertexInputTest::LAYOUT_ORDER_IN_ORDER,
                                                         VertexInputTest::LAYOUT_ORDER_OUT_OF_ORDER};

    // Find compatible VK formats for each GLSL vertex type
    CompatibleFormats compatibleFormats[VertexInputTest::GLSL_TYPE_COUNT];
    {
        for (int glslTypeNdx = 0; glslTypeNdx < VertexInputTest::GLSL_TYPE_COUNT; glslTypeNdx++)
        {
            for (int formatNdx = 0; formatNdx < DE_LENGTH_OF_ARRAY(vertexFormats); formatNdx++)
            {
                if (VertexInputTest::isCompatibleType(vertexFormats[formatNdx], (VertexInputTest::GlslType)glslTypeNdx))
                    compatibleFormats[glslTypeNdx].compatibleVkFormats.push_back(vertexFormats[formatNdx]);
            }
        }
    }

    de::Random randomFunc(102030);
    tcu::TestContext &testCtx = multipleAttributeTests->getTestContext();

    for (uint32_t layoutSkipNdx = 0; layoutSkipNdx < DE_LENGTH_OF_ARRAY(layoutSkips); layoutSkipNdx++)
        for (uint32_t layoutOrderNdx = 0; layoutOrderNdx < DE_LENGTH_OF_ARRAY(layoutOrders); layoutOrderNdx++)
        {
            const VertexInputTest::LayoutSkip layoutSkip   = layoutSkips[layoutSkipNdx];
            const VertexInputTest::LayoutOrder layoutOrder = layoutOrders[layoutOrderNdx];
            de::MovePtr<tcu::TestCaseGroup> oneToOneAttributeTests(new tcu::TestCaseGroup(testCtx, "attributes"));
            de::MovePtr<tcu::TestCaseGroup> oneToManyAttributeTests(new tcu::TestCaseGroup(testCtx, "attributes"));
            de::MovePtr<tcu::TestCaseGroup> oneToManySequentialAttributeTests(
                new tcu::TestCaseGroup(testCtx, "attributes_sequential"));

            if (layoutSkip == VertexInputTest::LAYOUT_SKIP_ENABLED &&
                layoutOrder == VertexInputTest::LAYOUT_ORDER_OUT_OF_ORDER)
                continue;

            createMultipleAttributeCases(pipelineConstructionType, 2u, 0u, compatibleFormats, randomFunc,
                                         *oneToOneAttributeTests, VertexInputTest::BINDING_MAPPING_ONE_TO_ONE,
                                         VertexInputTest::ATTRIBUTE_LAYOUT_INTERLEAVED, layoutSkip, layoutOrder);
            createMultipleAttributeCases(pipelineConstructionType, 2u, 0u, compatibleFormats, randomFunc,
                                         *oneToManyAttributeTests, VertexInputTest::BINDING_MAPPING_ONE_TO_MANY,
                                         VertexInputTest::ATTRIBUTE_LAYOUT_INTERLEAVED, layoutSkip, layoutOrder);
            createMultipleAttributeCases(pipelineConstructionType, 2u, 0u, compatibleFormats, randomFunc,
                                         *oneToManySequentialAttributeTests,
                                         VertexInputTest::BINDING_MAPPING_ONE_TO_MANY,
                                         VertexInputTest::ATTRIBUTE_LAYOUT_SEQUENTIAL, layoutSkip, layoutOrder);

            if (layoutSkip == VertexInputTest::LAYOUT_SKIP_ENABLED)
            {
                // Skip one layout after each attribute
                de::MovePtr<tcu::TestCaseGroup> layoutSkipTests(new tcu::TestCaseGroup(testCtx, "layout_skip"));

                // Each attribute uses a unique binding
                de::MovePtr<tcu::TestCaseGroup> bindingOneToOneTests(
                    new tcu::TestCaseGroup(testCtx, "binding_one_to_one"));
                bindingOneToOneTests->addChild(oneToOneAttributeTests.release());
                layoutSkipTests->addChild(bindingOneToOneTests.release());

                de::MovePtr<tcu::TestCaseGroup> bindingOneToManyTests(
                    new tcu::TestCaseGroup(testCtx, "binding_one_to_many"));
                bindingOneToManyTests->addChild(oneToManyAttributeTests.release());
                bindingOneToManyTests->addChild(oneToManySequentialAttributeTests.release());
                layoutSkipTests->addChild(bindingOneToManyTests.release());
                multipleAttributeTests->addChild(layoutSkipTests.release());
            }
            else if (layoutOrder == VertexInputTest::LAYOUT_ORDER_OUT_OF_ORDER)
            {
                de::MovePtr<tcu::TestCaseGroup> layoutOutOfOrderTests(new tcu::TestCaseGroup(testCtx, "out_of_order"));

                de::MovePtr<tcu::TestCaseGroup> bindingOneToOneTests(
                    new tcu::TestCaseGroup(testCtx, "binding_one_to_one"));
                bindingOneToOneTests->addChild(oneToOneAttributeTests.release());
                layoutOutOfOrderTests->addChild(bindingOneToOneTests.release());

                de::MovePtr<tcu::TestCaseGroup> bindingOneToManyTests(
                    new tcu::TestCaseGroup(testCtx, "binding_one_to_many"));
                bindingOneToManyTests->addChild(oneToManyAttributeTests.release());
                bindingOneToManyTests->addChild(oneToManySequentialAttributeTests.release());
                layoutOutOfOrderTests->addChild(bindingOneToManyTests.release());
                multipleAttributeTests->addChild(layoutOutOfOrderTests.release());
            }
            else
            {
                de::MovePtr<tcu::TestCaseGroup> bindingOneToOneTests(
                    new tcu::TestCaseGroup(testCtx, "binding_one_to_one"));
                bindingOneToOneTests->addChild(oneToOneAttributeTests.release());
                multipleAttributeTests->addChild(bindingOneToOneTests.release());

                de::MovePtr<tcu::TestCaseGroup> bindingOneToManyTests(
                    new tcu::TestCaseGroup(testCtx, "binding_one_to_many"));
                bindingOneToManyTests->addChild(oneToManyAttributeTests.release());
                bindingOneToManyTests->addChild(oneToManySequentialAttributeTests.release());
                multipleAttributeTests->addChild(bindingOneToManyTests.release());
            }
        }
}

void createMaxAttributeTests(tcu::TestCaseGroup *maxAttributeTests, PipelineConstructionType pipelineConstructionType)
{
    // Required vertex formats, unpacked
    const VkFormat vertexFormats[] = {
        VK_FORMAT_R8_UNORM,          VK_FORMAT_R8_SNORM,           VK_FORMAT_R8_UINT,
        VK_FORMAT_R8_SINT,           VK_FORMAT_R8G8_UNORM,         VK_FORMAT_R8G8_SNORM,
        VK_FORMAT_R8G8_UINT,         VK_FORMAT_R8G8_SINT,          VK_FORMAT_R8G8B8A8_UNORM,
        VK_FORMAT_R8G8B8A8_SNORM,    VK_FORMAT_R8G8B8A8_UINT,      VK_FORMAT_R8G8B8A8_SINT,
        VK_FORMAT_B8G8R8A8_UNORM,    VK_FORMAT_R16_UNORM,          VK_FORMAT_R16_SNORM,
        VK_FORMAT_R16_UINT,          VK_FORMAT_R16_SINT,           VK_FORMAT_R16_SFLOAT,
        VK_FORMAT_R16G16_UNORM,      VK_FORMAT_R16G16_SNORM,       VK_FORMAT_R16G16_UINT,
        VK_FORMAT_R16G16_SINT,       VK_FORMAT_R16G16_SFLOAT,      VK_FORMAT_R16G16B16_UNORM,
        VK_FORMAT_R16G16B16_SNORM,   VK_FORMAT_R16G16B16_UINT,     VK_FORMAT_R16G16B16_SINT,
        VK_FORMAT_R16G16B16_SFLOAT,  VK_FORMAT_R16G16B16A16_UNORM, VK_FORMAT_R16G16B16A16_SNORM,
        VK_FORMAT_R16G16B16A16_UINT, VK_FORMAT_R16G16B16A16_SINT,  VK_FORMAT_R16G16B16A16_SFLOAT,
        VK_FORMAT_R32_UINT,          VK_FORMAT_R32_SINT,           VK_FORMAT_R32_SFLOAT,
        VK_FORMAT_R32G32_UINT,       VK_FORMAT_R32G32_SINT,        VK_FORMAT_R32G32_SFLOAT,
        VK_FORMAT_R32G32B32_UINT,    VK_FORMAT_R32G32B32_SINT,     VK_FORMAT_R32G32B32_SFLOAT,
        VK_FORMAT_R32G32B32A32_UINT, VK_FORMAT_R32G32B32A32_SINT,  VK_FORMAT_R32G32B32A32_SFLOAT};

    // VkPhysicalDeviceLimits::maxVertexInputAttributes is used when attributeCount is 0
    const uint32_t attributeCount[] = {16, 32, 64, 128, 0};
    tcu::TestContext &testCtx(maxAttributeTests->getTestContext());
    de::Random randomFunc(132030);

    // Find compatible VK formats for each GLSL vertex type
    CompatibleFormats compatibleFormats[VertexInputTest::GLSL_TYPE_COUNT];
    {
        for (int glslTypeNdx = 0; glslTypeNdx < VertexInputTest::GLSL_TYPE_COUNT; glslTypeNdx++)
        {
            for (int formatNdx = 0; formatNdx < DE_LENGTH_OF_ARRAY(vertexFormats); formatNdx++)
            {
                if (VertexInputTest::isCompatibleType(vertexFormats[formatNdx], (VertexInputTest::GlslType)glslTypeNdx))
                    compatibleFormats[glslTypeNdx].compatibleVkFormats.push_back(vertexFormats[formatNdx]);
            }
        }
    }

    for (uint32_t attributeCountNdx = 0; attributeCountNdx < DE_LENGTH_OF_ARRAY(attributeCount); attributeCountNdx++)
    {
        const std::string groupName =
            (attributeCount[attributeCountNdx] == 0 ? "query_max" : de::toString(attributeCount[attributeCountNdx])) +
            "_attributes";
        const std::string groupDesc = de::toString(attributeCount[attributeCountNdx]) + " vertex input attributes";

        de::MovePtr<tcu::TestCaseGroup> numAttributeTests(new tcu::TestCaseGroup(testCtx, groupName.c_str()));
        de::MovePtr<tcu::TestCaseGroup> bindingOneToOneTests(new tcu::TestCaseGroup(testCtx, "binding_one_to_one"));
        de::MovePtr<tcu::TestCaseGroup> bindingOneToManyTests(new tcu::TestCaseGroup(testCtx, "binding_one_to_many"));

        std::vector<VertexInputTest::AttributeInfo> attributeInfos(attributeCount[attributeCountNdx]);

        for (uint32_t attributeNdx = 0; attributeNdx < attributeCount[attributeCountNdx]; attributeNdx++)
        {
            // Use random glslTypes, each consuming one attribute location
            const VertexInputTest::GlslType glslType =
                (VertexInputTest::GlslType)(randomFunc.getUint32() % VertexInputTest::GLSL_TYPE_MAT2);
            const std::vector<VkFormat> &formats = compatibleFormats[glslType].compatibleVkFormats;
            const VkFormat format                = formats[randomFunc.getUint32() % formats.size()];

            attributeInfos[attributeNdx].glslType  = glslType;
            attributeInfos[attributeNdx].inputRate = ((attributeCountNdx + attributeNdx) % 2 == 0) ?
                                                         VK_VERTEX_INPUT_RATE_VERTEX :
                                                         VK_VERTEX_INPUT_RATE_INSTANCE;
            attributeInfos[attributeNdx].vkType    = format;
        }

        // Interleaved attribute layout
        bindingOneToOneTests->addChild(new VertexInputTest(testCtx, "interleaved", pipelineConstructionType,
                                                           attributeInfos, VertexInputTest::BINDING_MAPPING_ONE_TO_ONE,
                                                           VertexInputTest::ATTRIBUTE_LAYOUT_INTERLEAVED));
        // Interleaved attribute layout
        bindingOneToManyTests->addChild(new VertexInputTest(
            testCtx, "interleaved", pipelineConstructionType, attributeInfos,
            VertexInputTest::BINDING_MAPPING_ONE_TO_MANY, VertexInputTest::ATTRIBUTE_LAYOUT_INTERLEAVED));
        // Sequential attribute layout
        bindingOneToManyTests->addChild(new VertexInputTest(
            testCtx, "sequential", pipelineConstructionType, attributeInfos,
            VertexInputTest::BINDING_MAPPING_ONE_TO_MANY, VertexInputTest::ATTRIBUTE_LAYOUT_SEQUENTIAL));

        numAttributeTests->addChild(bindingOneToOneTests.release());
        numAttributeTests->addChild(bindingOneToManyTests.release());
        maxAttributeTests->addChild(numAttributeTests.release());
    }
}

void createComponentMismatchTests(tcu::TestCaseGroup *componentMismatchTests,
                                  PipelineConstructionType pipelineConstructionType)
{
    const struct
    {
        VkFormat format;
        VertexInputTest::GlslType glslType;
        const char *name;
    } testCases[] = {
        {VK_FORMAT_R64G64_SFLOAT, VertexInputTest::GLSL_TYPE_DOUBLE, "r64g64_to_double"},
        {VK_FORMAT_R64G64B64_SFLOAT, VertexInputTest::GLSL_TYPE_DOUBLE, "r64g64b64_to_double"},
        {VK_FORMAT_R64G64B64_SFLOAT, VertexInputTest::GLSL_TYPE_DVEC2, "r64g64b64_to_dvec2"},
        {VK_FORMAT_R64G64B64A64_SFLOAT, VertexInputTest::GLSL_TYPE_DOUBLE, "r64g64b64a64_to_double"},
        {VK_FORMAT_R64G64B64A64_SFLOAT, VertexInputTest::GLSL_TYPE_DVEC2, "r64g64b64a64_to_dvec2"},
        {VK_FORMAT_R64G64B64A64_SFLOAT, VertexInputTest::GLSL_TYPE_DVEC3, "r64g64b64a64_to_dvec3"},
    };

    for (const auto &testCase : testCases)
    {
        VertexInputTest::AttributeInfo attributeInfo;
        attributeInfo.vkType    = testCase.format;
        attributeInfo.glslType  = testCase.glslType;
        attributeInfo.inputRate = VK_VERTEX_INPUT_RATE_VERTEX;

        componentMismatchTests->addChild(new VertexInputTest(
            componentMismatchTests->getTestContext(), testCase.name, pipelineConstructionType,
            std::vector<VertexInputTest::AttributeInfo>(1, attributeInfo), VertexInputTest::BINDING_MAPPING_ONE_TO_ONE,
            VertexInputTest::ATTRIBUTE_LAYOUT_INTERLEAVED));
    }
}

// The goal of the stride change tests are checking a sequence like the following one:
//
// CmdBindVertexBuffers()
// CmdBindPipeline(VS+FS)
// CmdDraw()
// CmdBindPipeline(VS+GS+FS)
// CmdDraw()
//
// Where the second pipeline bind needs different vertex buffer info (like binding stride) that doesn't require a new
// CmdBindVertexBuffers.
//
// We will draw a full screen quad with two triangles, and use one triangle per draw call. The vertex buffer will be set up such
// that the vertices for the first triangle will be contiguous in memory, but the ones for the second triangle will use two extra
// vertices for padding, so it looks like:
//
// FIRST0, FIRST1, FIRST2, SECOND0, PADDING, PADDING, SECOND1, PADDING, PADDING, SECOND2, PADDING, PADDING
//
// The stride in the first pipeline will be sizeof(vec4) and, for the second one, sizeof(vec4)*3.
// Draw calls parameters will be:
// 1. vkCmdDraw(cmdBuffer, 3u, 1u, 0u, 0u);
// 2. vkCmdDraw(cmdBuffer, 3u, 1u, 1u, 0u); // firstVertex == 1u so that FIRST0, FIRST1, FIRST2 are skipped with the new stride.
//
struct StrideChangeParams
{
    PipelineConstructionType pipelineConstructionType;
    bool useTessellation; // In the second bind.
    bool useGeometry;     // In the second bind.
};

class StrideChangeTest : public vkt::TestInstance
{
public:
    StrideChangeTest(Context &context, const StrideChangeParams &params) : vkt::TestInstance(context), m_params(params)
    {
    }
    virtual ~StrideChangeTest(void)
    {
    }

    tcu::TestStatus iterate(void) override;

protected:
    const StrideChangeParams m_params;
};

class StrideChangeCase : public vkt::TestCase
{
public:
    StrideChangeCase(tcu::TestContext &testCtx, const std::string &name, const StrideChangeParams &params)
        : vkt::TestCase(testCtx, name)
        , m_params(params)
    {
    }
    virtual ~StrideChangeCase(void)
    {
    }

    void initPrograms(vk::SourceCollections &programCollection) const override;
    TestInstance *createInstance(Context &context) const override;
    void checkSupport(Context &context) const override;

protected:
    const StrideChangeParams m_params;
};

void StrideChangeCase::initPrograms(SourceCollections &dst) const
{
    std::ostringstream vert;
    vert << "#version 460\n"
         << "layout (location=0) in vec4 inPos;\n"
         << "out gl_PerVertex\n"
         << "{\n"
         << "    vec4 gl_Position;\n"
         << "};\n"
         << "void main (void) {\n"
         << "    gl_Position = inPos;\n"
         << "}\n";
    dst.glslSources.add("vert") << glu::VertexSource(vert.str());

    if (m_params.useTessellation)
    {
        std::ostringstream tesc;
        tesc << "#version 460\n"
             << "layout (vertices=3) out;\n"
             << "in gl_PerVertex\n"
             << "{\n"
             << "    vec4 gl_Position;\n"
             << "} gl_in[gl_MaxPatchVertices];\n"
             << "out gl_PerVertex\n"
             << "{\n"
             << "    vec4 gl_Position;\n"
             << "} gl_out[];\n"
             << "void main (void)\n"
             << "{\n"
             << "    gl_TessLevelInner[0] = 1.0;\n"
             << "    gl_TessLevelInner[1] = 1.0;\n"
             << "    gl_TessLevelOuter[0] = 1.0;\n"
             << "    gl_TessLevelOuter[1] = 1.0;\n"
             << "    gl_TessLevelOuter[2] = 1.0;\n"
             << "    gl_TessLevelOuter[3] = 1.0;\n"
             << "    gl_out[gl_InvocationID].gl_Position = gl_in[gl_InvocationID].gl_Position;\n"
             << "}\n";
        dst.glslSources.add("tesc") << glu::TessellationControlSource(tesc.str());

        std::ostringstream tese;
        tese << "#version 460\n"
             << "layout (triangles, fractional_odd_spacing, cw) in;\n"
             << "in gl_PerVertex\n"
             << "{\n"
             << "    vec4 gl_Position;\n"
             << "} gl_in[gl_MaxPatchVertices];\n"
             << "out gl_PerVertex\n"
             << "{\n"
             << "    vec4 gl_Position;\n"
             << "};\n"
             << "void main (void)\n"
             << "{\n"
             << "    gl_Position = (gl_TessCoord.x * gl_in[0].gl_Position) +\n"
             << "                  (gl_TessCoord.y * gl_in[1].gl_Position) +\n"
             << "                  (gl_TessCoord.z * gl_in[2].gl_Position);\n"
             << "}\n";
        dst.glslSources.add("tese") << glu::TessellationEvaluationSource(tese.str());
    }

    if (m_params.useGeometry)
    {
        std::ostringstream geom;
        geom << "#version 460\n"
             << "layout (triangles) in;\n"
             << "layout (triangle_strip, max_vertices=3) out;\n"
             << "in gl_PerVertex\n"
             << "{\n"
             << "    vec4 gl_Position;\n"
             << "} gl_in[3];\n"
             << "out gl_PerVertex\n"
             << "{\n"
             << "    vec4 gl_Position;\n"
             << "};\n"
             << "void main ()\n"
             << "{\n"
             << "    gl_Position = gl_in[0].gl_Position; EmitVertex();\n"
             << "    gl_Position = gl_in[1].gl_Position; EmitVertex();\n"
             << "    gl_Position = gl_in[2].gl_Position; EmitVertex();\n"
             << "}\n";
        dst.glslSources.add("geom") << glu::GeometrySource(geom.str());
    }

    std::ostringstream frag;
    frag << "#version 460\n"
         << "layout (location=0) out vec4 outColor;\n"
         << "void main (void) {\n"
         << "    outColor = vec4(0.0, 0.0, 1.0, 1.0);\n"
         << "}\n";
    dst.glslSources.add("frag") << glu::FragmentSource(frag.str());
}

TestInstance *StrideChangeCase::createInstance(Context &context) const
{
    return new StrideChangeTest(context, m_params);
}

void StrideChangeCase::checkSupport(Context &context) const
{
    const auto &vki           = context.getInstanceInterface();
    const auto physicalDevice = context.getPhysicalDevice();

    checkPipelineConstructionRequirements(vki, physicalDevice, m_params.pipelineConstructionType);

    if (m_params.useTessellation)
        context.requireDeviceCoreFeature(DEVICE_CORE_FEATURE_TESSELLATION_SHADER);

    if (m_params.useGeometry)
        context.requireDeviceCoreFeature(DEVICE_CORE_FEATURE_GEOMETRY_SHADER);
}

tcu::TestStatus StrideChangeTest::iterate(void)
{
    const auto &ctx = m_context.getContextCommonData();
    const tcu::IVec3 fbExtent(4, 4, 1);
    const auto vkExtent  = makeExtent3D(fbExtent);
    const auto fbFormat  = VK_FORMAT_R8G8B8A8_UNORM;
    const auto tcuFormat = mapVkFormat(fbFormat);
    const auto fbUsage   = (VK_IMAGE_USAGE_COLOR_ATTACHMENT_BIT | VK_IMAGE_USAGE_TRANSFER_SRC_BIT);
    const tcu::Vec4 clearColor(0.0f, 0.0f, 0.0f, 1.0f);
    const tcu::Vec4 geomColor(0.0f, 0.0f, 1.0f, 1.0f); // Must match frag shader.
    const tcu::Vec4 threshold(0.0f, 0.0f, 0.0f, 0.0f); // When using 0 and 1 only, we expect exact results.
    const auto kTriVtx = 3u;                           // 3 vertices per triangle.

    // Color buffer with verification buffer.
    ImageWithBuffer colorBuffer(ctx.vkd, ctx.device, ctx.allocator, vkExtent, fbFormat, fbUsage, VK_IMAGE_TYPE_2D);

    // Vertices. See the test description above about padding and real vertices.
    const std::vector<tcu::Vec4> vertices{
        // clang-format off
        tcu::Vec4(-1.0f, -1.0f, 0.0f, 1.0f), // First triangle, vertex 0.
        tcu::Vec4(-1.0f,  1.0f, 0.0f, 1.0f), // First triangle, vertex 1.
        tcu::Vec4( 1.0f, -1.0f, 0.0f, 1.0f), // First triangle, vertex 2.

        tcu::Vec4( 1.0f, -1.0f, 0.0f, 1.0f), // Second triangle, vertex 0.  |
        tcu::Vec4(-1.0f, -1.0f, 0.0f, 1.0f), // Padding.                    | Padding such that it's the first triangle again.
        tcu::Vec4(-1.0f,  1.0f, 0.0f, 1.0f), // Padding.                    |

        tcu::Vec4(-1.0f,  1.0f, 0.0f, 1.0f), // Second triangle, vertex 1.  |
        tcu::Vec4( 1.0f, -1.0f, 0.0f, 1.0f), // Padding.                    | Padding such that it's the first triangle again.
        tcu::Vec4(-1.0f, -1.0f, 0.0f, 1.0f), // Padding.                    |

        tcu::Vec4( 1.0f,  1.0f, 0.0f, 1.0f), // Second triangle, vertex 2.  |
        tcu::Vec4( 1.0f,  1.0f, 0.0f, 1.0f), // Padding.                    | Padding such that it's a zero-area triangle.
        tcu::Vec4( 1.0f,  1.0f, 0.0f, 1.0f), // Padding.                    |
        // clang-format on
    };

    // Vertex buffer
    const auto vbSize = static_cast<VkDeviceSize>(de::dataSize(vertices));
    const auto vbInfo = makeBufferCreateInfo(vbSize, VK_BUFFER_USAGE_VERTEX_BUFFER_BIT);
    BufferWithMemory vertexBuffer(ctx.vkd, ctx.device, ctx.allocator, vbInfo, MemoryRequirement::HostVisible);
    const auto vbAlloc  = vertexBuffer.getAllocation();
    void *vbData        = vbAlloc.getHostPtr();
    const auto vbOffset = static_cast<VkDeviceSize>(0);

    deMemcpy(vbData, de::dataOrNull(vertices), de::dataSize(vertices));
    flushAlloc(ctx.vkd, ctx.device, vbAlloc); // strictly speaking, not needed.

    const auto pipelineLayout = PipelineLayoutWrapper(m_params.pipelineConstructionType, ctx.vkd, ctx.device);
    auto renderPass           = RenderPassWrapper(m_params.pipelineConstructionType, ctx.vkd, ctx.device, fbFormat);
    renderPass.createFramebuffer(ctx.vkd, ctx.device, colorBuffer.getImage(), colorBuffer.getImageView(),
                                 vkExtent.width, vkExtent.height);

    // Modules.
    const auto &binaries  = m_context.getBinaryCollection();
    const auto nullModule = ShaderWrapper();
    const auto vertModule = ShaderWrapper(ctx.vkd, ctx.device, binaries.get("vert"));
    const auto tescModule =
        (m_params.useTessellation ? ShaderWrapper(ctx.vkd, ctx.device, binaries.get("tesc")) : nullModule);
    const auto teseModule =
        (m_params.useTessellation ? ShaderWrapper(ctx.vkd, ctx.device, binaries.get("tese")) : nullModule);
    const auto geomModule =
        (m_params.useGeometry ? ShaderWrapper(ctx.vkd, ctx.device, binaries.get("geom")) : nullModule);
    const auto fragModule = ShaderWrapper(ctx.vkd, ctx.device, binaries.get("frag"));

    const std::vector<VkViewport> viewports(1u, makeViewport(vkExtent));
    const std::vector<VkRect2D> scissors(1u, makeRect2D(vkExtent));

    const std::vector<uint32_t> vertexStrides{
        static_cast<uint32_t>(sizeof(tcu::Vec4)),           // Short stride for the first draw.
        static_cast<uint32_t>(sizeof(tcu::Vec4) * kTriVtx), // Long stride for the second draw.
    };

    const std::vector<uint32_t> firstVertices{0u, 1u}; // First vertices for the vkCmdDraw() calls, see comment above.

    const std::vector<bool> useTessellation{false, m_params.useTessellation};
    const std::vector<bool> useGeometry{false, m_params.useGeometry};

    using PipelinePtr = std::unique_ptr<GraphicsPipelineWrapper>;
    std::vector<PipelinePtr> pipelines;

    const auto inputAttribute = makeVertexInputAttributeDescription(0u, 0u, vk::VK_FORMAT_R32G32B32A32_SFLOAT, 0u);

    DE_ASSERT(vertexStrides.size() == useTessellation.size());
    DE_ASSERT(vertexStrides.size() == useGeometry.size());

    for (size_t i = 0u; i < vertexStrides.size(); ++i)
    {
        const auto vtxStride    = vertexStrides.at(i);
        const auto useTess      = useTessellation.at(i);
        const auto useGeom      = useGeometry.at(i);
        const auto topology     = (useTess ? VK_PRIMITIVE_TOPOLOGY_PATCH_LIST : VK_PRIMITIVE_TOPOLOGY_TRIANGLE_LIST);
        const auto inputBinding = makeVertexInputBindingDescription(0u, vtxStride, VK_VERTEX_INPUT_RATE_VERTEX);

        const VkPipelineVertexInputStateCreateInfo vertexInputStateCreateInfo = {
            VK_STRUCTURE_TYPE_PIPELINE_VERTEX_INPUT_STATE_CREATE_INFO, // VkStructureType sType;
            nullptr,                                                   // const void* pNext;
            0u,                                                        // VkPipelineVertexInputStateCreateFlags flags;
            1u,                                                        // uint32_t vertexBindingDescriptionCount;
            &inputBinding,   // const VkVertexInputBindingDescription* pVertexBindingDescriptions;
            1u,              // uint32_t vertexAttributeDescriptionCount;
            &inputAttribute, // const VkVertexInputAttributeDescription* pVertexAttributeDescriptions;
        };

        pipelines.emplace_back(new GraphicsPipelineWrapper(ctx.vki, ctx.vkd, ctx.physicalDevice, ctx.device,
                                                           m_context.getDeviceExtensions(),
                                                           m_params.pipelineConstructionType));
        auto &pipeline = *pipelines.back();
        pipeline.setDefaultTopology(topology)
            .setDefaultRasterizationState()
            .setDefaultDepthStencilState()
            .setDefaultMultisampleState()
            .setDefaultColorBlendState()
            .setupVertexInputState(&vertexInputStateCreateInfo)
            .setupPreRasterizationShaderState(viewports, scissors, pipelineLayout, *renderPass, 0u, vertModule, nullptr,
                                              (useTess ? tescModule : nullModule), (useTess ? teseModule : nullModule),
                                              (useGeom ? geomModule : nullModule))
            .setupFragmentShaderState(pipelineLayout, *renderPass, 0u, fragModule)
            .setupFragmentOutputState(*renderPass)
            .setMonolithicPipelineLayout(pipelineLayout)
            .buildPipeline();
        ;
    }

    CommandPoolWithBuffer cmd(ctx.vkd, ctx.device, ctx.qfIndex);
    const auto cmdBuffer = *cmd.cmdBuffer;

    beginCommandBuffer(ctx.vkd, cmdBuffer);
    renderPass.begin(ctx.vkd, cmdBuffer, scissors.at(0u), clearColor);
    ctx.vkd.cmdBindVertexBuffers(cmdBuffer, 0u, 1u, &vertexBuffer.get(), &vbOffset);
    DE_ASSERT(pipelines.size() == firstVertices.size());
    for (size_t i = 0; i < pipelines.size(); ++i)
    {
        pipelines.at(i)->bind(cmdBuffer);
        ctx.vkd.cmdDraw(cmdBuffer, kTriVtx, 1u, firstVertices.at(i), 0u);
    }
    renderPass.end(ctx.vkd, cmdBuffer);
    copyImageToBuffer(ctx.vkd, cmdBuffer, colorBuffer.getImage(), colorBuffer.getBuffer(), fbExtent.swizzle(0, 1),
                      VK_ACCESS_COLOR_ATTACHMENT_WRITE_BIT, VK_IMAGE_LAYOUT_COLOR_ATTACHMENT_OPTIMAL, 1u,
                      VK_IMAGE_ASPECT_COLOR_BIT, VK_IMAGE_ASPECT_COLOR_BIT,
                      VK_PIPELINE_STAGE_COLOR_ATTACHMENT_OUTPUT_BIT);
    endCommandBuffer(ctx.vkd, cmdBuffer);
    submitCommandsAndWait(ctx.vkd, ctx.device, ctx.queue, cmdBuffer);

    // Verify color output.
    invalidateAlloc(ctx.vkd, ctx.device, colorBuffer.getBufferAllocation());
    tcu::PixelBufferAccess resultAccess(tcuFormat, fbExtent, colorBuffer.getBufferAllocation().getHostPtr());

    tcu::TextureLevel referenceLevel(tcuFormat, fbExtent.x(), fbExtent.y());
    auto referenceAccess = referenceLevel.getAccess();
    tcu::clear(referenceAccess, geomColor);

    auto &log = m_context.getTestContext().getLog();
    if (!tcu::floatThresholdCompare(log, "Result", "", referenceAccess, resultAccess, threshold,
                                    tcu::COMPARE_LOG_ON_ERROR))
        return tcu::TestStatus::fail("Unexpected color in result buffer; check log for details");

    return tcu::TestStatus::pass("Pass");
}

namespace UnusedBinding
{

struct Params
{
    PipelineConstructionType constructionType;
    bool dynamicInputs;
};

void checkSupport(Context &context, Params params)
{
    const auto ctx = context.getContextCommonData();
    checkPipelineConstructionRequirements(ctx.vki, ctx.physicalDevice, params.constructionType);

    if (params.dynamicInputs && !isConstructionTypeShaderObject(params.constructionType))
        context.requireDeviceFunctionality("VK_EXT_vertex_input_dynamic_state");
}

void initPrograms(SourceCollections &programCollection, Params)
{
    std::ostringstream vert;
    vert << "#version 460\n"
         << "layout (location=0) in vec4 inPos;\n"
         << "layout (location=1) in vec4 inColor;\n"
         << "layout (location=0) out vec4 outColor;\n"
         << "void main (void) {\n"
         << "    gl_Position = inPos;\n"
         << "    outColor = inColor;\n"
         << "}\n";
    programCollection.glslSources.add("vert") << glu::VertexSource(vert.str());

    std::ostringstream frag;
    frag << "#version 460\n"
         << "layout (location=0) in vec4 inColor;\n"
         << "layout (location=0) out vec4 outColor;\n"
         << "void main (void) {\n"
         << "    outColor = inColor;\n"
         << "}\n";
    programCollection.glslSources.add("frag") << glu::FragmentSource(frag.str());
}

struct PositionColor
{
    tcu::Vec4 position;
    tcu::Vec4 color;
};

tcu::TestStatus runTest(Context &context, Params params)
{
    const auto ctx = context.getContextCommonData();
    const tcu::IVec3 fbExtent(2, 2, 1);
    const auto apiExtent = makeExtent3D(fbExtent);
    const auto format    = VK_FORMAT_R8G8B8A8_UNORM;
    const auto imgUsage =
        (VK_IMAGE_USAGE_COLOR_ATTACHMENT_BIT | VK_IMAGE_USAGE_TRANSFER_SRC_BIT | VK_IMAGE_USAGE_TRANSFER_DST_BIT);
    const tcu::Vec4 clearColor(0.0f, 0.0f, 0.0f, 1.0f);

    // Vertices, in 4 triangle strips covering each quadrant, with a color each.
    const std::vector<tcu::Vec4> colors{
        tcu::Vec4(0.0f, 0.0f, 1.0f, 1.0f),
        tcu::Vec4(0.0f, 1.0f, 1.0f, 1.0f),
        tcu::Vec4(1.0f, 0.0f, 1.0f, 1.0f),
        tcu::Vec4(1.0f, 1.0f, 1.0f, 1.0f),
    };

    const uint32_t verticesPerQuad = 4u;
    const uint32_t totalQuadrants  = 4u;

    const std::vector<PositionColor> vertices{
        // clang-format off
        PositionColor{tcu::Vec4(-1.0f, -1.0f, 0.0f, 1.0f), colors.at(0u)},
        PositionColor{tcu::Vec4(-1.0f,  0.0f, 0.0f, 1.0f), colors.at(0u)},
        PositionColor{tcu::Vec4( 0.0f, -1.0f, 0.0f, 1.0f), colors.at(0u)},
        PositionColor{tcu::Vec4( 0.0f,  0.0f, 0.0f, 1.0f), colors.at(0u)},

        PositionColor{tcu::Vec4( 0.0f, -1.0f, 0.0f, 1.0f), colors.at(1u)},
        PositionColor{tcu::Vec4( 0.0f,  0.0f, 0.0f, 1.0f), colors.at(1u)},
        PositionColor{tcu::Vec4( 1.0f, -1.0f, 0.0f, 1.0f), colors.at(1u)},
        PositionColor{tcu::Vec4( 1.0f,  0.0f, 0.0f, 1.0f), colors.at(1u)},

        PositionColor{tcu::Vec4(-1.0f,  0.0f, 0.0f, 1.0f), colors.at(2u)},
        PositionColor{tcu::Vec4(-1.0f,  1.0f, 0.0f, 1.0f), colors.at(2u)},
        PositionColor{tcu::Vec4( 0.0f,  0.0f, 0.0f, 1.0f), colors.at(2u)},
        PositionColor{tcu::Vec4( 0.0f,  1.0f, 0.0f, 1.0f), colors.at(2u)},

        PositionColor{tcu::Vec4( 0.0f,  0.0f, 0.0f, 1.0f), colors.at(3u)},
        PositionColor{tcu::Vec4( 0.0f,  1.0f, 0.0f, 1.0f), colors.at(3u)},
        PositionColor{tcu::Vec4( 1.0f,  0.0f, 0.0f, 1.0f), colors.at(3u)},
        PositionColor{tcu::Vec4( 1.0f,  1.0f, 0.0f, 1.0f), colors.at(3u)},
        // clang-format on
    };

    // Vertex buffer.
    const auto vtxBufferSize = static_cast<VkDeviceSize>(de::dataSize(vertices));
    const auto vtxBufferInfo = makeBufferCreateInfo(vtxBufferSize, VK_BUFFER_USAGE_VERTEX_BUFFER_BIT);
    BufferWithMemory vtxBuffer(ctx.vkd, ctx.device, ctx.allocator, vtxBufferInfo, MemoryRequirement::HostVisible);
    {
        auto &alloc = vtxBuffer.getAllocation();
        void *data  = alloc.getHostPtr();
        memcpy(data, de::dataOrNull(vertices), de::dataSize(vertices));
        flushAlloc(ctx.vkd, ctx.device, alloc);
    }
    const VkDeviceSize vtxBufferOffset = 0ull;

    // Color buffer.
    ImageWithBuffer colorBuffer(ctx.vkd, ctx.device, ctx.allocator, apiExtent, format, imgUsage, VK_IMAGE_TYPE_2D);

    RenderPassWrapper renderPass(params.constructionType, ctx.vkd, ctx.device, format);
    renderPass.createFramebuffer(ctx.vkd, ctx.device, colorBuffer.getImage(), colorBuffer.getImageView(),
                                 apiExtent.width, apiExtent.height);

    // Vertex inputs.
    const std::vector<VkVertexInputBindingDescription> actualBindings{
        makeVertexInputBindingDescription(0u, DE_SIZEOF32(PositionColor), VK_VERTEX_INPUT_RATE_VERTEX),
        makeVertexInputBindingDescription(1u, DE_SIZEOF32(tcu::Vec4), VK_VERTEX_INPUT_RATE_VERTEX),
    };
    const std::vector<VkVertexInputAttributeDescription> actualAttributes{
        makeVertexInputAttributeDescription(0u, 0u, VK_FORMAT_R32G32B32A32_SFLOAT,
                                            static_cast<uint32_t>(offsetof(PositionColor, position))),
        makeVertexInputAttributeDescription(1u, 0u, VK_FORMAT_R32G32B32A32_SFLOAT,
                                            static_cast<uint32_t>(offsetof(PositionColor, color))),
    };

    VkPipelineVertexInputStateCreateInfo staticVertexInputState = initVulkanStructure();

    if (!params.dynamicInputs)
    {
        staticVertexInputState.vertexBindingDescriptionCount   = de::sizeU32(actualBindings);
        staticVertexInputState.pVertexBindingDescriptions      = de::dataOrNull(actualBindings);
        staticVertexInputState.vertexAttributeDescriptionCount = de::sizeU32(actualAttributes);
        staticVertexInputState.pVertexAttributeDescriptions    = de::dataOrNull(actualAttributes);
    }

    // Shaders.
    const auto &binaries = context.getBinaryCollection();
    const ShaderWrapper vertShader(ctx.vkd, ctx.device, binaries.get("vert"));
    const ShaderWrapper fragShader(ctx.vkd, ctx.device, binaries.get("frag"));

    // Dynamic state.
    std::vector<VkDynamicState> dynamicStates;
    if (params.dynamicInputs)
        dynamicStates.push_back(VK_DYNAMIC_STATE_VERTEX_INPUT_EXT);

    const VkPipelineDynamicStateCreateInfo dynamicStateCreateInfo = {
        VK_STRUCTURE_TYPE_PIPELINE_DYNAMIC_STATE_CREATE_INFO,
        nullptr,
        0u,
        de::sizeU32(dynamicStates),
        de::dataOrNull(dynamicStates),
    };

    const std::vector<VkViewport> viewports(1u, makeViewport(fbExtent));
    const std::vector<VkRect2D> scissors(1u, makeRect2D(fbExtent));

    PipelineLayoutWrapper pipelineLayout(params.constructionType, ctx.vkd, ctx.device);

    GraphicsPipelineWrapper pipeline(ctx.vki, ctx.vkd, ctx.physicalDevice, ctx.device, context.getDeviceExtensions(),
                                     params.constructionType);
    pipeline.setDefaultTopology(VK_PRIMITIVE_TOPOLOGY_TRIANGLE_STRIP)
        .setDefaultColorBlendState()
        .setDefaultDepthStencilState()
        .setDefaultMultisampleState()
        .setDefaultRasterizationState()
        .setDynamicState(&dynamicStateCreateInfo)
        .setupVertexInputState(&staticVertexInputState)
        .setupPreRasterizationShaderState(viewports, scissors, pipelineLayout, *renderPass, 0u, vertShader)
        .setupFragmentShaderState(pipelineLayout, *renderPass, 0u, fragShader)
        .setupFragmentOutputState(*renderPass)
        .buildPipeline();

    CommandPoolWithBuffer cmd(ctx.vkd, ctx.device, ctx.qfIndex);
    const auto cmdBuffer = *cmd.cmdBuffer;

    beginCommandBuffer(ctx.vkd, cmdBuffer);
    renderPass.begin(ctx.vkd, cmdBuffer, scissors.at(0u), clearColor);
    pipeline.bind(cmdBuffer);
    ctx.vkd.cmdBindVertexBuffers(cmdBuffer, 0u, 1u, &vtxBuffer.get(), &vtxBufferOffset);
    if (params.dynamicInputs)
    {
        const std::vector<VkVertexInputBindingDescription2EXT> bindings{
            VkVertexInputBindingDescription2EXT{
                VK_STRUCTURE_TYPE_VERTEX_INPUT_BINDING_DESCRIPTION_2_EXT,
                nullptr,
                actualBindings.at(0u).binding,
                actualBindings.at(0u).stride,
                actualBindings.at(0u).inputRate,
                1u,
            },
            VkVertexInputBindingDescription2EXT{
                VK_STRUCTURE_TYPE_VERTEX_INPUT_BINDING_DESCRIPTION_2_EXT,
                nullptr,
                actualBindings.at(1u).binding,
                actualBindings.at(1u).stride,
                actualBindings.at(1u).inputRate,
                1u,
            },
        };
        const std::vector<VkVertexInputAttributeDescription2EXT> attributes{
            VkVertexInputAttributeDescription2EXT{
                VK_STRUCTURE_TYPE_VERTEX_INPUT_ATTRIBUTE_DESCRIPTION_2_EXT,
                nullptr,
                actualAttributes.at(0u).location,
                actualAttributes.at(0u).binding,
                actualAttributes.at(0u).format,
                actualAttributes.at(0u).offset,
            },
            VkVertexInputAttributeDescription2EXT{
                VK_STRUCTURE_TYPE_VERTEX_INPUT_ATTRIBUTE_DESCRIPTION_2_EXT,
                nullptr,
                actualAttributes.at(1u).location,
                actualAttributes.at(1u).binding,
                actualAttributes.at(1u).format,
                actualAttributes.at(1u).offset,
            },
        };
        ctx.vkd.cmdSetVertexInputEXT(cmdBuffer, de::sizeU32(bindings), de::dataOrNull(bindings),
                                     de::sizeU32(attributes), de::dataOrNull(attributes));
    }
    // Draw the 4 quadrants.
    for (uint32_t i = 0u; i < totalQuadrants; ++i)
        ctx.vkd.cmdDraw(cmdBuffer, verticesPerQuad, 1u, i * verticesPerQuad, 1u);
    renderPass.end(ctx.vkd, cmdBuffer);
    copyImageToBuffer(ctx.vkd, cmdBuffer, colorBuffer.getImage(), colorBuffer.getBuffer(), fbExtent.swizzle(0, 1));
    endCommandBuffer(ctx.vkd, cmdBuffer);
    submitCommandsAndWait(ctx.vkd, ctx.device, ctx.queue, cmdBuffer);

    const auto tcuFormat = mapVkFormat(format);
    tcu::TextureLevel refLevel(tcuFormat, fbExtent.x(), fbExtent.y());
    tcu::PixelBufferAccess refAccess = refLevel.getAccess();

    refAccess.setPixel(colors.at(0u), 0, 0);
    refAccess.setPixel(colors.at(1u), 1, 0);
    refAccess.setPixel(colors.at(2u), 0, 1);
    refAccess.setPixel(colors.at(3u), 1, 1);

    invalidateAlloc(ctx.vkd, ctx.device, colorBuffer.getBufferAllocation());
    tcu::ConstPixelBufferAccess resAccess(tcuFormat, fbExtent, colorBuffer.getBufferAllocation().getHostPtr());

    const float threshold = 0.0f; // Expect exact colors.
    const tcu::Vec4 thresholdVec(threshold, threshold, threshold, threshold);
    auto &log = context.getTestContext().getLog();

    if (!tcu::floatThresholdCompare(log, "Result", "", refAccess, resAccess, thresholdVec, tcu::COMPARE_LOG_ON_ERROR))
        TCU_FAIL("Unexpected results in color buffer; check log for details --");

    return tcu::TestStatus::pass("Pass");
}

} // namespace UnusedBinding

#ifndef CTS_USES_VULKANSC
namespace UnboundInput
{

struct Params
{
    PipelineConstructionType constructionType;
    bool dynamicInputs;
    bool integerInput;
};

void checkSupport(Context &context, Params params)
{
    const auto ctx = context.getContextCommonData();
    checkPipelineConstructionRequirements(ctx.vki, ctx.physicalDevice, params.constructionType);

    if (params.dynamicInputs && !isConstructionTypeShaderObject(params.constructionType))
        context.requireDeviceFunctionality("VK_EXT_vertex_input_dynamic_state");

    context.requireDeviceFunctionality("VK_KHR_maintenance9");
}

void initPrograms(SourceCollections &programCollection, Params params)
{
    std::ostringstream vert;
    vert << "#version 460\n"
         << "layout (location=0) in vec4 inPos;\n"
         << "layout (location=1) in " << (params.integerInput ? "i" : "") << "vec4 inColor;\n"
         << "layout (location=0) out vec4 outColor;\n"
         << "void main (void) {\n"
         << "    gl_Position = inPos;\n"
         << "    outColor = " << (params.integerInput ? "vec4(" : "") << "inColor" << (params.integerInput ? ")" : "")
         << ";\n"
         << "}\n";
    programCollection.glslSources.add("vert") << glu::VertexSource(vert.str());

    std::ostringstream frag;
    frag << "#version 460\n"
         << "layout (location=0) in vec4 inColor;\n"
         << "layout (location=0) out vec4 outColor;\n"
         << "void main (void) {\n"
         << "    outColor = inColor;\n"
         << "}\n";
    programCollection.glslSources.add("frag") << glu::FragmentSource(frag.str());
}

struct Position
{
    tcu::Vec4 position;
};

tcu::TestStatus runTest(Context &context, Params params)
{
    const auto ctx = context.getContextCommonData();
    const tcu::IVec3 fbExtent(2, 2, 1);
    const auto apiExtent = makeExtent3D(fbExtent);
    const auto format    = VK_FORMAT_R8G8B8A8_UNORM;
    const auto imgUsage =
        (VK_IMAGE_USAGE_COLOR_ATTACHMENT_BIT | VK_IMAGE_USAGE_TRANSFER_SRC_BIT | VK_IMAGE_USAGE_TRANSFER_DST_BIT);
    const tcu::Vec4 clearColor(0.25f, 0.5f, 0.75f, 0.123f);

    // Vertices, in 4 triangle strips covering each quadrant, with a color each.

    const uint32_t verticesPerQuad = 4u;
    const uint32_t totalQuadrants  = 4u;

    const std::vector<Position> vertices{
        // clang-format off
        Position{tcu::Vec4(-1.0f, -1.0f, 0.0f, 1.0f)},
        Position{tcu::Vec4(-1.0f,  0.0f, 0.0f, 1.0f)},
        Position{tcu::Vec4( 0.0f, -1.0f, 0.0f, 1.0f)},
        Position{tcu::Vec4( 0.0f,  0.0f, 0.0f, 1.0f)},

        Position{tcu::Vec4( 0.0f, -1.0f, 0.0f, 1.0f)},
        Position{tcu::Vec4( 0.0f,  0.0f, 0.0f, 1.0f)},
        Position{tcu::Vec4( 1.0f, -1.0f, 0.0f, 1.0f)},
        Position{tcu::Vec4( 1.0f,  0.0f, 0.0f, 1.0f)},

        Position{tcu::Vec4(-1.0f,  0.0f, 0.0f, 1.0f)},
        Position{tcu::Vec4(-1.0f,  1.0f, 0.0f, 1.0f)},
        Position{tcu::Vec4( 0.0f,  0.0f, 0.0f, 1.0f)},
        Position{tcu::Vec4( 0.0f,  1.0f, 0.0f, 1.0f)},

        Position{tcu::Vec4( 0.0f,  0.0f, 0.0f, 1.0f)},
        Position{tcu::Vec4( 0.0f,  1.0f, 0.0f, 1.0f)},
        Position{tcu::Vec4( 1.0f,  0.0f, 0.0f, 1.0f)},
        Position{tcu::Vec4( 1.0f,  1.0f, 0.0f, 1.0f)},
        // clang-format on
    };

    // Vertex buffer.
    const auto vtxBufferSize = static_cast<VkDeviceSize>(de::dataSize(vertices));
    const auto vtxBufferInfo = makeBufferCreateInfo(vtxBufferSize, VK_BUFFER_USAGE_VERTEX_BUFFER_BIT);
    BufferWithMemory vtxBuffer(ctx.vkd, ctx.device, ctx.allocator, vtxBufferInfo, MemoryRequirement::HostVisible);
    {
        auto &alloc = vtxBuffer.getAllocation();
        void *data  = alloc.getHostPtr();
        memcpy(data, de::dataOrNull(vertices), de::dataSize(vertices));
    }
    const VkDeviceSize vtxBufferOffset = 0ull;

    // Color buffer.
    ImageWithBuffer colorBuffer(ctx.vkd, ctx.device, ctx.allocator, apiExtent, format, imgUsage, VK_IMAGE_TYPE_2D);

    RenderPassWrapper renderPass(params.constructionType, ctx.vkd, ctx.device, format);
    renderPass.createFramebuffer(ctx.vkd, ctx.device, colorBuffer.getImage(), colorBuffer.getImageView(),
                                 apiExtent.width, apiExtent.height);

    // Vertex inputs.
    const std::vector<VkVertexInputBindingDescription> actualBindings{
        makeVertexInputBindingDescription(0u, DE_SIZEOF32(Position), VK_VERTEX_INPUT_RATE_VERTEX),
    };
    const std::vector<VkVertexInputAttributeDescription> actualAttributes{
        makeVertexInputAttributeDescription(0u, 0u, VK_FORMAT_R32G32B32A32_SFLOAT,
                                            static_cast<uint32_t>(offsetof(Position, position))),
    };

    VkPipelineVertexInputStateCreateInfo staticVertexInputState = initVulkanStructure();

    if (!params.dynamicInputs)
    {
        staticVertexInputState.vertexBindingDescriptionCount   = de::sizeU32(actualBindings);
        staticVertexInputState.pVertexBindingDescriptions      = de::dataOrNull(actualBindings);
        staticVertexInputState.vertexAttributeDescriptionCount = de::sizeU32(actualAttributes);
        staticVertexInputState.pVertexAttributeDescriptions    = de::dataOrNull(actualAttributes);
    }

    // Shaders.
    const auto &binaries = context.getBinaryCollection();
    const ShaderWrapper vertShader(ctx.vkd, ctx.device, binaries.get("vert"));
    const ShaderWrapper fragShader(ctx.vkd, ctx.device, binaries.get("frag"));

    // Dynamic state.
    std::vector<VkDynamicState> dynamicStates;
    if (params.dynamicInputs)
        dynamicStates.push_back(VK_DYNAMIC_STATE_VERTEX_INPUT_EXT);

    const VkPipelineDynamicStateCreateInfo dynamicStateCreateInfo = {
        VK_STRUCTURE_TYPE_PIPELINE_DYNAMIC_STATE_CREATE_INFO,
        nullptr,
        0u,
        de::sizeU32(dynamicStates),
        de::dataOrNull(dynamicStates),
    };

    const std::vector<VkViewport> viewports(1u, makeViewport(fbExtent));
    const std::vector<VkRect2D> scissors(1u, makeRect2D(fbExtent));

    PipelineLayoutWrapper pipelineLayout(params.constructionType, ctx.vkd, ctx.device);

    GraphicsPipelineWrapper pipeline(ctx.vki, ctx.vkd, ctx.physicalDevice, ctx.device, context.getDeviceExtensions(),
                                     params.constructionType);
    pipeline.setDefaultTopology(VK_PRIMITIVE_TOPOLOGY_TRIANGLE_STRIP)
        .setDefaultColorBlendState()
        .setDefaultDepthStencilState()
        .setDefaultMultisampleState()
        .setDefaultRasterizationState()
        .setDynamicState(&dynamicStateCreateInfo)
        .setupVertexInputState(&staticVertexInputState)
        .setupPreRasterizationShaderState(viewports, scissors, pipelineLayout, *renderPass, 0u, vertShader)
        .setupFragmentShaderState(pipelineLayout, *renderPass, 0u, fragShader)
        .setupFragmentOutputState(*renderPass)
        .buildPipeline();

    CommandPoolWithBuffer cmd(ctx.vkd, ctx.device, ctx.qfIndex);
    const auto cmdBuffer = *cmd.cmdBuffer;

    beginCommandBuffer(ctx.vkd, cmdBuffer);
    renderPass.begin(ctx.vkd, cmdBuffer, scissors.at(0u), clearColor);
    pipeline.bind(cmdBuffer);
    ctx.vkd.cmdBindVertexBuffers(cmdBuffer, 0u, 1u, &vtxBuffer.get(), &vtxBufferOffset);
    if (params.dynamicInputs)
    {
        const std::vector<VkVertexInputBindingDescription2EXT> bindings{
            VkVertexInputBindingDescription2EXT{
                VK_STRUCTURE_TYPE_VERTEX_INPUT_BINDING_DESCRIPTION_2_EXT,
                nullptr,
                actualBindings.at(0u).binding,
                actualBindings.at(0u).stride,
                actualBindings.at(0u).inputRate,
                1u,
            },
        };
        const std::vector<VkVertexInputAttributeDescription2EXT> attributes{
            VkVertexInputAttributeDescription2EXT{
                VK_STRUCTURE_TYPE_VERTEX_INPUT_ATTRIBUTE_DESCRIPTION_2_EXT,
                nullptr,
                actualAttributes.at(0u).location,
                actualAttributes.at(0u).binding,
                actualAttributes.at(0u).format,
                actualAttributes.at(0u).offset,
            },
        };
        ctx.vkd.cmdSetVertexInputEXT(cmdBuffer, de::sizeU32(bindings), de::dataOrNull(bindings),
                                     de::sizeU32(attributes), de::dataOrNull(attributes));
    }
    // Draw the 4 quadrants.
    for (uint32_t i = 0u; i < totalQuadrants; ++i)
        ctx.vkd.cmdDraw(cmdBuffer, verticesPerQuad, 1u, i * verticesPerQuad, 1u);
    renderPass.end(ctx.vkd, cmdBuffer);
    copyImageToBuffer(ctx.vkd, cmdBuffer, colorBuffer.getImage(), colorBuffer.getBuffer(), fbExtent.swizzle(0, 1));
    endCommandBuffer(ctx.vkd, cmdBuffer);
    submitCommandsAndWait(ctx.vkd, ctx.device, ctx.queue, cmdBuffer);

    const auto tcuFormat = mapVkFormat(format);
    tcu::TextureLevel refLevel(tcuFormat, fbExtent.x(), fbExtent.y());
    tcu::PixelBufferAccess refAccess = refLevel.getAccess();

    tcu::Vec4 color{tcu::Vec4(0.0f, 0.0f, 0.0f, 0.0f)};
    if (context.getMaintenance9Properties().defaultVertexAttributeValue ==
        VK_DEFAULT_VERTEX_ATTRIBUTE_VALUE_ZERO_ZERO_ZERO_ONE_KHR)
    {
        color.w() = 1.0f;
    }
    refAccess.setPixel(color, 0, 0);
    refAccess.setPixel(color, 1, 0);
    refAccess.setPixel(color, 0, 1);
    refAccess.setPixel(color, 1, 1);

    invalidateAlloc(ctx.vkd, ctx.device, colorBuffer.getBufferAllocation());
    tcu::ConstPixelBufferAccess resAccess(tcuFormat, fbExtent, colorBuffer.getBufferAllocation().getHostPtr());

    const float threshold = 0.0f; // Expect exact colors.
    const tcu::Vec4 thresholdVec(threshold, threshold, threshold, threshold);
    auto &log = context.getTestContext().getLog();

    if (!tcu::floatThresholdCompare(log, "Result", "", refAccess, resAccess, thresholdVec, tcu::COMPARE_LOG_ON_ERROR))
        TCU_FAIL("Unexpected results in color buffer; check log for details --");

    return tcu::TestStatus::pass("Pass");
}

} // namespace UnboundInput
#endif // CTS_USES_VULKANSC

void createMiscVertexInputTests(tcu::TestCaseGroup *miscTests, PipelineConstructionType pipelineConstructionType)
{
    auto &testCtx = miscTests->getTestContext();

    for (const auto useTess : {false, true})
        for (const auto useGeom : {false, true})
        {
            const StrideChangeParams params{
                pipelineConstructionType,
                useTess,
                useGeom,
            };
            const auto testName =
                std::string("stride_change_vert") + (useTess ? "_tess" : "") + (useGeom ? "_geom" : "") + "_frag";
            miscTests->addChild(new StrideChangeCase(testCtx, testName, params));
        }

    if (pipelineConstructionType == vk::PIPELINE_CONSTRUCTION_TYPE_MONOLITHIC ||
        pipelineConstructionType == vk::PIPELINE_CONSTRUCTION_TYPE_FAST_LINKED_LIBRARY ||
        pipelineConstructionType == vk::PIPELINE_CONSTRUCTION_TYPE_SHADER_OBJECT_UNLINKED_SPIRV)
    {
        for (const auto dynamic : {false, true})
        {
            const auto unusedBindingTestName = std::string("unused_binding") + (dynamic ? "_dynamic" : "");
            const UnusedBinding::Params unusedBindingParams{pipelineConstructionType, dynamic};
            addFunctionCaseWithPrograms(miscTests, unusedBindingTestName, UnusedBinding::checkSupport,
                                        UnusedBinding::initPrograms, UnusedBinding::runTest, unusedBindingParams);
#ifndef CTS_USES_VULKANSC
            for (const auto integerInput : {false, true})
            {
                const auto unboundInputTestName =
                    std::string("unbound_input") + (dynamic ? "_dynamic" : "") + (integerInput ? "_integer" : "");
                const UnboundInput::Params unboundInputParams{pipelineConstructionType, dynamic, integerInput};
                addFunctionCaseWithPrograms(miscTests, unboundInputTestName, UnboundInput::checkSupport,
                                            UnboundInput::initPrograms, UnboundInput::runTest, unboundInputParams);
            }
#endif
        }
    }
}

} // namespace

void createVertexInputTests(tcu::TestCaseGroup *vertexInputTests, PipelineConstructionType pipelineConstructionType)
{
    // Uses one attribute
    addTestGroup(vertexInputTests, "single_attribute", createSingleAttributeTests, pipelineConstructionType);
<<<<<<< HEAD
    // Uses more than one attribute
    addTestGroup(vertexInputTests, "multiple_attributes", createMultipleAttributeTests, pipelineConstructionType);
    // Implementations can use as many vertex input attributes as they advertise
    addTestGroup(vertexInputTests, "max_attributes", createMaxAttributeTests, pipelineConstructionType);
    // Uses formats that has more components than shader expects (legal for 64-bit)
    addTestGroup(vertexInputTests, "component_mismatch", createComponentMismatchTests, pipelineConstructionType);
=======
    if (!isConstructionTypeShaderObject(pipelineConstructionType))
    {
        // Uses more than one attribute
        addTestGroup(vertexInputTests, "multiple_attributes", createMultipleAttributeTests, pipelineConstructionType);
        // Implementations can use as many vertex input attributes as they advertise
        addTestGroup(vertexInputTests, "max_attributes", createMaxAttributeTests, pipelineConstructionType);
    }

>>>>>>> 5f49c55c
    // Miscellaneous tests.
    addTestGroup(vertexInputTests, "misc", createMiscVertexInputTests, pipelineConstructionType);

    if (pipelineConstructionType == vk::PIPELINE_CONSTRUCTION_TYPE_MONOLITHIC ||
        pipelineConstructionType == vk::PIPELINE_CONSTRUCTION_TYPE_FAST_LINKED_LIBRARY)
    {
        addTestGroup(vertexInputTests, "legacy_vertex_attributes", createLegacyVertexAttributesTests,
                     pipelineConstructionType);
    }

    auto &testCtx = vertexInputTests->getTestContext();
    vertexInputTests->addChild(createVertexInputSRGBTests(testCtx, pipelineConstructionType));
}

} // namespace pipeline
} // namespace vkt<|MERGE_RESOLUTION|>--- conflicted
+++ resolved
@@ -3096,14 +3096,6 @@
 {
     // Uses one attribute
     addTestGroup(vertexInputTests, "single_attribute", createSingleAttributeTests, pipelineConstructionType);
-<<<<<<< HEAD
-    // Uses more than one attribute
-    addTestGroup(vertexInputTests, "multiple_attributes", createMultipleAttributeTests, pipelineConstructionType);
-    // Implementations can use as many vertex input attributes as they advertise
-    addTestGroup(vertexInputTests, "max_attributes", createMaxAttributeTests, pipelineConstructionType);
-    // Uses formats that has more components than shader expects (legal for 64-bit)
-    addTestGroup(vertexInputTests, "component_mismatch", createComponentMismatchTests, pipelineConstructionType);
-=======
     if (!isConstructionTypeShaderObject(pipelineConstructionType))
     {
         // Uses more than one attribute
@@ -3112,7 +3104,9 @@
         addTestGroup(vertexInputTests, "max_attributes", createMaxAttributeTests, pipelineConstructionType);
     }
 
->>>>>>> 5f49c55c
+    // Uses formats that has more components than shader expects (legal for 64-bit)
+    addTestGroup(vertexInputTests, "component_mismatch", createComponentMismatchTests, pipelineConstructionType);
+
     // Miscellaneous tests.
     addTestGroup(vertexInputTests, "misc", createMiscVertexInputTests, pipelineConstructionType);
 
