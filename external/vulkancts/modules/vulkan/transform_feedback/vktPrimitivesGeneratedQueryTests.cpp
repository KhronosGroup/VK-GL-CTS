--- conflicted
+++ resolved
@@ -747,8 +747,6 @@
 		&dynamicStates											// const VkDynamicState*				pDynamicStates
 	};
 
-<<<<<<< HEAD
-=======
 	const VkPipelineMultisampleStateCreateInfo		multisampleStateCreateInfo		=
 	{
 		VK_STRUCTURE_TYPE_PIPELINE_MULTISAMPLE_STATE_CREATE_INFO,	//	VkStructureType							sType;
@@ -762,7 +760,6 @@
 		VK_FALSE,													//	VkBool32								alphaToOneEnable;
 	};
 
->>>>>>> 39111d7a
 	return vk::makeGraphicsPipeline(vk,
 									device,
 									*pipelineLayout,
@@ -779,11 +776,7 @@
 									patchControlPoints,
 									&vertexInputStateCreateInfo,
 									&rasterizationStateCreateInfo,
-<<<<<<< HEAD
-									DE_NULL,	// multisampleStateCreateInfo
-=======
 									&multisampleStateCreateInfo,
->>>>>>> 39111d7a
 									m_parameters.depthStencilAttachment ? &depthStencilStateCreateInfo : DE_NULL,
 									m_parameters.staticColorWriteDisable() ? &colorBlendStateCreateInfo : DE_NULL,
 									m_parameters.dynamicColorWriteDisable() ? &pipelineDynamicStateCreateInfo : DE_NULL);
