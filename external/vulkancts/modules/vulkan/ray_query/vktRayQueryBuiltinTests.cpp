/*------------------------------------------------------------------------
 * Vulkan Conformance Tests
 * ------------------------
 *
 * Copyright (c) 2020 The Khronos Group Inc.
 *
 * Licensed under the Apache License, Version 2.0 (the "License");
 * you may not use this file except in compliance with the License.
 * You may obtain a copy of the License at
 *
 *      http://www.apache.org/licenses/LICENSE-2.0
 *
 * Unless required by applicable law or agreed to in writing, software
 * distributed under the License is distributed on an "AS IS" BASIS,
 * WITHOUT WARRANTIES OR CONDITIONS OF ANY KIND, either express or implied.
 * See the License for the specific language governing permissions and
 * limitations under the License.
 *
 *//*!
 * \file
 * \brief Ray Query Builtin tests
 *//*--------------------------------------------------------------------*/

#include "vktRayQueryBuiltinTests.hpp"

#include "vkDefs.hpp"

#include "vktTestCase.hpp"
#include "vktCustomInstancesDevices.hpp"
#include "vktTestGroupUtil.hpp"
#include "vkCmdUtil.hpp"
#include "vkObjUtil.hpp"
#include "vkBuilderUtil.hpp"
#include "vkBarrierUtil.hpp"
#include "vkBufferWithMemory.hpp"
#include "vkImageWithMemory.hpp"
#include "vkTypeUtil.hpp"
#include "vkImageUtil.hpp"
#include "deRandom.hpp"
#include "tcuTexture.hpp"
#include "tcuTextureUtil.hpp"
#include "tcuTestLog.hpp"
#include "tcuImageCompare.hpp"
#include "tcuCommandLine.hpp"

#include "vkRayTracingUtil.hpp"

namespace vkt
{
namespace RayQuery
{
namespace
{
using namespace vk;
using namespace vkt;

static const VkFlags ALL_RAY_TRACING_STAGES = VK_SHADER_STAGE_RAYGEN_BIT_KHR | VK_SHADER_STAGE_ANY_HIT_BIT_KHR |
                                              VK_SHADER_STAGE_CLOSEST_HIT_BIT_KHR | VK_SHADER_STAGE_MISS_BIT_KHR |
                                              VK_SHADER_STAGE_INTERSECTION_BIT_KHR | VK_SHADER_STAGE_CALLABLE_BIT_KHR;

enum TestType
{
    TEST_TYPE_FLOW = 0,
    TEST_TYPE_PRIMITIVE_ID,
    TEST_TYPE_INSTANCE_ID,
    TEST_TYPE_INSTANCE_CUSTOM_INDEX,
    TEST_TYPE_INTERSECTION_T_KHR,
    TEST_TYPE_OBJECT_RAY_ORIGIN_KHR,
    TEST_TYPE_OBJECT_RAY_DIRECTION_KHR,
    TEST_TYPE_OBJECT_TO_WORLD_KHR,
    TEST_TYPE_WORLD_TO_OBJECT_KHR,
    TEST_TYPE_NULL_ACCELERATION_STRUCTURE,
    TEST_TYPE_USING_WRAPPER_FUNCTION,
    TEST_TYPE_GET_RAY_TMIN,
    TEST_TYPE_GET_WORLD_RAY_ORIGIN,
    TEST_TYPE_GET_WORLD_RAY_DIRECTION,
    TEST_TYPE_GET_INTERSECTION_CANDIDATE_AABB_OPAQUE,
    TEST_TYPE_GET_INTERSECTION_FRONT_FACE_CANDIDATE,
    TEST_TYPE_GET_INTERSECTION_FRONT_FACE_COMMITTED,
    TEST_TYPE_GET_INTERSECTION_GEOMETRY_INDEX_CANDIDATE,
    TEST_TYPE_GET_INTERSECTION_GEOMETRY_INDEX_COMMITTED,
    TEST_TYPE_GET_INTERSECTION_BARYCENTRICS_CANDIDATE,
    TEST_TYPE_GET_INTERSECTION_BARYCENTRICS_COMMITTED,
    TEST_TYPE_GET_INTERSECTION_INSTANCE_SHADER_BINDING_TABLE_RECORD_OFFSET_CANDIDATE,
    TEST_TYPE_GET_INTERSECTION_INSTANCE_SHADER_BINDING_TABLE_RECORD_OFFSET_COMMITTED,
    TEST_TYPE_RAY_QUERY_TERMINATE,
    TEST_TYPE_GET_INTERSECTION_TYPE_CANDIDATE,
    TEST_TYPE_GET_INTERSECTION_TYPE_COMMITTED,

    TEST_TYPE_LAST
};

enum GeomType
{
    GEOM_TYPE_TRIANGLES,
    GEOM_TYPE_AABBS,
    GEOM_TYPE_LAST,
};

const uint32_t TEST_WIDTH                = 8;
const uint32_t TEST_HEIGHT               = 8;
const uint32_t FIXED_POINT_DIVISOR       = 1024 * 1024;
const uint32_t FIXED_POINT_ALLOWED_ERROR = static_cast<uint32_t>(float(1e-3f) * FIXED_POINT_DIVISOR);

struct TestParams;

typedef void (*CheckSupportFunc)(Context &context, const TestParams &testParams);
typedef void (*InitProgramsFunc)(SourceCollections &programCollection, const TestParams &testParams);
typedef const std::string (*ShaderBodyTextFunc)(const TestParams &testParams);

class PipelineConfiguration
{
public:
    PipelineConfiguration()          = default;
    virtual ~PipelineConfiguration() = default;

    virtual void initConfiguration(Context &context, TestParams &testParams)     = 0;
    virtual void fillCommandBuffer(Context &context, TestParams &testParams, VkCommandBuffer commandBuffer,
                                   const VkAccelerationStructureKHR *rayQueryTopAccelerationStructurePtr,
                                   const VkDescriptorImageInfo &resultImageInfo) = 0;
};

class TestConfiguration
{
public:
    TestConfiguration(Context &context)
        : m_bottomAccelerationStructures()
        , m_topAccelerationStructure()
        , m_expected()
        , m_context(context)
    {
    }
    virtual ~TestConfiguration() = default;

    virtual const VkAccelerationStructureKHR *initAccelerationStructures(TestParams &testParams,
                                                                         VkCommandBuffer cmdBuffer) = 0;
    virtual bool verify(BufferWithMemory *resultBuffer, TestParams &testParams);

protected:
    std::vector<de::SharedPtr<BottomLevelAccelerationStructure>> m_bottomAccelerationStructures;
    de::SharedPtr<TopLevelAccelerationStructure> m_topAccelerationStructure;
    std::vector<int32_t> m_expected;
    Context &m_context;
};

class TestConfigurationFloat : public TestConfiguration
{
public:
    TestConfigurationFloat(Context &context) : TestConfiguration(context)
    {
    }
    virtual ~TestConfigurationFloat()
    {
    }
    virtual bool verify(BufferWithMemory *resultBuffer, TestParams &testParams) override;
};

class TestConfigurationVector : public TestConfiguration
{
public:
    TestConfigurationVector(Context &context, bool useStrictComponentMatching = true)
        : TestConfiguration(context)
        , m_useStrictComponentMatching(useStrictComponentMatching)
    {
    }
    virtual ~TestConfigurationVector()
    {
    }
    virtual bool verify(BufferWithMemory *resultBuffer, TestParams &testParams) override;

private:
    bool m_useStrictComponentMatching;
};

class TestConfigurationMatrix : public TestConfiguration
{
public:
    TestConfigurationMatrix(Context &context) : TestConfiguration(context)
    {
    }
    virtual ~TestConfigurationMatrix()
    {
    }
    virtual bool verify(BufferWithMemory *resultBuffer, TestParams &testParams) override;
};

struct TestParams
{
    uint32_t width;
    uint32_t height;
    uint32_t depth;
    TestType testType;
    VkShaderStageFlagBits stage;
    GeomType geomType;
    uint32_t squaresGroupCount;
    uint32_t geometriesGroupCount;
    uint32_t instancesGroupCount;
    VkFormat format;
    CheckSupportFunc pipelineCheckSupport;
    InitProgramsFunc pipelineInitPrograms;
    ShaderBodyTextFunc testConfigShaderBodyText;
    bool isSPIRV; // determines if shader body is defined in SPIR-V
    CheckSupportFunc testConfigCheckSupport;
};

uint32_t getShaderGroupHandleSize(const InstanceInterface &vki, const VkPhysicalDevice physicalDevice)
{
    de::MovePtr<RayTracingProperties> rayTracingPropertiesKHR;

    rayTracingPropertiesKHR = makeRayTracingProperties(vki, physicalDevice);

    return rayTracingPropertiesKHR->getShaderGroupHandleSize();
}

uint32_t getShaderGroupBaseAlignment(const InstanceInterface &vki, const VkPhysicalDevice physicalDevice)
{
    de::MovePtr<RayTracingProperties> rayTracingPropertiesKHR;

    rayTracingPropertiesKHR = makeRayTracingProperties(vki, physicalDevice);

    return rayTracingPropertiesKHR->getShaderGroupBaseAlignment();
}

VkImageCreateInfo makeImageCreateInfo(VkFormat format, uint32_t width, uint32_t height, uint32_t depth,
                                      VkImageType imageType        = VK_IMAGE_TYPE_3D,
                                      VkImageUsageFlags usageFlags = VK_IMAGE_USAGE_STORAGE_BIT |
                                                                     VK_IMAGE_USAGE_TRANSFER_SRC_BIT |
                                                                     VK_IMAGE_USAGE_TRANSFER_DST_BIT)
{
    const VkImageCreateInfo imageCreateInfo = {
        VK_STRUCTURE_TYPE_IMAGE_CREATE_INFO, // VkStructureType sType;
        nullptr,                             // const void* pNext;
        (VkImageCreateFlags)0u,              // VkImageCreateFlags flags;
        imageType,                           // VkImageType imageType;
        format,                              // VkFormat format;
        makeExtent3D(width, height, depth),  // VkExtent3D extent;
        1u,                                  // uint32_t mipLevels;
        1u,                                  // uint32_t arrayLayers;
        VK_SAMPLE_COUNT_1_BIT,               // VkSampleCountFlagBits samples;
        VK_IMAGE_TILING_OPTIMAL,             // VkImageTiling tiling;
        usageFlags,                          // VkImageUsageFlags usage;
        VK_SHARING_MODE_EXCLUSIVE,           // VkSharingMode sharingMode;
        0u,                                  // uint32_t queueFamilyIndexCount;
        nullptr,                             // const uint32_t* pQueueFamilyIndices;
        VK_IMAGE_LAYOUT_UNDEFINED            // VkImageLayout initialLayout;
    };

    return imageCreateInfo;
}

static const std::string getMissPassthrough(void)
{
    const std::string missPassthrough = "#version 460 core\n"
                                        "#extension GL_EXT_ray_tracing : require\n"
                                        "layout(location = 0) rayPayloadInEXT vec3 hitValue;\n"
                                        "\n"
                                        "void main()\n"
                                        "{\n"
                                        "}\n";

    return missPassthrough;
}

static const std::string getHitPassthrough(void)
{
    const std::string hitPassthrough = "#version 460 core\n"
                                       "#extension GL_EXT_ray_tracing : require\n"
                                       "hitAttributeEXT vec3 attribs;\n"
                                       "layout(location = 0) rayPayloadInEXT vec3 hitValue;\n"
                                       "\n"
                                       "void main()\n"
                                       "{\n"
                                       "}\n";

    return hitPassthrough;
}

static const std::string getGraphicsPassthrough(void)
{
    std::ostringstream src;

    src << glu::getGLSLVersionDeclaration(glu::GLSL_VERSION_460) << "\n"
        << "\n"
        << "void main(void)\n"
        << "{\n"
        << "}\n";

    return src.str();
}

static const std::string getVertexPassthrough(void)
{
    std::ostringstream src;

    src << glu::getGLSLVersionDeclaration(glu::GLSL_VERSION_460) << "\n"
        << "\n"
        << "layout(location = 0) in vec4 in_position;\n"
        << "\n"
        << "void main(void)\n"
        << "{\n"
        << "  gl_Position = in_position;\n"
        << "}\n";

    return src.str();
}

static const std::string getGeomName(bool writePointSize)
{
    std::ostringstream str;
    str << "geom" << (writePointSize ? "_point_size" : "");
    return str.str();
}

class GraphicsConfiguration : public PipelineConfiguration
{
public:
    static void checkSupport(Context &context, const TestParams &testParams);
    static void initPrograms(SourceCollections &programCollection, const TestParams &testParams);

    GraphicsConfiguration();
    virtual ~GraphicsConfiguration()
    {
    }

    void initVertexBuffer(Context &context, TestParams &testParams);
    Move<VkPipeline> makeGraphicsPipeline(Context &context, TestParams &testParams);
    virtual void initConfiguration(Context &context, TestParams &testParams) override;
    virtual void fillCommandBuffer(Context &context, TestParams &testParams, VkCommandBuffer commandBuffer,
                                   const VkAccelerationStructureKHR *rayQueryTopAccelerationStructurePtr,
                                   const VkDescriptorImageInfo &resultImageInfo) override;

private:
    Move<VkDescriptorSetLayout> m_descriptorSetLayout;
    Move<VkDescriptorPool> m_descriptorPool;
    Move<VkDescriptorSet> m_descriptorSet;

    VkFormat m_framebufferFormat;
    Move<VkImage> m_framebufferImage;
    de::MovePtr<Allocation> m_framebufferImageAlloc;
    Move<VkImageView> m_framebufferAttachment;

    Move<VkShaderModule> m_vertShaderModule;
    Move<VkShaderModule> m_geomShaderModule;
    Move<VkShaderModule> m_tescShaderModule;
    Move<VkShaderModule> m_teseShaderModule;
    Move<VkShaderModule> m_fragShaderModule;

    Move<VkRenderPass> m_renderPass;
    Move<VkFramebuffer> m_framebuffer;
    Move<VkPipelineLayout> m_pipelineLayout;
    Move<VkPipeline> m_pipeline;

    uint32_t m_vertexCount;
    Move<VkBuffer> m_vertexBuffer;
    de::MovePtr<Allocation> m_vertexBufferAlloc;
};

GraphicsConfiguration::GraphicsConfiguration()
    : PipelineConfiguration()
    , m_descriptorSetLayout()
    , m_descriptorPool()
    , m_descriptorSet()
    , m_framebufferFormat(VK_FORMAT_R8G8B8A8_UNORM)
    , m_framebufferImage()
    , m_framebufferImageAlloc()
    , m_framebufferAttachment()
    , m_vertShaderModule()
    , m_geomShaderModule()
    , m_tescShaderModule()
    , m_teseShaderModule()
    , m_fragShaderModule()
    , m_renderPass()
    , m_framebuffer()
    , m_pipelineLayout()
    , m_pipeline()
    , m_vertexCount(0)
    , m_vertexBuffer()
    , m_vertexBufferAlloc()
{
}

void GraphicsConfiguration::checkSupport(Context &context, const TestParams &testParams)
{
    switch (testParams.stage)
    {
    case VK_SHADER_STAGE_VERTEX_BIT:
    case VK_SHADER_STAGE_TESSELLATION_CONTROL_BIT:
    case VK_SHADER_STAGE_TESSELLATION_EVALUATION_BIT:
    case VK_SHADER_STAGE_GEOMETRY_BIT:
        context.requireDeviceCoreFeature(DEVICE_CORE_FEATURE_VERTEX_PIPELINE_STORES_AND_ATOMICS);
        break;
    default:
        break;
    }

    switch (testParams.stage)
    {
    case VK_SHADER_STAGE_TESSELLATION_CONTROL_BIT:
    case VK_SHADER_STAGE_TESSELLATION_EVALUATION_BIT:
        context.requireDeviceCoreFeature(DEVICE_CORE_FEATURE_TESSELLATION_SHADER);
        break;
    case VK_SHADER_STAGE_GEOMETRY_BIT:
        context.requireDeviceCoreFeature(DEVICE_CORE_FEATURE_GEOMETRY_SHADER);
        break;
    default:
        break;
    }
}

void GraphicsConfiguration::initPrograms(SourceCollections &programCollection, const TestParams &testParams)
{
    const vk::ShaderBuildOptions buildOptions(programCollection.usedVulkanVersion, vk::SPIRV_VERSION_1_4, 0u, true);

    const std::string testShaderBody = testParams.testConfigShaderBodyText(testParams);

    switch (testParams.stage)
    {
    case VK_SHADER_STAGE_VERTEX_BIT:
    {
        {
            std::ostringstream src;
            src << glu::getGLSLVersionDeclaration(glu::GLSL_VERSION_460) << "\n"
                << "#extension GL_EXT_ray_query : require\n"
                << "#extension GL_EXT_ray_tracing : require\n"
                << "layout(set = 0, binding = 0, r32i) uniform iimage3D result;\n"
                << "layout(set = 0, binding = 1) uniform accelerationStructureEXT "
                   "rayQueryTopLevelAccelerationStructure;\n"
                << "\n"
                << "void testFunc(ivec3 pos, ivec3 size)\n"
                << "{\n"
                << testShaderBody << "}\n"
                << "\n"
                << "void main(void)\n"
                << "{\n"
                << "  const int   posId    = int(gl_VertexIndex / 3);\n"
                << "  const int   vertId   = int(gl_VertexIndex % 3);\n"
                << "  const ivec3 size     = ivec3(" << testParams.width << ", " << testParams.height << ", 1);\n"
                << "  const ivec3 pos      = ivec3(posId % size.x, posId / size.x, 0);\n"
                << "\n"
                << "  if (vertId == 0)\n"
                << "  {\n"
                << "    testFunc(pos, size);\n"
                << "  }\n"
                << "}\n";

            programCollection.glslSources.add("vert") << glu::VertexSource(src.str()) << buildOptions;
        }

        programCollection.glslSources.add("frag") << glu::FragmentSource(getGraphicsPassthrough()) << buildOptions;

        break;
    }

    case VK_SHADER_STAGE_TESSELLATION_CONTROL_BIT:
    {
        {
            std::ostringstream src;
            src << glu::getGLSLVersionDeclaration(glu::GLSL_VERSION_460) << "\n"
                << "\n"
                << "layout(location = 0) in vec4 in_position;\n"
                << "out gl_PerVertex\n"
                << "{\n"
                << "  vec4 gl_Position;\n"
                << "};\n"
                << "\n"
                << "void main(void)\n"
                << "{\n"
                << "  gl_Position = in_position;\n"
                << "}\n";

            programCollection.glslSources.add("vert") << glu::VertexSource(src.str()) << buildOptions;
        }

        {
            std::ostringstream src;
            src << glu::getGLSLVersionDeclaration(glu::GLSL_VERSION_460) << "\n"
                << "#extension GL_EXT_tessellation_shader : require\n"
                << "#extension GL_EXT_ray_query : require\n"
                << "layout(set = 0, binding = 0, r32i) uniform iimage3D result;\n"
                << "layout(set = 0, binding = 1) uniform accelerationStructureEXT "
                   "rayQueryTopLevelAccelerationStructure;\n"
                << "in gl_PerVertex\n"
                << "{\n"
                << "  vec4 gl_Position;\n"
                << "} gl_in[];\n"
                << "layout(vertices = 4) out;\n"
                << "out gl_PerVertex\n"
                << "{\n"
                << "  vec4 gl_Position;\n"
                << "} gl_out[];\n"
                << "\n"
                << "void testFunc(ivec3 pos, ivec3 size)\n"
                << "{\n"
                << testShaderBody << "}\n"
                << "\n"
                << "void main(void)\n"
                << "{\n"
                << "\n"
                << "  if (gl_InvocationID == 0)\n"
                << "  {\n"
                << "    const ivec3 size = ivec3(" << testParams.width << ", " << testParams.height << ", 1);\n"
                << "    for (int y = 0; y < size.y; y++)\n"
                << "    for (int x = 0; x < size.x; x++)\n"
                << "    {\n"
                << "      const ivec3 pos = ivec3(x, y, 0);\n"
                << "      testFunc(pos, size);\n"
                << "    }\n"
                << "  }\n"
                << "\n"
                << "  gl_out[gl_InvocationID].gl_Position = gl_in[gl_InvocationID].gl_Position;\n"
                << "  gl_TessLevelInner[0] = 1;\n"
                << "  gl_TessLevelInner[1] = 1;\n"
                << "  gl_TessLevelOuter[gl_InvocationID] = 1;\n"
                << "}\n";

            programCollection.glslSources.add("tesc") << glu::TessellationControlSource(src.str()) << buildOptions;
        }

        {
            std::ostringstream src;
            src << glu::getGLSLVersionDeclaration(glu::GLSL_VERSION_460) << "\n"
                << "#extension GL_EXT_tessellation_shader : require\n"
                << "layout(quads, equal_spacing, ccw) in;\n"
                << "in gl_PerVertex\n"
                << "{\n"
                << "  vec4 gl_Position;\n"
                << "} gl_in[];\n"
                << "\n"
                << "void main(void)\n"
                << "{\n"
                << "  gl_Position = gl_in[0].gl_Position;\n"
                << "}\n";

            programCollection.glslSources.add("tese") << glu::TessellationEvaluationSource(src.str()) << buildOptions;
        }

        break;
    }

    case VK_SHADER_STAGE_TESSELLATION_EVALUATION_BIT:
    {
        {
            std::ostringstream src;
            src << glu::getGLSLVersionDeclaration(glu::GLSL_VERSION_460) << "\n"
                << "\n"
                << "layout(location = 0) in vec4 in_position;\n"
                << "out gl_PerVertex"
                << "{\n"
                << "  vec4 gl_Position;\n"
                << "};\n"
                << "\n"
                << "void main(void)\n"
                << "{\n"
                << "  gl_Position = in_position;\n"
                << "}\n";

            programCollection.glslSources.add("vert") << glu::VertexSource(src.str()) << buildOptions;
        }

        {
            std::ostringstream src;
            src << glu::getGLSLVersionDeclaration(glu::GLSL_VERSION_460) << "\n"
                << "#extension GL_EXT_tessellation_shader : require\n"
                << "in gl_PerVertex\n"
                << "{\n"
                << "  vec4 gl_Position;\n"
                << "} gl_in[];\n"
                << "layout(vertices = 4) out;\n"
                << "out gl_PerVertex\n"
                << "{\n"
                << "  vec4 gl_Position;\n"
                << "} gl_out[];\n"
                << "\n"
                << "void main(void)\n"
                << "{\n"
                << "  gl_out[gl_InvocationID].gl_Position = gl_in[gl_InvocationID].gl_Position;\n"
                << "  gl_TessLevelInner[0] = 1;\n"
                << "  gl_TessLevelInner[1] = 1;\n"
                << "  gl_TessLevelOuter[gl_InvocationID] = 1;\n"
                << "}\n";

            programCollection.glslSources.add("tesc") << glu::TessellationControlSource(src.str()) << buildOptions;
        }

        {
            std::ostringstream src;
            src << glu::getGLSLVersionDeclaration(glu::GLSL_VERSION_460) << "\n"
                << "#extension GL_EXT_tessellation_shader : require\n"
                << "#extension GL_EXT_ray_query : require\n"
                << "layout(set = 0, binding = 0, r32i) uniform iimage3D result;\n"
                << "layout(set = 0, binding = 1) uniform accelerationStructureEXT "
                   "rayQueryTopLevelAccelerationStructure;\n"
                << "layout(quads, equal_spacing, ccw) in;\n"
                << "in gl_PerVertex\n"
                << "{\n"
                << "  vec4 gl_Position;\n"
                << "} gl_in[];\n"
                << "\n"
                << "void testFunc(ivec3 pos, ivec3 size)\n"
                << "{\n"
                << testShaderBody << "}\n"
                << "\n"
                << "void main(void)\n"
                << "{\n"
                << "  const ivec3 size = ivec3(" << testParams.width << ", " << testParams.height << ", 1);\n"
                << "\n"
                << "  if (gl_PrimitiveID == 0)\n"
                << "  {\n"
                << "    const ivec3 size = ivec3(" << testParams.width << ", " << testParams.height << ", 1);\n"
                << "    for (int y = 0; y < size.y; y++)\n"
                << "    for (int x = 0; x < size.x; x++)\n"
                << "    {\n"
                << "      const ivec3 pos = ivec3(x, y, 0);\n"
                << "      testFunc(pos, size);\n"
                << "    }\n"
                << "  }\n"
                << "\n"
                << "  gl_Position = gl_in[0].gl_Position;\n"
                << "}\n";

            programCollection.glslSources.add("tese") << glu::TessellationEvaluationSource(src.str()) << buildOptions;
        }

        break;
    }

    case VK_SHADER_STAGE_GEOMETRY_BIT:
    {
        programCollection.glslSources.add("vert") << glu::VertexSource(getVertexPassthrough()) << buildOptions;

        for (uint32_t i = 0; i < 2; ++i)
        {
            const bool writePointSize = i == 1;
            std::string pointSize     = writePointSize ? "    gl_PointSize = 1.0f;\n" : "";

            std::ostringstream src;
            src << glu::getGLSLVersionDeclaration(glu::GLSL_VERSION_460) << "\n"
                << "#extension GL_EXT_ray_query : require\n"
                << "layout(triangles) in;\n"
                << "layout(points, max_vertices = 1) out;\n"
                << "layout(set = 0, binding = 0, r32i) uniform iimage3D result;\n"
                << "layout(set = 0, binding = 1) uniform accelerationStructureEXT "
                   "rayQueryTopLevelAccelerationStructure;\n"
                << "\n"
                << "void testFunc(ivec3 pos, ivec3 size)\n"
                << "{\n"
                << testShaderBody << "}\n"
                << "\n"
                << "void main(void)\n"
                << "{\n"
                << "  const int   posId    = int(gl_PrimitiveIDIn);\n"
                << "  const ivec3 size     = ivec3(" << testParams.width << ", " << testParams.height << ", 1);\n"
                << "  const ivec3 pos      = ivec3(posId % size.x, posId / size.x, 0);\n"
                << "\n"
                << "  testFunc(pos, size);\n"
                << pointSize << "}\n";

            programCollection.glslSources.add(getGeomName(writePointSize))
                << glu::GeometrySource(src.str()) << buildOptions;
        }

        break;
    }

    case VK_SHADER_STAGE_FRAGMENT_BIT:
    {
        programCollection.glslSources.add("vert") << glu::VertexSource(getVertexPassthrough()) << buildOptions;

        {
            std::ostringstream src;
            src << glu::getGLSLVersionDeclaration(glu::GLSL_VERSION_460) << "\n"
                << "#extension GL_EXT_ray_query : require\n"
                << "layout(set = 0, binding = 0, r32i) uniform iimage3D result;\n"
                << "layout(set = 0, binding = 1) uniform accelerationStructureEXT "
                   "rayQueryTopLevelAccelerationStructure;\n"
                << "\n"
                << "void testFunc(ivec3 pos, ivec3 size)\n"
                << "{\n"
                << testShaderBody << "}\n"
                << "\n"
                << "void main(void)\n"
                << "{\n"
                << "  const ivec3 size     = ivec3(" << testParams.width << ", " << testParams.height << ", 1);\n"
                << "  const ivec3 pos      = ivec3(int(gl_FragCoord.x - 0.5f), int(gl_FragCoord.y - 0.5f), 0);\n"
                << "\n"
                << "  testFunc(pos, size);\n"
                << "}\n";

            programCollection.glslSources.add("frag") << glu::FragmentSource(src.str()) << buildOptions;
        }

        break;
    }

    default:
        TCU_THROW(InternalError, "Unknown stage");
    }
}

void GraphicsConfiguration::initVertexBuffer(Context &context, TestParams &testParams)
{
    const DeviceInterface &vkd = context.getDeviceInterface();
    const VkDevice device      = context.getDevice();
    Allocator &allocator       = context.getDefaultAllocator();
    const uint32_t width       = testParams.width;
    const uint32_t height      = testParams.height;
    std::vector<tcu::Vec4> vertices;

    switch (testParams.stage)
    {
    case VK_SHADER_STAGE_VERTEX_BIT:
    {
        const float z = 0.0f;
        const float w = 1.0f;

        vertices.reserve(3 * height * width);

        for (uint32_t y = 0; y < height; ++y)
            for (uint32_t x = 0; x < width; ++x)
            {
                const float x0 = float(x + 0) / float(width);
                const float y0 = float(y + 0) / float(height);
                const float x1 = float(x + 1) / float(width);
                const float y1 = float(y + 1) / float(height);
                const float xm = (x0 + x1) / 2.0f;
                const float ym = (y0 + y1) / 2.0f;

                vertices.push_back(tcu::Vec4(x0, y0, z, w));
                vertices.push_back(tcu::Vec4(xm, y1, z, w));
                vertices.push_back(tcu::Vec4(x1, ym, z, w));
            }

        break;
    }

    case VK_SHADER_STAGE_TESSELLATION_CONTROL_BIT:
    {
        const float z     = 0.0f;
        const float w     = 1.0f;
        const tcu::Vec4 a = tcu::Vec4(-1.0f, -1.0f, z, w);
        const tcu::Vec4 b = tcu::Vec4(+1.0f, -1.0f, z, w);
        const tcu::Vec4 c = tcu::Vec4(+1.0f, +1.0f, z, w);
        const tcu::Vec4 d = tcu::Vec4(-1.0f, +1.0f, z, w);

        vertices.push_back(a);
        vertices.push_back(b);
        vertices.push_back(c);
        vertices.push_back(d);

        break;
    }

    case VK_SHADER_STAGE_TESSELLATION_EVALUATION_BIT:
    {
        const float z     = 0.0f;
        const float w     = 1.0f;
        const tcu::Vec4 a = tcu::Vec4(-1.0f, -1.0f, z, w);
        const tcu::Vec4 b = tcu::Vec4(+1.0f, -1.0f, z, w);
        const tcu::Vec4 c = tcu::Vec4(+1.0f, +1.0f, z, w);
        const tcu::Vec4 d = tcu::Vec4(-1.0f, +1.0f, z, w);

        vertices.push_back(a);
        vertices.push_back(b);
        vertices.push_back(c);
        vertices.push_back(d);

        break;
    }

    case VK_SHADER_STAGE_GEOMETRY_BIT:
    {
        const float z = 0.0f;
        const float w = 1.0f;

        vertices.reserve(3 * height * width);

        for (uint32_t y = 0; y < height; ++y)
            for (uint32_t x = 0; x < width; ++x)
            {
                const float x0 = float(x + 0) / float(width);
                const float y0 = float(y + 0) / float(height);
                const float x1 = float(x + 1) / float(width);
                const float y1 = float(y + 1) / float(height);
                const float xm = (x0 + x1) / 2.0f;
                const float ym = (y0 + y1) / 2.0f;

                vertices.push_back(tcu::Vec4(x0, y0, z, w));
                vertices.push_back(tcu::Vec4(xm, y1, z, w));
                vertices.push_back(tcu::Vec4(x1, ym, z, w));
            }

        break;
    }

    case VK_SHADER_STAGE_FRAGMENT_BIT:
    {
        const float z     = 1.0f;
        const float w     = 1.0f;
        const tcu::Vec4 a = tcu::Vec4(-1.0f, -1.0f, z, w);
        const tcu::Vec4 b = tcu::Vec4(+1.0f, -1.0f, z, w);
        const tcu::Vec4 c = tcu::Vec4(-1.0f, +1.0f, z, w);
        const tcu::Vec4 d = tcu::Vec4(+1.0f, +1.0f, z, w);

        vertices.push_back(a);
        vertices.push_back(b);
        vertices.push_back(c);

        vertices.push_back(b);
        vertices.push_back(c);
        vertices.push_back(d);

        break;
    }

    default:
        TCU_THROW(InternalError, "Unknown stage");
    }

    // Initialize vertex buffer
    {
        const VkDeviceSize vertexBufferSize = sizeof(vertices[0][0]) * vertices[0].SIZE * vertices.size();
        const VkBufferCreateInfo vertexBufferCreateInfo =
            makeBufferCreateInfo(vertexBufferSize, VK_BUFFER_USAGE_VERTEX_BUFFER_BIT);

        m_vertexCount       = static_cast<uint32_t>(vertices.size());
        m_vertexBuffer      = createBuffer(vkd, device, &vertexBufferCreateInfo);
        m_vertexBufferAlloc = bindBuffer(vkd, device, allocator, *m_vertexBuffer, vk::MemoryRequirement::HostVisible);

        deMemcpy(m_vertexBufferAlloc->getHostPtr(), vertices.data(), (size_t)vertexBufferSize);
        flushAlloc(vkd, device, *m_vertexBufferAlloc);
    }
}

Move<VkPipeline> GraphicsConfiguration::makeGraphicsPipeline(Context &context, TestParams &testParams)
{
    const DeviceInterface &vkd = context.getDeviceInterface();
    const VkDevice device      = context.getDevice();
    const bool tessStageTest   = (testParams.stage == VK_SHADER_STAGE_TESSELLATION_CONTROL_BIT ||
                                testParams.stage == VK_SHADER_STAGE_TESSELLATION_EVALUATION_BIT);
    const VkPrimitiveTopology topology =
        tessStageTest ? VK_PRIMITIVE_TOPOLOGY_PATCH_LIST : VK_PRIMITIVE_TOPOLOGY_TRIANGLE_LIST;
    const uint32_t patchControlPoints = tessStageTest ? 4 : 0;
    const std::vector<VkViewport> viewports(1, makeViewport(testParams.width, testParams.height));
    const std::vector<VkRect2D> scissors(1, makeRect2D(testParams.width, testParams.height));

    return vk::makeGraphicsPipeline(vkd, device, *m_pipelineLayout, *m_vertShaderModule, *m_tescShaderModule,
                                    *m_teseShaderModule, *m_geomShaderModule, *m_fragShaderModule, *m_renderPass,
                                    viewports, scissors, topology, 0, patchControlPoints);
}

void GraphicsConfiguration::initConfiguration(Context &context, TestParams &testParams)
{
    const InstanceInterface &vki          = context.getInstanceInterface();
    const DeviceInterface &vkd            = context.getDeviceInterface();
    const VkPhysicalDevice physicalDevice = context.getPhysicalDevice();
    const VkDevice device                 = context.getDevice();
    Allocator &allocator                  = context.getDefaultAllocator();
    vk::BinaryCollection &collection      = context.getBinaryCollection();
    VkShaderStageFlags shaders            = static_cast<VkShaderStageFlags>(0);
    uint32_t shaderCount                  = 0;

    VkPhysicalDeviceFeatures features;
    vki.getPhysicalDeviceFeatures(physicalDevice, &features);
    const bool pointSizeRequired = features.shaderTessellationAndGeometryPointSize;

    if (collection.contains("vert"))
        shaders |= VK_SHADER_STAGE_VERTEX_BIT;
    if (collection.contains(getGeomName(pointSizeRequired)))
        shaders |= VK_SHADER_STAGE_GEOMETRY_BIT;
    if (collection.contains("tesc"))
        shaders |= VK_SHADER_STAGE_TESSELLATION_CONTROL_BIT;
    if (collection.contains("tese"))
        shaders |= VK_SHADER_STAGE_TESSELLATION_EVALUATION_BIT;
    if (collection.contains("frag"))
        shaders |= VK_SHADER_STAGE_FRAGMENT_BIT;

    for (BinaryCollection::Iterator it = collection.begin(); it != collection.end(); ++it)
        shaderCount++;

    if (collection.contains(getGeomName(!pointSizeRequired)))
        --shaderCount;

    if (shaderCount != (uint32_t)dePop32(shaders))
        TCU_THROW(InternalError, "Unused shaders detected in the collection");

    if (0 != (shaders & VK_SHADER_STAGE_VERTEX_BIT))
        m_vertShaderModule = createShaderModule(vkd, device, collection.get("vert"), 0);
    if (0 != (shaders & VK_SHADER_STAGE_GEOMETRY_BIT))
        m_geomShaderModule = createShaderModule(vkd, device, collection.get(getGeomName(pointSizeRequired)), 0);
    if (0 != (shaders & VK_SHADER_STAGE_TESSELLATION_CONTROL_BIT))
        m_tescShaderModule = createShaderModule(vkd, device, collection.get("tesc"), 0);
    if (0 != (shaders & VK_SHADER_STAGE_TESSELLATION_EVALUATION_BIT))
        m_teseShaderModule = createShaderModule(vkd, device, collection.get("tese"), 0);
    if (0 != (shaders & VK_SHADER_STAGE_FRAGMENT_BIT))
        m_fragShaderModule = createShaderModule(vkd, device, collection.get("frag"), 0);

    m_descriptorSetLayout =
        DescriptorSetLayoutBuilder()
            .addSingleBinding(VK_DESCRIPTOR_TYPE_STORAGE_IMAGE, VK_SHADER_STAGE_ALL_GRAPHICS)
            .addSingleBinding(VK_DESCRIPTOR_TYPE_ACCELERATION_STRUCTURE_KHR, VK_SHADER_STAGE_ALL_GRAPHICS)
            .build(vkd, device);
    m_descriptorPool = DescriptorPoolBuilder()
                           .addType(VK_DESCRIPTOR_TYPE_STORAGE_IMAGE)
                           .addType(VK_DESCRIPTOR_TYPE_ACCELERATION_STRUCTURE_KHR)
                           .build(vkd, device, VK_DESCRIPTOR_POOL_CREATE_FREE_DESCRIPTOR_SET_BIT, 1u);
    m_descriptorSet         = makeDescriptorSet(vkd, device, *m_descriptorPool, *m_descriptorSetLayout);
    m_framebufferImage      = makeImage(vkd, device,
                                        makeImageCreateInfo(m_framebufferFormat, testParams.width, testParams.height, 1u,
                                                            VK_IMAGE_TYPE_2D, VK_IMAGE_USAGE_COLOR_ATTACHMENT_BIT));
    m_framebufferImageAlloc = bindImage(vkd, device, allocator, *m_framebufferImage, MemoryRequirement::Any);
    m_framebufferAttachment =
        makeImageView(vkd, device, *m_framebufferImage, VK_IMAGE_VIEW_TYPE_2D, m_framebufferFormat,
                      makeImageSubresourceRange(VK_IMAGE_ASPECT_COLOR_BIT, 0u, 1u, 0u, 1u));
    m_renderPass = makeRenderPass(vkd, device, m_framebufferFormat);
    m_framebuffer =
        makeFramebuffer(vkd, device, *m_renderPass, *m_framebufferAttachment, testParams.width, testParams.height);
    m_pipelineLayout = makePipelineLayout(vkd, device, m_descriptorSetLayout.get());
    m_pipeline       = makeGraphicsPipeline(context, testParams);

    initVertexBuffer(context, testParams);
}

void GraphicsConfiguration::fillCommandBuffer(Context &context, TestParams &testParams, VkCommandBuffer cmdBuffer,
                                              const VkAccelerationStructureKHR *rayQueryTopAccelerationStructurePtr,
                                              const VkDescriptorImageInfo &resultImageInfo)
{
    const DeviceInterface &vkd            = context.getDeviceInterface();
    const VkDevice device                 = context.getDevice();
    const VkDeviceSize vertexBufferOffset = 0;
    const VkWriteDescriptorSetAccelerationStructureKHR rayQueryAccelerationStructureWriteDescriptorSet = {
        VK_STRUCTURE_TYPE_WRITE_DESCRIPTOR_SET_ACCELERATION_STRUCTURE_KHR, //  VkStructureType sType;
        nullptr,                                                           //  const void* pNext;
        1u,                                                                //  uint32_t accelerationStructureCount;
        rayQueryTopAccelerationStructurePtr, //  const VkAccelerationStructureKHR* pAccelerationStructures;
    };

    DescriptorSetUpdateBuilder()
        .writeSingle(*m_descriptorSet, DescriptorSetUpdateBuilder::Location::binding(0u),
                     VK_DESCRIPTOR_TYPE_STORAGE_IMAGE, &resultImageInfo)
        .writeSingle(*m_descriptorSet, DescriptorSetUpdateBuilder::Location::binding(1u),
                     VK_DESCRIPTOR_TYPE_ACCELERATION_STRUCTURE_KHR, &rayQueryAccelerationStructureWriteDescriptorSet)
        .update(vkd, device);

    vkd.cmdBindDescriptorSets(cmdBuffer, VK_PIPELINE_BIND_POINT_GRAPHICS, *m_pipelineLayout, 0, 1,
                              &m_descriptorSet.get(), 0, nullptr);
    vkd.cmdBindPipeline(cmdBuffer, VK_PIPELINE_BIND_POINT_GRAPHICS, *m_pipeline);
    vkd.cmdBindVertexBuffers(cmdBuffer, 0u, 1u, &m_vertexBuffer.get(), &vertexBufferOffset);

    beginRenderPass(vkd, cmdBuffer, *m_renderPass, *m_framebuffer,
                    makeRect2D(0, 0, testParams.width, testParams.height), tcu::UVec4());

    vkd.cmdDraw(cmdBuffer, m_vertexCount, 1u, 0u, 0u);

    endRenderPass(vkd, cmdBuffer);
}

class ComputeConfiguration : public PipelineConfiguration
{
public:
    ComputeConfiguration();
    virtual ~ComputeConfiguration()
    {
    }

    static void checkSupport(Context &context, const TestParams &testParams);
    static void initPrograms(SourceCollections &programCollection, const TestParams &testParams);

    virtual void initConfiguration(Context &context, TestParams &testParams) override;
    virtual void fillCommandBuffer(Context &context, TestParams &testParams, VkCommandBuffer commandBuffer,
                                   const VkAccelerationStructureKHR *rayQueryTopAccelerationStructurePtr,
                                   const VkDescriptorImageInfo &resultImageInfo) override;

protected:
    Move<VkDescriptorSetLayout> m_descriptorSetLayout;
    Move<VkDescriptorPool> m_descriptorPool;
    Move<VkDescriptorSet> m_descriptorSet;
    Move<VkPipelineLayout> m_pipelineLayout;

    Move<VkShaderModule> m_shaderModule;

    Move<VkPipeline> m_pipeline;
};

ComputeConfiguration::ComputeConfiguration()
    : PipelineConfiguration()
    , m_descriptorSetLayout()
    , m_descriptorPool()
    , m_descriptorSet()
    , m_pipelineLayout()

    , m_shaderModule()

    , m_pipeline()
{
}

void ComputeConfiguration::checkSupport(Context &context, const TestParams &testParams)
{
    DE_UNREF(context);
    DE_UNREF(testParams);
}

void ComputeConfiguration::initPrograms(SourceCollections &programCollection, const TestParams &testParams)
{
    DE_ASSERT(testParams.stage == VK_SHADER_STAGE_COMPUTE_BIT);

    if (testParams.isSPIRV)
    {
        const vk::SpirVAsmBuildOptions spvBuildOptions(programCollection.usedVulkanVersion, vk::SPIRV_VERSION_1_4,
                                                       true);

        programCollection.spirvAsmSources.add("comp")
            << testParams.testConfigShaderBodyText(testParams) << spvBuildOptions;
    }
    else
    {
        const vk::ShaderBuildOptions buildOptions(programCollection.usedVulkanVersion, vk::SPIRV_VERSION_1_4, 0u, true);
        const std::string testShaderBody = testParams.testConfigShaderBodyText(testParams);
        const std::string testBody       = "  ivec3       pos      = ivec3(gl_WorkGroupID);\n"
                                           "  ivec3       size     = ivec3(gl_NumWorkGroups);\n" +
                                     testShaderBody;

        std::stringstream css;
        css << "#version 460 core\n"
               "#extension GL_EXT_ray_query : require\n"
               "layout(set = 0, binding = 0, r32i) uniform iimage3D result;\n"
               "layout(set = 0, binding = 1) uniform accelerationStructureEXT rayQueryTopLevelAccelerationStructure;\n"
               "\n"
               "void main()\n"
               "{\n"
            << testBody << "}\n";

        programCollection.glslSources.add("comp")
            << glu::ComputeSource(updateRayTracingGLSL(css.str())) << buildOptions;
    }
}

void ComputeConfiguration::initConfiguration(Context &context, TestParams &testParams)
{
    DE_UNREF(testParams);

    const DeviceInterface &vkd       = context.getDeviceInterface();
    const VkDevice device            = context.getDevice();
    vk::BinaryCollection &collection = context.getBinaryCollection();

    m_descriptorSetLayout =
        DescriptorSetLayoutBuilder()
            .addSingleBinding(VK_DESCRIPTOR_TYPE_STORAGE_IMAGE, VK_SHADER_STAGE_COMPUTE_BIT)
            .addSingleBinding(VK_DESCRIPTOR_TYPE_ACCELERATION_STRUCTURE_KHR, VK_SHADER_STAGE_COMPUTE_BIT)
            .build(vkd, device);
    m_descriptorPool = DescriptorPoolBuilder()
                           .addType(VK_DESCRIPTOR_TYPE_STORAGE_IMAGE)
                           .addType(VK_DESCRIPTOR_TYPE_ACCELERATION_STRUCTURE_KHR)
                           .build(vkd, device, VK_DESCRIPTOR_POOL_CREATE_FREE_DESCRIPTOR_SET_BIT, 1u);
    m_descriptorSet  = makeDescriptorSet(vkd, device, *m_descriptorPool, *m_descriptorSetLayout);
    m_pipelineLayout = makePipelineLayout(vkd, device, m_descriptorSetLayout.get());
    m_shaderModule   = createShaderModule(vkd, device, collection.get("comp"), 0);
    m_pipeline       = makeComputePipeline(vkd, device, *m_pipelineLayout, *m_shaderModule);
}

void ComputeConfiguration::fillCommandBuffer(Context &context, TestParams &testParams, VkCommandBuffer cmdBuffer,
                                             const VkAccelerationStructureKHR *rayQueryTopAccelerationStructurePtr,
                                             const VkDescriptorImageInfo &resultImageInfo)
{
    const DeviceInterface &vkd = context.getDeviceInterface();
    const VkDevice device      = context.getDevice();
    const VkWriteDescriptorSetAccelerationStructureKHR rayQueryAccelerationStructureWriteDescriptorSet = {
        VK_STRUCTURE_TYPE_WRITE_DESCRIPTOR_SET_ACCELERATION_STRUCTURE_KHR, //  VkStructureType sType;
        nullptr,                                                           //  const void* pNext;
        1u,                                                                //  uint32_t accelerationStructureCount;
        rayQueryTopAccelerationStructurePtr, //  const VkAccelerationStructureKHR* pAccelerationStructures;
    };

    DescriptorSetUpdateBuilder()
        .writeSingle(*m_descriptorSet, DescriptorSetUpdateBuilder::Location::binding(0u),
                     VK_DESCRIPTOR_TYPE_STORAGE_IMAGE, &resultImageInfo)
        .writeSingle(*m_descriptorSet, DescriptorSetUpdateBuilder::Location::binding(1u),
                     VK_DESCRIPTOR_TYPE_ACCELERATION_STRUCTURE_KHR, &rayQueryAccelerationStructureWriteDescriptorSet)
        .update(vkd, device);

    vkd.cmdBindDescriptorSets(cmdBuffer, VK_PIPELINE_BIND_POINT_COMPUTE, *m_pipelineLayout, 0, 1,
                              &m_descriptorSet.get(), 0, nullptr);

    vkd.cmdBindPipeline(cmdBuffer, VK_PIPELINE_BIND_POINT_COMPUTE, m_pipeline.get());

    vkd.cmdDispatch(cmdBuffer, testParams.width, testParams.height, 1);
}

class RayTracingConfiguration : public PipelineConfiguration
{
public:
    RayTracingConfiguration();
    virtual ~RayTracingConfiguration()
    {
    }

    static void checkSupport(Context &context, const TestParams &testParams);
    static void initPrograms(SourceCollections &programCollection, const TestParams &testParams);

    virtual void initConfiguration(Context &context, TestParams &testParams) override;
    virtual void fillCommandBuffer(Context &context, TestParams &testParams, VkCommandBuffer commandBuffer,
                                   const VkAccelerationStructureKHR *rayQueryTopAccelerationStructurePtr,
                                   const VkDescriptorImageInfo &resultImageInfo) override;

protected:
    de::MovePtr<BufferWithMemory> createShaderBindingTable(const InstanceInterface &vki, const DeviceInterface &vkd,
                                                           const VkDevice device, const VkPhysicalDevice physicalDevice,
                                                           const VkPipeline pipeline, Allocator &allocator,
                                                           de::MovePtr<RayTracingPipeline> &rayTracingPipeline,
                                                           const uint32_t group);

protected:
    uint32_t m_shaders;
    uint32_t m_raygenShaderGroup;
    uint32_t m_missShaderGroup;
    uint32_t m_hitShaderGroup;
    uint32_t m_callableShaderGroup;
    uint32_t m_shaderGroupCount;

    Move<VkDescriptorSetLayout> m_descriptorSetLayout;
    Move<VkDescriptorPool> m_descriptorPool;
    Move<VkDescriptorSet> m_descriptorSet;
    Move<VkPipelineLayout> m_pipelineLayout;

    de::MovePtr<RayTracingPipeline> m_rayTracingPipeline;
    Move<VkPipeline> m_pipeline;

    de::MovePtr<BufferWithMemory> m_raygenShaderBindingTable;
    de::MovePtr<BufferWithMemory> m_hitShaderBindingTable;
    de::MovePtr<BufferWithMemory> m_missShaderBindingTable;
    de::MovePtr<BufferWithMemory> m_callableShaderBindingTable;

    VkStridedDeviceAddressRegionKHR m_raygenShaderBindingTableRegion;
    VkStridedDeviceAddressRegionKHR m_missShaderBindingTableRegion;
    VkStridedDeviceAddressRegionKHR m_hitShaderBindingTableRegion;
    VkStridedDeviceAddressRegionKHR m_callableShaderBindingTableRegion;

    de::SharedPtr<BottomLevelAccelerationStructure> m_bottomLevelAccelerationStructure;
    de::SharedPtr<TopLevelAccelerationStructure> m_topLevelAccelerationStructure;
};

RayTracingConfiguration::RayTracingConfiguration()
    : m_shaders(0)
    , m_raygenShaderGroup(~0u)
    , m_missShaderGroup(~0u)
    , m_hitShaderGroup(~0u)
    , m_callableShaderGroup(~0u)
    , m_shaderGroupCount(0)

    , m_descriptorSetLayout()
    , m_descriptorPool()
    , m_descriptorSet()
    , m_pipelineLayout()

    , m_rayTracingPipeline()
    , m_pipeline()

    , m_raygenShaderBindingTable()
    , m_hitShaderBindingTable()
    , m_missShaderBindingTable()
    , m_callableShaderBindingTable()

    , m_raygenShaderBindingTableRegion()
    , m_missShaderBindingTableRegion()
    , m_hitShaderBindingTableRegion()
    , m_callableShaderBindingTableRegion()

    , m_bottomLevelAccelerationStructure()
    , m_topLevelAccelerationStructure()
{
}

void RayTracingConfiguration::checkSupport(Context &context, const TestParams &testParams)
{
    DE_UNREF(testParams);

    context.requireDeviceFunctionality("VK_KHR_ray_tracing_pipeline");
    const VkPhysicalDeviceRayTracingPipelineFeaturesKHR &rayTracingPipelineFeaturesKHR =
        context.getRayTracingPipelineFeatures();
    if (rayTracingPipelineFeaturesKHR.rayTracingPipeline == false)
        TCU_THROW(NotSupportedError, "Requires VkPhysicalDeviceRayTracingPipelineFeaturesKHR.rayTracingPipeline");
}

void RayTracingConfiguration::initPrograms(SourceCollections &programCollection, const TestParams &testParams)
{
    const vk::ShaderBuildOptions buildOptions(programCollection.usedVulkanVersion, vk::SPIRV_VERSION_1_4, 0u, true);

    const std::string testShaderBody = testParams.testConfigShaderBodyText(testParams);
    const std::string testBody       = "  ivec3       pos      = ivec3(gl_LaunchIDEXT);\n"
                                       "  ivec3       size     = ivec3(gl_LaunchSizeEXT);\n" +
                                 testShaderBody;

    switch (testParams.stage)
    {
    case VK_SHADER_STAGE_RAYGEN_BIT_KHR:
    {
        std::stringstream css;
        css << "#version 460 core\n"
               "#extension GL_EXT_ray_tracing : require\n"
               "#extension GL_EXT_ray_query : require\n"
               "layout(set = 0, binding = 0, r32i) uniform iimage3D result;\n"
               "layout(set = 0, binding = 2) uniform accelerationStructureEXT rayQueryTopLevelAccelerationStructure;\n"
               "\n"
               "void main()\n"
               "{\n"
            << testBody << "}\n";

        programCollection.glslSources.add("rgen") << glu::RaygenSource(updateRayTracingGLSL(css.str())) << buildOptions;

        break;
    }

    case VK_SHADER_STAGE_ANY_HIT_BIT_KHR:
    {
        programCollection.glslSources.add("rgen")
            << glu::RaygenSource(updateRayTracingGLSL(getCommonRayGenerationShader())) << buildOptions;

        {
            std::stringstream css;
            css << "#version 460 core\n"
                   "#extension GL_EXT_ray_tracing : require\n"
                   "#extension GL_EXT_ray_query : require\n"
                   "hitAttributeEXT vec3 attribs;\n"
                   "layout(location = 0) rayPayloadInEXT vec3 hitValue;\n"
                   "layout(set = 0, binding = 0, r32i) uniform iimage3D result;\n"
                   "layout(set = 0, binding = 2) uniform accelerationStructureEXT "
                   "rayQueryTopLevelAccelerationStructure;\n"
                   "\n"
                   "void main()\n"
                   "{\n"
                << testBody << "}\n";

            programCollection.glslSources.add("ahit")
                << glu::AnyHitSource(updateRayTracingGLSL(css.str())) << buildOptions;
        }

        programCollection.glslSources.add("chit")
            << glu::ClosestHitSource(updateRayTracingGLSL(getHitPassthrough())) << buildOptions;
        programCollection.glslSources.add("miss")
            << glu::MissSource(updateRayTracingGLSL(getMissPassthrough())) << buildOptions;

        break;
    }

    case VK_SHADER_STAGE_CLOSEST_HIT_BIT_KHR:
    {
        programCollection.glslSources.add("rgen")
            << glu::RaygenSource(updateRayTracingGLSL(getCommonRayGenerationShader())) << buildOptions;

        {
            std::stringstream css;
            css << "#version 460 core\n"
                   "#extension GL_EXT_ray_tracing : require\n"
                   "#extension GL_EXT_ray_query : require\n"
                   "layout(location = 0) rayPayloadInEXT vec3 hitValue;\n"
                   "hitAttributeEXT vec3 attribs;\n"
                   "layout(set = 0, binding = 0, r32i) uniform iimage3D result;\n"
                   "layout(set = 0, binding = 2) uniform accelerationStructureEXT "
                   "rayQueryTopLevelAccelerationStructure;\n"
                   "\n"
                   "void main()\n"
                   "{\n"
                << testBody << "}\n";

            programCollection.glslSources.add("chit")
                << glu::ClosestHitSource(updateRayTracingGLSL(css.str())) << buildOptions;
        }

        programCollection.glslSources.add("ahit")
            << glu::AnyHitSource(updateRayTracingGLSL(getHitPassthrough())) << buildOptions;
        programCollection.glslSources.add("miss")
            << glu::MissSource(updateRayTracingGLSL(getMissPassthrough())) << buildOptions;

        break;
    }

    case VK_SHADER_STAGE_INTERSECTION_BIT_KHR:
    {
        programCollection.glslSources.add("rgen")
            << glu::RaygenSource(updateRayTracingGLSL(getCommonRayGenerationShader())) << buildOptions;

        {
            std::stringstream css;
            css << "#version 460 core\n"
                   "#extension GL_EXT_ray_tracing : require\n"
                   "#extension GL_EXT_ray_query : require\n"
                   "hitAttributeEXT vec3 hitAttribute;\n"
                   "layout(set = 0, binding = 0, r32i) uniform iimage3D result;\n"
                   "layout(set = 0, binding = 2) uniform accelerationStructureEXT "
                   "rayQueryTopLevelAccelerationStructure;\n"
                   "\n"
                   "void main()\n"
                   "{\n"
                << testBody
                << "  hitAttribute = vec3(0.0f, 0.0f, 0.0f);\n"
                   "  reportIntersectionEXT(1.0f, 0);\n"
                   "}\n";

            programCollection.glslSources.add("sect")
                << glu::IntersectionSource(updateRayTracingGLSL(css.str())) << buildOptions;
        }

        programCollection.glslSources.add("ahit")
            << glu::AnyHitSource(updateRayTracingGLSL(getHitPassthrough())) << buildOptions;
        programCollection.glslSources.add("chit")
            << glu::ClosestHitSource(updateRayTracingGLSL(getHitPassthrough())) << buildOptions;
        programCollection.glslSources.add("miss")
            << glu::MissSource(updateRayTracingGLSL(getMissPassthrough())) << buildOptions;

        break;
    }

    case VK_SHADER_STAGE_MISS_BIT_KHR:
    {
        programCollection.glslSources.add("rgen")
            << glu::RaygenSource(updateRayTracingGLSL(getCommonRayGenerationShader())) << buildOptions;

        {
            std::stringstream css;
            css << "#version 460 core\n"
                   "#extension GL_EXT_ray_tracing : require\n"
                   "#extension GL_EXT_ray_query : require\n"
                   "layout(location = 0) rayPayloadInEXT vec3 hitValue;\n"
                   "layout(set = 0, binding = 0, r32i) uniform iimage3D result;\n"
                   "layout(set = 0, binding = 2) uniform accelerationStructureEXT "
                   "rayQueryTopLevelAccelerationStructure;\n"
                   "\n"
                   "void main()\n"
                   "{\n"
                << testBody << "}\n";

            programCollection.glslSources.add("miss")
                << glu::MissSource(updateRayTracingGLSL(css.str())) << buildOptions;
        }

        programCollection.glslSources.add("ahit")
            << glu::AnyHitSource(updateRayTracingGLSL(getHitPassthrough())) << buildOptions;
        programCollection.glslSources.add("chit")
            << glu::ClosestHitSource(updateRayTracingGLSL(getHitPassthrough())) << buildOptions;

        break;
    }

    case VK_SHADER_STAGE_CALLABLE_BIT_KHR:
    {
        {
            std::stringstream css;
            css << "#version 460 core\n"
                   "#extension GL_EXT_ray_tracing : require\n"
                   "#extension GL_EXT_ray_query : require\n"
                   "layout(location = 0) callableDataEXT float dummy;"
                   "layout(set = 0, binding = 1) uniform accelerationStructureEXT topLevelAS;\n"
                   "\n"
                   "void main()\n"
                   "{\n"
                   "  executeCallableEXT(0, 0);\n"
                   "}\n";

            programCollection.glslSources.add("rgen")
                << glu::RaygenSource(updateRayTracingGLSL(css.str())) << buildOptions;
        }

        {
            std::stringstream css;
            css << "#version 460 core\n"
                   "#extension GL_EXT_ray_tracing : require\n"
                   "#extension GL_EXT_ray_query : require\n"
                   "layout(location = 0) callableDataInEXT float dummy;"
                   "layout(set = 0, binding = 0, r32i) uniform iimage3D result;\n"
                   "layout(set = 0, binding = 2) uniform accelerationStructureEXT "
                   "rayQueryTopLevelAccelerationStructure;\n"
                   "\n"
                   "void main()\n"
                   "{\n"
                << testBody << "}\n";

            programCollection.glslSources.add("call")
                << glu::CallableSource(updateRayTracingGLSL(css.str())) << buildOptions;
        }

        programCollection.glslSources.add("ahit")
            << glu::AnyHitSource(updateRayTracingGLSL(getHitPassthrough())) << buildOptions;
        programCollection.glslSources.add("chit")
            << glu::ClosestHitSource(updateRayTracingGLSL(getHitPassthrough())) << buildOptions;
        programCollection.glslSources.add("miss")
            << glu::MissSource(updateRayTracingGLSL(getMissPassthrough())) << buildOptions;

        break;
    }

    default:
        TCU_THROW(InternalError, "Unknown stage");
    }
}

de::MovePtr<BufferWithMemory> RayTracingConfiguration::createShaderBindingTable(
    const InstanceInterface &vki, const DeviceInterface &vkd, const VkDevice device,
    const VkPhysicalDevice physicalDevice, const VkPipeline pipeline, Allocator &allocator,
    de::MovePtr<RayTracingPipeline> &rayTracingPipeline, const uint32_t group)
{
    de::MovePtr<BufferWithMemory> shaderBindingTable;

    if (group < m_shaderGroupCount)
    {
        const uint32_t shaderGroupHandleSize    = getShaderGroupHandleSize(vki, physicalDevice);
        const uint32_t shaderGroupBaseAlignment = getShaderGroupBaseAlignment(vki, physicalDevice);

        shaderBindingTable = rayTracingPipeline->createShaderBindingTable(
            vkd, device, pipeline, allocator, shaderGroupHandleSize, shaderGroupBaseAlignment, group, 1u);
    }

    return shaderBindingTable;
}

void RayTracingConfiguration::initConfiguration(Context &context, TestParams &testParams)
{
    DE_UNREF(testParams);

    const InstanceInterface &vki          = context.getInstanceInterface();
    const DeviceInterface &vkd            = context.getDeviceInterface();
    const VkDevice device                 = context.getDevice();
    const VkPhysicalDevice physicalDevice = context.getPhysicalDevice();
    vk::BinaryCollection &collection      = context.getBinaryCollection();
    Allocator &allocator                  = context.getDefaultAllocator();
    const uint32_t shaderGroupHandleSize  = getShaderGroupHandleSize(vki, physicalDevice);
    const VkShaderStageFlags hitStages =
        VK_SHADER_STAGE_ANY_HIT_BIT_KHR | VK_SHADER_STAGE_CLOSEST_HIT_BIT_KHR | VK_SHADER_STAGE_INTERSECTION_BIT_KHR;
    uint32_t shaderCount = 0;

    m_shaderGroupCount = 0;

    if (collection.contains("rgen"))
        m_shaders |= VK_SHADER_STAGE_RAYGEN_BIT_KHR;
    if (collection.contains("ahit"))
        m_shaders |= VK_SHADER_STAGE_ANY_HIT_BIT_KHR;
    if (collection.contains("chit"))
        m_shaders |= VK_SHADER_STAGE_CLOSEST_HIT_BIT_KHR;
    if (collection.contains("miss"))
        m_shaders |= VK_SHADER_STAGE_MISS_BIT_KHR;
    if (collection.contains("sect"))
        m_shaders |= VK_SHADER_STAGE_INTERSECTION_BIT_KHR;
    if (collection.contains("call"))
        m_shaders |= VK_SHADER_STAGE_CALLABLE_BIT_KHR;

    for (BinaryCollection::Iterator it = collection.begin(); it != collection.end(); ++it)
        shaderCount++;

    if (shaderCount != (uint32_t)dePop32(m_shaders))
        TCU_THROW(InternalError, "Unused shaders detected in the collection");

    if (0 != (m_shaders & VK_SHADER_STAGE_RAYGEN_BIT_KHR))
        m_raygenShaderGroup = m_shaderGroupCount++;

    if (0 != (m_shaders & VK_SHADER_STAGE_MISS_BIT_KHR))
        m_missShaderGroup = m_shaderGroupCount++;

    if (0 != (m_shaders & hitStages))
        m_hitShaderGroup = m_shaderGroupCount++;

    if (0 != (m_shaders & VK_SHADER_STAGE_CALLABLE_BIT_KHR))
        m_callableShaderGroup = m_shaderGroupCount++;

    m_rayTracingPipeline = de::newMovePtr<RayTracingPipeline>();

    m_descriptorSetLayout = DescriptorSetLayoutBuilder()
                                .addSingleBinding(VK_DESCRIPTOR_TYPE_STORAGE_IMAGE, ALL_RAY_TRACING_STAGES)
                                .addSingleBinding(VK_DESCRIPTOR_TYPE_ACCELERATION_STRUCTURE_KHR, ALL_RAY_TRACING_STAGES)
                                .addSingleBinding(VK_DESCRIPTOR_TYPE_ACCELERATION_STRUCTURE_KHR, ALL_RAY_TRACING_STAGES)
                                .build(vkd, device);
    m_descriptorPool = DescriptorPoolBuilder()
                           .addType(VK_DESCRIPTOR_TYPE_STORAGE_IMAGE)
                           .addType(VK_DESCRIPTOR_TYPE_ACCELERATION_STRUCTURE_KHR)
                           .addType(VK_DESCRIPTOR_TYPE_ACCELERATION_STRUCTURE_KHR)
                           .build(vkd, device, VK_DESCRIPTOR_POOL_CREATE_FREE_DESCRIPTOR_SET_BIT, 1u);
    m_descriptorSet = makeDescriptorSet(vkd, device, *m_descriptorPool, *m_descriptorSetLayout);

    if (0 != (m_shaders & VK_SHADER_STAGE_RAYGEN_BIT_KHR))
        m_rayTracingPipeline->addShader(VK_SHADER_STAGE_RAYGEN_BIT_KHR,
                                        createShaderModule(vkd, device, collection.get("rgen"), 0),
                                        m_raygenShaderGroup);
    if (0 != (m_shaders & VK_SHADER_STAGE_ANY_HIT_BIT_KHR))
        m_rayTracingPipeline->addShader(VK_SHADER_STAGE_ANY_HIT_BIT_KHR,
                                        createShaderModule(vkd, device, collection.get("ahit"), 0), m_hitShaderGroup);
    if (0 != (m_shaders & VK_SHADER_STAGE_CLOSEST_HIT_BIT_KHR))
        m_rayTracingPipeline->addShader(VK_SHADER_STAGE_CLOSEST_HIT_BIT_KHR,
                                        createShaderModule(vkd, device, collection.get("chit"), 0), m_hitShaderGroup);
    if (0 != (m_shaders & VK_SHADER_STAGE_MISS_BIT_KHR))
        m_rayTracingPipeline->addShader(VK_SHADER_STAGE_MISS_BIT_KHR,
                                        createShaderModule(vkd, device, collection.get("miss"), 0), m_missShaderGroup);
    if (0 != (m_shaders & VK_SHADER_STAGE_INTERSECTION_BIT_KHR))
        m_rayTracingPipeline->addShader(VK_SHADER_STAGE_INTERSECTION_BIT_KHR,
                                        createShaderModule(vkd, device, collection.get("sect"), 0), m_hitShaderGroup);
    if (0 != (m_shaders & VK_SHADER_STAGE_CALLABLE_BIT_KHR))
        m_rayTracingPipeline->addShader(VK_SHADER_STAGE_CALLABLE_BIT_KHR,
                                        createShaderModule(vkd, device, collection.get("call"), 0),
                                        m_callableShaderGroup);

    m_pipelineLayout = makePipelineLayout(vkd, device, m_descriptorSetLayout.get());
    m_pipeline       = m_rayTracingPipeline->createPipeline(vkd, device, *m_pipelineLayout);

    m_raygenShaderBindingTable   = createShaderBindingTable(vki, vkd, device, physicalDevice, *m_pipeline, allocator,
                                                            m_rayTracingPipeline, m_raygenShaderGroup);
    m_missShaderBindingTable     = createShaderBindingTable(vki, vkd, device, physicalDevice, *m_pipeline, allocator,
                                                            m_rayTracingPipeline, m_missShaderGroup);
    m_hitShaderBindingTable      = createShaderBindingTable(vki, vkd, device, physicalDevice, *m_pipeline, allocator,
                                                            m_rayTracingPipeline, m_hitShaderGroup);
    m_callableShaderBindingTable = createShaderBindingTable(vki, vkd, device, physicalDevice, *m_pipeline, allocator,
                                                            m_rayTracingPipeline, m_callableShaderGroup);

    m_raygenShaderBindingTableRegion =
        m_raygenShaderBindingTable.get() != NULL ?
            makeStridedDeviceAddressRegionKHR(getBufferDeviceAddress(vkd, device, m_raygenShaderBindingTable->get(), 0),
                                              shaderGroupHandleSize, shaderGroupHandleSize) :
            makeStridedDeviceAddressRegionKHR(0, 0, 0);
    m_missShaderBindingTableRegion =
        m_missShaderBindingTable.get() != NULL ?
            makeStridedDeviceAddressRegionKHR(getBufferDeviceAddress(vkd, device, m_missShaderBindingTable->get(), 0),
                                              shaderGroupHandleSize, shaderGroupHandleSize) :
            makeStridedDeviceAddressRegionKHR(0, 0, 0);
    m_hitShaderBindingTableRegion =
        m_hitShaderBindingTable.get() != NULL ?
            makeStridedDeviceAddressRegionKHR(getBufferDeviceAddress(vkd, device, m_hitShaderBindingTable->get(), 0),
                                              shaderGroupHandleSize, shaderGroupHandleSize) :
            makeStridedDeviceAddressRegionKHR(0, 0, 0);
    m_callableShaderBindingTableRegion =
        m_callableShaderBindingTable.get() != NULL ?
            makeStridedDeviceAddressRegionKHR(
                getBufferDeviceAddress(vkd, device, m_callableShaderBindingTable->get(), 0), shaderGroupHandleSize,
                shaderGroupHandleSize) :
            makeStridedDeviceAddressRegionKHR(0, 0, 0);
}

void RayTracingConfiguration::fillCommandBuffer(Context &context, TestParams &testParams, VkCommandBuffer commandBuffer,
                                                const VkAccelerationStructureKHR *rayQueryTopAccelerationStructurePtr,
                                                const VkDescriptorImageInfo &resultImageInfo)
{
    const DeviceInterface &vkd = context.getDeviceInterface();
    const VkDevice device      = context.getDevice();
    Allocator &allocator       = context.getDefaultAllocator();
    de::MovePtr<BottomLevelAccelerationStructure> bottomLevelAccelerationStructure =
        makeBottomLevelAccelerationStructure();
    de::MovePtr<TopLevelAccelerationStructure> topLevelAccelerationStructure = makeTopLevelAccelerationStructure();

    AccelerationStructBufferProperties bufferProps;
    bufferProps.props.residency = ResourceResidency::TRADITIONAL;

    m_bottomLevelAccelerationStructure =
        de::SharedPtr<BottomLevelAccelerationStructure>(bottomLevelAccelerationStructure.release());
    m_bottomLevelAccelerationStructure->setDefaultGeometryData(testParams.stage);
    m_bottomLevelAccelerationStructure->createAndBuild(vkd, device, commandBuffer, allocator, bufferProps);

    m_topLevelAccelerationStructure =
        de::SharedPtr<TopLevelAccelerationStructure>(topLevelAccelerationStructure.release());
    m_topLevelAccelerationStructure->setInstanceCount(1);
    m_topLevelAccelerationStructure->addInstance(m_bottomLevelAccelerationStructure);
    m_topLevelAccelerationStructure->createAndBuild(vkd, device, commandBuffer, allocator, bufferProps);

    const TopLevelAccelerationStructure *topLevelAccelerationStructurePtr = m_topLevelAccelerationStructure.get();
    const VkWriteDescriptorSetAccelerationStructureKHR accelerationStructureWriteDescriptorSet = {
        VK_STRUCTURE_TYPE_WRITE_DESCRIPTOR_SET_ACCELERATION_STRUCTURE_KHR, //  VkStructureType sType;
        nullptr,                                                           //  const void* pNext;
        1u,                                                                //  uint32_t accelerationStructureCount;
        topLevelAccelerationStructurePtr->getPtr(), //  const VkAccelerationStructureKHR* pAccelerationStructures;
    };
    const VkWriteDescriptorSetAccelerationStructureKHR rayQueryAccelerationStructureWriteDescriptorSet = {
        VK_STRUCTURE_TYPE_WRITE_DESCRIPTOR_SET_ACCELERATION_STRUCTURE_KHR, //  VkStructureType sType;
        nullptr,                                                           //  const void* pNext;
        1u,                                                                //  uint32_t accelerationStructureCount;
        rayQueryTopAccelerationStructurePtr, //  const VkAccelerationStructureKHR* pAccelerationStructures;
    };

    DescriptorSetUpdateBuilder()
        .writeSingle(*m_descriptorSet, DescriptorSetUpdateBuilder::Location::binding(0u),
                     VK_DESCRIPTOR_TYPE_STORAGE_IMAGE, &resultImageInfo)
        .writeSingle(*m_descriptorSet, DescriptorSetUpdateBuilder::Location::binding(1u),
                     VK_DESCRIPTOR_TYPE_ACCELERATION_STRUCTURE_KHR, &accelerationStructureWriteDescriptorSet)
        .writeSingle(*m_descriptorSet, DescriptorSetUpdateBuilder::Location::binding(2u),
                     VK_DESCRIPTOR_TYPE_ACCELERATION_STRUCTURE_KHR, &rayQueryAccelerationStructureWriteDescriptorSet)
        .update(vkd, device);

    vkd.cmdBindDescriptorSets(commandBuffer, VK_PIPELINE_BIND_POINT_RAY_TRACING_KHR, *m_pipelineLayout, 0, 1,
                              &m_descriptorSet.get(), 0, nullptr);

    vkd.cmdBindPipeline(commandBuffer, VK_PIPELINE_BIND_POINT_RAY_TRACING_KHR, m_pipeline.get());

    cmdTraceRays(vkd, commandBuffer, &m_raygenShaderBindingTableRegion, &m_missShaderBindingTableRegion,
                 &m_hitShaderBindingTableRegion, &m_callableShaderBindingTableRegion, testParams.width,
                 testParams.height, 1);
}

bool TestConfiguration::verify(BufferWithMemory *resultBuffer, TestParams &testParams)
{
    tcu::TestLog &log          = m_context.getTestContext().getLog();
    const uint32_t width       = testParams.width;
    const uint32_t height      = testParams.height;
    const int32_t *resultPtr   = (int32_t *)resultBuffer->getAllocation().getHostPtr();
    const int32_t *expectedPtr = m_expected.data();
    uint32_t failures          = 0;
    uint32_t pos               = 0;

    for (uint32_t y = 0; y < height; ++y)
        for (uint32_t x = 0; x < width; ++x)
        {
            if (resultPtr[pos] != expectedPtr[pos])
                failures++;

            pos++;
        }

    if (failures != 0)
    {
        const char *names[] = {"Retrieved:", "Expected:"};

        for (uint32_t n = 0; n < 2; ++n)
        {
            std::stringstream css;

            pos = 0;

            for (uint32_t y = 0; y < height; ++y)
            {
                for (uint32_t x = 0; x < width; ++x)
                {
                    if (resultPtr[pos] != expectedPtr[pos])
                        css << std::setw(12) << (n == 0 ? resultPtr[pos] : expectedPtr[pos]) << ",";
                    else
                        css << "____________,";

                    pos++;
                }

                css << std::endl;
            }

            log << tcu::TestLog::Message << names[n] << tcu::TestLog::EndMessage;
            log << tcu::TestLog::Message << css.str() << tcu::TestLog::EndMessage;
        }
    }

    return (failures == 0);
}

bool TestConfigurationFloat::verify(BufferWithMemory *resultBuffer, TestParams &testParams)
{
    tcu::TestLog &log          = m_context.getTestContext().getLog();
    const float eps            = float(FIXED_POINT_ALLOWED_ERROR) / float(FIXED_POINT_DIVISOR);
    const uint32_t width       = testParams.width;
    const uint32_t height      = testParams.height;
    const int32_t *resultPtr   = (int32_t *)resultBuffer->getAllocation().getHostPtr();
    const int32_t *expectedPtr = m_expected.data();
    uint32_t failures          = 0;
    uint32_t pos               = 0;

    for (uint32_t y = 0; y < height; ++y)
        for (uint32_t x = 0; x < width; ++x)
        {
            const float retrievedValue = float(resultPtr[pos]) / float(FIXED_POINT_DIVISOR);
            const float expectedValue  = float(expectedPtr[pos]) / float(FIXED_POINT_DIVISOR);

            if (deFloatAbs(retrievedValue - expectedValue) > eps)
                failures++;

            pos++;
        }

    if (failures != 0)
    {
        const char *names[] = {"Retrieved:", "Expected:"};

        for (uint32_t n = 0; n < 2; ++n)
        {
            std::stringstream css;

            pos = 0;

            for (uint32_t y = 0; y < height; ++y)
            {
                for (uint32_t x = 0; x < width; ++x)
                {
                    const float retrievedValue = float(resultPtr[pos]) / float(FIXED_POINT_DIVISOR);
                    const float expectedValue  = float(expectedPtr[pos]) / float(FIXED_POINT_DIVISOR);

                    if (deFloatAbs(retrievedValue - expectedValue) > eps)
                        css << std::setprecision(8) << std::setw(12) << (n == 0 ? retrievedValue : expectedValue)
                            << ",";
                    else
                        css << "____________,";

                    pos++;
                }

                css << std::endl;
            }

            log << tcu::TestLog::Message << names[n] << tcu::TestLog::EndMessage;
            log << tcu::TestLog::Message << css.str() << tcu::TestLog::EndMessage;
        }
    }

    return (failures == 0);
}

bool TestConfigurationVector::verify(BufferWithMemory *resultBuffer, TestParams &testParams)
{
    tcu::TestLog &log          = m_context.getTestContext().getLog();
    const float eps            = float(FIXED_POINT_ALLOWED_ERROR) / float(FIXED_POINT_DIVISOR);
    const uint32_t width       = testParams.width;
    const uint32_t height      = testParams.height;
    const uint32_t depth       = 3u; // vec3
    const int32_t *resultPtr   = (int32_t *)resultBuffer->getAllocation().getHostPtr();
    const int32_t *expectedPtr = m_expected.data();
    uint32_t failures          = 0;
    uint32_t pos               = 0;

    if (m_useStrictComponentMatching)
    {
        for (uint32_t z = 0; z < depth; ++z)
        {
            for (uint32_t y = 0; y < height; ++y)
            {
                for (uint32_t x = 0; x < width; ++x)
                {
                    const float retrievedValue = float(resultPtr[pos]) / float(FIXED_POINT_DIVISOR);
                    const float expectedValue  = float(expectedPtr[pos]) / float(FIXED_POINT_DIVISOR);

                    if (deFloatAbs(retrievedValue - expectedValue) > eps)
                        failures++;

                    ++pos;
                }
            }
        }
    }
    else
    {
        // This path is taken for barycentric coords, which can be returned in any order.
        //
        // We need to ensure that:
        // 1. Each component value found in the retrieved value has a match in the expected value vec.
        // 2. Only one mapping exists per each component in the expected value vec.
        const auto nSquares = width * height;

        for (uint32_t y = 0; y < height; ++y)
        {
            for (uint32_t x = 0; x < width; ++x)
            {
                bool expectedVectorComponentUsed[3] = {false};
                const auto squareNdx                = y * width + x;

                for (uint32_t retrievedComponentNdx = 0; retrievedComponentNdx < 3 /* vec3 */; ++retrievedComponentNdx)
                {
                    const float retrievedValue =
                        float(resultPtr[nSquares * retrievedComponentNdx + squareNdx]) / float(FIXED_POINT_DIVISOR);

                    for (uint32_t expectedComponentNdx = 0; expectedComponentNdx < 3 /* vec3 */; ++expectedComponentNdx)
                    {
                        const float expectedValue = float(expectedPtr[nSquares * expectedComponentNdx + squareNdx]) /
                                                    float(FIXED_POINT_DIVISOR);

                        if (deFloatAbs(retrievedValue - expectedValue) <= eps &&
                            expectedVectorComponentUsed[expectedComponentNdx] == false)
                        {
                            expectedVectorComponentUsed[expectedComponentNdx] = true;

                            break;
                        }

                        ++pos;
                    }
                }

                if (expectedVectorComponentUsed[0] == false || expectedVectorComponentUsed[1] == false ||
                    expectedVectorComponentUsed[2] == false)
                {
                    ++failures;
                }
            }
        }
    }

    if (failures != 0)
    {
        const char *names[] = {
            "Retrieved", (m_useStrictComponentMatching) ? "Expected" : "Expected (component order is irrelevant)"};

        std::stringstream css;

        for (uint32_t y = 0; y < height; ++y)
        {
            for (uint32_t x = 0; x < width; ++x)
            {
                for (uint32_t n = 0; n < 2; ++n)
                {
                    css << names[n] << " at (" << x << "," << y << ") {";

                    for (uint32_t z = 0; z < depth; ++z)
                    {
                        pos = x + width * (y + height * z);

                        const float retrievedValue = float(resultPtr[pos]) / float(FIXED_POINT_DIVISOR);
                        const float expectedValue  = float(expectedPtr[pos]) / float(FIXED_POINT_DIVISOR);

                        if (deFloatAbs(retrievedValue - expectedValue) > eps || m_useStrictComponentMatching == false)
                        {
                            css << std::setprecision(8) << std::setw(12) << (n == 0 ? retrievedValue : expectedValue)
                                << ",";
                        }
                        else
                            css << "____________,";
                    }

                    css << "}" << std::endl;
                }
            }
        }

        log << tcu::TestLog::Message << css.str() << tcu::TestLog::EndMessage;
    }

    return failures == 0;
}

bool TestConfigurationMatrix::verify(BufferWithMemory *resultBuffer, TestParams &testParams)
{
    tcu::TestLog &log          = m_context.getTestContext().getLog();
    const float eps            = float(FIXED_POINT_ALLOWED_ERROR) / float(FIXED_POINT_DIVISOR);
    const uint32_t width       = testParams.width;
    const uint32_t height      = testParams.height;
    const uint32_t depth       = 12u; // mat3x4 or mat4x3
    const int32_t *resultPtr   = (int32_t *)resultBuffer->getAllocation().getHostPtr();
    const int32_t *expectedPtr = m_expected.data();
    uint32_t failures          = 0;
    uint32_t pos               = 0;

    for (uint32_t z = 0; z < depth; ++z)
        for (uint32_t y = 0; y < height; ++y)
            for (uint32_t x = 0; x < width; ++x)
            {
                const float retrievedValue = float(resultPtr[pos]) / float(FIXED_POINT_DIVISOR);
                const float expectedValue  = float(expectedPtr[pos]) / float(FIXED_POINT_DIVISOR);

                if (deFloatAbs(retrievedValue - expectedValue) > eps)
                    failures++;

                ++pos;
            }

    if (failures != 0)
    {
        const char *names[] = {"Retrieved", "Expected"};
        std::stringstream css;

        for (uint32_t y = 0; y < height; ++y)
        {
            for (uint32_t x = 0; x < width; ++x)
            {
                css << "At (" << x << "," << y << ")" << std::endl;
                for (uint32_t n = 0; n < 2; ++n)
                {
                    css << names[n] << std::endl << "{" << std::endl;

                    for (uint32_t z = 0; z < depth; ++z)
                    {
                        pos = x + width * (y + height * z);

                        const float retrievedValue = float(resultPtr[pos]) / float(FIXED_POINT_DIVISOR);
                        const float expectedValue  = float(expectedPtr[pos]) / float(FIXED_POINT_DIVISOR);

                        if (z % 4 == 0)
                            css << "    {";

                        if (deFloatAbs(retrievedValue - expectedValue) > eps)
                            css << std::setprecision(5) << std::setw(9) << (n == 0 ? retrievedValue : expectedValue)
                                << ",";
                        else
                            css << "_________,";

                        if (z % 4 == 3)
                            css << "}" << std::endl;
                    }

                    css << "}" << std::endl;
                }
            }
        }

        log << tcu::TestLog::Message << css.str() << tcu::TestLog::EndMessage;
    }

    return failures == 0;
}

class TestConfigurationFlow : public TestConfiguration
{
public:
    TestConfigurationFlow(Context &context) : TestConfiguration(context)
    {
    }

    static const std::string getShaderBodyText(const TestParams &testParams);

    virtual const VkAccelerationStructureKHR *initAccelerationStructures(TestParams &testParams,
                                                                         VkCommandBuffer cmdBuffer) override;
};

const VkAccelerationStructureKHR *TestConfigurationFlow::initAccelerationStructures(TestParams &testParams,
                                                                                    VkCommandBuffer cmdBuffer)
{
    const DeviceInterface &vkd          = m_context.getDeviceInterface();
    const VkDevice device               = m_context.getDevice();
    Allocator &allocator                = m_context.getDefaultAllocator();
    const uint32_t width                = testParams.width;
    const uint32_t height               = testParams.height;
    const uint32_t instancesGroupCount  = testParams.instancesGroupCount;
    const uint32_t geometriesGroupCount = testParams.geometriesGroupCount;
    const uint32_t squaresGroupCount    = testParams.squaresGroupCount;
    const bool triangles                = (testParams.geomType == GEOM_TYPE_TRIANGLES);
    const float z                       = -1.0f;
    tcu::UVec2 startPos                 = tcu::UVec2(0, 0);
    de::MovePtr<TopLevelAccelerationStructure> rayQueryTopLevelAccelerationStructure =
        makeTopLevelAccelerationStructure();

    AccelerationStructBufferProperties bufferProps;
    bufferProps.props.residency = ResourceResidency::TRADITIONAL;

    m_topAccelerationStructure =
        de::SharedPtr<TopLevelAccelerationStructure>(rayQueryTopLevelAccelerationStructure.release());

    m_expected = std::vector<int32_t>(width * height, 1);

    m_topAccelerationStructure->setInstanceCount(instancesGroupCount);

    for (size_t instanceNdx = 0; instanceNdx < instancesGroupCount; ++instanceNdx)
    {
        de::MovePtr<BottomLevelAccelerationStructure> rayQueryBottomLevelAccelerationStructure =
            makeBottomLevelAccelerationStructure();

        for (size_t geometryNdx = 0; geometryNdx < geometriesGroupCount; ++geometryNdx)
        {
            std::vector<tcu::Vec3> geometryData;

            geometryData.reserve(squaresGroupCount * (triangles ? 3u : 2u));

            for (size_t squareNdx = 0; squareNdx < squaresGroupCount; ++squareNdx)
            {
                const uint32_t n = width * startPos.y() + startPos.x();
                const uint32_t m = n + 1;
                const float x0   = float(startPos.x() + 0) / float(width);
                const float y0   = float(startPos.y() + 0) / float(height);
                const float x1   = float(startPos.x() + 1) / float(width);
                const float y1   = float(startPos.y() + 1) / float(height);

                if (triangles)
                {
                    const float xm = (x0 + x1) / 2.0f;
                    const float ym = (y0 + y1) / 2.0f;

                    geometryData.push_back(tcu::Vec3(x0, y0, z));
                    geometryData.push_back(tcu::Vec3(xm, y1, z));
                    geometryData.push_back(tcu::Vec3(x1, ym, z));
                }
                else
                {
                    geometryData.push_back(tcu::Vec3(x0, y0, z));
                    geometryData.push_back(tcu::Vec3(x1, y1, z * 0.9f));
                }

                startPos.y() = m / width;
                startPos.x() = m % width;
            }

            rayQueryBottomLevelAccelerationStructure->addGeometry(geometryData, triangles);
        }

        rayQueryBottomLevelAccelerationStructure->createAndBuild(vkd, device, cmdBuffer, allocator, bufferProps);
        m_bottomAccelerationStructures.push_back(
            de::SharedPtr<BottomLevelAccelerationStructure>(rayQueryBottomLevelAccelerationStructure.release()));
        m_topAccelerationStructure->addInstance(m_bottomAccelerationStructures.back());
    }

    m_topAccelerationStructure->createAndBuild(vkd, device, cmdBuffer, allocator, bufferProps);

    return m_topAccelerationStructure.get()->getPtr();
}

const std::string TestConfigurationFlow::getShaderBodyText(const TestParams &testParams)
{
    if (testParams.geomType == GEOM_TYPE_AABBS)
    {
        const std::string result =
            "  uint        rayFlags = 0;\n"
            "  uint        cullMask = 0xFF;\n"
            "  float       tmin     = 0.0;\n"
            "  float       tmax     = 9.0;\n"
            "  vec3        origin   = vec3((float(pos.x) + 0.5f) / float(size.x), (float(pos.y) + 0.5f) / "
            "float(size.y), 0.0);\n"
            "  vec3        direct   = vec3(0.0, 0.0, -1.0);\n"
            "  uint        value    = 4;\n"
            "  rayQueryEXT rayQuery;\n"
            "\n"
            "  rayQueryInitializeEXT(rayQuery, rayQueryTopLevelAccelerationStructure, rayFlags, cullMask, origin, "
            "tmin, direct, tmax);\n"
            "\n"
            "  if (rayQueryProceedEXT(rayQuery))\n"
            "  {\n"
            "    value--;\n"
            "    if (rayQueryGetIntersectionTypeEXT(rayQuery, false) == gl_RayQueryCandidateIntersectionAABBEXT)\n"
            "    {\n"
            "      value--;\n"
            "      rayQueryGenerateIntersectionEXT(rayQuery, 0.5f);\n"
            "\n"
            "      rayQueryProceedEXT(rayQuery);\n"
            "\n"
            "      if (rayQueryGetIntersectionTypeEXT(rayQuery, true) == "
            "gl_RayQueryCommittedIntersectionGeneratedEXT)\n"
            "        value--;\n"
            "    }\n"
            "  }\n"
            "\n"
            "  imageStore(result, pos, ivec4(value, 0, 0, 0));\n";

        return result;
    }
    else if (testParams.geomType == GEOM_TYPE_TRIANGLES)
    {
        const std::string result =
            "  uint        rayFlags = gl_RayFlagsNoOpaqueEXT;\n"
            "  uint        cullMask = 0xFF;\n"
            "  float       tmin     = 0.0;\n"
            "  float       tmax     = 9.0;\n"
            "  vec3        origin   = vec3((float(pos.x) + 0.5f) / float(size.x), (float(pos.y) + 0.5f) / "
            "float(size.y), 0.0);\n"
            "  vec3        direct   = vec3(0.0, 0.0, -1.0);\n"
            "  uint        value    = 4;\n"
            "  rayQueryEXT rayQuery;\n"
            "\n"
            "  rayQueryInitializeEXT(rayQuery, rayQueryTopLevelAccelerationStructure, rayFlags, cullMask, origin, "
            "tmin, direct, tmax);\n"
            "\n"
            "  if (rayQueryProceedEXT(rayQuery))\n"
            "  {\n"
            "    value--;\n"
            "    if (rayQueryGetIntersectionTypeEXT(rayQuery, false) == gl_RayQueryCandidateIntersectionTriangleEXT)\n"
            "    {\n"
            "      value--;\n"
            "      rayQueryConfirmIntersectionEXT(rayQuery);\n"
            "\n"
            "      rayQueryProceedEXT(rayQuery);\n"
            "\n"
            "      if (rayQueryGetIntersectionTypeEXT(rayQuery, true) == gl_RayQueryCommittedIntersectionTriangleEXT)\n"
            "        value--;\n"
            "    }\n"
            "  }\n"
            "\n"
            "  imageStore(result, pos, ivec4(value, 0, 0, 0));\n";

        return result;
    }
    else
    {
        TCU_THROW(InternalError, "Unknown geometry type");
    }
}

class TestConfigurationPrimitiveId : public TestConfiguration
{
public:
    TestConfigurationPrimitiveId(Context &context) : TestConfiguration(context)
    {
    }
    static const std::string getShaderBodyText(const TestParams &testParams);

    virtual const VkAccelerationStructureKHR *initAccelerationStructures(TestParams &testParams,
                                                                         VkCommandBuffer cmdBuffer) override;
};

const VkAccelerationStructureKHR *TestConfigurationPrimitiveId::initAccelerationStructures(TestParams &testParams,
                                                                                           VkCommandBuffer cmdBuffer)
{
    const DeviceInterface &vkd          = m_context.getDeviceInterface();
    const VkDevice device               = m_context.getDevice();
    Allocator &allocator                = m_context.getDefaultAllocator();
    const uint32_t width                = testParams.width;
    const uint32_t height               = testParams.height;
    const uint32_t instancesGroupCount  = testParams.instancesGroupCount;
    const uint32_t geometriesGroupCount = testParams.geometriesGroupCount;
    const uint32_t squaresGroupCount    = testParams.squaresGroupCount;
    const bool triangles                = (testParams.geomType == GEOM_TYPE_TRIANGLES);
    const float z                       = -1.0f;
    tcu::UVec2 startPos                 = tcu::UVec2(0, 0);
    de::MovePtr<TopLevelAccelerationStructure> rayQueryTopLevelAccelerationStructure =
        makeTopLevelAccelerationStructure();

    AccelerationStructBufferProperties bufferProps;
    bufferProps.props.residency = ResourceResidency::TRADITIONAL;

    DE_ASSERT(instancesGroupCount * geometriesGroupCount * squaresGroupCount == width * height);

    m_topAccelerationStructure =
        de::SharedPtr<TopLevelAccelerationStructure>(rayQueryTopLevelAccelerationStructure.release());

    m_topAccelerationStructure->setInstanceCount(instancesGroupCount);

    m_expected.resize(width * height);

    for (uint32_t instanceNdx = 0; instanceNdx < instancesGroupCount; ++instanceNdx)
    {
        de::MovePtr<BottomLevelAccelerationStructure> rayQueryBottomLevelAccelerationStructure =
            makeBottomLevelAccelerationStructure();

        for (uint32_t geometryNdx = 0; geometryNdx < geometriesGroupCount; ++geometryNdx)
        {
            std::vector<tcu::Vec3> geometryData;

            geometryData.reserve(squaresGroupCount * (triangles ? 3u : 2u));

            for (uint32_t squareNdx = 0; squareNdx < squaresGroupCount; ++squareNdx)
            {
                const uint32_t n = width * startPos.y() + startPos.x();
                const uint32_t m = (n + 11) % (width * height);
                const float x0   = float(startPos.x() + 0) / float(width);
                const float y0   = float(startPos.y() + 0) / float(height);
                const float x1   = float(startPos.x() + 1) / float(width);
                const float y1   = float(startPos.y() + 1) / float(height);

                if (triangles)
                {
                    const float xm = (x0 + x1) / 2.0f;
                    const float ym = (y0 + y1) / 2.0f;

                    geometryData.push_back(tcu::Vec3(x0, y0, z));
                    geometryData.push_back(tcu::Vec3(xm, y1, z));
                    geometryData.push_back(tcu::Vec3(x1, ym, z));
                }
                else
                {
                    geometryData.push_back(tcu::Vec3(x0, y0, z));
                    geometryData.push_back(tcu::Vec3(x1, y1, z * 0.9f));
                }

                m_expected[n] = squareNdx;

                startPos.y() = m / width;
                startPos.x() = m % width;
            }

            rayQueryBottomLevelAccelerationStructure->addGeometry(geometryData, triangles);
        }

        rayQueryBottomLevelAccelerationStructure->createAndBuild(vkd, device, cmdBuffer, allocator, bufferProps);
        m_bottomAccelerationStructures.push_back(
            de::SharedPtr<BottomLevelAccelerationStructure>(rayQueryBottomLevelAccelerationStructure.release()));
        m_topAccelerationStructure->addInstance(m_bottomAccelerationStructures.back(), identityMatrix3x4,
                                                instanceNdx + 1);
    }

    m_topAccelerationStructure->createAndBuild(vkd, device, cmdBuffer, allocator, bufferProps);

    return m_topAccelerationStructure.get()->getPtr();
}

const std::string TestConfigurationPrimitiveId::getShaderBodyText(const TestParams &testParams)
{
    if (testParams.geomType == GEOM_TYPE_AABBS)
    {
        const std::string result =
            "  uint        rayFlags = 0;\n"
            "  uint        cullMask = 0xFF;\n"
            "  float       tmin     = 0.0;\n"
            "  float       tmax     = 9.0;\n"
            "  vec3        origin   = vec3((float(pos.x) + 0.5f) / float(size.x), (float(pos.y) + 0.5f) / "
            "float(size.y), 0.0);\n"
            "  vec3        direct   = vec3(0.0, 0.0, -1.0);\n"
            "  uint        value    = -1;\n"
            "  rayQueryEXT rayQuery;\n"
            "\n"
            "  rayQueryInitializeEXT(rayQuery, rayQueryTopLevelAccelerationStructure, rayFlags, cullMask, origin, "
            "tmin, direct, tmax);\n"
            "\n"
            "  if (rayQueryProceedEXT(rayQuery))\n"
            "  {\n"
            "    value--;\n"
            "    if (rayQueryGetIntersectionTypeEXT(rayQuery, false) == gl_RayQueryCandidateIntersectionAABBEXT)\n"
            "    {\n"
            "      value--;\n"
            "      rayQueryGenerateIntersectionEXT(rayQuery, 0.5f);\n"
            "\n"
            "      rayQueryProceedEXT(rayQuery);\n"
            "\n"
            "      if (rayQueryGetIntersectionTypeEXT(rayQuery, true) == "
            "gl_RayQueryCommittedIntersectionGeneratedEXT)\n"
            "        value = rayQueryGetIntersectionPrimitiveIndexEXT(rayQuery, true);\n"
            "    }\n"
            "  }\n"
            "\n"
            "  imageStore(result, pos, ivec4(value, 0, 0, 0));\n";

        return result;
    }
    else if (testParams.geomType == GEOM_TYPE_TRIANGLES)
    {
        const std::string result =
            "  uint        rayFlags = gl_RayFlagsNoOpaqueEXT;\n"
            "  uint        cullMask = 0xFF;\n"
            "  float       tmin     = 0.0;\n"
            "  float       tmax     = 9.0;\n"
            "  vec3        origin   = vec3((float(pos.x) + 0.5f) / float(size.x), (float(pos.y) + 0.5f) / "
            "float(size.y), 0.0);\n"
            "  vec3        direct   = vec3(0.0, 0.0, -1.0);\n"
            "  uint        value    = -1;\n"
            "  rayQueryEXT rayQuery;\n"
            "\n"
            "  rayQueryInitializeEXT(rayQuery, rayQueryTopLevelAccelerationStructure, rayFlags, cullMask, origin, "
            "tmin, direct, tmax);\n"
            "\n"
            "  if (rayQueryProceedEXT(rayQuery))\n"
            "  {\n"
            "    value--;\n"
            "    if (rayQueryGetIntersectionTypeEXT(rayQuery, false) == gl_RayQueryCandidateIntersectionTriangleEXT)\n"
            "    {\n"
            "      value--;\n"
            "      rayQueryConfirmIntersectionEXT(rayQuery);\n"
            "\n"
            "      rayQueryProceedEXT(rayQuery);\n"
            "\n"
            "      if (rayQueryGetIntersectionTypeEXT(rayQuery, true) == gl_RayQueryCommittedIntersectionTriangleEXT)\n"
            "        value = rayQueryGetIntersectionPrimitiveIndexEXT(rayQuery, true);\n"
            "    }\n"
            "  }\n"
            "\n"
            "  imageStore(result, pos, ivec4(value, 0, 0, 0));\n";

        return result;
    }
    else
    {
        TCU_THROW(InternalError, "Unknown geometry type");
    }
}

class TestConfigurationGetRayTMin : public TestConfiguration
{
public:
    TestConfigurationGetRayTMin(Context &context) : TestConfiguration(context)
    {
    }
    static const std::string getShaderBodyText(const TestParams &testParams);

    virtual const VkAccelerationStructureKHR *initAccelerationStructures(TestParams &testParams,
                                                                         VkCommandBuffer cmdBuffer) override;
};

const VkAccelerationStructureKHR *TestConfigurationGetRayTMin::initAccelerationStructures(TestParams &testParams,
                                                                                          VkCommandBuffer cmdBuffer)
{
    const DeviceInterface &vkd          = m_context.getDeviceInterface();
    const VkDevice device               = m_context.getDevice();
    Allocator &allocator                = m_context.getDefaultAllocator();
    const uint32_t width                = testParams.width;
    const uint32_t height               = testParams.height;
    const uint32_t instancesGroupCount  = testParams.instancesGroupCount;
    const uint32_t geometriesGroupCount = testParams.geometriesGroupCount;
    const uint32_t squaresGroupCount    = testParams.squaresGroupCount;
    const bool usesTriangles            = (testParams.geomType == GEOM_TYPE_TRIANGLES);
    de::MovePtr<TopLevelAccelerationStructure> rayQueryTopLevelAccelerationStructure =
        makeTopLevelAccelerationStructure();

    AccelerationStructBufferProperties bufferProps;
    bufferProps.props.residency = ResourceResidency::TRADITIONAL;

    DE_ASSERT(instancesGroupCount == 1);
    DE_ASSERT(geometriesGroupCount == 1);
    DE_ASSERT(squaresGroupCount == width * height);

    m_topAccelerationStructure =
        de::SharedPtr<TopLevelAccelerationStructure>(rayQueryTopLevelAccelerationStructure.release());

    m_topAccelerationStructure->setInstanceCount(instancesGroupCount);

    m_expected.resize(width * height);

    for (uint32_t instanceNdx = 0; instanceNdx < instancesGroupCount; ++instanceNdx)
    {
        de::MovePtr<BottomLevelAccelerationStructure> rayQueryBottomLevelAccelerationStructure =
            makeBottomLevelAccelerationStructure();

        for (uint32_t geometryNdx = 0; geometryNdx < geometriesGroupCount; ++geometryNdx)
        {
            for (uint32_t squareNdx = 0; squareNdx < squaresGroupCount; ++squareNdx)
            {
                std::vector<tcu::Vec3> geometryData;

                const auto squareX = (squareNdx % width);
                const auto squareY = (squareNdx / width);

                const float x0 = float(squareX + 0) / float(width);
                const float y0 = float(squareY + 0) / float(height);
                const float x1 = float(squareX + 1) / float(width);
                const float y1 = float(squareY + 1) / float(height);

                if (usesTriangles)
                {
                    geometryData.push_back(tcu::Vec3(x0, y0, 0.0));
                    geometryData.push_back(tcu::Vec3(x0, y1, 0.0));
                    geometryData.push_back(tcu::Vec3(x1, y1, 0.0));

                    geometryData.push_back(tcu::Vec3(x1, y1, 0.0));
                    geometryData.push_back(tcu::Vec3(x1, y0, 0.0));
                    geometryData.push_back(tcu::Vec3(x0, y0, 0.0));
                }
                else
                {
                    geometryData.push_back(tcu::Vec3(x0, y0, 0.0));
                    geometryData.push_back(tcu::Vec3(x1, y1, 0.0));
                }

                rayQueryBottomLevelAccelerationStructure->addGeometry(geometryData, usesTriangles);
            }
        }

        rayQueryBottomLevelAccelerationStructure->createAndBuild(vkd, device, cmdBuffer, allocator, bufferProps);
        m_bottomAccelerationStructures.push_back(
            de::SharedPtr<BottomLevelAccelerationStructure>(rayQueryBottomLevelAccelerationStructure.release()));
        m_topAccelerationStructure->addInstance(m_bottomAccelerationStructures.back(), identityMatrix3x4,
                                                instanceNdx + 1);
    }

    m_topAccelerationStructure->createAndBuild(vkd, device, cmdBuffer, allocator, bufferProps);

    for (uint32_t squareNdx = 0; squareNdx < squaresGroupCount; ++squareNdx)
    {
        const float expected_value    = 1.0f + static_cast<float>(squareNdx) / static_cast<float>(squaresGroupCount);
        const auto expected_value_i32 = static_cast<int32_t>(expected_value * FIXED_POINT_DIVISOR);

        m_expected.at(squareNdx) = expected_value_i32;
    }

    return m_topAccelerationStructure.get()->getPtr();
}

const std::string TestConfigurationGetRayTMin::getShaderBodyText(const TestParams &testParams)
{
    if (testParams.geomType == GEOM_TYPE_AABBS || testParams.geomType == GEOM_TYPE_TRIANGLES)
    {
        const std::string result =
            "  uint        rayFlags = 0;\n"
            "  uint        cullMask = 0xFF;\n"
            "  float       tmin     = 1.0 + float(pos.y * size.x + pos.x) / float(size.x * size.y);\n"
            "  float       tmax     = 9.0;\n"
            "  vec3        origin   = vec3(0.0, 0.0, -1.0);\n"
            "  vec3        direct   = vec3(0.0, 0.0,  1.0);\n"
            "  rayQueryEXT rayQuery;\n"
            "\n"
            "  rayQueryInitializeEXT(rayQuery, rayQueryTopLevelAccelerationStructure, rayFlags, cullMask, origin, "
            "tmin, direct, tmax);\n"
            "\n"
            "  while (rayQueryProceedEXT(rayQuery))\n"
            "  {\n"
            "      if (rayQueryGetIntersectionTypeEXT(rayQuery, false) == gl_RayQueryCandidateIntersectionAABBEXT)\n"
            "      {\n" +
            std::string((testParams.geomType == GEOM_TYPE_AABBS) ?
                            "          rayQueryGenerateIntersectionEXT(rayQuery, 0.5f);\n" :
                            "") +
            std::string((testParams.geomType == GEOM_TYPE_TRIANGLES) ?
                            "          rayQueryConfirmIntersectionEXT(rayQuery);\n" :
                            "") +
            "      }\n"
            "  }\n"
            "\n"
            "  float result_fp32 = rayQueryGetRayTMinEXT(rayQuery);\n"
            "  imageStore(result, pos, ivec4(int(result_fp32 * " +
            de::toString(FIXED_POINT_DIVISOR) + "), 0, 0, 0));\n";

        return result;
    }
    else
    {
        TCU_THROW(InternalError, "Unknown geometry type");
    }
}

class TestConfigurationGetWorldRayOrigin : public TestConfigurationVector
{
public:
    TestConfigurationGetWorldRayOrigin(Context &context) : TestConfigurationVector(context)
    {
    }
    static const std::string getShaderBodyText(const TestParams &testParams);

    virtual const VkAccelerationStructureKHR *initAccelerationStructures(TestParams &testParams,
                                                                         VkCommandBuffer cmdBuffer) override;
};

const VkAccelerationStructureKHR *TestConfigurationGetWorldRayOrigin::initAccelerationStructures(
    TestParams &testParams, VkCommandBuffer cmdBuffer)
{
    const DeviceInterface &vkd          = m_context.getDeviceInterface();
    const VkDevice device               = m_context.getDevice();
    Allocator &allocator                = m_context.getDefaultAllocator();
    const uint32_t width                = testParams.width;
    const uint32_t height               = testParams.height;
    const uint32_t instancesGroupCount  = testParams.instancesGroupCount;
    const uint32_t geometriesGroupCount = testParams.geometriesGroupCount;
    const uint32_t squaresGroupCount    = testParams.squaresGroupCount;
    const bool usesTriangles            = (testParams.geomType == GEOM_TYPE_TRIANGLES);
    de::MovePtr<TopLevelAccelerationStructure> rayQueryTopLevelAccelerationStructure =
        makeTopLevelAccelerationStructure();

    AccelerationStructBufferProperties bufferProps;
    bufferProps.props.residency = ResourceResidency::TRADITIONAL;

    DE_ASSERT(instancesGroupCount == 1);
    DE_ASSERT(geometriesGroupCount == 1);
    DE_ASSERT(squaresGroupCount == width * height);

    m_topAccelerationStructure =
        de::SharedPtr<TopLevelAccelerationStructure>(rayQueryTopLevelAccelerationStructure.release());

    m_topAccelerationStructure->setInstanceCount(instancesGroupCount);

    m_expected.resize(width * height * 4 /* components */);

    for (uint32_t instanceNdx = 0; instanceNdx < instancesGroupCount; ++instanceNdx)
    {
        de::MovePtr<BottomLevelAccelerationStructure> rayQueryBottomLevelAccelerationStructure =
            makeBottomLevelAccelerationStructure();

        for (uint32_t geometryNdx = 0; geometryNdx < geometriesGroupCount; ++geometryNdx)
        {
            for (uint32_t squareNdx = 0; squareNdx < squaresGroupCount; ++squareNdx)
            {
                std::vector<tcu::Vec3> geometryData;

                const auto squareX = (squareNdx % width);
                const auto squareY = (squareNdx / width);

                const float x0 = float(squareX + 0) / float(width);
                const float y0 = float(squareY + 0) / float(height);
                const float x1 = float(squareX + 1) / float(width);
                const float y1 = float(squareY + 1) / float(height);

                if (usesTriangles)
                {
                    geometryData.push_back(tcu::Vec3(x0, y0, -0.2f));
                    geometryData.push_back(tcu::Vec3(x0, y1, -0.2f));
                    geometryData.push_back(tcu::Vec3(x1, y1, -0.2f));

                    geometryData.push_back(tcu::Vec3(x1, y1, -0.2f));
                    geometryData.push_back(tcu::Vec3(x1, y0, -0.2f));
                    geometryData.push_back(tcu::Vec3(x0, y0, -0.2f));
                }
                else
                {
                    geometryData.push_back(tcu::Vec3(x0, y0, -0.2f));
                    geometryData.push_back(tcu::Vec3(x1, y1, -0.2f));
                }

                rayQueryBottomLevelAccelerationStructure->addGeometry(geometryData, usesTriangles);
            }
        }

        rayQueryBottomLevelAccelerationStructure->createAndBuild(vkd, device, cmdBuffer, allocator, bufferProps);
        m_bottomAccelerationStructures.push_back(
            de::SharedPtr<BottomLevelAccelerationStructure>(rayQueryBottomLevelAccelerationStructure.release()));
        m_topAccelerationStructure->addInstance(m_bottomAccelerationStructures.back(), identityMatrix3x4,
                                                instanceNdx + 1);
    }

    m_topAccelerationStructure->createAndBuild(vkd, device, cmdBuffer, allocator, bufferProps);

    for (uint32_t squareNdx = 0; squareNdx < squaresGroupCount; ++squareNdx)
    {
        const auto squareX = squareNdx % width;
        const auto squareY = squareNdx / width;

        const float expected_values[3] = {
            (float(squareX) + 0.5f) / float(width),
            (float(squareY) + 0.5f) / float(height),
            float(squareX + squareY) / float(width + height),
        };

        const int32_t expected_value_i32vec3[3] = {
            static_cast<int32_t>(expected_values[0] * FIXED_POINT_DIVISOR),
            static_cast<int32_t>(expected_values[1] * FIXED_POINT_DIVISOR),
            static_cast<int32_t>(expected_values[2] * FIXED_POINT_DIVISOR),
        };

        /* m_expected data layout is:
         *
         * XXXXXXXX ..
         * YYYYYYYY ..
         * ZZZZZZZZ ..
         * WWWWWWWW
         */
        m_expected.at(0 * squaresGroupCount + squareNdx) = expected_value_i32vec3[0];
        m_expected.at(1 * squaresGroupCount + squareNdx) = expected_value_i32vec3[1];
        m_expected.at(2 * squaresGroupCount + squareNdx) = expected_value_i32vec3[2];
        m_expected.at(3 * squaresGroupCount + squareNdx) = 0;
    }

    return m_topAccelerationStructure.get()->getPtr();
}

const std::string TestConfigurationGetWorldRayOrigin::getShaderBodyText(const TestParams &testParams)
{
    if (testParams.geomType == GEOM_TYPE_AABBS || testParams.geomType == GEOM_TYPE_TRIANGLES)
    {
        const std::string result =
            "  uint        rayFlags = 0;\n"
            "  uint        cullMask = 0xFF;\n"
            "  float       tmin     = 0.00001;\n"
            "  float       tmax     = 9.0;\n"
            "  vec3        origin   = vec3((float(pos.x) + 0.5)/ float(size.x), float(float(pos.y) + 0.5) / "
            "float(size.y), float(pos.x + pos.y) / float(size.x + size.y));\n"
            "  vec3        direct   = vec3(0, 0, -1);\n"
            "  rayQueryEXT rayQuery;\n"
            "\n"
            "  bool intersection_found = false;\n"
            "\n"
            "  rayQueryInitializeEXT(rayQuery, rayQueryTopLevelAccelerationStructure, rayFlags, cullMask, origin, "
            "tmin, direct, tmax);\n"
            "\n"
            "  while (rayQueryProceedEXT(rayQuery))\n"
            "  {\n"
            "      intersection_found = true;\n"
            "\n" +
            std::string((testParams.geomType == GEOM_TYPE_AABBS) ?
                            "      rayQueryGenerateIntersectionEXT(rayQuery, 0.5f);\n" :
                            "") +
            std::string((testParams.geomType == GEOM_TYPE_TRIANGLES) ?
                            "      rayQueryConfirmIntersectionEXT(rayQuery);\n" :
                            "") +
            "  }\n"
            "\n"
            "  vec3 result_fp32 = (intersection_found) ? rayQueryGetWorldRayOriginEXT(rayQuery)\n"
            "                                          : vec3(1234.0, 5678, 9.0);\n"
            "\n"
            "  imageStore(result, ivec3(pos.xy, 0), ivec4(result_fp32.x * " +
            de::toString(FIXED_POINT_DIVISOR) +
            ", 0, 0, 0) );\n"
            "  imageStore(result, ivec3(pos.xy, 1), ivec4(result_fp32.y * " +
            de::toString(FIXED_POINT_DIVISOR) +
            ", 0, 0, 0) );\n"
            "  imageStore(result, ivec3(pos.xy, 2), ivec4(result_fp32.z * " +
            de::toString(FIXED_POINT_DIVISOR) + ", 0, 0, 0) );\n";

        return result;
    }
    else
    {
        TCU_THROW(InternalError, "Unknown geometry type");
    }
}

class TestConfigurationGetWorldRayDirection : public TestConfigurationVector
{
public:
    TestConfigurationGetWorldRayDirection(Context &context) : TestConfigurationVector(context)
    {
    }
    static const std::string getShaderBodyText(const TestParams &testParams);

    virtual const VkAccelerationStructureKHR *initAccelerationStructures(TestParams &testParams,
                                                                         VkCommandBuffer cmdBuffer) override;
};

const VkAccelerationStructureKHR *TestConfigurationGetWorldRayDirection::initAccelerationStructures(
    TestParams &testParams, VkCommandBuffer cmdBuffer)
{
    const DeviceInterface &vkd          = m_context.getDeviceInterface();
    const VkDevice device               = m_context.getDevice();
    Allocator &allocator                = m_context.getDefaultAllocator();
    const uint32_t width                = testParams.width;
    const uint32_t height               = testParams.height;
    const uint32_t instancesGroupCount  = testParams.instancesGroupCount;
    const uint32_t geometriesGroupCount = testParams.geometriesGroupCount;
    const uint32_t squaresGroupCount    = testParams.squaresGroupCount;
    const bool usesTriangles            = (testParams.geomType == GEOM_TYPE_TRIANGLES);
    de::MovePtr<TopLevelAccelerationStructure> rayQueryTopLevelAccelerationStructure =
        makeTopLevelAccelerationStructure();

    AccelerationStructBufferProperties bufferProps;
    bufferProps.props.residency = ResourceResidency::TRADITIONAL;

    DE_ASSERT(instancesGroupCount == 1);
    DE_ASSERT(geometriesGroupCount == 1);
    DE_ASSERT(squaresGroupCount == width * height);

    m_topAccelerationStructure =
        de::SharedPtr<TopLevelAccelerationStructure>(rayQueryTopLevelAccelerationStructure.release());

    m_topAccelerationStructure->setInstanceCount(instancesGroupCount);

    m_expected.resize(width * height * 3 /* components in vec3 */);

    for (uint32_t instanceNdx = 0; instanceNdx < instancesGroupCount; ++instanceNdx)
    {
        de::MovePtr<BottomLevelAccelerationStructure> rayQueryBottomLevelAccelerationStructure =
            makeBottomLevelAccelerationStructure();

        for (uint32_t geometryNdx = 0; geometryNdx < geometriesGroupCount; ++geometryNdx)
        {
            for (uint32_t squareNdx = 0; squareNdx < squaresGroupCount; ++squareNdx)
            {
                std::vector<tcu::Vec3> geometryData;

                const auto squareX = (squareNdx % width);
                const auto squareY = (squareNdx / width);

                const float x0 = float(squareX + 0) / float(width);
                const float y0 = float(squareY + 0) / float(height);
                const float x1 = float(squareX + 1) / float(width);
                const float y1 = float(squareY + 1) / float(height);

                if (usesTriangles)
                {
                    geometryData.push_back(tcu::Vec3(x0, y0, 0.0));
                    geometryData.push_back(tcu::Vec3(x0, y1, 0.0));
                    geometryData.push_back(tcu::Vec3(x1, y1, 0.0));

                    geometryData.push_back(tcu::Vec3(x1, y1, 0.0));
                    geometryData.push_back(tcu::Vec3(x1, y0, 0.0));
                    geometryData.push_back(tcu::Vec3(x0, y0, 0.0));
                }
                else
                {
                    geometryData.push_back(tcu::Vec3(x0, y0, 0.0));
                    geometryData.push_back(tcu::Vec3(x1, y1, 0.0));
                }

                rayQueryBottomLevelAccelerationStructure->addGeometry(geometryData, usesTriangles);
            }
        }

        rayQueryBottomLevelAccelerationStructure->createAndBuild(vkd, device, cmdBuffer, allocator, bufferProps);
        m_bottomAccelerationStructures.push_back(
            de::SharedPtr<BottomLevelAccelerationStructure>(rayQueryBottomLevelAccelerationStructure.release()));
        m_topAccelerationStructure->addInstance(m_bottomAccelerationStructures.back(), identityMatrix3x4,
                                                instanceNdx + 1);
    }

    m_topAccelerationStructure->createAndBuild(vkd, device, cmdBuffer, allocator, bufferProps);

    const auto normalize = [](const tcu::Vec3 &in_vec3)
    {
        const auto distance = deFloatSqrt(in_vec3[0] * in_vec3[0] + in_vec3[1] * in_vec3[1] + in_vec3[2] * in_vec3[2]);

        return tcu::Vec3(in_vec3[0] / distance, in_vec3[1] / distance, in_vec3[2] / distance);
    };

    for (uint32_t squareNdx = 0; squareNdx < squaresGroupCount; ++squareNdx)
    {
        const auto squareX = squareNdx % width;
        const auto squareY = squareNdx / width;

        const auto origin = tcu::Vec3(0.5f, 0.5f, -1.0f);
        const auto target =
            tcu::Vec3((float(squareX) + 0.5f) / float(width), (float(squareY) + 0.5f) / float(height), 0.0);
        const auto dir_vector            = target - origin;
        const auto dir_vector_normalized = normalize(dir_vector);

        const int32_t expected_value_i32vec3[3] = {
            static_cast<int32_t>(dir_vector_normalized[0] * FIXED_POINT_DIVISOR),
            static_cast<int32_t>(dir_vector_normalized[1] * FIXED_POINT_DIVISOR),
            static_cast<int32_t>(dir_vector_normalized[2] * FIXED_POINT_DIVISOR),
        };

        /* Data layout for m_expected is:
         *
         * XXXX...XX
         * YYYY...YY
         * ZZZZ...ZZ
         * WWWW...WW
         */
        m_expected.at(0 * squaresGroupCount + squareNdx) = expected_value_i32vec3[0];
        m_expected.at(1 * squaresGroupCount + squareNdx) = expected_value_i32vec3[1];
        m_expected.at(2 * squaresGroupCount + squareNdx) = expected_value_i32vec3[2];
    }

    return m_topAccelerationStructure.get()->getPtr();
}

const std::string TestConfigurationGetWorldRayDirection::getShaderBodyText(const TestParams &testParams)
{
    if (testParams.geomType == GEOM_TYPE_AABBS || testParams.geomType == GEOM_TYPE_TRIANGLES)
    {
        const std::string result =
            "  uint        rayFlags = 0;\n"
            "  uint        cullMask = 0xFF;\n"
            "  float       tmin     = 0.00001;\n"
            "  float       tmax     = 9.0;\n"
            "  vec3        origin   = vec3(0.5, 0.5, -1.0);\n"
            "  vec3        target   = vec3(float(float(pos.x) + 0.5) / float(size.x), float(float(pos.y) + 0.5) / "
            "float(size.y), 0.0);\n"
            "  vec3        direct   = normalize(target - origin);\n"
            "  rayQueryEXT rayQuery;\n"
            "\n"
            "  bool intersection_found = false;\n"
            "\n"
            "  rayQueryInitializeEXT(rayQuery, rayQueryTopLevelAccelerationStructure, rayFlags, cullMask, origin, "
            "tmin, direct, tmax);\n"
            "\n"
            "  while (rayQueryProceedEXT(rayQuery))\n"
            "  {\n" +
            std::string((testParams.geomType == GEOM_TYPE_AABBS) ?
                            "      rayQueryGenerateIntersectionEXT(rayQuery, 0.5f);\n" :
                            "") +
            std::string((testParams.geomType == GEOM_TYPE_TRIANGLES) ?
                            "      rayQueryConfirmIntersectionEXT(rayQuery);\n" :
                            "") +
            "\n"
            "      intersection_found = true;\n"
            "  }\n"
            "\n"
            "  vec3 result_fp32 = (intersection_found) ? rayQueryGetWorldRayDirectionEXT(rayQuery)\n"
            "                                          : vec3(1234.0, 5678.0, 9.0);\n"
            "\n"
            "  imageStore(result, ivec3(pos.xy, 0), ivec4(result_fp32.x * " +
            de::toString(FIXED_POINT_DIVISOR) +
            ", 0, 0, 0) );\n"
            "  imageStore(result, ivec3(pos.xy, 1), ivec4(result_fp32.y * " +
            de::toString(FIXED_POINT_DIVISOR) +
            ", 0, 0, 0) );\n"
            "  imageStore(result, ivec3(pos.xy, 2), ivec4(result_fp32.z * " +
            de::toString(FIXED_POINT_DIVISOR) + ", 0, 0, 0) );\n";

        return result;
    }
    else
    {
        TCU_THROW(InternalError, "Unknown geometry type");
    }
}

class TestConfigurationInstanceId : public TestConfiguration
{
public:
    TestConfigurationInstanceId(Context &context) : TestConfiguration(context)
    {
    }
    static const std::string getShaderBodyText(const TestParams &testParams);

    virtual const VkAccelerationStructureKHR *initAccelerationStructures(TestParams &testParams,
                                                                         VkCommandBuffer cmdBuffer) override;
};

const VkAccelerationStructureKHR *TestConfigurationInstanceId::initAccelerationStructures(TestParams &testParams,
                                                                                          VkCommandBuffer cmdBuffer)
{
    const DeviceInterface &vkd          = m_context.getDeviceInterface();
    const VkDevice device               = m_context.getDevice();
    Allocator &allocator                = m_context.getDefaultAllocator();
    const uint32_t width                = testParams.width;
    const uint32_t height               = testParams.height;
    const uint32_t instancesGroupCount  = testParams.instancesGroupCount;
    const uint32_t geometriesGroupCount = testParams.geometriesGroupCount;
    const uint32_t squaresGroupCount    = testParams.squaresGroupCount;
    const bool triangles                = (testParams.geomType == GEOM_TYPE_TRIANGLES);
    const float z                       = -1.0f;
    tcu::UVec2 startPos                 = tcu::UVec2(0, 0);
    de::MovePtr<TopLevelAccelerationStructure> rayQueryTopLevelAccelerationStructure =
        makeTopLevelAccelerationStructure();

    AccelerationStructBufferProperties bufferProps;
    bufferProps.props.residency = ResourceResidency::TRADITIONAL;

    DE_ASSERT(instancesGroupCount * geometriesGroupCount * squaresGroupCount == width * height);

    m_topAccelerationStructure =
        de::SharedPtr<TopLevelAccelerationStructure>(rayQueryTopLevelAccelerationStructure.release());

    m_topAccelerationStructure->setInstanceCount(instancesGroupCount);

    m_expected.resize(width * height);

    for (uint32_t instanceNdx = 0; instanceNdx < instancesGroupCount; ++instanceNdx)
    {
        de::MovePtr<BottomLevelAccelerationStructure> rayQueryBottomLevelAccelerationStructure =
            makeBottomLevelAccelerationStructure();

        for (uint32_t geometryNdx = 0; geometryNdx < geometriesGroupCount; ++geometryNdx)
        {
            std::vector<tcu::Vec3> geometryData;

            geometryData.reserve(squaresGroupCount * (triangles ? 3u : 2u));

            for (uint32_t squareNdx = 0; squareNdx < squaresGroupCount; ++squareNdx)
            {
                const uint32_t n = width * startPos.y() + startPos.x();
                const uint32_t m = (n + 11) % (width * height);
                const float x0   = float(startPos.x() + 0) / float(width);
                const float y0   = float(startPos.y() + 0) / float(height);
                const float x1   = float(startPos.x() + 1) / float(width);
                const float y1   = float(startPos.y() + 1) / float(height);

                m_expected[n] = instanceNdx;

                if (triangles)
                {
                    const float xm = (x0 + x1) / 2.0f;
                    const float ym = (y0 + y1) / 2.0f;

                    geometryData.push_back(tcu::Vec3(x0, y0, z));
                    geometryData.push_back(tcu::Vec3(xm, y1, z));
                    geometryData.push_back(tcu::Vec3(x1, ym, z));
                }
                else
                {
                    geometryData.push_back(tcu::Vec3(x0, y0, z));
                    geometryData.push_back(tcu::Vec3(x1, y1, z * 0.9f));
                }

                startPos.y() = m / width;
                startPos.x() = m % width;
            }

            rayQueryBottomLevelAccelerationStructure->addGeometry(geometryData, triangles);
        }

        rayQueryBottomLevelAccelerationStructure->createAndBuild(vkd, device, cmdBuffer, allocator, bufferProps);
        m_bottomAccelerationStructures.push_back(
            de::SharedPtr<BottomLevelAccelerationStructure>(rayQueryBottomLevelAccelerationStructure.release()));
        m_topAccelerationStructure->addInstance(m_bottomAccelerationStructures.back(), identityMatrix3x4,
                                                instanceNdx + 1);
    }

    m_topAccelerationStructure->createAndBuild(vkd, device, cmdBuffer, allocator, bufferProps);

    return m_topAccelerationStructure.get()->getPtr();
}

const std::string TestConfigurationInstanceId::getShaderBodyText(const TestParams &testParams)
{
    if (testParams.geomType == GEOM_TYPE_AABBS)
    {
        const std::string result =
            "  uint        rayFlags = 0;\n"
            "  uint        cullMask = 0xFF;\n"
            "  float       tmin     = 0.0;\n"
            "  float       tmax     = 9.0;\n"
            "  vec3        origin   = vec3((float(pos.x) + 0.5f) / float(size.x), (float(pos.y) + 0.5f) / "
            "float(size.y), 0.0);\n"
            "  vec3        direct   = vec3(0.0, 0.0, -1.0);\n"
            "  uint        value    = -1;\n"
            "  rayQueryEXT rayQuery;\n"
            "\n"
            "  rayQueryInitializeEXT(rayQuery, rayQueryTopLevelAccelerationStructure, rayFlags, cullMask, origin, "
            "tmin, direct, tmax);\n"
            "\n"
            "  if (rayQueryProceedEXT(rayQuery))\n"
            "  {\n"
            "    value--;\n"
            "    if (rayQueryGetIntersectionTypeEXT(rayQuery, false) == gl_RayQueryCandidateIntersectionAABBEXT)\n"
            "    {\n"
            "      value--;\n"
            "      rayQueryGenerateIntersectionEXT(rayQuery, 0.5f);\n"
            "\n"
            "      rayQueryProceedEXT(rayQuery);\n"
            "\n"
            "      if (rayQueryGetIntersectionTypeEXT(rayQuery, true) == "
            "gl_RayQueryCommittedIntersectionGeneratedEXT)\n"
            "        value = rayQueryGetIntersectionInstanceIdEXT(rayQuery, true);\n"
            "    }\n"
            "  }\n"
            "\n"
            "  imageStore(result, pos, ivec4(value, 0, 0, 0));\n";

        return result;
    }
    else if (testParams.geomType == GEOM_TYPE_TRIANGLES)
    {
        const std::string result =
            "  uint        rayFlags = gl_RayFlagsNoOpaqueEXT;\n"
            "  uint        cullMask = 0xFF;\n"
            "  float       tmin     = 0.0;\n"
            "  float       tmax     = 9.0;\n"
            "  vec3        origin   = vec3((float(pos.x) + 0.5f) / float(size.x), (float(pos.y) + 0.5f) / "
            "float(size.y), 0.0);\n"
            "  vec3        direct   = vec3(0.0, 0.0, -1.0);\n"
            "  uint        value    = -1;\n"
            "  rayQueryEXT rayQuery;\n"
            "\n"
            "  rayQueryInitializeEXT(rayQuery, rayQueryTopLevelAccelerationStructure, rayFlags, cullMask, origin, "
            "tmin, direct, tmax);\n"
            "\n"
            "  if (rayQueryProceedEXT(rayQuery))\n"
            "  {\n"
            "    value--;\n"
            "    if (rayQueryGetIntersectionTypeEXT(rayQuery, false) == gl_RayQueryCandidateIntersectionTriangleEXT)\n"
            "    {\n"
            "      value--;\n"
            "      rayQueryConfirmIntersectionEXT(rayQuery);\n"
            "\n"
            "      rayQueryProceedEXT(rayQuery);\n"
            "\n"
            "      if (rayQueryGetIntersectionTypeEXT(rayQuery, true) == gl_RayQueryCommittedIntersectionTriangleEXT)\n"
            "        value = rayQueryGetIntersectionInstanceIdEXT(rayQuery, true);\n"
            "    }\n"
            "  }\n"
            "\n"
            "  imageStore(result, pos, ivec4(value, 0, 0, 0));\n";

        return result;
    }
    else
    {
        TCU_THROW(InternalError, "Unknown geometry type");
    }
}

class TestConfigurationInstanceCustomIndex : public TestConfiguration
{
public:
    TestConfigurationInstanceCustomIndex(Context &context) : TestConfiguration(context)
    {
    }
    static const std::string getShaderBodyText(const TestParams &testParams);

    virtual const VkAccelerationStructureKHR *initAccelerationStructures(TestParams &testParams,
                                                                         VkCommandBuffer cmdBuffer) override;
};

const VkAccelerationStructureKHR *TestConfigurationInstanceCustomIndex::initAccelerationStructures(
    TestParams &testParams, VkCommandBuffer cmdBuffer)
{
    const DeviceInterface &vkd          = m_context.getDeviceInterface();
    const VkDevice device               = m_context.getDevice();
    Allocator &allocator                = m_context.getDefaultAllocator();
    const uint32_t width                = testParams.width;
    const uint32_t height               = testParams.height;
    const uint32_t instancesGroupCount  = testParams.instancesGroupCount;
    const uint32_t geometriesGroupCount = testParams.geometriesGroupCount;
    const uint32_t squaresGroupCount    = testParams.squaresGroupCount;
    const bool triangles                = (testParams.geomType == GEOM_TYPE_TRIANGLES);
    const float z                       = -1.0f;
    tcu::UVec2 startPos                 = tcu::UVec2(0, 0);
    de::MovePtr<TopLevelAccelerationStructure> rayQueryTopLevelAccelerationStructure =
        makeTopLevelAccelerationStructure();

    AccelerationStructBufferProperties bufferProps;
    bufferProps.props.residency = ResourceResidency::TRADITIONAL;

    DE_ASSERT(instancesGroupCount * geometriesGroupCount * squaresGroupCount == width * height);

    m_topAccelerationStructure =
        de::SharedPtr<TopLevelAccelerationStructure>(rayQueryTopLevelAccelerationStructure.release());

    m_topAccelerationStructure->setInstanceCount(instancesGroupCount);

    m_expected.resize(width * height);

    for (uint32_t instanceNdx = 0; instanceNdx < instancesGroupCount; ++instanceNdx)
    {
        de::MovePtr<BottomLevelAccelerationStructure> rayQueryBottomLevelAccelerationStructure =
            makeBottomLevelAccelerationStructure();

        for (uint32_t geometryNdx = 0; geometryNdx < geometriesGroupCount; ++geometryNdx)
        {
            std::vector<tcu::Vec3> geometryData;

            geometryData.reserve(squaresGroupCount * (triangles ? 3u : 2u));

            for (uint32_t squareNdx = 0; squareNdx < squaresGroupCount; ++squareNdx)
            {
                const uint32_t n = width * startPos.y() + startPos.x();
                const uint32_t m = (n + 11) % (width * height);
                const float x0   = float(startPos.x() + 0) / float(width);
                const float y0   = float(startPos.y() + 0) / float(height);
                const float x1   = float(startPos.x() + 1) / float(width);
                const float y1   = float(startPos.y() + 1) / float(height);

                m_expected[n] = instanceNdx + 1;

                if (triangles)
                {
                    const float xm = (x0 + x1) / 2.0f;
                    const float ym = (y0 + y1) / 2.0f;

                    geometryData.push_back(tcu::Vec3(x0, y0, z));
                    geometryData.push_back(tcu::Vec3(xm, y1, z));
                    geometryData.push_back(tcu::Vec3(x1, ym, z));
                }
                else
                {
                    geometryData.push_back(tcu::Vec3(x0, y0, z));
                    geometryData.push_back(tcu::Vec3(x1, y1, z * 0.9f));
                }

                startPos.y() = m / width;
                startPos.x() = m % width;
            }

            rayQueryBottomLevelAccelerationStructure->addGeometry(geometryData, triangles);
        }

        rayQueryBottomLevelAccelerationStructure->createAndBuild(vkd, device, cmdBuffer, allocator, bufferProps);
        m_bottomAccelerationStructures.push_back(
            de::SharedPtr<BottomLevelAccelerationStructure>(rayQueryBottomLevelAccelerationStructure.release()));
        m_topAccelerationStructure->addInstance(m_bottomAccelerationStructures.back(), identityMatrix3x4,
                                                instanceNdx + 1);
    }

    m_topAccelerationStructure->createAndBuild(vkd, device, cmdBuffer, allocator, bufferProps);

    return m_topAccelerationStructure.get()->getPtr();
}

const std::string TestConfigurationInstanceCustomIndex::getShaderBodyText(const TestParams &testParams)
{
    if (testParams.geomType == GEOM_TYPE_AABBS)
    {
        const std::string result =
            "  uint        rayFlags = 0;\n"
            "  uint        cullMask = 0xFF;\n"
            "  float       tmin     = 0.0;\n"
            "  float       tmax     = 9.0;\n"
            "  vec3        origin   = vec3((float(pos.x) + 0.5f) / float(size.x), (float(pos.y) + 0.5f) / "
            "float(size.y), 0.0);\n"
            "  vec3        direct   = vec3(0.0, 0.0, -1.0);\n"
            "  uint        value    = -1;\n"
            "  rayQueryEXT rayQuery;\n"
            "\n"
            "  rayQueryInitializeEXT(rayQuery, rayQueryTopLevelAccelerationStructure, rayFlags, cullMask, origin, "
            "tmin, direct, tmax);\n"
            "\n"
            "  if (rayQueryProceedEXT(rayQuery))\n"
            "  {\n"
            "    value--;\n"
            "    if (rayQueryGetIntersectionTypeEXT(rayQuery, false) == gl_RayQueryCandidateIntersectionAABBEXT)\n"
            "    {\n"
            "      value--;\n"
            "      rayQueryGenerateIntersectionEXT(rayQuery, 0.5f);\n"
            "\n"
            "      rayQueryProceedEXT(rayQuery);\n"
            "\n"
            "      if (rayQueryGetIntersectionTypeEXT(rayQuery, true) == "
            "gl_RayQueryCommittedIntersectionGeneratedEXT)\n"
            "        value = rayQueryGetIntersectionInstanceCustomIndexEXT(rayQuery, true);\n"
            "    }\n"
            "  }\n"
            "\n"
            "  imageStore(result, pos, ivec4(value, 0, 0, 0));\n";

        return result;
    }
    else if (testParams.geomType == GEOM_TYPE_TRIANGLES)
    {
        const std::string result =
            "  uint        rayFlags = gl_RayFlagsNoOpaqueEXT;\n"
            "  uint        cullMask = 0xFF;\n"
            "  float       tmin     = 0.0;\n"
            "  float       tmax     = 9.0;\n"
            "  vec3        origin   = vec3((float(pos.x) + 0.5f) / float(size.x), (float(pos.y) + 0.5f) / "
            "float(size.y), 0.0);\n"
            "  vec3        direct   = vec3(0.0, 0.0, -1.0);\n"
            "  uint        value    = -1;\n"
            "  rayQueryEXT rayQuery;\n"
            "\n"
            "  rayQueryInitializeEXT(rayQuery, rayQueryTopLevelAccelerationStructure, rayFlags, cullMask, origin, "
            "tmin, direct, tmax);\n"
            "\n"
            "  if (rayQueryProceedEXT(rayQuery))\n"
            "  {\n"
            "    value--;\n"
            "    if (rayQueryGetIntersectionTypeEXT(rayQuery, false) == gl_RayQueryCandidateIntersectionTriangleEXT)\n"
            "    {\n"
            "      value--;\n"
            "      rayQueryConfirmIntersectionEXT(rayQuery);\n"
            "\n"
            "      rayQueryProceedEXT(rayQuery);\n"
            "\n"
            "      if (rayQueryGetIntersectionTypeEXT(rayQuery, true) == gl_RayQueryCommittedIntersectionTriangleEXT)\n"
            "        value = rayQueryGetIntersectionInstanceCustomIndexEXT(rayQuery, true);\n"
            "    }\n"
            "  }\n"
            "\n"
            "  imageStore(result, pos, ivec4(value, 0, 0, 0));\n";

        return result;
    }
    else
    {
        TCU_THROW(InternalError, "Unknown geometry type");
    }
}

class TestConfigurationIntersectionT : public TestConfigurationFloat
{
public:
    TestConfigurationIntersectionT(Context &context) : TestConfigurationFloat(context)
    {
    }
    static const std::string getShaderBodyText(const TestParams &testParams);

    virtual const VkAccelerationStructureKHR *initAccelerationStructures(TestParams &testParams,
                                                                         VkCommandBuffer cmdBuffer) override;
};

const VkAccelerationStructureKHR *TestConfigurationIntersectionT::initAccelerationStructures(TestParams &testParams,
                                                                                             VkCommandBuffer cmdBuffer)
{
    const DeviceInterface &vkd          = m_context.getDeviceInterface();
    const VkDevice device               = m_context.getDevice();
    Allocator &allocator                = m_context.getDefaultAllocator();
    const uint32_t width                = testParams.width;
    const uint32_t height               = testParams.height;
    const bool triangles                = (testParams.geomType == GEOM_TYPE_TRIANGLES);
    const uint32_t instancesGroupCount  = testParams.instancesGroupCount;
    const uint32_t geometriesGroupCount = testParams.geometriesGroupCount;
    const uint32_t squaresGroupCount    = testParams.squaresGroupCount;
    tcu::UVec2 startPos                 = tcu::UVec2(0, 0);
    de::MovePtr<TopLevelAccelerationStructure> rayQueryTopLevelAccelerationStructure =
        makeTopLevelAccelerationStructure();

    AccelerationStructBufferProperties bufferProps;
    bufferProps.props.residency = ResourceResidency::TRADITIONAL;

    DE_ASSERT(instancesGroupCount * geometriesGroupCount * squaresGroupCount == width * height);

    m_topAccelerationStructure =
        de::SharedPtr<TopLevelAccelerationStructure>(rayQueryTopLevelAccelerationStructure.release());

    m_topAccelerationStructure->setInstanceCount(instancesGroupCount);

    m_expected.resize(width * height);

    for (uint32_t instanceNdx = 0; instanceNdx < instancesGroupCount; ++instanceNdx)
    {
        de::MovePtr<BottomLevelAccelerationStructure> rayQueryBottomLevelAccelerationStructure =
            makeBottomLevelAccelerationStructure();

        for (uint32_t geometryNdx = 0; geometryNdx < geometriesGroupCount; ++geometryNdx)
        {
            std::vector<tcu::Vec3> geometryData;

            geometryData.reserve(squaresGroupCount * (triangles ? 3u : 2u));

            for (uint32_t squareNdx = 0; squareNdx < squaresGroupCount; ++squareNdx)
            {
                const uint32_t n = width * startPos.y() + startPos.x();
                const uint32_t m = (n + 11) % (width * height);
                const float x0   = float(startPos.x() + 0) / float(width);
                const float y0   = float(startPos.y() + 0) / float(height);
                const float x1   = float(startPos.x() + 1) / float(width);
                const float y1   = float(startPos.y() + 1) / float(height);
                const float eps  = 1.0f / float(FIXED_POINT_DIVISOR);
                const float z    = -deFloatAbs(eps + float(startPos.x()) * float(startPos.y()) / float(width * height));

                m_expected[n] = -int(z * FIXED_POINT_DIVISOR);

                if (triangles)
                {
                    const float xm = (x0 + x1) / 2.0f;
                    const float ym = (y0 + y1) / 2.0f;

                    geometryData.push_back(tcu::Vec3(x0, y0, z));
                    geometryData.push_back(tcu::Vec3(xm, y1, z));
                    geometryData.push_back(tcu::Vec3(x1, ym, z));
                }
                else
                {
                    geometryData.push_back(tcu::Vec3(x0, y0, z));
                    geometryData.push_back(tcu::Vec3(x1, y1, z * 0.9f));
                }

                startPos.y() = m / width;
                startPos.x() = m % width;
            }

            rayQueryBottomLevelAccelerationStructure->addGeometry(geometryData, triangles);
        }

        rayQueryBottomLevelAccelerationStructure->createAndBuild(vkd, device, cmdBuffer, allocator, bufferProps);
        m_bottomAccelerationStructures.push_back(
            de::SharedPtr<BottomLevelAccelerationStructure>(rayQueryBottomLevelAccelerationStructure.release()));
        m_topAccelerationStructure->addInstance(m_bottomAccelerationStructures.back(), identityMatrix3x4);
    }

    m_topAccelerationStructure->createAndBuild(vkd, device, cmdBuffer, allocator, bufferProps);

    return m_topAccelerationStructure.get()->getPtr();
}

const std::string TestConfigurationIntersectionT::getShaderBodyText(const TestParams &testParams)
{
    if (testParams.geomType == GEOM_TYPE_AABBS)
    {
        const std::string result =
            "  const int   k        = " + de::toString(FIXED_POINT_DIVISOR) +
            ";\n"
            "  uint        rayFlags = 0;\n"
            "  uint        cullMask = 0xFF;\n"
            "  float       tmin     = 0.0;\n"
            "  float       tmax     = 9.0;\n"
            "  vec3        origin   = vec3((float(pos.x) + 0.5f) / float(size.x), (float(pos.y) + 0.5f) / "
            "float(size.y), 0.0);\n"
            "  vec3        direct   = vec3(0.0, 0.0, -1.0);\n"
            "  int         value    = -k;\n"
            "  const float t        = abs(float(pos.x * pos.y) / float (size.x * size.y));\n"
            "  rayQueryEXT rayQuery;\n"
            "\n"
            "  rayQueryInitializeEXT(rayQuery, rayQueryTopLevelAccelerationStructure, rayFlags, cullMask, origin, "
            "tmin, direct, tmax);\n"
            "\n"
            "  if (rayQueryProceedEXT(rayQuery))\n"
            "  {\n"
            "    value -= k;\n"
            "    if (rayQueryGetIntersectionTypeEXT(rayQuery, false) == gl_RayQueryCandidateIntersectionAABBEXT)\n"
            "    {\n"
            "      value -= k;\n"
            "      rayQueryGenerateIntersectionEXT(rayQuery, t);\n"
            "\n"
            "      rayQueryProceedEXT(rayQuery);\n"
            "\n"
            "      if (rayQueryGetIntersectionTypeEXT(rayQuery, true) == "
            "gl_RayQueryCommittedIntersectionGeneratedEXT)\n"
            "        value = int(k * rayQueryGetIntersectionTEXT(rayQuery, true));\n"
            "    }\n"
            "  }\n"
            "\n"
            "  imageStore(result, pos, ivec4(value, 0, 0, 0));\n";

        return result;
    }
    else if (testParams.geomType == GEOM_TYPE_TRIANGLES)
    {
        const std::string result =
            "  const int   k        = " + de::toString(FIXED_POINT_DIVISOR) +
            ";\n"
            "  uint        rayFlags = gl_RayFlagsNoOpaqueEXT;\n"
            "  uint        cullMask = 0xFF;\n"
            "  float       tmin     = 0.0;\n"
            "  float       tmax     = 9.0;\n"
            "  vec3        origin   = vec3((float(pos.x) + 0.5f) / float(size.x), (float(pos.y) + 0.5f) / "
            "float(size.y), 0.0);\n"
            "  vec3        direct   = vec3(0.0, 0.0, -1.0);\n"
            "  int         value    = -k;\n"
            "  rayQueryEXT rayQuery;\n"
            "\n"
            "  rayQueryInitializeEXT(rayQuery, rayQueryTopLevelAccelerationStructure, rayFlags, cullMask, origin, "
            "tmin, direct, tmax);\n"
            "\n"
            "  if (rayQueryProceedEXT(rayQuery))\n"
            "  {\n"
            "    value -= k;\n"
            "    if (rayQueryGetIntersectionTypeEXT(rayQuery, false) == gl_RayQueryCandidateIntersectionTriangleEXT)\n"
            "    {\n"
            "      value -= k;\n"
            "      rayQueryConfirmIntersectionEXT(rayQuery);\n"
            "\n"
            "      rayQueryProceedEXT(rayQuery);\n"
            "\n"
            "      if (rayQueryGetIntersectionTypeEXT(rayQuery, true) == gl_RayQueryCommittedIntersectionTriangleEXT)\n"
            "        value = int(k * rayQueryGetIntersectionTEXT(rayQuery, true));\n"
            "    }\n"
            "  }\n"
            "\n"
            "  imageStore(result, pos, ivec4(value, 0, 0, 0));\n";

        return result;
    }
    else
    {
        TCU_THROW(InternalError, "Unknown geometry type");
    }
}

class TestConfigurationObjectRayOrigin : public TestConfigurationVector
{
public:
    TestConfigurationObjectRayOrigin(Context &context) : TestConfigurationVector(context)
    {
    }
    static const std::string getShaderBodyText(const TestParams &testParams);

    virtual const VkAccelerationStructureKHR *initAccelerationStructures(TestParams &testParams,
                                                                         VkCommandBuffer cmdBuffer) override;
};

const VkAccelerationStructureKHR *TestConfigurationObjectRayOrigin::initAccelerationStructures(
    TestParams &testParams, VkCommandBuffer cmdBuffer)
{
    const DeviceInterface &vkd          = m_context.getDeviceInterface();
    const VkDevice device               = m_context.getDevice();
    Allocator &allocator                = m_context.getDefaultAllocator();
    const uint32_t width                = testParams.width;
    const uint32_t height               = testParams.height;
    const uint32_t depth                = testParams.depth;
    const bool triangles                = (testParams.geomType == GEOM_TYPE_TRIANGLES);
    const uint32_t instancesGroupCount  = testParams.instancesGroupCount;
    const uint32_t geometriesGroupCount = testParams.geometriesGroupCount;
    const uint32_t squaresGroupCount    = testParams.squaresGroupCount;
    const float z                       = -1.0f;
    tcu::UVec2 startPos                 = tcu::UVec2(0, 0);
    uint32_t pos                        = 0;
    de::MovePtr<TopLevelAccelerationStructure> rayQueryTopLevelAccelerationStructure =
        makeTopLevelAccelerationStructure();

    AccelerationStructBufferProperties bufferProps;
    bufferProps.props.residency = ResourceResidency::TRADITIONAL;

    DE_ASSERT(instancesGroupCount * geometriesGroupCount * squaresGroupCount == width * height);

    m_topAccelerationStructure =
        de::SharedPtr<TopLevelAccelerationStructure>(rayQueryTopLevelAccelerationStructure.release());

    m_topAccelerationStructure->setInstanceCount(instancesGroupCount);

    for (uint32_t instanceNdx = 0; instanceNdx < instancesGroupCount; ++instanceNdx)
    {
        de::MovePtr<BottomLevelAccelerationStructure> rayQueryBottomLevelAccelerationStructure =
            makeBottomLevelAccelerationStructure();

        for (uint32_t geometryNdx = 0; geometryNdx < geometriesGroupCount; ++geometryNdx)
        {
            std::vector<tcu::Vec3> geometryData;

            geometryData.reserve(squaresGroupCount * (triangles ? 3u : 2u));

            for (uint32_t squareNdx = 0; squareNdx < squaresGroupCount; ++squareNdx)
            {
                const uint32_t n = width * startPos.y() + startPos.x();
                const uint32_t m = (n + 11) % (width * height);
                const float x0   = float(startPos.x() + 0) / float(width);
                const float y0   = float(startPos.y() + 0) / float(height);
                const float x1   = float(startPos.x() + 1) / float(width);
                const float y1   = float(startPos.y() + 1) / float(height);

                if (triangles)
                {
                    const float xm = (x0 + x1) / 2.0f;
                    const float ym = (y0 + y1) / 2.0f;

                    geometryData.push_back(tcu::Vec3(x0, y0, z));
                    geometryData.push_back(tcu::Vec3(xm, y1, z));
                    geometryData.push_back(tcu::Vec3(x1, ym, z));
                }
                else
                {
                    geometryData.push_back(tcu::Vec3(x0, y0, z));
                    geometryData.push_back(tcu::Vec3(x1, y1, z * 0.9f));
                }

                startPos.y() = m / width;
                startPos.x() = m % width;
            }

            rayQueryBottomLevelAccelerationStructure->addGeometry(geometryData, triangles);
        }

        rayQueryBottomLevelAccelerationStructure->createAndBuild(vkd, device, cmdBuffer, allocator, bufferProps);
        m_bottomAccelerationStructures.push_back(
            de::SharedPtr<BottomLevelAccelerationStructure>(rayQueryBottomLevelAccelerationStructure.release()));
        m_topAccelerationStructure->addInstance(m_bottomAccelerationStructures.back(), identityMatrix3x4);
    }

    m_topAccelerationStructure->createAndBuild(vkd, device, cmdBuffer, allocator, bufferProps);

    m_expected.resize(width * height * depth);
    for (uint32_t y = 0; y < height; ++y)
        for (uint32_t x = 0; x < width; ++x)
            m_expected[pos++] = int(float(FIXED_POINT_DIVISOR) * (0.5f + float(x)) / float(width));

    for (uint32_t y = 0; y < height; ++y)
        for (uint32_t x = 0; x < width; ++x)
            m_expected[pos++] = int(float(FIXED_POINT_DIVISOR) * (0.5f + float(y)) / float(height));

    for (uint32_t y = 0; y < height; ++y)
        for (uint32_t x = 0; x < width; ++x)
            m_expected[pos++] = 0;

    return m_topAccelerationStructure.get()->getPtr();
}

const std::string TestConfigurationObjectRayOrigin::getShaderBodyText(const TestParams &testParams)
{
    if (testParams.geomType == GEOM_TYPE_AABBS)
    {
        const std::string result =
            "  const int   k        = " + de::toString(FIXED_POINT_DIVISOR) +
            ";\n"
            "  uint        rayFlags = 0;\n"
            "  uint        cullMask = 0xFF;\n"
            "  float       tmin     = 0.0;\n"
            "  float       tmax     = 9.0;\n"
            "  vec3        origin   = vec3((float(pos.x) + 0.5f) / float(size.x), (float(pos.y) + 0.5f) / "
            "float(size.y), 0.0);\n"
            "  vec3        direct   = vec3(0.0, 0.0, -1.0);\n"
            "  ivec3       value    = ivec3(-k);\n"
            "  const float t        = abs(float(pos.x * pos.y) / float (size.x * size.y));\n"
            "  rayQueryEXT rayQuery;\n"
            "\n"
            "  rayQueryInitializeEXT(rayQuery, rayQueryTopLevelAccelerationStructure, rayFlags, cullMask, origin, "
            "tmin, direct, tmax);\n"
            "\n"
            "  if (rayQueryProceedEXT(rayQuery))\n"
            "  {\n"
            "    value -= ivec3(k);\n"
            "    if (rayQueryGetIntersectionTypeEXT(rayQuery, false) == gl_RayQueryCandidateIntersectionAABBEXT)\n"
            "    {\n"
            "      value -= ivec3(k);\n"
            "      rayQueryGenerateIntersectionEXT(rayQuery, t);\n"
            "\n"
            "      rayQueryProceedEXT(rayQuery);\n"
            "\n"
            "      if (rayQueryGetIntersectionTypeEXT(rayQuery, true) == "
            "gl_RayQueryCommittedIntersectionGeneratedEXT)\n"
            "        value = ivec3(k * rayQueryGetIntersectionObjectRayOriginEXT(rayQuery, true));\n"
            "    }\n"
            "  }\n"
            "\n"
            "  imageStore(result, ivec3(pos.x, pos.y, 0), ivec4(value.x, 0, 0, 0));\n"
            "  imageStore(result, ivec3(pos.x, pos.y, 1), ivec4(value.y, 0, 0, 0));\n"
            "  imageStore(result, ivec3(pos.x, pos.y, 2), ivec4(value.z, 0, 0, 0));\n";

        return result;
    }
    else if (testParams.geomType == GEOM_TYPE_TRIANGLES)
    {
        const std::string result =
            "  const int   k        = " + de::toString(FIXED_POINT_DIVISOR) +
            ";\n"
            "  uint        rayFlags = gl_RayFlagsNoOpaqueEXT;\n"
            "  uint        cullMask = 0xFF;\n"
            "  float       tmin     = 0.0;\n"
            "  float       tmax     = 9.0;\n"
            "  vec3        origin   = vec3((float(pos.x) + 0.5f) / float(size.x), (float(pos.y) + 0.5f) / "
            "float(size.y), 0.0);\n"
            "  vec3        direct   = vec3(0.0, 0.0, -1.0);\n"
            "  ivec3       value    = ivec3(-k);\n"
            "  rayQueryEXT rayQuery;\n"
            "\n"
            "  rayQueryInitializeEXT(rayQuery, rayQueryTopLevelAccelerationStructure, rayFlags, cullMask, origin, "
            "tmin, direct, tmax);\n"
            "\n"
            "  if (rayQueryProceedEXT(rayQuery))\n"
            "  {\n"
            "    value -= ivec3(k);\n"
            "    if (rayQueryGetIntersectionTypeEXT(rayQuery, false) == gl_RayQueryCandidateIntersectionTriangleEXT)\n"
            "    {\n"
            "      value -= ivec3(k);\n"
            "      rayQueryConfirmIntersectionEXT(rayQuery);\n"
            "\n"
            "      rayQueryProceedEXT(rayQuery);\n"
            "\n"
            "      if (rayQueryGetIntersectionTypeEXT(rayQuery, true) == gl_RayQueryCommittedIntersectionTriangleEXT)\n"
            "        value = ivec3(k * rayQueryGetIntersectionObjectRayOriginEXT(rayQuery, true));\n"
            "    }\n"
            "  }\n"
            "\n"
            "  imageStore(result, ivec3(pos.x, pos.y, 0), ivec4(value.x, 0, 0, 0));\n"
            "  imageStore(result, ivec3(pos.x, pos.y, 1), ivec4(value.y, 0, 0, 0));\n"
            "  imageStore(result, ivec3(pos.x, pos.y, 2), ivec4(value.z, 0, 0, 0));\n";

        return result;
    }
    else
    {
        TCU_THROW(InternalError, "Unknown geometry type");
    }
}

class TestConfigurationObjectRayDirection : public TestConfigurationVector
{
public:
    TestConfigurationObjectRayDirection(Context &context) : TestConfigurationVector(context)
    {
    }
    static const std::string getShaderBodyText(const TestParams &testParams);

    virtual const VkAccelerationStructureKHR *initAccelerationStructures(TestParams &testParams,
                                                                         VkCommandBuffer cmdBuffer) override;
};

const VkAccelerationStructureKHR *TestConfigurationObjectRayDirection::initAccelerationStructures(
    TestParams &testParams, VkCommandBuffer cmdBuffer)
{
    const DeviceInterface &vkd          = m_context.getDeviceInterface();
    const VkDevice device               = m_context.getDevice();
    Allocator &allocator                = m_context.getDefaultAllocator();
    const uint32_t width                = testParams.width;
    const uint32_t height               = testParams.height;
    const uint32_t depth                = testParams.depth;
    const bool triangles                = (testParams.geomType == GEOM_TYPE_TRIANGLES);
    const uint32_t instancesGroupCount  = testParams.instancesGroupCount;
    const uint32_t geometriesGroupCount = testParams.geometriesGroupCount;
    const uint32_t squaresGroupCount    = testParams.squaresGroupCount;
    const float z                       = -1.0f;
    tcu::UVec2 startPos                 = tcu::UVec2(0, 0);
    uint32_t pos                        = 0;
    de::MovePtr<TopLevelAccelerationStructure> rayQueryTopLevelAccelerationStructure =
        makeTopLevelAccelerationStructure();

    AccelerationStructBufferProperties bufferProps;
    bufferProps.props.residency = ResourceResidency::TRADITIONAL;

    DE_ASSERT(instancesGroupCount * geometriesGroupCount * squaresGroupCount == width * height);

    m_topAccelerationStructure =
        de::SharedPtr<TopLevelAccelerationStructure>(rayQueryTopLevelAccelerationStructure.release());

    m_topAccelerationStructure->setInstanceCount(instancesGroupCount);

    for (uint32_t instanceNdx = 0; instanceNdx < instancesGroupCount; ++instanceNdx)
    {
        de::MovePtr<BottomLevelAccelerationStructure> rayQueryBottomLevelAccelerationStructure =
            makeBottomLevelAccelerationStructure();

        for (uint32_t geometryNdx = 0; geometryNdx < geometriesGroupCount; ++geometryNdx)
        {
            std::vector<tcu::Vec3> geometryData;

            geometryData.reserve(squaresGroupCount * (triangles ? 3u : 2u));

            for (uint32_t squareNdx = 0; squareNdx < squaresGroupCount; ++squareNdx)
            {
                const uint32_t n = width * startPos.y() + startPos.x();
                const uint32_t m = (n + 11) % (width * height);
                const float x0   = float(startPos.x() + 0) / float(width);
                const float y0   = float(startPos.y() + 0) / float(height);
                const float x1   = float(startPos.x() + 1) / float(width);
                const float y1   = float(startPos.y() + 1) / float(height);

                if (triangles)
                {
                    const float xm = (x0 + x1) / 2.0f;
                    const float ym = (y0 + y1) / 2.0f;

                    geometryData.push_back(tcu::Vec3(x0, y0, z));
                    geometryData.push_back(tcu::Vec3(xm, y1, z));
                    geometryData.push_back(tcu::Vec3(x1, ym, z));
                }
                else
                {
                    geometryData.push_back(tcu::Vec3(x0, y0, z));
                    geometryData.push_back(tcu::Vec3(x1, y1, z * 0.9f));
                }

                startPos.y() = m / width;
                startPos.x() = m % width;
            }

            rayQueryBottomLevelAccelerationStructure->addGeometry(geometryData, triangles);
        }

        rayQueryBottomLevelAccelerationStructure->createAndBuild(vkd, device, cmdBuffer, allocator, bufferProps);
        m_bottomAccelerationStructures.push_back(
            de::SharedPtr<BottomLevelAccelerationStructure>(rayQueryBottomLevelAccelerationStructure.release()));
        m_topAccelerationStructure->addInstance(m_bottomAccelerationStructures.back(), identityMatrix3x4);
    }

    m_topAccelerationStructure->createAndBuild(vkd, device, cmdBuffer, allocator, bufferProps);

    m_expected.resize(width * height * depth);
    for (uint32_t y = 0; y < height; ++y)
        for (uint32_t x = 0; x < width; ++x)
            m_expected[pos++] = 0;

    for (uint32_t y = 0; y < height; ++y)
        for (uint32_t x = 0; x < width; ++x)
            m_expected[pos++] = 0;

    for (uint32_t y = 0; y < height; ++y)
        for (uint32_t x = 0; x < width; ++x)
            m_expected[pos++] = -static_cast<int32_t>(FIXED_POINT_DIVISOR);

    return m_topAccelerationStructure.get()->getPtr();
}

const std::string TestConfigurationObjectRayDirection::getShaderBodyText(const TestParams &testParams)
{
    if (testParams.geomType == GEOM_TYPE_AABBS)
    {
        const std::string result =
            "  const int   k        = " + de::toString(FIXED_POINT_DIVISOR) +
            ";\n"
            "  uint        rayFlags = 0;\n"
            "  uint        cullMask = 0xFF;\n"
            "  float       tmin     = 0.0;\n"
            "  float       tmax     = 9.0;\n"
            "  vec3        origin   = vec3((float(pos.x) + 0.5f) / float(size.x), (float(pos.y) + 0.5f) / "
            "float(size.y), 0.0);\n"
            "  vec3        direct   = vec3(0.0, 0.0, -1.0);\n"
            "  ivec3       value    = ivec3(-k);\n"
            "  const float t        = abs(float(pos.x * pos.y) / float (size.x * size.y));\n"
            "  rayQueryEXT rayQuery;\n"
            "\n"
            "  rayQueryInitializeEXT(rayQuery, rayQueryTopLevelAccelerationStructure, rayFlags, cullMask, origin, "
            "tmin, direct, tmax);\n"
            "\n"
            "  if (rayQueryProceedEXT(rayQuery))\n"
            "  {\n"
            "    value -= ivec3(k);\n"
            "    if (rayQueryGetIntersectionTypeEXT(rayQuery, false) == gl_RayQueryCandidateIntersectionAABBEXT)\n"
            "    {\n"
            "      value -= ivec3(k);\n"
            "      rayQueryGenerateIntersectionEXT(rayQuery, t);\n"
            "\n"
            "      rayQueryProceedEXT(rayQuery);\n"
            "\n"
            "      if (rayQueryGetIntersectionTypeEXT(rayQuery, true) == "
            "gl_RayQueryCommittedIntersectionGeneratedEXT)\n"
            "        value = ivec3(k * rayQueryGetIntersectionObjectRayDirectionEXT(rayQuery, true));\n"
            "    }\n"
            "  }\n"
            "\n"
            "  imageStore(result, ivec3(pos.x, pos.y, 0), ivec4(value.x, 0, 0, 0));\n"
            "  imageStore(result, ivec3(pos.x, pos.y, 1), ivec4(value.y, 0, 0, 0));\n"
            "  imageStore(result, ivec3(pos.x, pos.y, 2), ivec4(value.z, 0, 0, 0));\n";

        return result;
    }
    else if (testParams.geomType == GEOM_TYPE_TRIANGLES)
    {
        const std::string result =
            "  const int   k        = " + de::toString(FIXED_POINT_DIVISOR) +
            ";\n"
            "  uint        rayFlags = gl_RayFlagsNoOpaqueEXT;\n"
            "  uint        cullMask = 0xFF;\n"
            "  float       tmin     = 0.0;\n"
            "  float       tmax     = 9.0;\n"
            "  vec3        origin   = vec3((float(pos.x) + 0.5f) / float(size.x), (float(pos.y) + 0.5f) / "
            "float(size.y), 0.0);\n"
            "  vec3        direct   = vec3(0.0, 0.0, -1.0);\n"
            "  ivec3       value    = ivec3(-k);\n"
            "  rayQueryEXT rayQuery;\n"
            "\n"
            "  rayQueryInitializeEXT(rayQuery, rayQueryTopLevelAccelerationStructure, rayFlags, cullMask, origin, "
            "tmin, direct, tmax);\n"
            "\n"
            "  if (rayQueryProceedEXT(rayQuery))\n"
            "  {\n"
            "    value -= ivec3(k);\n"
            "    if (rayQueryGetIntersectionTypeEXT(rayQuery, false) == gl_RayQueryCandidateIntersectionTriangleEXT)\n"
            "    {\n"
            "      value -= ivec3(k);\n"
            "      rayQueryConfirmIntersectionEXT(rayQuery);\n"
            "\n"
            "      rayQueryProceedEXT(rayQuery);\n"
            "\n"
            "      if (rayQueryGetIntersectionTypeEXT(rayQuery, true) == gl_RayQueryCommittedIntersectionTriangleEXT)\n"
            "        value = ivec3(k * rayQueryGetIntersectionObjectRayDirectionEXT(rayQuery, true));\n"
            "    }\n"
            "  }\n"
            "\n"
            "  imageStore(result, ivec3(pos.x, pos.y, 0), ivec4(value.x, 0, 0, 0));\n"
            "  imageStore(result, ivec3(pos.x, pos.y, 1), ivec4(value.y, 0, 0, 0));\n"
            "  imageStore(result, ivec3(pos.x, pos.y, 2), ivec4(value.z, 0, 0, 0));\n";

        return result;
    }
    else
    {
        TCU_THROW(InternalError, "Unknown geometry type");
    }
}

class TestConfigurationObjectToWorld : public TestConfigurationMatrix
{
public:
    TestConfigurationObjectToWorld(Context &context) : TestConfigurationMatrix(context)
    {
    }
    static const std::string getShaderBodyText(const TestParams &testParams);

    virtual const VkAccelerationStructureKHR *initAccelerationStructures(TestParams &testParams,
                                                                         VkCommandBuffer cmdBuffer) override;
};

const VkAccelerationStructureKHR *TestConfigurationObjectToWorld::initAccelerationStructures(TestParams &testParams,
                                                                                             VkCommandBuffer cmdBuffer)
{
    const DeviceInterface &vkd          = m_context.getDeviceInterface();
    const VkDevice device               = m_context.getDevice();
    Allocator &allocator                = m_context.getDefaultAllocator();
    const uint32_t width                = testParams.width;
    const uint32_t height               = testParams.height;
    const bool triangles                = (testParams.geomType == GEOM_TYPE_TRIANGLES);
    const uint32_t instancesGroupCount  = testParams.instancesGroupCount;
    const uint32_t geometriesGroupCount = testParams.geometriesGroupCount;
    const uint32_t squaresGroupCount    = testParams.squaresGroupCount;
    const float z                       = -1.0f;
    tcu::UVec2 startPos                 = tcu::UVec2(0, 0);
    de::MovePtr<TopLevelAccelerationStructure> rayQueryTopLevelAccelerationStructure =
        makeTopLevelAccelerationStructure();

    AccelerationStructBufferProperties bufferProps;
    bufferProps.props.residency = ResourceResidency::TRADITIONAL;

    DE_ASSERT(instancesGroupCount * geometriesGroupCount * squaresGroupCount == width * height);

    m_topAccelerationStructure =
        de::SharedPtr<TopLevelAccelerationStructure>(rayQueryTopLevelAccelerationStructure.release());

    m_topAccelerationStructure->setInstanceCount(instancesGroupCount);

    for (uint32_t instanceNdx = 0; instanceNdx < instancesGroupCount; ++instanceNdx)
    {
        de::MovePtr<BottomLevelAccelerationStructure> rayQueryBottomLevelAccelerationStructure =
            makeBottomLevelAccelerationStructure();
        VkTransformMatrixKHR transform = identityMatrix3x4;

        transform.matrix[0][3] = (1.0f / 8.0f) / float(width);
        transform.matrix[1][3] = (1.0f / 16.0f) / float(height);

        for (uint32_t geometryNdx = 0; geometryNdx < geometriesGroupCount; ++geometryNdx)
        {
            std::vector<tcu::Vec3> geometryData;

            geometryData.reserve(squaresGroupCount * (triangles ? 3u : 2u));

            for (uint32_t squareNdx = 0; squareNdx < squaresGroupCount; ++squareNdx)
            {
                const uint32_t n = width * startPos.y() + startPos.x();
                const uint32_t m = (n + 11) % (width * height);
                const float x0   = float(startPos.x() + 0) / float(width);
                const float y0   = float(startPos.y() + 0) / float(height);
                const float x1   = float(startPos.x() + 1) / float(width);
                const float y1   = float(startPos.y() + 1) / float(height);

                if (triangles)
                {
                    const float xm = (x0 + x1) / 2.0f;
                    const float ym = (y0 + y1) / 2.0f;

                    geometryData.push_back(tcu::Vec3(x0, y0, z));
                    geometryData.push_back(tcu::Vec3(xm, y1, z));
                    geometryData.push_back(tcu::Vec3(x1, ym, z));
                }
                else
                {
                    geometryData.push_back(tcu::Vec3(x0, y0, z));
                    geometryData.push_back(tcu::Vec3(x1, y1, z * 0.9f));
                }

                startPos.y() = m / width;
                startPos.x() = m % width;
            }

            rayQueryBottomLevelAccelerationStructure->addGeometry(geometryData, triangles);
        }

        rayQueryBottomLevelAccelerationStructure->createAndBuild(vkd, device, cmdBuffer, allocator, bufferProps);
        m_bottomAccelerationStructures.push_back(
            de::SharedPtr<BottomLevelAccelerationStructure>(rayQueryBottomLevelAccelerationStructure.release()));
        m_topAccelerationStructure->addInstance(m_bottomAccelerationStructures.back(), transform);
    }

    m_topAccelerationStructure->createAndBuild(vkd, device, cmdBuffer, allocator, bufferProps);

    {
        const uint32_t imageDepth       = 4 * 4;
        const int translateColumnNumber = 3;
        const uint32_t colCount         = 4;
        const uint32_t rowCount         = 3;
        const uint32_t zStride          = height * width;
        const uint32_t expectedFloats   = imageDepth * zStride;
        const float translateX          = (+1.0f / 8.0f) / float(width);
        const float translateY          = (+1.0f / 16.0f) / float(height);
        tcu::Matrix<float, rowCount, colCount> m;

        m[translateColumnNumber][0] = translateX;
        m[translateColumnNumber][1] = translateY;

        m_expected.resize(expectedFloats);

        for (uint32_t y = 0; y < height; ++y)
        {
            for (uint32_t x = 0; x < width; ++x)
            {
                const uint32_t elem0Pos = x + width * y;

                for (uint32_t rowNdx = 0; rowNdx < rowCount; ++rowNdx)
                    for (uint32_t colNdx = 0; colNdx < colCount; ++colNdx)
                    {
                        const uint32_t zNdx   = rowNdx * colCount + colNdx;
                        const uint32_t posNdx = elem0Pos + zStride * zNdx;

                        m_expected[posNdx] = static_cast<int32_t>(FIXED_POINT_DIVISOR * m[colNdx][rowNdx]);
                    }
            }
        }
    }

    return m_topAccelerationStructure.get()->getPtr();
}

const std::string TestConfigurationObjectToWorld::getShaderBodyText(const TestParams &testParams)
{
    if (testParams.geomType == GEOM_TYPE_AABBS)
    {
        const std::string result =
            "  const int   k        = " + de::toString(FIXED_POINT_DIVISOR) +
            ";\n"
            "  uint        rayFlags = 0;\n"
            "  uint        cullMask = 0xFF;\n"
            "  float       tmin     = 0.0;\n"
            "  float       tmax     = 9.0;\n"
            "  vec3        origin   = vec3((float(pos.x) + 0.5f) / float(size.x), (float(pos.y) + 0.5f) / "
            "float(size.y), 0.0);\n"
            "  vec3        direct   = vec3(0.0, 0.0, -1.0);\n"
            "  mat4x3      value    = mat4x3(-k);\n"
            "  const float t        = abs(float(pos.x * pos.y) / float (size.x * size.y));\n"
            "  rayQueryEXT rayQuery;\n"
            "\n"
            "  rayQueryInitializeEXT(rayQuery, rayQueryTopLevelAccelerationStructure, rayFlags, cullMask, origin, "
            "tmin, direct, tmax);\n"
            "\n"
            "  if (rayQueryProceedEXT(rayQuery))\n"
            "  {\n"
            "    value -= mat4x3(k);\n"
            "    if (rayQueryGetIntersectionTypeEXT(rayQuery, false) == gl_RayQueryCandidateIntersectionAABBEXT)\n"
            "    {\n"
            "      value -= mat4x3(k);\n"
            "      rayQueryGenerateIntersectionEXT(rayQuery, t);\n"
            "\n"
            "      rayQueryProceedEXT(rayQuery);\n"
            "\n"
            "      if (rayQueryGetIntersectionTypeEXT(rayQuery, true) == "
            "gl_RayQueryCommittedIntersectionGeneratedEXT)\n"
            "        value = mat4x3(k * rayQueryGetIntersectionObjectToWorldEXT(rayQuery, true));\n"
            "    }\n"
            "  }\n"
            "\n"
            "  int ndx = -1;\n"
            "  for (int row = 0; row < 3; row++)\n"
            "  for (int col = 0; col < 4; col++)\n"
            "  {\n"
            "    ndx++;\n"
            "    ivec3 p = ivec3(pos.xy, ndx);\n"
            "    float r = value[col][row];\n"
            "    ivec4 c = ivec4(int(r),0,0,1);\n"
            "    imageStore(result, p, c);\n"
            "  }\n";

        return result;
    }
    else if (testParams.geomType == GEOM_TYPE_TRIANGLES)
    {
        const std::string result =
            "  const int   k        = " + de::toString(FIXED_POINT_DIVISOR) +
            ";\n"
            "  uint        rayFlags = gl_RayFlagsNoOpaqueEXT;\n"
            "  uint        cullMask = 0xFF;\n"
            "  float       tmin     = 0.0;\n"
            "  float       tmax     = 9.0;\n"
            "  vec3        origin   = vec3((float(pos.x) + 0.5f) / float(size.x), (float(pos.y) + 0.5f) / "
            "float(size.y), 0.0);\n"
            "  vec3        direct   = vec3(0.0, 0.0, -1.0);\n"
            "  mat4x3      value    = mat4x3(-k);\n"
            "  rayQueryEXT rayQuery;\n"
            "\n"
            "  rayQueryInitializeEXT(rayQuery, rayQueryTopLevelAccelerationStructure, rayFlags, cullMask, origin, "
            "tmin, direct, tmax);\n"
            "\n"
            "  if (rayQueryProceedEXT(rayQuery))\n"
            "  {\n"
            "    value -= mat4x3(k);\n"
            "    if (rayQueryGetIntersectionTypeEXT(rayQuery, false) == gl_RayQueryCandidateIntersectionTriangleEXT)\n"
            "    {\n"
            "      value -= mat4x3(k);\n"
            "      rayQueryConfirmIntersectionEXT(rayQuery);\n"
            "\n"
            "      rayQueryProceedEXT(rayQuery);\n"
            "\n"
            "      if (rayQueryGetIntersectionTypeEXT(rayQuery, true) == gl_RayQueryCommittedIntersectionTriangleEXT)\n"
            "        value = mat4x3(k * rayQueryGetIntersectionObjectToWorldEXT(rayQuery, true));\n"
            "    }\n"
            "  }\n"
            "\n"
            "  int ndx = -1;\n"
            "  for (int row = 0; row < 3; row++)\n"
            "  for (int col = 0; col < 4; col++)\n"
            "  {\n"
            "    ndx++;\n"
            "    ivec3 p = ivec3(pos.xy, ndx);\n"
            "    float r = value[col][row];\n"
            "    ivec4 c = ivec4(int(r),0,0,1);\n"
            "    imageStore(result, p, c);\n"
            "  }\n";

        return result;
    }
    else
    {
        TCU_THROW(InternalError, "Unknown geometry type");
    }
}

class TestConfigurationWorldToObject : public TestConfigurationMatrix
{
public:
    TestConfigurationWorldToObject(Context &context) : TestConfigurationMatrix(context)
    {
    }
    static const std::string getShaderBodyText(const TestParams &testParams);

    virtual const VkAccelerationStructureKHR *initAccelerationStructures(TestParams &testParams,
                                                                         VkCommandBuffer cmdBuffer) override;
};

const VkAccelerationStructureKHR *TestConfigurationWorldToObject::initAccelerationStructures(TestParams &testParams,
                                                                                             VkCommandBuffer cmdBuffer)
{
    const DeviceInterface &vkd          = m_context.getDeviceInterface();
    const VkDevice device               = m_context.getDevice();
    Allocator &allocator                = m_context.getDefaultAllocator();
    const uint32_t width                = testParams.width;
    const uint32_t height               = testParams.height;
    const bool triangles                = (testParams.geomType == GEOM_TYPE_TRIANGLES);
    const uint32_t instancesGroupCount  = testParams.instancesGroupCount;
    const uint32_t geometriesGroupCount = testParams.geometriesGroupCount;
    const uint32_t squaresGroupCount    = testParams.squaresGroupCount;
    const float z                       = -1.0f;
    tcu::UVec2 startPos                 = tcu::UVec2(0, 0);
    de::MovePtr<TopLevelAccelerationStructure> rayQueryTopLevelAccelerationStructure =
        makeTopLevelAccelerationStructure();

    AccelerationStructBufferProperties bufferProps;
    bufferProps.props.residency = ResourceResidency::TRADITIONAL;

    DE_ASSERT(instancesGroupCount * geometriesGroupCount * squaresGroupCount == width * height);

    m_topAccelerationStructure =
        de::SharedPtr<TopLevelAccelerationStructure>(rayQueryTopLevelAccelerationStructure.release());

    m_topAccelerationStructure->setInstanceCount(instancesGroupCount);

    for (uint32_t instanceNdx = 0; instanceNdx < instancesGroupCount; ++instanceNdx)
    {
        de::MovePtr<BottomLevelAccelerationStructure> rayQueryBottomLevelAccelerationStructure =
            makeBottomLevelAccelerationStructure();
        VkTransformMatrixKHR transform = identityMatrix3x4;

        transform.matrix[0][3] = (1.0f / 8.0f) / float(width);
        transform.matrix[1][3] = (1.0f / 16.0f) / float(height);

        for (uint32_t geometryNdx = 0; geometryNdx < geometriesGroupCount; ++geometryNdx)
        {
            std::vector<tcu::Vec3> geometryData;

            geometryData.reserve(squaresGroupCount * (triangles ? 3u : 2u));

            for (uint32_t squareNdx = 0; squareNdx < squaresGroupCount; ++squareNdx)
            {
                const uint32_t n = width * startPos.y() + startPos.x();
                const uint32_t m = (n + 11) % (width * height);
                const float x0   = float(startPos.x() + 0) / float(width);
                const float y0   = float(startPos.y() + 0) / float(height);
                const float x1   = float(startPos.x() + 1) / float(width);
                const float y1   = float(startPos.y() + 1) / float(height);

                if (triangles)
                {
                    const float xm = (x0 + x1) / 2.0f;
                    const float ym = (y0 + y1) / 2.0f;

                    geometryData.push_back(tcu::Vec3(x0, y0, z));
                    geometryData.push_back(tcu::Vec3(xm, y1, z));
                    geometryData.push_back(tcu::Vec3(x1, ym, z));
                }
                else
                {
                    geometryData.push_back(tcu::Vec3(x0, y0, z));
                    geometryData.push_back(tcu::Vec3(x1, y1, z * 0.9f));
                }

                startPos.y() = m / width;
                startPos.x() = m % width;
            }

            rayQueryBottomLevelAccelerationStructure->addGeometry(geometryData, triangles);
        }

        rayQueryBottomLevelAccelerationStructure->createAndBuild(vkd, device, cmdBuffer, allocator, bufferProps);
        m_bottomAccelerationStructures.push_back(
            de::SharedPtr<BottomLevelAccelerationStructure>(rayQueryBottomLevelAccelerationStructure.release()));
        m_topAccelerationStructure->addInstance(m_bottomAccelerationStructures.back(), transform);
    }

    m_topAccelerationStructure->createAndBuild(vkd, device, cmdBuffer, allocator, bufferProps);

    {
        const uint32_t imageDepth       = 4 * 4;
        const int translateColumnNumber = 3;
        const uint32_t colCount         = 4;
        const uint32_t rowCount         = 3;
        const uint32_t zStride          = height * width;
        const uint32_t expectedFloats   = imageDepth * zStride;
        const float translateX          = (-1.0f / 8.0f) / float(width);
        const float translateY          = (-1.0f / 16.0f) / float(height);
        tcu::Matrix<float, rowCount, colCount> m;

        m[translateColumnNumber][0] = translateX;
        m[translateColumnNumber][1] = translateY;

        m_expected.resize(expectedFloats);

        for (uint32_t y = 0; y < height; ++y)
        {
            for (uint32_t x = 0; x < width; ++x)
            {
                const uint32_t elem0Pos = x + width * y;

                for (uint32_t rowNdx = 0; rowNdx < rowCount; ++rowNdx)
                    for (uint32_t colNdx = 0; colNdx < colCount; ++colNdx)
                    {
                        const uint32_t zNdx   = rowNdx * colCount + colNdx;
                        const uint32_t posNdx = elem0Pos + zStride * zNdx;

                        m_expected[posNdx] = static_cast<int32_t>(FIXED_POINT_DIVISOR * m[colNdx][rowNdx]);
                    }
            }
        }
    }

    return m_topAccelerationStructure.get()->getPtr();
}

const std::string TestConfigurationWorldToObject::getShaderBodyText(const TestParams &testParams)
{
    if (testParams.geomType == GEOM_TYPE_AABBS)
    {
        const std::string result =
            "  const int   k        = " + de::toString(FIXED_POINT_DIVISOR) +
            ";\n"
            "  uint        rayFlags = 0;\n"
            "  uint        cullMask = 0xFF;\n"
            "  float       tmin     = 0.0;\n"
            "  float       tmax     = 9.0;\n"
            "  vec3        origin   = vec3((float(pos.x) + 0.5f) / float(size.x), (float(pos.y) + 0.5f) / "
            "float(size.y), 0.0);\n"
            "  vec3        direct   = vec3(0.0, 0.0, -1.0);\n"
            "  mat4x3      value    = mat4x3(-k);\n"
            "  const float t        = abs(float(pos.x * pos.y) / float (size.x * size.y));\n"
            "  rayQueryEXT rayQuery;\n"
            "\n"
            "  rayQueryInitializeEXT(rayQuery, rayQueryTopLevelAccelerationStructure, rayFlags, cullMask, origin, "
            "tmin, direct, tmax);\n"
            "\n"
            "  if (rayQueryProceedEXT(rayQuery))\n"
            "  {\n"
            "    value -= mat4x3(k);\n"
            "    if (rayQueryGetIntersectionTypeEXT(rayQuery, false) == gl_RayQueryCandidateIntersectionAABBEXT)\n"
            "    {\n"
            "      value -= mat4x3(k);\n"
            "      rayQueryGenerateIntersectionEXT(rayQuery, t);\n"
            "\n"
            "      rayQueryProceedEXT(rayQuery);\n"
            "\n"
            "      if (rayQueryGetIntersectionTypeEXT(rayQuery, true) == "
            "gl_RayQueryCommittedIntersectionGeneratedEXT)\n"
            "        value = mat4x3(k * rayQueryGetIntersectionWorldToObjectEXT(rayQuery, true));\n"
            "    }\n"
            "  }\n"
            "\n"
            "  int ndx = -1;\n"
            "  for (int row = 0; row < 3; row++)\n"
            "  for (int col = 0; col < 4; col++)\n"
            "  {\n"
            "    ndx++;\n"
            "    ivec3 p = ivec3(pos.xy, ndx);\n"
            "    float r = value[col][row];\n"
            "    ivec4 c = ivec4(int(r),0,0,1);\n"
            "    imageStore(result, p, c);\n"
            "  }\n";

        return result;
    }
    else if (testParams.geomType == GEOM_TYPE_TRIANGLES)
    {
        const std::string result =
            "  const int   k        = " + de::toString(FIXED_POINT_DIVISOR) +
            ";\n"
            "  uint        rayFlags = gl_RayFlagsNoOpaqueEXT;\n"
            "  uint        cullMask = 0xFF;\n"
            "  float       tmin     = 0.0;\n"
            "  float       tmax     = 9.0;\n"
            "  vec3        origin   = vec3((float(pos.x) + 0.5f) / float(size.x), (float(pos.y) + 0.5f) / "
            "float(size.y), 0.0);\n"
            "  vec3        direct   = vec3(0.0, 0.0, -1.0);\n"
            "  mat4x3      value    = mat4x3(-k);\n"
            "  rayQueryEXT rayQuery;\n"
            "\n"
            "  rayQueryInitializeEXT(rayQuery, rayQueryTopLevelAccelerationStructure, rayFlags, cullMask, origin, "
            "tmin, direct, tmax);\n"
            "\n"
            "  if (rayQueryProceedEXT(rayQuery))\n"
            "  {\n"
            "    value -= mat4x3(k);\n"
            "    if (rayQueryGetIntersectionTypeEXT(rayQuery, false) == gl_RayQueryCandidateIntersectionTriangleEXT)\n"
            "    {\n"
            "      value -= mat4x3(k);\n"
            "      rayQueryConfirmIntersectionEXT(rayQuery);\n"
            "\n"
            "      rayQueryProceedEXT(rayQuery);\n"
            "\n"
            "      if (rayQueryGetIntersectionTypeEXT(rayQuery, true) == gl_RayQueryCommittedIntersectionTriangleEXT)\n"
            "        value = mat4x3(k * rayQueryGetIntersectionWorldToObjectEXT(rayQuery, true));\n"
            "    }\n"
            "  }\n"
            "\n"
            "  int ndx = -1;\n"
            "  for (int row = 0; row < 3; row++)\n"
            "  for (int col = 0; col < 4; col++)\n"
            "  {\n"
            "    ndx++;\n"
            "    ivec3 p = ivec3(pos.xy, ndx);\n"
            "    float r = value[col][row];\n"
            "    ivec4 c = ivec4(int(r),0,0,1);\n"
            "    imageStore(result, p, c);\n"
            "  }\n";

        return result;
    }
    else
    {
        TCU_THROW(InternalError, "Unknown geometry type");
    }
}

class TestConfigurationNullASStruct : public TestConfiguration
{
public:
    TestConfigurationNullASStruct(Context &context);
    ~TestConfigurationNullASStruct() = default;

    static const std::string getShaderBodyText(const TestParams &testParams);
    static void checkSupport(Context &context, const TestParams &testParams);

    virtual const VkAccelerationStructureKHR *initAccelerationStructures(TestParams &testParams,
                                                                         VkCommandBuffer cmdBuffer) override;

protected:
    Move<VkAccelerationStructureKHR> m_emptyAccelerationStructure;

    Move<VkDevice> m_device;
    de::MovePtr<DeviceDriver> m_vkd;
    de::MovePtr<SimpleAllocator> m_allocator;
};

TestConfigurationNullASStruct::TestConfigurationNullASStruct(Context &context)
    : TestConfiguration(context)
    , m_emptyAccelerationStructure()
    , m_device()
    , m_vkd()
    , m_allocator()
{
}

const VkAccelerationStructureKHR *TestConfigurationNullASStruct::initAccelerationStructures(TestParams &testParams,
                                                                                            VkCommandBuffer cmdBuffer)
{
    DE_UNREF(cmdBuffer);

    m_expected = std::vector<int32_t>(testParams.width * testParams.height, 1);

    return &m_emptyAccelerationStructure.get();
}

void TestConfigurationNullASStruct::checkSupport(Context &context, const TestParams &testParams)
{
    DE_UNREF(testParams);

    // Check if the physical device supports VK_EXT_robustness2 and the nullDescriptor feature.
    const auto &vki                 = context.getInstanceInterface();
    const auto physicalDevice       = context.getPhysicalDevice();
    const auto &supportedExtensions = enumerateCachedDeviceExtensionProperties(vki, physicalDevice);

    if (!isExtensionStructSupported(supportedExtensions, RequiredExtension("VK_KHR_robustness2")) &&
        !isExtensionStructSupported(supportedExtensions, RequiredExtension("VK_EXT_robustness2")))

        TCU_THROW(NotSupportedError, "VK_KHR_robustness2 and VK_EXT_robustness2 not supported");

    VkPhysicalDeviceRobustness2FeaturesEXT robustness2Features = initVulkanStructure();
    VkPhysicalDeviceFeatures2 features2                        = initVulkanStructure(&robustness2Features);

    vki.getPhysicalDeviceFeatures2(physicalDevice, &features2);
    if (!robustness2Features.nullDescriptor)
        TCU_THROW(NotSupportedError, "VkPhysicalDeviceRobustness2FeaturesEXT::nullDescriptor not supported");
}
/*
<<<<<<< HEAD
void TestConfigurationNullASStruct::prepareTestEnvironment(Context &context)
{
    // Check if the physical device supports VK_EXT_robustness2 and the nullDescriptor feature.
    const auto &vkp             = context.getPlatformInterface();
    const auto &vki             = context.getInstanceInterface();
    const auto instance         = context.getInstance();
    const auto physicalDevice   = context.getPhysicalDevice();
    const auto queueFamilyIndex = context.getUniversalQueueFamilyIndex();
    const auto queuePriority    = 1.0f;
    bool accelStructSupport     = false;

    // Add anything that's supported and may be needed, including nullDescriptor.
    VkPhysicalDeviceFeatures2 features2                                            = initVulkanStructure();
    VkPhysicalDeviceBufferDeviceAddressFeaturesKHR deviceAddressFeatures           = initVulkanStructure();
    VkPhysicalDeviceAccelerationStructureFeaturesKHR accelerationStructureFeatures = initVulkanStructure();
    VkPhysicalDeviceRayQueryFeaturesKHR rayQueryFeatures                           = initVulkanStructure();
    VkPhysicalDeviceRayTracingPipelineFeaturesKHR raytracingPipelineFeatures       = initVulkanStructure();
    VkPhysicalDeviceRobustness2FeaturesEXT robustness2Features                     = initVulkanStructure();
    std::vector<const char *> deviceExtensions;

    if (context.isDeviceFunctionalitySupported("VK_KHR_deferred_host_operations"))
    {
        deviceExtensions.push_back("VK_KHR_deferred_host_operations");
    }
    if (context.isDeviceFunctionalitySupported("VK_KHR_buffer_device_address"))
    {
        deviceAddressFeatures.pNext = features2.pNext;
        features2.pNext             = &deviceAddressFeatures;
        deviceExtensions.push_back("VK_KHR_buffer_device_address");
    }
    if (context.isDeviceFunctionalitySupported("VK_KHR_acceleration_structure"))
    {
        accelerationStructureFeatures.pNext = features2.pNext;
        features2.pNext                     = &accelerationStructureFeatures;
        deviceExtensions.push_back("VK_KHR_acceleration_structure");
        accelStructSupport = true;
    }

    if (context.isDeviceFunctionalitySupported("VK_KHR_ray_query"))
    {
        rayQueryFeatures.pNext = features2.pNext;
        features2.pNext        = &rayQueryFeatures;
        deviceExtensions.push_back("VK_KHR_ray_query");
    }

    if (context.isDeviceFunctionalitySupported("VK_KHR_ray_tracing_pipeline"))
    {
        raytracingPipelineFeatures.pNext = features2.pNext;
        features2.pNext                  = &raytracingPipelineFeatures;
        deviceExtensions.push_back("VK_KHR_ray_tracing_pipeline");
    }

    vki.getPhysicalDeviceFeatures2(physicalDevice, &features2);

    // Add robustness2 features to the chain and make sure robustBufferAccess is consistent with robustBufferAccess2.
    features2.features.robustBufferAccess = VK_FALSE;
    robustness2Features.nullDescriptor    = VK_TRUE;
    robustness2Features.pNext             = features2.pNext;
    features2.pNext                       = &robustness2Features;

    // Add more needed extensions.
    deviceExtensions.push_back(context.isDeviceFunctionalitySupported("VK_KHR_robustness2") ? "VK_KHR_robustness2" :
                                                                                              "VK_EXT_robustness2");
    if (accelStructSupport)
    {
        // Not promoted yet in Vulkan 1.1.
        deviceExtensions.push_back("VK_EXT_descriptor_indexing");
        deviceExtensions.push_back("VK_KHR_spirv_1_4");
        deviceExtensions.push_back("VK_KHR_shader_float_controls");
    }

    const VkDeviceQueueCreateInfo queueInfo = {
        VK_STRUCTURE_TYPE_DEVICE_QUEUE_CREATE_INFO, // VkStructureType sType;
        nullptr,                                    // const void* pNext;
        0u,                                         // VkDeviceQueueCreateFlags flags;
        queueFamilyIndex,                           // uint32_t queueFamilyIndex;
        1u,                                         // uint32_t queueCount;
        &queuePriority,                             // const float* pQueuePriorities;
    };

    const VkDeviceCreateInfo createInfo = {
        VK_STRUCTURE_TYPE_DEVICE_CREATE_INFO,           // VkStructureType sType;
        features2.pNext,                                // const void* pNext;
        0u,                                             // VkDeviceCreateFlags flags;
        1u,                                             // uint32_t queueCreateInfoCount;
        &queueInfo,                                     // const VkDeviceQueueCreateInfo* pQueueCreateInfos;
        0u,                                             // uint32_t enabledLayerCount;
        nullptr,                                        // const char* const* ppEnabledLayerNames;
        static_cast<uint32_t>(deviceExtensions.size()), // uint32_t enabledExtensionCount;
        deviceExtensions.data(),                        // const char* const* ppEnabledExtensionNames;
        &features2.features,                            // const VkPhysicalDeviceFeatures* pEnabledFeatures;
    };

    m_device = createCustomDevice(context.getTestContext().getCommandLine().isValidationEnabled(), vkp, instance, vki,
                                  physicalDevice, &createInfo);
    m_vkd    = de::MovePtr<DeviceDriver>(new DeviceDriver(vkp, instance, m_device.get(), context.getUsedApiVersion(),
                                                          context.getTestContext().getCommandLine()));
    const auto queue = getDeviceQueue(*m_vkd, *m_device, queueFamilyIndex, 0u);
    m_allocator      = de::MovePtr<SimpleAllocator>(
        new SimpleAllocator(*m_vkd, m_device.get(), getPhysicalDeviceMemoryProperties(vki, physicalDevice)));

    m_testEnvironment = de::MovePtr<TestEnvironment>(new TestEnvironment{
        &vki,                               // const InstanceInterface* vki;
        physicalDevice,                     // VkPhysicalDevice physicalDevice;
        m_vkd.get(),                        // const DeviceInterface* vkd;
        m_device.get(),                     // VkDevice device;
        m_allocator.get(),                  // Allocator* allocator;
        queue,                              // VkQueue queue;
        queueFamilyIndex,                   // uint32_t queueFamilyIndex;
        &context.getBinaryCollection(),     // BinaryCollection* binaryCollection;
        &context.getTestContext().getLog(), // tcu::TestLog* log;
    });
}

=======
>>>>>>> cb033b4df (Port selected tests to new capabilities system)
*/

const std::string TestConfigurationNullASStruct::getShaderBodyText(const TestParams &testParams)
{
    DE_UNREF(testParams);

    const std::string result = "  uint        rayFlags = 0;\n"
                               "  uint        cullMask = 0xFF;\n"
                               "  float       tmin     = 0.0;\n"
                               "  float       tmax     = 9.0;\n"
                               "  vec3        origin   = vec3((float(pos.x) + 0.5f) / float(size.x), (float(pos.y) + "
                               "0.5f) / float(size.y), 0.0);\n"
                               "  vec3        direct   = vec3(0.0, 0.0, -1.0);\n"
                               "  uint        value    = 1;\n"
                               "  rayQueryEXT rayQuery;\n"
                               "\n"
                               "  rayQueryInitializeEXT(rayQuery, rayQueryTopLevelAccelerationStructure, rayFlags, "
                               "cullMask, origin, tmin, direct, tmax);\n"
                               "\n"
                               "  if (rayQueryProceedEXT(rayQuery))\n"
                               "  {\n"
                               "    value++;\n"
                               "\n"
                               "    rayQueryTerminateEXT(rayQuery);\n"
                               "  }\n"
                               "\n"
                               "  imageStore(result, pos, ivec4(value, 0, 0, 0));\n";

    return result;
}

class TestConfigurationGetIntersectionCandidateAABBOpaque : public TestConfiguration
{
public:
    TestConfigurationGetIntersectionCandidateAABBOpaque(Context &context) : TestConfiguration(context)
    {
    }
    static const std::string getShaderBodyText(const TestParams &testParams);

    virtual const VkAccelerationStructureKHR *initAccelerationStructures(TestParams &testParams,
                                                                         VkCommandBuffer cmdBuffer) override;
};

const VkAccelerationStructureKHR *TestConfigurationGetIntersectionCandidateAABBOpaque::initAccelerationStructures(
    TestParams &testParams, VkCommandBuffer cmdBuffer)
{
    const DeviceInterface &vkd          = m_context.getDeviceInterface();
    const VkDevice device               = m_context.getDevice();
    Allocator &allocator                = m_context.getDefaultAllocator();
    const uint32_t width                = testParams.width;
    const uint32_t height               = testParams.height;
    const uint32_t instancesGroupCount  = testParams.instancesGroupCount;
    const uint32_t geometriesGroupCount = testParams.geometriesGroupCount;
    const uint32_t squaresGroupCount    = testParams.squaresGroupCount;
    const bool usesTriangles            = (testParams.geomType == GEOM_TYPE_TRIANGLES);
    de::MovePtr<TopLevelAccelerationStructure> rayQueryTopLevelAccelerationStructure =
        makeTopLevelAccelerationStructure();

    AccelerationStructBufferProperties bufferProps;
    bufferProps.props.residency = ResourceResidency::TRADITIONAL;

    DE_ASSERT(instancesGroupCount == 1);
    DE_ASSERT(geometriesGroupCount == 1);
    DE_ASSERT(squaresGroupCount == width * height);
    DE_ASSERT(!usesTriangles);
    DE_UNREF(usesTriangles); // For release builds.

    m_topAccelerationStructure =
        de::SharedPtr<TopLevelAccelerationStructure>(rayQueryTopLevelAccelerationStructure.release());

    m_topAccelerationStructure->setInstanceCount(instancesGroupCount);

    m_expected.resize(width * height);

    for (uint32_t instanceNdx = 0; instanceNdx < instancesGroupCount; ++instanceNdx)
    {
        de::MovePtr<BottomLevelAccelerationStructure> rayQueryBottomLevelAccelerationStructure =
            makeBottomLevelAccelerationStructure();

        for (uint32_t geometryNdx = 0; geometryNdx < geometriesGroupCount; ++geometryNdx)
        {
            for (uint32_t squareNdx = 0; squareNdx < squaresGroupCount; ++squareNdx)
            {
                std::vector<tcu::Vec3> geometryData;

                const auto squareX             = (squareNdx % width);
                const auto squareY             = (squareNdx / width);
                const bool isOpaque            = (squareNdx % 2) == 0;
                const VkGeometryFlagsKHR flags = (isOpaque) ? VK_GEOMETRY_OPAQUE_BIT_KHR : 0;

                const float x0 = float(squareX + 0) / float(width);
                const float y0 = float(squareY + 0) / float(height);
                const float x1 = float(squareX + 1) / float(width);
                const float y1 = float(squareY + 1) / float(height);

                geometryData.push_back(tcu::Vec3(x0, y0, 0.0));
                geometryData.push_back(tcu::Vec3(x1, y1, 0.0));

                rayQueryBottomLevelAccelerationStructure->addGeometry(geometryData, false /* triangles */, flags);
            }
        }

        rayQueryBottomLevelAccelerationStructure->createAndBuild(vkd, device, cmdBuffer, allocator, bufferProps);
        m_bottomAccelerationStructures.push_back(
            de::SharedPtr<BottomLevelAccelerationStructure>(rayQueryBottomLevelAccelerationStructure.release()));
        m_topAccelerationStructure->addInstance(m_bottomAccelerationStructures.back(), identityMatrix3x4,
                                                instanceNdx + 1);
    }

    m_topAccelerationStructure->createAndBuild(vkd, device, cmdBuffer, allocator, bufferProps);

    for (uint32_t squareNdx = 0; squareNdx < squaresGroupCount; ++squareNdx)
    {
        m_expected.at(squareNdx) = (squareNdx % 2) == 0;
    }

    return m_topAccelerationStructure.get()->getPtr();
}

const std::string TestConfigurationGetIntersectionCandidateAABBOpaque::getShaderBodyText(const TestParams &testParams)
{
    if (testParams.geomType == GEOM_TYPE_AABBS)
    {
        const std::string result =
            "  uint        rayFlags = 0;\n"
            "  uint        cullMask = 0xFF;\n"
            "  float       tmin     = 0.0001;\n"
            "  float       tmax     = 9.0;\n"
            "  vec3        origin   = vec3((float(pos.x) + 0.5f) / float(size.x), (float(pos.y) + 0.5f) / "
            "float(size.y), 0.2);\n"
            "  vec3        direct   = vec3(0.0, 0.0, -1.0);\n"
            "  rayQueryEXT rayQuery;\n"
            "\n"
            "  int result_i32 = 0;\n"
            "\n"
            "  rayQueryInitializeEXT(rayQuery, rayQueryTopLevelAccelerationStructure, rayFlags, cullMask, origin, "
            "tmin, direct, tmax);\n"
            "\n"
            "  while (rayQueryProceedEXT(rayQuery))\n"
            "  {\n"
            "      if (rayQueryGetIntersectionTypeEXT(rayQuery, false) == gl_RayQueryCandidateIntersectionAABBEXT)\n"
            "      {\n"
            "          result_i32 |= rayQueryGetIntersectionCandidateAABBOpaqueEXT(rayQuery) ? 1 : 0;\n"
            "          rayQueryGenerateIntersectionEXT(rayQuery, 0.5f);\n"
            "      }\n"
            "  }\n"
            "\n"
            "  imageStore(result, pos, ivec4(result_i32, 0, 0, 0));\n";

        return result;
    }
    else
    {
        TCU_THROW(InternalError, "Unknown geometry type");
    }
}

class TestConfigurationGetIntersectionFrontFace : public TestConfiguration
{
public:
    TestConfigurationGetIntersectionFrontFace(Context &context) : TestConfiguration(context)
    {
    }
    static const std::string getShaderBodyTextCandidate(const TestParams &testParams);
    static const std::string getShaderBodyTextCommitted(const TestParams &testParams);

    virtual const VkAccelerationStructureKHR *initAccelerationStructures(TestParams &testParams,
                                                                         VkCommandBuffer cmdBuffer) override;
};

const VkAccelerationStructureKHR *TestConfigurationGetIntersectionFrontFace::initAccelerationStructures(
    TestParams &testParams, VkCommandBuffer cmdBuffer)
{
    const DeviceInterface &vkd          = m_context.getDeviceInterface();
    const VkDevice device               = m_context.getDevice();
    Allocator &allocator                = m_context.getDefaultAllocator();
    const uint32_t width                = testParams.width;
    const uint32_t height               = testParams.height;
    const uint32_t instancesGroupCount  = testParams.instancesGroupCount;
    const uint32_t geometriesGroupCount = testParams.geometriesGroupCount;
    const uint32_t squaresGroupCount    = testParams.squaresGroupCount;
    de::MovePtr<TopLevelAccelerationStructure> rayQueryTopLevelAccelerationStructure =
        makeTopLevelAccelerationStructure();

    AccelerationStructBufferProperties bufferProps;
    bufferProps.props.residency = ResourceResidency::TRADITIONAL;

    DE_ASSERT(instancesGroupCount == 1);
    DE_ASSERT(geometriesGroupCount == 1);
    DE_ASSERT(squaresGroupCount == width * height);

    m_topAccelerationStructure =
        de::SharedPtr<TopLevelAccelerationStructure>(rayQueryTopLevelAccelerationStructure.release());

    m_topAccelerationStructure->setInstanceCount(instancesGroupCount);

    m_expected.resize(width * height);

    for (uint32_t instanceNdx = 0; instanceNdx < instancesGroupCount; ++instanceNdx)
    {
        de::MovePtr<BottomLevelAccelerationStructure> rayQueryBottomLevelAccelerationStructure =
            makeBottomLevelAccelerationStructure();

        for (uint32_t geometryNdx = 0; geometryNdx < geometriesGroupCount; ++geometryNdx)
        {
            for (uint32_t squareNdx = 0; squareNdx < squaresGroupCount; ++squareNdx)
            {
                std::vector<tcu::Vec3> geometryData;

                const auto squareX = (squareNdx % width);
                const auto squareY = (squareNdx / width);

                const float x0 = float(squareX + 0) / float(width);
                const float y0 = float(squareY + 0) / float(height);
                const float x1 = float(squareX + 1) / float(width);
                const float y1 = float(squareY + 1) / float(height);

                if ((squareNdx % 2) == 0)
                {
                    geometryData.push_back(tcu::Vec3(x0, y0, 0.0));
                    geometryData.push_back(tcu::Vec3(x0, y1, 0.0));
                    geometryData.push_back(tcu::Vec3(x1, y1, 0.0));

                    geometryData.push_back(tcu::Vec3(x1, y1, 0.0));
                    geometryData.push_back(tcu::Vec3(x1, y0, 0.0));
                    geometryData.push_back(tcu::Vec3(x0, y0, 0.0));
                }
                else
                {
                    geometryData.push_back(tcu::Vec3(x1, y1, 0.0));
                    geometryData.push_back(tcu::Vec3(x0, y1, 0.0));
                    geometryData.push_back(tcu::Vec3(x0, y0, 0.0));

                    geometryData.push_back(tcu::Vec3(x0, y0, 0.0));
                    geometryData.push_back(tcu::Vec3(x1, y0, 0.0));
                    geometryData.push_back(tcu::Vec3(x1, y1, 0.0));
                }

                // Note we always use triangles because FrontFace does not make sense for AABBs.
                rayQueryBottomLevelAccelerationStructure->addGeometry(geometryData, true /* triangles */);
            }
        }

        rayQueryBottomLevelAccelerationStructure->createAndBuild(vkd, device, cmdBuffer, allocator, bufferProps);
        m_bottomAccelerationStructures.push_back(
            de::SharedPtr<BottomLevelAccelerationStructure>(rayQueryBottomLevelAccelerationStructure.release()));
        m_topAccelerationStructure->addInstance(m_bottomAccelerationStructures.back(), identityMatrix3x4,
                                                instanceNdx + 1);
    }

    m_topAccelerationStructure->createAndBuild(vkd, device, cmdBuffer, allocator, bufferProps);

    for (uint32_t squareNdx = 0; squareNdx < squaresGroupCount; ++squareNdx)
    {
        m_expected.at(squareNdx) = (squareNdx % 2) != 0;
    }

    return m_topAccelerationStructure.get()->getPtr();
}

const std::string TestConfigurationGetIntersectionFrontFace::getShaderBodyTextCandidate(const TestParams &testParams)
{
    if (testParams.geomType == GEOM_TYPE_TRIANGLES)
    {
        const std::string result = "  uint        rayFlags = 0;\n"
                                   "  uint        cullMask = 0xFF;\n"
                                   "  float       tmin     = 0.0001;\n"
                                   "  float       tmax     = 9.0;\n"
                                   "  vec3        origin   = vec3((float(pos.x) + 0.5f) / float(size.x), (float(pos.y) "
                                   "+ 0.5f) / float(size.y),  0.2);\n"
                                   "  vec3        direct   = vec3(0,   0,      -1.0);\n"
                                   "  rayQueryEXT rayQuery;\n"
                                   "\n"
                                   "  int result_i32 = 2;\n"
                                   "\n"
                                   "  rayQueryInitializeEXT(rayQuery, rayQueryTopLevelAccelerationStructure, rayFlags, "
                                   "cullMask, origin, tmin, direct, tmax);\n"
                                   "\n"
                                   "  while (rayQueryProceedEXT(rayQuery))\n"
                                   "  {\n"
                                   "      result_i32 = rayQueryGetIntersectionFrontFaceEXT(rayQuery, false) ? 1 : 0;\n"
                                   "      rayQueryConfirmIntersectionEXT(rayQuery);\n"
                                   "  }\n"
                                   "\n"
                                   "  imageStore(result, pos, ivec4(result_i32, 0, 0, 0));\n";

        return result;
    }
    else
    {
        TCU_THROW(InternalError, "Unknown geometry type");
    }
}

const std::string TestConfigurationGetIntersectionFrontFace::getShaderBodyTextCommitted(const TestParams &testParams)
{
    if (testParams.geomType == GEOM_TYPE_TRIANGLES)
    {
        const std::string result =
            "  uint        rayFlags = 0;\n"
            "  uint        cullMask = 0xFF;\n"
            "  float       tmin     = 0.0001;\n"
            "  float       tmax     = 9.0;\n"
            "  vec3        origin   = vec3((float(pos.x) + 0.5f) / float(size.x), (float(pos.y) + 0.5f) / "
            "float(size.y),  0.2);\n"
            "  vec3        direct   = vec3(0,   0,      -1.0);\n"
            "  rayQueryEXT rayQuery;\n"
            "\n"
            "  bool intersection_found = false;\n"
            "  int  result_i32         = 0;\n"
            "\n"
            "  rayQueryInitializeEXT(rayQuery, rayQueryTopLevelAccelerationStructure, rayFlags, cullMask, origin, "
            "tmin, direct, tmax);\n"
            "\n"
            "  while (rayQueryProceedEXT(rayQuery))\n"
            "  {\n"
            "      intersection_found = true;\n"
            "      rayQueryConfirmIntersectionEXT(rayQuery);\n"
            "  }\n"
            "\n"
            "  result_i32 = (intersection_found) ? (rayQueryGetIntersectionFrontFaceEXT(rayQuery, true) ? 1 : 0)\n"
            "                                     : 2;\n"
            "\n"
            "  imageStore(result, pos, ivec4(result_i32, 0, 0, 0));\n";

        return result;
    }
    else
    {
        TCU_THROW(InternalError, "Unknown geometry type");
    }
}

class TestConfigurationGetIntersectionGeometryIndex : public TestConfiguration
{
public:
    TestConfigurationGetIntersectionGeometryIndex(Context &context) : TestConfiguration(context)
    {
    }
    static const std::string getShaderBodyTextCandidate(const TestParams &testParams);
    static const std::string getShaderBodyTextCommitted(const TestParams &testParams);

    virtual const VkAccelerationStructureKHR *initAccelerationStructures(TestParams &testParams,
                                                                         VkCommandBuffer cmdBuffer) override;
};

const VkAccelerationStructureKHR *TestConfigurationGetIntersectionGeometryIndex::initAccelerationStructures(
    TestParams &testParams, VkCommandBuffer cmdBuffer)
{
    const DeviceInterface &vkd          = m_context.getDeviceInterface();
    const VkDevice device               = m_context.getDevice();
    Allocator &allocator                = m_context.getDefaultAllocator();
    const uint32_t width                = testParams.width;
    const uint32_t height               = testParams.height;
    const uint32_t instancesGroupCount  = testParams.instancesGroupCount;
    const uint32_t geometriesGroupCount = testParams.geometriesGroupCount;
    const uint32_t squaresGroupCount    = testParams.squaresGroupCount;
    const bool usesTriangles            = (testParams.geomType == GeomType::GEOM_TYPE_TRIANGLES);
    de::MovePtr<TopLevelAccelerationStructure> rayQueryTopLevelAccelerationStructure =
        makeTopLevelAccelerationStructure();

    AccelerationStructBufferProperties bufferProps;
    bufferProps.props.residency = ResourceResidency::TRADITIONAL;

    DE_ASSERT(instancesGroupCount == 1);
    DE_ASSERT(geometriesGroupCount == 1);
    DE_ASSERT(squaresGroupCount == width * height);

    m_topAccelerationStructure =
        de::SharedPtr<TopLevelAccelerationStructure>(rayQueryTopLevelAccelerationStructure.release());

    m_topAccelerationStructure->setInstanceCount(instancesGroupCount);

    m_expected.resize(width * height);

    for (uint32_t instanceNdx = 0; instanceNdx < instancesGroupCount; ++instanceNdx)
    {
        de::MovePtr<BottomLevelAccelerationStructure> rayQueryBottomLevelAccelerationStructure =
            makeBottomLevelAccelerationStructure();

        for (uint32_t geometryNdx = 0; geometryNdx < geometriesGroupCount; ++geometryNdx)
        {
            for (uint32_t squareNdx = 0; squareNdx < squaresGroupCount; ++squareNdx)
            {
                std::vector<tcu::Vec3> geometryData;

                const auto squareX = (squareNdx % width);
                const auto squareY = (squareNdx / width);

                const float x0 = float(squareX + 0) / float(width);
                const float y0 = float(squareY + 0) / float(height);
                const float x1 = float(squareX + 1) / float(width);
                const float y1 = float(squareY + 1) / float(height);

                if (usesTriangles)
                {
                    if ((squareNdx % 2) == 0)
                    {
                        geometryData.push_back(tcu::Vec3(x0, y0, 0.0));
                        geometryData.push_back(tcu::Vec3(x0, y1, 0.0));
                        geometryData.push_back(tcu::Vec3(x1, y1, 0.0));

                        geometryData.push_back(tcu::Vec3(x1, y1, 0.0));
                        geometryData.push_back(tcu::Vec3(x1, y0, 0.0));
                        geometryData.push_back(tcu::Vec3(x0, y0, 0.0));
                    }
                    else
                    {
                        geometryData.push_back(tcu::Vec3(x1, y1, 0.0));
                        geometryData.push_back(tcu::Vec3(x0, y1, 0.0));
                        geometryData.push_back(tcu::Vec3(x0, y0, 0.0));

                        geometryData.push_back(tcu::Vec3(x0, y0, 0.0));
                        geometryData.push_back(tcu::Vec3(x1, y0, 0.0));
                        geometryData.push_back(tcu::Vec3(x1, y1, 0.0));
                    }
                }
                else
                {
                    geometryData.push_back(tcu::Vec3(x0, y0, 0.0f));
                    geometryData.push_back(tcu::Vec3(x1, y1, 0.0f));
                }

                rayQueryBottomLevelAccelerationStructure->addGeometry(geometryData, usesTriangles);
            }
        }

        rayQueryBottomLevelAccelerationStructure->createAndBuild(vkd, device, cmdBuffer, allocator, bufferProps);
        m_bottomAccelerationStructures.push_back(
            de::SharedPtr<BottomLevelAccelerationStructure>(rayQueryBottomLevelAccelerationStructure.release()));
        m_topAccelerationStructure->addInstance(m_bottomAccelerationStructures.back(), identityMatrix3x4,
                                                instanceNdx + 1);
    }

    m_topAccelerationStructure->createAndBuild(vkd, device, cmdBuffer, allocator, bufferProps);

    for (uint32_t squareNdx = 0; squareNdx < squaresGroupCount; ++squareNdx)
    {
        m_expected.at(squareNdx) = squareNdx;
    }

    return m_topAccelerationStructure.get()->getPtr();
}

const std::string TestConfigurationGetIntersectionGeometryIndex::getShaderBodyTextCandidate(
    const TestParams &testParams)
{
    if (testParams.geomType == GEOM_TYPE_AABBS || testParams.geomType == GEOM_TYPE_TRIANGLES)
    {
        const std::string result = "  uint        rayFlags = 0;\n"
                                   "  uint        cullMask = 0xFF;\n"
                                   "  float       tmin     = 0.0001;\n"
                                   "  float       tmax     = 9.0;\n"
                                   "  vec3        origin   = vec3((float(pos.x) + 0.5f) / float(size.x), (float(pos.y) "
                                   "+ 0.5f) / float(size.y),  0.2);\n"
                                   "  vec3        direct   = vec3(0,   0,      -1.0);\n"
                                   "  rayQueryEXT rayQuery;\n"
                                   "\n"
                                   "  int result_i32 = 123456;\n"
                                   "\n"
                                   "  rayQueryInitializeEXT(rayQuery, rayQueryTopLevelAccelerationStructure, rayFlags, "
                                   "cullMask, origin, tmin, direct, tmax);\n"
                                   "\n"
                                   "  while (rayQueryProceedEXT(rayQuery))\n"
                                   "  {\n"
                                   "      result_i32 = rayQueryGetIntersectionGeometryIndexEXT(rayQuery, false);\n"
                                   "\n" +
                                   std::string((testParams.geomType == GEOM_TYPE_AABBS) ?
                                                   "      rayQueryGenerateIntersectionEXT(rayQuery, 0.5f);\n" :
                                                   "") +
                                   std::string((testParams.geomType == GEOM_TYPE_TRIANGLES) ?
                                                   "      rayQueryConfirmIntersectionEXT(rayQuery);\n" :
                                                   "") +
                                   "  }\n"
                                   "\n"
                                   "  imageStore(result, pos, ivec4(result_i32, 0, 0, 0));\n";

        return result;
    }
    else
    {
        TCU_THROW(InternalError, "Unknown geometry type");
    }
}

const std::string TestConfigurationGetIntersectionGeometryIndex::getShaderBodyTextCommitted(
    const TestParams &testParams)
{
    if (testParams.geomType == GEOM_TYPE_AABBS || testParams.geomType == GEOM_TYPE_TRIANGLES)
    {
        const std::string result =
            "  uint        rayFlags = 0;\n"
            "  uint        cullMask = 0xFF;\n"
            "  float       tmin     = 0.0001;\n"
            "  float       tmax     = 9.0;\n"
            "  vec3        origin   = vec3((float(pos.x) + 0.5f) / float(size.x), (float(pos.y) + 0.5f) / "
            "float(size.y),  0.2);\n"
            "  vec3        direct   = vec3(0,   0,      -1.0);\n"
            "  rayQueryEXT rayQuery;\n"
            "\n"
            "  bool intersection_found = false;\n"
            "  int  result_i32         = 0;\n"
            "\n"
            "  rayQueryInitializeEXT(rayQuery, rayQueryTopLevelAccelerationStructure, rayFlags, cullMask, origin, "
            "tmin, direct, tmax);\n"
            "\n"
            "  while (rayQueryProceedEXT(rayQuery))\n"
            "  {\n"
            "      intersection_found = true;\n"
            "\n" +
            std::string((testParams.geomType == GEOM_TYPE_AABBS) ?
                            "      rayQueryGenerateIntersectionEXT(rayQuery, 0.5f);\n" :
                            "") +
            std::string((testParams.geomType == GEOM_TYPE_TRIANGLES) ?
                            "      rayQueryConfirmIntersectionEXT(rayQuery);\n" :
                            "") +
            "  }\n"
            "\n"
            "  result_i32 = (intersection_found) ? (rayQueryGetIntersectionGeometryIndexEXT(rayQuery, true) )\n"
            "                                     : 2;\n"
            "\n"
            "  imageStore(result, pos, ivec4(result_i32, 0, 0, 0));\n";

        return result;
    }
    else
    {
        TCU_THROW(InternalError, "Unknown geometry type");
    }
}

class TestConfigurationGetIntersectionBarycentrics : public TestConfigurationVector
{
public:
    TestConfigurationGetIntersectionBarycentrics(Context &context) : TestConfigurationVector(context, false)
    {
        /* Stub */
    }

    static const std::string getShaderBodyTextCandidate(const TestParams &testParams);
    static const std::string getShaderBodyTextCommitted(const TestParams &testParams);

    virtual const VkAccelerationStructureKHR *initAccelerationStructures(TestParams &testParams,
                                                                         VkCommandBuffer cmdBuffer) override;
};

const VkAccelerationStructureKHR *TestConfigurationGetIntersectionBarycentrics::initAccelerationStructures(
    TestParams &testParams, VkCommandBuffer cmdBuffer)
{
    const DeviceInterface &vkd          = m_context.getDeviceInterface();
    const VkDevice device               = m_context.getDevice();
    Allocator &allocator                = m_context.getDefaultAllocator();
    const uint32_t width                = testParams.width;
    const uint32_t height               = testParams.height;
    const uint32_t instancesGroupCount  = testParams.instancesGroupCount;
    const uint32_t geometriesGroupCount = testParams.geometriesGroupCount;
    const uint32_t squaresGroupCount    = testParams.squaresGroupCount;
    de::MovePtr<TopLevelAccelerationStructure> rayQueryTopLevelAccelerationStructure =
        makeTopLevelAccelerationStructure();

    AccelerationStructBufferProperties bufferProps;
    bufferProps.props.residency = ResourceResidency::TRADITIONAL;

    DE_ASSERT(instancesGroupCount == 1);
    DE_ASSERT(geometriesGroupCount == 1);
    DE_ASSERT(squaresGroupCount == width * height);

    m_topAccelerationStructure =
        de::SharedPtr<TopLevelAccelerationStructure>(rayQueryTopLevelAccelerationStructure.release());

    m_topAccelerationStructure->setInstanceCount(instancesGroupCount);

    m_expected.resize(width * height * 3);

    for (uint32_t instanceNdx = 0; instanceNdx < instancesGroupCount; ++instanceNdx)
    {
        de::MovePtr<BottomLevelAccelerationStructure> rayQueryBottomLevelAccelerationStructure =
            makeBottomLevelAccelerationStructure();

        for (uint32_t geometryNdx = 0; geometryNdx < geometriesGroupCount; ++geometryNdx)
        {
            for (uint32_t squareNdx = 0; squareNdx < squaresGroupCount; ++squareNdx)
            {
                std::vector<tcu::Vec3> geometryData;

                const auto squareX = (squareNdx % width);
                const auto squareY = (squareNdx / width);

                const float x0 = float(squareX + 0) / float(width);
                const float y0 = float(squareY + 0) / float(height);
                const float x1 = float(squareX + 1) / float(width);
                const float y1 = float(squareY + 1) / float(height);

                const float x05 = x0 + (x1 - x0) * 0.5f;
                const float y05 = y0 + (y1 - y0) * 0.5f;

                geometryData.push_back(tcu::Vec3(x05, y0, 0.0));
                geometryData.push_back(tcu::Vec3(x0, y1, 0.0));
                geometryData.push_back(tcu::Vec3(x1, y1, 0.0));

                /* With each cell, ray target moves from (x1, y1) to (x0.5, y0.5). This guarantees a hit and different barycentric coords
                 * per each traced ray.
                 */
                const float t = float(squareNdx) / float(squaresGroupCount - 1);

                const float hitX = x0 + 0.125f / float(width) + (x1 - x05) * t;
                const float hitY = y1 - 0.125f / float(height) - (y1 - y05) * t;

                const float barycentricX = ((0 + (x1 - x0) * (hitY - y1)) / (0 + (x1 - x0) * (y0 - y1)));
                const float barycentricY =
                    (((y1 - y0) * (hitX - x1) + (x05 - x1) * (hitY - y1)) / (0 + (x1 - x0) * (y0 - y1)));

                m_expected.at(squaresGroupCount * 0 + squareNdx) =
                    static_cast<int32_t>(FIXED_POINT_DIVISOR * barycentricY);
                m_expected.at(squaresGroupCount * 1 + squareNdx) =
                    static_cast<int32_t>(FIXED_POINT_DIVISOR * barycentricX);
                m_expected.at(squaresGroupCount * 2 + squareNdx) =
                    static_cast<int32_t>(FIXED_POINT_DIVISOR * (1.0f - barycentricX - barycentricY));

                rayQueryBottomLevelAccelerationStructure->addGeometry(geometryData, true /* triangles */);
            }
        }

        rayQueryBottomLevelAccelerationStructure->createAndBuild(vkd, device, cmdBuffer, allocator, bufferProps);
        m_bottomAccelerationStructures.push_back(
            de::SharedPtr<BottomLevelAccelerationStructure>(rayQueryBottomLevelAccelerationStructure.release()));
        m_topAccelerationStructure->addInstance(m_bottomAccelerationStructures.back(), identityMatrix3x4,
                                                instanceNdx + 1);
    }

    m_topAccelerationStructure->createAndBuild(vkd, device, cmdBuffer, allocator, bufferProps);

    return m_topAccelerationStructure.get()->getPtr();
}

const std::string TestConfigurationGetIntersectionBarycentrics::getShaderBodyTextCandidate(const TestParams &testParams)
{
    if (testParams.geomType == GEOM_TYPE_TRIANGLES)
    {
        const std::string result =
            "  uint        rayFlags = 0;\n"
            "  uint        cullMask = 0xFF;\n"
            "  float       tmin     = 0.0001;\n"
            "  float       tmax     = 9.0;\n"
            "  vec3        origin   = vec3((float(pos.x) + 0.5f) / float(size.x), (float(pos.y) + 0.5f) / "
            "float(size.y),  0.2);\n"
            "\n"
            "  int         nSquare = pos.y * size.x + pos.x;\n"
            "  float       t        = float(pos.y * size.x + pos.x) / float(size.x * size.y - 1);\n"
            "  float       x0       = float(pos.x)     / float(size.x);\n"
            "  float       x1       = float(pos.x + 1) / float(size.x);\n"
            "  float       x05      = mix(x0, x1, 0.5);\n"
            "  float       y0       = float(pos.y)     / float(size.y);\n"
            "  float       y1       = float(pos.y + 1) / float(size.y);\n"
            "  float       y05      = mix(y0, y1, 0.5);\n"
            "  vec3        target   = vec3(x0 + 0.125 / float(size.x) + (x1 - x05) * t,\n"
            "                              y1 - 0.125 / float(size.y) - (y1 - y05) * t,\n"
            "                              0.0);\n"
            "  vec3        direct   = normalize(target - origin);\n"
            "\n"
            "  rayQueryEXT rayQuery;\n"
            "\n"
            "  vec2 result_fp32 = vec2(1234, 5678);\n"
            "\n"
            "  rayQueryInitializeEXT(rayQuery, rayQueryTopLevelAccelerationStructure, rayFlags, cullMask, origin, "
            "tmin, direct, tmax);\n"
            "\n"
            "  while (rayQueryProceedEXT(rayQuery))\n"
            "  {\n"
            "      result_fp32 = rayQueryGetIntersectionBarycentricsEXT(rayQuery, false);\n"
            "      rayQueryConfirmIntersectionEXT(rayQuery);\n"
            "  }\n"
            "\n"
            "  imageStore(result, ivec3(pos.xy, 0), ivec4(result_fp32.x * " +
            de::toString(FIXED_POINT_DIVISOR) +
            ", 0, 0, 0));\n"
            "  imageStore(result, ivec3(pos.xy, 1), ivec4(result_fp32.y * " +
            de::toString(FIXED_POINT_DIVISOR) +
            ", 0, 0, 0));\n"
            "  imageStore(result, ivec3(pos.xy, 2), ivec4((1.0 - result_fp32.x - result_fp32.y) * " +
            de::toString(FIXED_POINT_DIVISOR) + ", 0, 0, 0));\n";

        return result;
    }
    else
    {
        TCU_THROW(InternalError, "Unknown geometry type");
    }
}

const std::string TestConfigurationGetIntersectionBarycentrics::getShaderBodyTextCommitted(const TestParams &testParams)
{
    if (testParams.geomType == GEOM_TYPE_TRIANGLES)
    {
        const std::string result =
            "  uint        rayFlags = 0;\n"
            "  uint        cullMask = 0xFF;\n"
            "  float       tmin     = 0.0001;\n"
            "  float       tmax     = 9.0;\n"
            "  vec3        origin   = vec3((float(pos.x) + 0.5f) / float(size.x), (float(pos.y) + 0.5f) / "
            "float(size.y),  0.2);\n"
            "\n"
            "  int         nSquare = pos.y * size.x + pos.x;\n"
            "  float       t        = float(pos.y * size.x + pos.x) / float(size.x * size.y - 1);\n"
            "  float       x0       = float(pos.x)     / float(size.x);\n"
            "  float       x1       = float(pos.x + 1) / float(size.x);\n"
            "  float       x05      = mix(x0, x1, 0.5);\n"
            "  float       y0       = float(pos.y)     / float(size.y);\n"
            "  float       y1       = float(pos.y + 1) / float(size.y);\n"
            "  float       y05      = mix(y0, y1, 0.5);\n"
            "  vec3        target   = vec3(x0 + 0.125 / float(size.x) + (x1 - x05) * t,\n"
            "                              y1 - 0.125 / float(size.y) - (y1 - y05) * t,\n"
            "                              0.0);\n"
            "  vec3        direct   = normalize(target - origin);\n"
            "\n"
            "  rayQueryEXT rayQuery;\n"
            "\n"
            "  bool intersection_found = false;\n"
            "  vec2 result_fp32        = vec2(1234, 5678);\n"
            "\n"
            "  rayQueryInitializeEXT(rayQuery, rayQueryTopLevelAccelerationStructure, rayFlags, cullMask, origin, "
            "tmin, direct, tmax);\n"
            "\n"
            "  while (rayQueryProceedEXT(rayQuery))\n"
            "  {\n"
            "      intersection_found = true;\n"
            "      rayQueryConfirmIntersectionEXT(rayQuery);\n"
            "  }\n"
            "\n"
            "  if (intersection_found)\n"
            "  {\n"
            "    result_fp32 = rayQueryGetIntersectionBarycentricsEXT(rayQuery, true);\n"
            "  }\n"
            "\n"
            "  imageStore(result, ivec3(pos.xy, 0), ivec4(result_fp32.x * " +
            de::toString(FIXED_POINT_DIVISOR) +
            ", 0, 0, 0));\n"
            "  imageStore(result, ivec3(pos.xy, 1), ivec4(result_fp32.y * " +
            de::toString(FIXED_POINT_DIVISOR) +
            ", 0, 0, 0));\n"
            "  imageStore(result, ivec3(pos.xy, 2), ivec4((1.0 - result_fp32.x - result_fp32.y) * " +
            de::toString(FIXED_POINT_DIVISOR) + ", 0, 0, 0));\n";

        return result;
    }
    else
    {
        TCU_THROW(InternalError, "Unknown geometry type");
    }
}

/// <summary>
class TestConfigurationGetIntersectionInstanceShaderBindingTableRecordOffset : public TestConfiguration
{
public:
    TestConfigurationGetIntersectionInstanceShaderBindingTableRecordOffset(Context &context)
        : TestConfiguration(context)
    {
    }
    static const std::string getShaderBodyTextCandidate(const TestParams &testParams);
    static const std::string getShaderBodyTextCommitted(const TestParams &testParams);

    virtual const VkAccelerationStructureKHR *initAccelerationStructures(TestParams &testParams,
                                                                         VkCommandBuffer cmdBuffer) override;
};

const VkAccelerationStructureKHR *TestConfigurationGetIntersectionInstanceShaderBindingTableRecordOffset::
    initAccelerationStructures(TestParams &testParams, VkCommandBuffer cmdBuffer)
{
    const DeviceInterface &vkd          = m_context.getDeviceInterface();
    const VkDevice device               = m_context.getDevice();
    Allocator &allocator                = m_context.getDefaultAllocator();
    const uint32_t width                = testParams.width;
    const uint32_t height               = testParams.height;
    const uint32_t instancesGroupCount  = testParams.instancesGroupCount;
    const uint32_t geometriesGroupCount = testParams.geometriesGroupCount;
    const uint32_t squaresGroupCount    = testParams.squaresGroupCount;
    const bool usesTriangles            = (testParams.geomType == GeomType::GEOM_TYPE_TRIANGLES);
    uint32_t squareNdx                  = 0;
    de::MovePtr<TopLevelAccelerationStructure> rayQueryTopLevelAccelerationStructure =
        makeTopLevelAccelerationStructure();

    AccelerationStructBufferProperties bufferProps;
    bufferProps.props.residency = ResourceResidency::TRADITIONAL;

    DE_ASSERT(instancesGroupCount * geometriesGroupCount * squaresGroupCount == width * height);

    m_topAccelerationStructure =
        de::SharedPtr<TopLevelAccelerationStructure>(rayQueryTopLevelAccelerationStructure.release());

    m_topAccelerationStructure->setInstanceCount(instancesGroupCount);

    m_expected.resize(width * height);

    for (uint32_t instanceNdx = 0; instanceNdx < instancesGroupCount; ++instanceNdx)
    {
        for (uint32_t geometryNdx = 0; geometryNdx < geometriesGroupCount; ++geometryNdx)
        {
            for (uint32_t groupNdx = 0; groupNdx < squaresGroupCount; ++groupNdx, ++squareNdx)
            {
                de::MovePtr<BottomLevelAccelerationStructure> rayQueryBottomLevelAccelerationStructure =
                    makeBottomLevelAccelerationStructure();
                std::vector<tcu::Vec3> geometryData;

                const auto squareX = (squareNdx % width);
                const auto squareY = (squareNdx / width);

                const float x0 = float(squareX + 0) / float(width);
                const float y0 = float(squareY + 0) / float(height);
                const float x1 = float(squareX + 1) / float(width);
                const float y1 = float(squareY + 1) / float(height);

                if (usesTriangles)
                {
                    if ((squareNdx % 2) == 0)
                    {
                        geometryData.push_back(tcu::Vec3(x0, y0, 0.0));
                        geometryData.push_back(tcu::Vec3(x0, y1, 0.0));
                        geometryData.push_back(tcu::Vec3(x1, y1, 0.0));

                        geometryData.push_back(tcu::Vec3(x1, y1, 0.0));
                        geometryData.push_back(tcu::Vec3(x1, y0, 0.0));
                        geometryData.push_back(tcu::Vec3(x0, y0, 0.0));
                    }
                    else
                    {
                        geometryData.push_back(tcu::Vec3(x1, y1, 0.0));
                        geometryData.push_back(tcu::Vec3(x0, y1, 0.0));
                        geometryData.push_back(tcu::Vec3(x0, y0, 0.0));

                        geometryData.push_back(tcu::Vec3(x0, y0, 0.0));
                        geometryData.push_back(tcu::Vec3(x1, y0, 0.0));
                        geometryData.push_back(tcu::Vec3(x1, y1, 0.0));
                    }
                }
                else
                {
                    geometryData.push_back(tcu::Vec3(x0, y0, 0.0f));
                    geometryData.push_back(tcu::Vec3(x1, y1, 0.0f));
                }

                m_expected.at(squareNdx) = ((1 << 24) - 1) / static_cast<uint32_t>(m_expected.size()) * squareNdx;

                rayQueryBottomLevelAccelerationStructure->addGeometry(geometryData, usesTriangles);

                rayQueryBottomLevelAccelerationStructure->createAndBuild(vkd, device, cmdBuffer, allocator,
                                                                         bufferProps);
                m_bottomAccelerationStructures.push_back(de::SharedPtr<BottomLevelAccelerationStructure>(
                    rayQueryBottomLevelAccelerationStructure.release()));

                m_topAccelerationStructure->addInstance(m_bottomAccelerationStructures.back(), identityMatrix3x4,
                                                        instanceNdx + 1, 255U, m_expected.at(squareNdx));
            }
        }
    }

    m_topAccelerationStructure->createAndBuild(vkd, device, cmdBuffer, allocator, bufferProps);

    return m_topAccelerationStructure.get()->getPtr();
}

const std::string TestConfigurationGetIntersectionInstanceShaderBindingTableRecordOffset::getShaderBodyTextCandidate(
    const TestParams &testParams)
{
    if (testParams.geomType == GEOM_TYPE_AABBS || testParams.geomType == GEOM_TYPE_TRIANGLES)
    {
        const std::string result =
            "  uint        rayFlags = 0;\n"
            "  uint        cullMask = 0xFF;\n"
            "  float       tmin     = 0.0001;\n"
            "  float       tmax     = 9.0;\n"
            "  vec3        origin   = vec3((float(pos.x) + 0.5f) / float(size.x), (float(pos.y) + 0.5f) / "
            "float(size.y),  0.2);\n"
            "  vec3        direct   = vec3(0,   0,      -1.0);\n"
            "  rayQueryEXT rayQuery;\n"
            "\n"
            "  int result_i32 = 2;\n"
            "\n"
            "  rayQueryInitializeEXT(rayQuery, rayQueryTopLevelAccelerationStructure, rayFlags, cullMask, origin, "
            "tmin, direct, tmax);\n"
            "\n"
            "  while (rayQueryProceedEXT(rayQuery))\n"
            "  {\n"
            "      result_i32 = int(rayQueryGetIntersectionInstanceShaderBindingTableRecordOffsetEXT(rayQuery, false) "
            ");\n"
            "\n" +
            std::string((testParams.geomType == GEOM_TYPE_AABBS) ?
                            "      rayQueryGenerateIntersectionEXT(rayQuery, 0.5f);\n" :
                            "") +
            std::string((testParams.geomType == GEOM_TYPE_TRIANGLES) ?
                            "      rayQueryConfirmIntersectionEXT(rayQuery);\n" :
                            "") +
            "  }\n"
            "\n"
            "  imageStore(result, pos, ivec4(result_i32, 0, 0, 0));\n";

        return result;
    }
    else
    {
        TCU_THROW(InternalError, "Unknown geometry type");
    }
}

const std::string TestConfigurationGetIntersectionInstanceShaderBindingTableRecordOffset::getShaderBodyTextCommitted(
    const TestParams &testParams)
{
    if (testParams.geomType == GEOM_TYPE_AABBS || testParams.geomType == GEOM_TYPE_TRIANGLES)
    {
        const std::string result =
            "  uint        rayFlags = 0;\n"
            "  uint        cullMask = 0xFF;\n"
            "  float       tmin     = 0.0001;\n"
            "  float       tmax     = 9.0;\n"
            "  vec3        origin   = vec3((float(pos.x) + 0.5f) / float(size.x), (float(pos.y) + 0.5f) / "
            "float(size.y),  0.2);\n"
            "  vec3        direct   = vec3(0,   0,      -1.0);\n"
            "  rayQueryEXT rayQuery;\n"
            "\n"
            "  bool intersection_found = false;\n"
            "  int  result_i32         = 0;\n"
            "\n"
            "  rayQueryInitializeEXT(rayQuery, rayQueryTopLevelAccelerationStructure, rayFlags, cullMask, origin, "
            "tmin, direct, tmax);\n"
            "\n"
            "  while (rayQueryProceedEXT(rayQuery))\n"
            "  {\n"
            "      intersection_found = true;\n"
            "\n" +
            std::string((testParams.geomType == GEOM_TYPE_AABBS) ?
                            "      rayQueryGenerateIntersectionEXT(rayQuery, 0.5f);\n" :
                            "") +
            std::string((testParams.geomType == GEOM_TYPE_TRIANGLES) ?
                            "      rayQueryConfirmIntersectionEXT(rayQuery);\n" :
                            "") +
            "  }\n"
            "\n"
            "  result_i32 = (intersection_found) ? "
            "int(rayQueryGetIntersectionInstanceShaderBindingTableRecordOffsetEXT(rayQuery, true) )\n"
            "                                     : 2;\n"
            "\n"
            "  imageStore(result, pos, ivec4(result_i32, 0, 0, 0));\n";

        return result;
    }
    else
    {
        TCU_THROW(InternalError, "Unknown geometry type");
    }
}
/// </summary>

class TestConfigurationRayQueryTerminate : public TestConfiguration
{
public:
    TestConfigurationRayQueryTerminate(Context &context) : TestConfiguration(context)
    {
    }
    static const std::string getShaderBodyText(const TestParams &testParams);

    virtual const VkAccelerationStructureKHR *initAccelerationStructures(TestParams &testParams,
                                                                         VkCommandBuffer cmdBuffer) override;

private:
    static const uint32_t N_RAY_QUERIES_TO_USE;
};

const uint32_t TestConfigurationRayQueryTerminate::N_RAY_QUERIES_TO_USE = 8;

const VkAccelerationStructureKHR *TestConfigurationRayQueryTerminate::initAccelerationStructures(
    TestParams &testParams, VkCommandBuffer cmdBuffer)
{
    const DeviceInterface &vkd          = m_context.getDeviceInterface();
    const VkDevice device               = m_context.getDevice();
    Allocator &allocator                = m_context.getDefaultAllocator();
    const uint32_t width                = testParams.width;
    const uint32_t height               = testParams.height;
    const uint32_t instancesGroupCount  = testParams.instancesGroupCount;
    const uint32_t geometriesGroupCount = testParams.geometriesGroupCount;
    const uint32_t squaresGroupCount    = testParams.squaresGroupCount;
    const bool usesTriangles            = (testParams.geomType == GeomType::GEOM_TYPE_TRIANGLES);
    uint32_t squareNdx                  = 0;
    de::MovePtr<TopLevelAccelerationStructure> rayQueryTopLevelAccelerationStructure =
        makeTopLevelAccelerationStructure();

    AccelerationStructBufferProperties bufferProps;
    bufferProps.props.residency = ResourceResidency::TRADITIONAL;

    DE_ASSERT(instancesGroupCount * geometriesGroupCount * squaresGroupCount == width * height);

    m_topAccelerationStructure =
        de::SharedPtr<TopLevelAccelerationStructure>(rayQueryTopLevelAccelerationStructure.release());

    m_topAccelerationStructure->setInstanceCount(instancesGroupCount);

    m_expected.resize(width * height);

    for (uint32_t instanceNdx = 0; instanceNdx < instancesGroupCount; ++instanceNdx)
    {
        for (uint32_t geometryNdx = 0; geometryNdx < geometriesGroupCount; ++geometryNdx)
        {
            for (uint32_t groupNdx = 0; groupNdx < squaresGroupCount; ++groupNdx, ++squareNdx)
            {
                std::vector<tcu::Vec3> geometryData;
                de::MovePtr<BottomLevelAccelerationStructure> rayQueryBottomLevelAccelerationStructure =
                    makeBottomLevelAccelerationStructure();

                for (int32_t z = -2; z <= 0; ++z)
                {
                    const auto squareX = (squareNdx % width);
                    const auto squareY = (squareNdx / width);

                    const float x0 = float(squareX + 0) / float(width);
                    const float y0 = float(squareY + 0) / float(height);
                    const float x1 = float(squareX + 1) / float(width);
                    const float y1 = float(squareY + 1) / float(height);

                    if (usesTriangles)
                    {
                        if ((squareNdx % 2) == 0)
                        {
                            geometryData.push_back(tcu::Vec3(x0, y0, static_cast<float>(z)));
                            geometryData.push_back(tcu::Vec3(x0, y1, static_cast<float>(z)));
                            geometryData.push_back(tcu::Vec3(x1, y1, static_cast<float>(z)));

                            geometryData.push_back(tcu::Vec3(x1, y1, static_cast<float>(z)));
                            geometryData.push_back(tcu::Vec3(x1, y0, static_cast<float>(z)));
                            geometryData.push_back(tcu::Vec3(x0, y0, static_cast<float>(z)));
                        }
                        else
                        {
                            geometryData.push_back(tcu::Vec3(x1, y1, static_cast<float>(z)));
                            geometryData.push_back(tcu::Vec3(x0, y1, static_cast<float>(z)));
                            geometryData.push_back(tcu::Vec3(x0, y0, static_cast<float>(z)));

                            geometryData.push_back(tcu::Vec3(x0, y0, static_cast<float>(z)));
                            geometryData.push_back(tcu::Vec3(x1, y0, static_cast<float>(z)));
                            geometryData.push_back(tcu::Vec3(x1, y1, static_cast<float>(z)));
                        }
                    }
                    else
                    {
                        geometryData.push_back(tcu::Vec3(x0, y0, static_cast<float>(z)));
                        geometryData.push_back(tcu::Vec3(x1, y1, static_cast<float>(z)));
                    }
                }

                m_expected.at(squareNdx) = (1 << N_RAY_QUERIES_TO_USE) - 1;

                rayQueryBottomLevelAccelerationStructure->addGeometry(
                    geometryData, usesTriangles, VK_GEOMETRY_NO_DUPLICATE_ANY_HIT_INVOCATION_BIT_KHR);

                rayQueryBottomLevelAccelerationStructure->createAndBuild(vkd, device, cmdBuffer, allocator,
                                                                         bufferProps);
                m_bottomAccelerationStructures.push_back(de::SharedPtr<BottomLevelAccelerationStructure>(
                    rayQueryBottomLevelAccelerationStructure.release()));

                m_topAccelerationStructure->addInstance(m_bottomAccelerationStructures.back(), identityMatrix3x4,
                                                        instanceNdx + 1, 255U, m_expected.at(squareNdx));
            }
        }
    }

    m_topAccelerationStructure->createAndBuild(vkd, device, cmdBuffer, allocator, bufferProps);

    return m_topAccelerationStructure.get()->getPtr();
}

const std::string TestConfigurationRayQueryTerminate::getShaderBodyText(const TestParams &testParams)
{
    if (testParams.geomType == GEOM_TYPE_AABBS || testParams.geomType == GEOM_TYPE_TRIANGLES)
    {
        std::string result =
            "  const int nQueries      = " + de::toString(N_RAY_QUERIES_TO_USE) +
            ";\n"
            "  const int nPassingQuery = nQueries / 2;\n"
            "\n"
            "  const uint  rayFlags = 0;\n"
            "  const uint  cullMask = 0xFF;\n"
            "  const float tmin     = 0.0001;\n"
            "  const float tmax     = 9.0;\n"
            "\n"
            "  rayQueryEXT rayQueries                     [nQueries];\n"
            "  int         nSuccessfulRayQueryProceedCalls[nQueries];\n"
            "\n"
            "  int result_i32 = 0;\n"
            "\n"
            "  for (int nQuery = nQueries - 1; nQuery >= 0; --nQuery)\n"
            "  {\n"
            "      vec3 origin = vec3((float(pos.x) + 0.4f) / float(size.x), (float(pos.y) + 0.5f) / float(size.y),  "
            "0.2);\n"
            "      vec3 direct = vec3(0,                                     0,                                     "
            "-1.0);\n"
            "\n"
            "      rayQueryInitializeEXT(rayQueries[nQuery], rayQueryTopLevelAccelerationStructure, rayFlags, "
            "cullMask, origin, tmin, direct, tmax);\n"
            "\n"
            "      nSuccessfulRayQueryProceedCalls[nQuery] = 0;\n"
            "  }\n"
            "\n"
            "  while (true)\n"
            "  {\n"
            "    int nQueriesSuccessful = 0;\n"
            "\n"
            "    for (int nQuery = 0; nQuery < nQueries; ++nQuery)\n"
            "    {\n"
            "      if (rayQueryProceedEXT(rayQueries[nQuery]) )\n"
            "      {\n"
            "        nSuccessfulRayQueryProceedCalls[nQuery] ++;\n"
            "        nQueriesSuccessful                      ++;\n"
            "\n"
            "        if (nQuery != nPassingQuery)\n"
            "        {\n"
            "            rayQueryTerminateEXT(rayQueries[nQuery]);\n"
            "        }\n"
            "      }\n"
            "    }\n"
            "\n"
            "    if (nQueriesSuccessful == 0)\n"
            "    {\n"
            "      break;\n"
            "    }\n"
            "  }\n"
            "\n"
            "  for (int nQuery = 0; nQuery < nQueries; ++nQuery)\n"
            "  {\n"
            "    if (nPassingQuery != nQuery)\n"
            "    {\n"
            "       result_i32 |= (nSuccessfulRayQueryProceedCalls[nQuery] == 1) ? (1 << nQuery) : 0;\n"
            "    }\n"
            "    else\n"
            "    {\n"
            "       result_i32 |= (nSuccessfulRayQueryProceedCalls[nQuery] == 3) ? (1 << nQuery) : 0;\n"
            "    }\n"
            "  }\n"
            "\n"
            "  imageStore(result, pos, ivec4(result_i32, 0, 0, 0));\n";

        return result;
    }
    else
    {
        TCU_THROW(InternalError, "Unknown geometry type");
    }
}

class TestConfigurationGetIntersectionType : public TestConfiguration
{
public:
    TestConfigurationGetIntersectionType(Context &context) : TestConfiguration(context)
    {
    }
    static const std::string getShaderBodyTextCandidate(const TestParams &testParams);
    static const std::string getShaderBodyTextCommitted(const TestParams &testParams);

    virtual const VkAccelerationStructureKHR *initAccelerationStructures(TestParams &testParams,
                                                                         VkCommandBuffer cmdBuffer) override;
};

const VkAccelerationStructureKHR *TestConfigurationGetIntersectionType::initAccelerationStructures(
    TestParams &testParams, VkCommandBuffer cmdBuffer)
{
    const DeviceInterface &vkd          = m_context.getDeviceInterface();
    const VkDevice device               = m_context.getDevice();
    Allocator &allocator                = m_context.getDefaultAllocator();
    const uint32_t width                = testParams.width;
    const uint32_t height               = testParams.height;
    const uint32_t instancesGroupCount  = testParams.instancesGroupCount;
    const uint32_t geometriesGroupCount = testParams.geometriesGroupCount;
    const uint32_t squaresGroupCount    = testParams.squaresGroupCount;
    const bool usesTriangles            = (testParams.geomType == GEOM_TYPE_TRIANGLES);
    uint32_t squareNdx                  = 0;
    de::MovePtr<TopLevelAccelerationStructure> rayQueryTopLevelAccelerationStructure =
        makeTopLevelAccelerationStructure();

    AccelerationStructBufferProperties bufferProps;
    bufferProps.props.residency = ResourceResidency::TRADITIONAL;

    DE_ASSERT(instancesGroupCount * geometriesGroupCount * squaresGroupCount == width * height);

    m_topAccelerationStructure =
        de::SharedPtr<TopLevelAccelerationStructure>(rayQueryTopLevelAccelerationStructure.release());

    m_topAccelerationStructure->setInstanceCount(instancesGroupCount);

    m_expected.resize(width * height);

    for (uint32_t instanceNdx = 0; instanceNdx < instancesGroupCount; ++instanceNdx)
    {
        for (uint32_t geometryNdx = 0; geometryNdx < geometriesGroupCount; ++geometryNdx)
        {
            for (uint32_t groupNdx = 0; groupNdx < squaresGroupCount; ++groupNdx, ++squareNdx)
            {
                de::MovePtr<BottomLevelAccelerationStructure> rayQueryBottomLevelAccelerationStructure =
                    makeBottomLevelAccelerationStructure();
                std::vector<tcu::Vec3> geometryData;

                const auto squareX = (squareNdx % width);
                const auto squareY = (squareNdx / width);

                const float x0 = float(squareX + 0) / float(width);
                const float y0 = float(squareY + 0) / float(height);
                const float x1 = float(squareX + 1) / float(width);
                const float y1 = float(squareY + 1) / float(height);

                if ((squareNdx % 2) == 0)
                {
                    if (usesTriangles)
                    {
                        geometryData.push_back(tcu::Vec3(x0, y0, 0.0));
                        geometryData.push_back(tcu::Vec3(x0, y1, 0.0));
                        geometryData.push_back(tcu::Vec3(x1, y1, 0.0));

                        geometryData.push_back(tcu::Vec3(x1, y1, 0.0));
                        geometryData.push_back(tcu::Vec3(x1, y0, 0.0));
                        geometryData.push_back(tcu::Vec3(x0, y0, 0.0));
                    }
                    else
                    {
                        geometryData.push_back(tcu::Vec3(x0, y0, 0.0));
                        geometryData.push_back(tcu::Vec3(x1, y1, 0.0));
                    }

                    m_expected.at(squareNdx) = (testParams.testType == TEST_TYPE_GET_INTERSECTION_TYPE_CANDIDATE) ?
                                                   (usesTriangles) ?
                                                   0 /* gl_RayQueryCandidateIntersectionTriangleEXT  */
                                                   :
                                                   1 /* gl_RayQueryCandidateIntersectionAABBEXT      */
                                               :
                                               (usesTriangles) ? 1 /* gl_RayQueryCommittedIntersectionTriangleEXT  */
                                                                 :
                                                                 2; /* gl_RayQueryCommittedIntersectionGeneratedEXT */

                    rayQueryBottomLevelAccelerationStructure->addGeometry(geometryData, usesTriangles);

                    rayQueryBottomLevelAccelerationStructure->createAndBuild(vkd, device, cmdBuffer, allocator,
                                                                             bufferProps);
                    m_bottomAccelerationStructures.push_back(de::SharedPtr<BottomLevelAccelerationStructure>(
                        rayQueryBottomLevelAccelerationStructure.release()));

                    m_topAccelerationStructure->addInstance(m_bottomAccelerationStructures.back(), identityMatrix3x4);
                }
                else
                {
                    m_expected.at(squareNdx) = (testParams.testType == TEST_TYPE_GET_INTERSECTION_TYPE_CANDIDATE) ?
                                                   123 :
                                                   0; /* gl_RayQueryCommittedIntersectionNoneEXT */
                }
            }
        }
    }

    m_topAccelerationStructure->createAndBuild(vkd, device, cmdBuffer, allocator, bufferProps);

    return m_topAccelerationStructure.get()->getPtr();
}

const std::string TestConfigurationGetIntersectionType::getShaderBodyTextCandidate(const TestParams &testParams)
{
    if (testParams.geomType == GEOM_TYPE_AABBS || testParams.geomType == GEOM_TYPE_TRIANGLES)
    {
        std::string result = "  uint        rayFlags = 0;\n"
                             "  uint        cullMask = 0xFF;\n"
                             "  float       tmin     = 0.0001;\n"
                             "  float       tmax     = 9.0;\n"
                             "  vec3        origin   = vec3((float(pos.x) + 0.5f) / float(size.x), (float(pos.y) + "
                             "0.5f) / float(size.y),  0.2);\n"
                             "  vec3        direct   = vec3(0,   0,      -1.0);\n"
                             "  rayQueryEXT rayQuery;\n"
                             "\n"
                             "  int result_i32 = 123;\n"
                             "\n"
                             "  rayQueryInitializeEXT(rayQuery, rayQueryTopLevelAccelerationStructure, rayFlags, "
                             "cullMask, origin, tmin, direct, tmax);\n"
                             "\n"
                             "  while (rayQueryProceedEXT(rayQuery))\n"
                             "  {\n"
                             "      result_i32 = int(rayQueryGetIntersectionTypeEXT(rayQuery, false) );\n"
                             "\n";

        if (testParams.geomType == GEOM_TYPE_AABBS)
        {
            result += "      rayQueryGenerateIntersectionEXT(rayQuery, 0.5f);\n";
        }
        else if (testParams.geomType == GEOM_TYPE_TRIANGLES)
        {
            result += "      rayQueryConfirmIntersectionEXT(rayQuery);\n";
        }

        result += "  }\n"
                  "\n"
                  "  imageStore(result, pos, ivec4(result_i32, 0, 0, 0));\n";

        return result;
    }
    else
    {
        TCU_THROW(InternalError, "Unknown geometry type");
    }
}

const std::string TestConfigurationGetIntersectionType::getShaderBodyTextCommitted(const TestParams &testParams)
{
    if (testParams.geomType == GEOM_TYPE_AABBS || testParams.geomType == GEOM_TYPE_TRIANGLES)
    {
        std::string result = "  uint        rayFlags = 0;\n"
                             "  uint        cullMask = 0xFF;\n"
                             "  float       tmin     = 0.0001;\n"
                             "  float       tmax     = 9.0;\n"
                             "  vec3        origin   = vec3((float(pos.x) + 0.5f) / float(size.x), (float(pos.y) + "
                             "0.5f) / float(size.y),  0.2);\n"
                             "  vec3        direct   = vec3(0,   0,      -1.0);\n"
                             "  rayQueryEXT rayQuery;\n"
                             "\n"
                             "  uint result_i32 = 123u;\n"
                             "\n"
                             "  rayQueryInitializeEXT(rayQuery, rayQueryTopLevelAccelerationStructure, rayFlags, "
                             "cullMask, origin, tmin, direct, tmax);\n"
                             "\n"
                             "  while (rayQueryProceedEXT(rayQuery))\n"
                             "  {\n";

        if (testParams.geomType == GEOM_TYPE_AABBS)
        {
            result += "      rayQueryGenerateIntersectionEXT(rayQuery, 0.5f);\n";
        }
        else if (testParams.geomType == GEOM_TYPE_TRIANGLES)
        {
            result += "      rayQueryConfirmIntersectionEXT(rayQuery);\n";
        }

        result += "  }\n"
                  "\n"
                  "  result_i32 = rayQueryGetIntersectionTypeEXT(rayQuery, true);\n"
                  "\n"
                  "  imageStore(result, pos, ivec4(int(result_i32), 0, 0, 0));\n";

        return result;
    }
    else
    {
        TCU_THROW(InternalError, "Unknown geometry type");
    }
}

class TestConfigurationUsingWrapperFunction : public TestConfiguration
{
public:
    TestConfigurationUsingWrapperFunction(Context &context) : TestConfiguration(context)
    {
    }
    virtual const VkAccelerationStructureKHR *initAccelerationStructures(TestParams &testParams,
                                                                         VkCommandBuffer cmdBuffer) override;

    static const std::string getShaderBodyText(const TestParams &testParams);
};

const VkAccelerationStructureKHR *TestConfigurationUsingWrapperFunction::initAccelerationStructures(
    TestParams &testParams, VkCommandBuffer cmdBuffer)
{
    const DeviceInterface &vkd         = m_context.getDeviceInterface();
    const VkDevice device              = m_context.getDevice();
    Allocator &allocator               = m_context.getDefaultAllocator();
    const uint32_t width               = testParams.width;
    const uint32_t height              = testParams.height;
    const uint32_t instancesGroupCount = testParams.instancesGroupCount;
    const uint32_t squaresGroupCount   = testParams.squaresGroupCount;
    const bool usesTriangles           = (testParams.geomType == GEOM_TYPE_TRIANGLES);

    DE_ASSERT(instancesGroupCount == 1);
    DE_ASSERT(squaresGroupCount == width * height);

    m_topAccelerationStructure =
        de::SharedPtr<TopLevelAccelerationStructure>(makeTopLevelAccelerationStructure().release());
    m_topAccelerationStructure->setInstanceCount(instancesGroupCount);

    m_expected = std::vector<int32_t>(width * height, 1);

    de::MovePtr<BottomLevelAccelerationStructure> rayQueryBottomLevelAccelerationStructure =
        makeBottomLevelAccelerationStructure();

    AccelerationStructBufferProperties bufferProps;
    bufferProps.props.residency = ResourceResidency::TRADITIONAL;

    for (uint32_t squareNdx = 0; squareNdx < squaresGroupCount; ++squareNdx)
    {
        std::vector<tcu::Vec3> geometryData;

        const auto squareX = (squareNdx % width);
        const auto squareY = (squareNdx / width);

        const float x0 = float(squareX + 0) / float(width);
        const float y0 = float(squareY + 0) / float(height);
        const float x1 = float(squareX + 1) / float(width);
        const float y1 = float(squareY + 1) / float(height);

        if (usesTriangles)
        {
            geometryData.emplace_back(x0, y0, 0.0f);
            geometryData.emplace_back(x0, y1, 0.0f);
            geometryData.emplace_back(x1, y1, 0.0f);

            geometryData.emplace_back(x1, y1, 0.0f);
            geometryData.emplace_back(x1, y0, 0.0f);
            geometryData.emplace_back(x0, y0, 0.0f);
        }
        else
        {
            geometryData.emplace_back(x0, y0, 0.0f);
            geometryData.emplace_back(x1, y1, 0.0f);
        }

        rayQueryBottomLevelAccelerationStructure->addGeometry(geometryData, usesTriangles);
    }

    rayQueryBottomLevelAccelerationStructure->createAndBuild(vkd, device, cmdBuffer, allocator, bufferProps);
    m_bottomAccelerationStructures.push_back(
        de::SharedPtr<BottomLevelAccelerationStructure>(rayQueryBottomLevelAccelerationStructure.release()));
    m_topAccelerationStructure->addInstance(m_bottomAccelerationStructures.back(), identityMatrix3x4, 1);
    m_topAccelerationStructure->createAndBuild(vkd, device, cmdBuffer, allocator, bufferProps);

    return m_topAccelerationStructure.get()->getPtr();
}

const std::string TestConfigurationUsingWrapperFunction::getShaderBodyText(const TestParams &testParams)
{
    DE_UNREF(testParams);
    DE_ASSERT(testParams.isSPIRV);

    // glslang is compiling rayQueryEXT function parameters to OpTypePointer Function to OpTypeRayQueryKHR
    // To test bare rayQueryEXT object passed as function parameter we need to use SPIR-V assembly.
    // In it, rayQueryWrapper has been modified to take a bare rayQueryEXT as the third argument, instead of a pointer.
    // The SPIR-V assembly shader below is based on the following GLSL code:

    // int rayQueryWrapper(rayQueryEXT rq1, int value, rayQueryEXT rq2)
    // {
    //    int result = value;
    //    while (rayQueryProceedEXT(rq1))
    //    {
    //       result = 1;
    //       rayQueryConfirmIntersectionEXT(rq2);
    //    }
    //    return result;
    // }
    // void main()
    // {
    //    ivec3       pos = ivec3(gl_WorkGroupID);
    //    ivec3       size = ivec3(gl_NumWorkGroups);
    //    uint        rayFlags = 0;
    //    uint        cullMask = 0xFF;
    //    float       tmin = 0.0001;
    //    float       tmax = 9.0;
    //    vec3        origin = vec3((float(pos.x) + 0.5f) / float(size.x), (float(pos.y) + 0.5f) / float(size.y), 0.2);
    //    vec3        direct = vec3(0.0, 0.0, -1.0);
    //    rayQueryEXT rayQuery;
    //    rayQueryInitializeEXT(rayQuery, rayQueryTopLevelAccelerationStructure, rayFlags, cullMask, origin, tmin, direct, tmax);
    //    imageStore(result, pos, ivec4(rayQueryWrapper(rayQuery, 0, rayQuery), 0, 0, 0));
    // }

    // The statement to confirm intersections is different depending on the geometry type.
    const std::string confirmationOp =
        ((testParams.geomType == GEOM_TYPE_AABBS) ? "OpRayQueryGenerateIntersectionKHR %local_var_ray_query_ptr %59\n" :
                                                    "OpRayQueryConfirmIntersectionKHR %local_var_ray_query_ptr\n");

    return std::string() +
           "OpCapability Shader\n"
           "OpCapability RayQueryKHR\n"
           "OpExtension \"SPV_KHR_ray_query\"\n"
           "%1 = OpExtInstImport \"GLSL.std.450\"\n"
           "OpMemoryModel Logical GLSL450\n"
           "OpEntryPoint GLCompute %4 \"main\" %35 %39 %83 %93\n"
           "OpExecutionMode %4 LocalSize 1 1 1\n"
           "OpDecorate %35 BuiltIn WorkgroupId\n"
           "OpDecorate %39 BuiltIn NumWorkgroups\n"
           "OpDecorate %83 DescriptorSet 0\n"
           "OpDecorate %83 Binding 1\n"
           "OpDecorate %93 DescriptorSet 0\n"
           "OpDecorate %93 Binding 0\n"

           // types and constants
           "%2 = OpTypeVoid\n"
           "%3 = OpTypeFunction %2\n"
           "%bare_query_type = OpTypeRayQueryKHR\n"
           "%pointer_to_query_type = OpTypePointer Function %bare_query_type\n"
           "%8 = OpTypeInt 32 1\n"
           "%9 = OpTypePointer Function %8\n"

           // this function was modified to take also bare rayQueryEXT type
           "%ray_query_wrapper_fun = OpTypeFunction %8 %pointer_to_query_type %9 %bare_query_type\n"

           "%23 = OpTypeBool\n"
           "%25 = OpConstant %8 1\n"
           "%29 = OpTypeVector %8 3\n"
           "%30 = OpTypePointer Function %29\n"
           "%32 = OpTypeInt 32 0\n"
           "%33 = OpTypeVector %32 3\n"
           "%34 = OpTypePointer Input %33\n"
           "%35 = OpVariable %34 Input\n"
           "%39 = OpVariable %34 Input\n"
           "%42 = OpTypePointer Function %32\n"
           "%44 = OpConstant %32 0\n"
           "%46 = OpConstant %32 255\n"
           "%47 = OpTypeFloat 32\n"
           "%48 = OpTypePointer Function %47\n"
           "%50 = OpConstant %47 9.99999975e-05\n"
           "%52 = OpConstant %47 9\n"
           "%53 = OpTypeVector %47 3\n"
           "%54 = OpTypePointer Function %53\n"
           "%59 = OpConstant %47 0.5\n"
           "%65 = OpConstant %32 1\n"
           "%74 = OpConstant %47 0.200000003\n"
           "%77 = OpConstant %47 0\n"
           "%78 = OpConstant %47 -1\n"
           "%79 = OpConstantComposite %53 %77 %77 %78\n"
           "%81 = OpTypeAccelerationStructureKHR\n"
           "%82 = OpTypePointer UniformConstant %81\n"
           "%83 = OpVariable %82 UniformConstant\n"
           "%91 = OpTypeImage %8 3D 0 0 0 2 R32i\n"
           "%92 = OpTypePointer UniformConstant %91\n"
           "%93 = OpVariable %92 UniformConstant\n"
           "%96 = OpConstant %8 0\n"
           "%99 = OpTypeVector %8 4\n"

           // void main()
           "%4 = OpFunction %2 None %3\n"
           "%5 = OpLabel\n"
           "%31 = OpVariable %30 Function\n"
           "%38 = OpVariable %30 Function\n"
           "%43 = OpVariable %42 Function\n"
           "%45 = OpVariable %42 Function\n"
           "%49 = OpVariable %48 Function\n"
           "%51 = OpVariable %48 Function\n"
           "%55 = OpVariable %54 Function\n"
           "%76 = OpVariable %54 Function\n"
           "%var_ray_query_ptr = OpVariable %pointer_to_query_type Function\n"
           "%97 = OpVariable %9 Function\n"
           "%36 = OpLoad %33 %35\n"
           "%37 = OpBitcast %29 %36\n"
           "OpStore %31 %37\n"
           "%40 = OpLoad %33 %39\n"
           "%41 = OpBitcast %29 %40\n"
           "OpStore %38 %41\n"
           "OpStore %43 %44\n"
           "OpStore %45 %46\n"
           "OpStore %49 %50\n"
           "OpStore %51 %52\n"
           "%56 = OpAccessChain %9 %31 %44\n"
           "%57 = OpLoad %8 %56\n"
           "%58 = OpConvertSToF %47 %57\n"
           "%60 = OpFAdd %47 %58 %59\n"
           "%61 = OpAccessChain %9 %38 %44\n"
           "%62 = OpLoad %8 %61\n"
           "%63 = OpConvertSToF %47 %62\n"
           "%64 = OpFDiv %47 %60 %63\n"
           "%66 = OpAccessChain %9 %31 %65\n"
           "%67 = OpLoad %8 %66\n"
           "%68 = OpConvertSToF %47 %67\n"
           "%69 = OpFAdd %47 %68 %59\n"
           "%70 = OpAccessChain %9 %38 %65\n"
           "%71 = OpLoad %8 %70\n"
           "%72 = OpConvertSToF %47 %71\n"
           "%73 = OpFDiv %47 %69 %72\n"
           "%75 = OpCompositeConstruct %53 %64 %73 %74\n"
           "OpStore %55 %75\n"
           "OpStore %76 %79\n"
           "%84 = OpLoad %81 %83\n"
           "%85 = OpLoad %32 %43\n"
           "%86 = OpLoad %32 %45\n"
           "%87 = OpLoad %53 %55\n"
           "%88 = OpLoad %47 %49\n"
           "%89 = OpLoad %53 %76\n"
           "%90 = OpLoad %47 %51\n"
           "OpRayQueryInitializeKHR %var_ray_query_ptr %84 %85 %86 %87 %88 %89 %90\n"
           "%94 = OpLoad %91 %93\n"
           "%95 = OpLoad %29 %31\n"
           "OpStore %97 %96\n"
           "%var_ray_query_bare = OpLoad %bare_query_type %var_ray_query_ptr\n"
           "%98 = OpFunctionCall %8 %14 %var_ray_query_ptr %97 %var_ray_query_bare\n"
           "%100 = OpCompositeConstruct %99 %98 %96 %96 %96\n"
           "OpImageWrite %94 %95 %100 SignExtend\n"
           "OpReturn\n"
           "OpFunctionEnd\n"

           // int rayQueryWrapper(rayQueryEXT rq1, int value, rayQueryEXT rq2)
           // where in SPIRV rq1 is pointer and rq2 is bare type
           "%14 = OpFunction %8 None %ray_query_wrapper_fun\n"
           "%11 = OpFunctionParameter %pointer_to_query_type\n"
           "%12 = OpFunctionParameter %9\n"
           "%13 = OpFunctionParameter %bare_query_type\n"
           "%15 = OpLabel\n"
           "%16 = OpVariable %9 Function\n"
           "%local_var_ray_query_ptr = OpVariable %pointer_to_query_type Function\n"
           "%17 = OpLoad %8 %12\n"
           "OpStore %16 %17\n"
           "OpBranch %18\n"
           "%18 = OpLabel\n"
           "OpLoopMerge %20 %21 None\n"
           "OpBranch %22\n"
           "%22 = OpLabel\n"
           "%24 = OpRayQueryProceedKHR %23 %11\n"
           "OpBranchConditional %24 %19 %20\n"
           "%19 = OpLabel\n"
           "OpStore %16 %25\n"
           "OpStore %local_var_ray_query_ptr %13\n" +
           confirmationOp +
           "OpBranch %21\n"
           "%21 = OpLabel\n"
           "OpBranch %18\n"
           "%20 = OpLabel\n"
           "%26 = OpLoad %8 %16\n"
           "OpReturnValue %26\n"
           "OpFunctionEnd\n";
}

class RayQueryBuiltinTestInstance : public TestInstance
{
public:
    RayQueryBuiltinTestInstance(Context &context, const TestParams &data);
    virtual ~RayQueryBuiltinTestInstance(void);
    tcu::TestStatus iterate(void);

private:
    TestParams m_data;
    de::MovePtr<TestConfiguration> m_testConfig;
    de::MovePtr<PipelineConfiguration> m_pipelineConfig;
};

RayQueryBuiltinTestInstance::RayQueryBuiltinTestInstance(Context &context, const TestParams &data)
    : vkt::TestInstance(context)
    , m_data(data)
{
    switch (m_data.testType)
    {
    case TEST_TYPE_FLOW:
        m_testConfig = de::MovePtr<TestConfiguration>(new TestConfigurationFlow(context));
        break;
    case TEST_TYPE_PRIMITIVE_ID:
        m_testConfig = de::MovePtr<TestConfiguration>(new TestConfigurationPrimitiveId(context));
        break;
    case TEST_TYPE_INSTANCE_ID:
        m_testConfig = de::MovePtr<TestConfiguration>(new TestConfigurationInstanceId(context));
        break;
    case TEST_TYPE_INSTANCE_CUSTOM_INDEX:
        m_testConfig = de::MovePtr<TestConfiguration>(new TestConfigurationInstanceCustomIndex(context));
        break;
    case TEST_TYPE_INTERSECTION_T_KHR:
        m_testConfig = de::MovePtr<TestConfiguration>(new TestConfigurationIntersectionT(context));
        break;
    case TEST_TYPE_OBJECT_RAY_ORIGIN_KHR:
        m_testConfig = de::MovePtr<TestConfiguration>(new TestConfigurationObjectRayOrigin(context));
        break;
    case TEST_TYPE_OBJECT_RAY_DIRECTION_KHR:
        m_testConfig = de::MovePtr<TestConfiguration>(new TestConfigurationObjectRayDirection(context));
        break;
    case TEST_TYPE_OBJECT_TO_WORLD_KHR:
        m_testConfig = de::MovePtr<TestConfiguration>(new TestConfigurationObjectToWorld(context));
        break;
    case TEST_TYPE_WORLD_TO_OBJECT_KHR:
        m_testConfig = de::MovePtr<TestConfiguration>(new TestConfigurationWorldToObject(context));
        break;
    case TEST_TYPE_NULL_ACCELERATION_STRUCTURE:
        m_testConfig = de::MovePtr<TestConfiguration>(new TestConfigurationNullASStruct(context));
        break;
    case TEST_TYPE_USING_WRAPPER_FUNCTION:
        m_testConfig = de::MovePtr<TestConfiguration>(new TestConfigurationUsingWrapperFunction(context));
        break;
    case TEST_TYPE_GET_RAY_TMIN:
        m_testConfig = de::MovePtr<TestConfiguration>(new TestConfigurationGetRayTMin(context));
        break;
    case TEST_TYPE_GET_WORLD_RAY_ORIGIN:
        m_testConfig = de::MovePtr<TestConfiguration>(new TestConfigurationGetWorldRayOrigin(context));
        break;
    case TEST_TYPE_GET_WORLD_RAY_DIRECTION:
        m_testConfig = de::MovePtr<TestConfiguration>(new TestConfigurationGetWorldRayDirection(context));
        break;
    case TEST_TYPE_GET_INTERSECTION_CANDIDATE_AABB_OPAQUE:
        m_testConfig = de::MovePtr<TestConfiguration>(new TestConfigurationGetIntersectionCandidateAABBOpaque(context));
        break;
    case TEST_TYPE_GET_INTERSECTION_FRONT_FACE_CANDIDATE:
        m_testConfig = de::MovePtr<TestConfiguration>(new TestConfigurationGetIntersectionFrontFace(context));
        break;
    case TEST_TYPE_GET_INTERSECTION_FRONT_FACE_COMMITTED:
        m_testConfig = de::MovePtr<TestConfiguration>(new TestConfigurationGetIntersectionFrontFace(context));
        break;
    case TEST_TYPE_GET_INTERSECTION_GEOMETRY_INDEX_CANDIDATE:
        m_testConfig = de::MovePtr<TestConfiguration>(new TestConfigurationGetIntersectionGeometryIndex(context));
        break;
    case TEST_TYPE_GET_INTERSECTION_GEOMETRY_INDEX_COMMITTED:
        m_testConfig = de::MovePtr<TestConfiguration>(new TestConfigurationGetIntersectionGeometryIndex(context));
        break;
    case TEST_TYPE_GET_INTERSECTION_BARYCENTRICS_CANDIDATE:
        m_testConfig = de::MovePtr<TestConfiguration>(new TestConfigurationGetIntersectionBarycentrics(context));
        break;
    case TEST_TYPE_GET_INTERSECTION_BARYCENTRICS_COMMITTED:
        m_testConfig = de::MovePtr<TestConfiguration>(new TestConfigurationGetIntersectionBarycentrics(context));
        break;
    case TEST_TYPE_GET_INTERSECTION_INSTANCE_SHADER_BINDING_TABLE_RECORD_OFFSET_CANDIDATE:
        m_testConfig = de::MovePtr<TestConfiguration>(
            new TestConfigurationGetIntersectionInstanceShaderBindingTableRecordOffset(context));
        break;
    case TEST_TYPE_GET_INTERSECTION_INSTANCE_SHADER_BINDING_TABLE_RECORD_OFFSET_COMMITTED:
        m_testConfig = de::MovePtr<TestConfiguration>(
            new TestConfigurationGetIntersectionInstanceShaderBindingTableRecordOffset(context));
        break;
    case TEST_TYPE_RAY_QUERY_TERMINATE:
        m_testConfig = de::MovePtr<TestConfiguration>(new TestConfigurationRayQueryTerminate(context));
        break;
    case TEST_TYPE_GET_INTERSECTION_TYPE_CANDIDATE:
        m_testConfig = de::MovePtr<TestConfiguration>(new TestConfigurationGetIntersectionType(context));
        break;
    case TEST_TYPE_GET_INTERSECTION_TYPE_COMMITTED:
        m_testConfig = de::MovePtr<TestConfiguration>(new TestConfigurationGetIntersectionType(context));
        break;

    default:
        TCU_THROW(InternalError, "Unknown test type");
    }

    switch (m_data.stage)
    {
    case VK_SHADER_STAGE_VERTEX_BIT:
    case VK_SHADER_STAGE_TESSELLATION_CONTROL_BIT:
    case VK_SHADER_STAGE_TESSELLATION_EVALUATION_BIT:
    case VK_SHADER_STAGE_GEOMETRY_BIT:
    case VK_SHADER_STAGE_FRAGMENT_BIT:
    {
        m_pipelineConfig = de::MovePtr<PipelineConfiguration>(new GraphicsConfiguration());
        break;
    }

    case VK_SHADER_STAGE_COMPUTE_BIT:
    {
        m_pipelineConfig = de::MovePtr<PipelineConfiguration>(new ComputeConfiguration());
        break;
    }

    case VK_SHADER_STAGE_RAYGEN_BIT_KHR:
    case VK_SHADER_STAGE_ANY_HIT_BIT_KHR:
    case VK_SHADER_STAGE_CLOSEST_HIT_BIT_KHR:
    case VK_SHADER_STAGE_MISS_BIT_KHR:
    case VK_SHADER_STAGE_INTERSECTION_BIT_KHR:
    case VK_SHADER_STAGE_CALLABLE_BIT_KHR:
    {
        m_pipelineConfig = de::MovePtr<PipelineConfiguration>(new RayTracingConfiguration());
        break;
    }

    default:
        TCU_THROW(InternalError, "Unknown shader stage");
    }
}

RayQueryBuiltinTestInstance::~RayQueryBuiltinTestInstance(void)
{
}

tcu::TestStatus RayQueryBuiltinTestInstance::iterate(void)
{
    const DeviceInterface &vkd      = m_context.getDeviceInterface();
    const VkDevice device           = m_context.getDevice();
    const VkQueue queue             = m_context.getUniversalQueue();
    Allocator &allocator            = m_context.getDefaultAllocator();
    const uint32_t queueFamilyIndex = m_context.getUniversalQueueFamilyIndex();

    const uint32_t width                    = m_data.width;
    const uint32_t height                   = m_data.height;
    const uint32_t depth                    = m_data.depth;
    const VkImageCreateInfo imageCreateInfo = makeImageCreateInfo(m_data.format, width, height, depth);
    const VkImageSubresourceRange imageSubresourceRange =
        makeImageSubresourceRange(VK_IMAGE_ASPECT_COLOR_BIT, 0u, 1u, 0u, 1u);
    const de::MovePtr<ImageWithMemory> image = de::MovePtr<ImageWithMemory>(
        new ImageWithMemory(vkd, device, allocator, imageCreateInfo, MemoryRequirement::Any));
    const Move<VkImageView> imageView =
        makeImageView(vkd, device, **image, VK_IMAGE_VIEW_TYPE_3D, m_data.format, imageSubresourceRange);

    const uint32_t pixelSize = mapVkFormat(m_data.format).getPixelSize();
    const VkBufferCreateInfo resultBufferCreateInfo =
        makeBufferCreateInfo(width * height * depth * pixelSize, VK_BUFFER_USAGE_TRANSFER_DST_BIT);
    const VkImageSubresourceLayers resultBufferImageSubresourceLayers =
        makeImageSubresourceLayers(VK_IMAGE_ASPECT_COLOR_BIT, 0u, 0u, 1u);
    const VkBufferImageCopy resultBufferImageRegion =
        makeBufferImageCopy(makeExtent3D(width, height, depth), resultBufferImageSubresourceLayers);
    de::MovePtr<BufferWithMemory> resultBuffer = de::MovePtr<BufferWithMemory>(
        new BufferWithMemory(vkd, device, allocator, resultBufferCreateInfo, MemoryRequirement::HostVisible));

    const VkDescriptorImageInfo resultImageInfo =
        makeDescriptorImageInfo(VK_NULL_HANDLE, *imageView, VK_IMAGE_LAYOUT_GENERAL);

    const Move<VkCommandPool> cmdPool = createCommandPool(vkd, device, 0, queueFamilyIndex);
    const Move<VkCommandBuffer> cmdBuffer =
        allocateCommandBuffer(vkd, device, *cmdPool, VK_COMMAND_BUFFER_LEVEL_PRIMARY);
    const VkAccelerationStructureKHR *topAccelerationStructurePtr = nullptr;

    m_pipelineConfig->initConfiguration(m_context, m_data);

    beginCommandBuffer(vkd, *cmdBuffer, 0u);
    {
        const VkImageMemoryBarrier preImageBarrier =
            makeImageMemoryBarrier(0u, VK_ACCESS_TRANSFER_WRITE_BIT, VK_IMAGE_LAYOUT_UNDEFINED,
                                   VK_IMAGE_LAYOUT_TRANSFER_DST_OPTIMAL, **image, imageSubresourceRange);
        const VkClearValue clearValue               = makeClearValueColorU32(0u, 0u, 0u, 0u);
        const VkImageMemoryBarrier postImageBarrier = makeImageMemoryBarrier(
            VK_ACCESS_TRANSFER_WRITE_BIT,
            VK_ACCESS_ACCELERATION_STRUCTURE_READ_BIT_KHR | VK_ACCESS_ACCELERATION_STRUCTURE_WRITE_BIT_KHR,
            VK_IMAGE_LAYOUT_TRANSFER_DST_OPTIMAL, VK_IMAGE_LAYOUT_GENERAL, **image, imageSubresourceRange);
        const VkMemoryBarrier postTestMemoryBarrier =
            makeMemoryBarrier(VK_ACCESS_SHADER_READ_BIT | VK_ACCESS_SHADER_WRITE_BIT, VK_ACCESS_TRANSFER_READ_BIT);
        const VkMemoryBarrier postCopyMemoryBarrier =
            makeMemoryBarrier(VK_ACCESS_TRANSFER_WRITE_BIT, VK_ACCESS_HOST_READ_BIT);

        cmdPipelineImageMemoryBarrier(vkd, *cmdBuffer, VK_PIPELINE_STAGE_TOP_OF_PIPE_BIT,
                                      VK_PIPELINE_STAGE_TRANSFER_BIT, &preImageBarrier);
        vkd.cmdClearColorImage(*cmdBuffer, **image, VK_IMAGE_LAYOUT_TRANSFER_DST_OPTIMAL, &clearValue.color, 1,
                               &imageSubresourceRange);
        cmdPipelineImageMemoryBarrier(vkd, *cmdBuffer, VK_PIPELINE_STAGE_TRANSFER_BIT,
                                      VK_PIPELINE_STAGE_ACCELERATION_STRUCTURE_BUILD_BIT_KHR, &postImageBarrier);

        topAccelerationStructurePtr = m_testConfig->initAccelerationStructures(m_data, *cmdBuffer);

        m_pipelineConfig->fillCommandBuffer(m_context, m_data, *cmdBuffer, topAccelerationStructurePtr,
                                            resultImageInfo);

        cmdPipelineMemoryBarrier(vkd, *cmdBuffer, VK_PIPELINE_STAGE_ALL_COMMANDS_BIT, VK_PIPELINE_STAGE_TRANSFER_BIT,
                                 &postTestMemoryBarrier);

        vkd.cmdCopyImageToBuffer(*cmdBuffer, **image, VK_IMAGE_LAYOUT_GENERAL, **resultBuffer, 1u,
                                 &resultBufferImageRegion);

        cmdPipelineMemoryBarrier(vkd, *cmdBuffer, VK_PIPELINE_STAGE_TRANSFER_BIT, VK_PIPELINE_STAGE_HOST_BIT,
                                 &postCopyMemoryBarrier);
    }
    endCommandBuffer(vkd, *cmdBuffer);

    submitCommandsAndWait(vkd, device, queue, cmdBuffer.get());

    invalidateMappedMemoryRange(vkd, device, resultBuffer->getAllocation().getMemory(),
                                resultBuffer->getAllocation().getOffset(), VK_WHOLE_SIZE);

    if (m_testConfig->verify(resultBuffer.get(), m_data))
        return tcu::TestStatus::pass("Pass");
    else
        return tcu::TestStatus::fail("Fail");
}

class RayQueryBuiltinTestCase : public TestCase
{
public:
    RayQueryBuiltinTestCase(tcu::TestContext &context, const char *name, const TestParams data);
    ~RayQueryBuiltinTestCase(void);

    void checkSupport(Context &context) const;
    std::string getRequiredCapabilitiesId() const;
    void initDeviceCapabilities(DevCaps &caps);
    void initPrograms(SourceCollections &programCollection) const;
    TestInstance *createInstance(Context &context) const;

private:
    TestParams m_data;
};

RayQueryBuiltinTestCase::RayQueryBuiltinTestCase(tcu::TestContext &context, const char *name, const TestParams data)
    : vkt::TestCase(context, name)
    , m_data(data)
{
}

RayQueryBuiltinTestCase::~RayQueryBuiltinTestCase(void)
{
}

void RayQueryBuiltinTestCase::checkSupport(Context &context) const
{
    context.requireDeviceFunctionality("VK_KHR_acceleration_structure");
    context.requireDeviceFunctionality("VK_KHR_ray_query");

    const VkPhysicalDeviceRayQueryFeaturesKHR &rayQueryFeaturesKHR = context.getRayQueryFeatures();
    if (rayQueryFeaturesKHR.rayQuery == false)
        TCU_THROW(NotSupportedError, "Requires VkPhysicalDeviceRayQueryFeaturesKHR.rayQuery");

    const VkPhysicalDeviceAccelerationStructureFeaturesKHR &accelerationStructureFeaturesKHR =
        context.getAccelerationStructureFeatures();
    if (accelerationStructureFeaturesKHR.accelerationStructure == false)
        TCU_THROW(TestError,
                  "VK_KHR_ray_query requires VkPhysicalDeviceAccelerationStructureFeaturesKHR.accelerationStructure");

    m_data.pipelineCheckSupport(context, m_data);

    if (m_data.testConfigCheckSupport != nullptr)
        m_data.testConfigCheckSupport(context, m_data);
}

std::string RayQueryBuiltinTestCase::getRequiredCapabilitiesId() const
{
    std::string name = typeid(RayQueryBuiltinTestCase).name();

    if (m_data.testType == TEST_TYPE_NULL_ACCELERATION_STRUCTURE)
        return (name + "_null_acceleration");

    return DevCaps::DefDevId;
}

void RayQueryBuiltinTestCase::initDeviceCapabilities(DevCaps &caps)
{
    if (m_data.testType == TEST_TYPE_NULL_ACCELERATION_STRUCTURE)
    {
        caps.addExtension("VK_EXT_robustness2");
        caps.addExtension("VK_KHR_deferred_host_operations");

        caps.addFeature<VkPhysicalDeviceFeatures>();
        caps.addFeature(&VkPhysicalDeviceRobustness2FeaturesEXT::nullDescriptor);

        if (caps.addExtension("VK_KHR_buffer_device_address"))
        {
            caps.addFeature<VkPhysicalDeviceBufferDeviceAddressFeaturesKHR>();
        }

        if (caps.addExtension("VK_KHR_acceleration_structure"))
        {
            caps.addFeature<VkPhysicalDeviceAccelerationStructureFeaturesKHR>();

            // Not promoted yet in Vulkan 1.1.
            caps.addExtension("VK_EXT_descriptor_indexing");
            caps.addExtension("VK_KHR_spirv_1_4");
            caps.addExtension("VK_KHR_shader_float_controls");
        }

        if (caps.addExtension("VK_KHR_ray_query"))
        {
            caps.addFeature<VkPhysicalDeviceRayQueryFeaturesKHR>();
        }

        if (caps.addExtension("VK_KHR_ray_tracing_pipeline"))
        {
            caps.addFeature<VkPhysicalDeviceRayTracingPipelineFeaturesKHR>();
        }
    }
}

TestInstance *RayQueryBuiltinTestCase::createInstance(Context &context) const
{
    return new RayQueryBuiltinTestInstance(context, m_data);
}

void RayQueryBuiltinTestCase::initPrograms(SourceCollections &programCollection) const
{
    m_data.pipelineInitPrograms(programCollection, m_data);
}

static inline CheckSupportFunc getPipelineCheckSupport(const VkShaderStageFlagBits stage)
{
    switch (stage)
    {
    case VK_SHADER_STAGE_VERTEX_BIT:
    case VK_SHADER_STAGE_TESSELLATION_CONTROL_BIT:
    case VK_SHADER_STAGE_TESSELLATION_EVALUATION_BIT:
    case VK_SHADER_STAGE_GEOMETRY_BIT:
    case VK_SHADER_STAGE_FRAGMENT_BIT:
        return GraphicsConfiguration::checkSupport;

    case VK_SHADER_STAGE_COMPUTE_BIT:
        return ComputeConfiguration::checkSupport;

    case VK_SHADER_STAGE_RAYGEN_BIT_KHR:
    case VK_SHADER_STAGE_ANY_HIT_BIT_KHR:
    case VK_SHADER_STAGE_CLOSEST_HIT_BIT_KHR:
    case VK_SHADER_STAGE_MISS_BIT_KHR:
    case VK_SHADER_STAGE_INTERSECTION_BIT_KHR:
    case VK_SHADER_STAGE_CALLABLE_BIT_KHR:
        return RayTracingConfiguration::checkSupport;

    default:
        TCU_THROW(InternalError, "Unknown shader stage");
    }
}

static inline InitProgramsFunc getPipelineInitPrograms(const VkShaderStageFlagBits stage)
{
    switch (stage)
    {
    case VK_SHADER_STAGE_VERTEX_BIT:
    case VK_SHADER_STAGE_TESSELLATION_CONTROL_BIT:
    case VK_SHADER_STAGE_TESSELLATION_EVALUATION_BIT:
    case VK_SHADER_STAGE_GEOMETRY_BIT:
    case VK_SHADER_STAGE_FRAGMENT_BIT:
        return GraphicsConfiguration::initPrograms;

    case VK_SHADER_STAGE_COMPUTE_BIT:
        return ComputeConfiguration::initPrograms;

    case VK_SHADER_STAGE_RAYGEN_BIT_KHR:
    case VK_SHADER_STAGE_ANY_HIT_BIT_KHR:
    case VK_SHADER_STAGE_CLOSEST_HIT_BIT_KHR:
    case VK_SHADER_STAGE_MISS_BIT_KHR:
    case VK_SHADER_STAGE_INTERSECTION_BIT_KHR:
    case VK_SHADER_STAGE_CALLABLE_BIT_KHR:
        return RayTracingConfiguration::initPrograms;

    default:
        TCU_THROW(InternalError, "Unknown shader stage");
    }
}

static inline ShaderBodyTextFunc getShaderBodyTextFunc(const TestType testType)
{
    switch (testType)
    {
    case TEST_TYPE_FLOW:
        return TestConfigurationFlow::getShaderBodyText;
    case TEST_TYPE_PRIMITIVE_ID:
        return TestConfigurationPrimitiveId::getShaderBodyText;
    case TEST_TYPE_INSTANCE_ID:
        return TestConfigurationInstanceId::getShaderBodyText;
    case TEST_TYPE_INSTANCE_CUSTOM_INDEX:
        return TestConfigurationInstanceCustomIndex::getShaderBodyText;
    case TEST_TYPE_INTERSECTION_T_KHR:
        return TestConfigurationIntersectionT::getShaderBodyText;
    case TEST_TYPE_OBJECT_RAY_ORIGIN_KHR:
        return TestConfigurationObjectRayOrigin::getShaderBodyText;
    case TEST_TYPE_OBJECT_RAY_DIRECTION_KHR:
        return TestConfigurationObjectRayDirection::getShaderBodyText;
    case TEST_TYPE_OBJECT_TO_WORLD_KHR:
        return TestConfigurationObjectToWorld::getShaderBodyText;
    case TEST_TYPE_WORLD_TO_OBJECT_KHR:
        return TestConfigurationWorldToObject::getShaderBodyText;
    case TEST_TYPE_NULL_ACCELERATION_STRUCTURE:
        return TestConfigurationNullASStruct::getShaderBodyText;
    case TEST_TYPE_USING_WRAPPER_FUNCTION:
        return TestConfigurationUsingWrapperFunction::getShaderBodyText;
    case TEST_TYPE_GET_RAY_TMIN:
        return TestConfigurationGetRayTMin::getShaderBodyText;
    case TEST_TYPE_GET_WORLD_RAY_ORIGIN:
        return TestConfigurationGetWorldRayOrigin::getShaderBodyText;
    case TEST_TYPE_GET_WORLD_RAY_DIRECTION:
        return TestConfigurationGetWorldRayDirection::getShaderBodyText;
        ;
    case TEST_TYPE_GET_INTERSECTION_CANDIDATE_AABB_OPAQUE:
        return TestConfigurationGetIntersectionCandidateAABBOpaque::getShaderBodyText;
    case TEST_TYPE_GET_INTERSECTION_FRONT_FACE_CANDIDATE:
        return TestConfigurationGetIntersectionFrontFace::getShaderBodyTextCandidate;
    case TEST_TYPE_GET_INTERSECTION_FRONT_FACE_COMMITTED:
        return TestConfigurationGetIntersectionFrontFace::getShaderBodyTextCommitted;
    case TEST_TYPE_GET_INTERSECTION_GEOMETRY_INDEX_CANDIDATE:
        return TestConfigurationGetIntersectionGeometryIndex::getShaderBodyTextCandidate;
    case TEST_TYPE_GET_INTERSECTION_GEOMETRY_INDEX_COMMITTED:
        return TestConfigurationGetIntersectionGeometryIndex::getShaderBodyTextCommitted;
    case TEST_TYPE_GET_INTERSECTION_BARYCENTRICS_CANDIDATE:
        return TestConfigurationGetIntersectionBarycentrics::getShaderBodyTextCandidate;
    case TEST_TYPE_GET_INTERSECTION_BARYCENTRICS_COMMITTED:
        return TestConfigurationGetIntersectionBarycentrics::getShaderBodyTextCommitted;
    case TEST_TYPE_GET_INTERSECTION_INSTANCE_SHADER_BINDING_TABLE_RECORD_OFFSET_CANDIDATE:
        return TestConfigurationGetIntersectionInstanceShaderBindingTableRecordOffset::getShaderBodyTextCandidate;
    case TEST_TYPE_GET_INTERSECTION_INSTANCE_SHADER_BINDING_TABLE_RECORD_OFFSET_COMMITTED:
        return TestConfigurationGetIntersectionInstanceShaderBindingTableRecordOffset::getShaderBodyTextCommitted;
    case TEST_TYPE_RAY_QUERY_TERMINATE:
        return TestConfigurationRayQueryTerminate::getShaderBodyText;
    case TEST_TYPE_GET_INTERSECTION_TYPE_CANDIDATE:
        return TestConfigurationGetIntersectionType::getShaderBodyTextCandidate;
    case TEST_TYPE_GET_INTERSECTION_TYPE_COMMITTED:
        return TestConfigurationGetIntersectionType::getShaderBodyTextCommitted;

    default:
        TCU_THROW(InternalError, "Unknown test type");
    }
}

static inline CheckSupportFunc getTestConfigCheckSupport(const TestType testType)
{
    if (testType >= TEST_TYPE_LAST)
        TCU_THROW(InternalError, "Unknown test type");

    switch (testType)
    {
    case TEST_TYPE_NULL_ACCELERATION_STRUCTURE:
        return TestConfigurationNullASStruct::checkSupport;
    default:
        return nullptr;
    }
}

} // namespace

const struct PipelineStages
{
    VkShaderStageFlagBits stage;
    const char *name;
} pipelineStages[] = {
    {VK_SHADER_STAGE_VERTEX_BIT, "vert"},
    {VK_SHADER_STAGE_TESSELLATION_CONTROL_BIT, "tesc"},
    {VK_SHADER_STAGE_TESSELLATION_EVALUATION_BIT, "tese"},
    {VK_SHADER_STAGE_GEOMETRY_BIT, "geom"},
    {VK_SHADER_STAGE_FRAGMENT_BIT, "frag"},
    {VK_SHADER_STAGE_COMPUTE_BIT, "comp"},
    {VK_SHADER_STAGE_RAYGEN_BIT_KHR, "rgen"},
    {VK_SHADER_STAGE_ANY_HIT_BIT_KHR, "ahit"},
    {VK_SHADER_STAGE_CLOSEST_HIT_BIT_KHR, "chit"},
    {VK_SHADER_STAGE_MISS_BIT_KHR, "miss"},
    {VK_SHADER_STAGE_INTERSECTION_BIT_KHR, "sect"},
    {VK_SHADER_STAGE_CALLABLE_BIT_KHR, "call"},
};

const struct GeomTypes
{
    GeomType geomType;
    const char *name;
} geomTypes[] = {
    {GEOM_TYPE_TRIANGLES, "triangles"},
    {GEOM_TYPE_AABBS, "aabbs"},
};

tcu::TestCaseGroup *createBuiltinTests(tcu::TestContext &testCtx)
{
    // Tests verifying builtins provided by ray query
    de::MovePtr<tcu::TestCaseGroup> group(new tcu::TestCaseGroup(testCtx, "builtin"));

    const struct TestTypes
    {
        TestType testType;
        const char *name;
    } testTypes[] = {
        {TEST_TYPE_FLOW, "flow"},
        {TEST_TYPE_PRIMITIVE_ID, "primitiveid"},
        {TEST_TYPE_INSTANCE_ID, "instanceid"},
        {TEST_TYPE_INSTANCE_CUSTOM_INDEX, "instancecustomindex"},
        {TEST_TYPE_INTERSECTION_T_KHR, "intersectiont"},
        {TEST_TYPE_OBJECT_RAY_ORIGIN_KHR, "objectrayorigin"},
        {TEST_TYPE_OBJECT_RAY_DIRECTION_KHR, "objectraydirection"},
        {TEST_TYPE_OBJECT_TO_WORLD_KHR, "objecttoworld"},
        {TEST_TYPE_WORLD_TO_OBJECT_KHR, "worldtoobject"},
        {TEST_TYPE_GET_RAY_TMIN, "getraytmin"},
        {TEST_TYPE_GET_WORLD_RAY_ORIGIN, "getworldrayorigin"},
        {TEST_TYPE_GET_WORLD_RAY_DIRECTION, "getworldraydirection"},
        {TEST_TYPE_GET_INTERSECTION_CANDIDATE_AABB_OPAQUE, "getintersectioncandidateaabbopaque"},
        {TEST_TYPE_GET_INTERSECTION_FRONT_FACE_CANDIDATE, "getintersectionfrontfaceCandidate"},
        {TEST_TYPE_GET_INTERSECTION_FRONT_FACE_COMMITTED, "getintersectionfrontfaceCommitted"},
        {TEST_TYPE_GET_INTERSECTION_GEOMETRY_INDEX_CANDIDATE, "getintersectiongeometryindexCandidate"},
        {TEST_TYPE_GET_INTERSECTION_GEOMETRY_INDEX_COMMITTED, "getintersectiongeometryindexCommitted"},
        {TEST_TYPE_GET_INTERSECTION_BARYCENTRICS_CANDIDATE, "getintersectionbarycentricsCandidate"},
        {TEST_TYPE_GET_INTERSECTION_BARYCENTRICS_COMMITTED, "getintersectionbarycentricsCommitted"},
        {TEST_TYPE_GET_INTERSECTION_INSTANCE_SHADER_BINDING_TABLE_RECORD_OFFSET_CANDIDATE,
         "getintersectioninstanceshaderbindingtablerecordoffsetCandidate"},
        {TEST_TYPE_GET_INTERSECTION_INSTANCE_SHADER_BINDING_TABLE_RECORD_OFFSET_COMMITTED,
         "getintersectioninstanceshaderbindingtablerecordoffsetCommitted"},
        {TEST_TYPE_RAY_QUERY_TERMINATE, "rayqueryterminate"},
        {TEST_TYPE_GET_INTERSECTION_TYPE_CANDIDATE, "getintersectiontypeCandidate"},
        {TEST_TYPE_GET_INTERSECTION_TYPE_COMMITTED, "getintersectiontypeCommitted"},

    };

    for (size_t testTypeNdx = 0; testTypeNdx < DE_LENGTH_OF_ARRAY(testTypes); ++testTypeNdx)
    {
        de::MovePtr<tcu::TestCaseGroup> testTypeGroup(
            new tcu::TestCaseGroup(group->getTestContext(), testTypes[testTypeNdx].name));
        const TestType testType                               = testTypes[testTypeNdx].testType;
        const ShaderBodyTextFunc testConfigShaderBodyTextFunc = getShaderBodyTextFunc(testType);
        const bool fixedPointVectorOutput =
            testType == TEST_TYPE_OBJECT_RAY_ORIGIN_KHR || testType == TEST_TYPE_OBJECT_RAY_DIRECTION_KHR ||
            testType == TEST_TYPE_GET_WORLD_RAY_ORIGIN || testType == TEST_TYPE_GET_WORLD_RAY_DIRECTION ||
            testType == TEST_TYPE_GET_INTERSECTION_BARYCENTRICS_CANDIDATE ||
            testType == TEST_TYPE_GET_INTERSECTION_BARYCENTRICS_COMMITTED ||
            testType == TEST_TYPE_GET_INTERSECTION_INSTANCE_SHADER_BINDING_TABLE_RECORD_OFFSET_CANDIDATE ||
            testType == TEST_TYPE_GET_INTERSECTION_INSTANCE_SHADER_BINDING_TABLE_RECORD_OFFSET_COMMITTED;
        const bool fixedPointMatrixOutput =
            testType == TEST_TYPE_OBJECT_TO_WORLD_KHR || testType == TEST_TYPE_WORLD_TO_OBJECT_KHR;
        const bool single =
            testTypeNdx == TEST_TYPE_FLOW || testType == TEST_TYPE_OBJECT_RAY_ORIGIN_KHR ||
            testType == TEST_TYPE_OBJECT_RAY_DIRECTION_KHR || testType == TEST_TYPE_OBJECT_TO_WORLD_KHR ||
            testType == TEST_TYPE_WORLD_TO_OBJECT_KHR || testType == TEST_TYPE_GET_RAY_TMIN ||
            testType == TEST_TYPE_GET_WORLD_RAY_ORIGIN || testType == TEST_TYPE_GET_WORLD_RAY_DIRECTION ||
            testType == TEST_TYPE_GET_INTERSECTION_CANDIDATE_AABB_OPAQUE ||
            testType == TEST_TYPE_GET_INTERSECTION_FRONT_FACE_CANDIDATE ||
            testType == TEST_TYPE_GET_INTERSECTION_FRONT_FACE_COMMITTED ||
            testType == TEST_TYPE_GET_INTERSECTION_GEOMETRY_INDEX_CANDIDATE ||
            testType == TEST_TYPE_GET_INTERSECTION_GEOMETRY_INDEX_COMMITTED ||
            testType == TEST_TYPE_GET_INTERSECTION_BARYCENTRICS_CANDIDATE ||
            testType == TEST_TYPE_GET_INTERSECTION_BARYCENTRICS_COMMITTED || testType == TEST_TYPE_RAY_QUERY_TERMINATE;
        const uint32_t imageDepth = fixedPointMatrixOutput ? 4 * 4 : fixedPointVectorOutput ? 4 : 1;

        for (size_t pipelineStageNdx = 0; pipelineStageNdx < DE_LENGTH_OF_ARRAY(pipelineStages); ++pipelineStageNdx)
        {
            de::MovePtr<tcu::TestCaseGroup> sourceTypeGroup(
                new tcu::TestCaseGroup(group->getTestContext(), pipelineStages[pipelineStageNdx].name));
            const VkShaderStageFlagBits stage           = pipelineStages[pipelineStageNdx].stage;
            const CheckSupportFunc pipelineCheckSupport = getPipelineCheckSupport(stage);
            const InitProgramsFunc pipelineInitPrograms = getPipelineInitPrograms(stage);
            const uint32_t instancesGroupCount          = single ? 1 : 2;
            const uint32_t geometriesGroupCount         = single ? 1 : 8;
            const uint32_t squaresGroupCount = (TEST_WIDTH * TEST_HEIGHT) / geometriesGroupCount / instancesGroupCount;

            DE_ASSERT(instancesGroupCount * geometriesGroupCount * squaresGroupCount == TEST_WIDTH * TEST_HEIGHT);

            for (size_t geomTypeNdx = 0; geomTypeNdx < DE_LENGTH_OF_ARRAY(geomTypes); ++geomTypeNdx)
            {
                const GeomType geomType     = geomTypes[geomTypeNdx].geomType;
                const TestParams testParams = {
                    TEST_WIDTH,                   //  uint32_t width;
                    TEST_HEIGHT,                  //  uint32_t height;
                    imageDepth,                   //  uint32_t depth;
                    testType,                     //  TestType testType;
                    stage,                        //  VkShaderStageFlagBits stage;
                    geomType,                     //  GeomType geomType;
                    squaresGroupCount,            //  uint32_t squaresGroupCount;
                    geometriesGroupCount,         //  uint32_t geometriesGroupCount;
                    instancesGroupCount,          //  uint32_t instancesGroupCount;
                    VK_FORMAT_R32_SINT,           //  VkFormat format;
                    pipelineCheckSupport,         //  CheckSupportFunc pipelineCheckSupport;
                    pipelineInitPrograms,         //  InitProgramsFunc pipelineInitPrograms;
                    testConfigShaderBodyTextFunc, //  ShaderTestTextFunc testConfigShaderBodyText;
                    false,                        //  bool isSPIRV;
                    nullptr,                      //  CheckSupportFunc testConfigCheckSupport;
                };

                if (geomType != GEOM_TYPE_AABBS && testType == TEST_TYPE_GET_INTERSECTION_CANDIDATE_AABB_OPAQUE)
                {
                    continue;
                }

                if (geomType != GEOM_TYPE_TRIANGLES && (testType == TEST_TYPE_GET_INTERSECTION_FRONT_FACE_CANDIDATE ||
                                                        testType == TEST_TYPE_GET_INTERSECTION_FRONT_FACE_COMMITTED ||
                                                        testType == TEST_TYPE_GET_INTERSECTION_BARYCENTRICS_CANDIDATE ||
                                                        testType == TEST_TYPE_GET_INTERSECTION_BARYCENTRICS_COMMITTED))
                {
                    continue;
                }

                sourceTypeGroup->addChild(
                    new RayQueryBuiltinTestCase(group->getTestContext(), geomTypes[geomTypeNdx].name, testParams));
            }

            testTypeGroup->addChild(sourceTypeGroup.release());
        }

        group->addChild(testTypeGroup.release());
    }

    return group.release();
}

tcu::TestCaseGroup *createAdvancedTests(tcu::TestContext &testCtx)
{
    de::MovePtr<tcu::TestCaseGroup> group(new tcu::TestCaseGroup(testCtx, "advanced"));

    const struct TestTypes
    {
        TestType testType;
        const char *name;
    } testTypes[] = {{TEST_TYPE_NULL_ACCELERATION_STRUCTURE, "null_as"},
                     {TEST_TYPE_USING_WRAPPER_FUNCTION, "using_wrapper_function"}};

    for (size_t testTypeNdx = 0; testTypeNdx < DE_LENGTH_OF_ARRAY(testTypes); ++testTypeNdx)
    {
        de::MovePtr<tcu::TestCaseGroup> testTypeGroup(
            new tcu::TestCaseGroup(group->getTestContext(), testTypes[testTypeNdx].name));
        const TestType testType                               = testTypes[testTypeNdx].testType;
        const ShaderBodyTextFunc testConfigShaderBodyTextFunc = getShaderBodyTextFunc(testType);
        const CheckSupportFunc testConfigCheckSupport         = getTestConfigCheckSupport(testType);
        const uint32_t imageDepth                             = 1;
        bool useSPIRV                                         = false;

        for (size_t pipelineStageNdx = 0; pipelineStageNdx < DE_LENGTH_OF_ARRAY(pipelineStages); ++pipelineStageNdx)
        {
            const VkShaderStageFlagBits stage = pipelineStages[pipelineStageNdx].stage;

            // tests that are implemented using spirv are limit to compute stage
            if (testType == TEST_TYPE_USING_WRAPPER_FUNCTION)
            {
                if (stage != VK_SHADER_STAGE_COMPUTE_BIT)
                    continue;
                useSPIRV = true;
            }

            de::MovePtr<tcu::TestCaseGroup> sourceTypeGroup(
                new tcu::TestCaseGroup(group->getTestContext(), pipelineStages[pipelineStageNdx].name));
            const CheckSupportFunc pipelineCheckSupport = getPipelineCheckSupport(stage);
            const InitProgramsFunc pipelineInitPrograms = getPipelineInitPrograms(stage);
            const uint32_t instancesGroupCount          = 1;
            const uint32_t geometriesGroupCount         = 1;
            const uint32_t squaresGroupCount = (TEST_WIDTH * TEST_HEIGHT) / geometriesGroupCount / instancesGroupCount;

            DE_ASSERT(instancesGroupCount * geometriesGroupCount * squaresGroupCount == TEST_WIDTH * TEST_HEIGHT);

            for (size_t geomTypeNdx = 0; geomTypeNdx < DE_LENGTH_OF_ARRAY(geomTypes); ++geomTypeNdx)
            {
                const GeomType geomType     = geomTypes[geomTypeNdx].geomType;
                const TestParams testParams = {
                    TEST_WIDTH,                   //  uint32_t width;
                    TEST_HEIGHT,                  //  uint32_t height;
                    imageDepth,                   //  uint32_t depth;
                    testType,                     //  TestType testType;
                    stage,                        //  VkShaderStageFlagBits stage;
                    geomType,                     //  GeomType geomType;
                    squaresGroupCount,            //  uint32_t squaresGroupCount;
                    geometriesGroupCount,         //  uint32_t geometriesGroupCount;
                    instancesGroupCount,          //  uint32_t instancesGroupCount;
                    VK_FORMAT_R32_SINT,           //  VkFormat format;
                    pipelineCheckSupport,         //  CheckSupportFunc pipelineCheckSupport;
                    pipelineInitPrograms,         //  InitProgramsFunc pipelineInitPrograms;
                    testConfigShaderBodyTextFunc, //  ShaderTestTextFunc testConfigShaderBodyText;
                    useSPIRV,                     //  bool isSPIRV;
                    testConfigCheckSupport,       //  CheckSupportFunc testConfigCheckSupport;
                };

                sourceTypeGroup->addChild(
                    new RayQueryBuiltinTestCase(group->getTestContext(), geomTypes[geomTypeNdx].name, testParams));
            }

            testTypeGroup->addChild(sourceTypeGroup.release());
        }

        group->addChild(testTypeGroup.release());
    }

    return group.release();
}

} // namespace RayQuery
} // namespace vkt<|MERGE_RESOLUTION|>--- conflicted
+++ resolved
@@ -4179,125 +4179,6 @@
     if (!robustness2Features.nullDescriptor)
         TCU_THROW(NotSupportedError, "VkPhysicalDeviceRobustness2FeaturesEXT::nullDescriptor not supported");
 }
-/*
-<<<<<<< HEAD
-void TestConfigurationNullASStruct::prepareTestEnvironment(Context &context)
-{
-    // Check if the physical device supports VK_EXT_robustness2 and the nullDescriptor feature.
-    const auto &vkp             = context.getPlatformInterface();
-    const auto &vki             = context.getInstanceInterface();
-    const auto instance         = context.getInstance();
-    const auto physicalDevice   = context.getPhysicalDevice();
-    const auto queueFamilyIndex = context.getUniversalQueueFamilyIndex();
-    const auto queuePriority    = 1.0f;
-    bool accelStructSupport     = false;
-
-    // Add anything that's supported and may be needed, including nullDescriptor.
-    VkPhysicalDeviceFeatures2 features2                                            = initVulkanStructure();
-    VkPhysicalDeviceBufferDeviceAddressFeaturesKHR deviceAddressFeatures           = initVulkanStructure();
-    VkPhysicalDeviceAccelerationStructureFeaturesKHR accelerationStructureFeatures = initVulkanStructure();
-    VkPhysicalDeviceRayQueryFeaturesKHR rayQueryFeatures                           = initVulkanStructure();
-    VkPhysicalDeviceRayTracingPipelineFeaturesKHR raytracingPipelineFeatures       = initVulkanStructure();
-    VkPhysicalDeviceRobustness2FeaturesEXT robustness2Features                     = initVulkanStructure();
-    std::vector<const char *> deviceExtensions;
-
-    if (context.isDeviceFunctionalitySupported("VK_KHR_deferred_host_operations"))
-    {
-        deviceExtensions.push_back("VK_KHR_deferred_host_operations");
-    }
-    if (context.isDeviceFunctionalitySupported("VK_KHR_buffer_device_address"))
-    {
-        deviceAddressFeatures.pNext = features2.pNext;
-        features2.pNext             = &deviceAddressFeatures;
-        deviceExtensions.push_back("VK_KHR_buffer_device_address");
-    }
-    if (context.isDeviceFunctionalitySupported("VK_KHR_acceleration_structure"))
-    {
-        accelerationStructureFeatures.pNext = features2.pNext;
-        features2.pNext                     = &accelerationStructureFeatures;
-        deviceExtensions.push_back("VK_KHR_acceleration_structure");
-        accelStructSupport = true;
-    }
-
-    if (context.isDeviceFunctionalitySupported("VK_KHR_ray_query"))
-    {
-        rayQueryFeatures.pNext = features2.pNext;
-        features2.pNext        = &rayQueryFeatures;
-        deviceExtensions.push_back("VK_KHR_ray_query");
-    }
-
-    if (context.isDeviceFunctionalitySupported("VK_KHR_ray_tracing_pipeline"))
-    {
-        raytracingPipelineFeatures.pNext = features2.pNext;
-        features2.pNext                  = &raytracingPipelineFeatures;
-        deviceExtensions.push_back("VK_KHR_ray_tracing_pipeline");
-    }
-
-    vki.getPhysicalDeviceFeatures2(physicalDevice, &features2);
-
-    // Add robustness2 features to the chain and make sure robustBufferAccess is consistent with robustBufferAccess2.
-    features2.features.robustBufferAccess = VK_FALSE;
-    robustness2Features.nullDescriptor    = VK_TRUE;
-    robustness2Features.pNext             = features2.pNext;
-    features2.pNext                       = &robustness2Features;
-
-    // Add more needed extensions.
-    deviceExtensions.push_back(context.isDeviceFunctionalitySupported("VK_KHR_robustness2") ? "VK_KHR_robustness2" :
-                                                                                              "VK_EXT_robustness2");
-    if (accelStructSupport)
-    {
-        // Not promoted yet in Vulkan 1.1.
-        deviceExtensions.push_back("VK_EXT_descriptor_indexing");
-        deviceExtensions.push_back("VK_KHR_spirv_1_4");
-        deviceExtensions.push_back("VK_KHR_shader_float_controls");
-    }
-
-    const VkDeviceQueueCreateInfo queueInfo = {
-        VK_STRUCTURE_TYPE_DEVICE_QUEUE_CREATE_INFO, // VkStructureType sType;
-        nullptr,                                    // const void* pNext;
-        0u,                                         // VkDeviceQueueCreateFlags flags;
-        queueFamilyIndex,                           // uint32_t queueFamilyIndex;
-        1u,                                         // uint32_t queueCount;
-        &queuePriority,                             // const float* pQueuePriorities;
-    };
-
-    const VkDeviceCreateInfo createInfo = {
-        VK_STRUCTURE_TYPE_DEVICE_CREATE_INFO,           // VkStructureType sType;
-        features2.pNext,                                // const void* pNext;
-        0u,                                             // VkDeviceCreateFlags flags;
-        1u,                                             // uint32_t queueCreateInfoCount;
-        &queueInfo,                                     // const VkDeviceQueueCreateInfo* pQueueCreateInfos;
-        0u,                                             // uint32_t enabledLayerCount;
-        nullptr,                                        // const char* const* ppEnabledLayerNames;
-        static_cast<uint32_t>(deviceExtensions.size()), // uint32_t enabledExtensionCount;
-        deviceExtensions.data(),                        // const char* const* ppEnabledExtensionNames;
-        &features2.features,                            // const VkPhysicalDeviceFeatures* pEnabledFeatures;
-    };
-
-    m_device = createCustomDevice(context.getTestContext().getCommandLine().isValidationEnabled(), vkp, instance, vki,
-                                  physicalDevice, &createInfo);
-    m_vkd    = de::MovePtr<DeviceDriver>(new DeviceDriver(vkp, instance, m_device.get(), context.getUsedApiVersion(),
-                                                          context.getTestContext().getCommandLine()));
-    const auto queue = getDeviceQueue(*m_vkd, *m_device, queueFamilyIndex, 0u);
-    m_allocator      = de::MovePtr<SimpleAllocator>(
-        new SimpleAllocator(*m_vkd, m_device.get(), getPhysicalDeviceMemoryProperties(vki, physicalDevice)));
-
-    m_testEnvironment = de::MovePtr<TestEnvironment>(new TestEnvironment{
-        &vki,                               // const InstanceInterface* vki;
-        physicalDevice,                     // VkPhysicalDevice physicalDevice;
-        m_vkd.get(),                        // const DeviceInterface* vkd;
-        m_device.get(),                     // VkDevice device;
-        m_allocator.get(),                  // Allocator* allocator;
-        queue,                              // VkQueue queue;
-        queueFamilyIndex,                   // uint32_t queueFamilyIndex;
-        &context.getBinaryCollection(),     // BinaryCollection* binaryCollection;
-        &context.getTestContext().getLog(), // tcu::TestLog* log;
-    });
-}
-
-=======
->>>>>>> cb033b4df (Port selected tests to new capabilities system)
-*/
 
 const std::string TestConfigurationNullASStruct::getShaderBodyText(const TestParams &testParams)
 {
