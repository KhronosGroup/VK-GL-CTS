#ifndef _VKTAMBERTESTCASE_HPP
#define _VKTAMBERTESTCASE_HPP
/*------------------------------------------------------------------------
 * Vulkan Conformance Tests
 * ------------------------
 *
 * Copyright (c) 2019 Google LLC
 * Copyright (c) 2019 The Khronos Group Inc.
 *
 * Licensed under the Apache License, Version 2.0 (the "License");
 * you may not use this file except in compliance with the License.
 * You may obtain a copy of the License at
 *
 *      http://www.apache.org/licenses/LICENSE-2.0
 *
 * Unless required by applicable law or agreed to in writing, software
 * distributed under the License is distributed on an "AS IS" BASIS,
 * WITHOUT WARRANTIES OR CONDITIONS OF ANY KIND, either express or implied.
 * See the License for the specific language governing permissions and
 * limitations under the License.
 *
 *//*!
 * \file
 * \brief Functional tests using amber
 *//*--------------------------------------------------------------------*/

#include <string>
#include <set>
#include "tcuDefs.hpp"
#include "tcuTestCase.hpp"
#include "vkSpirVProgram.hpp"
#include "vktTestCase.hpp"

namespace amber { class Recipe; }

namespace vkt
{
namespace cts_amber
{

class AmberTestInstance : public TestInstance
{
public:
	AmberTestInstance	(Context&		context,
						 amber::Recipe*	recipe)
		: TestInstance(context), m_recipe(recipe)
	{
	}

	virtual tcu::TestStatus iterate (void);

private:
  amber::Recipe* m_recipe;
};

class AmberTestCase : public TestCase
{
public:
	AmberTestCase	(tcu::TestContext&	testCtx,
					 const char*		name,
					 const char*		description,
					 const std::string&	readFilename);

	virtual ~AmberTestCase (void);

	virtual TestInstance* createInstance (Context& ctx) const;

	// Check that the Vulkan implementation supports this test.
	// We have the principle that client code in dEQP should independently
	// determine if the test should be supported:
	//  - If any of the extensions registered via
	//    |addRequiredDeviceExtension| is not supported then throw a
	//    NotSupported exception.
	//  - Otherwise, we do a secondary sanity check depending on code inside
	//    Amber itself: if the Amber test says it is not supported, then
	//    throw an internal error exception.
	virtual void checkSupport (Context& ctx) const; // override

<<<<<<< HEAD
	bool parse(const char* category, const std::string& filename);
	void initPrograms(vk::SourceCollections& programCollection) const;
	// If the test case uses SPIR-V Assembly, use these build options.
	// Otherwise, defaults to target Vulkan 1.0, SPIR-V 1.0.
	void setSpirVAsmBuildOptions(const vk::SpirVAsmBuildOptions& asm_options);
=======
	// If the test case uses SPIR-V Assembly, use these build options.
	// Otherwise, defaults to target Vulkan 1.0, SPIR-V 1.0.
	void setSpirVAsmBuildOptions(const vk::SpirVAsmBuildOptions& asm_options);
	virtual void delayedInit (void);
	virtual void initPrograms (vk::SourceCollections& programCollection) const;
>>>>>>> b3507875

	// Add a required instance extension, device extension, or feature bit.
	// A feature bit is represented by a string of form "<structure>.<feature>", where
	// the structure name matches the Vulkan spec, but without the leading "VkPhysicalDevice".
	// An example entry is: "VariablePointerFeatures.variablePointers".
	// An instance or device extension will not have a period in its name.
	void addRequirement(const std::string& requirement);

private:
	bool parse (const std::string& readFilename);

	amber::Recipe* m_recipe;
	vk::SpirVAsmBuildOptions m_asm_options;
<<<<<<< HEAD
=======

	std::string m_readFilename;
>>>>>>> b3507875

	// Instance and device extensions required by the test.
	// We don't differentiate between the two:  We consider the requirement
	// satisfied if the string is registered as either an instance or device
	// extension.  Use a set for consistent ordering.
	std::set<std::string> m_required_extensions;

	// Features required by the test.
	// A feature bit is represented by a string of form "<structure>.<feature>", where
	// the structure name matches the Vulkan spec, but without the leading "VkPhysicalDevice".
	// An example entry is: "VariablePointerFeatures.variablePointers".
	// Use a set for consistent ordering.
	std::set<std::string> m_required_features;
};

AmberTestCase* createAmberTestCase (tcu::TestContext&				testCtx,
									const char*						name,
									const char*						description,
									const char*						category,
									const std::string&				filename,
									const std::vector<std::string>	requirements = std::vector<std::string>());

} // cts_amber
} // vkt

#endif // _VKTAMBERTESTCASE_HPP<|MERGE_RESOLUTION|>--- conflicted
+++ resolved
@@ -68,27 +68,18 @@
 	// Check that the Vulkan implementation supports this test.
 	// We have the principle that client code in dEQP should independently
 	// determine if the test should be supported:
-	//  - If any of the extensions registered via
-	//    |addRequiredDeviceExtension| is not supported then throw a
-	//    NotSupported exception.
+	//  - If any of the extensions registered via |addRequirement| is not
+	//    supported then throw a NotSupported exception.
 	//  - Otherwise, we do a secondary sanity check depending on code inside
 	//    Amber itself: if the Amber test says it is not supported, then
 	//    throw an internal error exception.
 	virtual void checkSupport (Context& ctx) const; // override
 
-<<<<<<< HEAD
-	bool parse(const char* category, const std::string& filename);
-	void initPrograms(vk::SourceCollections& programCollection) const;
-	// If the test case uses SPIR-V Assembly, use these build options.
-	// Otherwise, defaults to target Vulkan 1.0, SPIR-V 1.0.
-	void setSpirVAsmBuildOptions(const vk::SpirVAsmBuildOptions& asm_options);
-=======
 	// If the test case uses SPIR-V Assembly, use these build options.
 	// Otherwise, defaults to target Vulkan 1.0, SPIR-V 1.0.
 	void setSpirVAsmBuildOptions(const vk::SpirVAsmBuildOptions& asm_options);
 	virtual void delayedInit (void);
 	virtual void initPrograms (vk::SourceCollections& programCollection) const;
->>>>>>> b3507875
 
 	// Add a required instance extension, device extension, or feature bit.
 	// A feature bit is represented by a string of form "<structure>.<feature>", where
@@ -102,11 +93,8 @@
 
 	amber::Recipe* m_recipe;
 	vk::SpirVAsmBuildOptions m_asm_options;
-<<<<<<< HEAD
-=======
 
 	std::string m_readFilename;
->>>>>>> b3507875
 
 	// Instance and device extensions required by the test.
 	// We don't differentiate between the two:  We consider the requirement
