--- conflicted
+++ resolved
@@ -651,13 +651,8 @@
         nullptr,                                            // const VkAttachmentReference*    pInputAttachments
         static_cast<uint32_t>(colorAttachmentRefs0.size()), // uint32_t                        colorAttachmentCount
         colorAttachmentRefs0.data(),                        // const VkAttachmentReference*    pColorAttachments
-<<<<<<< HEAD
         makeCopySubpass ? nullptr : pResolveAttachments,    // const VkAttachmentReference*    pResolveAttachments
-        nullptr,                                            // const VkAttachmentReference*    pDepthStencilAttachment
-=======
-        makeCopySubpass ? DE_NULL : pResolveAttachments,    // const VkAttachmentReference*    pResolveAttachments
         pDepthAttachment,                                   // const VkAttachmentReference*    pDepthStencilAttachment
->>>>>>> b4e74f63
         0u,                                                 // uint32_t                        preserveAttachmentCount
         nullptr                                             // const uint32_t*                pPreserveAttachments
     }};
