/*------------------------------------------------------------------------
 * Vulkan Conformance Tests
 * ------------------------
 *
 * Copyright (c) 2019 The Khronos Group Inc.
 *
 * Licensed under the Apache License, Version 2.0 (the "License");
 * you may not use this file except in compliance with the License.
 * You may obtain a copy of the License at
 *
 *      http://www.apache.org/licenses/LICENSE-2.0
 *
 * Unless required by applicable law or agreed to in writing, software
 * distributed under the License is distributed on an "AS IS" BASIS,
 * WITHOUT WARRANTIES OR CONDITIONS OF ANY KIND, either express or implied.
 * See the License for the specific language governing permissions and
 * limitations under the License.
 *
 *//*!
 * \file
 * \brief Tests fragment density map extension ( VK_EXT_fragment_density_map )
 *//*--------------------------------------------------------------------*/

#include "vktRenderPassFragmentDensityMapTests.hpp"
#include "pipeline/vktPipelineImageUtil.hpp"
#include "deMath.h"
#include "vktTestCase.hpp"
#include "vktTestGroupUtil.hpp"
#include "vktCustomInstancesDevices.hpp"
#include "vktRenderPassTestsUtil.hpp"
#include "vkImageUtil.hpp"
#include "vkQueryUtil.hpp"
#include "vkCmdUtil.hpp"
#include "vkRefUtil.hpp"
#include "vkObjUtil.hpp"
#include "vkBarrierUtil.hpp"
#include "vkBuilderUtil.hpp"
#include "tcuCommandLine.hpp"
#include "tcuStringTemplate.hpp"
#include "tcuTextureUtil.hpp"
#include "tcuTestLog.hpp"
#include <sstream>
#include <vector>
#include <set>

// Each test generates an image with a color gradient where all colors should be unique when rendered without density map
// ( and for multi_view tests - the quantity of each color in a histogram should be 2 instead of 1 ).
// The whole density map has the same values defined by input fragment area ( one of the test input parameters ).
// With density map enabled - the number of each color in a histogram should be [ fragmentArea.x * fragmentArea.y ]
// ( that value will be doubled for multi_view case ).
//
// Additionally test checks if gl_FragSizeEXT shader variable has proper value ( as defined by fragmentArea input parameter ).
//
// Test variations:
// - multi_view tests check if density map also works when VK_KHR_multiview extension is in use
// - render_copy tests check if it's possible to copy results using input attachment descriptor ( this simulates deferred rendering behaviour )
// - non_divisible_density_size tests check if subsampled images work when its dimension is not divisible by minFragmentDensityTexelSize
// - N_samples tests check if multisampling works with VK_EXT_fragment_density_map extension
// - static_* tests use density map loaded from CPU during vkCmdBeginRenderPass.
// - dynamic_* tests use density map rendered on a GPU in a separate render pass
// - deffered_* tests use density map loaded from CPU during VkEndCommandBuffer.
// - *_nonsubsampled tests check if it's possible to use nonsubsampled images instead of subsampled ones

// There are 3 render passes performed during most of the tests:
//  - render pass that produces density map ( this rp is skipped when density map is static )
//  - render pass that produces subsampled image using density map and eventually copies results to different image ( render_copy )
//  - render pass that copies subsampled image to traditional image using sampler with VK_SAMPLER_CREATE_SUBSAMPLED_BIT_EXT flag.
//    ( because subsampled images cannot be retrieved to CPU in any other way ).
// There are few tests that use additional subpass that resamples subsampled image using diferent density map.

// Code of FragmentDensityMapTestInstance is also used to test subsampledLoads, subsampledCoarseReconstructionEarlyAccess,
// maxDescriptorSetSubsampledSamplers properties.

namespace vkt
{

namespace renderpass
{

using namespace vk;

namespace
{

struct TestParams
{
	bool					dynamicDensityMap;
	bool					deferredDensityMap;
	bool					nonSubsampledImages;
	bool					subsampledLoads;
	bool					coarseReconstruction;
	bool					imagelessFramebuffer;
	bool					useMemoryAccess;
	bool					useMaintenance5;
	deUint32				samplersCount;
	deUint32				viewCount;
	bool					multiViewport;
	bool					makeCopy;
	float					renderMultiplier;
	VkSampleCountFlagBits	colorSamples;
	tcu::UVec2				fragmentArea;
	tcu::UVec2				densityMapSize;
	VkFormat				densityMapFormat;
	const SharedGroupParams	groupParams;
};

struct Vertex4RGBA
{
	tcu::Vec4	position;
	tcu::Vec4	uv;
	tcu::Vec4	color;
};

de::SharedPtr<Move<vk::VkDevice>>	g_singletonDevice;

VkDevice getDevice(Context& context)
{
	if (!g_singletonDevice)
	{
		const float queuePriority = 1.0f;

		// Create a universal queue that supports graphics and compute
		const VkDeviceQueueCreateInfo queueParams
		{
			VK_STRUCTURE_TYPE_DEVICE_QUEUE_CREATE_INFO,	// VkStructureType				sType;
			DE_NULL,									// const void*					pNext;
			0u,											// VkDeviceQueueCreateFlags		flags;
			context.getUniversalQueueFamilyIndex(),		// deUint32						queueFamilyIndex;
			1u,											// deUint32						queueCount;
			&queuePriority								// const float*					pQueuePriorities;
		};

		// \note Extensions in core are not explicitly enabled even though
		//		 they are in the extension list advertised to tests.
		const auto& extensionPtrs = context.getDeviceCreationExtensions();

		VkPhysicalDevicePortabilitySubsetFeaturesKHR			portabilitySubsetFeatures			= initVulkanStructure();
		VkPhysicalDeviceMultiviewFeatures						multiviewFeatures					= initVulkanStructure();
		VkPhysicalDeviceImagelessFramebufferFeatures			imagelessFramebufferFeatures		= initVulkanStructure();
		VkPhysicalDeviceDynamicRenderingFeatures				dynamicRenderingFeatures			= initVulkanStructure();
		VkPhysicalDeviceDynamicRenderingLocalReadFeaturesKHR	dynamicRenderingLocalReadFeatures	= initVulkanStructure();
		VkPhysicalDeviceFragmentDensityMap2FeaturesEXT			fragmentDensityMap2Features			= initVulkanStructure();
		VkPhysicalDeviceFragmentDensityMapFeaturesEXT			fragmentDensityMapFeatures			= initVulkanStructure();
		VkPhysicalDeviceFeatures2								features2							= initVulkanStructure();

		const auto addFeatures = makeStructChainAdder(&features2);

		if (context.isDeviceFunctionalitySupported("VK_KHR_portability_subset"))
			addFeatures(&portabilitySubsetFeatures);

		if (context.isDeviceFunctionalitySupported("VK_KHR_multiview"))
			addFeatures(&multiviewFeatures);

		if (context.isDeviceFunctionalitySupported("VK_KHR_imageless_framebuffer"))
			addFeatures(&imagelessFramebufferFeatures);

		if (context.isDeviceFunctionalitySupported("VK_KHR_dynamic_rendering"))
			addFeatures(&dynamicRenderingFeatures);

		if (context.isDeviceFunctionalitySupported("VK_KHR_dynamic_rendering_local_read"))
			addFeatures(&dynamicRenderingLocalReadFeatures);

		if (context.isDeviceFunctionalitySupported("VK_EXT_fragment_density_map2"))
			addFeatures(&fragmentDensityMap2Features);

		addFeatures(&fragmentDensityMapFeatures);

		context.getInstanceInterface().getPhysicalDeviceFeatures2(context.getPhysicalDevice(), &features2);
		features2.features.robustBufferAccess = VK_FALSE;

		const VkDeviceCreateInfo deviceCreateInfo
		{
			VK_STRUCTURE_TYPE_DEVICE_CREATE_INFO,							//sType;
			&features2,														//pNext;
			0u,																//flags
			1,																//queueRecordCount;
			&queueParams,													//pRequestedQueues;
			0u,																//layerCount;
			nullptr,														//ppEnabledLayerNames;
			de::sizeU32(extensionPtrs),										// deUint32				enabledExtensionCount;
			de::dataOrNull(extensionPtrs),									// const char* const*	ppEnabledExtensionNames;
			nullptr,														//pEnabledFeatures;
		};

		Move<VkDevice> device = createCustomDevice(context.getTestContext().getCommandLine().isValidationEnabled(), context.getPlatformInterface(), context.getInstance(), context.getInstanceInterface(), context.getPhysicalDevice(), &deviceCreateInfo);
		g_singletonDevice = de::SharedPtr<Move<VkDevice>>(new Move<VkDevice>(device));
	}

	return g_singletonDevice->get();
}

std::vector<Vertex4RGBA> createFullscreenMesh(deUint32 viewCount, tcu::Vec2 redGradient, tcu::Vec2 greenGradient)
{
	DE_ASSERT(viewCount > 0);

	const auto&		r		= redGradient;
	const auto&		g		= greenGradient;
	const float		step	= 2.0f / static_cast<float>(viewCount);
	float			xStart	= -1.0f;

	std::vector<Vertex4RGBA> resultMesh;
	for (deUint32 viewIndex = 0; viewIndex < viewCount ; ++viewIndex)
	{
		const float		fIndex		= static_cast<float>(viewIndex);
		const deUint32	nextIndex	= viewIndex + 1;
		const float		xEnd		= (nextIndex == viewCount) ? 1.0f : (-1.0f + step * static_cast<float>(nextIndex));

		// quad vertex							position						uv								color
		const Vertex4RGBA lowerLeftVertex	= { { xStart,  1.0f, 0.0f, 1.0f },	{ 0.0f, 1.0f, fIndex, 1.0f },	{ r.x(), g.y(), 0.0f, 1.0f } };
		const Vertex4RGBA upperLeftVertex	= { { xStart, -1.0f, 0.0f, 1.0f },	{ 0.0f, 0.0f, fIndex, 1.0f },	{ r.x(), g.x(), 0.0f, 1.0f } };
		const Vertex4RGBA lowerRightVertex	= { {   xEnd,  1.0f, 0.0f, 1.0f },	{ 1.0f, 1.0f, fIndex, 1.0f },	{ r.y(), g.y(), 0.0f, 1.0f } };
		const Vertex4RGBA upperRightVertex	= { {   xEnd, -1.0f, 0.0f, 1.0f },	{ 1.0f, 0.0f, fIndex, 1.0f },	{ r.y(), g.x(), 0.0f, 1.0f } };

		const std::vector<Vertex4RGBA> viewData
		{
			lowerLeftVertex, lowerRightVertex, upperLeftVertex,
			upperLeftVertex, lowerRightVertex, upperRightVertex
		};

		resultMesh.insert(resultMesh.end(), viewData.begin(), viewData.end());
		xStart = xEnd;
	}

	return resultMesh;
}

template <typename T>
void createVertexBuffer(const DeviceInterface&		vk,
						VkDevice					vkDevice,
						const deUint32&				queueFamilyIndex,
						SimpleAllocator&			memAlloc,
						const std::vector<T>&		vertices,
						Move<VkBuffer>&				vertexBuffer,
						de::MovePtr<Allocation>&	vertexAlloc)
{
	const VkBufferCreateInfo vertexBufferParams =
	{
		VK_STRUCTURE_TYPE_BUFFER_CREATE_INFO,			// VkStructureType		sType;
		DE_NULL,										// const void*			pNext;
		0u,												// VkBufferCreateFlags	flags;
		(VkDeviceSize)(sizeof(T) * vertices.size()),	// VkDeviceSize			size;
		VK_BUFFER_USAGE_VERTEX_BUFFER_BIT,				// VkBufferUsageFlags	usage;
		VK_SHARING_MODE_EXCLUSIVE,						// VkSharingMode		sharingMode;
		1u,												// deUint32				queueFamilyIndexCount;
		&queueFamilyIndex								// const deUint32*		pQueueFamilyIndices;
	};

	vertexBuffer	= createBuffer(vk, vkDevice, &vertexBufferParams);
	vertexAlloc		= memAlloc.allocate(getBufferMemoryRequirements(vk, vkDevice, *vertexBuffer), MemoryRequirement::HostVisible);
	VK_CHECK(vk.bindBufferMemory(vkDevice, *vertexBuffer, vertexAlloc->getMemory(), vertexAlloc->getOffset()));

	// Upload vertex data
	deMemcpy(vertexAlloc->getHostPtr(), vertices.data(), vertices.size() * sizeof(T));
	flushAlloc(vk, vkDevice, *vertexAlloc);
}

void prepareImageAndImageView	(const DeviceInterface&			vk,
								 VkDevice						vkDevice,
								 SimpleAllocator&				memAlloc,
								 VkImageCreateFlags				imageCreateFlags,
								 VkFormat						format,
								 VkExtent3D						extent,
								 deUint32						arrayLayers,
								 VkSampleCountFlagBits			samples,
								 VkImageUsageFlags				usage,
								 deUint32						queueFamilyIndex,
								 VkImageViewCreateFlags			viewFlags,
								 VkImageViewType				viewType,
								 const VkComponentMapping&		channels,
								 const VkImageSubresourceRange&	subresourceRange,
								 Move<VkImage>&					image,
								 de::MovePtr<Allocation>&		imageAlloc,
								 Move<VkImageView>&				imageView)
{
	const VkImageCreateInfo imageCreateInfo
	{
		VK_STRUCTURE_TYPE_IMAGE_CREATE_INFO,		// VkStructureType			sType;
		DE_NULL,									// const void*				pNext;
		imageCreateFlags,							// VkImageCreateFlags		flags;
		VK_IMAGE_TYPE_2D,							// VkImageType				imageType;
		format,										// VkFormat					format;
		extent,										// VkExtent3D				extent;
		1u,											// deUint32					mipLevels;
		arrayLayers,								// deUint32					arrayLayers;
		samples,									// VkSampleCountFlagBits	samples;
		VK_IMAGE_TILING_OPTIMAL,					// VkImageTiling			tiling;
		usage,										// VkImageUsageFlags		usage;
		VK_SHARING_MODE_EXCLUSIVE,					// VkSharingMode			sharingMode;
		1u,											// deUint32					queueFamilyIndexCount;
		&queueFamilyIndex,							// const deUint32*			pQueueFamilyIndices;
		VK_IMAGE_LAYOUT_UNDEFINED					// VkImageLayout			initialLayout;
	};

	image = createImage(vk, vkDevice, &imageCreateInfo);

	// Allocate and bind color image memory
	imageAlloc = memAlloc.allocate(getImageMemoryRequirements(vk, vkDevice, *image), MemoryRequirement::Any);
	VK_CHECK(vk.bindImageMemory(vkDevice, *image, imageAlloc->getMemory(), imageAlloc->getOffset()));

	// create image view for subsampled image
	const VkImageViewCreateInfo imageViewCreateInfo =
	{
		VK_STRUCTURE_TYPE_IMAGE_VIEW_CREATE_INFO,	// VkStructureType			sType;
		DE_NULL,									// const void*				pNext;
		viewFlags,									// VkImageViewCreateFlags	flags;
		*image,										// VkImage					image;
		viewType,									// VkImageViewType			viewType;
		format,										// VkFormat					format;
		channels,									// VkChannelMapping			channels;
		subresourceRange							// VkImageSubresourceRange	subresourceRange;
	};

	imageView = createImageView(vk, vkDevice, &imageViewCreateInfo);
}

// Class that provides abstraction over renderpass and renderpass2.
class RenderPassWrapperBase
{
public:

	RenderPassWrapperBase() = default;
	virtual ~RenderPassWrapperBase() = default;

	virtual Move<VkRenderPass>	createRenderPassProduceDynamicDensityMap	(deUint32						viewMask) const = 0;
	virtual Move<VkRenderPass>	createRenderPassProduceSubsampledImage		(deUint32						viewMask,
																			 bool							makeCopySubpass,
																			 bool							resampleSubsampled) const = 0;
	virtual Move<VkRenderPass>	createRenderPassOutputSubsampledImage		() const = 0;

	virtual void				cmdBeginRenderPass							(VkCommandBuffer				cmdBuffer,
																			 const VkRenderPassBeginInfo*	pRenderPassBegin) const = 0;
	virtual void				cmdNextSubpass								(VkCommandBuffer				cmdBuffer) const = 0;
	virtual void				cmdEndRenderPass							(VkCommandBuffer				cmdBuffer) const = 0;
};

// Helper template that lets us define all used types basing on single enum value.
template <RenderingType>
struct RenderPassTraits;

template <> struct RenderPassTraits<RENDERING_TYPE_RENDERPASS_LEGACY>
{
	typedef AttachmentDescription1	AttachmentDesc;
	typedef AttachmentReference1	AttachmentRef;
	typedef SubpassDescription1		SubpassDesc;
	typedef SubpassDependency1		SubpassDep;
	typedef RenderPassCreateInfo1	RenderPassCreateInfo;
	typedef RenderpassSubpass1		RenderpassSubpass;
};

template <> struct RenderPassTraits<RENDERING_TYPE_RENDERPASS2>
{
	typedef AttachmentDescription2	AttachmentDesc;
	typedef AttachmentReference2	AttachmentRef;
	typedef SubpassDescription2		SubpassDesc;
	typedef SubpassDependency2		SubpassDep;
	typedef RenderPassCreateInfo2	RenderPassCreateInfo;
	typedef RenderpassSubpass2		RenderpassSubpass;
};

// Template that can be used to construct required
// renderpasses using legacy renderpass and renderpass2.
template <RenderingType RenderingTypeValue>
class RenderPassWrapper: public RenderPassWrapperBase
{
	typedef typename RenderPassTraits<RenderingTypeValue>::AttachmentDesc		AttachmentDesc;
	typedef typename RenderPassTraits<RenderingTypeValue>::AttachmentRef		AttachmentRef;
	typedef typename RenderPassTraits<RenderingTypeValue>::SubpassDesc			SubpassDesc;
	typedef typename RenderPassTraits<RenderingTypeValue>::SubpassDep			SubpassDep;
	typedef typename RenderPassTraits<RenderingTypeValue>::RenderPassCreateInfo	RenderPassCreateInfo;
	typedef typename RenderPassTraits<RenderingTypeValue>::RenderpassSubpass	RenderpassSubpass;

public:

	RenderPassWrapper(const DeviceInterface& vk, const VkDevice vkDevice, const TestParams& testParams);
	~RenderPassWrapper() = default;

	Move<VkRenderPass>	createRenderPassProduceDynamicDensityMap	(deUint32						viewMask) const override;
	Move<VkRenderPass>	createRenderPassProduceSubsampledImage		(deUint32						viewMask,
																	 bool							makeCopySubpass,
																	 bool							resampleSubsampled) const override;
	Move<VkRenderPass>	createRenderPassOutputSubsampledImage		() const override;

	void				cmdBeginRenderPass							(VkCommandBuffer				cmdBufferm,
																	 const VkRenderPassBeginInfo*	pRenderPassBegin) const override;
	void				cmdNextSubpass								(VkCommandBuffer				cmdBuffer) const override;
	void				cmdEndRenderPass							(VkCommandBuffer				cmdBuffer) const override;

private:

	const DeviceInterface&	m_vk;
	const VkDevice			m_vkDevice;
	const TestParams&		m_testParams;

	const typename RenderpassSubpass::SubpassBeginInfo	m_subpassBeginInfo;
	const typename RenderpassSubpass::SubpassEndInfo	m_subpassEndInfo;
};

template<RenderingType RenderingTypeValue>
RenderPassWrapper<RenderingTypeValue>::RenderPassWrapper(const DeviceInterface& vk, const VkDevice vkDevice, const TestParams& testParams)
	: RenderPassWrapperBase		()
	, m_vk						(vk)
	, m_vkDevice				(vkDevice)
	, m_testParams				(testParams)
	, m_subpassBeginInfo		(DE_NULL, testParams.groupParams->useSecondaryCmdBuffer ? VK_SUBPASS_CONTENTS_SECONDARY_COMMAND_BUFFERS : VK_SUBPASS_CONTENTS_INLINE)
	, m_subpassEndInfo			(DE_NULL)
{
}

template<RenderingType RenderingTypeValue>
Move<VkRenderPass> RenderPassWrapper<RenderingTypeValue>::createRenderPassProduceDynamicDensityMap(deUint32 viewMask) const
{
	DE_ASSERT(m_testParams.dynamicDensityMap);

	std::vector<AttachmentDesc> attachmentDescriptions
	{
		{
			DE_NULL,															// const void*						pNext
			(VkAttachmentDescriptionFlags)0,									// VkAttachmentDescriptionFlags		flags
			m_testParams.densityMapFormat,										// VkFormat							format
			VK_SAMPLE_COUNT_1_BIT,												// VkSampleCountFlagBits			samples
			VK_ATTACHMENT_LOAD_OP_CLEAR,										// VkAttachmentLoadOp				loadOp
			VK_ATTACHMENT_STORE_OP_STORE,										// VkAttachmentStoreOp				storeOp
			VK_ATTACHMENT_LOAD_OP_DONT_CARE,									// VkAttachmentLoadOp				stencilLoadOp
			VK_ATTACHMENT_STORE_OP_DONT_CARE,									// VkAttachmentStoreOp				stencilStoreOp
			VK_IMAGE_LAYOUT_UNDEFINED,											// VkImageLayout					initialLayout
			VK_IMAGE_LAYOUT_FRAGMENT_DENSITY_MAP_OPTIMAL_EXT					// VkImageLayout					finalLayout
		}
	};

	std::vector<AttachmentRef> colorAttachmentRefs
	{
		{ DE_NULL, 0u, VK_IMAGE_LAYOUT_COLOR_ATTACHMENT_OPTIMAL, VK_IMAGE_ASPECT_COLOR_BIT }
	};

	std::vector<SubpassDesc> subpassDescriptions
	{
		{
			DE_NULL,
			(VkSubpassDescriptionFlags)0,										// VkSubpassDescriptionFlags		flags
			VK_PIPELINE_BIND_POINT_GRAPHICS,									// VkPipelineBindPoint				pipelineBindPoint
			viewMask,															// deUint32							viewMask
			0u,																	// deUint32							inputAttachmentCount
			DE_NULL,															// const VkAttachmentReference*		pInputAttachments
			static_cast<deUint32>(colorAttachmentRefs.size()),					// deUint32							colorAttachmentCount
			colorAttachmentRefs.data(),											// const VkAttachmentReference*		pColorAttachments
			DE_NULL,															// const VkAttachmentReference*		pResolveAttachments
			DE_NULL,															// const VkAttachmentReference*		pDepthStencilAttachment
			0u,																	// deUint32							preserveAttachmentCount
			DE_NULL																// const deUint32*					pPreserveAttachments
		}
	};

	std::vector<SubpassDep> subpassDependencies
	{
		{
			DE_NULL,															// const void*				pNext
			0u,																	// uint32_t					srcSubpass
			VK_SUBPASS_EXTERNAL,												// uint32_t					dstSubpass
			VK_PIPELINE_STAGE_COLOR_ATTACHMENT_OUTPUT_BIT,						// VkPipelineStageFlags		srcStageMask
			VK_PIPELINE_STAGE_FRAGMENT_DENSITY_PROCESS_BIT_EXT,					// VkPipelineStageFlags		dstStageMask
			VK_ACCESS_COLOR_ATTACHMENT_WRITE_BIT,								// VkAccessFlags			srcAccessMask
			VK_ACCESS_FRAGMENT_DENSITY_MAP_READ_BIT_EXT,						// VkAccessFlags			dstAccessMask
			VK_DEPENDENCY_BY_REGION_BIT,										// VkDependencyFlags		dependencyFlags
			0u																	// deInt32					viewOffset
		}
	};

	const RenderPassCreateInfo renderPassInfo(
		DE_NULL,																// const void*						pNext
		(VkRenderPassCreateFlags)0,												// VkRenderPassCreateFlags			flags
		static_cast<deUint32>(attachmentDescriptions.size()),					// deUint32							attachmentCount
		attachmentDescriptions.data(),											// const VkAttachmentDescription*	pAttachments
		static_cast<deUint32>(subpassDescriptions.size()),						// deUint32							subpassCount
		subpassDescriptions.data(),												// const VkSubpassDescription*		pSubpasses
		static_cast<deUint32>(subpassDependencies.size()),						// deUint32							dependencyCount
		subpassDependencies.empty() ? DE_NULL : subpassDependencies.data(),		// const VkSubpassDependency*		pDependencies
		0u,																		// deUint32							correlatedViewMaskCount
		DE_NULL																	// const deUint32*					pCorrelatedViewMasks
	);

	return renderPassInfo.createRenderPass(m_vk, m_vkDevice);
}

template<RenderingType RenderingTypeValue>
Move<VkRenderPass> RenderPassWrapper<RenderingTypeValue>::createRenderPassProduceSubsampledImage(deUint32	viewMask,
																								 bool		makeCopySubpass,
																								 bool		resampleSubsampled) const
{
	const void* constNullPtr				= DE_NULL;
	deUint32	multisampleAttachmentIndex	= 0;
	deUint32	copyAttachmentIndex			= 0;
	deUint32	densityMapAttachmentIndex	= 0;

	// add color image
	VkAttachmentLoadOp			loadOp = resampleSubsampled ? VK_ATTACHMENT_LOAD_OP_LOAD : VK_ATTACHMENT_LOAD_OP_CLEAR;
	std::vector<AttachmentDesc> attachmentDescriptions
	{
		// Output color attachment
		{
			DE_NULL,															// const void*						pNext
			(VkAttachmentDescriptionFlags)0,									// VkAttachmentDescriptionFlags		flags
			VK_FORMAT_R8G8B8A8_UNORM,											// VkFormat							format
			m_testParams.colorSamples,											// VkSampleCountFlagBits			samples
			loadOp,																// VkAttachmentLoadOp				loadOp
			VK_ATTACHMENT_STORE_OP_STORE,										// VkAttachmentStoreOp				storeOp
			VK_ATTACHMENT_LOAD_OP_DONT_CARE,									// VkAttachmentLoadOp				stencilLoadOp
			VK_ATTACHMENT_STORE_OP_DONT_CARE,									// VkAttachmentStoreOp				stencilStoreOp
			VK_IMAGE_LAYOUT_UNDEFINED,											// VkImageLayout					initialLayout
			VK_IMAGE_LAYOUT_SHADER_READ_ONLY_OPTIMAL							// VkImageLayout					finalLayout
		}
	};

	// add resolve image when we use more than one sample per fragment
	if (m_testParams.colorSamples != VK_SAMPLE_COUNT_1_BIT)
	{
		multisampleAttachmentIndex = static_cast<deUint32>(attachmentDescriptions.size());
		attachmentDescriptions.emplace_back(
			constNullPtr,														// const void*						pNext
			(VkAttachmentDescriptionFlags)0,									// VkAttachmentDescriptionFlags		flags
			VK_FORMAT_R8G8B8A8_UNORM,											// VkFormat							format
			VK_SAMPLE_COUNT_1_BIT,												// VkSampleCountFlagBits			samples
			VK_ATTACHMENT_LOAD_OP_CLEAR,										// VkAttachmentLoadOp				loadOp
			VK_ATTACHMENT_STORE_OP_STORE,										// VkAttachmentStoreOp				storeOp
			VK_ATTACHMENT_LOAD_OP_DONT_CARE,									// VkAttachmentLoadOp				stencilLoadOp
			VK_ATTACHMENT_STORE_OP_DONT_CARE,									// VkAttachmentStoreOp				stencilStoreOp
			VK_IMAGE_LAYOUT_UNDEFINED,											// VkImageLayout					initialLayout
			VK_IMAGE_LAYOUT_SHADER_READ_ONLY_OPTIMAL							// VkImageLayout					finalLayout
		);
	}

	// add color image copy ( when render_copy is used )
	if (makeCopySubpass)
	{
		copyAttachmentIndex = static_cast<deUint32>(attachmentDescriptions.size());
		attachmentDescriptions.emplace_back(
			constNullPtr,														// const void*						pNext
			(VkAttachmentDescriptionFlags)0,									// VkAttachmentDescriptionFlags		flags
			VK_FORMAT_R8G8B8A8_UNORM,											// VkFormat							format
			m_testParams.colorSamples,											// VkSampleCountFlagBits			samples
			VK_ATTACHMENT_LOAD_OP_CLEAR,										// VkAttachmentLoadOp				loadOp
			VK_ATTACHMENT_STORE_OP_STORE,										// VkAttachmentStoreOp				storeOp
			VK_ATTACHMENT_LOAD_OP_DONT_CARE,									// VkAttachmentLoadOp				stencilLoadOp
			VK_ATTACHMENT_STORE_OP_DONT_CARE,									// VkAttachmentStoreOp				stencilStoreOp
			VK_IMAGE_LAYOUT_UNDEFINED,											// VkImageLayout					initialLayout
			VK_IMAGE_LAYOUT_SHADER_READ_ONLY_OPTIMAL							// VkImageLayout					finalLayout
		);
	}

	// add density map
	densityMapAttachmentIndex = static_cast<deUint32>(attachmentDescriptions.size());
	attachmentDescriptions.emplace_back(
		constNullPtr,															// const void*						pNext
		(VkAttachmentDescriptionFlags)0,										// VkAttachmentDescriptionFlags		flags
		m_testParams.densityMapFormat,											// VkFormat							format
		VK_SAMPLE_COUNT_1_BIT,													// VkSampleCountFlagBits			samples
		VK_ATTACHMENT_LOAD_OP_LOAD,												// VkAttachmentLoadOp				loadOp
		VK_ATTACHMENT_STORE_OP_DONT_CARE,										// VkAttachmentStoreOp				storeOp
		VK_ATTACHMENT_LOAD_OP_DONT_CARE,										// VkAttachmentLoadOp				stencilLoadOp
		VK_ATTACHMENT_STORE_OP_DONT_CARE,										// VkAttachmentStoreOp				stencilStoreOp
		VK_IMAGE_LAYOUT_FRAGMENT_DENSITY_MAP_OPTIMAL_EXT,						// VkImageLayout					initialLayout
		VK_IMAGE_LAYOUT_FRAGMENT_DENSITY_MAP_OPTIMAL_EXT						// VkImageLayout					finalLayout
	);

	std::vector<AttachmentRef> colorAttachmentRefs0
	{
		{ DE_NULL, 0u, VK_IMAGE_LAYOUT_COLOR_ATTACHMENT_OPTIMAL, VK_IMAGE_ASPECT_COLOR_BIT }
	};

	// for multisampled scenario we need to add resolve attachment
	// (for makeCopy scenario it is used in second subpass)
	AttachmentRef*	pResolveAttachments		= DE_NULL;
	AttachmentRef	resolveAttachmentRef
	{
		DE_NULL,
		multisampleAttachmentIndex,
		VK_IMAGE_LAYOUT_COLOR_ATTACHMENT_OPTIMAL,
		VK_IMAGE_ASPECT_COLOR_BIT
	};
	if (m_testParams.colorSamples != VK_SAMPLE_COUNT_1_BIT)
		pResolveAttachments = &resolveAttachmentRef;

	std::vector<SubpassDesc> subpassDescriptions
	{
		{
			DE_NULL,
			(VkSubpassDescriptionFlags)0,							// VkSubpassDescriptionFlags	flags
			VK_PIPELINE_BIND_POINT_GRAPHICS,						// VkPipelineBindPoint			pipelineBindPoint
			viewMask,												// deUint32						viewMask
			0u,														// deUint32						inputAttachmentCount
			DE_NULL,												// const VkAttachmentReference*	pInputAttachments
			static_cast<deUint32>(colorAttachmentRefs0.size()),		// deUint32						colorAttachmentCount
			colorAttachmentRefs0.data(),							// const VkAttachmentReference*	pColorAttachments
			makeCopySubpass ? DE_NULL : pResolveAttachments,		// const VkAttachmentReference*	pResolveAttachments
			DE_NULL,												// const VkAttachmentReference*	pDepthStencilAttachment
			0u,														// deUint32						preserveAttachmentCount
			DE_NULL													// const deUint32*				pPreserveAttachments
		}
	};

	std::vector<AttachmentRef>	inputAttachmentRefs1
	{
		{ DE_NULL, 0u, VK_IMAGE_LAYOUT_SHADER_READ_ONLY_OPTIMAL, VK_IMAGE_ASPECT_COLOR_BIT }
	};
	std::vector<AttachmentRef>	colorAttachmentRefs1
	{
		{ DE_NULL, copyAttachmentIndex, VK_IMAGE_LAYOUT_COLOR_ATTACHMENT_OPTIMAL, VK_IMAGE_ASPECT_COLOR_BIT }
	};
	std::vector<SubpassDep>		subpassDependencies;

	if (makeCopySubpass)
	{
		subpassDescriptions.push_back({
			DE_NULL,
			(VkSubpassDescriptionFlags)0,							// VkSubpassDescriptionFlags	flags
			VK_PIPELINE_BIND_POINT_GRAPHICS,						// VkPipelineBindPoint			pipelineBindPoint
			viewMask,												// deUint32						viewMask
			static_cast<deUint32>(inputAttachmentRefs1.size()),		// deUint32						inputAttachmentCount
			inputAttachmentRefs1.data(),							// const VkAttachmentReference*	pInputAttachments
			static_cast<deUint32>(colorAttachmentRefs1.size()),		// deUint32						colorAttachmentCount
			colorAttachmentRefs1.data(),							// const VkAttachmentReference*	pColorAttachments
			pResolveAttachments,									// const VkAttachmentReference*	pResolveAttachments
			DE_NULL,												// const VkAttachmentReference*	pDepthStencilAttachment
			0u,														// deUint32						preserveAttachmentCount
			DE_NULL													// const deUint32*				pPreserveAttachments
		});

		VkDependencyFlags dependencyFlags = VK_DEPENDENCY_BY_REGION_BIT;
		if (m_testParams.viewCount > 1)
			dependencyFlags |= VK_DEPENDENCY_VIEW_LOCAL_BIT;

		subpassDependencies.emplace_back(
			constNullPtr,																// const void*				pNext
			0u,																			// uint32_t					srcSubpass
			1u,																			// uint32_t					dstSubpass
			VK_PIPELINE_STAGE_COLOR_ATTACHMENT_OUTPUT_BIT,								// VkPipelineStageFlags		srcStageMask
			VK_PIPELINE_STAGE_FRAGMENT_SHADER_BIT,										// VkPipelineStageFlags		dstStageMask
			VK_ACCESS_COLOR_ATTACHMENT_WRITE_BIT,										// VkAccessFlags			srcAccessMask
			VK_ACCESS_INPUT_ATTACHMENT_READ_BIT,										// VkAccessFlags			dstAccessMask
			dependencyFlags,															// VkDependencyFlags		dependencyFlags
			0u																			// deInt32					viewOffset
		);
	}

	VkPipelineStageFlags dstStageMask = VK_PIPELINE_STAGE_FRAGMENT_SHADER_BIT;

	// for coarse reconstruction we need to put barrier on vertex stage
	if (m_testParams.coarseReconstruction)
		dstStageMask = VK_PIPELINE_STAGE_VERTEX_SHADER_BIT;

	subpassDependencies.emplace_back(
		constNullPtr,																	// const void*				pNext
		static_cast<deUint32>(subpassDescriptions.size())-1u,							// uint32_t					srcSubpass
		VK_SUBPASS_EXTERNAL,															// uint32_t					dstSubpass
		VK_PIPELINE_STAGE_COLOR_ATTACHMENT_OUTPUT_BIT,									// VkPipelineStageFlags		srcStageMask
		dstStageMask,																	// VkPipelineStageFlags		dstStageMask
		VK_ACCESS_COLOR_ATTACHMENT_WRITE_BIT,											// VkAccessFlags			srcAccessMask
		VK_ACCESS_SHADER_READ_BIT,														// VkAccessFlags			dstAccessMask
		VK_DEPENDENCY_BY_REGION_BIT,													// VkDependencyFlags		dependencyFlags
		0u																				// deInt32					viewOffset
	);

	VkRenderPassFragmentDensityMapCreateInfoEXT renderPassFragmentDensityMap
	{
		VK_STRUCTURE_TYPE_RENDER_PASS_FRAGMENT_DENSITY_MAP_CREATE_INFO_EXT,
		DE_NULL,
		{ densityMapAttachmentIndex, VK_IMAGE_LAYOUT_FRAGMENT_DENSITY_MAP_OPTIMAL_EXT }
	};

	void* renderPassInfoPNext = (void*)&renderPassFragmentDensityMap;

	const RenderPassCreateInfo	renderPassInfo(
		renderPassInfoPNext,														// const void*						pNext
		(VkRenderPassCreateFlags)0,													// VkRenderPassCreateFlags			flags
		static_cast<deUint32>(attachmentDescriptions.size()),						// deUint32							attachmentCount
		attachmentDescriptions.data(),												// const VkAttachmentDescription*	pAttachments
		static_cast<deUint32>(subpassDescriptions.size()),							// deUint32							subpassCount
		subpassDescriptions.data(),													// const VkSubpassDescription*		pSubpasses
		static_cast<deUint32>(subpassDependencies.size()),							// deUint32							dependencyCount
		subpassDependencies.data(),													// const VkSubpassDependency*		pDependencies
		0u,																			// deUint32							correlatedViewMaskCount
		DE_NULL																		// const deUint32*					pCorrelatedViewMasks
	);

	return renderPassInfo.createRenderPass(m_vk, m_vkDevice);
}

template<RenderingType RenderingTypeValue>
Move<VkRenderPass> RenderPassWrapper<RenderingTypeValue>::createRenderPassOutputSubsampledImage() const
{
	// copy subsampled image to ordinary image - you cannot retrieve subsampled image to CPU in any way.
	// You must first convert it into plain image through rendering
	std::vector<AttachmentDesc> attachmentDescriptions
	{
		// output attachment
		{
			DE_NULL,											// const void*						pNext
			(VkAttachmentDescriptionFlags)0,					// VkAttachmentDescriptionFlags		flags
			VK_FORMAT_R8G8B8A8_UNORM,							// VkFormat							format
			VK_SAMPLE_COUNT_1_BIT,								// VkSampleCountFlagBits			samples
			VK_ATTACHMENT_LOAD_OP_CLEAR,						// VkAttachmentLoadOp				loadOp
			VK_ATTACHMENT_STORE_OP_STORE,						// VkAttachmentStoreOp				storeOp
			VK_ATTACHMENT_LOAD_OP_DONT_CARE,					// VkAttachmentLoadOp				stencilLoadOp
			VK_ATTACHMENT_STORE_OP_DONT_CARE,					// VkAttachmentStoreOp				stencilStoreOp
			VK_IMAGE_LAYOUT_UNDEFINED,							// VkImageLayout					initialLayout
			VK_IMAGE_LAYOUT_COLOR_ATTACHMENT_OPTIMAL			// VkImageLayout					finalLayout
		},
	};

	std::vector<AttachmentRef> colorAttachmentRefs
	{
		{ DE_NULL, 0u, VK_IMAGE_LAYOUT_COLOR_ATTACHMENT_OPTIMAL, VK_IMAGE_ASPECT_COLOR_BIT }
	};

	std::vector<SubpassDesc> subpassDescriptions
	{
		{
			DE_NULL,
			(VkSubpassDescriptionFlags)0,						// VkSubpassDescriptionFlags		flags
			VK_PIPELINE_BIND_POINT_GRAPHICS,					// VkPipelineBindPoint				pipelineBindPoint
			0u,													// deUint32							viewMask
			0u,													// deUint32							inputAttachmentCount
			DE_NULL,											// const VkAttachmentReference*		pInputAttachments
			static_cast<deUint32>(colorAttachmentRefs.size()),	// deUint32							colorAttachmentCount
			colorAttachmentRefs.data(),							// const VkAttachmentReference*		pColorAttachments
			DE_NULL,											// const VkAttachmentReference*		pResolveAttachments
			DE_NULL,											// const VkAttachmentReference*		pDepthStencilAttachment
			0u,													// deUint32							preserveAttachmentCount
			DE_NULL												// const deUint32*					pPreserveAttachments
		}
	};

	const RenderPassCreateInfo	renderPassInfo(
		DE_NULL,												// const void*						pNext
		(VkRenderPassCreateFlags)0,								// VkRenderPassCreateFlags			flags
		static_cast<deUint32>(attachmentDescriptions.size()),	// deUint32							attachmentCount
		attachmentDescriptions.data(),							// const VkAttachmentDescription*	pAttachments
		static_cast<deUint32>(subpassDescriptions.size()),		// deUint32							subpassCount
		subpassDescriptions.data(),								// const VkSubpassDescription*		pSubpasses
		0,														// deUint32							dependencyCount
		DE_NULL,												// const VkSubpassDependency*		pDependencies
		0u,														// deUint32							correlatedViewMaskCount
		DE_NULL													// const deUint32*					pCorrelatedViewMasks
	);

	return renderPassInfo.createRenderPass(m_vk, m_vkDevice);
}

template<RenderingType RenderingTypeValue>
void RenderPassWrapper<RenderingTypeValue>::cmdBeginRenderPass(VkCommandBuffer cmdBuffer, const VkRenderPassBeginInfo* pRenderPassBegin) const
{
	RenderpassSubpass::cmdBeginRenderPass(m_vk, cmdBuffer, pRenderPassBegin, &m_subpassBeginInfo);
}

template<RenderingType RenderingTypeValue>
void RenderPassWrapper<RenderingTypeValue>::cmdNextSubpass(VkCommandBuffer cmdBuffer) const
{
	RenderpassSubpass::cmdNextSubpass(m_vk, cmdBuffer, &m_subpassBeginInfo, &m_subpassEndInfo);
}

template<RenderingType RenderingTypeValue>
void RenderPassWrapper<RenderingTypeValue>::cmdEndRenderPass(VkCommandBuffer cmdBuffer) const
{
	RenderpassSubpass::cmdEndRenderPass(m_vk, cmdBuffer, &m_subpassEndInfo);
}

Move<VkFramebuffer> createImagelessFrameBuffer(const DeviceInterface& vk, VkDevice vkDevice, VkRenderPass renderPass, VkExtent3D size, const std::vector<VkFramebufferAttachmentImageInfo>& attachmentInfo)
{
	const deUint32 attachmentCount = static_cast<deUint32>(attachmentInfo.size());
	const VkFramebufferAttachmentsCreateInfo framebufferAttachmentsCreateInfo
	{
		VK_STRUCTURE_TYPE_FRAMEBUFFER_ATTACHMENTS_CREATE_INFO,		// VkStructureType								sType;
		DE_NULL,													// const void*									pNext;
		attachmentCount,											// deUint32										attachmentImageInfoCount;
		&attachmentInfo[0]											// const VkFramebufferAttachmentImageInfo*		pAttachmentImageInfos;
	};

	const VkFramebufferCreateInfo framebufferParams
	{
		VK_STRUCTURE_TYPE_FRAMEBUFFER_CREATE_INFO,					// VkStructureType			sType;
		&framebufferAttachmentsCreateInfo,							// const void*				pNext;
		VK_FRAMEBUFFER_CREATE_IMAGELESS_BIT,						// VkFramebufferCreateFlags	flags;
		renderPass,													// VkRenderPass				renderPass;
		attachmentCount,											// deUint32					attachmentCount;
		DE_NULL,													// const VkImageView*		pAttachments;
		size.width,													// deUint32					width;
		size.height,												// deUint32					height;
		1u															// deUint32					layers;
	};

	return createFramebuffer(vk, vkDevice, &framebufferParams);
}

Move<VkFramebuffer> createFrameBuffer(const DeviceInterface& vk, VkDevice vkDevice, VkRenderPass renderPass, VkExtent3D size, const std::vector<VkImageView>& imageViews)
{
	return makeFramebuffer(vk, vkDevice, renderPass, static_cast<deUint32>(imageViews.size()), imageViews.data(), size.width, size.height);
}

void copyBufferToImage(const DeviceInterface&					vk,
					   VkDevice									device,
					   VkQueue									queue,
					   deUint32									queueFamilyIndex,
					   const VkBuffer&							buffer,
					   VkDeviceSize								bufferSize,
					   const VkExtent3D&						imageSize,
					   deUint32									arrayLayers,
					   VkImage									destImage)
{
	Move<VkCommandPool>		cmdPool					= createCommandPool(vk, device, VK_COMMAND_POOL_CREATE_TRANSIENT_BIT, queueFamilyIndex);
	Move<VkCommandBuffer>	cmdBuffer				= allocateCommandBuffer(vk, device, *cmdPool, VK_COMMAND_BUFFER_LEVEL_PRIMARY);
	Move<VkFence>			fence					= createFence(vk, device);
	VkImageLayout			destImageLayout			= VK_IMAGE_LAYOUT_FRAGMENT_DENSITY_MAP_OPTIMAL_EXT;
	VkPipelineStageFlags	destImageDstStageFlags	= VK_PIPELINE_STAGE_FRAGMENT_DENSITY_PROCESS_BIT_EXT;
	VkAccessFlags			finalAccessMask			= VK_ACCESS_FRAGMENT_DENSITY_MAP_READ_BIT_EXT;

	const VkCommandBufferBeginInfo cmdBufferBeginInfo =
	{
		VK_STRUCTURE_TYPE_COMMAND_BUFFER_BEGIN_INFO,		// VkStructureType					sType;
		DE_NULL,											// const void*						pNext;
		VK_COMMAND_BUFFER_USAGE_ONE_TIME_SUBMIT_BIT,		// VkCommandBufferUsageFlags		flags;
		(const VkCommandBufferInheritanceInfo*)DE_NULL,
	};

	const VkBufferImageCopy copyRegion =
	{
		0,													// VkDeviceSize					bufferOffset
		0,													// deUint32						bufferRowLength
		0,													// deUint32						bufferImageHeight
		{ VK_IMAGE_ASPECT_COLOR_BIT, 0, 0, arrayLayers },	// VkImageSubresourceLayers		imageSubresource
		{ 0, 0, 0 },										// VkOffset3D					imageOffset
		imageSize											// VkExtent3D					imageExtent
	};

	// Barriers for copying buffer to image
	const VkBufferMemoryBarrier preBufferBarrier = makeBufferMemoryBarrier(
		VK_ACCESS_HOST_WRITE_BIT,							// VkAccessFlags	srcAccessMask;
		VK_ACCESS_TRANSFER_READ_BIT,						// VkAccessFlags	dstAccessMask;
		buffer,												// VkBuffer			buffer;
		0u,													// VkDeviceSize		offset;
		bufferSize											// VkDeviceSize		size;
	);

	const VkImageSubresourceRange subresourceRange
	{														// VkImageSubresourceRange	subresourceRange;
		VK_IMAGE_ASPECT_COLOR_BIT,							// VkImageAspectFlags		aspect;
		0u,													// deUint32					baseMipLevel;
		1u,													// deUint32					mipLevels;
		0u,													// deUint32					baseArraySlice;
		arrayLayers											// deUint32					arraySize;
	};

	const VkImageMemoryBarrier preImageBarrier = makeImageMemoryBarrier(
		0u,													// VkAccessFlags			srcAccessMask;
		VK_ACCESS_TRANSFER_WRITE_BIT,						// VkAccessFlags			dstAccessMask;
		VK_IMAGE_LAYOUT_UNDEFINED,							// VkImageLayout			oldLayout;
		VK_IMAGE_LAYOUT_TRANSFER_DST_OPTIMAL,				// VkImageLayout			newLayout;
		destImage,											// VkImage					image;
		subresourceRange									// VkImageSubresourceRange	subresourceRange;
	);

	const VkImageMemoryBarrier postImageBarrier = makeImageMemoryBarrier(
		VK_ACCESS_TRANSFER_WRITE_BIT,						// VkAccessFlags			srcAccessMask;
		finalAccessMask,									// VkAccessFlags			dstAccessMask;
		VK_IMAGE_LAYOUT_TRANSFER_DST_OPTIMAL,				// VkImageLayout			oldLayout;
		destImageLayout,									// VkImageLayout			newLayout;
		destImage,											// VkImage					image;
		subresourceRange									// VkImageSubresourceRange	subresourceRange;
	);

	VK_CHECK(vk.beginCommandBuffer(*cmdBuffer, &cmdBufferBeginInfo));
	vk.cmdPipelineBarrier(*cmdBuffer, VK_PIPELINE_STAGE_HOST_BIT, VK_PIPELINE_STAGE_TRANSFER_BIT, (VkDependencyFlags)0, 0, (const VkMemoryBarrier*)DE_NULL, 1, &preBufferBarrier, 1, &preImageBarrier);
	vk.cmdCopyBufferToImage(*cmdBuffer, buffer, destImage, VK_IMAGE_LAYOUT_TRANSFER_DST_OPTIMAL, 1u, &copyRegion);
	vk.cmdPipelineBarrier(*cmdBuffer, VK_PIPELINE_STAGE_TRANSFER_BIT, destImageDstStageFlags, (VkDependencyFlags)0, 0, (const VkMemoryBarrier*)DE_NULL, 0, (const VkBufferMemoryBarrier*)DE_NULL, 1, &postImageBarrier);
	VK_CHECK(vk.endCommandBuffer(*cmdBuffer));

	const VkPipelineStageFlags pipelineStageFlags = VK_PIPELINE_STAGE_ALL_GRAPHICS_BIT;

	const VkSubmitInfo submitInfo =
	{
		VK_STRUCTURE_TYPE_SUBMIT_INFO,	// VkStructureType				sType;
		DE_NULL,						// const void*					pNext;
		0u,								// deUint32						waitSemaphoreCount;
		DE_NULL,						// const VkSemaphore*			pWaitSemaphores;
		&pipelineStageFlags,			// const VkPipelineStageFlags*	pWaitDstStageMask;
		1u,								// deUint32						commandBufferCount;
		&cmdBuffer.get(),				// const VkCommandBuffer*		pCommandBuffers;
		0u,								// deUint32						signalSemaphoreCount;
		DE_NULL							// const VkSemaphore*			pSignalSemaphores;
	};

	try
	{
		VK_CHECK(vk.queueSubmit(queue, 1, &submitInfo, *fence));
		VK_CHECK(vk.waitForFences(device, 1, &fence.get(), true, ~(0ull) /* infinity */));
	}
	catch (...)
	{
		VK_CHECK(vk.deviceWaitIdle(device));
		throw;
	}
}

Move<VkPipeline> buildGraphicsPipeline(const DeviceInterface&						vk,
										const VkDevice								device,
										const VkPipelineLayout						pipelineLayout,
										const VkShaderModule						vertexShaderModule,
										const VkShaderModule						fragmentShaderModule,
										const VkRenderPass							renderPass,
										const std::vector<VkViewport>&				viewportVect,
										const std::vector<VkRect2D>&				scissorVect,
										const deUint32								subpass,
										const VkPipelineMultisampleStateCreateInfo*	multisampleStateCreateInfo,
										const void*									pNext,
										const bool									useDensityMapAttachment,
										const bool									useMaintenance5 = false)
{
	std::vector<VkPipelineShaderStageCreateInfo> pipelineShaderStageParams(2,
		{
			VK_STRUCTURE_TYPE_PIPELINE_SHADER_STAGE_CREATE_INFO,	// VkStructureType						sType
			DE_NULL,												// const void*							pNext
			0u,														// VkPipelineShaderStageCreateFlags		flags
			VK_SHADER_STAGE_VERTEX_BIT,								// VkShaderStageFlagBits				stage
			vertexShaderModule,										// VkShaderModule						module
			"main",													// const char*							pName
			DE_NULL													// const VkSpecializationInfo*			pSpecializationInfo
		});
	pipelineShaderStageParams[1].stage	= VK_SHADER_STAGE_FRAGMENT_BIT;
	pipelineShaderStageParams[1].module	= fragmentShaderModule;

	const VkVertexInputBindingDescription vertexInputBindingDescription
	{
		0u,																// deUint32					binding;
		sizeof(Vertex4RGBA),											// deUint32					strideInBytes;
		VK_VERTEX_INPUT_RATE_VERTEX										// VkVertexInputStepRate	inputRate;
	};

	std::vector<VkVertexInputAttributeDescription> vertexInputAttributeDescriptions
	{
		{ 0u, 0u, VK_FORMAT_R32G32B32A32_SFLOAT, 0u },
		{ 1u, 0u, VK_FORMAT_R32G32B32A32_SFLOAT, (deUint32)(sizeof(float) * 4) },
		{ 2u, 0u, VK_FORMAT_R32G32B32A32_SFLOAT, (deUint32)(sizeof(float) * 8) }
	};

	const VkPipelineVertexInputStateCreateInfo vertexInputStateCreateInfo
	{
		VK_STRUCTURE_TYPE_PIPELINE_VERTEX_INPUT_STATE_CREATE_INFO,		// VkStructureType							sType;
		DE_NULL,														// const void*								pNext;
		0u,																// VkPipelineVertexInputStateCreateFlags	flags;
		1u,																// deUint32									vertexBindingDescriptionCount;
		&vertexInputBindingDescription,									// const VkVertexInputBindingDescription*	pVertexBindingDescriptions;
		static_cast<deUint32>(vertexInputAttributeDescriptions.size()),	// deUint32									vertexAttributeDescriptionCount;
		vertexInputAttributeDescriptions.data()							// const VkVertexInputAttributeDescription*	pVertexAttributeDescriptions;
	};

	const VkPipelineInputAssemblyStateCreateInfo inputAssemblyStateCreateInfo
	{
		VK_STRUCTURE_TYPE_PIPELINE_INPUT_ASSEMBLY_STATE_CREATE_INFO,	// VkStructureType							sType
		DE_NULL,														// const void*								pNext
		0u,																// VkPipelineInputAssemblyStateCreateFlags	flags
		VK_PRIMITIVE_TOPOLOGY_TRIANGLE_LIST,							// VkPrimitiveTopology						topology
		VK_FALSE														// VkBool32									primitiveRestartEnable
	};

	const VkPipelineViewportStateCreateInfo viewportStateCreateInfo
	{
		VK_STRUCTURE_TYPE_PIPELINE_VIEWPORT_STATE_CREATE_INFO,			// VkStructureType							sType
		DE_NULL,														// const void*								pNext
		(VkPipelineViewportStateCreateFlags)0,							// VkPipelineViewportStateCreateFlags		flags
		(deUint32)viewportVect.size(),									// deUint32									viewportCount
		viewportVect.data(),											// const VkViewport*						pViewports
		(deUint32)scissorVect.size(),									// deUint32									scissorCount
		scissorVect.data()												// const VkRect2D*							pScissors
	};

	const VkPipelineRasterizationStateCreateInfo rasterizationStateCreateInfoDefault
	{
		VK_STRUCTURE_TYPE_PIPELINE_RASTERIZATION_STATE_CREATE_INFO,		// VkStructureType							sType
		DE_NULL,														// const void*								pNext
		0u,																// VkPipelineRasterizationStateCreateFlags	flags
		VK_FALSE,														// VkBool32									depthClampEnable
		VK_FALSE,														// VkBool32									rasterizerDiscardEnable
		VK_POLYGON_MODE_FILL,											// VkPolygonMode							polygonMode
		VK_CULL_MODE_NONE,												// VkCullModeFlags							cullMode
		VK_FRONT_FACE_COUNTER_CLOCKWISE,								// VkFrontFace								frontFace
		VK_FALSE,														// VkBool32									depthBiasEnable
		0.0f,															// float									depthBiasConstantFactor
		0.0f,															// float									depthBiasClamp
		0.0f,															// float									depthBiasSlopeFactor
		1.0f															// float									lineWidth
	};

	const VkPipelineMultisampleStateCreateInfo multisampleStateCreateInfoDefault
	{
		VK_STRUCTURE_TYPE_PIPELINE_MULTISAMPLE_STATE_CREATE_INFO,		// VkStructureType							sType
		DE_NULL,														// const void*								pNext
		0u,																// VkPipelineMultisampleStateCreateFlags	flags
		VK_SAMPLE_COUNT_1_BIT,											// VkSampleCountFlagBits					rasterizationSamples
		VK_FALSE,														// VkBool32									sampleShadingEnable
		1.0f,															// float									minSampleShading
		DE_NULL,														// const VkSampleMask*						pSampleMask
		VK_FALSE,														// VkBool32									alphaToCoverageEnable
		VK_FALSE														// VkBool32									alphaToOneEnable
	};

	const VkStencilOpState stencilOpState
	{
		VK_STENCIL_OP_KEEP,												// VkStencilOp		failOp
		VK_STENCIL_OP_KEEP,												// VkStencilOp		passOp
		VK_STENCIL_OP_KEEP,												// VkStencilOp		depthFailOp
		VK_COMPARE_OP_NEVER,											// VkCompareOp		compareOp
		0,																// deUint32			compareMask
		0,																// deUint32			writeMask
		0																// deUint32			reference
	};

	const VkPipelineDepthStencilStateCreateInfo depthStencilStateCreateInfoDefault
	{
		VK_STRUCTURE_TYPE_PIPELINE_DEPTH_STENCIL_STATE_CREATE_INFO,		// VkStructureType							sType
		DE_NULL,														// const void*								pNext
		0u,																// VkPipelineDepthStencilStateCreateFlags	flags
		VK_FALSE,														// VkBool32									depthTestEnable
		VK_FALSE,														// VkBool32									depthWriteEnable
		VK_COMPARE_OP_LESS_OR_EQUAL,									// VkCompareOp								depthCompareOp
		VK_FALSE,														// VkBool32									depthBoundsTestEnable
		VK_FALSE,														// VkBool32									stencilTestEnable
		stencilOpState,													// VkStencilOpState							front
		stencilOpState,													// VkStencilOpState							back
		0.0f,															// float									minDepthBounds
		1.0f,															// float									maxDepthBounds
	};

	const std::vector<VkPipelineColorBlendAttachmentState> colorBlendAttachmentStates(2,
	{
		VK_FALSE,														// VkBool32					blendEnable
		VK_BLEND_FACTOR_ZERO,											// VkBlendFactor			srcColorBlendFactor
		VK_BLEND_FACTOR_ZERO,											// VkBlendFactor			dstColorBlendFactor
		VK_BLEND_OP_ADD,												// VkBlendOp				colorBlendOp
		VK_BLEND_FACTOR_ZERO,											// VkBlendFactor			srcAlphaBlendFactor
		VK_BLEND_FACTOR_ZERO,											// VkBlendFactor			dstAlphaBlendFactor
		VK_BLEND_OP_ADD,												// VkBlendOp				alphaBlendOp
		VK_COLOR_COMPONENT_R_BIT										// VkColorComponentFlags	colorWriteMask
		| VK_COLOR_COMPONENT_G_BIT
		| VK_COLOR_COMPONENT_B_BIT
		| VK_COLOR_COMPONENT_A_BIT
	});

	deUint32 attachmentCount = 1u;
	if (pNext)
	{
		const auto* pipelineRenderingCreateInfo = reinterpret_cast<const VkPipelineRenderingCreateInfoKHR*>(pNext);
		DE_ASSERT(pipelineRenderingCreateInfo->sType == VK_STRUCTURE_TYPE_PIPELINE_RENDERING_CREATE_INFO_KHR);
		attachmentCount = pipelineRenderingCreateInfo->colorAttachmentCount;
		DE_ASSERT(attachmentCount <= colorBlendAttachmentStates.size());
	}

	const VkPipelineColorBlendStateCreateInfo colorBlendStateCreateInfoDefault
	{
		VK_STRUCTURE_TYPE_PIPELINE_COLOR_BLEND_STATE_CREATE_INFO,		// VkStructureType								sType
		DE_NULL,														// const void*									pNext
		0u,																// VkPipelineColorBlendStateCreateFlags			flags
		VK_FALSE,														// VkBool32										logicOpEnable
		VK_LOGIC_OP_CLEAR,												// VkLogicOp									logicOp
		attachmentCount,												// deUint32										attachmentCount
		colorBlendAttachmentStates.data(),								// const VkPipelineColorBlendAttachmentState*	pAttachments
		{ 0.0f, 0.0f, 0.0f, 0.0f }										// float										blendConstants[4]
	};

	VkGraphicsPipelineCreateInfo pipelineCreateInfo
	{
		VK_STRUCTURE_TYPE_GRAPHICS_PIPELINE_CREATE_INFO,													// VkStructureType									sType
		pNext,																								// const void*										pNext
		(useDensityMapAttachment ?
			deUint32(VK_PIPELINE_RASTERIZATION_STATE_CREATE_FRAGMENT_DENSITY_MAP_ATTACHMENT_BIT_EXT) :
			0u),																							// VkPipelineCreateFlags							flags
		(deUint32)pipelineShaderStageParams.size(),															// deUint32											stageCount
		&pipelineShaderStageParams[0],																		// const VkPipelineShaderStageCreateInfo*			pStages
		&vertexInputStateCreateInfo,																		// const VkPipelineVertexInputStateCreateInfo*		pVertexInputState
		&inputAssemblyStateCreateInfo,																		// const VkPipelineInputAssemblyStateCreateInfo*	pInputAssemblyState
		DE_NULL,																							// const VkPipelineTessellationStateCreateInfo*		pTessellationState
		&viewportStateCreateInfo,																			// const VkPipelineViewportStateCreateInfo*			pViewportState
		&rasterizationStateCreateInfoDefault,																// const VkPipelineRasterizationStateCreateInfo*	pRasterizationState
		multisampleStateCreateInfo ? multisampleStateCreateInfo: &multisampleStateCreateInfoDefault,		// const VkPipelineMultisampleStateCreateInfo*		pMultisampleState
		&depthStencilStateCreateInfoDefault,																// const VkPipelineDepthStencilStateCreateInfo*		pDepthStencilState
		&colorBlendStateCreateInfoDefault,																	// const VkPipelineColorBlendStateCreateInfo*		pColorBlendState
		DE_NULL,																							// const VkPipelineDynamicStateCreateInfo*			pDynamicState
		pipelineLayout,																						// VkPipelineLayout									layout
		renderPass,																							// VkRenderPass										renderPass
		subpass,																							// deUint32											subpass
		DE_NULL,																							// VkPipeline										basePipelineHandle
		0																									// deInt32											basePipelineIndex;
	};

	VkPipelineCreateFlags2CreateInfoKHR pipelineFlags2CreateInfo {};
	if (useDensityMapAttachment && useMaintenance5)
	{
		pipelineFlags2CreateInfo.sType = VK_STRUCTURE_TYPE_PIPELINE_CREATE_FLAGS_2_CREATE_INFO_KHR;
		pipelineFlags2CreateInfo.flags = VK_PIPELINE_CREATE_2_RENDERING_FRAGMENT_DENSITY_MAP_ATTACHMENT_BIT_EXT;
		pipelineFlags2CreateInfo.pNext = pipelineCreateInfo.pNext;
		pipelineCreateInfo.pNext = &pipelineFlags2CreateInfo;
		pipelineCreateInfo.flags = 0;
	}

	return createGraphicsPipeline(vk, device, DE_NULL, &pipelineCreateInfo);
}

class FragmentDensityMapTest : public vkt::TestCase
{
public:
							FragmentDensityMapTest	(tcu::TestContext&	testContext,
													 const std::string&	name,
													 const TestParams&	testParams);
	virtual void			initPrograms			(SourceCollections&	sourceCollections) const;
	virtual TestInstance*	createInstance			(Context&			context) const;
	virtual void			checkSupport			(Context&			context) const;

private:
	const TestParams		m_testParams;
};

class FragmentDensityMapTestInstance : public vkt::TestInstance
{
public:
									FragmentDensityMapTestInstance			(Context&			context,
																			 const TestParams&	testParams);
	virtual tcu::TestStatus			iterate									(void);

private:

	typedef std::shared_ptr<RenderPassWrapperBase> RenderPassWrapperBasePtr;

	void							drawDynamicDensityMap					(VkCommandBuffer cmdBuffer);
	void							drawSubsampledImage						(VkCommandBuffer cmdBuffer);
	void							drawCopySubsampledImage					(VkCommandBuffer cmdBuffer);
	void							drawResampleSubsampledImage				(VkCommandBuffer cmdBuffer);
	void							drawOutputSubsampledImage				(VkCommandBuffer cmdBuffer);
	void							remapingBeforeCopySubsampledImage		(VkCommandBuffer cmdBuffer);
	void							createCommandBufferForRenderpass		(RenderPassWrapperBasePtr	renderPassWrapper,
																			 const VkExtent3D&			colorImageSize,
																			 const VkRect2D&			dynamicDensityMapRenderArea,
																			 const VkRect2D&			colorImageRenderArea,
																			 const VkRect2D&			outputRenderArea);
	void							createCommandBufferForDynamicRendering	(const VkRect2D&			dynamicDensityMapRenderArea,
																			 const VkRect2D&			colorImageRenderArea,
																			 const VkRect2D&			outputRenderArea,
																			 const VkDevice&			vkDevice);
	tcu::TestStatus					verifyImage								(void);

private:

	typedef de::SharedPtr<Unique<VkSampler> >	VkSamplerSp;
	typedef de::SharedPtr<Unique<VkImage> >		VkImageSp;
	typedef de::SharedPtr<Allocation>			AllocationSp;
	typedef de::SharedPtr<Unique<VkImageView> >	VkImageViewSp;

	TestParams						m_testParams;
	tcu::UVec2						m_renderSize;
	tcu::Vec2						m_densityValue;
	deUint32						m_viewMask;

	Move<VkCommandPool>				m_cmdPool;

	std::vector<VkImageSp>			m_densityMapImages;
	std::vector<AllocationSp>		m_densityMapImageAllocs;
	std::vector<VkImageViewSp>		m_densityMapImageViews;

	Move<VkImage>					m_colorImage;
	de::MovePtr<Allocation>			m_colorImageAlloc;
	Move<VkImageView>				m_colorImageView;

	Move<VkImage>					m_colorCopyImage;
	de::MovePtr<Allocation>			m_colorCopyImageAlloc;
	Move<VkImageView>				m_colorCopyImageView;

	Move<VkImage>					m_colorResolvedImage;
	de::MovePtr<Allocation>			m_colorResolvedImageAlloc;
	Move<VkImageView>				m_colorResolvedImageView;

	Move<VkImage>					m_outputImage;
	de::MovePtr<Allocation>			m_outputImageAlloc;
	Move<VkImageView>				m_outputImageView;

	std::vector<VkSamplerSp>		m_colorSamplers;

	Move<VkRenderPass>				m_renderPassProduceDynamicDensityMap;
	Move<VkRenderPass>				m_renderPassProduceSubsampledImage;
	Move<VkRenderPass>				m_renderPassUpdateSubsampledImage;
	Move<VkRenderPass>				m_renderPassOutputSubsampledImage;
	Move<VkFramebuffer>				m_framebufferProduceDynamicDensityMap;
	Move<VkFramebuffer>				m_framebufferProduceSubsampledImage;
	Move<VkFramebuffer>				m_framebufferUpdateSubsampledImage;
	Move<VkFramebuffer>				m_framebufferOutputSubsampledImage;

	Move<VkDescriptorSetLayout>		m_descriptorSetLayoutProduceSubsampled;

	Move<VkDescriptorSetLayout>		m_descriptorSetLayoutOperateOnSubsampledImage;
	Move<VkDescriptorPool>			m_descriptorPoolOperateOnSubsampledImage;
	Move<VkDescriptorSet>			m_descriptorSetOperateOnSubsampledImage;

	Move<VkDescriptorSetLayout>		m_descriptorSetLayoutOutputSubsampledImage;
	Move<VkDescriptorPool>			m_descriptorPoolOutputSubsampledImage;
	Move<VkDescriptorSet>			m_descriptorSetOutputSubsampledImage;

	Move<VkShaderModule>			m_vertexCommonShaderModule;
	Move<VkShaderModule>			m_fragmentShaderModuleProduceSubsampledImage;
	Move<VkShaderModule>			m_fragmentShaderModuleCopySubsampledImage;
	Move<VkShaderModule>			m_fragmentShaderModuleUpdateSubsampledImage;
	Move<VkShaderModule>			m_fragmentShaderModuleOutputSubsampledImage;

	std::vector<Vertex4RGBA>		m_verticesDDM;
	Move<VkBuffer>					m_vertexBufferDDM;
	de::MovePtr<Allocation>			m_vertexBufferAllocDDM;

	std::vector<Vertex4RGBA>		m_vertices;
	Move<VkBuffer>					m_vertexBuffer;
	de::MovePtr<Allocation>			m_vertexBufferAlloc;

	std::vector<Vertex4RGBA>		m_verticesOutput;
	Move<VkBuffer>					m_vertexBufferOutput;
	de::MovePtr<Allocation>			m_vertexBufferOutputAlloc;

	Move<VkPipelineLayout>			m_pipelineLayoutNoDescriptors;
	Move<VkPipelineLayout>			m_pipelineLayoutOperateOnSubsampledImage;
	Move<VkPipelineLayout>			m_pipelineLayoutOutputSubsampledImage;
	Move<VkPipeline>				m_graphicsPipelineProduceDynamicDensityMap;
	Move<VkPipeline>				m_graphicsPipelineProduceSubsampledImage;
	Move<VkPipeline>				m_graphicsPipelineCopySubsampledImage;
	Move<VkPipeline>				m_graphicsPipelineUpdateSubsampledImage;
	Move<VkPipeline>				m_graphicsPipelineOutputSubsampledImage;

	Move<VkCommandBuffer>			m_cmdBuffer;
	Move<VkCommandBuffer>			m_dynamicDensityMapSecCmdBuffer;
	Move<VkCommandBuffer>			m_subsampledImageSecCmdBuffer;
	Move<VkCommandBuffer>			m_resampleSubsampledImageSecCmdBuffer;
	Move<VkCommandBuffer>			m_outputSubsampledImageSecCmdBuffer;
};

FragmentDensityMapTest::FragmentDensityMapTest (tcu::TestContext&	testContext,
												const std::string&	name,
												const TestParams&	testParams)
	: vkt::TestCase	(testContext, name)
	, m_testParams	(testParams)
{
	DE_ASSERT(testParams.samplersCount > 0);
}

void FragmentDensityMapTest::initPrograms(SourceCollections& sourceCollections) const
{
	const std::string vertSourceTemplate(
		"#version 450\n"
		"#extension GL_EXT_multiview : enable\n"
		"${EXTENSIONS}"
		"layout(location = 0) in  vec4 inPosition;\n"
		"layout(location = 1) in  vec4 inUV;\n"
		"layout(location = 2) in  vec4 inColor;\n"
		"layout(location = 0) out vec4 outUV;\n"
		"layout(location = 1) out vec4 outColor;\n"
		"out gl_PerVertex\n"
		"{\n"
		"  vec4 gl_Position;\n"
		"};\n"
		"void main(void)\n"
		"{\n"
		"	gl_Position = inPosition;\n"
		"	outUV = inUV;\n"
		"	outColor = inColor;\n"
		"	${OPERATION}"
		"}\n");

	std::map<std::string, std::string> parameters
	{
		{"EXTENSIONS", ""},
		{"OPERATION", ""}
	};
	if (m_testParams.multiViewport)
	{
		parameters["EXTENSIONS"] = "#extension GL_ARB_shader_viewport_layer_array : enable\n";
		parameters["OPERATION"] = "gl_ViewportIndex = gl_ViewIndex;\n";
	}
	sourceCollections.glslSources.add("vert") << glu::VertexSource(tcu::StringTemplate(vertSourceTemplate).specialize(parameters));

	sourceCollections.glslSources.add("frag_produce_subsampled") << glu::FragmentSource(
		"#version 450\n"
		"#extension GL_EXT_fragment_invocation_density : enable\n"
		"#extension GL_EXT_multiview : enable\n"
		"layout(location = 0) in vec4 inUV;\n"
		"layout(location = 1) in vec4 inColor;\n"
		"layout(location = 0) out vec4 fragColor;\n"
		"void main(void)\n"
		"{\n"
		"	fragColor = vec4(inColor.x, inColor.y, 1.0/float(gl_FragSizeEXT.x), 1.0/(gl_FragSizeEXT.y));\n"
		"}\n"
	);

	sourceCollections.glslSources.add("frag_update_subsampled") << glu::FragmentSource(
		"#version 450\n"
		"#extension GL_EXT_fragment_invocation_density : enable\n"
		"#extension GL_EXT_multiview : enable\n"
		"layout(location = 0) in vec4 inUV;\n"
		"layout(location = 1) in vec4 inColor;\n"
		"layout(location = 0) out vec4 fragColor;\n"
		"void main(void)\n"
		"{\n"
		"	if (gl_FragCoord.y < 0.5)\n"
		"		discard;\n"
		"	fragColor = vec4(inColor.x, inColor.y, 1.0/float(gl_FragSizeEXT.x), 1.0/(gl_FragSizeEXT.y));\n"
		"}\n"
	);

	sourceCollections.glslSources.add("frag_copy_subsampled") << glu::FragmentSource(
		"#version 450\n"
		"#extension GL_EXT_fragment_invocation_density : enable\n"
		"#extension GL_EXT_multiview : enable\n"
		"layout(location = 0) in vec4 inUV;\n"
		"layout(location = 1) in vec4 inColor;\n"
		"layout(input_attachment_index = 0, set = 0, binding = 0) uniform subpassInput inputAtt;\n"
		"layout(location = 0) out vec4 fragColor;\n"
		"void main(void)\n"
		"{\n"
		"	fragColor = subpassLoad(inputAtt);\n"
		"}\n"
	);

	sourceCollections.glslSources.add("frag_copy_subsampled_ms") << glu::FragmentSource(
		"#version 450\n"
		"#extension GL_EXT_fragment_invocation_density : enable\n"
		"#extension GL_EXT_multiview : enable\n"
		"layout(location = 0) in vec4 inUV;\n"
		"layout(location = 1) in vec4 inColor;\n"
		"layout(input_attachment_index = 0, set = 0, binding = 0) uniform subpassInputMS inputAtt;\n"
		"layout(location = 0) out vec4 fragColor;\n"
		"void main(void)\n"
		"{\n"
		"	fragColor = subpassLoad(inputAtt, gl_SampleID);\n"
		"}\n"
	);

	const char* samplersDefTemplate =
		"layout(binding = ${BINDING})  uniform ${SAMPLER} subsampledImage${BINDING};\n";
	const char* sumColorsTemplate =
		"	fragColor += texture(subsampledImage${BINDING}, inUV.${COMPONENTS});\n";

	const char* densitymapOutputTemplate =
		"#version 450\n"
		"layout(location = 0) in vec4 inUV;\n"
		"layout(location = 1) in vec4 inColor;\n"
		"${SAMPLERS_DEF}"
		"layout(location = 0) out vec4 fragColor;\n"
		"void main(void)\n"
		"{\n"
		"	fragColor = vec4(0);\n"
		"${SUM_COLORS}"
		"	fragColor /= float(${COUNT});\n"
		"}\n";

	parameters =
	{
		{ "SAMPLER",		"" },
		{ "BINDING",		"" },
		{ "COMPONENTS",		"" },
		{ "COUNT",			std::to_string(m_testParams.samplersCount) },
		{ "SAMPLERS_DEF",	"" },
		{ "SUM_COLORS",		"" },
	};

	std::string sampler2dDefs;
	std::string sampler2dSumColors;
	std::string sampler2dArrayDefs;
	std::string sampler2dArraySumColors;
	for (deUint32 samplerIndex = 0; samplerIndex < m_testParams.samplersCount; ++samplerIndex)
	{
		parameters["BINDING"]		 = std::to_string(samplerIndex);

		parameters["COMPONENTS"]	 = "xy";
		parameters["SAMPLER"]		 = "sampler2D";
		sampler2dDefs				+= tcu::StringTemplate(samplersDefTemplate).specialize(parameters);
		sampler2dSumColors			+= tcu::StringTemplate(sumColorsTemplate).specialize(parameters);

		parameters["COMPONENTS"]	 = "xyz";
		parameters["SAMPLER"]		 = "sampler2DArray";
		sampler2dArrayDefs			+= tcu::StringTemplate(samplersDefTemplate).specialize(parameters);
		sampler2dArraySumColors		+= tcu::StringTemplate(sumColorsTemplate).specialize(parameters);
	}

	parameters["SAMPLERS_DEF"]	= sampler2dDefs;
	parameters["SUM_COLORS"]	= sampler2dSumColors;
	sourceCollections.glslSources.add("frag_output_2d")
		<< glu::FragmentSource(tcu::StringTemplate(densitymapOutputTemplate).specialize(parameters));

	parameters["SAMPLERS_DEF"]	= sampler2dArrayDefs;
	parameters["SUM_COLORS"]	= sampler2dArraySumColors;
	sourceCollections.glslSources.add("frag_output_2darray")
		<< glu::FragmentSource(tcu::StringTemplate(densitymapOutputTemplate).specialize(parameters));
}

TestInstance* FragmentDensityMapTest::createInstance(Context& context) const
{
	return new FragmentDensityMapTestInstance(context, m_testParams);
}

void FragmentDensityMapTest::checkSupport(Context& context) const
{
	const InstanceInterface&	vki					= context.getInstanceInterface();
	const VkPhysicalDevice		vkPhysicalDevice	= context.getPhysicalDevice();

	context.requireDeviceFunctionality("VK_EXT_fragment_density_map");

	if (m_testParams.groupParams->renderingType == RENDERING_TYPE_DYNAMIC_RENDERING)
	{
		context.requireDeviceFunctionality("VK_KHR_dynamic_rendering");
		if (m_testParams.makeCopy)
			context.requireDeviceFunctionality("VK_KHR_dynamic_rendering_local_read");
	}

	if (m_testParams.imagelessFramebuffer)
		context.requireDeviceFunctionality("VK_KHR_imageless_framebuffer");

	if (m_testParams.useMaintenance5)
		context.requireDeviceFunctionality("VK_KHR_maintenance5");

	VkPhysicalDeviceFragmentDensityMapFeaturesEXT		fragmentDensityMapFeatures		= initVulkanStructure();
	VkPhysicalDeviceFragmentDensityMap2FeaturesEXT		fragmentDensityMap2Features		= initVulkanStructure(&fragmentDensityMapFeatures);
	VkPhysicalDeviceFeatures2KHR						features2						= initVulkanStructure(&fragmentDensityMap2Features);

	context.getInstanceInterface().getPhysicalDeviceFeatures2(context.getPhysicalDevice(), &features2);

	const auto& fragmentDensityMap2Properties	= context.getFragmentDensityMap2PropertiesEXT();

	if (!fragmentDensityMapFeatures.fragmentDensityMap)
		TCU_THROW(NotSupportedError, "fragmentDensityMap feature is not supported");
	if (m_testParams.dynamicDensityMap && !fragmentDensityMapFeatures.fragmentDensityMapDynamic)
		TCU_THROW(NotSupportedError, "fragmentDensityMapDynamic feature is not supported");
	if (m_testParams.nonSubsampledImages && !fragmentDensityMapFeatures.fragmentDensityMapNonSubsampledImages)
		TCU_THROW(NotSupportedError, "fragmentDensityMapNonSubsampledImages feature is not supported");

	if (m_testParams.deferredDensityMap)
	{
		context.requireDeviceFunctionality("VK_EXT_fragment_density_map2");
		if (!fragmentDensityMap2Features.fragmentDensityMapDeferred)
			TCU_THROW(NotSupportedError, "fragmentDensityMapDeferred feature is not supported");
	}
	if (m_testParams.subsampledLoads)
	{
		context.requireDeviceFunctionality("VK_EXT_fragment_density_map2");
		if (!fragmentDensityMap2Properties.subsampledLoads)
			TCU_THROW(NotSupportedError, "subsampledLoads property is not supported");
	}
	if (m_testParams.coarseReconstruction)
	{
		context.requireDeviceFunctionality("VK_EXT_fragment_density_map2");
		if (!fragmentDensityMap2Properties.subsampledCoarseReconstructionEarlyAccess)
			TCU_THROW(NotSupportedError, "subsampledCoarseReconstructionEarlyAccess property is not supported");
	}

	if (m_testParams.viewCount > 1)
	{
		context.requireDeviceFunctionality("VK_KHR_multiview");
		if (!context.getMultiviewFeatures().multiview)
			TCU_THROW(NotSupportedError, "Implementation does not support multiview feature");

		if (m_testParams.viewCount > 2)
		{
			context.requireDeviceFunctionality("VK_EXT_fragment_density_map2");
			if (m_testParams.viewCount > fragmentDensityMap2Properties.maxSubsampledArrayLayers)
				TCU_THROW(NotSupportedError, "Maximum number of VkImageView array layers for usages supporting subsampled samplers is to small");
		}
	}

	if (m_testParams.multiViewport)
	{
		context.requireDeviceFunctionality("VK_EXT_shader_viewport_index_layer");
		if (!context.getDeviceFeatures().multiViewport)
			TCU_THROW(NotSupportedError, "multiViewport not supported");
	}

	if (!m_testParams.nonSubsampledImages && (m_testParams.samplersCount > 1))
	{
		context.requireDeviceFunctionality("VK_EXT_fragment_density_map2");
		if (m_testParams.samplersCount > fragmentDensityMap2Properties.maxDescriptorSetSubsampledSamplers)
			TCU_THROW(NotSupportedError, "Required number of subsampled samplers is not supported");
	}

	vk::VkImageUsageFlags	colorImageUsage			= VK_IMAGE_USAGE_COLOR_ATTACHMENT_BIT | VK_IMAGE_USAGE_SAMPLED_BIT;
	if (m_testParams.makeCopy)
		colorImageUsage |= VK_IMAGE_USAGE_INPUT_ATTACHMENT_BIT;

	deUint32				colorImageCreateFlags	= m_testParams.nonSubsampledImages ? 0u : (deUint32)VK_IMAGE_CREATE_SUBSAMPLED_BIT_EXT;
	VkImageFormatProperties	imageFormatProperties	(getPhysicalDeviceImageFormatProperties(vki, vkPhysicalDevice, VK_FORMAT_R8G8B8A8_UNORM, VK_IMAGE_TYPE_2D, VK_IMAGE_TILING_OPTIMAL, colorImageUsage, colorImageCreateFlags));

	if ((imageFormatProperties.sampleCounts & m_testParams.colorSamples) == 0)
		TCU_THROW(NotSupportedError, "Color image type not supported");

	if (context.isDeviceFunctionalitySupported("VK_KHR_portability_subset") &&
		!context.getPortabilitySubsetFeatures().multisampleArrayImage &&
		(m_testParams.colorSamples != VK_SAMPLE_COUNT_1_BIT) && (m_testParams.viewCount != 1))
	{
		TCU_THROW(NotSupportedError, "VK_KHR_portability_subset: Implementation does not support image array with multiple samples per texel");
	}
}

FragmentDensityMapTestInstance::FragmentDensityMapTestInstance(Context&				context,
															   const TestParams&	testParams)
	: vkt::TestInstance	(context)
	, m_testParams		(testParams)
{
	m_renderSize		= tcu::UVec2(deFloorFloatToInt32(m_testParams.renderMultiplier * static_cast<float>(m_testParams.densityMapSize.x())),
									 deFloorFloatToInt32(m_testParams.renderMultiplier * static_cast<float>(m_testParams.densityMapSize.y())));
	m_densityValue		= tcu::Vec2(1.0f / static_cast<float>(m_testParams.fragmentArea.x()),
									1.0f / static_cast<float>(m_testParams.fragmentArea.y()));
	m_viewMask			= (m_testParams.viewCount > 1) ? ((1u << m_testParams.viewCount) - 1u) : 0u;

	const DeviceInterface&		vk							= m_context.getDeviceInterface();
	const VkDevice				vkDevice					= getDevice(m_context);
	const VkPhysicalDevice		vkPhysicalDevice			= m_context.getPhysicalDevice();
	const deUint32				queueFamilyIndex			= m_context.getUniversalQueueFamilyIndex();
	const VkQueue				queue						= getDeviceQueue(vk, vkDevice, queueFamilyIndex, 0);
	SimpleAllocator				memAlloc					(vk, vkDevice, getPhysicalDeviceMemoryProperties(m_context.getInstanceInterface(), vkPhysicalDevice));
	const VkComponentMapping	componentMappingRGBA		= makeComponentMappingRGBA();
	RenderPassWrapperBasePtr	renderPassWrapper;

	// calculate all image sizes, image usage flags, view types etc.
	deUint32						densitiMapCount				= 1 + m_testParams.subsampledLoads;
	VkExtent3D						densityMapImageSize			{ m_testParams.densityMapSize.x(), m_testParams.densityMapSize.y(), 1 };
	deUint32						densityMapImageLayers		= m_testParams.viewCount;
	VkImageViewType					densityMapImageViewType		= (m_testParams.viewCount > 1) ? VK_IMAGE_VIEW_TYPE_2D_ARRAY : VK_IMAGE_VIEW_TYPE_2D;
	vk::VkImageUsageFlags			densityMapImageUsage		= VK_IMAGE_USAGE_FRAGMENT_DENSITY_MAP_BIT_EXT | VK_IMAGE_USAGE_TRANSFER_DST_BIT;
	const VkImageSubresourceRange	densityMapSubresourceRange	= { VK_IMAGE_ASPECT_COLOR_BIT, 0u, 1u, 0u, densityMapImageLayers };
	deUint32						densityMapImageViewFlags	= 0u;

	const VkFormat					colorImageFormat			= VK_FORMAT_R8G8B8A8_UNORM;
	VkExtent3D						colorImageSize				{ m_renderSize.x() / m_testParams.viewCount, m_renderSize.y(), 1 };
	deUint32						colorImageLayers			= densityMapImageLayers;
	VkImageViewType					colorImageViewType			= densityMapImageViewType;
	vk::VkImageUsageFlags			colorImageUsage				= VK_IMAGE_USAGE_COLOR_ATTACHMENT_BIT | VK_IMAGE_USAGE_SAMPLED_BIT;
	deUint32						colorImageCreateFlags		= m_testParams.nonSubsampledImages ? 0u : (deUint32)VK_IMAGE_CREATE_SUBSAMPLED_BIT_EXT;
	const VkImageSubresourceRange	colorSubresourceRange		= { VK_IMAGE_ASPECT_COLOR_BIT, 0u, 1u, 0u, colorImageLayers };
	bool							isColorImageMultisampled	= m_testParams.colorSamples != VK_SAMPLE_COUNT_1_BIT;
	bool							isDynamicRendering			= m_testParams.groupParams->renderingType == RENDERING_TYPE_DYNAMIC_RENDERING;

	VkExtent3D						outputImageSize				{ m_renderSize.x(), m_renderSize.y(), 1 };
	const VkImageSubresourceRange	outputSubresourceRange		{ VK_IMAGE_ASPECT_COLOR_BIT, 0u, 1u, 0u, 1u };

	if (m_testParams.dynamicDensityMap)
	{
		DE_ASSERT(!m_testParams.subsampledLoads);

		densityMapImageUsage		= VK_IMAGE_USAGE_FRAGMENT_DENSITY_MAP_BIT_EXT | VK_IMAGE_USAGE_COLOR_ATTACHMENT_BIT;
		densityMapImageViewFlags	= (deUint32)VK_IMAGE_VIEW_CREATE_FRAGMENT_DENSITY_MAP_DYNAMIC_BIT_EXT;
	}
	else if (m_testParams.deferredDensityMap)
		densityMapImageViewFlags	= (deUint32)VK_IMAGE_VIEW_CREATE_FRAGMENT_DENSITY_MAP_DEFERRED_BIT_EXT;
	if (m_testParams.makeCopy)
		colorImageUsage				|= VK_IMAGE_USAGE_INPUT_ATTACHMENT_BIT;

	// Create subsampled color image
	prepareImageAndImageView(vk, vkDevice, memAlloc, colorImageCreateFlags, colorImageFormat,
		colorImageSize, colorImageLayers, m_testParams.colorSamples,
		colorImageUsage, queueFamilyIndex, 0u, colorImageViewType,
		componentMappingRGBA, colorSubresourceRange, m_colorImage, m_colorImageAlloc, m_colorImageView);

	// Create subsampled color image for resolve operation ( when multisampling is used )
	if (isColorImageMultisampled)
	{
		prepareImageAndImageView(vk, vkDevice, memAlloc, colorImageCreateFlags, colorImageFormat,
			colorImageSize, colorImageLayers, VK_SAMPLE_COUNT_1_BIT,
			VK_IMAGE_USAGE_COLOR_ATTACHMENT_BIT | VK_IMAGE_USAGE_SAMPLED_BIT, queueFamilyIndex, 0u, colorImageViewType,
			componentMappingRGBA, colorSubresourceRange, m_colorResolvedImage, m_colorResolvedImageAlloc, m_colorResolvedImageView);
	}

	// Create subsampled image copy
	if (m_testParams.makeCopy)
	{
		prepareImageAndImageView(vk, vkDevice, memAlloc, colorImageCreateFlags, colorImageFormat,
			colorImageSize, colorImageLayers, m_testParams.colorSamples,
			VK_IMAGE_USAGE_COLOR_ATTACHMENT_BIT | VK_IMAGE_USAGE_SAMPLED_BIT, queueFamilyIndex, 0u, colorImageViewType,
			componentMappingRGBA, colorSubresourceRange, m_colorCopyImage, m_colorCopyImageAlloc, m_colorCopyImageView);
	}

	// Create output image ( data from subsampled color image will be copied into it using sampler with VK_SAMPLER_CREATE_SUBSAMPLED_BIT_EXT )
	prepareImageAndImageView(vk, vkDevice, memAlloc, 0u, colorImageFormat,
		outputImageSize, 1u, VK_SAMPLE_COUNT_1_BIT,
		VK_IMAGE_USAGE_COLOR_ATTACHMENT_BIT | VK_IMAGE_USAGE_TRANSFER_SRC_BIT, queueFamilyIndex, 0u, VK_IMAGE_VIEW_TYPE_2D,
		componentMappingRGBA, outputSubresourceRange, m_outputImage, m_outputImageAlloc, m_outputImageView);

	// Create density map image/images
	for (deUint32 mapIndex = 0; mapIndex < densitiMapCount; ++mapIndex)
	{
		Move<VkImage>			densityMapImage;
		de::MovePtr<Allocation>	densityMapImageAlloc;
		Move<VkImageView>		densityMapImageView;

		prepareImageAndImageView(vk, vkDevice, memAlloc, 0u, m_testParams.densityMapFormat,
			densityMapImageSize, densityMapImageLayers, VK_SAMPLE_COUNT_1_BIT,
			densityMapImageUsage, queueFamilyIndex, densityMapImageViewFlags, densityMapImageViewType,
			componentMappingRGBA, densityMapSubresourceRange, densityMapImage, densityMapImageAlloc, densityMapImageView);

		m_densityMapImages.push_back(VkImageSp(new Unique<VkImage>(densityMapImage)));
		m_densityMapImageAllocs.push_back(AllocationSp(densityMapImageAlloc.release()));
		m_densityMapImageViews.push_back(VkImageViewSp(new Unique<VkImageView>(densityMapImageView)));
	}

	// Create and fill staging buffer, copy its data to density map image
	if (!m_testParams.dynamicDensityMap)
	{
		tcu::TextureFormat				densityMapTextureFormat = vk::mapVkFormat(m_testParams.densityMapFormat);
		VkDeviceSize					stagingBufferSize		= tcu::getPixelSize(densityMapTextureFormat) * densityMapImageSize.width * densityMapImageSize.height * densityMapImageLayers;
		const vk::VkBufferCreateInfo	stagingBufferCreateInfo
		{
			vk::VK_STRUCTURE_TYPE_BUFFER_CREATE_INFO,
			DE_NULL,
			0u,									// flags
			stagingBufferSize,					// size
			VK_BUFFER_USAGE_TRANSFER_SRC_BIT,	// usage
			vk::VK_SHARING_MODE_EXCLUSIVE,		// sharingMode
			0u,									// queueFamilyCount
			DE_NULL,							// pQueueFamilyIndices
		};
		vk::Move<vk::VkBuffer>			stagingBuffer		= vk::createBuffer(vk, vkDevice, &stagingBufferCreateInfo);
		const vk::VkMemoryRequirements	stagingRequirements = vk::getBufferMemoryRequirements(vk, vkDevice, *stagingBuffer);
		de::MovePtr<vk::Allocation>		stagingAllocation	= memAlloc.allocate(stagingRequirements, MemoryRequirement::HostVisible);
		VK_CHECK(vk.bindBufferMemory(vkDevice, *stagingBuffer, stagingAllocation->getMemory(), stagingAllocation->getOffset()));
		tcu::PixelBufferAccess			stagingBufferAccess	(densityMapTextureFormat, densityMapImageSize.width, densityMapImageSize.height, densityMapImageLayers, stagingAllocation->getHostPtr());
		tcu::Vec4						fragmentArea		(m_densityValue.x(), m_densityValue.y(), 0.0f, 1.0f);

		for (deUint32 mapIndex = 0; mapIndex < densitiMapCount; ++mapIndex)
		{
			// Fill staging buffer with one color
			tcu::clear(stagingBufferAccess, fragmentArea);
			flushAlloc(vk, vkDevice, *stagingAllocation);

			copyBufferToImage
			(
				vk, vkDevice, queue, queueFamilyIndex,
				*stagingBuffer, stagingBufferSize,
				densityMapImageSize, densityMapImageLayers, **m_densityMapImages[mapIndex]
			);

			std::swap(fragmentArea.m_data[0], fragmentArea.m_data[1]);
		}
	}

	deUint32 samplerCreateFlags = (deUint32)VK_SAMPLER_CREATE_SUBSAMPLED_BIT_EXT;
	if (m_testParams.coarseReconstruction)
		samplerCreateFlags		|= (deUint32)VK_SAMPLER_CREATE_SUBSAMPLED_COARSE_RECONSTRUCTION_BIT_EXT;
	if (m_testParams.nonSubsampledImages)
		samplerCreateFlags		= 0u;

	const struct VkSamplerCreateInfo samplerInfo
	{
		VK_STRUCTURE_TYPE_SAMPLER_CREATE_INFO,			// sType
		DE_NULL,										// pNext
		(VkSamplerCreateFlags)samplerCreateFlags,		// flags
		VK_FILTER_NEAREST,								// magFilter
		VK_FILTER_NEAREST,								// minFilter
		VK_SAMPLER_MIPMAP_MODE_NEAREST,					// mipmapMode
		VK_SAMPLER_ADDRESS_MODE_CLAMP_TO_EDGE,			// addressModeU
		VK_SAMPLER_ADDRESS_MODE_CLAMP_TO_EDGE,			// addressModeV
		VK_SAMPLER_ADDRESS_MODE_CLAMP_TO_EDGE,			// addressModeW
		0.0f,											// mipLodBias
		VK_FALSE,										// anisotropyEnable
		1.0f,											// maxAnisotropy
		DE_FALSE,										// compareEnable
		VK_COMPARE_OP_ALWAYS,							// compareOp
		0.0f,											// minLod
		0.0f,											// maxLod
		VK_BORDER_COLOR_FLOAT_TRANSPARENT_BLACK,		// borderColor
		VK_FALSE,										// unnormalizedCoords
	};

	// Create a sampler that are able to read from subsampled image
	// (more than one sampler is needed only for 4 maxDescriptorSetSubsampledSamplers tests)
	for (deUint32 samplerIndex = 0; samplerIndex < testParams.samplersCount; ++samplerIndex)
		m_colorSamplers.push_back(VkSamplerSp(new Unique<VkSampler>(createSampler(vk, vkDevice, &samplerInfo))));

	if (!isDynamicRendering)
	{
		// Create render passes
		if (m_testParams.groupParams->renderingType == RENDERING_TYPE_RENDERPASS_LEGACY)
			renderPassWrapper = RenderPassWrapperBasePtr(new RenderPassWrapper<RENDERING_TYPE_RENDERPASS_LEGACY>(vk, vkDevice, testParams));
		else
			renderPassWrapper = RenderPassWrapperBasePtr(new RenderPassWrapper<RENDERING_TYPE_RENDERPASS2>(vk, vkDevice, testParams));

		if (testParams.dynamicDensityMap)
			m_renderPassProduceDynamicDensityMap = renderPassWrapper->createRenderPassProduceDynamicDensityMap(m_viewMask);
		m_renderPassProduceSubsampledImage = renderPassWrapper->createRenderPassProduceSubsampledImage(m_viewMask, testParams.makeCopy, false);
		if (testParams.subsampledLoads)
			m_renderPassUpdateSubsampledImage = renderPassWrapper->createRenderPassProduceSubsampledImage(m_viewMask, false, true);
		m_renderPassOutputSubsampledImage = renderPassWrapper->createRenderPassOutputSubsampledImage();

		// Create framebuffers
		if (!testParams.imagelessFramebuffer)
		{
			if (testParams.dynamicDensityMap)
			{
				m_framebufferProduceDynamicDensityMap = createFrameBuffer(vk, vkDevice,
					*m_renderPassProduceDynamicDensityMap,
					densityMapImageSize,
					{ **m_densityMapImageViews[0] });
			}

			std::vector<VkImageView> imageViewsProduceSubsampledImage = { *m_colorImageView };
			if (isColorImageMultisampled)
				imageViewsProduceSubsampledImage.push_back(*m_colorResolvedImageView);
			if (testParams.makeCopy)
				imageViewsProduceSubsampledImage.push_back(*m_colorCopyImageView);
			imageViewsProduceSubsampledImage.push_back(**m_densityMapImageViews[0]);

			m_framebufferProduceSubsampledImage = createFrameBuffer(vk, vkDevice,
				*m_renderPassProduceSubsampledImage,
				colorImageSize,
				imageViewsProduceSubsampledImage);

			if (testParams.subsampledLoads)
			{
				m_framebufferUpdateSubsampledImage = createFrameBuffer(vk, vkDevice,
					*m_renderPassUpdateSubsampledImage,
					colorImageSize,
					{ *m_colorImageView, **m_densityMapImageViews[1] });
			}

			m_framebufferOutputSubsampledImage = createFrameBuffer(vk, vkDevice,
				*m_renderPassOutputSubsampledImage,
				outputImageSize,
				{ *m_outputImageView });
		}
		else // create same framebuffers as above but with VkFramebufferAttachmentsCreateInfo instead of image views
		{
			// helper lambda used to create VkFramebufferAttachmentImageInfo structure and reduce code size
			auto createFramebufferAttachmentImageInfo = [](VkImageCreateFlags createFlags, VkImageUsageFlags usageFlags, VkExtent3D& extent, deUint32 layerCount, const VkFormat* format)
			{
				return VkFramebufferAttachmentImageInfo
				{
					VK_STRUCTURE_TYPE_FRAMEBUFFER_ATTACHMENT_IMAGE_INFO,	// VkStructureType		sType;
					DE_NULL,												// const void*			pNext;
					createFlags,											// VkImageCreateFlags	flags;
					usageFlags,												// VkImageUsageFlags	usage;
					extent.width,											// deUint32				width;
					extent.height,											// deUint32				height;
					layerCount,												// deUint32				layerCount;
					1u,														// deUint32				viewFormatCount;
					format													// const VkFormat*		pViewFormats;
				};
			};

			if (testParams.dynamicDensityMap)
			{
				m_framebufferProduceDynamicDensityMap = createImagelessFrameBuffer(vk, vkDevice,
					*m_renderPassProduceDynamicDensityMap,
					densityMapImageSize,
					{ createFramebufferAttachmentImageInfo(0u, densityMapImageUsage, densityMapImageSize, densityMapImageLayers, &m_testParams.densityMapFormat) });
			}

			std::vector<VkFramebufferAttachmentImageInfo> attachmentInfoProduceSubsampledImage;
			attachmentInfoProduceSubsampledImage.reserve(4);
			attachmentInfoProduceSubsampledImage.push_back(
				createFramebufferAttachmentImageInfo((VkImageCreateFlags)colorImageCreateFlags,
					colorImageUsage,
					colorImageSize,
					colorImageLayers,
					&colorImageFormat));
			if (isColorImageMultisampled)
			{
				attachmentInfoProduceSubsampledImage.push_back(
					createFramebufferAttachmentImageInfo((VkImageCreateFlags)colorImageCreateFlags,
						VK_IMAGE_USAGE_COLOR_ATTACHMENT_BIT | VK_IMAGE_USAGE_SAMPLED_BIT,
						colorImageSize,
						colorImageLayers,
						&colorImageFormat));
			}
			if (testParams.makeCopy)
			{
				attachmentInfoProduceSubsampledImage.push_back(
					createFramebufferAttachmentImageInfo((VkImageCreateFlags)colorImageCreateFlags,
						VK_IMAGE_USAGE_COLOR_ATTACHMENT_BIT | VK_IMAGE_USAGE_SAMPLED_BIT,
						colorImageSize,
						colorImageLayers,
						&colorImageFormat));
			}
			attachmentInfoProduceSubsampledImage.push_back(
				createFramebufferAttachmentImageInfo((VkImageCreateFlags)colorImageCreateFlags,
					colorImageUsage,
					colorImageSize,
					colorImageLayers,
					&colorImageFormat));

			m_framebufferProduceSubsampledImage = createImagelessFrameBuffer(vk, vkDevice,
				*m_renderPassProduceSubsampledImage,
				colorImageSize,
				attachmentInfoProduceSubsampledImage);

			if (testParams.subsampledLoads)
			{
				m_framebufferUpdateSubsampledImage = createImagelessFrameBuffer(vk, vkDevice,
					*m_renderPassUpdateSubsampledImage,
					colorImageSize,
					{
						createFramebufferAttachmentImageInfo((VkImageCreateFlags)colorImageCreateFlags,
															 colorImageUsage,
															 colorImageSize,
															 colorImageLayers,
															 &colorImageFormat),
						createFramebufferAttachmentImageInfo(0u,
															 densityMapImageUsage,
															 densityMapImageSize,
															 densityMapImageLayers,
															 &m_testParams.densityMapFormat)
					});
			}

			m_framebufferOutputSubsampledImage = createImagelessFrameBuffer(vk, vkDevice,
				*m_renderPassOutputSubsampledImage,
				outputImageSize,
				{ createFramebufferAttachmentImageInfo(0u,
													   VK_IMAGE_USAGE_COLOR_ATTACHMENT_BIT | VK_IMAGE_USAGE_TRANSFER_SRC_BIT,
													   outputImageSize,
													   1u,
													   &colorImageFormat) });
		}
	}

	// Create pipeline layout for subpasses that do not use any descriptors
	{
		const VkPipelineLayoutCreateInfo pipelineLayoutParams
		{
			VK_STRUCTURE_TYPE_PIPELINE_LAYOUT_CREATE_INFO,	// VkStructureType				sType;
			DE_NULL,										// const void*					pNext;
			0u,												// VkPipelineLayoutCreateFlags	flags;
			0u,												// deUint32						setLayoutCount;
			DE_NULL,										// const VkDescriptorSetLayout*	pSetLayouts;
			0u,												// deUint32						pushConstantRangeCount;
			DE_NULL											// const VkPushConstantRange*	pPushConstantRanges;
		};

		m_pipelineLayoutNoDescriptors = createPipelineLayout(vk, vkDevice, &pipelineLayoutParams);
	}

	// Create pipeline layout for subpass that copies data or resamples subsampled image
	if (m_testParams.makeCopy || m_testParams.subsampledLoads)
	{
		m_descriptorSetLayoutOperateOnSubsampledImage =
			DescriptorSetLayoutBuilder()
			.addSingleSamplerBinding(VK_DESCRIPTOR_TYPE_INPUT_ATTACHMENT, VK_SHADER_STAGE_FRAGMENT_BIT, DE_NULL)
			.build(vk, vkDevice);

		// Create and bind descriptor set
		m_descriptorPoolOperateOnSubsampledImage =
			DescriptorPoolBuilder()
			.addType(VK_DESCRIPTOR_TYPE_INPUT_ATTACHMENT, 1u)
			.build(vk, vkDevice, VK_DESCRIPTOR_POOL_CREATE_FREE_DESCRIPTOR_SET_BIT, 1u);

		m_pipelineLayoutOperateOnSubsampledImage	= makePipelineLayout(vk, vkDevice, *m_descriptorSetLayoutOperateOnSubsampledImage);
		m_descriptorSetOperateOnSubsampledImage		= makeDescriptorSet(vk, vkDevice, *m_descriptorPoolOperateOnSubsampledImage, *m_descriptorSetLayoutOperateOnSubsampledImage);

		const VkDescriptorImageInfo inputImageInfo =
		{
			DE_NULL,											// VkSampleri		sampler;
			*m_colorImageView,									// VkImageView		imageView;
			VK_IMAGE_LAYOUT_SHADER_READ_ONLY_OPTIMAL			// VkImageLayout	imageLayout;
		};
		DescriptorSetUpdateBuilder()
			.writeSingle(*m_descriptorSetOperateOnSubsampledImage, DescriptorSetUpdateBuilder::Location::binding(0u), VK_DESCRIPTOR_TYPE_INPUT_ATTACHMENT, &inputImageInfo)
			.update(vk, vkDevice);
	}

	// Create pipeline layout for last render pass (output subsampled image)
	{
		DescriptorSetLayoutBuilder	descriptorSetLayoutBuilder;
		DescriptorPoolBuilder		descriptorPoolBuilder;
		for (deUint32 samplerIndex = 0; samplerIndex < testParams.samplersCount; ++samplerIndex)
		{
			descriptorSetLayoutBuilder.addSingleSamplerBinding(VK_DESCRIPTOR_TYPE_COMBINED_IMAGE_SAMPLER, VK_SHADER_STAGE_FRAGMENT_BIT, &(*m_colorSamplers[samplerIndex]).get());
			descriptorPoolBuilder.addType(VK_DESCRIPTOR_TYPE_COMBINED_IMAGE_SAMPLER, samplerIndex + 1u);
		}

		m_descriptorSetLayoutOutputSubsampledImage	= descriptorSetLayoutBuilder.build(vk, vkDevice);
		m_descriptorPoolOutputSubsampledImage		= descriptorPoolBuilder.build(vk, vkDevice, VK_DESCRIPTOR_POOL_CREATE_FREE_DESCRIPTOR_SET_BIT, 1u);
		m_pipelineLayoutOutputSubsampledImage		= makePipelineLayout(vk, vkDevice, *m_descriptorSetLayoutOutputSubsampledImage);
		m_descriptorSetOutputSubsampledImage		= makeDescriptorSet(vk, vkDevice, *m_descriptorPoolOutputSubsampledImage, *m_descriptorSetLayoutOutputSubsampledImage);

		VkImageView srcImageView = *m_colorImageView;
		if (isColorImageMultisampled)
			srcImageView = *m_colorResolvedImageView;
		else if (m_testParams.makeCopy)
			srcImageView = *m_colorCopyImageView;

		const VkDescriptorImageInfo inputImageInfo
		{
			DE_NULL,									// VkSampleri		sampler;
			srcImageView,								// VkImageView		imageView;
			VK_IMAGE_LAYOUT_SHADER_READ_ONLY_OPTIMAL	// VkImageLayout	imageLayout;
		};

		DescriptorSetUpdateBuilder descriptorSetUpdateBuilder;
		for (deUint32 samplerIndex = 0; samplerIndex < testParams.samplersCount; ++samplerIndex)
			descriptorSetUpdateBuilder.writeSingle(*m_descriptorSetOutputSubsampledImage, DescriptorSetUpdateBuilder::Location::binding(samplerIndex), VK_DESCRIPTOR_TYPE_COMBINED_IMAGE_SAMPLER, &inputImageInfo);
		descriptorSetUpdateBuilder.update(vk, vkDevice);
	}

	// Load vertex and fragment shaders
	auto& bc = m_context.getBinaryCollection();
	m_vertexCommonShaderModule						= createShaderModule(vk, vkDevice, bc.get("vert"), 0);
	m_fragmentShaderModuleProduceSubsampledImage	= createShaderModule(vk, vkDevice, bc.get("frag_produce_subsampled"), 0);
	if (m_testParams.makeCopy)
	{
		const char* moduleName = isColorImageMultisampled ? "frag_copy_subsampled_ms" : "frag_copy_subsampled";
		m_fragmentShaderModuleCopySubsampledImage = createShaderModule(vk, vkDevice, bc.get(moduleName), 0);
	}
	if (m_testParams.subsampledLoads)
	{
		const char* moduleName = "frag_update_subsampled";
		m_fragmentShaderModuleUpdateSubsampledImage = createShaderModule(vk, vkDevice, bc.get(moduleName), 0);
	}
	const char* moduleName = (m_testParams.viewCount > 1) ? "frag_output_2darray" : "frag_output_2d";
	m_fragmentShaderModuleOutputSubsampledImage = createShaderModule(vk, vkDevice, bc.get(moduleName), 0);

	const std::vector<VkRect2D>	dynamicDensityMapRenderArea	{ makeRect2D(densityMapImageSize.width, densityMapImageSize.height) };
	const std::vector<VkRect2D>	outputRenderArea			{ makeRect2D(outputImageSize.width, outputImageSize.height) };
	const VkRect2D				colorImageRect				= makeRect2D(colorImageSize.width, colorImageSize.height);
	std::vector<VkRect2D>		colorImageRenderArea		((m_testParams.multiViewport ? m_testParams.viewCount : 1u), colorImageRect);

	// Create pipelines
	{
		const VkPipelineMultisampleStateCreateInfo multisampleStateCreateInfo
		{
			VK_STRUCTURE_TYPE_PIPELINE_MULTISAMPLE_STATE_CREATE_INFO,	// VkStructureType							sType
			DE_NULL,													// const void*								pNext
			(VkPipelineMultisampleStateCreateFlags)0u,					// VkPipelineMultisampleStateCreateFlags	flags
			(VkSampleCountFlagBits)m_testParams.colorSamples,			// VkSampleCountFlagBits					rasterizationSamples
			VK_FALSE,													// VkBool32									sampleShadingEnable
			1.0f,														// float									minSampleShading
			DE_NULL,													// const VkSampleMask*						pSampleMask
			VK_FALSE,													// VkBool32									alphaToCoverageEnable
			VK_FALSE													// VkBool32									alphaToOneEnable
		};

		const std::vector<VkViewport>	viewportsProduceDynamicDensityMap	{ makeViewport(densityMapImageSize.width, densityMapImageSize.height) };
		const std::vector<VkViewport>	viewportsOutputSubsampledImage		{ makeViewport(outputImageSize.width, outputImageSize.height) };
		std::vector<VkViewport>			viewportsSubsampledImage			(colorImageRenderArea.size(), makeViewport(colorImageSize.width, colorImageSize.height));

		// test multiview in conjunction with multiViewport which specifies a different viewport per view
		if (m_testParams.multiViewport)
		{
			const deUint32 halfWidth	= colorImageSize.width / 2u;
			const float halfWidthFloat	= static_cast<float>(halfWidth);
			const float halfHeightFloat	= static_cast<float>(colorImageSize.height / 2u);
			for (deUint32 viewIndex = 0; viewIndex < m_testParams.viewCount; ++viewIndex)
			{
				// modify scissors/viewport for every other view
				bool isOdd = viewIndex % 2;

				auto& rect			= colorImageRenderArea[viewIndex];
				rect.extent.width	= halfWidth;
				rect.offset.x		= isOdd * halfWidth;

				auto& viewport		= viewportsSubsampledImage[viewIndex];
				viewport.width		= halfWidthFloat;
				viewport.height		= halfHeightFloat;
				viewport.y			= !isOdd * halfHeightFloat;
				viewport.x			= isOdd * halfWidthFloat;
			}
		}

		deUint32 colorAttachmentLocations[] = { VK_ATTACHMENT_UNUSED, 0 };
		VkFormat colorImageFormats[] = { VK_FORMAT_R8G8B8A8_UNORM, VK_FORMAT_R8G8B8A8_UNORM };
		VkRenderingAttachmentLocationInfoKHR renderingAttachmentLocationInfo
		{
			VK_STRUCTURE_TYPE_RENDERING_ATTACHMENT_LOCATION_INFO_KHR,
			DE_NULL,
			2,
			colorAttachmentLocations
		};
		std::vector<VkPipelineRenderingCreateInfoKHR> renderingCreateInfo(5,
		{
			VK_STRUCTURE_TYPE_PIPELINE_RENDERING_CREATE_INFO_KHR,
			DE_NULL,
			m_viewMask,
			1u,
			&m_testParams.densityMapFormat,
			VK_FORMAT_UNDEFINED,
			VK_FORMAT_UNDEFINED
		});
		renderingCreateInfo[1].pColorAttachmentFormats = &colorImageFormat;
		renderingCreateInfo[3].pColorAttachmentFormats = &colorImageFormat;
		renderingCreateInfo[4].viewMask = 0;
		renderingCreateInfo[4].pColorAttachmentFormats = &colorImageFormat;

		if (m_testParams.makeCopy)
		{
			renderingCreateInfo[1].colorAttachmentCount = 2u;
			renderingCreateInfo[1].pColorAttachmentFormats = colorImageFormats;

			renderingCreateInfo[2].pNext = &renderingAttachmentLocationInfo;
			renderingCreateInfo[2].colorAttachmentCount = 2u;
			renderingCreateInfo[2].pColorAttachmentFormats = colorImageFormats;
		}

		const void* pNextForProduceDynamicDensityMap	= (isDynamicRendering ? &renderingCreateInfo[0] : DE_NULL);
		const void* pNextForProduceSubsampledImage		= (isDynamicRendering ? &renderingCreateInfo[1] : DE_NULL);
		const void* pNextForCopySubsampledImage			= (isDynamicRendering ? &renderingCreateInfo[2] : DE_NULL);
		const void* pNextForUpdateSubsampledImage		= (isDynamicRendering ? &renderingCreateInfo[3] : DE_NULL);
		const void* pNextForOutputSubsampledImage		= (isDynamicRendering ? &renderingCreateInfo[4] : DE_NULL);

		if (testParams.dynamicDensityMap)
			m_graphicsPipelineProduceDynamicDensityMap = buildGraphicsPipeline(vk,							// const DeviceInterface&							vk
															vkDevice,										// const VkDevice									device
															*m_pipelineLayoutNoDescriptors,					// const VkPipelineLayout							pipelineLayout
															*m_vertexCommonShaderModule,					// const VkShaderModule								vertexShaderModule
															*m_fragmentShaderModuleProduceSubsampledImage,	// const VkShaderModule								fragmentShaderModule
															*m_renderPassProduceDynamicDensityMap,			// const VkRenderPass								renderPass
															viewportsProduceDynamicDensityMap,				// const std::vector<VkViewport>&					viewport
															dynamicDensityMapRenderArea,					// const std::vector<VkRect2D>&						scissor
															0u,												// const deUint32									subpass
															DE_NULL,										// const VkPipelineMultisampleStateCreateInfo*		multisampleStateCreateInfo
															pNextForProduceDynamicDensityMap,				// const void*										pNext
															isDynamicRendering,								// const bool										useDensityMapAttachment
															m_testParams.useMaintenance5);					// const bool										useMaintenance5

		m_graphicsPipelineProduceSubsampledImage = buildGraphicsPipeline(vk,								// const DeviceInterface&							vk
															vkDevice,										// const VkDevice									device
															*m_pipelineLayoutNoDescriptors,					// const VkPipelineLayout							pipelineLayout
															*m_vertexCommonShaderModule,					// const VkShaderModule								vertexShaderModule
															*m_fragmentShaderModuleProduceSubsampledImage,	// const VkShaderModule								fragmentShaderModule
															*m_renderPassProduceSubsampledImage,			// const VkRenderPass								renderPass
															viewportsSubsampledImage,						// const std::vector<VkViewport>&					viewport
															colorImageRenderArea,							// const std::vector<VkRect2D>&						scissor
															0u,												// const deUint32									subpass
															&multisampleStateCreateInfo,					// const VkPipelineMultisampleStateCreateInfo*		multisampleStateCreateInfo
<<<<<<< HEAD
															pNextForProduceSubsampledImage,					// const void*										pNext
															isDynamicRendering);							// const bool										useDensityMapAttachment
=======
															pNextForeProduceSubsampledImage,				// const void*										pNext
															isDynamicRendering,								// const bool										useDensityMapAttachment
															m_testParams.useMaintenance5);					// const bool										useMaintenance5
>>>>>>> c92e4b26

		if(m_testParams.makeCopy)
			m_graphicsPipelineCopySubsampledImage = buildGraphicsPipeline(vk,								// const DeviceInterface&							vk
															vkDevice,										// const VkDevice									device
															*m_pipelineLayoutOperateOnSubsampledImage,		// const VkPipelineLayout							pipelineLayout
															*m_vertexCommonShaderModule,					// const VkShaderModule								vertexShaderModule
															*m_fragmentShaderModuleCopySubsampledImage,		// const VkShaderModule								fragmentShaderModule
															*m_renderPassProduceSubsampledImage,			// const VkRenderPass								renderPass
															viewportsSubsampledImage,						// const std::vector<VkViewport>&					viewport
															colorImageRenderArea,							// const std::vector<VkRect2D>&						scissor
															1u,												// const deUint32									subpass
															&multisampleStateCreateInfo,					// const VkPipelineMultisampleStateCreateInfo*		multisampleStateCreateInfo
															pNextForCopySubsampledImage,					// const void*										pNext
															DE_FALSE);										// const bool										useDensityMapAttachment
		if (m_testParams.subsampledLoads)
			m_graphicsPipelineUpdateSubsampledImage = buildGraphicsPipeline(vk,								// const DeviceInterface&							vk
															vkDevice,										// const VkDevice									device
															*m_pipelineLayoutOperateOnSubsampledImage,		// const VkPipelineLayout							pipelineLayout
															*m_vertexCommonShaderModule,					// const VkShaderModule								vertexShaderModule
															*m_fragmentShaderModuleUpdateSubsampledImage,	// const VkShaderModule								fragmentShaderModule
															*m_renderPassUpdateSubsampledImage,				// const VkRenderPass								renderPass
															viewportsSubsampledImage,						// const std::vector<VkViewport>&					viewport
															colorImageRenderArea,							// const std::vector<VkRect2D>&						scissor
															0u,												// const deUint32									subpass
															&multisampleStateCreateInfo,					// const VkPipelineMultisampleStateCreateInfo*		multisampleStateCreateInfo
<<<<<<< HEAD
															pNextForUpdateSubsampledImage,					// const void*										pNext
															isDynamicRendering);							// const bool										useDensityMapAttachment
=======
															pNextForeUpdateSubsampledImage,					// const void*										pNext
															isDynamicRendering,								// const bool										useDensityMapAttachment
															m_testParams.useMaintenance5);					// const bool										useMaintenance5

>>>>>>> c92e4b26

		m_graphicsPipelineOutputSubsampledImage = buildGraphicsPipeline(vk,									// const DeviceInterface&							vk
															vkDevice,										// const VkDevice									device
															*m_pipelineLayoutOutputSubsampledImage,			// const VkPipelineLayout							pipelineLayout
															*m_vertexCommonShaderModule,					// const VkShaderModule								vertexShaderModule
															*m_fragmentShaderModuleOutputSubsampledImage,	// const VkShaderModule								fragmentShaderModule
															*m_renderPassOutputSubsampledImage,				// const VkRenderPass								renderPass
															viewportsOutputSubsampledImage,					// const std::vector<VkViewport>&					viewport
															outputRenderArea,								// const std::vector<VkRect2D>&						scissor
															0u,												// const deUint32									subpass
															DE_NULL,										// const VkPipelineMultisampleStateCreateInfo*		multisampleStateCreateInfo
															pNextForOutputSubsampledImage,					// const void*										pNext
															DE_FALSE);										// const bool										useDensityMapAttachment
	}

	// Create vertex buffers
	const tcu::Vec2 densityX(m_densityValue.x());
	const tcu::Vec2 densityY(m_densityValue.y());
	m_vertices			= createFullscreenMesh(1, {0.0f, 1.0f}, {0.0f, 1.0f});							// create fullscreen quad with gradient
	if (testParams.dynamicDensityMap)
		m_verticesDDM	= createFullscreenMesh(1, densityX, densityY);									// create fullscreen quad with single color
	m_verticesOutput	= createFullscreenMesh(m_testParams.viewCount, { 0.0f, 0.0f }, { 0.0f, 0.0f });	// create fullscreen mesh with black color

	createVertexBuffer(vk, vkDevice, queueFamilyIndex, memAlloc, m_vertices, m_vertexBuffer, m_vertexBufferAlloc);
	if (testParams.dynamicDensityMap)
		createVertexBuffer(vk, vkDevice, queueFamilyIndex, memAlloc, m_verticesDDM, m_vertexBufferDDM, m_vertexBufferAllocDDM);
	createVertexBuffer(vk, vkDevice, queueFamilyIndex, memAlloc, m_verticesOutput, m_vertexBufferOutput, m_vertexBufferOutputAlloc);

	// Create command pool and command buffer
	m_cmdPool	= createCommandPool(vk, vkDevice, VK_COMMAND_POOL_CREATE_TRANSIENT_BIT, queueFamilyIndex);
	m_cmdBuffer = allocateCommandBuffer(vk, vkDevice, *m_cmdPool, VK_COMMAND_BUFFER_LEVEL_PRIMARY);

	if (isDynamicRendering)
		createCommandBufferForDynamicRendering(dynamicDensityMapRenderArea[0], colorImageRect, outputRenderArea[0], vkDevice);
	else
		createCommandBufferForRenderpass(renderPassWrapper, colorImageSize, dynamicDensityMapRenderArea[0], colorImageRect, outputRenderArea[0]);
}

void FragmentDensityMapTestInstance::drawDynamicDensityMap(VkCommandBuffer cmdBuffer)
{
	const DeviceInterface&	vk					= m_context.getDeviceInterface();
	const VkDeviceSize		vertexBufferOffset	= 0;

	vk.cmdBindPipeline(cmdBuffer, VK_PIPELINE_BIND_POINT_GRAPHICS, *m_graphicsPipelineProduceDynamicDensityMap);
	vk.cmdBindVertexBuffers(cmdBuffer, 0, 1, &m_vertexBufferDDM.get(), &vertexBufferOffset);
	vk.cmdDraw(cmdBuffer, (deUint32)m_verticesDDM.size(), 1, 0, 0);
}

void FragmentDensityMapTestInstance::drawSubsampledImage(VkCommandBuffer cmdBuffer)
{
	const DeviceInterface&	vk					= m_context.getDeviceInterface();
	const VkDeviceSize		vertexBufferOffset	= 0;

	vk.cmdBindPipeline(cmdBuffer, VK_PIPELINE_BIND_POINT_GRAPHICS, *m_graphicsPipelineProduceSubsampledImage);
	vk.cmdBindVertexBuffers(cmdBuffer, 0, 1, &m_vertexBuffer.get(), &vertexBufferOffset);
	vk.cmdDraw(cmdBuffer, (deUint32)m_vertices.size(), 1, 0, 0);
}

void FragmentDensityMapTestInstance::drawCopySubsampledImage(VkCommandBuffer cmdBuffer)
{
	const DeviceInterface&	vk					= m_context.getDeviceInterface();
	const VkDeviceSize		vertexBufferOffset	= 0;

	vk.cmdBindPipeline(cmdBuffer, VK_PIPELINE_BIND_POINT_GRAPHICS, *m_graphicsPipelineCopySubsampledImage);
	vk.cmdBindDescriptorSets(cmdBuffer, VK_PIPELINE_BIND_POINT_GRAPHICS, *m_pipelineLayoutOperateOnSubsampledImage, 0, 1, &m_descriptorSetOperateOnSubsampledImage.get(), 0, DE_NULL);
	vk.cmdBindVertexBuffers(cmdBuffer, 0, 1, &m_vertexBuffer.get(), &vertexBufferOffset);
	vk.cmdDraw(cmdBuffer, (deUint32)m_vertices.size(), 1, 0, 0);
}

void FragmentDensityMapTestInstance::drawResampleSubsampledImage(VkCommandBuffer cmdBuffer)
{
	const DeviceInterface&	vk					= m_context.getDeviceInterface();
	const VkDeviceSize		vertexBufferOffset	= 0;

	vk.cmdBindPipeline(cmdBuffer, VK_PIPELINE_BIND_POINT_GRAPHICS, *m_graphicsPipelineUpdateSubsampledImage);
	vk.cmdBindDescriptorSets(cmdBuffer, VK_PIPELINE_BIND_POINT_GRAPHICS, *m_pipelineLayoutOperateOnSubsampledImage, 0, 1, &m_descriptorSetOperateOnSubsampledImage.get(), 0, DE_NULL);
	vk.cmdBindVertexBuffers(cmdBuffer, 0, 1, &m_vertexBuffer.get(), &vertexBufferOffset);
	vk.cmdDraw(cmdBuffer, (deUint32)m_vertices.size(), 1, 0, 0);
}

void FragmentDensityMapTestInstance::drawOutputSubsampledImage(VkCommandBuffer cmdBuffer)
{
	const DeviceInterface&	vk					= m_context.getDeviceInterface();
	const VkDeviceSize		vertexBufferOffset	= 0;

	vk.cmdBindPipeline(cmdBuffer, VK_PIPELINE_BIND_POINT_GRAPHICS, *m_graphicsPipelineOutputSubsampledImage);
	vk.cmdBindDescriptorSets(cmdBuffer, VK_PIPELINE_BIND_POINT_GRAPHICS, *m_pipelineLayoutOutputSubsampledImage, 0, 1, &m_descriptorSetOutputSubsampledImage.get(), 0, DE_NULL);
	vk.cmdBindVertexBuffers(cmdBuffer, 0, 1, &m_vertexBufferOutput.get(), &vertexBufferOffset);
	vk.cmdDraw(cmdBuffer, (deUint32)m_verticesOutput.size(), 1, 0, 0);
}

void FragmentDensityMapTestInstance::remapingBeforeCopySubsampledImage(VkCommandBuffer cmdBuffer)
{
	const DeviceInterface& vk = m_context.getDeviceInterface();

	// Barier before next subpass
	VkMemoryBarrier memoryBarrier = makeMemoryBarrier(VK_ACCESS_COLOR_ATTACHMENT_WRITE_BIT, VK_ACCESS_INPUT_ATTACHMENT_READ_BIT);
	vk.cmdPipelineBarrier(cmdBuffer, VK_PIPELINE_STAGE_COLOR_ATTACHMENT_OUTPUT_BIT, VK_PIPELINE_STAGE_FRAGMENT_SHADER_BIT,
						  VK_DEPENDENCY_BY_REGION_BIT, 1, &memoryBarrier, 0, DE_NULL, 0, DE_NULL);

	// color attachment remaping
	deUint32 colorAttachmentLocations[] = { VK_ATTACHMENT_UNUSED, 0 };
	VkRenderingAttachmentLocationInfoKHR renderingAttachmentLocationInfo
	{
		VK_STRUCTURE_TYPE_RENDERING_ATTACHMENT_LOCATION_INFO_KHR,
		DE_NULL,
		2,
		colorAttachmentLocations
	};
	vk.cmdSetRenderingAttachmentLocationsKHR(cmdBuffer, &renderingAttachmentLocationInfo);
}

void FragmentDensityMapTestInstance::createCommandBufferForRenderpass(RenderPassWrapperBasePtr	renderPassWrapper,
																	  const VkExtent3D&			colorImageSize,
																	  const VkRect2D&			dynamicDensityMapRenderArea,
																	  const VkRect2D&			colorImageRenderArea,
																	  const VkRect2D&			outputRenderArea)
{
	const DeviceInterface&				vk							= m_context.getDeviceInterface();
	const VkDevice						vkDevice					= getDevice(m_context);
	const bool							isColorImageMultisampled	= m_testParams.colorSamples != VK_SAMPLE_COUNT_1_BIT;
	const VkClearValue					attachmentClearValue		= makeClearValueColorF32(0.0f, 0.0f, 0.0f, 1.0f);
	const deUint32						attachmentCount				= 1 + m_testParams.makeCopy + isColorImageMultisampled;
	const std::vector<VkClearValue>		attachmentClearValues		(attachmentCount, attachmentClearValue);

	if (m_testParams.groupParams->useSecondaryCmdBuffer)
	{
		VkCommandBufferInheritanceInfo bufferInheritanceInfo
		{
			VK_STRUCTURE_TYPE_COMMAND_BUFFER_INHERITANCE_INFO,						// VkStructureType					sType;
			DE_NULL,																// const void*						pNext;
			*m_renderPassProduceDynamicDensityMap,									// VkRenderPass						renderPass;
			0,																		// uint32_t							subpass;
			*m_framebufferProduceDynamicDensityMap,									// VkFramebuffer					framebuffer;
			false,																	// VkBool32							occlusionQueryEnable;
			0u,																		// VkQueryControlFlags				queryFlags;
			DE_NULL,																// VkQueryPipelineStatisticFlags	pipelineStatistics;
		};
		const VkCommandBufferBeginInfo commandBufBeginParams
		{
			VK_STRUCTURE_TYPE_COMMAND_BUFFER_BEGIN_INFO,														// VkStructureType					sType;
			DE_NULL,																							// const void*						pNext;
			VK_COMMAND_BUFFER_USAGE_ONE_TIME_SUBMIT_BIT | VK_COMMAND_BUFFER_USAGE_RENDER_PASS_CONTINUE_BIT,		// VkCommandBufferUsageFlags		flags;
			&bufferInheritanceInfo
		};

		if (m_testParams.dynamicDensityMap)
		{
			m_dynamicDensityMapSecCmdBuffer = allocateCommandBuffer(vk, vkDevice, *m_cmdPool, VK_COMMAND_BUFFER_LEVEL_SECONDARY);
			vk.beginCommandBuffer(*m_dynamicDensityMapSecCmdBuffer, &commandBufBeginParams);
			drawDynamicDensityMap(*m_dynamicDensityMapSecCmdBuffer);
			endCommandBuffer(vk, *m_dynamicDensityMapSecCmdBuffer);
		}

		bufferInheritanceInfo.renderPass = *m_renderPassProduceSubsampledImage;
		bufferInheritanceInfo.framebuffer = *m_framebufferProduceSubsampledImage;
		m_subsampledImageSecCmdBuffer = allocateCommandBuffer(vk, vkDevice, *m_cmdPool, VK_COMMAND_BUFFER_LEVEL_SECONDARY);
		vk.beginCommandBuffer(*m_subsampledImageSecCmdBuffer, &commandBufBeginParams);
		drawSubsampledImage(*m_subsampledImageSecCmdBuffer);
		if (m_testParams.makeCopy)
		{
			renderPassWrapper->cmdNextSubpass(*m_subsampledImageSecCmdBuffer);
			drawCopySubsampledImage(*m_subsampledImageSecCmdBuffer);
		}
		endCommandBuffer(vk, *m_subsampledImageSecCmdBuffer);

		if (m_testParams.subsampledLoads)
		{
			bufferInheritanceInfo.renderPass = *m_renderPassUpdateSubsampledImage;
			bufferInheritanceInfo.framebuffer = *m_framebufferUpdateSubsampledImage;
			m_resampleSubsampledImageSecCmdBuffer = allocateCommandBuffer(vk, vkDevice, *m_cmdPool, VK_COMMAND_BUFFER_LEVEL_SECONDARY);
			vk.beginCommandBuffer(*m_resampleSubsampledImageSecCmdBuffer, &commandBufBeginParams);
			drawResampleSubsampledImage(*m_resampleSubsampledImageSecCmdBuffer);
			endCommandBuffer(vk, *m_resampleSubsampledImageSecCmdBuffer);
		}

		bufferInheritanceInfo.renderPass = *m_renderPassOutputSubsampledImage;
		bufferInheritanceInfo.framebuffer = *m_framebufferOutputSubsampledImage;
		m_outputSubsampledImageSecCmdBuffer = allocateCommandBuffer(vk, vkDevice, *m_cmdPool, VK_COMMAND_BUFFER_LEVEL_SECONDARY);
		vk.beginCommandBuffer(*m_outputSubsampledImageSecCmdBuffer, &commandBufBeginParams);
		drawOutputSubsampledImage(*m_outputSubsampledImageSecCmdBuffer);
		endCommandBuffer(vk, *m_outputSubsampledImageSecCmdBuffer);
	}

	beginCommandBuffer(vk, *m_cmdBuffer, 0u);

	// First render pass - render dynamic density map
	if (m_testParams.dynamicDensityMap)
	{
		std::vector<VkClearValue>	attachmentClearValuesDDM{ makeClearValueColorF32(1.0f, 1.0f, 1.0f, 1.0f) };

		const VkRenderPassAttachmentBeginInfo renderPassAttachmentBeginInfo
		{
			VK_STRUCTURE_TYPE_RENDER_PASS_ATTACHMENT_BEGIN_INFO,							// VkStructureType		sType;
			DE_NULL,																		// const void*			pNext;
			1u,																				// deUint32				attachmentCount;
			&**m_densityMapImageViews[0]													// const VkImageView*	pAttachments;
		};

		const VkRenderPassBeginInfo renderPassBeginInfoProduceDynamicDensityMap
		{
			VK_STRUCTURE_TYPE_RENDER_PASS_BEGIN_INFO,										// VkStructureType		sType;
			m_testParams.imagelessFramebuffer ? &renderPassAttachmentBeginInfo : DE_NULL,	// const void*			pNext;
			*m_renderPassProduceDynamicDensityMap,											// VkRenderPass			renderPass;
			*m_framebufferProduceDynamicDensityMap,											// VkFramebuffer		framebuffer;
			dynamicDensityMapRenderArea,													// VkRect2D				renderArea;
			static_cast<deUint32>(attachmentClearValuesDDM.size()),							// uint32_t				clearValueCount;
			attachmentClearValuesDDM.data()													// const VkClearValue*	pClearValues;
		};

		renderPassWrapper->cmdBeginRenderPass(*m_cmdBuffer, &renderPassBeginInfoProduceDynamicDensityMap);

		if (m_testParams.groupParams->useSecondaryCmdBuffer)
			vk.cmdExecuteCommands(*m_cmdBuffer, 1u, &*m_dynamicDensityMapSecCmdBuffer);
		else
			drawDynamicDensityMap(*m_cmdBuffer);

		renderPassWrapper->cmdEndRenderPass(*m_cmdBuffer);
	}

	// Render subsampled image
	{
		std::vector<VkImageView> imageViewsProduceSubsampledImage = { *m_colorImageView };
		if (isColorImageMultisampled)
			imageViewsProduceSubsampledImage.push_back(*m_colorResolvedImageView);
		if (m_testParams.makeCopy)
			imageViewsProduceSubsampledImage.push_back(*m_colorCopyImageView);
		imageViewsProduceSubsampledImage.push_back(**m_densityMapImageViews[0]);

		const VkRenderPassAttachmentBeginInfo renderPassAttachmentBeginInfo
		{
			VK_STRUCTURE_TYPE_RENDER_PASS_ATTACHMENT_BEGIN_INFO,								// VkStructureType		sType;
			DE_NULL,																			// const void*			pNext;
			static_cast<deUint32>(imageViewsProduceSubsampledImage.size()),						// deUint32				attachmentCount;
			imageViewsProduceSubsampledImage.data()												// const VkImageView*	pAttachments;
		};

		const VkRenderPassBeginInfo renderPassBeginInfoProduceSubsampledImage
		{
			VK_STRUCTURE_TYPE_RENDER_PASS_BEGIN_INFO,											// VkStructureType		sType;
			m_testParams.imagelessFramebuffer ? &renderPassAttachmentBeginInfo : DE_NULL,		// const void*			pNext;
			*m_renderPassProduceSubsampledImage,												// VkRenderPass			renderPass;
			*m_framebufferProduceSubsampledImage,												// VkFramebuffer		framebuffer;
			colorImageRenderArea,																// VkRect2D				renderArea;
			static_cast<deUint32>(attachmentClearValues.size()),								// uint32_t				clearValueCount;
			attachmentClearValues.data()														// const VkClearValue*	pClearValues;
		};
		renderPassWrapper->cmdBeginRenderPass(*m_cmdBuffer, &renderPassBeginInfoProduceSubsampledImage);

		if (m_testParams.groupParams->useSecondaryCmdBuffer)
			vk.cmdExecuteCommands(*m_cmdBuffer, 1u, &*m_subsampledImageSecCmdBuffer);
		else
		{
			drawSubsampledImage(*m_cmdBuffer);
			if (m_testParams.makeCopy)
			{
				renderPassWrapper->cmdNextSubpass(*m_cmdBuffer);
				drawCopySubsampledImage(*m_cmdBuffer);
			}
		}

		renderPassWrapper->cmdEndRenderPass(*m_cmdBuffer);
	}

	// Resample subsampled image
	if (m_testParams.subsampledLoads)
	{
		VkImageView pAttachments[] = { *m_colorImageView, **m_densityMapImageViews[1] };
		const VkRenderPassAttachmentBeginInfo renderPassAttachmentBeginInfo
		{
			VK_STRUCTURE_TYPE_RENDER_PASS_ATTACHMENT_BEGIN_INFO,							// VkStructureType		sType;
			DE_NULL,																		// const void*			pNext;
			2u,																				// deUint32				attachmentCount;
			pAttachments																	// const VkImageView*	pAttachments;
		};

		const VkRenderPassBeginInfo renderPassBeginInfoUpdateSubsampledImage
		{
			VK_STRUCTURE_TYPE_RENDER_PASS_BEGIN_INFO,										// VkStructureType		sType;
			m_testParams.imagelessFramebuffer ? &renderPassAttachmentBeginInfo : DE_NULL,	// const void*			pNext;
			*m_renderPassUpdateSubsampledImage,												// VkRenderPass			renderPass;
			*m_framebufferUpdateSubsampledImage,											// VkFramebuffer		framebuffer;
			makeRect2D(colorImageSize.width, colorImageSize.height),						// VkRect2D				renderArea;
			0u,																				// uint32_t				clearValueCount;
			DE_NULL																			// const VkClearValue*	pClearValues;
		};
		renderPassWrapper->cmdBeginRenderPass(*m_cmdBuffer, &renderPassBeginInfoUpdateSubsampledImage);

		if (m_testParams.groupParams->useSecondaryCmdBuffer)
			vk.cmdExecuteCommands(*m_cmdBuffer, 1u, &*m_resampleSubsampledImageSecCmdBuffer);
		else
			drawResampleSubsampledImage(*m_cmdBuffer);

		renderPassWrapper->cmdEndRenderPass(*m_cmdBuffer);
	}

	// Copy subsampled image to normal image using sampler that is able to read from subsampled images
	// (subsampled image cannot be copied using vkCmdCopyImageToBuffer)
	const VkRenderPassAttachmentBeginInfo renderPassAttachmentBeginInfo
	{
		VK_STRUCTURE_TYPE_RENDER_PASS_ATTACHMENT_BEGIN_INFO,								// VkStructureType		sType;
		DE_NULL,																			// const void*			pNext;
		1u,																					// deUint32				attachmentCount;
		&*m_outputImageView																	// const VkImageView*	pAttachments;
	};

	const VkRenderPassBeginInfo renderPassBeginInfoOutputSubsampledImage
	{
		VK_STRUCTURE_TYPE_RENDER_PASS_BEGIN_INFO,											// VkStructureType		sType;
		m_testParams.imagelessFramebuffer ? &renderPassAttachmentBeginInfo : DE_NULL,		// const void*			pNext;
		*m_renderPassOutputSubsampledImage,													// VkRenderPass			renderPass;
		*m_framebufferOutputSubsampledImage,												// VkFramebuffer		framebuffer;
		outputRenderArea,																	// VkRect2D				renderArea;
		static_cast<deUint32>(attachmentClearValues.size()),								// uint32_t				clearValueCount;
		attachmentClearValues.data()														// const VkClearValue*	pClearValues;
	};
	renderPassWrapper->cmdBeginRenderPass(*m_cmdBuffer, &renderPassBeginInfoOutputSubsampledImage);

	if (m_testParams.groupParams->useSecondaryCmdBuffer)
		vk.cmdExecuteCommands(*m_cmdBuffer, 1u, &*m_outputSubsampledImageSecCmdBuffer);
	else
		drawOutputSubsampledImage(*m_cmdBuffer);

	renderPassWrapper->cmdEndRenderPass(*m_cmdBuffer);

	endCommandBuffer(vk, *m_cmdBuffer);
}

void FragmentDensityMapTestInstance::createCommandBufferForDynamicRendering(const VkRect2D&		dynamicDensityMapRenderArea,
																			const VkRect2D&		colorImageRenderArea,
																			const VkRect2D&		outputRenderArea,
																			const VkDevice&     vkDevice)
{
	const DeviceInterface&				vk							= m_context.getDeviceInterface();
	const bool							isColorImageMultisampled	= m_testParams.colorSamples != VK_SAMPLE_COUNT_1_BIT;
	std::vector<VkClearValue>			attachmentClearValuesDDM	{ makeClearValueColorF32(1.0f, 1.0f, 1.0f, 1.0f) };
	const VkClearValue					attachmentClearValue		= makeClearValueColorF32(0.0f, 0.0f, 0.0f, 1.0f);
	const deUint32						attachmentCount				= 1 + m_testParams.makeCopy + isColorImageMultisampled;
	const std::vector<VkClearValue>		attachmentClearValues		(attachmentCount, attachmentClearValue);
	const VkImageSubresourceRange		dynamicDensitMapSubresourceRange	{ VK_IMAGE_ASPECT_COLOR_BIT, 0u, m_testParams.viewCount, 0u, 1u };
	const VkImageSubresourceRange		colorSubresourceRange				{ VK_IMAGE_ASPECT_COLOR_BIT, 0u, 1u, 0u, m_testParams.viewCount };
	const VkImageSubresourceRange		outputSubresourceRange				{ VK_IMAGE_ASPECT_COLOR_BIT, 0u, 1u, 0u, 1u };

	const VkImageMemoryBarrier dynamicDensitMapBarrier = makeImageMemoryBarrier(
		m_testParams.useMemoryAccess ? VK_ACCESS_MEMORY_READ_BIT
									 : VK_ACCESS_FRAGMENT_DENSITY_MAP_READ_BIT_EXT,		// VkAccessFlags			srcAccessMask;
		m_testParams.useMemoryAccess ? VK_ACCESS_MEMORY_WRITE_BIT
									 : VK_ACCESS_COLOR_ATTACHMENT_WRITE_BIT,			// VkAccessFlags			dstAccessMask;
		VK_IMAGE_LAYOUT_FRAGMENT_DENSITY_MAP_OPTIMAL_EXT,								// VkImageLayout			oldLayout;
		VK_IMAGE_LAYOUT_COLOR_ATTACHMENT_OPTIMAL,										// VkImageLayout			newLayout;
		**m_densityMapImages[0],														// VkImage					image;
		dynamicDensitMapSubresourceRange												// VkImageSubresourceRange	subresourceRange;
	);

	const VkImageMemoryBarrier densityMapImageBarrier = makeImageMemoryBarrier(
		m_testParams.useMemoryAccess ? VK_ACCESS_MEMORY_WRITE_BIT
									 : VK_ACCESS_COLOR_ATTACHMENT_WRITE_BIT,			// VkAccessFlags			srcAccessMask;
		m_testParams.useMemoryAccess ? VK_ACCESS_MEMORY_READ_BIT
									 : VK_ACCESS_FRAGMENT_DENSITY_MAP_READ_BIT_EXT,		// VkAccessFlags			dstAccessMask;
		VK_IMAGE_LAYOUT_COLOR_ATTACHMENT_OPTIMAL,										// VkImageLayout			oldLayout;
		VK_IMAGE_LAYOUT_FRAGMENT_DENSITY_MAP_OPTIMAL_EXT,								// VkImageLayout			newLayout;
		**m_densityMapImages[0],														// VkImage					image;
		colorSubresourceRange															// VkImageSubresourceRange	subresourceRange;
	);

	std::vector<VkImageMemoryBarrier> cbImageBarrier(3, makeImageMemoryBarrier(
		VK_ACCESS_NONE_KHR,																// VkAccessFlags			srcAccessMask;
		m_testParams.useMemoryAccess ? VK_ACCESS_MEMORY_WRITE_BIT
									 : VK_ACCESS_COLOR_ATTACHMENT_WRITE_BIT,			// VkAccessFlags			dstAccessMask;
		VK_IMAGE_LAYOUT_UNDEFINED,														// VkImageLayout			oldLayout;
		VK_IMAGE_LAYOUT_COLOR_ATTACHMENT_OPTIMAL,										// VkImageLayout			newLayout;
		*m_colorImage,																	// VkImage					image;
		colorSubresourceRange															// VkImageSubresourceRange	subresourceRange;
	));
	cbImageBarrier[1].image								= *m_colorResolvedImage;
	cbImageBarrier[1+isColorImageMultisampled].image	= *m_colorCopyImage;

	const VkImageMemoryBarrier subsampledImageBarrier = makeImageMemoryBarrier(
		m_testParams.useMemoryAccess ? VK_ACCESS_MEMORY_WRITE_BIT
									 : VK_ACCESS_COLOR_ATTACHMENT_WRITE_BIT,			// VkAccessFlags						srcAccessMask;
		m_testParams.useMemoryAccess ? VK_ACCESS_MEMORY_READ_BIT
									 : VK_ACCESS_SHADER_READ_BIT,						// VkAccessFlags						dstAccessMask;
		VK_IMAGE_LAYOUT_COLOR_ATTACHMENT_OPTIMAL,										// VkImageLayout						oldLayout;
		VK_IMAGE_LAYOUT_SHADER_READ_ONLY_OPTIMAL,										// VkImageLayout						newLayout;
		*m_colorImage,																	// VkImage								image;
		colorSubresourceRange															// VkImageSubresourceRange				subresourceRange;
	);

	const VkImageMemoryBarrier outputImageBarrier = makeImageMemoryBarrier(
		VK_ACCESS_NONE_KHR,																// VkAccessFlags						srcAccessMask;
		m_testParams.useMemoryAccess ? VK_ACCESS_MEMORY_WRITE_BIT
									 : VK_ACCESS_COLOR_ATTACHMENT_WRITE_BIT,			// VkAccessFlags						dstAccessMask;
		VK_IMAGE_LAYOUT_UNDEFINED,														// VkImageLayout						oldLayout;
		VK_IMAGE_LAYOUT_COLOR_ATTACHMENT_OPTIMAL,										// VkImageLayout						newLayout;
		*m_outputImage,																	// VkImage								image;
		outputSubresourceRange															// VkImageSubresourceRange				subresourceRange;
	);

	const VkRenderingFragmentDensityMapAttachmentInfoEXT densityMap0Attachment
	{
		VK_STRUCTURE_TYPE_RENDERING_FRAGMENT_DENSITY_MAP_ATTACHMENT_INFO_EXT,			// VkStructureType						sType;
		DE_NULL,																		// const void*							pNext;
		**m_densityMapImageViews[0],													// VkImageView							imageView;
		VK_IMAGE_LAYOUT_FRAGMENT_DENSITY_MAP_OPTIMAL_EXT								// VkImageLayout						imageLayout;
	};

	const VkRenderingFragmentDensityMapAttachmentInfoEXT densityMap1Attachment
	{
		VK_STRUCTURE_TYPE_RENDERING_FRAGMENT_DENSITY_MAP_ATTACHMENT_INFO_EXT,			// VkStructureType						sType;
		DE_NULL,																		// const void*							pNext;
		m_testParams.subsampledLoads ? **m_densityMapImageViews[1] : DE_NULL,			// VkImageView							imageView;
		VK_IMAGE_LAYOUT_FRAGMENT_DENSITY_MAP_OPTIMAL_EXT								// VkImageLayout						imageLayout;
	};

	const VkRenderingAttachmentInfoKHR dynamicDensityMapColorAttachment
	{
		VK_STRUCTURE_TYPE_RENDERING_ATTACHMENT_INFO_KHR,								// VkStructureType						sType;
		DE_NULL,																		// const void*							pNext;
		**m_densityMapImageViews[0],													// VkImageView							imageView;
		VK_IMAGE_LAYOUT_COLOR_ATTACHMENT_OPTIMAL,										// VkImageLayout						imageLayout;
		VK_RESOLVE_MODE_NONE,															// VkResolveModeFlagBits				resolveMode;
		DE_NULL,																		// VkImageView							resolveImageView;
		VK_IMAGE_LAYOUT_UNDEFINED,														// VkImageLayout						resolveImageLayout;
		VK_ATTACHMENT_LOAD_OP_CLEAR,													// VkAttachmentLoadOp					loadOp;
		VK_ATTACHMENT_STORE_OP_STORE,													// VkAttachmentStoreOp					storeOp;
		attachmentClearValuesDDM[0]														// VkClearValue							clearValue;
	};

	VkRenderingInfoKHR dynamicDensityMapRenderingInfo
	{
		VK_STRUCTURE_TYPE_RENDERING_INFO_KHR,
		DE_NULL,
		0u,																				// VkRenderingFlagsKHR					flags;
		dynamicDensityMapRenderArea,													// VkRect2D								renderArea;
		m_testParams.viewCount,															// deUint32								layerCount;
		m_viewMask,																		// deUint32								viewMask;
		1u,																				// deUint32								colorAttachmentCount;
		&dynamicDensityMapColorAttachment,												// const VkRenderingAttachmentInfoKHR*	pColorAttachments;
		DE_NULL,																		// const VkRenderingAttachmentInfoKHR*	pDepthAttachment;
		DE_NULL,																		// const VkRenderingAttachmentInfoKHR*	pStencilAttachment;
	};

	bool resolveFirstAttachment = isColorImageMultisampled && !m_testParams.makeCopy;
	const VkRenderingAttachmentInfoKHR subsampledImageColorAttachments[2]
	{
		{
			VK_STRUCTURE_TYPE_RENDERING_ATTACHMENT_INFO_KHR,								// VkStructureType						sType;
			DE_NULL,																		// const void*							pNext;
			*m_colorImageView,																// VkImageView							imageView;
			VK_IMAGE_LAYOUT_COLOR_ATTACHMENT_OPTIMAL,										// VkImageLayout						imageLayout;
			resolveFirstAttachment ? VK_RESOLVE_MODE_AVERAGE_BIT : VK_RESOLVE_MODE_NONE,	// VkResolveModeFlagBits				resolveMode;
			resolveFirstAttachment ? *m_colorResolvedImageView : DE_NULL,					// VkImageView							resolveImageView;
			VK_IMAGE_LAYOUT_COLOR_ATTACHMENT_OPTIMAL,										// VkImageLayout						resolveImageLayout;
			VK_ATTACHMENT_LOAD_OP_CLEAR,													// VkAttachmentLoadOp					loadOp;
			VK_ATTACHMENT_STORE_OP_STORE,													// VkAttachmentStoreOp					storeOp;
			attachmentClearValues[0]														// VkClearValue							clearValue;
		},
		{
			VK_STRUCTURE_TYPE_RENDERING_ATTACHMENT_INFO_KHR,								// VkStructureType						sType;
			DE_NULL,																		// const void*							pNext;
			*m_colorCopyImageView,															// VkImageView							imageView;
			VK_IMAGE_LAYOUT_COLOR_ATTACHMENT_OPTIMAL,										// VkImageLayout						imageLayout;
			isColorImageMultisampled ? VK_RESOLVE_MODE_AVERAGE_BIT : VK_RESOLVE_MODE_NONE,	// VkResolveModeFlagBits				resolveMode;
			isColorImageMultisampled ? *m_colorResolvedImageView : DE_NULL,					// VkImageView							resolveImageView;
			VK_IMAGE_LAYOUT_COLOR_ATTACHMENT_OPTIMAL,										// VkImageLayout						resolveImageLayout;
			VK_ATTACHMENT_LOAD_OP_CLEAR,													// VkAttachmentLoadOp					loadOp;
			VK_ATTACHMENT_STORE_OP_STORE,													// VkAttachmentStoreOp					storeOp;
			attachmentClearValues[0]														// VkClearValue							clearValue;
		}
	};

	VkRenderingInfoKHR subsampledImageRenderingInfo
	{
		VK_STRUCTURE_TYPE_RENDERING_INFO_KHR,
		&densityMap0Attachment,
		0u,																				// VkRenderingFlagsKHR					flags;
		colorImageRenderArea,															// VkRect2D								renderArea;
		m_testParams.viewCount,															// deUint32								layerCount;
		m_viewMask,																		// deUint32								viewMask;
		1u + m_testParams.makeCopy,														// deUint32								colorAttachmentCount;
		subsampledImageColorAttachments,												// const VkRenderingAttachmentInfoKHR*	pColorAttachments;
		DE_NULL,																		// const VkRenderingAttachmentInfoKHR*	pDepthAttachment;
		DE_NULL,																		// const VkRenderingAttachmentInfoKHR*	pStencilAttachment;
	};

	const VkRenderingAttachmentInfoKHR resampleSubsampledImageColorAttachment
	{
		VK_STRUCTURE_TYPE_RENDERING_ATTACHMENT_INFO_KHR,								// VkStructureType						sType;
		DE_NULL,																		// const void*							pNext;
		*m_colorImageView,																// VkImageView							imageView;
		VK_IMAGE_LAYOUT_COLOR_ATTACHMENT_OPTIMAL,										// VkImageLayout						imageLayout;
		VK_RESOLVE_MODE_NONE,															// VkResolveModeFlagBits				resolveMode;
		DE_NULL,																		// VkImageView							resolveImageView;
		VK_IMAGE_LAYOUT_UNDEFINED,														// VkImageLayout						resolveImageLayout;
		VK_ATTACHMENT_LOAD_OP_LOAD,														// VkAttachmentLoadOp					loadOp;
		VK_ATTACHMENT_STORE_OP_STORE,													// VkAttachmentStoreOp					storeOp;
		attachmentClearValues[0]														// VkClearValue							clearValue;
	};

	VkRenderingInfoKHR resampleSubsampledImageRenderingInfo
	{
		VK_STRUCTURE_TYPE_RENDERING_INFO_KHR,
		&densityMap1Attachment,
		0u,																				// VkRenderingFlagsKHR					flags;
		colorImageRenderArea,															// VkRect2D								renderArea;
		m_testParams.viewCount,															// deUint32								layerCount;
		m_viewMask,																		// deUint32								viewMask;
		1u,																				// deUint32								colorAttachmentCount;
		&resampleSubsampledImageColorAttachment,										// const VkRenderingAttachmentInfoKHR*	pColorAttachments;
		DE_NULL,																		// const VkRenderingAttachmentInfoKHR*	pDepthAttachment;
		DE_NULL,																		// const VkRenderingAttachmentInfoKHR*	pStencilAttachment;
	};

	const VkRenderingAttachmentInfoKHR copySubsampledColorAttachment
	{
		VK_STRUCTURE_TYPE_RENDERING_ATTACHMENT_INFO_KHR,								// VkStructureType						sType;
		DE_NULL,																		// const void*							pNext;
		*m_outputImageView,																// VkImageView							imageView;
		VK_IMAGE_LAYOUT_COLOR_ATTACHMENT_OPTIMAL,										// VkImageLayout						imageLayout;
		VK_RESOLVE_MODE_NONE,															// VkResolveModeFlagBits				resolveMode;
		DE_NULL,																		// VkImageView							resolveImageView;
		VK_IMAGE_LAYOUT_UNDEFINED,														// VkImageLayout						resolveImageLayout;
		VK_ATTACHMENT_LOAD_OP_CLEAR,													// VkAttachmentLoadOp					loadOp;
		VK_ATTACHMENT_STORE_OP_STORE,													// VkAttachmentStoreOp					storeOp;
		attachmentClearValues[0]														// VkClearValue							clearValue;
	};

	VkRenderingInfoKHR copySubsampledRenderingInfo
	{
		VK_STRUCTURE_TYPE_RENDERING_INFO_KHR,
		DE_NULL,
		0u,																				// VkRenderingFlagsKHR					flags;
		outputRenderArea,																// VkRect2D								renderArea;
		1u,																				// deUint32								layerCount;
		0u,																				// deUint32								viewMask;
		1u,																				// deUint32								colorAttachmentCount;
		&copySubsampledColorAttachment,													// const VkRenderingAttachmentInfoKHR*	pColorAttachments;
		DE_NULL,																		// const VkRenderingAttachmentInfoKHR*	pDepthAttachment;
		DE_NULL,																		// const VkRenderingAttachmentInfoKHR*	pStencilAttachment;
	};

	if (m_testParams.groupParams->useSecondaryCmdBuffer)
	{
		const VkFormat colorImageFormat = VK_FORMAT_R8G8B8A8_UNORM;
		VkCommandBufferInheritanceRenderingInfoKHR inheritanceRenderingInfo
		{
			VK_STRUCTURE_TYPE_COMMAND_BUFFER_INHERITANCE_RENDERING_INFO_KHR,			// VkStructureType						sType;
			DE_NULL,																	// const void*							pNext;
			0u,																			// VkRenderingFlagsKHR					flags;
			m_viewMask,																	// uint32_t								viewMask;
			1u,																			// uint32_t								colorAttachmentCount;
			&m_testParams.densityMapFormat,												// const VkFormat*						pColorAttachmentFormats;
			VK_FORMAT_UNDEFINED,														// VkFormat								depthAttachmentFormat;
			VK_FORMAT_UNDEFINED,														// VkFormat								stencilAttachmentFormat;
			VK_SAMPLE_COUNT_1_BIT														// VkSampleCountFlagBits				rasterizationSamples;
		};

		const VkCommandBufferInheritanceInfo	bufferInheritanceInfo = initVulkanStructure(&inheritanceRenderingInfo);
		VkCommandBufferBeginInfo				commandBufBeginParams
		{
			VK_STRUCTURE_TYPE_COMMAND_BUFFER_BEGIN_INFO,							// VkStructureType					sType;
			DE_NULL,																// const void*						pNext;
			VK_COMMAND_BUFFER_USAGE_ONE_TIME_SUBMIT_BIT,							// VkCommandBufferUsageFlags		flags;
			&bufferInheritanceInfo
		};

		m_dynamicDensityMapSecCmdBuffer			= allocateCommandBuffer(vk, vkDevice, *m_cmdPool, VK_COMMAND_BUFFER_LEVEL_SECONDARY);
		m_subsampledImageSecCmdBuffer			= allocateCommandBuffer(vk, vkDevice, *m_cmdPool, VK_COMMAND_BUFFER_LEVEL_SECONDARY);
		m_resampleSubsampledImageSecCmdBuffer	= allocateCommandBuffer(vk, vkDevice, *m_cmdPool, VK_COMMAND_BUFFER_LEVEL_SECONDARY);
		m_outputSubsampledImageSecCmdBuffer		= allocateCommandBuffer(vk, vkDevice, *m_cmdPool, VK_COMMAND_BUFFER_LEVEL_SECONDARY);

		// Record secondary command buffers
		if (m_testParams.groupParams->secondaryCmdBufferCompletelyContainsDynamicRenderpass)
		{
			if (m_testParams.dynamicDensityMap)
			{
				vk.beginCommandBuffer(*m_dynamicDensityMapSecCmdBuffer, &commandBufBeginParams);
				vk.cmdBeginRendering(*m_dynamicDensityMapSecCmdBuffer, &dynamicDensityMapRenderingInfo);
				drawDynamicDensityMap(*m_dynamicDensityMapSecCmdBuffer);
				vk.cmdEndRendering(*m_dynamicDensityMapSecCmdBuffer);
				endCommandBuffer(vk, *m_dynamicDensityMapSecCmdBuffer);
			}

			inheritanceRenderingInfo.pColorAttachmentFormats	= &colorImageFormat;
			inheritanceRenderingInfo.rasterizationSamples		= m_testParams.colorSamples;
			vk.beginCommandBuffer(*m_subsampledImageSecCmdBuffer, &commandBufBeginParams);
			vk.cmdBeginRendering(*m_subsampledImageSecCmdBuffer, &subsampledImageRenderingInfo);
			drawSubsampledImage(*m_subsampledImageSecCmdBuffer);
			if (m_testParams.makeCopy)
			{
				remapingBeforeCopySubsampledImage(*m_subsampledImageSecCmdBuffer);
				drawCopySubsampledImage(*m_subsampledImageSecCmdBuffer);
			}
			vk.cmdEndRendering(*m_subsampledImageSecCmdBuffer);
			endCommandBuffer(vk, *m_subsampledImageSecCmdBuffer);

			if (m_testParams.subsampledLoads)
			{
				vk.beginCommandBuffer(*m_resampleSubsampledImageSecCmdBuffer, &commandBufBeginParams);
				vk.cmdBeginRendering(*m_resampleSubsampledImageSecCmdBuffer, &resampleSubsampledImageRenderingInfo);
				drawResampleSubsampledImage(*m_resampleSubsampledImageSecCmdBuffer);
				vk.cmdEndRendering(*m_resampleSubsampledImageSecCmdBuffer);
				endCommandBuffer(vk, *m_resampleSubsampledImageSecCmdBuffer);
			}

			inheritanceRenderingInfo.viewMask				= 0u;
			inheritanceRenderingInfo.rasterizationSamples	= VK_SAMPLE_COUNT_1_BIT;
			vk.beginCommandBuffer(*m_outputSubsampledImageSecCmdBuffer, &commandBufBeginParams);
			vk.cmdBeginRendering(*m_outputSubsampledImageSecCmdBuffer, &copySubsampledRenderingInfo);
			drawOutputSubsampledImage(*m_outputSubsampledImageSecCmdBuffer);
			vk.cmdEndRendering(*m_outputSubsampledImageSecCmdBuffer);
			endCommandBuffer(vk, *m_outputSubsampledImageSecCmdBuffer);
		}
		else
		{
			commandBufBeginParams.flags |= VK_COMMAND_BUFFER_USAGE_RENDER_PASS_CONTINUE_BIT;

			if (m_testParams.dynamicDensityMap)
			{
				vk.beginCommandBuffer(*m_dynamicDensityMapSecCmdBuffer, &commandBufBeginParams);
				drawDynamicDensityMap(*m_dynamicDensityMapSecCmdBuffer);
				endCommandBuffer(vk, *m_dynamicDensityMapSecCmdBuffer);
			}

			inheritanceRenderingInfo.pColorAttachmentFormats	= &colorImageFormat;
			inheritanceRenderingInfo.rasterizationSamples		= m_testParams.colorSamples;
			vk.beginCommandBuffer(*m_subsampledImageSecCmdBuffer, &commandBufBeginParams);
			drawSubsampledImage(*m_subsampledImageSecCmdBuffer);
			if (m_testParams.makeCopy)
			{
				remapingBeforeCopySubsampledImage(*m_subsampledImageSecCmdBuffer);
				drawCopySubsampledImage(*m_subsampledImageSecCmdBuffer);
			}
			endCommandBuffer(vk, *m_subsampledImageSecCmdBuffer);

			if (m_testParams.subsampledLoads)
			{
				vk.beginCommandBuffer(*m_resampleSubsampledImageSecCmdBuffer, &commandBufBeginParams);
				drawResampleSubsampledImage(*m_resampleSubsampledImageSecCmdBuffer);
				endCommandBuffer(vk, *m_resampleSubsampledImageSecCmdBuffer);
			}

			inheritanceRenderingInfo.viewMask				= 0u;
			inheritanceRenderingInfo.rasterizationSamples	= VK_SAMPLE_COUNT_1_BIT;
			vk.beginCommandBuffer(*m_outputSubsampledImageSecCmdBuffer, &commandBufBeginParams);
			drawOutputSubsampledImage(*m_outputSubsampledImageSecCmdBuffer);
			endCommandBuffer(vk, *m_outputSubsampledImageSecCmdBuffer);
		}

		// Record primary command buffer
		beginCommandBuffer(vk, *m_cmdBuffer, 0u);

		// Render dynamic density map
		if (m_testParams.dynamicDensityMap)
		{
			// change layout of density map - after filling it layout was changed
			// to density map optimal but here we want to render values to it
			vk.cmdPipelineBarrier(*m_cmdBuffer, VK_PIPELINE_STAGE_NONE_KHR, VK_PIPELINE_STAGE_COLOR_ATTACHMENT_OUTPUT_BIT,
				0, 0, DE_NULL, 0, DE_NULL, 1, &dynamicDensitMapBarrier);

			if (m_testParams.groupParams->secondaryCmdBufferCompletelyContainsDynamicRenderpass)
				vk.cmdExecuteCommands(*m_cmdBuffer, 1u, &*m_dynamicDensityMapSecCmdBuffer);
			else
			{
				dynamicDensityMapRenderingInfo.flags = VK_RENDERING_CONTENTS_SECONDARY_COMMAND_BUFFERS_BIT;
				vk.cmdBeginRendering(*m_cmdBuffer, &dynamicDensityMapRenderingInfo);
				vk.cmdExecuteCommands(*m_cmdBuffer, 1u, &*m_dynamicDensityMapSecCmdBuffer);
				vk.cmdEndRendering(*m_cmdBuffer);
			}

			// barrier that will change layout of density map
			vk.cmdPipelineBarrier(*m_cmdBuffer, VK_PIPELINE_STAGE_COLOR_ATTACHMENT_OUTPUT_BIT, VK_PIPELINE_STAGE_FRAGMENT_DENSITY_PROCESS_BIT_EXT,
				0, 0, DE_NULL, 0, DE_NULL, 1, &densityMapImageBarrier);
		}

		// barrier that will change layout of color and resolve attachments
		vk.cmdPipelineBarrier(*m_cmdBuffer, VK_PIPELINE_STAGE_NONE_KHR, VK_PIPELINE_STAGE_COLOR_ATTACHMENT_OUTPUT_BIT,
			0, 0, DE_NULL, 0, DE_NULL, 1 + isColorImageMultisampled, cbImageBarrier.data());

		// Render subsampled image
		if (m_testParams.groupParams->secondaryCmdBufferCompletelyContainsDynamicRenderpass)
			vk.cmdExecuteCommands(*m_cmdBuffer, 1u, &*m_subsampledImageSecCmdBuffer);
		else
		{
			subsampledImageRenderingInfo.flags = VK_RENDERING_CONTENTS_SECONDARY_COMMAND_BUFFERS_BIT;
			vk.cmdBeginRendering(*m_cmdBuffer, &subsampledImageRenderingInfo);
			vk.cmdExecuteCommands(*m_cmdBuffer, 1u, &*m_subsampledImageSecCmdBuffer);
			vk.cmdEndRendering(*m_cmdBuffer);
		}

		// Resample subsampled image
		if (m_testParams.subsampledLoads)
		{
			if (m_testParams.groupParams->secondaryCmdBufferCompletelyContainsDynamicRenderpass)
				vk.cmdExecuteCommands(*m_cmdBuffer, 1u, &*m_resampleSubsampledImageSecCmdBuffer);
			else
			{
				resampleSubsampledImageRenderingInfo.flags = VK_RENDERING_CONTENTS_SECONDARY_COMMAND_BUFFERS_BIT;
				vk.cmdBeginRendering(*m_cmdBuffer, &resampleSubsampledImageRenderingInfo);
				vk.cmdExecuteCommands(*m_cmdBuffer, 1u, &*m_resampleSubsampledImageSecCmdBuffer);
				vk.cmdEndRendering(*m_cmdBuffer);
			}
		}

		// barrier that ensures writing to colour image has completed.
		vk.cmdPipelineBarrier(*m_cmdBuffer, VK_PIPELINE_STAGE_COLOR_ATTACHMENT_OUTPUT_BIT, VK_PIPELINE_STAGE_FRAGMENT_SHADER_BIT,
							  0, 0, DE_NULL, 0, DE_NULL, 1u, &subsampledImageBarrier);

		// barrier that will change layout of output image
		vk.cmdPipelineBarrier(*m_cmdBuffer, VK_PIPELINE_STAGE_NONE_KHR, VK_PIPELINE_STAGE_COLOR_ATTACHMENT_OUTPUT_BIT,
			0, 0, DE_NULL, 0, DE_NULL, 1, &outputImageBarrier);

		if (m_testParams.groupParams->secondaryCmdBufferCompletelyContainsDynamicRenderpass)
			vk.cmdExecuteCommands(*m_cmdBuffer, 1u, &*m_outputSubsampledImageSecCmdBuffer);
		else
		{
			copySubsampledRenderingInfo.flags = VK_RENDERING_CONTENTS_SECONDARY_COMMAND_BUFFERS_BIT;
			vk.cmdBeginRendering(*m_cmdBuffer, &copySubsampledRenderingInfo);
			vk.cmdExecuteCommands(*m_cmdBuffer, 1u, &*m_outputSubsampledImageSecCmdBuffer);
			vk.cmdEndRendering(*m_cmdBuffer);
		}

		endCommandBuffer(vk, *m_cmdBuffer);
	}
	else
	{
		beginCommandBuffer(vk, *m_cmdBuffer, 0u);

		// First render pass - render dynamic density map
		if (m_testParams.dynamicDensityMap)
		{
			// change layout of density map - after filling it layout was changed
			// to density map optimal but here we want to render values to it
			vk.cmdPipelineBarrier(*m_cmdBuffer, VK_PIPELINE_STAGE_NONE_KHR, VK_PIPELINE_STAGE_COLOR_ATTACHMENT_OUTPUT_BIT,
								  0, 0, DE_NULL, 0, DE_NULL, 1, &dynamicDensitMapBarrier);

			vk.cmdBeginRendering(*m_cmdBuffer, &dynamicDensityMapRenderingInfo);
			drawDynamicDensityMap(*m_cmdBuffer);
			vk.cmdEndRendering(*m_cmdBuffer);

			// barrier that will change layout of density map
			vk.cmdPipelineBarrier(*m_cmdBuffer, VK_PIPELINE_STAGE_COLOR_ATTACHMENT_OUTPUT_BIT, VK_PIPELINE_STAGE_FRAGMENT_DENSITY_PROCESS_BIT_EXT,
								  0, 0, DE_NULL, 0, DE_NULL, 1, &densityMapImageBarrier);
		}

		// barrier that will change layout of color and resolve attachments
		if (m_testParams.makeCopy)
			cbImageBarrier[0].newLayout = VK_IMAGE_LAYOUT_RENDERING_LOCAL_READ_KHR;
		vk.cmdPipelineBarrier(*m_cmdBuffer, VK_PIPELINE_STAGE_NONE_KHR, VK_PIPELINE_STAGE_COLOR_ATTACHMENT_OUTPUT_BIT,
							  0, 0, DE_NULL, 0, DE_NULL, 1 + isColorImageMultisampled + m_testParams.makeCopy, cbImageBarrier.data());

		// Render subsampled image
		vk.cmdBeginRendering(*m_cmdBuffer, &subsampledImageRenderingInfo);
		drawSubsampledImage(*m_cmdBuffer);
		if (m_testParams.makeCopy)
		{
			remapingBeforeCopySubsampledImage(*m_cmdBuffer);
			drawCopySubsampledImage(*m_cmdBuffer);
		}
		vk.cmdEndRendering(*m_cmdBuffer);

		// Resample subsampled image
		if (m_testParams.subsampledLoads)
		{
			vk.cmdBeginRendering(*m_cmdBuffer, &resampleSubsampledImageRenderingInfo);
			drawResampleSubsampledImage(*m_cmdBuffer);
			vk.cmdEndRendering(*m_cmdBuffer);
		}

		// barrier that ensures writing to colour image has completed.
		vk.cmdPipelineBarrier(*m_cmdBuffer, VK_PIPELINE_STAGE_COLOR_ATTACHMENT_OUTPUT_BIT, VK_PIPELINE_STAGE_FRAGMENT_SHADER_BIT,
							  0, 0, DE_NULL, 0, DE_NULL, 1u, &subsampledImageBarrier);

		// barrier that will change layout of output image
		vk.cmdPipelineBarrier(*m_cmdBuffer, VK_PIPELINE_STAGE_NONE_KHR, VK_PIPELINE_STAGE_COLOR_ATTACHMENT_OUTPUT_BIT,
							  0, 0, DE_NULL, 0, DE_NULL, 1, &outputImageBarrier);

		vk.cmdBeginRendering(*m_cmdBuffer, &copySubsampledRenderingInfo);
		drawOutputSubsampledImage(*m_cmdBuffer);
		vk.cmdEndRendering(*m_cmdBuffer);

		endCommandBuffer(vk, *m_cmdBuffer);
	}
}

tcu::TestStatus FragmentDensityMapTestInstance::iterate (void)
{
	const DeviceInterface&	vk			= m_context.getDeviceInterface();
	const VkDevice			vkDevice	= getDevice(m_context);
	const VkQueue			queue		= getDeviceQueue(vk, vkDevice, m_context.getUniversalQueueFamilyIndex(), 0);

	submitCommandsAndWait(vk, vkDevice, queue, m_cmdBuffer.get());

	// approximations used when coarse reconstruction is specified are implementation defined
	if (m_testParams.coarseReconstruction)
		return tcu::TestStatus::pass("Pass");

	return verifyImage();
}

struct Vec4Sorter
{
	bool operator()(const tcu::Vec4& lhs, const tcu::Vec4& rhs) const
	{
		if (lhs.x() != rhs.x())
			return lhs.x() < rhs.x();
		if (lhs.y() != rhs.y())
			return lhs.y() < rhs.y();
		if (lhs.z() != rhs.z())
			return lhs.z() < rhs.z();
		return lhs.w() < rhs.w();
	}
};

tcu::TestStatus FragmentDensityMapTestInstance::verifyImage (void)
{
	const DeviceInterface&				vk					= m_context.getDeviceInterface();
	const VkDevice						vkDevice			= getDevice(m_context);
	const deUint32						queueFamilyIndex	= m_context.getUniversalQueueFamilyIndex();
	const VkQueue						queue				= getDeviceQueue(vk, vkDevice, queueFamilyIndex, 0);
	SimpleAllocator						memAlloc			(vk, vkDevice, getPhysicalDeviceMemoryProperties(m_context.getInstanceInterface(), m_context.getPhysicalDevice()));
	tcu::UVec2							renderSize			(m_renderSize.x(), m_renderSize.y());
	de::UniquePtr<tcu::TextureLevel>	outputImage			(pipeline::readColorAttachment(vk, vkDevice, queue, queueFamilyIndex, memAlloc, *m_outputImage, VK_FORMAT_R8G8B8A8_UNORM, renderSize).release());
	const tcu::ConstPixelBufferAccess&	outputAccess		(outputImage->getAccess());
	tcu::TestLog&						log					(m_context.getTestContext().getLog());

	// Log images
	log << tcu::TestLog::ImageSet("Result", "Result images")
		<< tcu::TestLog::Image("Rendered", "Rendered output image", outputAccess)
		<< tcu::TestLog::EndImageSet;

	deInt32		noColorCount		= 0;
	deUint32	estimatedColorCount	= m_testParams.viewCount * m_testParams.fragmentArea.x() * m_testParams.fragmentArea.y();
	float		densityMult			= m_densityValue.x() * m_densityValue.y();

	// Create histogram of all image colors, check the value of inverted FragSizeEXT
	std::map<tcu::Vec4, deUint32, Vec4Sorter> colorCount;
	for (int y = 0; y < outputAccess.getHeight(); y++)
	{
		for (int x = 0; x < outputAccess.getWidth(); x++)
		{
			tcu::Vec4	outputColor		= outputAccess.getPixel(x, y);
			float		densityClamped	= outputColor.z() * outputColor.w();

			// for multiviewport cases we check only pixels to which we render
			if (m_testParams.multiViewport && outputColor.x() < 0.01f)
			{
				++noColorCount;
				continue;
			}

			if ((densityClamped + 0.01) < densityMult)
				return tcu::TestStatus::fail("Wrong value of FragSizeEXT variable");

			auto it = colorCount.find(outputColor);
			if (it == end(colorCount))
				it = colorCount.insert({ outputColor, 0u }).first;
			it->second++;
		}
	}

	// Check if color count is the same as estimated one
	for (const auto& color : colorCount)
	{
		if (color.second > estimatedColorCount)
			return tcu::TestStatus::fail("Wrong color count");
	}

	// For multiviewport cases ~75% of fragments should be black;
	// The margin of 100 fragments is used to compensate cases where
	// we can't fit all views in a same way to final 64x64 image
	// (64 can't be evenly divide for 6 views)
	deInt32 estimatedNoColorCount = m_renderSize.x() * m_renderSize.y() * 3 / 4;
	if (m_testParams.multiViewport && std::abs(noColorCount - estimatedNoColorCount) > 100)
		return tcu::TestStatus::fail("Wrong number of fragments with black color");

	return tcu::TestStatus::pass("Pass");
}

} // anonymous

static void createChildren (tcu::TestCaseGroup* fdmTests, const SharedGroupParams groupParams)
{
	tcu::TestContext&	testCtx		= fdmTests->getTestContext();

	const struct
	{
		std::string		name;
		deUint32		viewCount;
	} views[] =
	{
		{ "1_view",		1 },
		{ "2_views",	2 },
		{ "4_views",	4 },
		{ "6_views",	6 },
	};

	const struct
	{
		std::string			name;
		bool				makeCopy;
	} renders[] =
	{
		{ "render",			false },
		{ "render_copy",	true }
	};

	const struct
	{
		std::string		name;
		float			renderSizeToDensitySize;
	} sizes[] =
	{
		{ "divisible_density_size",		4.0f },
		{ "non_divisible_density_size",	3.75f }
	};

	const struct
	{
		std::string				name;
		VkSampleCountFlagBits	samples;
	} samples[] =
	{
		{ "1_sample",	VK_SAMPLE_COUNT_1_BIT },
		{ "2_samples",	VK_SAMPLE_COUNT_2_BIT },
		{ "4_samples",	VK_SAMPLE_COUNT_4_BIT },
		{ "8_samples",	VK_SAMPLE_COUNT_8_BIT }
	};

	std::vector<tcu::UVec2> fragmentArea
	{
		{ 1, 2 },
		{ 2, 1 },
		{ 2, 2 }
	};

	for (const auto& view : views)
	{
		if ((groupParams->renderingType == RENDERING_TYPE_RENDERPASS_LEGACY) && view.viewCount > 1)
			continue;

<<<<<<< HEAD
		// Reduce number of tests for secondary command buffers in dynamic rendering to 1 and 2 views
		if (groupParams->useSecondaryCmdBuffer && (view.viewCount > 2))
			continue;

		de::MovePtr<tcu::TestCaseGroup> viewGroup(new tcu::TestCaseGroup(testCtx, view.name.c_str(), ""));
		for (const auto& render : renders)
		{
			de::MovePtr<tcu::TestCaseGroup> renderGroup(new tcu::TestCaseGroup(testCtx, render.name.c_str(), ""));
=======
		de::MovePtr<tcu::TestCaseGroup> viewGroup(new tcu::TestCaseGroup(testCtx, view.name.c_str()));
		for (const auto& render : renders)
		{
			if ((groupParams->renderingType == RENDERING_TYPE_DYNAMIC_RENDERING) && render.makeCopy)
				continue;

			de::MovePtr<tcu::TestCaseGroup> renderGroup(new tcu::TestCaseGroup(testCtx, render.name.c_str()));
>>>>>>> c92e4b26
			for (const auto& size : sizes)
			{
				de::MovePtr<tcu::TestCaseGroup> sizeGroup(new tcu::TestCaseGroup(testCtx, size.name.c_str()));
				for (const auto& sample : samples)
				{
					// Reduce number of tests for dynamic rendering cases where secondary command buffer is used
					if (groupParams->useSecondaryCmdBuffer && (sample.samples > VK_SAMPLE_COUNT_2_BIT))
						break;

					de::MovePtr<tcu::TestCaseGroup> sampleGroup(new tcu::TestCaseGroup(testCtx, sample.name.c_str()));
					for (const auto& area : fragmentArea)
					{
						std::stringstream str;
						str << "_" << area.x() << "_" << area.y();

						TestParams params
						{
							false,							// bool						dynamicDensityMap;
							false,							// bool						deferredDensityMap;
							false,							// bool						nonSubsampledImages;
							false,							// bool						subsampledLoads;
							false,							// bool						coarseReconstruction;
							false,							// bool						imagelessFramebuffer;
							false,							// bool						useMemoryAccess;
							false,							// bool						useMaintenance5;
							1,								// deUint32					samplersCount;
							view.viewCount,					// deUint32					viewCount;
							false,							// bool						multiViewport;
							render.makeCopy,				// bool						makeCopy;
							size.renderSizeToDensitySize,	// float					renderMultiplier;
							sample.samples,					// VkSampleCountFlagBits	colorSamples;
							area,							// tcu::UVec2				fragmentArea;
							{ 16, 16 },						// tcu::UVec2				densityMapSize;
							VK_FORMAT_R8G8_UNORM,			// VkFormat					densityMapFormat;
							groupParams						// SharedGroupParams		groupParams;
						};

						sampleGroup->addChild(new FragmentDensityMapTest(testCtx, std::string("static_subsampled") + str.str(), params));
						params.deferredDensityMap	= true;
						sampleGroup->addChild(new FragmentDensityMapTest(testCtx, std::string("deferred_subsampled") + str.str(), params));
						params.deferredDensityMap	= false;
						params.dynamicDensityMap	= true;
						sampleGroup->addChild(new FragmentDensityMapTest(testCtx, std::string("dynamic_subsampled") + str.str(), params));

						// generate nonsubsampled tests just for single view and double view cases
						if (view.viewCount < 3)
						{
							params.nonSubsampledImages	= true;
							params.dynamicDensityMap	= false;
							sampleGroup->addChild(new FragmentDensityMapTest(testCtx, std::string("static_nonsubsampled") + str.str(), params));
							params.deferredDensityMap	= true;
							sampleGroup->addChild(new FragmentDensityMapTest(testCtx, std::string("deferred_nonsubsampled") + str.str(), params));
							params.deferredDensityMap	= false;
							params.dynamicDensityMap	= true;
							sampleGroup->addChild(new FragmentDensityMapTest(testCtx, std::string("dynamic_nonsubsampled") + str.str(), params));
						}

						// test multiviewport - each of views uses different viewport; limit number of cases to 2 samples
						if ((groupParams->renderingType == RENDERING_TYPE_RENDERPASS2) && (!render.makeCopy) &&
							(view.viewCount > 1) && (sample.samples == VK_SAMPLE_COUNT_2_BIT))
						{
							params.nonSubsampledImages	= false;
							params.dynamicDensityMap	= false;
							params.deferredDensityMap	= false;
							params.multiViewport		= true;
							sampleGroup->addChild(new FragmentDensityMapTest(testCtx, std::string("static_subsampled") + str.str() + "_multiviewport", params));
						}
					}
					sizeGroup->addChild(sampleGroup.release());
				}
				renderGroup->addChild(sizeGroup.release());
			}
			viewGroup->addChild(renderGroup.release());
		}
		fdmTests->addChild(viewGroup.release());
	}

	const struct
	{
		std::string		name;
		deUint32		count;
	} subsampledSamplers[] =
	{
		{ "2_subsampled_samplers",	2 },
		{ "4_subsampled_samplers",	4 },
		{ "6_subsampled_samplers",	6 },
		{ "8_subsampled_samplers",	8 }
	};

	de::MovePtr<tcu::TestCaseGroup> propertiesGroup(new tcu::TestCaseGroup(testCtx, "properties"));
	for (const auto& sampler : subsampledSamplers)
	{
		TestParams params
		{
			false,							// bool						dynamicDensityMap;
			false,							// bool						deferredDensityMap;
			false,							// bool						nonSubsampledImages;
			false,							// bool						subsampledLoads;
			false,							// bool						coarseReconstruction;
			false,							// bool						imagelessFramebuffer;
			false,							// bool						useMemoryAccess;
			false,							// bool						useMaintenance5;
			sampler.count,					// deUint32					samplersCount;
			1,								// deUint32					viewCount;
			false,							// bool						multiViewport;
			false,							// bool						makeCopy;
			4.0f,							// float					renderMultiplier;
			VK_SAMPLE_COUNT_1_BIT,			// VkSampleCountFlagBits	colorSamples;
			{  2,  2 },						// tcu::UVec2				fragmentArea;
			{ 16, 16 },						// tcu::UVec2				densityMapSize;
			VK_FORMAT_R8G8_UNORM,			// VkFormat					densityMapFormat;
			groupParams						// SharedGroupParams		groupParams;
		};
		propertiesGroup->addChild(new FragmentDensityMapTest(testCtx, sampler.name, params));

		// Reduce number of tests for dynamic rendering cases where secondary command buffer is used
		if (groupParams->useSecondaryCmdBuffer)
			break;
	}

	if ((groupParams->renderingType == RENDERING_TYPE_DYNAMIC_RENDERING) && (groupParams->useSecondaryCmdBuffer == false))
	{
		TestParams params
		{
			false,							// bool						dynamicDensityMap;
			false,							// bool						deferredDensityMap;
			false,							// bool						nonSubsampledImages;
			false,							// bool						subsampledLoads;
			false,							// bool						coarseReconstruction;
			false,							// bool						imagelessFramebuffer;
			false,							// bool						useMemoryAccess;
			true,							// bool						useMaintenance5;
			1,								// deUint32					samplersCount;
			1,								// deUint32					viewCount;
			false,							// bool						multiViewport;
			false,							// bool						makeCopy;
			4.0f,							// float					renderMultiplier;
			VK_SAMPLE_COUNT_1_BIT,			// VkSampleCountFlagBits	colorSamples;
			{  2,  2 },						// tcu::UVec2				fragmentArea;
			{ 16, 16 },						// tcu::UVec2				densityMapSize;
			VK_FORMAT_R8G8_UNORM,			// VkFormat					densityMapFormat;
			groupParams						// SharedGroupParams		groupParams;
		};
		propertiesGroup->addChild(new FragmentDensityMapTest(testCtx, "maintenance5", params));
	}

	if (groupParams->renderingType != RENDERING_TYPE_DYNAMIC_RENDERING)
	{
		// interaction between fragment density map and imageless framebuffer

		const struct
		{
			std::string		name;
			bool			useSecondaryCmdBuffer;
		} commandBufferType[] =
		{
			{ "",						false},
			{ "secondary_cmd_buff_",	true}
		};

		for (const auto& cmdBuffType : commandBufferType)
		{
			TestParams params
			{
				false,									// bool						dynamicDensityMap;
				false,									// bool						deferredDensityMap;
				false,									// bool						nonSubsampledImages;
				false,									// bool						subsampledLoads;
				false,									// bool						coarseReconstruction;
				true,									// bool						imagelessFramebuffer;
				false,									// bool						useMemoryAccess;
				false,									// bool						useMaintenance5;
				1,										// deUint32					samplersCount;
				1,										// deUint32					viewCount;
				false,									// bool						multiViewport;
				false,									// bool						makeCopy;
				4.0f,									// float					renderMultiplier;
				VK_SAMPLE_COUNT_1_BIT,					// VkSampleCountFlagBits	colorSamples;
				{  2,  2 },								// tcu::UVec2				fragmentArea;
				{ 16, 16 },								// tcu::UVec2				densityMapSize;
				VK_FORMAT_R8G8_UNORM,					// VkFormat					densityMapFormat;
				SharedGroupParams(new GroupParams		// SharedGroupParams		groupParams;
				{
					groupParams->renderingType,			//		RenderingType		renderingType;
					cmdBuffType.useSecondaryCmdBuffer,	//		bool				useSecondaryCmdBuffer;
					false,								//		bool				secondaryCmdBufferCompletelyContainsDynamicRenderpass;
				})
			};
			std::string namePrefix = cmdBuffType.name;

			params.deferredDensityMap = false;
			params.dynamicDensityMap = false;
			propertiesGroup->addChild(new FragmentDensityMapTest(testCtx, namePrefix + "imageless_framebuffer_static_subsampled", params));
			params.deferredDensityMap = true;
			propertiesGroup->addChild(new FragmentDensityMapTest(testCtx, namePrefix + "imageless_framebuffer_deferred_subsampled", params));
			params.deferredDensityMap = false;
			params.dynamicDensityMap = true;
			propertiesGroup->addChild(new FragmentDensityMapTest(testCtx, namePrefix + "imageless_framebuffer_dynamic_subsampled", params));
		}
	}

	if (groupParams->renderingType == RENDERING_TYPE_RENDERPASS2)
	{
		TestParams params
		{
			false,							// bool						dynamicDensityMap;
			false,							// bool						deferredDensityMap;
			false,							// bool						nonSubsampledImages;
			true,							// bool						subsampledLoads;
			false,							// bool						coarseReconstruction;
			false,							// bool						imagelessFramebuffer;
			false,							// bool						useMemoryAccess;
			false,							// bool						useMaintenance5;
			1,								// deUint32					samplersCount;
			2,								// deUint32					viewCount;
			false,							// bool						multiViewport;
			false,							// bool						makeCopy;
			4.0f,							// float					renderMultiplier;
			VK_SAMPLE_COUNT_1_BIT,			// VkSampleCountFlagBits	colorSamples;
			{  1,  2 },						// tcu::UVec2				fragmentArea;
			{ 16, 16 },						// tcu::UVec2				densityMapSize;
			VK_FORMAT_R8G8_UNORM,			// VkFormat					densityMapFormat;
			groupParams						// SharedGroupParams		groupParams;
		};
		propertiesGroup->addChild(new FragmentDensityMapTest(testCtx, "subsampled_loads", params));
		params.subsampledLoads		= false;
		params.coarseReconstruction	= true;
		propertiesGroup->addChild(new FragmentDensityMapTest(testCtx, "subsampled_coarse_reconstruction", params));
		params.useMemoryAccess		= true;
		propertiesGroup->addChild(new FragmentDensityMapTest(testCtx, "memory_access", params));
	}

	fdmTests->addChild(propertiesGroup.release());
}

static void cleanupGroup (tcu::TestCaseGroup* group, const SharedGroupParams)
{
	DE_UNREF(group);
	// Destroy singleton objects.
	g_singletonDevice.clear();
}

tcu::TestCaseGroup* createFragmentDensityMapTests (tcu::TestContext& testCtx, const SharedGroupParams groupParams)
{
	// VK_EXT_fragment_density_map and VK_EXT_fragment_density_map2 extensions tests
	return createTestGroup(testCtx, "fragment_density_map", createChildren, groupParams, cleanupGroup);
}

} // renderpass

} // vkt<|MERGE_RESOLUTION|>--- conflicted
+++ resolved
@@ -2023,14 +2023,9 @@
 															colorImageRenderArea,							// const std::vector<VkRect2D>&						scissor
 															0u,												// const deUint32									subpass
 															&multisampleStateCreateInfo,					// const VkPipelineMultisampleStateCreateInfo*		multisampleStateCreateInfo
-<<<<<<< HEAD
 															pNextForProduceSubsampledImage,					// const void*										pNext
-															isDynamicRendering);							// const bool										useDensityMapAttachment
-=======
-															pNextForeProduceSubsampledImage,				// const void*										pNext
 															isDynamicRendering,								// const bool										useDensityMapAttachment
 															m_testParams.useMaintenance5);					// const bool										useMaintenance5
->>>>>>> c92e4b26
 
 		if(m_testParams.makeCopy)
 			m_graphicsPipelineCopySubsampledImage = buildGraphicsPipeline(vk,								// const DeviceInterface&							vk
@@ -2056,15 +2051,9 @@
 															colorImageRenderArea,							// const std::vector<VkRect2D>&						scissor
 															0u,												// const deUint32									subpass
 															&multisampleStateCreateInfo,					// const VkPipelineMultisampleStateCreateInfo*		multisampleStateCreateInfo
-<<<<<<< HEAD
 															pNextForUpdateSubsampledImage,					// const void*										pNext
-															isDynamicRendering);							// const bool										useDensityMapAttachment
-=======
-															pNextForeUpdateSubsampledImage,					// const void*										pNext
 															isDynamicRendering,								// const bool										useDensityMapAttachment
 															m_testParams.useMaintenance5);					// const bool										useMaintenance5
-
->>>>>>> c92e4b26
 
 		m_graphicsPipelineOutputSubsampledImage = buildGraphicsPipeline(vk,									// const DeviceInterface&							vk
 															vkDevice,										// const VkDevice									device
@@ -3006,24 +2995,14 @@
 		if ((groupParams->renderingType == RENDERING_TYPE_RENDERPASS_LEGACY) && view.viewCount > 1)
 			continue;
 
-<<<<<<< HEAD
 		// Reduce number of tests for secondary command buffers in dynamic rendering to 1 and 2 views
 		if (groupParams->useSecondaryCmdBuffer && (view.viewCount > 2))
 			continue;
 
-		de::MovePtr<tcu::TestCaseGroup> viewGroup(new tcu::TestCaseGroup(testCtx, view.name.c_str(), ""));
-		for (const auto& render : renders)
-		{
-			de::MovePtr<tcu::TestCaseGroup> renderGroup(new tcu::TestCaseGroup(testCtx, render.name.c_str(), ""));
-=======
 		de::MovePtr<tcu::TestCaseGroup> viewGroup(new tcu::TestCaseGroup(testCtx, view.name.c_str()));
 		for (const auto& render : renders)
 		{
-			if ((groupParams->renderingType == RENDERING_TYPE_DYNAMIC_RENDERING) && render.makeCopy)
-				continue;
-
 			de::MovePtr<tcu::TestCaseGroup> renderGroup(new tcu::TestCaseGroup(testCtx, render.name.c_str()));
->>>>>>> c92e4b26
 			for (const auto& size : sizes)
 			{
 				de::MovePtr<tcu::TestCaseGroup> sizeGroup(new tcu::TestCaseGroup(testCtx, size.name.c_str()));
