/*------------------------------------------------------------------------
 * Vulkan Conformance Tests
 * ------------------------
 *
 * Copyright (c) 2019 The Khronos Group Inc.
 *
 * Licensed under the Apache License, Version 2.0 (the "License");
 * you may not use this file except in compliance with the License.
 * You may obtain a copy of the License at
 *
 *      http://www.apache.org/licenses/LICENSE-2.0
 *
 * Unless required by applicable law or agreed to in writing, software
 * distributed under the License is distributed on an "AS IS" BASIS,
 * WITHOUT WARRANTIES OR CONDITIONS OF ANY KIND, either express or implied.
 * See the License for the specific language governing permissions and
 * limitations under the License.
 *
 *//*!
 * \file
 * \brief Tests fragment density map extension ( VK_EXT_fragment_density_map )
 *//*--------------------------------------------------------------------*/

#include "vktRenderPassFragmentDensityMapTests.hpp"
#include "pipeline/vktPipelineImageUtil.hpp"
#include "deMath.h"
#include "vktTestCase.hpp"
#include "vktTestGroupUtil.hpp"
#include "vktCustomInstancesDevices.hpp"
#include "vktRenderPassTestsUtil.hpp"
#include "vkDeviceUtil.hpp"
#include "vkImageUtil.hpp"
#include "vkQueryUtil.hpp"
#include "vkCmdUtil.hpp"
#include "vkRefUtil.hpp"
#include "vkObjUtil.hpp"
#include "vkBarrierUtil.hpp"
#include "vkBuilderUtil.hpp"
#include "tcuCommandLine.hpp"
#include "tcuStringTemplate.hpp"
#include "tcuTextureUtil.hpp"
#include "tcuTestLog.hpp"
#include "tcuImageCompare.hpp"
#include <sstream>
#include <vector>
#include <set>
#include <mutex>
<<<<<<< HEAD
=======
#include <cmath>
#include <algorithm>
#include <iterator>
>>>>>>> f500f9be

// Each test generates an image with a color gradient where all colors should be unique when rendered without density map
// ( and for multi_view tests - the quantity of each color in a histogram should be 2 instead of 1 ).
// The whole density map has the same values defined by input fragment area ( one of the test input parameters ).
// With density map enabled - the number of each color in a histogram should be [ fragmentArea.x * fragmentArea.y ]
// ( that value will be doubled for multi_view case ).
//
// Additionally test checks if gl_FragSizeEXT shader variable has proper value ( as defined by fragmentArea input parameter ).
//
// Test variations:
// - multi_view tests check if density map also works when VK_KHR_multiview extension is in use
// - render_copy tests check if it's possible to copy results using input attachment descriptor ( this simulates deferred rendering behaviour )
// - non_divisible_density_size tests check if subsampled images work when its dimension is not divisible by minFragmentDensityTexelSize
// - N_samples tests check if multisampling works with VK_EXT_fragment_density_map extension
// - static_* tests use density map loaded from CPU during vkCmdBeginRenderPass.
// - dynamic_* tests use density map rendered on a GPU in a separate render pass
// - deffered_* tests use density map loaded from CPU during VkEndCommandBuffer.
// - *_nonsubsampled tests check if it's possible to use nonsubsampled images instead of subsampled ones

// There are 3 render passes performed during most of the tests:
//  - render pass that produces density map ( this rp is skipped when density map is static )
//  - render pass that produces subsampled image using density map and eventually copies results to different image ( render_copy )
//  - render pass that copies subsampled image to traditional image using sampler with VK_SAMPLER_CREATE_SUBSAMPLED_BIT_EXT flag.
//    ( because subsampled images cannot be retrieved to CPU in any other way ).
// There are few tests that use additional subpass that resamples subsampled image using diferent density map.

// Code of FragmentDensityMapTestInstance is also used to test subsampledLoads, subsampledCoarseReconstructionEarlyAccess,
// maxDescriptorSetSubsampledSamplers properties.

//#define USE_QCOM_OFFSET_EXT 1
#undef USE_QCOM_OFFSET_EXT

namespace vkt
{

namespace renderpass
{

using namespace vk;

namespace
{

struct TestParams
{
    bool dynamicDensityMap;
    bool deferredDensityMap;
    bool nonSubsampledImages;
    bool subsampledLoads;
    bool coarseReconstruction;
    bool imagelessFramebuffer;
    bool useMemoryAccess;
    bool useMaintenance5;
    uint32_t samplersCount;
    uint32_t viewCount;
    bool multiViewport;
    bool makeCopy;
    bool depthEnabled;
    bool addZeroOffset;
    float renderMultiplier;
    VkSampleCountFlagBits colorSamples;
    tcu::UVec2 fragmentArea;
    tcu::UVec2 densityMapSize;
    VkFormat densityMapFormat;
    VkFormat depthFormat;
    const SharedGroupParams groupParams;
};

struct Vertex4RGBA
{
    tcu::Vec4 position;
    tcu::Vec4 uv;
    tcu::Vec4 color;
};

class DeviceHelper
{
public:
    DeviceHelper(Context &context)
        : m_instance()
        , m_physicalDevice(VK_NULL_HANDLE)
        , m_device()
        , m_vkd()
        , m_queueFamilyIndex(context.getUniversalQueueFamilyIndex())
        , m_queue(VK_NULL_HANDLE)
        , m_allocator()
    {
        m_instance = createCustomInstanceWithExtensions(context, context.getInstanceExtensions());

        const float queuePriority = 1.0f;

        // Create a universal queue that supports graphics and compute
        const VkDeviceQueueCreateInfo queueParams{
            VK_STRUCTURE_TYPE_DEVICE_QUEUE_CREATE_INFO, // VkStructureType sType;
            nullptr,                                    // const void* pNext;
            0u,                                         // VkDeviceQueueCreateFlags flags;
            m_queueFamilyIndex,                         // uint32_t queueFamilyIndex;
            1u,                                         // uint32_t queueCount;
            &queuePriority                              // const float* pQueuePriorities;
        };

        // \note Extensions in core are not explicitly enabled even though
        //         they are in the extension list advertised to tests.
        const auto &extensionPtrs = context.getDeviceCreationExtensions();

        VkPhysicalDevicePortabilitySubsetFeaturesKHR portabilitySubsetFeatures                 = initVulkanStructure();
        VkPhysicalDeviceMultiviewFeatures multiviewFeatures                                    = initVulkanStructure();
        VkPhysicalDeviceImagelessFramebufferFeatures imagelessFramebufferFeatures              = initVulkanStructure();
        VkPhysicalDeviceDynamicRenderingFeatures dynamicRenderingFeatures                      = initVulkanStructure();
        VkPhysicalDeviceDynamicRenderingLocalReadFeaturesKHR dynamicRenderingLocalReadFeatures = initVulkanStructure();
        VkPhysicalDeviceFragmentDensityMap2FeaturesEXT fragmentDensityMap2Features             = initVulkanStructure();
        VkPhysicalDeviceFragmentDensityMapFeaturesEXT fragmentDensityMapFeatures               = initVulkanStructure();
        VkPhysicalDeviceFragmentDensityMapOffsetFeaturesEXT fragmentDensityMapOffsetFeatures   = initVulkanStructure();
        VkPhysicalDeviceFeatures2 features2                                                    = initVulkanStructure();

        const auto addFeatures = makeStructChainAdder(&features2);

        if (context.isDeviceFunctionalitySupported("VK_KHR_portability_subset"))
            addFeatures(&portabilitySubsetFeatures);

        if (context.isDeviceFunctionalitySupported("VK_KHR_multiview"))
            addFeatures(&multiviewFeatures);

        if (context.isDeviceFunctionalitySupported("VK_KHR_imageless_framebuffer"))
            addFeatures(&imagelessFramebufferFeatures);

        if (context.isDeviceFunctionalitySupported("VK_KHR_dynamic_rendering"))
            addFeatures(&dynamicRenderingFeatures);

        if (context.isDeviceFunctionalitySupported("VK_KHR_dynamic_rendering_local_read"))
            addFeatures(&dynamicRenderingLocalReadFeatures);

        if (context.isDeviceFunctionalitySupported("VK_EXT_fragment_density_map2"))
            addFeatures(&fragmentDensityMap2Features);

#ifdef USE_QCOM_OFFSET_EXT
        if (context.isDeviceFunctionalitySupported("VK_QCOM_fragment_density_map_offset"))
#else
        if (context.isDeviceFunctionalitySupported("VK_EXT_fragment_density_map_offset"))
#endif
            addFeatures(&fragmentDensityMapOffsetFeatures);

        addFeatures(&fragmentDensityMapFeatures);

        const auto &vki     = m_instance.getDriver();
        const auto &cmdLine = context.getTestContext().getCommandLine();
        m_physicalDevice    = chooseDevice(vki, m_instance, cmdLine);

        vki.getPhysicalDeviceFeatures2(m_physicalDevice, &features2);
        features2.features.robustBufferAccess = VK_FALSE;

        const VkDeviceCreateInfo deviceCreateInfo{
            VK_STRUCTURE_TYPE_DEVICE_CREATE_INFO, //sType;
            &features2,                           //pNext;
            0u,                                   //flags
            1,                                    //queueRecordCount;
            &queueParams,                         //pRequestedQueues;
            0u,                                   //layerCount;
            nullptr,                              //ppEnabledLayerNames;
            de::sizeU32(extensionPtrs),           // uint32_t enabledExtensionCount;
            de::dataOrNull(extensionPtrs),        // const char* const* ppEnabledExtensionNames;
            nullptr,                              //pEnabledFeatures;
        };

        const auto &vkp = context.getPlatformInterface();

        m_device = createCustomDevice(cmdLine.isValidationEnabled(), vkp, m_instance, vki, m_physicalDevice,
                                      &deviceCreateInfo);

        m_vkd.reset(new DeviceDriver(vkp, m_instance, *m_device, context.getUsedApiVersion(), cmdLine));
        m_vkd->getDeviceQueue(*m_device, m_queueFamilyIndex, 0u, &m_queue);

        VkPhysicalDeviceMemoryProperties memoryProperties;
        vki.getPhysicalDeviceMemoryProperties(m_physicalDevice, &memoryProperties);
        m_allocator.reset(new SimpleAllocator(*m_vkd, *m_device, memoryProperties));
    }

    const InstanceInterface &getInstanceInterface() const
    {
        return m_instance.getDriver();
    }
    VkInstance getInstance() const
    {
        return m_instance;
    }
    VkPhysicalDevice getPhysicalDevice() const
    {
        return m_physicalDevice;
    }
    const DeviceInterface &getDeviceInterface() const
    {
        return *m_vkd;
    }
    VkDevice getDevice() const
    {
        return *m_device;
    }
    uint32_t getQueueFamilyIndex() const
    {
        return m_queueFamilyIndex;
    }
    VkQueue getQueue() const
    {
        return m_queue;
    }
    Allocator &getAllocator() const
    {
        return *m_allocator;
    }

protected:
    CustomInstance m_instance;
    VkPhysicalDevice m_physicalDevice;
    Move<VkDevice> m_device;
    std::unique_ptr<DeviceDriver> m_vkd;
    uint32_t m_queueFamilyIndex;
    VkQueue m_queue;
    std::unique_ptr<SimpleAllocator> m_allocator;
};
<<<<<<< HEAD

// With non-null context, creates and gets the device. With null context, destroys it.
std::unique_ptr<DeviceHelper> g_deviceHelperPtr;

DeviceHelper &getDeviceHelper(Context &context)
{
    std::mutex creationMutex;
    std::lock_guard<std::mutex> lockGuard(creationMutex);

=======

// With non-null context, creates and gets the device. With null context, destroys it.
std::unique_ptr<DeviceHelper> g_deviceHelperPtr;

DeviceHelper &getDeviceHelper(Context &context)
{
    std::mutex creationMutex;
    std::lock_guard<std::mutex> lockGuard(creationMutex);

>>>>>>> f500f9be
    if (!g_deviceHelperPtr)
        g_deviceHelperPtr.reset(new DeviceHelper(context));
    return *g_deviceHelperPtr;
}

std::vector<Vertex4RGBA> createFullscreenMesh(uint32_t viewCount, tcu::Vec2 redGradient, tcu::Vec2 greenGradient)
{
    DE_ASSERT(viewCount > 0);

    const auto &r    = redGradient;
    const auto &g    = greenGradient;
    const float step = 2.0f / static_cast<float>(viewCount);
    float xStart     = -1.0f;

    std::vector<Vertex4RGBA> resultMesh;
    for (uint32_t viewIndex = 0; viewIndex < viewCount; ++viewIndex)
    {
        const float fIndex       = static_cast<float>(viewIndex);
        const uint32_t nextIndex = viewIndex + 1;
        const float xEnd         = (nextIndex == viewCount) ? 1.0f : (-1.0f + step * static_cast<float>(nextIndex));

        // quad vertex                            position                        uv                                color
        const Vertex4RGBA lowerLeftVertex = {
            {xStart, 1.0f, 0.0f, 1.0f}, {0.0f, 1.0f, fIndex, 1.0f}, {r.x(), g.y(), 0.0f, 1.0f}};
        const Vertex4RGBA upperLeftVertex = {
            {xStart, -1.0f, 0.0f, 1.0f}, {0.0f, 0.0f, fIndex, 1.0f}, {r.x(), g.x(), 0.0f, 1.0f}};
        const Vertex4RGBA lowerRightVertex = {
            {xEnd, 1.0f, 0.0f, 1.0f}, {1.0f, 1.0f, fIndex, 1.0f}, {r.y(), g.y(), 0.0f, 1.0f}};
        const Vertex4RGBA upperRightVertex = {
            {xEnd, -1.0f, 0.0f, 1.0f}, {1.0f, 0.0f, fIndex, 1.0f}, {r.y(), g.x(), 0.0f, 1.0f}};

        const std::vector<Vertex4RGBA> viewData{lowerLeftVertex, lowerRightVertex, upperLeftVertex,
                                                upperLeftVertex, lowerRightVertex, upperRightVertex};

        resultMesh.insert(resultMesh.end(), viewData.begin(), viewData.end());
        xStart = xEnd;
    }

    return resultMesh;
}

template <typename T>
void createVertexBuffer(const DeviceInterface &vk, VkDevice vkDevice, const uint32_t &queueFamilyIndex,
                        Allocator &memAlloc, const std::vector<T> &vertices, Move<VkBuffer> &vertexBuffer,
                        de::MovePtr<Allocation> &vertexAlloc)
{
    const VkBufferCreateInfo vertexBufferParams = {
        VK_STRUCTURE_TYPE_BUFFER_CREATE_INFO,        // VkStructureType sType;
        nullptr,                                     // const void* pNext;
        0u,                                          // VkBufferCreateFlags flags;
        (VkDeviceSize)(sizeof(T) * vertices.size()), // VkDeviceSize size;
        VK_BUFFER_USAGE_VERTEX_BUFFER_BIT,           // VkBufferUsageFlags usage;
        VK_SHARING_MODE_EXCLUSIVE,                   // VkSharingMode sharingMode;
        1u,                                          // uint32_t queueFamilyIndexCount;
        &queueFamilyIndex                            // const uint32_t* pQueueFamilyIndices;
    };

    vertexBuffer = createBuffer(vk, vkDevice, &vertexBufferParams);
    vertexAlloc =
        memAlloc.allocate(getBufferMemoryRequirements(vk, vkDevice, *vertexBuffer), MemoryRequirement::HostVisible);
    VK_CHECK(vk.bindBufferMemory(vkDevice, *vertexBuffer, vertexAlloc->getMemory(), vertexAlloc->getOffset()));

    // Upload vertex data
    deMemcpy(vertexAlloc->getHostPtr(), vertices.data(), vertices.size() * sizeof(T));
    flushAlloc(vk, vkDevice, *vertexAlloc);
}

void prepareImageAndImageView(const DeviceInterface &vk, VkDevice vkDevice, Allocator &memAlloc,
                              VkImageCreateFlags imageCreateFlags, VkFormat format, VkExtent3D extent,
                              uint32_t arrayLayers, VkSampleCountFlagBits samples, VkImageUsageFlags usage,
                              uint32_t queueFamilyIndex, VkImageViewCreateFlags viewFlags, VkImageViewType viewType,
                              const VkComponentMapping &channels, const VkImageSubresourceRange &subresourceRange,
                              Move<VkImage> &image, de::MovePtr<Allocation> &imageAlloc, Move<VkImageView> &imageView)
{
    const VkImageCreateInfo imageCreateInfo{
        VK_STRUCTURE_TYPE_IMAGE_CREATE_INFO, // VkStructureType sType;
        nullptr,                             // const void* pNext;
        imageCreateFlags,                    // VkImageCreateFlags flags;
        VK_IMAGE_TYPE_2D,                    // VkImageType imageType;
        format,                              // VkFormat format;
        extent,                              // VkExtent3D extent;
        1u,                                  // uint32_t mipLevels;
        arrayLayers,                         // uint32_t arrayLayers;
        samples,                             // VkSampleCountFlagBits samples;
        VK_IMAGE_TILING_OPTIMAL,             // VkImageTiling tiling;
        usage,                               // VkImageUsageFlags usage;
        VK_SHARING_MODE_EXCLUSIVE,           // VkSharingMode sharingMode;
        1u,                                  // uint32_t queueFamilyIndexCount;
        &queueFamilyIndex,                   // const uint32_t* pQueueFamilyIndices;
        VK_IMAGE_LAYOUT_UNDEFINED            // VkImageLayout initialLayout;
    };

    image = createImage(vk, vkDevice, &imageCreateInfo);

    // Allocate and bind color image memory
    imageAlloc = memAlloc.allocate(getImageMemoryRequirements(vk, vkDevice, *image), MemoryRequirement::Any);
    VK_CHECK(vk.bindImageMemory(vkDevice, *image, imageAlloc->getMemory(), imageAlloc->getOffset()));

    // create image view for subsampled image
    const VkImageViewCreateInfo imageViewCreateInfo = {
        VK_STRUCTURE_TYPE_IMAGE_VIEW_CREATE_INFO, // VkStructureType sType;
        nullptr,                                  // const void* pNext;
        viewFlags,                                // VkImageViewCreateFlags flags;
        *image,                                   // VkImage image;
        viewType,                                 // VkImageViewType viewType;
        format,                                   // VkFormat format;
        channels,                                 // VkChannelMapping channels;
        subresourceRange                          // VkImageSubresourceRange subresourceRange;
    };

    imageView = createImageView(vk, vkDevice, &imageViewCreateInfo);
}

// Class that provides abstraction over renderpass and renderpass2.
class RenderPassWrapperBase
{
public:
    RenderPassWrapperBase()          = default;
    virtual ~RenderPassWrapperBase() = default;

    virtual Move<VkRenderPass> createRenderPassProduceDynamicDensityMap(uint32_t viewMask) const     = 0;
    virtual Move<VkRenderPass> createRenderPassProduceSubsampledImage(uint32_t viewMask, bool makeCopySubpass,
                                                                      bool resampleSubsampled) const = 0;
    virtual Move<VkRenderPass> createRenderPassOutputSubsampledImage() const                         = 0;

    virtual void cmdBeginRenderPass(VkCommandBuffer cmdBuffer, const VkRenderPassBeginInfo *pRenderPassBegin) const = 0;
    virtual void cmdNextSubpass(VkCommandBuffer cmdBuffer) const                                                    = 0;
    virtual void cmdEndRenderPass(VkCommandBuffer cmdBuffer, bool addZeroOffset = false,
                                  uint32_t viewCount = 0u) const                                                    = 0;
};

// Helper template that lets us define all used types basing on single enum value.
template <RenderingType>
struct RenderPassTraits;

template <>
struct RenderPassTraits<RENDERING_TYPE_RENDERPASS_LEGACY>
{
    typedef AttachmentDescription1 AttachmentDesc;
    typedef AttachmentReference1 AttachmentRef;
    typedef SubpassDescription1 SubpassDesc;
    typedef SubpassDependency1 SubpassDep;
    typedef RenderPassCreateInfo1 RenderPassCreateInfo;
    typedef RenderpassSubpass1 RenderpassSubpass;
};

template <>
struct RenderPassTraits<RENDERING_TYPE_RENDERPASS2>
{
    typedef AttachmentDescription2 AttachmentDesc;
    typedef AttachmentReference2 AttachmentRef;
    typedef SubpassDescription2 SubpassDesc;
    typedef SubpassDependency2 SubpassDep;
    typedef RenderPassCreateInfo2 RenderPassCreateInfo;
    typedef RenderpassSubpass2 RenderpassSubpass;
};

// Template that can be used to construct required
// renderpasses using legacy renderpass and renderpass2.
template <RenderingType RenderingTypeValue>
class RenderPassWrapper : public RenderPassWrapperBase
{
    typedef typename RenderPassTraits<RenderingTypeValue>::AttachmentDesc AttachmentDesc;
    typedef typename RenderPassTraits<RenderingTypeValue>::AttachmentRef AttachmentRef;
    typedef typename RenderPassTraits<RenderingTypeValue>::SubpassDesc SubpassDesc;
    typedef typename RenderPassTraits<RenderingTypeValue>::SubpassDep SubpassDep;
    typedef typename RenderPassTraits<RenderingTypeValue>::RenderPassCreateInfo RenderPassCreateInfo;
    typedef typename RenderPassTraits<RenderingTypeValue>::RenderpassSubpass RenderpassSubpass;

public:
    RenderPassWrapper(const DeviceInterface &vk, const VkDevice vkDevice, const TestParams &testParams);
    ~RenderPassWrapper() = default;

    Move<VkRenderPass> createRenderPassProduceDynamicDensityMap(uint32_t viewMask) const override;
    Move<VkRenderPass> createRenderPassProduceSubsampledImage(uint32_t viewMask, bool makeCopySubpass,
                                                              bool resampleSubsampled) const override;
    Move<VkRenderPass> createRenderPassOutputSubsampledImage() const override;

    void cmdBeginRenderPass(VkCommandBuffer cmdBufferm, const VkRenderPassBeginInfo *pRenderPassBegin) const override;
    void cmdNextSubpass(VkCommandBuffer cmdBuffer) const override;
    void cmdEndRenderPass(VkCommandBuffer cmdBuffer, bool addZeroOffset = false,
                          uint32_t viewCount = 0u) const override;

private:
    const DeviceInterface &m_vk;
    const VkDevice m_vkDevice;
    const TestParams &m_testParams;

    const typename RenderpassSubpass::SubpassBeginInfo m_subpassBeginInfo;
    const typename RenderpassSubpass::SubpassEndInfo m_subpassEndInfo;
};

template <RenderingType RenderingTypeValue>
RenderPassWrapper<RenderingTypeValue>::RenderPassWrapper(const DeviceInterface &vk, const VkDevice vkDevice,
                                                         const TestParams &testParams)
    : RenderPassWrapperBase()
    , m_vk(vk)
    , m_vkDevice(vkDevice)
    , m_testParams(testParams)
    , m_subpassBeginInfo(nullptr, testParams.groupParams->useSecondaryCmdBuffer ?
                                      VK_SUBPASS_CONTENTS_SECONDARY_COMMAND_BUFFERS :
                                      VK_SUBPASS_CONTENTS_INLINE)
    , m_subpassEndInfo(nullptr)
{
}

template <RenderingType RenderingTypeValue>
Move<VkRenderPass> RenderPassWrapper<RenderingTypeValue>::createRenderPassProduceDynamicDensityMap(
    uint32_t viewMask) const
{
    DE_ASSERT(m_testParams.dynamicDensityMap);

    std::vector<AttachmentDesc> attachmentDescriptions{{
        nullptr,                                         // const void*                        pNext
        (VkAttachmentDescriptionFlags)0,                 // VkAttachmentDescriptionFlags        flags
        m_testParams.densityMapFormat,                   // VkFormat                            format
        VK_SAMPLE_COUNT_1_BIT,                           // VkSampleCountFlagBits            samples
        VK_ATTACHMENT_LOAD_OP_CLEAR,                     // VkAttachmentLoadOp                loadOp
        VK_ATTACHMENT_STORE_OP_STORE,                    // VkAttachmentStoreOp                storeOp
        VK_ATTACHMENT_LOAD_OP_DONT_CARE,                 // VkAttachmentLoadOp                stencilLoadOp
        VK_ATTACHMENT_STORE_OP_DONT_CARE,                // VkAttachmentStoreOp                stencilStoreOp
        VK_IMAGE_LAYOUT_UNDEFINED,                       // VkImageLayout                    initialLayout
        VK_IMAGE_LAYOUT_FRAGMENT_DENSITY_MAP_OPTIMAL_EXT // VkImageLayout                    finalLayout
    }};

    std::vector<AttachmentRef> colorAttachmentRefs{
        {nullptr, 0u, VK_IMAGE_LAYOUT_COLOR_ATTACHMENT_OPTIMAL, VK_IMAGE_ASPECT_COLOR_BIT}};

    std::vector<SubpassDesc> subpassDescriptions{{
        nullptr,
        (VkSubpassDescriptionFlags)0,                      // VkSubpassDescriptionFlags        flags
        VK_PIPELINE_BIND_POINT_GRAPHICS,                   // VkPipelineBindPoint                pipelineBindPoint
        viewMask,                                          // uint32_t                            viewMask
        0u,                                                // uint32_t                            inputAttachmentCount
        nullptr,                                           // const VkAttachmentReference*        pInputAttachments
        static_cast<uint32_t>(colorAttachmentRefs.size()), // uint32_t                            colorAttachmentCount
        colorAttachmentRefs.data(),                        // const VkAttachmentReference*        pColorAttachments
        nullptr,                                           // const VkAttachmentReference*        pResolveAttachments
        nullptr, // const VkAttachmentReference*        pDepthStencilAttachment
        0u,      // uint32_t                            preserveAttachmentCount
        nullptr  // const uint32_t*                    pPreserveAttachments
    }};

    std::vector<SubpassDep> subpassDependencies{{
        nullptr,                                            // const void*                pNext
        0u,                                                 // uint32_t                    srcSubpass
        VK_SUBPASS_EXTERNAL,                                // uint32_t                    dstSubpass
        VK_PIPELINE_STAGE_COLOR_ATTACHMENT_OUTPUT_BIT,      // VkPipelineStageFlags        srcStageMask
        VK_PIPELINE_STAGE_FRAGMENT_DENSITY_PROCESS_BIT_EXT, // VkPipelineStageFlags        dstStageMask
        VK_ACCESS_COLOR_ATTACHMENT_WRITE_BIT,               // VkAccessFlags            srcAccessMask
        VK_ACCESS_FRAGMENT_DENSITY_MAP_READ_BIT_EXT,        // VkAccessFlags            dstAccessMask
        VK_DEPENDENCY_BY_REGION_BIT,                        // VkDependencyFlags        dependencyFlags
        0u                                                  // int32_t                    viewOffset
    }};

    const RenderPassCreateInfo renderPassInfo(
        nullptr,                                              // const void*                        pNext
        (VkRenderPassCreateFlags)0,                           // VkRenderPassCreateFlags            flags
        static_cast<uint32_t>(attachmentDescriptions.size()), // uint32_t                            attachmentCount
        attachmentDescriptions.data(),                        // const VkAttachmentDescription*    pAttachments
        static_cast<uint32_t>(subpassDescriptions.size()),    // uint32_t                            subpassCount
        subpassDescriptions.data(),                           // const VkSubpassDescription*        pSubpasses
        static_cast<uint32_t>(subpassDependencies.size()),    // uint32_t                            dependencyCount
        subpassDependencies.empty() ? nullptr :
                                      subpassDependencies.data(), // const VkSubpassDependency*        pDependencies
        0u,     // uint32_t                            correlatedViewMaskCount
        nullptr // const uint32_t*                    pCorrelatedViewMasks
    );

    return renderPassInfo.createRenderPass(m_vk, m_vkDevice);
}

template <RenderingType RenderingTypeValue>
Move<VkRenderPass> RenderPassWrapper<RenderingTypeValue>::createRenderPassProduceSubsampledImage(
    uint32_t viewMask, bool makeCopySubpass, bool resampleSubsampled) const
{
    const void *constNullPtr            = nullptr;
    uint32_t multisampleAttachmentIndex = 0;
    uint32_t copyAttachmentIndex        = 0;
    uint32_t densityMapAttachmentIndex  = 0;
    uint32_t depthAttachmentIndex       = 0;

    // add color image
    VkAttachmentLoadOp loadOp = resampleSubsampled ? VK_ATTACHMENT_LOAD_OP_LOAD : VK_ATTACHMENT_LOAD_OP_CLEAR;
    std::vector<AttachmentDesc> attachmentDescriptions{
        // Output color attachment
        {
            nullptr,                                 // const void*                        pNext
            (VkAttachmentDescriptionFlags)0,         // VkAttachmentDescriptionFlags        flags
            VK_FORMAT_R8G8B8A8_UNORM,                // VkFormat                            format
            m_testParams.colorSamples,               // VkSampleCountFlagBits            samples
            loadOp,                                  // VkAttachmentLoadOp                loadOp
            VK_ATTACHMENT_STORE_OP_STORE,            // VkAttachmentStoreOp                storeOp
            VK_ATTACHMENT_LOAD_OP_DONT_CARE,         // VkAttachmentLoadOp                stencilLoadOp
            VK_ATTACHMENT_STORE_OP_DONT_CARE,        // VkAttachmentStoreOp                stencilStoreOp
            VK_IMAGE_LAYOUT_UNDEFINED,               // VkImageLayout                    initialLayout
            VK_IMAGE_LAYOUT_SHADER_READ_ONLY_OPTIMAL // VkImageLayout                    finalLayout
        }};

    // add resolve image when we use more than one sample per fragment
    if (m_testParams.colorSamples != VK_SAMPLE_COUNT_1_BIT)
    {
        multisampleAttachmentIndex = static_cast<uint32_t>(attachmentDescriptions.size());
        attachmentDescriptions.emplace_back(
            constNullPtr,                            // const void*                        pNext
            (VkAttachmentDescriptionFlags)0,         // VkAttachmentDescriptionFlags        flags
            VK_FORMAT_R8G8B8A8_UNORM,                // VkFormat                            format
            VK_SAMPLE_COUNT_1_BIT,                   // VkSampleCountFlagBits            samples
            VK_ATTACHMENT_LOAD_OP_CLEAR,             // VkAttachmentLoadOp                loadOp
            VK_ATTACHMENT_STORE_OP_STORE,            // VkAttachmentStoreOp                storeOp
            VK_ATTACHMENT_LOAD_OP_DONT_CARE,         // VkAttachmentLoadOp                stencilLoadOp
            VK_ATTACHMENT_STORE_OP_DONT_CARE,        // VkAttachmentStoreOp                stencilStoreOp
            VK_IMAGE_LAYOUT_UNDEFINED,               // VkImageLayout                    initialLayout
            VK_IMAGE_LAYOUT_SHADER_READ_ONLY_OPTIMAL // VkImageLayout                    finalLayout
        );
    }

    // add color image copy ( when render_copy is used )
    if (makeCopySubpass)
    {
        copyAttachmentIndex = static_cast<uint32_t>(attachmentDescriptions.size());
        attachmentDescriptions.emplace_back(
            constNullPtr,                            // const void*                        pNext
            (VkAttachmentDescriptionFlags)0,         // VkAttachmentDescriptionFlags        flags
            VK_FORMAT_R8G8B8A8_UNORM,                // VkFormat                            format
            m_testParams.colorSamples,               // VkSampleCountFlagBits            samples
            VK_ATTACHMENT_LOAD_OP_CLEAR,             // VkAttachmentLoadOp                loadOp
            VK_ATTACHMENT_STORE_OP_STORE,            // VkAttachmentStoreOp                storeOp
            VK_ATTACHMENT_LOAD_OP_DONT_CARE,         // VkAttachmentLoadOp                stencilLoadOp
            VK_ATTACHMENT_STORE_OP_DONT_CARE,        // VkAttachmentStoreOp                stencilStoreOp
            VK_IMAGE_LAYOUT_UNDEFINED,               // VkImageLayout                    initialLayout
            VK_IMAGE_LAYOUT_SHADER_READ_ONLY_OPTIMAL // VkImageLayout                    finalLayout
        );
    }

    // add density map
    densityMapAttachmentIndex = static_cast<uint32_t>(attachmentDescriptions.size());
    attachmentDescriptions.emplace_back(
        constNullPtr,                                     // const void*                        pNext
        (VkAttachmentDescriptionFlags)0,                  // VkAttachmentDescriptionFlags        flags
        m_testParams.densityMapFormat,                    // VkFormat                            format
        VK_SAMPLE_COUNT_1_BIT,                            // VkSampleCountFlagBits            samples
        VK_ATTACHMENT_LOAD_OP_LOAD,                       // VkAttachmentLoadOp                loadOp
        VK_ATTACHMENT_STORE_OP_DONT_CARE,                 // VkAttachmentStoreOp                storeOp
        VK_ATTACHMENT_LOAD_OP_DONT_CARE,                  // VkAttachmentLoadOp                stencilLoadOp
        VK_ATTACHMENT_STORE_OP_DONT_CARE,                 // VkAttachmentStoreOp                stencilStoreOp
        VK_IMAGE_LAYOUT_FRAGMENT_DENSITY_MAP_OPTIMAL_EXT, // VkImageLayout                    initialLayout
        VK_IMAGE_LAYOUT_FRAGMENT_DENSITY_MAP_OPTIMAL_EXT  // VkImageLayout                    finalLayout
    );

    // add depth attachment if used for the image-producing variant
    const bool useDepthAttachment = (m_testParams.depthEnabled && !resampleSubsampled);

    if (useDepthAttachment)
    {
        depthAttachmentIndex = de::sizeU32(attachmentDescriptions);
        attachmentDescriptions.emplace_back(constNullPtr, 0u, m_testParams.depthFormat, m_testParams.colorSamples,
                                            loadOp, VK_ATTACHMENT_STORE_OP_STORE, VK_ATTACHMENT_LOAD_OP_DONT_CARE,
                                            VK_ATTACHMENT_STORE_OP_DONT_CARE, VK_IMAGE_LAYOUT_UNDEFINED,
                                            VK_IMAGE_LAYOUT_DEPTH_STENCIL_ATTACHMENT_OPTIMAL);
    }

    std::vector<AttachmentRef> colorAttachmentRefs0{
        {nullptr, 0u, VK_IMAGE_LAYOUT_COLOR_ATTACHMENT_OPTIMAL, VK_IMAGE_ASPECT_COLOR_BIT}};

    // for multisampled scenario we need to add resolve attachment
    // (for makeCopy scenario it is used in second subpass)
    AttachmentRef *pResolveAttachments = nullptr;
    AttachmentRef resolveAttachmentRef{nullptr, multisampleAttachmentIndex, VK_IMAGE_LAYOUT_COLOR_ATTACHMENT_OPTIMAL,
                                       VK_IMAGE_ASPECT_COLOR_BIT};
    if (m_testParams.colorSamples != VK_SAMPLE_COUNT_1_BIT)
        pResolveAttachments = &resolveAttachmentRef;

    const auto tcuDepthFormat =
        (m_testParams.depthEnabled ?
             mapVkFormat(m_testParams.depthFormat) :
             mapVkFormat(VK_FORMAT_D16_UNORM)); // D16_UNORM makes sure we do not assert and have something valid below.
    const VkImageAspectFlags dsAspects =
        ((tcu::hasDepthComponent(tcuDepthFormat.order) ? VK_IMAGE_ASPECT_DEPTH_BIT : 0) |
         (tcu::hasStencilComponent(tcuDepthFormat.order) ? VK_IMAGE_ASPECT_STENCIL_BIT : 0));
    AttachmentRef depthAttachmentRef{nullptr, depthAttachmentIndex, VK_IMAGE_LAYOUT_DEPTH_STENCIL_ATTACHMENT_OPTIMAL,
                                     dsAspects};
    AttachmentRef *pDepthAttachment = (useDepthAttachment ? &depthAttachmentRef : nullptr);

    std::vector<SubpassDesc> subpassDescriptions{{
        nullptr,
        (VkSubpassDescriptionFlags)0,                       // VkSubpassDescriptionFlags    flags
        VK_PIPELINE_BIND_POINT_GRAPHICS,                    // VkPipelineBindPoint            pipelineBindPoint
        viewMask,                                           // uint32_t                        viewMask
        0u,                                                 // uint32_t                        inputAttachmentCount
        nullptr,                                            // const VkAttachmentReference*    pInputAttachments
        static_cast<uint32_t>(colorAttachmentRefs0.size()), // uint32_t                        colorAttachmentCount
        colorAttachmentRefs0.data(),                        // const VkAttachmentReference*    pColorAttachments
        makeCopySubpass ? nullptr : pResolveAttachments,    // const VkAttachmentReference*    pResolveAttachments
        pDepthAttachment,                                   // const VkAttachmentReference*    pDepthStencilAttachment
        0u,                                                 // uint32_t                        preserveAttachmentCount
        nullptr                                             // const uint32_t*                pPreserveAttachments
    }};

    std::vector<AttachmentRef> inputAttachmentRefs1{
        {nullptr, 0u, VK_IMAGE_LAYOUT_SHADER_READ_ONLY_OPTIMAL, VK_IMAGE_ASPECT_COLOR_BIT}};
    std::vector<AttachmentRef> colorAttachmentRefs1{
        {nullptr, copyAttachmentIndex, VK_IMAGE_LAYOUT_COLOR_ATTACHMENT_OPTIMAL, VK_IMAGE_ASPECT_COLOR_BIT}};
    std::vector<SubpassDep> subpassDependencies;

    if (makeCopySubpass)
    {
        subpassDescriptions.push_back({
            nullptr,
            (VkSubpassDescriptionFlags)0,                       // VkSubpassDescriptionFlags    flags
            VK_PIPELINE_BIND_POINT_GRAPHICS,                    // VkPipelineBindPoint            pipelineBindPoint
            viewMask,                                           // uint32_t                        viewMask
            static_cast<uint32_t>(inputAttachmentRefs1.size()), // uint32_t                        inputAttachmentCount
            inputAttachmentRefs1.data(),                        // const VkAttachmentReference*    pInputAttachments
            static_cast<uint32_t>(colorAttachmentRefs1.size()), // uint32_t                        colorAttachmentCount
            colorAttachmentRefs1.data(),                        // const VkAttachmentReference*    pColorAttachments
            pResolveAttachments,                                // const VkAttachmentReference*    pResolveAttachments
            nullptr, // const VkAttachmentReference*    pDepthStencilAttachment
            0u,      // uint32_t                        preserveAttachmentCount
            nullptr  // const uint32_t*                pPreserveAttachments
        });

        VkDependencyFlags dependencyFlags = VK_DEPENDENCY_BY_REGION_BIT;
        if (m_testParams.viewCount > 1)
            dependencyFlags |= VK_DEPENDENCY_VIEW_LOCAL_BIT;

        subpassDependencies.emplace_back(
            constNullPtr,                                  // const void*                pNext
            0u,                                            // uint32_t                    srcSubpass
            1u,                                            // uint32_t                    dstSubpass
            VK_PIPELINE_STAGE_COLOR_ATTACHMENT_OUTPUT_BIT, // VkPipelineStageFlags        srcStageMask
            VK_PIPELINE_STAGE_FRAGMENT_SHADER_BIT,         // VkPipelineStageFlags        dstStageMask
            VK_ACCESS_COLOR_ATTACHMENT_WRITE_BIT,          // VkAccessFlags            srcAccessMask
            VK_ACCESS_INPUT_ATTACHMENT_READ_BIT,           // VkAccessFlags            dstAccessMask
            dependencyFlags,                               // VkDependencyFlags        dependencyFlags
            0u                                             // int32_t                    viewOffset
        );
    }

    VkPipelineStageFlags dstStageMask = VK_PIPELINE_STAGE_FRAGMENT_SHADER_BIT;

    // for coarse reconstruction we need to put barrier on vertex stage
    if (m_testParams.coarseReconstruction)
        dstStageMask = VK_PIPELINE_STAGE_VERTEX_SHADER_BIT;

    subpassDependencies.emplace_back(
        constNullPtr,                                           // const void*                pNext
        static_cast<uint32_t>(subpassDescriptions.size()) - 1u, // uint32_t                    srcSubpass
        VK_SUBPASS_EXTERNAL,                                    // uint32_t                    dstSubpass
        VK_PIPELINE_STAGE_COLOR_ATTACHMENT_OUTPUT_BIT,          // VkPipelineStageFlags        srcStageMask
        dstStageMask,                                           // VkPipelineStageFlags        dstStageMask
        VK_ACCESS_COLOR_ATTACHMENT_WRITE_BIT,                   // VkAccessFlags            srcAccessMask
        VK_ACCESS_SHADER_READ_BIT,                              // VkAccessFlags            dstAccessMask
        VK_DEPENDENCY_BY_REGION_BIT,                            // VkDependencyFlags        dependencyFlags
        0u                                                      // int32_t                    viewOffset
    );

    VkRenderPassFragmentDensityMapCreateInfoEXT renderPassFragmentDensityMap{
        VK_STRUCTURE_TYPE_RENDER_PASS_FRAGMENT_DENSITY_MAP_CREATE_INFO_EXT,
        nullptr,
        {densityMapAttachmentIndex, VK_IMAGE_LAYOUT_FRAGMENT_DENSITY_MAP_OPTIMAL_EXT}};

    void *renderPassInfoPNext = (void *)&renderPassFragmentDensityMap;

    const RenderPassCreateInfo renderPassInfo(
        renderPassInfoPNext,                                  // const void*                        pNext
        (VkRenderPassCreateFlags)0,                           // VkRenderPassCreateFlags            flags
        static_cast<uint32_t>(attachmentDescriptions.size()), // uint32_t                            attachmentCount
        attachmentDescriptions.data(),                        // const VkAttachmentDescription*    pAttachments
        static_cast<uint32_t>(subpassDescriptions.size()),    // uint32_t                            subpassCount
        subpassDescriptions.data(),                           // const VkSubpassDescription*        pSubpasses
        static_cast<uint32_t>(subpassDependencies.size()),    // uint32_t                            dependencyCount
        subpassDependencies.data(),                           // const VkSubpassDependency*        pDependencies
        0u,     // uint32_t                            correlatedViewMaskCount
        nullptr // const uint32_t*                    pCorrelatedViewMasks
    );

    return renderPassInfo.createRenderPass(m_vk, m_vkDevice);
}

template <RenderingType RenderingTypeValue>
Move<VkRenderPass> RenderPassWrapper<RenderingTypeValue>::createRenderPassOutputSubsampledImage() const
{
    // copy subsampled image to ordinary image - you cannot retrieve subsampled image to CPU in any way.
    // You must first convert it into plain image through rendering
    std::vector<AttachmentDesc> attachmentDescriptions{
        // output attachment
        {
            nullptr,                                 // const void*                        pNext
            (VkAttachmentDescriptionFlags)0,         // VkAttachmentDescriptionFlags        flags
            VK_FORMAT_R8G8B8A8_UNORM,                // VkFormat                            format
            VK_SAMPLE_COUNT_1_BIT,                   // VkSampleCountFlagBits            samples
            VK_ATTACHMENT_LOAD_OP_CLEAR,             // VkAttachmentLoadOp                loadOp
            VK_ATTACHMENT_STORE_OP_STORE,            // VkAttachmentStoreOp                storeOp
            VK_ATTACHMENT_LOAD_OP_DONT_CARE,         // VkAttachmentLoadOp                stencilLoadOp
            VK_ATTACHMENT_STORE_OP_DONT_CARE,        // VkAttachmentStoreOp                stencilStoreOp
            VK_IMAGE_LAYOUT_UNDEFINED,               // VkImageLayout                    initialLayout
            VK_IMAGE_LAYOUT_COLOR_ATTACHMENT_OPTIMAL // VkImageLayout                    finalLayout
        },
    };

    std::vector<AttachmentRef> colorAttachmentRefs{
        {nullptr, 0u, VK_IMAGE_LAYOUT_COLOR_ATTACHMENT_OPTIMAL, VK_IMAGE_ASPECT_COLOR_BIT}};

    std::vector<SubpassDesc> subpassDescriptions{{
        nullptr,
        (VkSubpassDescriptionFlags)0,                      // VkSubpassDescriptionFlags        flags
        VK_PIPELINE_BIND_POINT_GRAPHICS,                   // VkPipelineBindPoint                pipelineBindPoint
        0u,                                                // uint32_t                            viewMask
        0u,                                                // uint32_t                            inputAttachmentCount
        nullptr,                                           // const VkAttachmentReference*        pInputAttachments
        static_cast<uint32_t>(colorAttachmentRefs.size()), // uint32_t                            colorAttachmentCount
        colorAttachmentRefs.data(),                        // const VkAttachmentReference*        pColorAttachments
        nullptr,                                           // const VkAttachmentReference*        pResolveAttachments
        nullptr, // const VkAttachmentReference*        pDepthStencilAttachment
        0u,      // uint32_t                            preserveAttachmentCount
        nullptr  // const uint32_t*                    pPreserveAttachments
    }};

    const RenderPassCreateInfo renderPassInfo(
        nullptr,                                              // const void*                        pNext
        (VkRenderPassCreateFlags)0,                           // VkRenderPassCreateFlags            flags
        static_cast<uint32_t>(attachmentDescriptions.size()), // uint32_t                            attachmentCount
        attachmentDescriptions.data(),                        // const VkAttachmentDescription*    pAttachments
        static_cast<uint32_t>(subpassDescriptions.size()),    // uint32_t                            subpassCount
        subpassDescriptions.data(),                           // const VkSubpassDescription*        pSubpasses
        0,                                                    // uint32_t                            dependencyCount
        nullptr,                                              // const VkSubpassDependency*        pDependencies
        0u,     // uint32_t                            correlatedViewMaskCount
        nullptr // const uint32_t*                    pCorrelatedViewMasks
    );

    return renderPassInfo.createRenderPass(m_vk, m_vkDevice);
}

template <RenderingType RenderingTypeValue>
void RenderPassWrapper<RenderingTypeValue>::cmdBeginRenderPass(VkCommandBuffer cmdBuffer,
                                                               const VkRenderPassBeginInfo *pRenderPassBegin) const
{
    RenderpassSubpass::cmdBeginRenderPass(m_vk, cmdBuffer, pRenderPassBegin, &m_subpassBeginInfo);
}

template <RenderingType RenderingTypeValue>
void RenderPassWrapper<RenderingTypeValue>::cmdNextSubpass(VkCommandBuffer cmdBuffer) const
{
    RenderpassSubpass::cmdNextSubpass(m_vk, cmdBuffer, &m_subpassBeginInfo, &m_subpassEndInfo);
}

template <RenderingType RenderingTypeValue>
void RenderPassWrapper<RenderingTypeValue>::cmdEndRenderPass(VkCommandBuffer cmdBuffer, bool addZeroOffset,
                                                             uint32_t viewCount) const
{
    if (!addZeroOffset)
    {
        RenderpassSubpass::cmdEndRenderPass(m_vk, cmdBuffer, &m_subpassEndInfo);
        return;
    }

    DE_ASSERT(viewCount > 0u);
    const std::vector<VkOffset2D> offsets(viewCount, VkOffset2D{0, 0});

    const VkRenderPassFragmentDensityMapOffsetEndInfoEXT offsetEndInfo = {
        VK_STRUCTURE_TYPE_RENDER_PASS_FRAGMENT_DENSITY_MAP_OFFSET_END_INFO_EXT,
        m_subpassEndInfo.getPNext(),
        de::sizeU32(offsets),
        de::dataOrNull(offsets),
    };

    typename RenderpassSubpass::SubpassEndInfo subpassEndInfoWithOffsets(&offsetEndInfo);
    RenderpassSubpass::cmdEndRenderPass(m_vk, cmdBuffer, &subpassEndInfoWithOffsets);
}

Move<VkFramebuffer> createImagelessFrameBuffer(const DeviceInterface &vk, VkDevice vkDevice, VkRenderPass renderPass,
                                               VkExtent3D size,
                                               const std::vector<VkFramebufferAttachmentImageInfo> &attachmentInfo)
{
    const uint32_t attachmentCount = static_cast<uint32_t>(attachmentInfo.size());
    const VkFramebufferAttachmentsCreateInfo framebufferAttachmentsCreateInfo{
        VK_STRUCTURE_TYPE_FRAMEBUFFER_ATTACHMENTS_CREATE_INFO, // VkStructureType sType;
        nullptr,                                               // const void* pNext;
        attachmentCount,                                       // uint32_t attachmentImageInfoCount;
        &attachmentInfo[0] // const VkFramebufferAttachmentImageInfo* pAttachmentImageInfos;
    };

    const VkFramebufferCreateInfo framebufferParams{
        VK_STRUCTURE_TYPE_FRAMEBUFFER_CREATE_INFO, // VkStructureType sType;
        &framebufferAttachmentsCreateInfo,         // const void* pNext;
        VK_FRAMEBUFFER_CREATE_IMAGELESS_BIT,       // VkFramebufferCreateFlags flags;
        renderPass,                                // VkRenderPass renderPass;
        attachmentCount,                           // uint32_t attachmentCount;
        nullptr,                                   // const VkImageView* pAttachments;
        size.width,                                // uint32_t width;
        size.height,                               // uint32_t height;
        1u                                         // uint32_t layers;
    };

    return createFramebuffer(vk, vkDevice, &framebufferParams);
}

Move<VkFramebuffer> createFrameBuffer(const DeviceInterface &vk, VkDevice vkDevice, VkRenderPass renderPass,
                                      VkExtent3D size, const std::vector<VkImageView> &imageViews)
{
    return makeFramebuffer(vk, vkDevice, renderPass, static_cast<uint32_t>(imageViews.size()), imageViews.data(),
                           size.width, size.height);
}

void copyBufferToImage(const DeviceInterface &vk, VkDevice device, VkQueue queue, uint32_t queueFamilyIndex,
                       const VkBuffer &buffer, VkDeviceSize bufferSize, const VkExtent3D &imageSize,
                       uint32_t arrayLayers, VkImage destImage)
{
    Move<VkCommandPool> cmdPool = createCommandPool(vk, device, VK_COMMAND_POOL_CREATE_TRANSIENT_BIT, queueFamilyIndex);
    Move<VkCommandBuffer> cmdBuffer = allocateCommandBuffer(vk, device, *cmdPool, VK_COMMAND_BUFFER_LEVEL_PRIMARY);
    Move<VkFence> fence             = createFence(vk, device);
    VkImageLayout destImageLayout   = VK_IMAGE_LAYOUT_FRAGMENT_DENSITY_MAP_OPTIMAL_EXT;
    VkPipelineStageFlags destImageDstStageFlags = VK_PIPELINE_STAGE_FRAGMENT_DENSITY_PROCESS_BIT_EXT;
    VkAccessFlags finalAccessMask               = VK_ACCESS_FRAGMENT_DENSITY_MAP_READ_BIT_EXT;

    const VkCommandBufferBeginInfo cmdBufferBeginInfo = {
        VK_STRUCTURE_TYPE_COMMAND_BUFFER_BEGIN_INFO, // VkStructureType sType;
        nullptr,                                     // const void* pNext;
        VK_COMMAND_BUFFER_USAGE_ONE_TIME_SUBMIT_BIT, // VkCommandBufferUsageFlags flags;
        nullptr,
    };

    const VkBufferImageCopy copyRegion = {
        0,                                              // VkDeviceSize                    bufferOffset
        0,                                              // uint32_t                        bufferRowLength
        0,                                              // uint32_t                        bufferImageHeight
        {VK_IMAGE_ASPECT_COLOR_BIT, 0, 0, arrayLayers}, // VkImageSubresourceLayers        imageSubresource
        {0, 0, 0},                                      // VkOffset3D                    imageOffset
        imageSize                                       // VkExtent3D                    imageExtent
    };

    // Barriers for copying buffer to image
    const VkBufferMemoryBarrier preBufferBarrier =
        makeBufferMemoryBarrier(VK_ACCESS_HOST_WRITE_BIT,    // VkAccessFlags srcAccessMask;
                                VK_ACCESS_TRANSFER_READ_BIT, // VkAccessFlags dstAccessMask;
                                buffer,                      // VkBuffer buffer;
                                0u,                          // VkDeviceSize offset;
                                bufferSize                   // VkDeviceSize size;
        );

    const VkImageSubresourceRange subresourceRange{
        // VkImageSubresourceRange subresourceRange;
        VK_IMAGE_ASPECT_COLOR_BIT, // VkImageAspectFlags aspect;
        0u,                        // uint32_t baseMipLevel;
        1u,                        // uint32_t mipLevels;
        0u,                        // uint32_t baseArraySlice;
        arrayLayers                // uint32_t arraySize;
    };

    const VkImageMemoryBarrier preImageBarrier =
        makeImageMemoryBarrier(0u,                                   // VkAccessFlags srcAccessMask;
                               VK_ACCESS_TRANSFER_WRITE_BIT,         // VkAccessFlags dstAccessMask;
                               VK_IMAGE_LAYOUT_UNDEFINED,            // VkImageLayout oldLayout;
                               VK_IMAGE_LAYOUT_TRANSFER_DST_OPTIMAL, // VkImageLayout newLayout;
                               destImage,                            // VkImage image;
                               subresourceRange                      // VkImageSubresourceRange subresourceRange;
        );

    const VkImageMemoryBarrier postImageBarrier =
        makeImageMemoryBarrier(VK_ACCESS_TRANSFER_WRITE_BIT,         // VkAccessFlags srcAccessMask;
                               finalAccessMask,                      // VkAccessFlags dstAccessMask;
                               VK_IMAGE_LAYOUT_TRANSFER_DST_OPTIMAL, // VkImageLayout oldLayout;
                               destImageLayout,                      // VkImageLayout newLayout;
                               destImage,                            // VkImage image;
                               subresourceRange                      // VkImageSubresourceRange subresourceRange;
        );

    VK_CHECK(vk.beginCommandBuffer(*cmdBuffer, &cmdBufferBeginInfo));
    vk.cmdPipelineBarrier(*cmdBuffer, VK_PIPELINE_STAGE_HOST_BIT, VK_PIPELINE_STAGE_TRANSFER_BIT, (VkDependencyFlags)0,
                          0, nullptr, 1, &preBufferBarrier, 1, &preImageBarrier);
    vk.cmdCopyBufferToImage(*cmdBuffer, buffer, destImage, VK_IMAGE_LAYOUT_TRANSFER_DST_OPTIMAL, 1u, &copyRegion);
    vk.cmdPipelineBarrier(*cmdBuffer, VK_PIPELINE_STAGE_TRANSFER_BIT, destImageDstStageFlags, (VkDependencyFlags)0, 0,
                          nullptr, 0, nullptr, 1, &postImageBarrier);
    VK_CHECK(vk.endCommandBuffer(*cmdBuffer));

    const VkPipelineStageFlags pipelineStageFlags = VK_PIPELINE_STAGE_ALL_GRAPHICS_BIT;

    const VkSubmitInfo submitInfo = {
        VK_STRUCTURE_TYPE_SUBMIT_INFO, // VkStructureType sType;
        nullptr,                       // const void* pNext;
        0u,                            // uint32_t waitSemaphoreCount;
        nullptr,                       // const VkSemaphore* pWaitSemaphores;
        &pipelineStageFlags,           // const VkPipelineStageFlags* pWaitDstStageMask;
        1u,                            // uint32_t commandBufferCount;
        &cmdBuffer.get(),              // const VkCommandBuffer* pCommandBuffers;
        0u,                            // uint32_t signalSemaphoreCount;
        nullptr                        // const VkSemaphore* pSignalSemaphores;
    };

    try
    {
        VK_CHECK(vk.queueSubmit(queue, 1, &submitInfo, *fence));
        VK_CHECK(vk.waitForFences(device, 1, &fence.get(), true, ~(0ull) /* infinity */));
    }
    catch (...)
    {
        VK_CHECK(vk.deviceWaitIdle(device));
        throw;
    }
}

Move<VkPipeline> buildGraphicsPipeline(const DeviceInterface &vk, const VkDevice device,
                                       const VkPipelineLayout pipelineLayout, const VkShaderModule vertexShaderModule,
                                       const VkShaderModule fragmentShaderModule, const VkRenderPass renderPass,
                                       const std::vector<VkViewport> &viewportVect,
                                       const std::vector<VkRect2D> &scissorVect, const uint32_t subpass,
                                       const VkPipelineMultisampleStateCreateInfo *multisampleStateCreateInfo,
                                       const void *pNext, const bool useDensityMapAttachment,
                                       const bool useDepthAttachment, const bool useMaintenance5 = false)
{
    std::vector<VkPipelineShaderStageCreateInfo> pipelineShaderStageParams(
        2,
        {
            VK_STRUCTURE_TYPE_PIPELINE_SHADER_STAGE_CREATE_INFO, // VkStructureType                        sType
            nullptr,                                             // const void*                            pNext
            0u,                                                  // VkPipelineShaderStageCreateFlags        flags
            VK_SHADER_STAGE_VERTEX_BIT,                          // VkShaderStageFlagBits                stage
            vertexShaderModule,                                  // VkShaderModule                        module
            "main",                                              // const char*                            pName
            nullptr // const VkSpecializationInfo*            pSpecializationInfo
        });
    pipelineShaderStageParams[1].stage  = VK_SHADER_STAGE_FRAGMENT_BIT;
    pipelineShaderStageParams[1].module = fragmentShaderModule;

    const VkVertexInputBindingDescription vertexInputBindingDescription{
        0u,                         // uint32_t binding;
        sizeof(Vertex4RGBA),        // uint32_t strideInBytes;
        VK_VERTEX_INPUT_RATE_VERTEX // VkVertexInputStepRate inputRate;
    };

    std::vector<VkVertexInputAttributeDescription> vertexInputAttributeDescriptions{
        {0u, 0u, VK_FORMAT_R32G32B32A32_SFLOAT, 0u},
        {1u, 0u, VK_FORMAT_R32G32B32A32_SFLOAT, (uint32_t)(sizeof(float) * 4)},
        {2u, 0u, VK_FORMAT_R32G32B32A32_SFLOAT, (uint32_t)(sizeof(float) * 8)}};

    const VkPipelineVertexInputStateCreateInfo vertexInputStateCreateInfo{
        VK_STRUCTURE_TYPE_PIPELINE_VERTEX_INPUT_STATE_CREATE_INFO, // VkStructureType sType;
        nullptr,                                                   // const void* pNext;
        0u,                                                        // VkPipelineVertexInputStateCreateFlags flags;
        1u,                                                        // uint32_t vertexBindingDescriptionCount;
        &vertexInputBindingDescription, // const VkVertexInputBindingDescription* pVertexBindingDescriptions;
        static_cast<uint32_t>(vertexInputAttributeDescriptions.size()), // uint32_t vertexAttributeDescriptionCount;
        vertexInputAttributeDescriptions
            .data() // const VkVertexInputAttributeDescription* pVertexAttributeDescriptions;
    };

    const VkPipelineInputAssemblyStateCreateInfo inputAssemblyStateCreateInfo{
        VK_STRUCTURE_TYPE_PIPELINE_INPUT_ASSEMBLY_STATE_CREATE_INFO, // VkStructureType                            sType
        nullptr,                                                     // const void*                                pNext
        0u,                                                          // VkPipelineInputAssemblyStateCreateFlags    flags
        VK_PRIMITIVE_TOPOLOGY_TRIANGLE_LIST, // VkPrimitiveTopology                        topology
        VK_FALSE                             // VkBool32                                    primitiveRestartEnable
    };

    const VkPipelineViewportStateCreateInfo viewportStateCreateInfo{
        VK_STRUCTURE_TYPE_PIPELINE_VIEWPORT_STATE_CREATE_INFO, // VkStructureType                            sType
        nullptr,                                               // const void*                                pNext
        (VkPipelineViewportStateCreateFlags)0,                 // VkPipelineViewportStateCreateFlags        flags
        (uint32_t)viewportVect.size(), // uint32_t                                    viewportCount
        viewportVect.data(),           // const VkViewport*                        pViewports
        (uint32_t)scissorVect.size(),  // uint32_t                                    scissorCount
        scissorVect.data()             // const VkRect2D*                            pScissors
    };

    const VkPipelineRasterizationStateCreateInfo rasterizationStateCreateInfoDefault{
        VK_STRUCTURE_TYPE_PIPELINE_RASTERIZATION_STATE_CREATE_INFO, // VkStructureType                            sType
        nullptr,                                                    // const void*                                pNext
        0u,                                                         // VkPipelineRasterizationStateCreateFlags    flags
        VK_FALSE,                        // VkBool32                                    depthClampEnable
        VK_FALSE,                        // VkBool32                                    rasterizerDiscardEnable
        VK_POLYGON_MODE_FILL,            // VkPolygonMode                            polygonMode
        VK_CULL_MODE_NONE,               // VkCullModeFlags                            cullMode
        VK_FRONT_FACE_COUNTER_CLOCKWISE, // VkFrontFace                                frontFace
        VK_FALSE,                        // VkBool32                                    depthBiasEnable
        0.0f,                            // float                                    depthBiasConstantFactor
        0.0f,                            // float                                    depthBiasClamp
        0.0f,                            // float                                    depthBiasSlopeFactor
        1.0f                             // float                                    lineWidth
    };

    const VkPipelineMultisampleStateCreateInfo multisampleStateCreateInfoDefault{
        VK_STRUCTURE_TYPE_PIPELINE_MULTISAMPLE_STATE_CREATE_INFO, // VkStructureType                            sType
        nullptr,                                                  // const void*                                pNext
        0u,                                                       // VkPipelineMultisampleStateCreateFlags    flags
        VK_SAMPLE_COUNT_1_BIT, // VkSampleCountFlagBits                    rasterizationSamples
        VK_FALSE,              // VkBool32                                    sampleShadingEnable
        1.0f,                  // float                                    minSampleShading
        nullptr,               // const VkSampleMask*                        pSampleMask
        VK_FALSE,              // VkBool32                                    alphaToCoverageEnable
        VK_FALSE               // VkBool32                                    alphaToOneEnable
    };

    const VkStencilOpState stencilOpState{
        VK_STENCIL_OP_KEEP,  // VkStencilOp        failOp
        VK_STENCIL_OP_KEEP,  // VkStencilOp        passOp
        VK_STENCIL_OP_KEEP,  // VkStencilOp        depthFailOp
        VK_COMPARE_OP_NEVER, // VkCompareOp        compareOp
        0,                   // uint32_t            compareMask
        0,                   // uint32_t            writeMask
        0                    // uint32_t            reference
    };

    const VkPipelineDepthStencilStateCreateInfo depthStencilStateCreateInfoDefault{
        VK_STRUCTURE_TYPE_PIPELINE_DEPTH_STENCIL_STATE_CREATE_INFO, // VkStructureType                            sType
        nullptr,                                                    // const void*                                pNext
        0u,                                                         // VkPipelineDepthStencilStateCreateFlags    flags
        useDepthAttachment ? VK_TRUE : VK_FALSE, // VkBool32                                    depthTestEnable
        useDepthAttachment ? VK_TRUE : VK_FALSE, // VkBool32                                    depthWriteEnable
        VK_COMPARE_OP_LESS_OR_EQUAL,             // VkCompareOp                                depthCompareOp
        VK_FALSE,                                // VkBool32                                    depthBoundsTestEnable
        VK_FALSE,                                // VkBool32                                    stencilTestEnable
        stencilOpState,                          // VkStencilOpState                            front
        stencilOpState,                          // VkStencilOpState                            back
        0.0f,                                    // float                                    minDepthBounds
        1.0f,                                    // float                                    maxDepthBounds
    };

    const std::vector<VkPipelineColorBlendAttachmentState> colorBlendAttachmentStates(
        2,
        {VK_FALSE,                // VkBool32                    blendEnable
         VK_BLEND_FACTOR_ZERO,    // VkBlendFactor            srcColorBlendFactor
         VK_BLEND_FACTOR_ZERO,    // VkBlendFactor            dstColorBlendFactor
         VK_BLEND_OP_ADD,         // VkBlendOp                colorBlendOp
         VK_BLEND_FACTOR_ZERO,    // VkBlendFactor            srcAlphaBlendFactor
         VK_BLEND_FACTOR_ZERO,    // VkBlendFactor            dstAlphaBlendFactor
         VK_BLEND_OP_ADD,         // VkBlendOp                alphaBlendOp
         VK_COLOR_COMPONENT_R_BIT // VkColorComponentFlags    colorWriteMask
             | VK_COLOR_COMPONENT_G_BIT | VK_COLOR_COMPONENT_B_BIT | VK_COLOR_COMPONENT_A_BIT});

    uint32_t attachmentCount = 1u;
    if (pNext)
    {
        const auto *pipelineRenderingCreateInfo = reinterpret_cast<const VkPipelineRenderingCreateInfoKHR *>(pNext);
        DE_ASSERT(pipelineRenderingCreateInfo->sType == VK_STRUCTURE_TYPE_PIPELINE_RENDERING_CREATE_INFO_KHR);
        attachmentCount = pipelineRenderingCreateInfo->colorAttachmentCount;
        DE_ASSERT(attachmentCount <= colorBlendAttachmentStates.size());
    }

    const VkPipelineColorBlendStateCreateInfo colorBlendStateCreateInfoDefault{
        VK_STRUCTURE_TYPE_PIPELINE_COLOR_BLEND_STATE_CREATE_INFO, // VkStructureType                                sType
        nullptr,                           // const void*                                    pNext
        0u,                                // VkPipelineColorBlendStateCreateFlags            flags
        VK_FALSE,                          // VkBool32                                        logicOpEnable
        VK_LOGIC_OP_CLEAR,                 // VkLogicOp                                    logicOp
        attachmentCount,                   // uint32_t                                        attachmentCount
        colorBlendAttachmentStates.data(), // const VkPipelineColorBlendAttachmentState*    pAttachments
        {0.0f, 0.0f, 0.0f, 0.0f}           // float                                        blendConstants[4]
    };

    VkGraphicsPipelineCreateInfo pipelineCreateInfo{
        VK_STRUCTURE_TYPE_GRAPHICS_PIPELINE_CREATE_INFO, // VkStructureType                                    sType
        pNext,                                           // const void*                                        pNext
        (useDensityMapAttachment ?
             uint32_t(VK_PIPELINE_RASTERIZATION_STATE_CREATE_FRAGMENT_DENSITY_MAP_ATTACHMENT_BIT_EXT) :
             0u),                                   // VkPipelineCreateFlags                            flags
        (uint32_t)pipelineShaderStageParams.size(), // uint32_t                                            stageCount
        &pipelineShaderStageParams[0],              // const VkPipelineShaderStageCreateInfo*            pStages
        &vertexInputStateCreateInfo,          // const VkPipelineVertexInputStateCreateInfo*        pVertexInputState
        &inputAssemblyStateCreateInfo,        // const VkPipelineInputAssemblyStateCreateInfo*    pInputAssemblyState
        nullptr,                              // const VkPipelineTessellationStateCreateInfo*        pTessellationState
        &viewportStateCreateInfo,             // const VkPipelineViewportStateCreateInfo*            pViewportState
        &rasterizationStateCreateInfoDefault, // const VkPipelineRasterizationStateCreateInfo*    pRasterizationState
        multisampleStateCreateInfo ?
            multisampleStateCreateInfo :
            &multisampleStateCreateInfoDefault, // const VkPipelineMultisampleStateCreateInfo*        pMultisampleState
        &depthStencilStateCreateInfoDefault, // const VkPipelineDepthStencilStateCreateInfo*        pDepthStencilState
        &colorBlendStateCreateInfoDefault,   // const VkPipelineColorBlendStateCreateInfo*        pColorBlendState
        nullptr,                             // const VkPipelineDynamicStateCreateInfo*            pDynamicState
        pipelineLayout,                      // VkPipelineLayout                                    layout
        renderPass,                          // VkRenderPass                                        renderPass
        subpass,                             // uint32_t                                            subpass
        VK_NULL_HANDLE,                      // VkPipeline                                        basePipelineHandle
        0                                    // int32_t basePipelineIndex;
    };

    VkPipelineCreateFlags2CreateInfoKHR pipelineFlags2CreateInfo{};
    if (useDensityMapAttachment && useMaintenance5)
    {
        pipelineFlags2CreateInfo.sType = VK_STRUCTURE_TYPE_PIPELINE_CREATE_FLAGS_2_CREATE_INFO_KHR;
        pipelineFlags2CreateInfo.flags = VK_PIPELINE_CREATE_2_RENDERING_FRAGMENT_DENSITY_MAP_ATTACHMENT_BIT_EXT;
        pipelineFlags2CreateInfo.pNext = pipelineCreateInfo.pNext;
        pipelineCreateInfo.pNext       = &pipelineFlags2CreateInfo;
        pipelineCreateInfo.flags       = 0;
    }

    return createGraphicsPipeline(vk, device, VK_NULL_HANDLE, &pipelineCreateInfo);
}

class FragmentDensityMapTest : public vkt::TestCase
{
public:
    FragmentDensityMapTest(tcu::TestContext &testContext, const std::string &name, const TestParams &testParams);
    virtual void initPrograms(SourceCollections &sourceCollections) const;
    virtual TestInstance *createInstance(Context &context) const;
    virtual void checkSupport(Context &context) const;

private:
    const TestParams m_testParams;
};

class FragmentDensityMapTestInstance : public vkt::TestInstance
{
public:
    FragmentDensityMapTestInstance(Context &context, const TestParams &testParams);
    virtual tcu::TestStatus iterate(void);

private:
    typedef std::shared_ptr<RenderPassWrapperBase> RenderPassWrapperBasePtr;

    void drawDynamicDensityMap(const DeviceInterface &vk, VkCommandBuffer cmdBuffer);
    void drawSubsampledImage(const DeviceInterface &vk, VkCommandBuffer cmdBuffer);
    void drawCopySubsampledImage(const DeviceInterface &vk, VkCommandBuffer cmdBuffer);
    void drawResampleSubsampledImage(const DeviceInterface &vk, VkCommandBuffer cmdBuffer);
    void drawOutputSubsampledImage(const DeviceInterface &vk, VkCommandBuffer cmdBuffer);
    void remapingBeforeCopySubsampledImage(const DeviceInterface &vk, VkCommandBuffer cmdBuffer);
    void createCommandBufferForRenderpass(const DeviceInterface &vk, VkDevice device,
                                          RenderPassWrapperBasePtr renderPassWrapper, const VkExtent3D &colorImageSize,
                                          const VkRect2D &dynamicDensityMapRenderArea,
                                          const VkRect2D &colorImageRenderArea, const VkRect2D &outputRenderArea);
    void createCommandBufferForDynamicRendering(const DeviceInterface &vk, VkDevice vkDevice,
                                                const VkRect2D &dynamicDensityMapRenderArea,
                                                const VkRect2D &colorImageRenderArea, const VkRect2D &outputRenderArea);
<<<<<<< HEAD
=======
    void endRendering(const DeviceInterface &vk, VkCommandBuffer cmdBuffer, bool addZeroOffset = false,
                      uint32_t viewCount = 0u);
>>>>>>> f500f9be
    tcu::TestStatus verifyImage(const DeviceHelper &deviceHelper);

private:
    typedef de::SharedPtr<Unique<VkSampler>> VkSamplerSp;
    typedef de::SharedPtr<Unique<VkImage>> VkImageSp;
    typedef de::SharedPtr<Allocation> AllocationSp;
    typedef de::SharedPtr<Unique<VkImageView>> VkImageViewSp;

    TestParams m_testParams;
    tcu::UVec2 m_renderSize;
    tcu::Vec2 m_densityValue;
    uint32_t m_viewMask;

    Move<VkCommandPool> m_cmdPool;

    std::vector<VkImageSp> m_densityMapImages;
    std::vector<AllocationSp> m_densityMapImageAllocs;
    std::vector<VkImageViewSp> m_densityMapImageViews;

    Move<VkImage> m_colorImage;
    de::MovePtr<Allocation> m_colorImageAlloc;
    Move<VkImageView> m_colorImageView;

    Move<VkImage> m_colorCopyImage;
    de::MovePtr<Allocation> m_colorCopyImageAlloc;
    Move<VkImageView> m_colorCopyImageView;

    Move<VkImage> m_depthImage;
    de::MovePtr<Allocation> m_depthImageAlloc;
    Move<VkImageView> m_depthImageView;

    Move<VkImage> m_colorResolvedImage;
    de::MovePtr<Allocation> m_colorResolvedImageAlloc;
    Move<VkImageView> m_colorResolvedImageView;

    Move<VkImage> m_outputImage;
    de::MovePtr<Allocation> m_outputImageAlloc;
    Move<VkImageView> m_outputImageView;

    std::vector<VkSamplerSp> m_colorSamplers;

    Move<VkRenderPass> m_renderPassProduceDynamicDensityMap;
    Move<VkRenderPass> m_renderPassProduceSubsampledImage;
    Move<VkRenderPass> m_renderPassUpdateSubsampledImage;
    Move<VkRenderPass> m_renderPassOutputSubsampledImage;
    Move<VkFramebuffer> m_framebufferProduceDynamicDensityMap;
    Move<VkFramebuffer> m_framebufferProduceSubsampledImage;
    Move<VkFramebuffer> m_framebufferUpdateSubsampledImage;
    Move<VkFramebuffer> m_framebufferOutputSubsampledImage;

    Move<VkDescriptorSetLayout> m_descriptorSetLayoutProduceSubsampled;

    Move<VkDescriptorSetLayout> m_descriptorSetLayoutOperateOnSubsampledImage;
    Move<VkDescriptorPool> m_descriptorPoolOperateOnSubsampledImage;
    Move<VkDescriptorSet> m_descriptorSetOperateOnSubsampledImage;

    Move<VkDescriptorSetLayout> m_descriptorSetLayoutOutputSubsampledImage;
    Move<VkDescriptorPool> m_descriptorPoolOutputSubsampledImage;
    Move<VkDescriptorSet> m_descriptorSetOutputSubsampledImage;

    Move<VkShaderModule> m_vertexCommonShaderModule;
    Move<VkShaderModule> m_fragmentShaderModuleProduceSubsampledImage;
    Move<VkShaderModule> m_fragmentShaderModuleCopySubsampledImage;
    Move<VkShaderModule> m_fragmentShaderModuleUpdateSubsampledImage;
    Move<VkShaderModule> m_fragmentShaderModuleOutputSubsampledImage;

    std::vector<Vertex4RGBA> m_verticesDDM;
    Move<VkBuffer> m_vertexBufferDDM;
    de::MovePtr<Allocation> m_vertexBufferAllocDDM;

    std::vector<Vertex4RGBA> m_vertices;
    Move<VkBuffer> m_vertexBuffer;
    de::MovePtr<Allocation> m_vertexBufferAlloc;

    std::vector<Vertex4RGBA> m_verticesOutput;
    Move<VkBuffer> m_vertexBufferOutput;
    de::MovePtr<Allocation> m_vertexBufferOutputAlloc;

    Move<VkPipelineLayout> m_pipelineLayoutNoDescriptors;
    Move<VkPipelineLayout> m_pipelineLayoutOperateOnSubsampledImage;
    Move<VkPipelineLayout> m_pipelineLayoutOutputSubsampledImage;
    Move<VkPipeline> m_graphicsPipelineProduceDynamicDensityMap;
    Move<VkPipeline> m_graphicsPipelineProduceSubsampledImage;
    Move<VkPipeline> m_graphicsPipelineCopySubsampledImage;
    Move<VkPipeline> m_graphicsPipelineUpdateSubsampledImage;
    Move<VkPipeline> m_graphicsPipelineOutputSubsampledImage;

    Move<VkCommandBuffer> m_cmdBuffer;
    Move<VkCommandBuffer> m_dynamicDensityMapSecCmdBuffer;
    Move<VkCommandBuffer> m_subsampledImageSecCmdBuffer;
    Move<VkCommandBuffer> m_resampleSubsampledImageSecCmdBuffer;
    Move<VkCommandBuffer> m_outputSubsampledImageSecCmdBuffer;
};

FragmentDensityMapTest::FragmentDensityMapTest(tcu::TestContext &testContext, const std::string &name,
                                               const TestParams &testParams)
    : vkt::TestCase(testContext, name)
    , m_testParams(testParams)
{
    DE_ASSERT(testParams.samplersCount > 0);
}

void FragmentDensityMapTest::initPrograms(SourceCollections &sourceCollections) const
{
    const std::string vertSourceTemplate("#version 450\n"
                                         "#extension GL_EXT_multiview : enable\n"
                                         "${EXTENSIONS}"
                                         "layout(location = 0) in  vec4 inPosition;\n"
                                         "layout(location = 1) in  vec4 inUV;\n"
                                         "layout(location = 2) in  vec4 inColor;\n"
                                         "layout(location = 0) out vec4 outUV;\n"
                                         "layout(location = 1) out vec4 outColor;\n"
                                         "out gl_PerVertex\n"
                                         "{\n"
                                         "  vec4 gl_Position;\n"
                                         "};\n"
                                         "void main(void)\n"
                                         "{\n"
                                         "    gl_Position = inPosition;\n"
                                         "    outUV = inUV;\n"
                                         "    outColor = inColor;\n"
                                         "    ${OPERATION}"
                                         "}\n");

    std::map<std::string, std::string> parameters{{"EXTENSIONS", ""}, {"OPERATION", ""}};
    if (m_testParams.multiViewport)
    {
        parameters["EXTENSIONS"] = "#extension GL_ARB_shader_viewport_layer_array : enable\n";
        parameters["OPERATION"]  = "gl_ViewportIndex = gl_ViewIndex;\n";
    }
    sourceCollections.glslSources.add("vert")
        << glu::VertexSource(tcu::StringTemplate(vertSourceTemplate).specialize(parameters));

    sourceCollections.glslSources.add("frag_produce_subsampled") << glu::FragmentSource(
        "#version 450\n"
        "#extension GL_EXT_fragment_invocation_density : enable\n"
        "#extension GL_EXT_multiview : enable\n"
        "layout(location = 0) in vec4 inUV;\n"
        "layout(location = 1) in vec4 inColor;\n"
        "layout(location = 0) out vec4 fragColor;\n"
        "void main(void)\n"
        "{\n"
        "    fragColor = vec4(inColor.x, inColor.y, 1.0/float(gl_FragSizeEXT.x), 1.0/(gl_FragSizeEXT.y));\n"
        "}\n");

    sourceCollections.glslSources.add("frag_update_subsampled") << glu::FragmentSource(
        "#version 450\n"
        "#extension GL_EXT_fragment_invocation_density : enable\n"
        "#extension GL_EXT_multiview : enable\n"
        "layout(location = 0) in vec4 inUV;\n"
        "layout(location = 1) in vec4 inColor;\n"
        "layout(location = 0) out vec4 fragColor;\n"
        "void main(void)\n"
        "{\n"
        "    if (gl_FragCoord.y < 0.5)\n"
        "        discard;\n"
        "    fragColor = vec4(inColor.x, inColor.y, 1.0/float(gl_FragSizeEXT.x), 1.0/(gl_FragSizeEXT.y));\n"
        "}\n");

    sourceCollections.glslSources.add("frag_copy_subsampled") << glu::FragmentSource(
        "#version 450\n"
        "#extension GL_EXT_fragment_invocation_density : enable\n"
        "#extension GL_EXT_multiview : enable\n"
        "layout(location = 0) in vec4 inUV;\n"
        "layout(location = 1) in vec4 inColor;\n"
        "layout(input_attachment_index = 0, set = 0, binding = 0) uniform subpassInput inputAtt;\n"
        "layout(location = 0) out vec4 fragColor;\n"
        "void main(void)\n"
        "{\n"
        "    fragColor = subpassLoad(inputAtt);\n"
        "}\n");

    sourceCollections.glslSources.add("frag_copy_subsampled_ms") << glu::FragmentSource(
        "#version 450\n"
        "#extension GL_EXT_fragment_invocation_density : enable\n"
        "#extension GL_EXT_multiview : enable\n"
        "layout(location = 0) in vec4 inUV;\n"
        "layout(location = 1) in vec4 inColor;\n"
        "layout(input_attachment_index = 0, set = 0, binding = 0) uniform subpassInputMS inputAtt;\n"
        "layout(location = 0) out vec4 fragColor;\n"
        "void main(void)\n"
        "{\n"
        "    fragColor = subpassLoad(inputAtt, gl_SampleID);\n"
        "}\n");

    const char *samplersDefTemplate = "layout(binding = ${BINDING})  uniform ${SAMPLER} subsampledImage${BINDING};\n";
    const char *sumColorsTemplate   = "    fragColor += texture(subsampledImage${BINDING}, inUV.${COMPONENTS});\n";

    const char *densitymapOutputTemplate = "#version 450\n"
                                           "layout(location = 0) in vec4 inUV;\n"
                                           "layout(location = 1) in vec4 inColor;\n"
                                           "${SAMPLERS_DEF}"
                                           "layout(location = 0) out vec4 fragColor;\n"
                                           "void main(void)\n"
                                           "{\n"
                                           "    fragColor = vec4(0);\n"
                                           "${SUM_COLORS}"
                                           "    fragColor /= float(${COUNT});\n"
                                           "}\n";

    parameters = {
        {"SAMPLER", ""},      {"BINDING", ""},
        {"COMPONENTS", ""},   {"COUNT", std::to_string(m_testParams.samplersCount)},
        {"SAMPLERS_DEF", ""}, {"SUM_COLORS", ""},
    };

    std::string sampler2dDefs;
    std::string sampler2dSumColors;
    std::string sampler2dArrayDefs;
    std::string sampler2dArraySumColors;
    for (uint32_t samplerIndex = 0; samplerIndex < m_testParams.samplersCount; ++samplerIndex)
    {
        parameters["BINDING"] = std::to_string(samplerIndex);

        parameters["COMPONENTS"] = "xy";
        parameters["SAMPLER"]    = "sampler2D";
        sampler2dDefs += tcu::StringTemplate(samplersDefTemplate).specialize(parameters);
        sampler2dSumColors += tcu::StringTemplate(sumColorsTemplate).specialize(parameters);

        parameters["COMPONENTS"] = "xyz";
        parameters["SAMPLER"]    = "sampler2DArray";
        sampler2dArrayDefs += tcu::StringTemplate(samplersDefTemplate).specialize(parameters);
        sampler2dArraySumColors += tcu::StringTemplate(sumColorsTemplate).specialize(parameters);
    }

    parameters["SAMPLERS_DEF"] = sampler2dDefs;
    parameters["SUM_COLORS"]   = sampler2dSumColors;
    sourceCollections.glslSources.add("frag_output_2d")
        << glu::FragmentSource(tcu::StringTemplate(densitymapOutputTemplate).specialize(parameters));

    parameters["SAMPLERS_DEF"] = sampler2dArrayDefs;
    parameters["SUM_COLORS"]   = sampler2dArraySumColors;
    sourceCollections.glslSources.add("frag_output_2darray")
        << glu::FragmentSource(tcu::StringTemplate(densitymapOutputTemplate).specialize(parameters));
}

TestInstance *FragmentDensityMapTest::createInstance(Context &context) const
{
    return new FragmentDensityMapTestInstance(context, m_testParams);
}

void FragmentDensityMapTest::checkSupport(Context &context) const
{
    const InstanceInterface &vki            = context.getInstanceInterface();
    const VkPhysicalDevice vkPhysicalDevice = context.getPhysicalDevice();

    context.requireDeviceFunctionality("VK_EXT_fragment_density_map");

    if (m_testParams.addZeroOffset)
    {
        DE_ASSERT(m_testParams.groupParams->renderingType != RENDERING_TYPE_RENDERPASS_LEGACY);

#ifdef USE_QCOM_OFFSET_EXT
        context.requireDeviceFunctionality("VK_QCOM_fragment_density_map_offset");
#else
        context.requireDeviceFunctionality("VK_EXT_fragment_density_map_offset");
#endif
    }

    if (m_testParams.groupParams->renderingType == RENDERING_TYPE_DYNAMIC_RENDERING)
    {
        context.requireDeviceFunctionality("VK_KHR_dynamic_rendering");
        if (m_testParams.makeCopy)
        {
            context.requireDeviceFunctionality("VK_KHR_dynamic_rendering_local_read");

            if ((m_testParams.colorSamples != VK_SAMPLE_COUNT_1_BIT) &&
                (context.getUsedApiVersion() > VK_MAKE_API_VERSION(0, 1, 3, 0)) &&
                !context.getDeviceVulkan14Properties().dynamicRenderingLocalReadMultisampledAttachments)
                TCU_THROW(NotSupportedError, "dynamicRenderingLocalReadMultisampledAttachments not supported");
        }
    }

    if (m_testParams.imagelessFramebuffer)
        context.requireDeviceFunctionality("VK_KHR_imageless_framebuffer");

    if (m_testParams.useMaintenance5)
        context.requireDeviceFunctionality("VK_KHR_maintenance5");

    VkPhysicalDeviceFragmentDensityMapFeaturesEXT fragmentDensityMapFeatures = initVulkanStructure();
    VkPhysicalDeviceFragmentDensityMap2FeaturesEXT fragmentDensityMap2Features =
        initVulkanStructure(&fragmentDensityMapFeatures);
    VkPhysicalDeviceFeatures2KHR features2 = initVulkanStructure(&fragmentDensityMap2Features);

    context.getInstanceInterface().getPhysicalDeviceFeatures2(context.getPhysicalDevice(), &features2);

    const auto &fragmentDensityMap2Properties = context.getFragmentDensityMap2PropertiesEXT();

    if (!fragmentDensityMapFeatures.fragmentDensityMap)
        TCU_THROW(NotSupportedError, "fragmentDensityMap feature is not supported");
    if (m_testParams.dynamicDensityMap && !fragmentDensityMapFeatures.fragmentDensityMapDynamic)
        TCU_THROW(NotSupportedError, "fragmentDensityMapDynamic feature is not supported");
    if (m_testParams.nonSubsampledImages && !fragmentDensityMapFeatures.fragmentDensityMapNonSubsampledImages)
        TCU_THROW(NotSupportedError, "fragmentDensityMapNonSubsampledImages feature is not supported");

    if (m_testParams.deferredDensityMap)
    {
        context.requireDeviceFunctionality("VK_EXT_fragment_density_map2");
        if (!fragmentDensityMap2Features.fragmentDensityMapDeferred)
            TCU_THROW(NotSupportedError, "fragmentDensityMapDeferred feature is not supported");
    }
    if (m_testParams.subsampledLoads)
    {
        context.requireDeviceFunctionality("VK_EXT_fragment_density_map2");
        if (!fragmentDensityMap2Properties.subsampledLoads)
            TCU_THROW(NotSupportedError, "subsampledLoads property is not supported");
    }
    if (m_testParams.coarseReconstruction)
    {
        context.requireDeviceFunctionality("VK_EXT_fragment_density_map2");
        if (!fragmentDensityMap2Properties.subsampledCoarseReconstructionEarlyAccess)
            TCU_THROW(NotSupportedError, "subsampledCoarseReconstructionEarlyAccess property is not supported");
    }

    if (m_testParams.viewCount > 1)
    {
        context.requireDeviceFunctionality("VK_KHR_multiview");
        if (!context.getMultiviewFeatures().multiview)
            TCU_THROW(NotSupportedError, "Implementation does not support multiview feature");

        if (m_testParams.viewCount > 2)
        {
            context.requireDeviceFunctionality("VK_EXT_fragment_density_map2");
            if (m_testParams.viewCount > fragmentDensityMap2Properties.maxSubsampledArrayLayers)
                TCU_THROW(
                    NotSupportedError,
                    "Maximum number of VkImageView array layers for usages supporting subsampled samplers is to small");
        }
    }

    if (m_testParams.multiViewport)
    {
        context.requireDeviceFunctionality("VK_EXT_shader_viewport_index_layer");
        if (!context.getDeviceFeatures().multiViewport)
            TCU_THROW(NotSupportedError, "multiViewport not supported");
    }

    if (!m_testParams.nonSubsampledImages && (m_testParams.samplersCount > 1))
    {
        context.requireDeviceFunctionality("VK_EXT_fragment_density_map2");
        if (m_testParams.samplersCount > fragmentDensityMap2Properties.maxDescriptorSetSubsampledSamplers)
            TCU_THROW(NotSupportedError, "Required number of subsampled samplers is not supported");
    }

    vk::VkImageUsageFlags colorImageUsage = VK_IMAGE_USAGE_COLOR_ATTACHMENT_BIT | VK_IMAGE_USAGE_SAMPLED_BIT;
    if (m_testParams.makeCopy)
        colorImageUsage |= VK_IMAGE_USAGE_INPUT_ATTACHMENT_BIT;

    uint32_t colorImageCreateFlags =
        m_testParams.nonSubsampledImages ? 0u : (uint32_t)VK_IMAGE_CREATE_SUBSAMPLED_BIT_EXT;
    VkImageFormatProperties imageFormatProperties(
        getPhysicalDeviceImageFormatProperties(vki, vkPhysicalDevice, VK_FORMAT_R8G8B8A8_UNORM, VK_IMAGE_TYPE_2D,
                                               VK_IMAGE_TILING_OPTIMAL, colorImageUsage, colorImageCreateFlags));

    if ((imageFormatProperties.sampleCounts & m_testParams.colorSamples) == 0)
        TCU_THROW(NotSupportedError, "Color image type not supported");

    if (context.isDeviceFunctionalitySupported("VK_KHR_portability_subset") &&
        !context.getPortabilitySubsetFeatures().multisampleArrayImage &&
        (m_testParams.colorSamples != VK_SAMPLE_COUNT_1_BIT) && (m_testParams.viewCount != 1))
    {
        TCU_THROW(
            NotSupportedError,
            "VK_KHR_portability_subset: Implementation does not support image array with multiple samples per texel");
    }

    if (m_testParams.colorSamples != VK_SAMPLE_COUNT_1_BIT)
        context.requireDeviceCoreFeature(DEVICE_CORE_FEATURE_SAMPLE_RATE_SHADING);
}

tcu::Vec2 getFormatDelta(VkFormat densityMapFormat)
{
    // A generic solution could use tcu::getTextureChannelClass, tcu::getTextureFormatBitDepth, etc to calculate a
    // precision depending on the format and the format type. See vktPipelineSamplerBorderSwizzleTests.cpp for an
    // example.
    switch (densityMapFormat)
    {
    case VK_FORMAT_R8G8_UNORM:
    {
        const float prec = 1.0f / 255.0f;
        return tcu::Vec2(prec, prec);
    }
    default:
        break;
    }

    DE_ASSERT(false);
    return tcu::Vec2(0.0f);
}

FragmentDensityMapTestInstance::FragmentDensityMapTestInstance(Context &context, const TestParams &testParams)
    : vkt::TestInstance(context)
    , m_testParams(testParams)
{
    m_renderSize = tcu::UVec2(
        deFloorFloatToInt32(m_testParams.renderMultiplier * static_cast<float>(m_testParams.densityMapSize.x())),
        deFloorFloatToInt32(m_testParams.renderMultiplier * static_cast<float>(m_testParams.densityMapSize.y())));
    const auto densityValueDelta = getFormatDelta(m_testParams.densityMapFormat);
    const auto areaFloat         = m_testParams.fragmentArea.asFloat();
    // This delta adjustment makes sure that the divison by m_densityValue to obtain the fragment area yields a result
    // that is slightly above the desired value no matter what rounding is applied to the density value when storing it
    // in the fragment density map, and this should result in the desired fragment area being a valid result according
    // to the spec, which says the chosen density should have an area that is not larger than the desired one.
    m_densityValue =
        tcu::Vec2(1.0f / areaFloat.x() - densityValueDelta.x(), 1.0f / areaFloat.y() - densityValueDelta.y());
    m_viewMask = (m_testParams.viewCount > 1) ? ((1u << m_testParams.viewCount) - 1u) : 0u;

    const auto &deviceHelper                      = getDeviceHelper(m_context);
    const DeviceInterface &vk                     = deviceHelper.getDeviceInterface();
    const VkDevice vkDevice                       = deviceHelper.getDevice();
    const uint32_t queueFamilyIndex               = deviceHelper.getQueueFamilyIndex();
    const VkQueue queue                           = deviceHelper.getQueue();
    auto &memAlloc                                = deviceHelper.getAllocator();
    const VkComponentMapping componentMappingRGBA = makeComponentMappingRGBA();
    RenderPassWrapperBasePtr renderPassWrapper;

    // calculate all image sizes, image usage flags, view types etc.
    uint32_t densitiMapCount = 1 + m_testParams.subsampledLoads;
    VkExtent3D densityMapImageSize{m_testParams.densityMapSize.x(), m_testParams.densityMapSize.y(), 1};
    uint32_t densityMapImageLayers = m_testParams.viewCount;
    VkImageViewType densityMapImageViewType =
        (m_testParams.viewCount > 1) ? VK_IMAGE_VIEW_TYPE_2D_ARRAY : VK_IMAGE_VIEW_TYPE_2D;
    vk::VkImageUsageFlags densityMapImageUsage =
        VK_IMAGE_USAGE_FRAGMENT_DENSITY_MAP_BIT_EXT | VK_IMAGE_USAGE_TRANSFER_DST_BIT;
    const VkImageSubresourceRange densityMapSubresourceRange = {VK_IMAGE_ASPECT_COLOR_BIT, 0u, 1u, 0u,
                                                                densityMapImageLayers};
    uint32_t densityMapImageViewFlags                        = 0u;

    const VkFormat colorImageFormat = VK_FORMAT_R8G8B8A8_UNORM;
    VkExtent3D colorImageSize{m_renderSize.x() / m_testParams.viewCount, m_renderSize.y(), 1};
    uint32_t colorImageLayers             = densityMapImageLayers;
    VkImageViewType colorImageViewType    = densityMapImageViewType;
    vk::VkImageUsageFlags colorImageUsage = VK_IMAGE_USAGE_COLOR_ATTACHMENT_BIT | VK_IMAGE_USAGE_SAMPLED_BIT;
    uint32_t colorImageCreateFlags =
<<<<<<< HEAD
        m_testParams.nonSubsampledImages ? 0u : (uint32_t)VK_IMAGE_CREATE_SUBSAMPLED_BIT_EXT;
    uint32_t depthImageCreateFlags =
        m_testParams.nonSubsampledImages ? 0u : (uint32_t)VK_IMAGE_CREATE_SUBSAMPLED_BIT_EXT;
=======
        ((m_testParams.nonSubsampledImages ? 0u : (uint32_t)VK_IMAGE_CREATE_SUBSAMPLED_BIT_EXT) |
         (m_testParams.addZeroOffset ? VK_IMAGE_CREATE_FRAGMENT_DENSITY_MAP_OFFSET_BIT_EXT : 0));
>>>>>>> f500f9be
    const VkImageSubresourceRange colorSubresourceRange = {VK_IMAGE_ASPECT_COLOR_BIT, 0u, 1u, 0u, colorImageLayers};

    const VkFormat depthImageFormat = m_testParams.depthFormat;
    VkExtent3D depthImageSize{m_renderSize.x(), m_renderSize.y(), 1};
    const VkImageSubresourceRange depthSubresourceRange = {VK_IMAGE_ASPECT_DEPTH_BIT, 0u, 1u, 0u, 1};

    bool isColorImageMultisampled = m_testParams.colorSamples != VK_SAMPLE_COUNT_1_BIT;
    bool isDynamicRendering       = m_testParams.groupParams->renderingType == RENDERING_TYPE_DYNAMIC_RENDERING;
    bool isDepthEnabled           = m_testParams.depthEnabled;

    VkExtent3D outputImageSize{m_renderSize.x(), m_renderSize.y(), 1};
    const VkImageSubresourceRange outputSubresourceRange{VK_IMAGE_ASPECT_COLOR_BIT, 0u, 1u, 0u, 1u};

    if (m_testParams.dynamicDensityMap)
    {
        DE_ASSERT(!m_testParams.subsampledLoads);

        densityMapImageUsage     = VK_IMAGE_USAGE_FRAGMENT_DENSITY_MAP_BIT_EXT | VK_IMAGE_USAGE_COLOR_ATTACHMENT_BIT;
        densityMapImageViewFlags = (uint32_t)VK_IMAGE_VIEW_CREATE_FRAGMENT_DENSITY_MAP_DYNAMIC_BIT_EXT;
    }
    else if (m_testParams.deferredDensityMap)
        densityMapImageViewFlags = (uint32_t)VK_IMAGE_VIEW_CREATE_FRAGMENT_DENSITY_MAP_DEFERRED_BIT_EXT;
    if (m_testParams.makeCopy)
        colorImageUsage |= VK_IMAGE_USAGE_INPUT_ATTACHMENT_BIT;

    // Create subsampled color image
    prepareImageAndImageView(vk, vkDevice, memAlloc, colorImageCreateFlags, colorImageFormat, colorImageSize,
                             colorImageLayers, m_testParams.colorSamples, colorImageUsage, queueFamilyIndex, 0u,
                             colorImageViewType, componentMappingRGBA, colorSubresourceRange, m_colorImage,
                             m_colorImageAlloc, m_colorImageView);

    // Create subsampled color image for resolve operation ( when multisampling is used )
    if (isColorImageMultisampled)
    {
        prepareImageAndImageView(vk, vkDevice, memAlloc, colorImageCreateFlags, colorImageFormat, colorImageSize,
                                 colorImageLayers, VK_SAMPLE_COUNT_1_BIT,
                                 VK_IMAGE_USAGE_COLOR_ATTACHMENT_BIT | VK_IMAGE_USAGE_SAMPLED_BIT, queueFamilyIndex, 0u,
                                 colorImageViewType, componentMappingRGBA, colorSubresourceRange, m_colorResolvedImage,
                                 m_colorResolvedImageAlloc, m_colorResolvedImageView);
    }

    // Create subsampled image copy
    if (m_testParams.makeCopy)
    {
        prepareImageAndImageView(vk, vkDevice, memAlloc, colorImageCreateFlags, colorImageFormat, colorImageSize,
                                 colorImageLayers, m_testParams.colorSamples,
                                 VK_IMAGE_USAGE_COLOR_ATTACHMENT_BIT | VK_IMAGE_USAGE_SAMPLED_BIT, queueFamilyIndex, 0u,
                                 colorImageViewType, componentMappingRGBA, colorSubresourceRange, m_colorCopyImage,
                                 m_colorCopyImageAlloc, m_colorCopyImageView);
    }

    // Create depth image
    if (isDepthEnabled)
    {
        prepareImageAndImageView(vk, vkDevice, memAlloc, depthImageCreateFlags, depthImageFormat, depthImageSize, 1,
                                 VK_SAMPLE_COUNT_1_BIT, VK_IMAGE_USAGE_DEPTH_STENCIL_ATTACHMENT_BIT, queueFamilyIndex,
                                 0u, VK_IMAGE_VIEW_TYPE_2D, componentMappingRGBA, depthSubresourceRange, m_depthImage,
                                 m_depthImageAlloc, m_depthImageView);
    }

    // Create output image ( data from subsampled color image will be copied into it using sampler with VK_SAMPLER_CREATE_SUBSAMPLED_BIT_EXT )
    prepareImageAndImageView(vk, vkDevice, memAlloc, 0u, colorImageFormat, outputImageSize, 1u, VK_SAMPLE_COUNT_1_BIT,
                             VK_IMAGE_USAGE_COLOR_ATTACHMENT_BIT | VK_IMAGE_USAGE_TRANSFER_SRC_BIT, queueFamilyIndex,
                             0u, VK_IMAGE_VIEW_TYPE_2D, componentMappingRGBA, outputSubresourceRange, m_outputImage,
                             m_outputImageAlloc, m_outputImageView);

    // Create density map image/images
    const auto fdmCreateFlags = (m_testParams.addZeroOffset ? VK_IMAGE_CREATE_FRAGMENT_DENSITY_MAP_OFFSET_BIT_EXT : 0);
    for (uint32_t mapIndex = 0; mapIndex < densitiMapCount; ++mapIndex)
    {
        Move<VkImage> densityMapImage;
        de::MovePtr<Allocation> densityMapImageAlloc;
        Move<VkImageView> densityMapImageView;

        prepareImageAndImageView(vk, vkDevice, memAlloc, fdmCreateFlags, m_testParams.densityMapFormat,
                                 densityMapImageSize, densityMapImageLayers, VK_SAMPLE_COUNT_1_BIT,
                                 densityMapImageUsage, queueFamilyIndex, densityMapImageViewFlags,
                                 densityMapImageViewType, componentMappingRGBA, densityMapSubresourceRange,
                                 densityMapImage, densityMapImageAlloc, densityMapImageView);

        m_densityMapImages.push_back(VkImageSp(new Unique<VkImage>(densityMapImage)));
        m_densityMapImageAllocs.push_back(AllocationSp(densityMapImageAlloc.release()));
        m_densityMapImageViews.push_back(VkImageViewSp(new Unique<VkImageView>(densityMapImageView)));
    }

    // Create and fill staging buffer, copy its data to density map image
    if (!m_testParams.dynamicDensityMap)
    {
        tcu::TextureFormat densityMapTextureFormat = vk::mapVkFormat(m_testParams.densityMapFormat);
        VkDeviceSize stagingBufferSize = tcu::getPixelSize(densityMapTextureFormat) * densityMapImageSize.width *
                                         densityMapImageSize.height * densityMapImageLayers;
        const vk::VkBufferCreateInfo stagingBufferCreateInfo{
            vk::VK_STRUCTURE_TYPE_BUFFER_CREATE_INFO,
            nullptr,
            0u,                               // flags
            stagingBufferSize,                // size
            VK_BUFFER_USAGE_TRANSFER_SRC_BIT, // usage
            vk::VK_SHARING_MODE_EXCLUSIVE,    // sharingMode
            0u,                               // queueFamilyCount
            nullptr,                          // pQueueFamilyIndices
        };
        vk::Move<vk::VkBuffer> stagingBuffer = vk::createBuffer(vk, vkDevice, &stagingBufferCreateInfo);
        const vk::VkMemoryRequirements stagingRequirements =
            vk::getBufferMemoryRequirements(vk, vkDevice, *stagingBuffer);
        de::MovePtr<vk::Allocation> stagingAllocation =
            memAlloc.allocate(stagingRequirements, MemoryRequirement::HostVisible);
        VK_CHECK(vk.bindBufferMemory(vkDevice, *stagingBuffer, stagingAllocation->getMemory(),
                                     stagingAllocation->getOffset()));
        tcu::PixelBufferAccess stagingBufferAccess(densityMapTextureFormat, densityMapImageSize.width,
                                                   densityMapImageSize.height, densityMapImageLayers,
                                                   stagingAllocation->getHostPtr());
        tcu::Vec4 fragmentArea(m_densityValue.x(), m_densityValue.y(), 0.0f, 1.0f);

        for (uint32_t mapIndex = 0; mapIndex < densitiMapCount; ++mapIndex)
        {
            // Fill staging buffer with one color
            tcu::clear(stagingBufferAccess, fragmentArea);
            flushAlloc(vk, vkDevice, *stagingAllocation);

            copyBufferToImage(vk, vkDevice, queue, queueFamilyIndex, *stagingBuffer, stagingBufferSize,
                              densityMapImageSize, densityMapImageLayers, **m_densityMapImages[mapIndex]);

            std::swap(fragmentArea.m_data[0], fragmentArea.m_data[1]);
        }
    }

    uint32_t samplerCreateFlags = (uint32_t)VK_SAMPLER_CREATE_SUBSAMPLED_BIT_EXT;
    if (m_testParams.coarseReconstruction)
        samplerCreateFlags |= (uint32_t)VK_SAMPLER_CREATE_SUBSAMPLED_COARSE_RECONSTRUCTION_BIT_EXT;
    if (m_testParams.nonSubsampledImages)
        samplerCreateFlags = 0u;

    const struct VkSamplerCreateInfo samplerInfo
    {
        VK_STRUCTURE_TYPE_SAMPLER_CREATE_INFO,        // sType
            nullptr,                                  // pNext
            (VkSamplerCreateFlags)samplerCreateFlags, // flags
            VK_FILTER_NEAREST,                        // magFilter
            VK_FILTER_NEAREST,                        // minFilter
            VK_SAMPLER_MIPMAP_MODE_NEAREST,           // mipmapMode
            VK_SAMPLER_ADDRESS_MODE_CLAMP_TO_EDGE,    // addressModeU
            VK_SAMPLER_ADDRESS_MODE_CLAMP_TO_EDGE,    // addressModeV
            VK_SAMPLER_ADDRESS_MODE_CLAMP_TO_EDGE,    // addressModeW
            0.0f,                                     // mipLodBias
            VK_FALSE,                                 // anisotropyEnable
            1.0f,                                     // maxAnisotropy
            false,                                    // compareEnable
            VK_COMPARE_OP_ALWAYS,                     // compareOp
            0.0f,                                     // minLod
            0.0f,                                     // maxLod
            VK_BORDER_COLOR_FLOAT_TRANSPARENT_BLACK,  // borderColor
            VK_FALSE,                                 // unnormalizedCoords
    };

    // Create a sampler that are able to read from subsampled image
    // (more than one sampler is needed only for 4 maxDescriptorSetSubsampledSamplers tests)
    for (uint32_t samplerIndex = 0; samplerIndex < testParams.samplersCount; ++samplerIndex)
        m_colorSamplers.push_back(VkSamplerSp(new Unique<VkSampler>(createSampler(vk, vkDevice, &samplerInfo))));

    if (!isDynamicRendering)
    {
        // Create render passes
        if (m_testParams.groupParams->renderingType == RENDERING_TYPE_RENDERPASS_LEGACY)
            renderPassWrapper = RenderPassWrapperBasePtr(
                new RenderPassWrapper<RENDERING_TYPE_RENDERPASS_LEGACY>(vk, vkDevice, testParams));
        else
            renderPassWrapper =
                RenderPassWrapperBasePtr(new RenderPassWrapper<RENDERING_TYPE_RENDERPASS2>(vk, vkDevice, testParams));

        if (testParams.dynamicDensityMap)
            m_renderPassProduceDynamicDensityMap =
                renderPassWrapper->createRenderPassProduceDynamicDensityMap(m_viewMask);
        m_renderPassProduceSubsampledImage =
            renderPassWrapper->createRenderPassProduceSubsampledImage(m_viewMask, testParams.makeCopy, false);
        if (testParams.subsampledLoads)
            m_renderPassUpdateSubsampledImage =
                renderPassWrapper->createRenderPassProduceSubsampledImage(m_viewMask, false, true);
        m_renderPassOutputSubsampledImage = renderPassWrapper->createRenderPassOutputSubsampledImage();

        // Create framebuffers
        if (!testParams.imagelessFramebuffer)
        {
            if (testParams.dynamicDensityMap)
            {
                m_framebufferProduceDynamicDensityMap =
                    createFrameBuffer(vk, vkDevice, *m_renderPassProduceDynamicDensityMap, densityMapImageSize,
                                      {**m_densityMapImageViews[0]});
            }

            std::vector<VkImageView> imageViewsProduceSubsampledImage = {*m_colorImageView};
            if (isColorImageMultisampled)
                imageViewsProduceSubsampledImage.push_back(*m_colorResolvedImageView);
            if (testParams.makeCopy)
                imageViewsProduceSubsampledImage.push_back(*m_colorCopyImageView);
            imageViewsProduceSubsampledImage.push_back(**m_densityMapImageViews[0]);
            if (testParams.depthEnabled)
                imageViewsProduceSubsampledImage.push_back(*m_depthImageView);

            m_framebufferProduceSubsampledImage = createFrameBuffer(vk, vkDevice, *m_renderPassProduceSubsampledImage,
                                                                    colorImageSize, imageViewsProduceSubsampledImage);

            if (testParams.subsampledLoads)
            {
                m_framebufferUpdateSubsampledImage =
                    createFrameBuffer(vk, vkDevice, *m_renderPassUpdateSubsampledImage, colorImageSize,
                                      {*m_colorImageView, **m_densityMapImageViews[1]});
            }

            m_framebufferOutputSubsampledImage = createFrameBuffer(vk, vkDevice, *m_renderPassOutputSubsampledImage,
                                                                   outputImageSize, {*m_outputImageView});
        }
        else // create same framebuffers as above but with VkFramebufferAttachmentsCreateInfo instead of image views
        {
            // helper lambda used to create VkFramebufferAttachmentImageInfo structure and reduce code size
            auto createFramebufferAttachmentImageInfo = [](VkImageCreateFlags createFlags, VkImageUsageFlags usageFlags,
                                                           VkExtent3D &extent, uint32_t layerCount,
                                                           const VkFormat *format)
            {
                return VkFramebufferAttachmentImageInfo{
                    VK_STRUCTURE_TYPE_FRAMEBUFFER_ATTACHMENT_IMAGE_INFO, // VkStructureType sType;const DeviceInterface &vk,
                    nullptr,                                             // const void* pNext;
                    createFlags,                                         // VkImageCreateFlags flags;
                    usageFlags,                                          // VkImageUsageFlags usage;
                    extent.width,                                        // uint32_t width;
                    extent.height,                                       // uint32_t height;
                    layerCount,                                          // uint32_t layerCount;
                    1u,                                                  // uint32_t viewFormatCount;
                    format                                               // const VkFormat* pViewFormats;
                };
            };

            if (testParams.dynamicDensityMap)
            {
                m_framebufferProduceDynamicDensityMap = createImagelessFrameBuffer(
                    vk, vkDevice, *m_renderPassProduceDynamicDensityMap, densityMapImageSize,
                    {createFramebufferAttachmentImageInfo(0u, densityMapImageUsage, densityMapImageSize,
                                                          densityMapImageLayers, &m_testParams.densityMapFormat)});
            }

            std::vector<VkFramebufferAttachmentImageInfo> attachmentInfoProduceSubsampledImage;
            attachmentInfoProduceSubsampledImage.reserve(5);
            attachmentInfoProduceSubsampledImage.push_back(
                createFramebufferAttachmentImageInfo((VkImageCreateFlags)colorImageCreateFlags, colorImageUsage,
                                                     colorImageSize, colorImageLayers, &colorImageFormat));
            if (isColorImageMultisampled)
            {
                attachmentInfoProduceSubsampledImage.push_back(createFramebufferAttachmentImageInfo(
                    (VkImageCreateFlags)colorImageCreateFlags,
                    VK_IMAGE_USAGE_COLOR_ATTACHMENT_BIT | VK_IMAGE_USAGE_SAMPLED_BIT, colorImageSize, colorImageLayers,
                    &colorImageFormat));
            }
            if (testParams.makeCopy)
            {
                attachmentInfoProduceSubsampledImage.push_back(createFramebufferAttachmentImageInfo(
                    (VkImageCreateFlags)colorImageCreateFlags,
                    VK_IMAGE_USAGE_COLOR_ATTACHMENT_BIT | VK_IMAGE_USAGE_SAMPLED_BIT, colorImageSize, colorImageLayers,
                    &colorImageFormat));
            }
            attachmentInfoProduceSubsampledImage.push_back(createFramebufferAttachmentImageInfo(
                0u, densityMapImageUsage, densityMapImageSize, densityMapImageLayers, &m_testParams.densityMapFormat));

            if (isDepthEnabled)
            {
                attachmentInfoProduceSubsampledImage.push_back(createFramebufferAttachmentImageInfo(
                    colorImageCreateFlags /*shared with depth*/, VK_IMAGE_USAGE_DEPTH_STENCIL_ATTACHMENT_BIT,
                    depthImageSize, colorImageLayers, &depthImageFormat));
            }

            m_framebufferProduceSubsampledImage =
                createImagelessFrameBuffer(vk, vkDevice, *m_renderPassProduceSubsampledImage, colorImageSize,
                                           attachmentInfoProduceSubsampledImage);

            if (testParams.subsampledLoads)
            {
                m_framebufferUpdateSubsampledImage = createImagelessFrameBuffer(
                    vk, vkDevice, *m_renderPassUpdateSubsampledImage, colorImageSize,
                    {createFramebufferAttachmentImageInfo((VkImageCreateFlags)colorImageCreateFlags, colorImageUsage,
                                                          colorImageSize, colorImageLayers, &colorImageFormat),
                     createFramebufferAttachmentImageInfo(0u, densityMapImageUsage, densityMapImageSize,
                                                          densityMapImageLayers, &m_testParams.densityMapFormat)});
            }

            m_framebufferOutputSubsampledImage = createImagelessFrameBuffer(
                vk, vkDevice, *m_renderPassOutputSubsampledImage, outputImageSize,
                {createFramebufferAttachmentImageInfo(
                    0u, VK_IMAGE_USAGE_COLOR_ATTACHMENT_BIT | VK_IMAGE_USAGE_TRANSFER_SRC_BIT, outputImageSize, 1u,
                    &colorImageFormat)});
        }
    }

    // Create pipeline layout for subpasses that do not use any descriptors
    {
        const VkPipelineLayoutCreateInfo pipelineLayoutParams{
            VK_STRUCTURE_TYPE_PIPELINE_LAYOUT_CREATE_INFO, // VkStructureType sType;
            nullptr,                                       // const void* pNext;
            0u,                                            // VkPipelineLayoutCreateFlags flags;
            0u,                                            // uint32_t setLayoutCount;
            nullptr,                                       // const VkDescriptorSetLayout* pSetLayouts;
            0u,                                            // uint32_t pushConstantRangeCount;
            nullptr                                        // const VkPushConstantRange* pPushConstantRanges;
        };

        m_pipelineLayoutNoDescriptors = createPipelineLayout(vk, vkDevice, &pipelineLayoutParams);
    }

    // Create pipeline layout for subpass that copies data or resamples subsampled image
    if (m_testParams.makeCopy || m_testParams.subsampledLoads)
    {
        m_descriptorSetLayoutOperateOnSubsampledImage =
            DescriptorSetLayoutBuilder()
                .addSingleSamplerBinding(VK_DESCRIPTOR_TYPE_INPUT_ATTACHMENT, VK_SHADER_STAGE_FRAGMENT_BIT, nullptr)
                .build(vk, vkDevice);

        // Create and bind descriptor set
        m_descriptorPoolOperateOnSubsampledImage =
            DescriptorPoolBuilder()
                .addType(VK_DESCRIPTOR_TYPE_INPUT_ATTACHMENT, 1u)
                .build(vk, vkDevice, VK_DESCRIPTOR_POOL_CREATE_FREE_DESCRIPTOR_SET_BIT, 1u);

        m_pipelineLayoutOperateOnSubsampledImage =
            makePipelineLayout(vk, vkDevice, *m_descriptorSetLayoutOperateOnSubsampledImage);
        m_descriptorSetOperateOnSubsampledImage = makeDescriptorSet(
            vk, vkDevice, *m_descriptorPoolOperateOnSubsampledImage, *m_descriptorSetLayoutOperateOnSubsampledImage);

        const VkDescriptorImageInfo inputImageInfo = {
            VK_NULL_HANDLE,                          // VkSampler sampler;
            *m_colorImageView,                       // VkImageView imageView;
            VK_IMAGE_LAYOUT_SHADER_READ_ONLY_OPTIMAL // VkImageLayout imageLayout;
        };
        DescriptorSetUpdateBuilder()
            .writeSingle(*m_descriptorSetOperateOnSubsampledImage, DescriptorSetUpdateBuilder::Location::binding(0u),
                         VK_DESCRIPTOR_TYPE_INPUT_ATTACHMENT, &inputImageInfo)
            .update(vk, vkDevice);
    }

    // Create pipeline layout for last render pass (output subsampled image)
    {
        DescriptorSetLayoutBuilder descriptorSetLayoutBuilder;
        DescriptorPoolBuilder descriptorPoolBuilder;
        for (uint32_t samplerIndex = 0; samplerIndex < testParams.samplersCount; ++samplerIndex)
        {
            descriptorSetLayoutBuilder.addSingleSamplerBinding(VK_DESCRIPTOR_TYPE_COMBINED_IMAGE_SAMPLER,
                                                               VK_SHADER_STAGE_FRAGMENT_BIT,
                                                               &(*m_colorSamplers[samplerIndex]).get());
            descriptorPoolBuilder.addType(VK_DESCRIPTOR_TYPE_COMBINED_IMAGE_SAMPLER, samplerIndex + 1u);
        }

        m_descriptorSetLayoutOutputSubsampledImage = descriptorSetLayoutBuilder.build(vk, vkDevice);
        m_descriptorPoolOutputSubsampledImage =
            descriptorPoolBuilder.build(vk, vkDevice, VK_DESCRIPTOR_POOL_CREATE_FREE_DESCRIPTOR_SET_BIT, 1u);
        m_pipelineLayoutOutputSubsampledImage =
            makePipelineLayout(vk, vkDevice, *m_descriptorSetLayoutOutputSubsampledImage);
        m_descriptorSetOutputSubsampledImage = makeDescriptorSet(vk, vkDevice, *m_descriptorPoolOutputSubsampledImage,
                                                                 *m_descriptorSetLayoutOutputSubsampledImage);

        VkImageView srcImageView = *m_colorImageView;
        if (isColorImageMultisampled)
            srcImageView = *m_colorResolvedImageView;
        else if (m_testParams.makeCopy)
            srcImageView = *m_colorCopyImageView;

        const VkDescriptorImageInfo inputImageInfo{
            VK_NULL_HANDLE,                          // VkSampler sampler;
            srcImageView,                            // VkImageView imageView;
            VK_IMAGE_LAYOUT_SHADER_READ_ONLY_OPTIMAL // VkImageLayout imageLayout;
        };

        DescriptorSetUpdateBuilder descriptorSetUpdateBuilder;
        for (uint32_t samplerIndex = 0; samplerIndex < testParams.samplersCount; ++samplerIndex)
            descriptorSetUpdateBuilder.writeSingle(*m_descriptorSetOutputSubsampledImage,
                                                   DescriptorSetUpdateBuilder::Location::binding(samplerIndex),
                                                   VK_DESCRIPTOR_TYPE_COMBINED_IMAGE_SAMPLER, &inputImageInfo);
        descriptorSetUpdateBuilder.update(vk, vkDevice);
    }

    // Load vertex and fragment shaders
    auto &bc                   = m_context.getBinaryCollection();
    m_vertexCommonShaderModule = createShaderModule(vk, vkDevice, bc.get("vert"), 0);
    m_fragmentShaderModuleProduceSubsampledImage =
        createShaderModule(vk, vkDevice, bc.get("frag_produce_subsampled"), 0);
    if (m_testParams.makeCopy)
    {
        const char *moduleName = isColorImageMultisampled ? "frag_copy_subsampled_ms" : "frag_copy_subsampled";
        m_fragmentShaderModuleCopySubsampledImage = createShaderModule(vk, vkDevice, bc.get(moduleName), 0);
    }
    if (m_testParams.subsampledLoads)
    {
        const char *moduleName                      = "frag_update_subsampled";
        m_fragmentShaderModuleUpdateSubsampledImage = createShaderModule(vk, vkDevice, bc.get(moduleName), 0);
    }
    const char *moduleName = (m_testParams.viewCount > 1) ? "frag_output_2darray" : "frag_output_2d";
    m_fragmentShaderModuleOutputSubsampledImage = createShaderModule(vk, vkDevice, bc.get(moduleName), 0);

    const std::vector<VkRect2D> dynamicDensityMapRenderArea{
        makeRect2D(densityMapImageSize.width, densityMapImageSize.height)};
    const std::vector<VkRect2D> outputRenderArea{makeRect2D(outputImageSize.width, outputImageSize.height)};
    const VkRect2D colorImageRect = makeRect2D(colorImageSize.width, colorImageSize.height);
    std::vector<VkRect2D> colorImageRenderArea((m_testParams.multiViewport ? m_testParams.viewCount : 1u),
                                               colorImageRect);

    // Create pipelines
    {
        const VkPipelineMultisampleStateCreateInfo multisampleStateCreateInfo{
            VK_STRUCTURE_TYPE_PIPELINE_MULTISAMPLE_STATE_CREATE_INFO, // VkStructureType                            sType
            nullptr,                                   // const void*                                pNext
            (VkPipelineMultisampleStateCreateFlags)0u, // VkPipelineMultisampleStateCreateFlags    flags
            (VkSampleCountFlagBits)
                m_testParams.colorSamples, // VkSampleCountFlagBits                    rasterizationSamples
            VK_FALSE,                      // VkBool32                                    sampleShadingEnable
            1.0f,                          // float                                    minSampleShading
            nullptr,                       // const VkSampleMask*                        pSampleMask
            VK_FALSE,                      // VkBool32                                    alphaToCoverageEnable
            VK_FALSE                       // VkBool32                                    alphaToOneEnable
        };

        const std::vector<VkViewport> viewportsProduceDynamicDensityMap{
            makeViewport(densityMapImageSize.width, densityMapImageSize.height)};
        const std::vector<VkViewport> viewportsOutputSubsampledImage{
            makeViewport(outputImageSize.width, outputImageSize.height)};
        std::vector<VkViewport> viewportsSubsampledImage(colorImageRenderArea.size(),
                                                         makeViewport(colorImageSize.width, colorImageSize.height));

        // test multiview in conjunction with multiViewport which specifies a different viewport per view
        if (m_testParams.multiViewport)
        {
            const uint32_t halfWidth    = colorImageSize.width / 2u;
            const float halfWidthFloat  = static_cast<float>(halfWidth);
            const float halfHeightFloat = static_cast<float>(colorImageSize.height / 2u);
            for (uint32_t viewIndex = 0; viewIndex < m_testParams.viewCount; ++viewIndex)
            {
                // modify scissors/viewport for every other view
                bool isOdd = viewIndex % 2;

                auto &rect        = colorImageRenderArea[viewIndex];
                rect.extent.width = halfWidth;
                rect.offset.x     = isOdd * halfWidth;

                auto &viewport  = viewportsSubsampledImage[viewIndex];
                viewport.width  = halfWidthFloat;
                viewport.height = halfHeightFloat;
                viewport.y      = !isOdd * halfHeightFloat;
                viewport.x      = isOdd * halfWidthFloat;
            }
        }

        uint32_t colorAttachmentLocations[] = {VK_ATTACHMENT_UNUSED, 0};
        VkFormat colorImageFormats[]        = {VK_FORMAT_R8G8B8A8_UNORM, VK_FORMAT_R8G8B8A8_UNORM};
        VkRenderingAttachmentLocationInfoKHR renderingAttachmentLocationInfo{
            VK_STRUCTURE_TYPE_RENDERING_ATTACHMENT_LOCATION_INFO_KHR, nullptr, 2, colorAttachmentLocations};
        std::vector<VkPipelineRenderingCreateInfoKHR> renderingCreateInfo(
            5, {VK_STRUCTURE_TYPE_PIPELINE_RENDERING_CREATE_INFO_KHR, nullptr, m_viewMask, 1u,
                &m_testParams.densityMapFormat, VK_FORMAT_UNDEFINED, VK_FORMAT_UNDEFINED});
        renderingCreateInfo[1].pColorAttachmentFormats = &colorImageFormat;
        renderingCreateInfo[3].pColorAttachmentFormats = &colorImageFormat;
        renderingCreateInfo[4].viewMask                = 0;
        renderingCreateInfo[4].pColorAttachmentFormats = &colorImageFormat;

        if (m_testParams.makeCopy)
        {
            renderingCreateInfo[1].colorAttachmentCount    = 2u;
            renderingCreateInfo[1].pColorAttachmentFormats = colorImageFormats;

            renderingCreateInfo[2].pNext                   = &renderingAttachmentLocationInfo;
            renderingCreateInfo[2].colorAttachmentCount    = 2u;
            renderingCreateInfo[2].pColorAttachmentFormats = colorImageFormats;
        }

        const void *pNextForProduceDynamicDensityMap = (isDynamicRendering ? &renderingCreateInfo[0] : nullptr);
        const void *pNextForProduceSubsampledImage   = (isDynamicRendering ? &renderingCreateInfo[1] : nullptr);
        const void *pNextForCopySubsampledImage      = (isDynamicRendering ? &renderingCreateInfo[2] : nullptr);
        const void *pNextForUpdateSubsampledImage    = (isDynamicRendering ? &renderingCreateInfo[3] : nullptr);
        const void *pNextForOutputSubsampledImage    = (isDynamicRendering ? &renderingCreateInfo[4] : nullptr);

        if (testParams.dynamicDensityMap)
            m_graphicsPipelineProduceDynamicDensityMap = buildGraphicsPipeline(
                vk,                             // const DeviceInterface&                            vk
                vkDevice,                       // const VkDevice                                    device
                *m_pipelineLayoutNoDescriptors, // const VkPipelineLayout                            pipelineLayout
                *m_vertexCommonShaderModule, // const VkShaderModule                                vertexShaderModule
                *m_fragmentShaderModuleProduceSubsampledImage, // const VkShaderModule                                fragmentShaderModule
                *m_renderPassProduceDynamicDensityMap, // const VkRenderPass                                renderPass
                viewportsProduceDynamicDensityMap,     // const std::vector<VkViewport>&                    viewport
                dynamicDensityMapRenderArea,           // const std::vector<VkRect2D>&                        scissor
                0u,                                    // const uint32_t                                    subpass
                nullptr, // const VkPipelineMultisampleStateCreateInfo*        multisampleStateCreateInfo
                pNextForProduceDynamicDensityMap, // const void*                                        pNext
                isDynamicRendering, // const bool                                        useDensityMapAttachment
                false,              // const bool                                        useDepthAttachment
                m_testParams.useMaintenance5); // const bool                                        useMaintenance5

        m_graphicsPipelineProduceSubsampledImage = buildGraphicsPipeline(
            vk,                             // const DeviceInterface&                            vk
            vkDevice,                       // const VkDevice                                    device
            *m_pipelineLayoutNoDescriptors, // const VkPipelineLayout                            pipelineLayout
            *m_vertexCommonShaderModule,    // const VkShaderModule                                vertexShaderModule
            *m_fragmentShaderModuleProduceSubsampledImage, // const VkShaderModule                                fragmentShaderModule
            *m_renderPassProduceSubsampledImage, // const VkRenderPass                                renderPass
            viewportsSubsampledImage,            // const std::vector<VkViewport>&                    viewport
            colorImageRenderArea,                // const std::vector<VkRect2D>&                        scissor
            0u,                                  // const uint32_t                                    subpass
            &multisampleStateCreateInfo, // const VkPipelineMultisampleStateCreateInfo*        multisampleStateCreateInfo
            pNextForProduceSubsampledImage, // const void*                                        pNext
            isDynamicRendering,             // const bool                                        useDensityMapAttachment
            isDepthEnabled,                 // const bool                                        useDepthAttachment
            m_testParams.useMaintenance5);  // const bool                                        useMaintenance5

        if (m_testParams.makeCopy)
            m_graphicsPipelineCopySubsampledImage = buildGraphicsPipeline(
                vk,                                        // const DeviceInterface&                            vk
                vkDevice,                                  // const VkDevice                                    device
                *m_pipelineLayoutOperateOnSubsampledImage, // const VkPipelineLayout                            pipelineLayout
                *m_vertexCommonShaderModule, // const VkShaderModule                                vertexShaderModule
                *m_fragmentShaderModuleCopySubsampledImage, // const VkShaderModule                                fragmentShaderModule
                *m_renderPassProduceSubsampledImage, // const VkRenderPass                                renderPass
                viewportsSubsampledImage,            // const std::vector<VkViewport>&                    viewport
                colorImageRenderArea,                // const std::vector<VkRect2D>&                        scissor
                1u,                                  // const uint32_t                                    subpass
                &multisampleStateCreateInfo, // const VkPipelineMultisampleStateCreateInfo*        multisampleStateCreateInfo
                pNextForCopySubsampledImage, // const void*                                        pNext
                false,  // const bool                                        useDensityMapAttachment
                false); // const bool                                        useDepthAttachment
        if (m_testParams.subsampledLoads)
            m_graphicsPipelineUpdateSubsampledImage = buildGraphicsPipeline(
                vk,                                        // const DeviceInterface&                            vk
                vkDevice,                                  // const VkDevice                                    device
                *m_pipelineLayoutOperateOnSubsampledImage, // const VkPipelineLayout                            pipelineLayout
                *m_vertexCommonShaderModule, // const VkShaderModule                                vertexShaderModule
                *m_fragmentShaderModuleUpdateSubsampledImage, // const VkShaderModule                                fragmentShaderModule
                *m_renderPassUpdateSubsampledImage, // const VkRenderPass                                renderPass
                viewportsSubsampledImage,           // const std::vector<VkViewport>&                    viewport
                colorImageRenderArea,               // const std::vector<VkRect2D>&                        scissor
                0u,                                 // const uint32_t                                    subpass
                &multisampleStateCreateInfo, // const VkPipelineMultisampleStateCreateInfo*        multisampleStateCreateInfo
                pNextForUpdateSubsampledImage, // const void*                                        pNext
                isDynamicRendering, // const bool                                        useDensityMapAttachment
                false,              // const bool                                        useDepthAttachment
                m_testParams.useMaintenance5); // const bool                                        useMaintenance5

        m_graphicsPipelineOutputSubsampledImage = buildGraphicsPipeline(
            vk,                                     // const DeviceInterface&                            vk
            vkDevice,                               // const VkDevice                                    device
            *m_pipelineLayoutOutputSubsampledImage, // const VkPipelineLayout                            pipelineLayout
            *m_vertexCommonShaderModule, // const VkShaderModule                                vertexShaderModule
            *m_fragmentShaderModuleOutputSubsampledImage, // const VkShaderModule                                fragmentShaderModule
            *m_renderPassOutputSubsampledImage, // const VkRenderPass                                renderPass
            viewportsOutputSubsampledImage,     // const std::vector<VkViewport>&                    viewport
            outputRenderArea,                   // const std::vector<VkRect2D>&                        scissor
            0u,                                 // const uint32_t                                    subpass
            nullptr, // const VkPipelineMultisampleStateCreateInfo*        multisampleStateCreateInfo
            pNextForOutputSubsampledImage, // const void*                                        pNext
            false,                         // const bool                                        useDensityMapAttachment
            false);                        // const bool                                        useDepthAttachment
    }

    // Create vertex buffers
    const tcu::Vec2 densityX(m_densityValue.x());
    const tcu::Vec2 densityY(m_densityValue.y());
    m_vertices = createFullscreenMesh(1, {0.0f, 1.0f}, {0.0f, 1.0f}); // create fullscreen quad with gradient
    if (testParams.dynamicDensityMap)
        m_verticesDDM = createFullscreenMesh(1, densityX, densityY); // create fullscreen quad with single color
    m_verticesOutput = createFullscreenMesh(m_testParams.viewCount, {0.0f, 0.0f},
                                            {0.0f, 0.0f}); // create fullscreen mesh with black color

    createVertexBuffer(vk, vkDevice, queueFamilyIndex, memAlloc, m_vertices, m_vertexBuffer, m_vertexBufferAlloc);
    if (testParams.dynamicDensityMap)
        createVertexBuffer(vk, vkDevice, queueFamilyIndex, memAlloc, m_verticesDDM, m_vertexBufferDDM,
                           m_vertexBufferAllocDDM);
    createVertexBuffer(vk, vkDevice, queueFamilyIndex, memAlloc, m_verticesOutput, m_vertexBufferOutput,
                       m_vertexBufferOutputAlloc);

    // Create command pool and command buffer
    m_cmdPool   = createCommandPool(vk, vkDevice, VK_COMMAND_POOL_CREATE_TRANSIENT_BIT, queueFamilyIndex);
    m_cmdBuffer = allocateCommandBuffer(vk, vkDevice, *m_cmdPool, VK_COMMAND_BUFFER_LEVEL_PRIMARY);

    if (isDynamicRendering)
        createCommandBufferForDynamicRendering(vk, vkDevice, dynamicDensityMapRenderArea[0], colorImageRect,
                                               outputRenderArea[0]);
    else
        createCommandBufferForRenderpass(vk, vkDevice, renderPassWrapper, colorImageSize,
                                         dynamicDensityMapRenderArea[0], colorImageRect, outputRenderArea[0]);
}

void FragmentDensityMapTestInstance::drawDynamicDensityMap(const DeviceInterface &vk, VkCommandBuffer cmdBuffer)
{
    const VkDeviceSize vertexBufferOffset = 0;

    vk.cmdBindPipeline(cmdBuffer, VK_PIPELINE_BIND_POINT_GRAPHICS, *m_graphicsPipelineProduceDynamicDensityMap);
    vk.cmdBindVertexBuffers(cmdBuffer, 0, 1, &m_vertexBufferDDM.get(), &vertexBufferOffset);
    vk.cmdDraw(cmdBuffer, (uint32_t)m_verticesDDM.size(), 1, 0, 0);
}

void FragmentDensityMapTestInstance::drawSubsampledImage(const DeviceInterface &vk, VkCommandBuffer cmdBuffer)
{
    const VkDeviceSize vertexBufferOffset = 0;

    vk.cmdBindPipeline(cmdBuffer, VK_PIPELINE_BIND_POINT_GRAPHICS, *m_graphicsPipelineProduceSubsampledImage);
    vk.cmdBindVertexBuffers(cmdBuffer, 0, 1, &m_vertexBuffer.get(), &vertexBufferOffset);
    vk.cmdDraw(cmdBuffer, (uint32_t)m_vertices.size(), 1, 0, 0);
}

void FragmentDensityMapTestInstance::drawCopySubsampledImage(const DeviceInterface &vk, VkCommandBuffer cmdBuffer)
{
    const VkDeviceSize vertexBufferOffset = 0;

    vk.cmdBindPipeline(cmdBuffer, VK_PIPELINE_BIND_POINT_GRAPHICS, *m_graphicsPipelineCopySubsampledImage);
    vk.cmdBindDescriptorSets(cmdBuffer, VK_PIPELINE_BIND_POINT_GRAPHICS, *m_pipelineLayoutOperateOnSubsampledImage, 0,
                             1, &m_descriptorSetOperateOnSubsampledImage.get(), 0, nullptr);
    vk.cmdBindVertexBuffers(cmdBuffer, 0, 1, &m_vertexBuffer.get(), &vertexBufferOffset);
    vk.cmdDraw(cmdBuffer, (uint32_t)m_vertices.size(), 1, 0, 0);
}

void FragmentDensityMapTestInstance::drawResampleSubsampledImage(const DeviceInterface &vk, VkCommandBuffer cmdBuffer)
{
    const VkDeviceSize vertexBufferOffset = 0;

    vk.cmdBindPipeline(cmdBuffer, VK_PIPELINE_BIND_POINT_GRAPHICS, *m_graphicsPipelineUpdateSubsampledImage);
    vk.cmdBindDescriptorSets(cmdBuffer, VK_PIPELINE_BIND_POINT_GRAPHICS, *m_pipelineLayoutOperateOnSubsampledImage, 0,
                             1, &m_descriptorSetOperateOnSubsampledImage.get(), 0, nullptr);
    vk.cmdBindVertexBuffers(cmdBuffer, 0, 1, &m_vertexBuffer.get(), &vertexBufferOffset);
    vk.cmdDraw(cmdBuffer, (uint32_t)m_vertices.size(), 1, 0, 0);
}

void FragmentDensityMapTestInstance::drawOutputSubsampledImage(const DeviceInterface &vk, VkCommandBuffer cmdBuffer)
{
    const VkDeviceSize vertexBufferOffset = 0;

    vk.cmdBindPipeline(cmdBuffer, VK_PIPELINE_BIND_POINT_GRAPHICS, *m_graphicsPipelineOutputSubsampledImage);
    vk.cmdBindDescriptorSets(cmdBuffer, VK_PIPELINE_BIND_POINT_GRAPHICS, *m_pipelineLayoutOutputSubsampledImage, 0, 1,
                             &m_descriptorSetOutputSubsampledImage.get(), 0, nullptr);
    vk.cmdBindVertexBuffers(cmdBuffer, 0, 1, &m_vertexBufferOutput.get(), &vertexBufferOffset);
    vk.cmdDraw(cmdBuffer, (uint32_t)m_verticesOutput.size(), 1, 0, 0);
}

void FragmentDensityMapTestInstance::remapingBeforeCopySubsampledImage(const DeviceInterface &vk,
                                                                       VkCommandBuffer cmdBuffer)
{
    // Barier before next subpass
    VkMemoryBarrier memoryBarrier =
        makeMemoryBarrier(VK_ACCESS_COLOR_ATTACHMENT_WRITE_BIT, VK_ACCESS_INPUT_ATTACHMENT_READ_BIT);
    vk.cmdPipelineBarrier(cmdBuffer, VK_PIPELINE_STAGE_COLOR_ATTACHMENT_OUTPUT_BIT,
                          VK_PIPELINE_STAGE_FRAGMENT_SHADER_BIT, VK_DEPENDENCY_BY_REGION_BIT, 1, &memoryBarrier, 0,
                          nullptr, 0, nullptr);

    // color attachment remaping
    uint32_t colorAttachmentLocations[] = {VK_ATTACHMENT_UNUSED, 0};
    VkRenderingAttachmentLocationInfoKHR renderingAttachmentLocationInfo{
        VK_STRUCTURE_TYPE_RENDERING_ATTACHMENT_LOCATION_INFO_KHR, nullptr, 2, colorAttachmentLocations};
    vk.cmdSetRenderingAttachmentLocations(cmdBuffer, &renderingAttachmentLocationInfo);
}

void FragmentDensityMapTestInstance::createCommandBufferForRenderpass(const DeviceInterface &vk, VkDevice vkDevice,
                                                                      RenderPassWrapperBasePtr renderPassWrapper,
                                                                      const VkExtent3D &colorImageSize,
                                                                      const VkRect2D &dynamicDensityMapRenderArea,
                                                                      const VkRect2D &colorImageRenderArea,
                                                                      const VkRect2D &outputRenderArea)
{
    const bool isColorImageMultisampled     = m_testParams.colorSamples != VK_SAMPLE_COUNT_1_BIT;
    const VkClearValue attachmentClearValue = makeClearValueColorF32(0.0f, 0.0f, 0.0f, 1.0f);
    const VkClearValue depthClearValue      = makeClearValueDepthStencil(1.0f, 0u);
    const VkClearValue emptyClearValue      = makeClearValueColorU32(0u, 0u, 0u, 0u);
    const uint32_t attachmentCount          = 1 + m_testParams.makeCopy + isColorImageMultisampled;
    const std::vector<VkClearValue> attachmentClearValues(attachmentCount, attachmentClearValue);

    if (m_testParams.groupParams->useSecondaryCmdBuffer)
    {
        VkCommandBufferInheritanceInfo bufferInheritanceInfo{
            VK_STRUCTURE_TYPE_COMMAND_BUFFER_INHERITANCE_INFO, // VkStructureType sType;
            nullptr,                                           // const void* pNext;
            *m_renderPassProduceDynamicDensityMap,             // VkRenderPass renderPass;
            0,                                                 // uint32_t subpass;
            *m_framebufferProduceDynamicDensityMap,            // VkFramebuffer framebuffer;
            false,                                             // VkBool32 occlusionQueryEnable;
            0u,                                                // VkQueryControlFlags queryFlags;
            0,                                                 // VkQueryPipelineStatisticFlags pipelineStatistics;
        };
        const VkCommandBufferBeginInfo commandBufBeginParams{
            VK_STRUCTURE_TYPE_COMMAND_BUFFER_BEGIN_INFO, // VkStructureType sType;
            nullptr,                                     // const void* pNext;
            VK_COMMAND_BUFFER_USAGE_ONE_TIME_SUBMIT_BIT |
                VK_COMMAND_BUFFER_USAGE_RENDER_PASS_CONTINUE_BIT, // VkCommandBufferUsageFlags flags;
            &bufferInheritanceInfo};

        if (m_testParams.dynamicDensityMap)
        {
            m_dynamicDensityMapSecCmdBuffer =
                allocateCommandBuffer(vk, vkDevice, *m_cmdPool, VK_COMMAND_BUFFER_LEVEL_SECONDARY);
            vk.beginCommandBuffer(*m_dynamicDensityMapSecCmdBuffer, &commandBufBeginParams);
            drawDynamicDensityMap(vk, *m_dynamicDensityMapSecCmdBuffer);
            endCommandBuffer(vk, *m_dynamicDensityMapSecCmdBuffer);
        }

        bufferInheritanceInfo.renderPass  = *m_renderPassProduceSubsampledImage;
        bufferInheritanceInfo.framebuffer = *m_framebufferProduceSubsampledImage;
        m_subsampledImageSecCmdBuffer =
            allocateCommandBuffer(vk, vkDevice, *m_cmdPool, VK_COMMAND_BUFFER_LEVEL_SECONDARY);
        vk.beginCommandBuffer(*m_subsampledImageSecCmdBuffer, &commandBufBeginParams);
        drawSubsampledImage(vk, *m_subsampledImageSecCmdBuffer);
        if (m_testParams.makeCopy)
        {
            renderPassWrapper->cmdNextSubpass(*m_subsampledImageSecCmdBuffer);
            drawCopySubsampledImage(vk, *m_subsampledImageSecCmdBuffer);
        }
        endCommandBuffer(vk, *m_subsampledImageSecCmdBuffer);

        if (m_testParams.subsampledLoads)
        {
            bufferInheritanceInfo.renderPass  = *m_renderPassUpdateSubsampledImage;
            bufferInheritanceInfo.framebuffer = *m_framebufferUpdateSubsampledImage;
            m_resampleSubsampledImageSecCmdBuffer =
                allocateCommandBuffer(vk, vkDevice, *m_cmdPool, VK_COMMAND_BUFFER_LEVEL_SECONDARY);
            vk.beginCommandBuffer(*m_resampleSubsampledImageSecCmdBuffer, &commandBufBeginParams);
            drawResampleSubsampledImage(vk, *m_resampleSubsampledImageSecCmdBuffer);
            endCommandBuffer(vk, *m_resampleSubsampledImageSecCmdBuffer);
        }

        bufferInheritanceInfo.renderPass  = *m_renderPassOutputSubsampledImage;
        bufferInheritanceInfo.framebuffer = *m_framebufferOutputSubsampledImage;
        m_outputSubsampledImageSecCmdBuffer =
            allocateCommandBuffer(vk, vkDevice, *m_cmdPool, VK_COMMAND_BUFFER_LEVEL_SECONDARY);
        vk.beginCommandBuffer(*m_outputSubsampledImageSecCmdBuffer, &commandBufBeginParams);
        drawOutputSubsampledImage(vk, *m_outputSubsampledImageSecCmdBuffer);
        endCommandBuffer(vk, *m_outputSubsampledImageSecCmdBuffer);
    }

    beginCommandBuffer(vk, *m_cmdBuffer, 0u);

    // First render pass - render dynamic density map
    if (m_testParams.dynamicDensityMap)
    {
        std::vector<VkClearValue> attachmentClearValuesDDM{makeClearValueColorF32(1.0f, 1.0f, 1.0f, 1.0f)};

        const VkRenderPassAttachmentBeginInfo renderPassAttachmentBeginInfo{
            VK_STRUCTURE_TYPE_RENDER_PASS_ATTACHMENT_BEGIN_INFO, // VkStructureType sType;
            nullptr,                                             // const void* pNext;
            1u,                                                  // uint32_t attachmentCount;
            &**m_densityMapImageViews[0]                         // const VkImageView* pAttachments;
        };

        const VkRenderPassBeginInfo renderPassBeginInfoProduceDynamicDensityMap{
            VK_STRUCTURE_TYPE_RENDER_PASS_BEGIN_INFO,                                     // VkStructureType sType;
            m_testParams.imagelessFramebuffer ? &renderPassAttachmentBeginInfo : nullptr, // const void* pNext;
            *m_renderPassProduceDynamicDensityMap,                                        // VkRenderPass renderPass;
            *m_framebufferProduceDynamicDensityMap,                                       // VkFramebuffer framebuffer;
            dynamicDensityMapRenderArea,                                                  // VkRect2D renderArea;
            static_cast<uint32_t>(attachmentClearValuesDDM.size()),                       // uint32_t clearValueCount;
            attachmentClearValuesDDM.data() // const VkClearValue* pClearValues;
        };

        renderPassWrapper->cmdBeginRenderPass(*m_cmdBuffer, &renderPassBeginInfoProduceDynamicDensityMap);

        if (m_testParams.groupParams->useSecondaryCmdBuffer)
            vk.cmdExecuteCommands(*m_cmdBuffer, 1u, &*m_dynamicDensityMapSecCmdBuffer);
        else
            drawDynamicDensityMap(vk, *m_cmdBuffer);

        renderPassWrapper->cmdEndRenderPass(*m_cmdBuffer);
    }

    // Render subsampled image
    {
        std::vector<VkImageView> imageViewsProduceSubsampledImage = {*m_colorImageView};
        if (isColorImageMultisampled)
            imageViewsProduceSubsampledImage.push_back(*m_colorResolvedImageView);
        if (m_testParams.makeCopy)
            imageViewsProduceSubsampledImage.push_back(*m_colorCopyImageView);
        imageViewsProduceSubsampledImage.push_back(**m_densityMapImageViews[0]);
        if (m_testParams.depthEnabled)
            imageViewsProduceSubsampledImage.push_back(*m_depthImageView);

        const VkRenderPassAttachmentBeginInfo renderPassAttachmentBeginInfo{
            VK_STRUCTURE_TYPE_RENDER_PASS_ATTACHMENT_BEGIN_INFO,            // VkStructureType sType;
            nullptr,                                                        // const void* pNext;
            static_cast<uint32_t>(imageViewsProduceSubsampledImage.size()), // uint32_t attachmentCount;
            imageViewsProduceSubsampledImage.data()                         // const VkImageView* pAttachments;
        };

        std::vector<VkClearValue> produceSubsampledImageClearValues = attachmentClearValues;
        if (m_testParams.depthEnabled)
        {
            // Note clear values are accessed by attachment index. The last attachment used before depth is the FDM and
            // it has a load operation. To correctly set the depth clear value, we need to push an extra one for the FDM
            // so the depth clear value sits at the  right index.
            produceSubsampledImageClearValues.push_back(emptyClearValue);
            produceSubsampledImageClearValues.push_back(depthClearValue);
        }

        const VkRenderPassBeginInfo renderPassBeginInfoProduceSubsampledImage{
            VK_STRUCTURE_TYPE_RENDER_PASS_BEGIN_INFO,                                     // VkStructureType sType;
            m_testParams.imagelessFramebuffer ? &renderPassAttachmentBeginInfo : nullptr, // const void* pNext;
            *m_renderPassProduceSubsampledImage,                                          // VkRenderPass renderPass;
            *m_framebufferProduceSubsampledImage,                                         // VkFramebuffer framebuffer;
            colorImageRenderArea,                                                         // VkRect2D renderArea;
            de::sizeU32(produceSubsampledImageClearValues),                               // uint32_t clearValueCount;
            de::dataOrNull(produceSubsampledImageClearValues), // const VkClearValue* pClearValues;
        };
        renderPassWrapper->cmdBeginRenderPass(*m_cmdBuffer, &renderPassBeginInfoProduceSubsampledImage);

        if (m_testParams.groupParams->useSecondaryCmdBuffer)
            vk.cmdExecuteCommands(*m_cmdBuffer, 1u, &*m_subsampledImageSecCmdBuffer);
        else
        {
            drawSubsampledImage(vk, *m_cmdBuffer);
            if (m_testParams.makeCopy)
            {
                renderPassWrapper->cmdNextSubpass(*m_cmdBuffer);
                drawCopySubsampledImage(vk, *m_cmdBuffer);
            }
        }

        renderPassWrapper->cmdEndRenderPass(*m_cmdBuffer, m_testParams.addZeroOffset, m_testParams.viewCount);
    }

    // Resample subsampled image
    if (m_testParams.subsampledLoads)
    {
        VkImageView pAttachments[] = {*m_colorImageView, **m_densityMapImageViews[1]};
        const VkRenderPassAttachmentBeginInfo renderPassAttachmentBeginInfo{
            VK_STRUCTURE_TYPE_RENDER_PASS_ATTACHMENT_BEGIN_INFO, // VkStructureType sType;
            nullptr,                                             // const void* pNext;
            2u,                                                  // uint32_t attachmentCount;
            pAttachments                                         // const VkImageView* pAttachments;
        };

        const VkRenderPassBeginInfo renderPassBeginInfoUpdateSubsampledImage{
            VK_STRUCTURE_TYPE_RENDER_PASS_BEGIN_INFO,                                     // VkStructureType sType;
            m_testParams.imagelessFramebuffer ? &renderPassAttachmentBeginInfo : nullptr, // const void* pNext;
            *m_renderPassUpdateSubsampledImage,                                           // VkRenderPass renderPass;
            *m_framebufferUpdateSubsampledImage,                                          // VkFramebuffer framebuffer;
            makeRect2D(colorImageSize.width, colorImageSize.height),                      // VkRect2D renderArea;
            0u,                                                                           // uint32_t clearValueCount;
            nullptr // const VkClearValue* pClearValues;
        };
        renderPassWrapper->cmdBeginRenderPass(*m_cmdBuffer, &renderPassBeginInfoUpdateSubsampledImage);

        if (m_testParams.groupParams->useSecondaryCmdBuffer)
            vk.cmdExecuteCommands(*m_cmdBuffer, 1u, &*m_resampleSubsampledImageSecCmdBuffer);
        else
            drawResampleSubsampledImage(vk, *m_cmdBuffer);

        renderPassWrapper->cmdEndRenderPass(*m_cmdBuffer, m_testParams.addZeroOffset, m_testParams.viewCount);
    }

    // Copy subsampled image to normal image using sampler that is able to read from subsampled images
    // (subsampled image cannot be copied using vkCmdCopyImageToBuffer)
    const VkRenderPassAttachmentBeginInfo renderPassAttachmentBeginInfo{
        VK_STRUCTURE_TYPE_RENDER_PASS_ATTACHMENT_BEGIN_INFO, // VkStructureType sType;
        nullptr,                                             // const void* pNext;
        1u,                                                  // uint32_t attachmentCount;
        &*m_outputImageView                                  // const VkImageView* pAttachments;
    };

    const VkRenderPassBeginInfo renderPassBeginInfoOutputSubsampledImage{
        VK_STRUCTURE_TYPE_RENDER_PASS_BEGIN_INFO,                                     // VkStructureType sType;
        m_testParams.imagelessFramebuffer ? &renderPassAttachmentBeginInfo : nullptr, // const void* pNext;
        *m_renderPassOutputSubsampledImage,                                           // VkRenderPass renderPass;
        *m_framebufferOutputSubsampledImage,                                          // VkFramebuffer framebuffer;
        outputRenderArea,                                                             // VkRect2D renderArea;
        static_cast<uint32_t>(attachmentClearValues.size()),                          // uint32_t clearValueCount;
        attachmentClearValues.data() // const VkClearValue* pClearValues;
    };
    renderPassWrapper->cmdBeginRenderPass(*m_cmdBuffer, &renderPassBeginInfoOutputSubsampledImage);

    if (m_testParams.groupParams->useSecondaryCmdBuffer)
        vk.cmdExecuteCommands(*m_cmdBuffer, 1u, &*m_outputSubsampledImageSecCmdBuffer);
    else
        drawOutputSubsampledImage(vk, *m_cmdBuffer);

    renderPassWrapper->cmdEndRenderPass(*m_cmdBuffer);

    endCommandBuffer(vk, *m_cmdBuffer);
}

void FragmentDensityMapTestInstance::createCommandBufferForDynamicRendering(const DeviceInterface &vk,
                                                                            VkDevice vkDevice,
                                                                            const VkRect2D &dynamicDensityMapRenderArea,
                                                                            const VkRect2D &colorImageRenderArea,
                                                                            const VkRect2D &outputRenderArea)
{
    const bool isColorImageMultisampled = m_testParams.colorSamples != VK_SAMPLE_COUNT_1_BIT;
    std::vector<VkClearValue> attachmentClearValuesDDM{makeClearValueColorF32(1.0f, 1.0f, 1.0f, 1.0f)};
    const VkClearValue attachmentClearValue = makeClearValueColorF32(0.0f, 0.0f, 0.0f, 1.0f);
    const uint32_t attachmentCount          = 1 + m_testParams.makeCopy + isColorImageMultisampled;
    const std::vector<VkClearValue> attachmentClearValues(attachmentCount, attachmentClearValue);
    const VkImageSubresourceRange dynamicDensitMapSubresourceRange{VK_IMAGE_ASPECT_COLOR_BIT, 0u,
                                                                   m_testParams.viewCount, 0u, 1u};
    const VkImageSubresourceRange colorSubresourceRange{VK_IMAGE_ASPECT_COLOR_BIT, 0u, 1u, 0u, m_testParams.viewCount};
    const VkImageSubresourceRange outputSubresourceRange{VK_IMAGE_ASPECT_COLOR_BIT, 0u, 1u, 0u, 1u};

    const VkImageMemoryBarrier dynamicDensitMapBarrier = makeImageMemoryBarrier(
        m_testParams.useMemoryAccess ? VK_ACCESS_MEMORY_READ_BIT :
                                       VK_ACCESS_FRAGMENT_DENSITY_MAP_READ_BIT_EXT, // VkAccessFlags srcAccessMask;
        m_testParams.useMemoryAccess ? VK_ACCESS_MEMORY_WRITE_BIT :
                                       VK_ACCESS_COLOR_ATTACHMENT_WRITE_BIT, // VkAccessFlags dstAccessMask;
        VK_IMAGE_LAYOUT_FRAGMENT_DENSITY_MAP_OPTIMAL_EXT,                    // VkImageLayout oldLayout;
        VK_IMAGE_LAYOUT_COLOR_ATTACHMENT_OPTIMAL,                            // VkImageLayout newLayout;
        **m_densityMapImages[0],                                             // VkImage image;
        dynamicDensitMapSubresourceRange // VkImageSubresourceRange subresourceRange;
    );

    const VkImageMemoryBarrier densityMapImageBarrier = makeImageMemoryBarrier(
        m_testParams.useMemoryAccess ? VK_ACCESS_MEMORY_WRITE_BIT :
                                       VK_ACCESS_COLOR_ATTACHMENT_WRITE_BIT, // VkAccessFlags srcAccessMask;
        m_testParams.useMemoryAccess ? VK_ACCESS_MEMORY_READ_BIT :
                                       VK_ACCESS_FRAGMENT_DENSITY_MAP_READ_BIT_EXT, // VkAccessFlags dstAccessMask;
        VK_IMAGE_LAYOUT_COLOR_ATTACHMENT_OPTIMAL,                                   // VkImageLayout oldLayout;
        VK_IMAGE_LAYOUT_FRAGMENT_DENSITY_MAP_OPTIMAL_EXT,                           // VkImageLayout newLayout;
        **m_densityMapImages[0],                                                    // VkImage image;
        colorSubresourceRange // VkImageSubresourceRange subresourceRange;
    );

    std::vector<VkImageMemoryBarrier> cbImageBarrier(
        3, makeImageMemoryBarrier(VK_ACCESS_NONE_KHR, // VkAccessFlags srcAccessMask;
                                  m_testParams.useMemoryAccess ?
                                      VK_ACCESS_MEMORY_WRITE_BIT :
                                      VK_ACCESS_COLOR_ATTACHMENT_WRITE_BIT, // VkAccessFlags dstAccessMask;
                                  VK_IMAGE_LAYOUT_UNDEFINED,                // VkImageLayout oldLayout;
                                  VK_IMAGE_LAYOUT_COLOR_ATTACHMENT_OPTIMAL, // VkImageLayout newLayout;
                                  *m_colorImage,                            // VkImage image;
                                  colorSubresourceRange                     // VkImageSubresourceRange subresourceRange;
                                  ));
    cbImageBarrier[1].image                            = *m_colorResolvedImage;
    cbImageBarrier[1 + isColorImageMultisampled].image = *m_colorCopyImage;

    const VkImageMemoryBarrier subsampledImageBarrier = makeImageMemoryBarrier(
        m_testParams.useMemoryAccess ? VK_ACCESS_MEMORY_WRITE_BIT :
                                       VK_ACCESS_COLOR_ATTACHMENT_WRITE_BIT, // VkAccessFlags srcAccessMask;
        m_testParams.useMemoryAccess ? VK_ACCESS_MEMORY_READ_BIT :
                                       VK_ACCESS_SHADER_READ_BIT, // VkAccessFlags dstAccessMask;
        VK_IMAGE_LAYOUT_COLOR_ATTACHMENT_OPTIMAL,                 // VkImageLayout oldLayout;
        VK_IMAGE_LAYOUT_SHADER_READ_ONLY_OPTIMAL,                 // VkImageLayout newLayout;
        *m_colorImage,                                            // VkImage image;
        colorSubresourceRange                                     // VkImageSubresourceRange subresourceRange;
    );

    const VkImageMemoryBarrier outputImageBarrier = makeImageMemoryBarrier(
        VK_ACCESS_NONE_KHR, // VkAccessFlags srcAccessMask;
        m_testParams.useMemoryAccess ? VK_ACCESS_MEMORY_WRITE_BIT :
                                       VK_ACCESS_COLOR_ATTACHMENT_WRITE_BIT, // VkAccessFlags dstAccessMask;
        VK_IMAGE_LAYOUT_UNDEFINED,                                           // VkImageLayout oldLayout;
        VK_IMAGE_LAYOUT_COLOR_ATTACHMENT_OPTIMAL,                            // VkImageLayout newLayout;
        *m_outputImage,                                                      // VkImage image;
        outputSubresourceRange // VkImageSubresourceRange subresourceRange;
    );

    const VkRenderingFragmentDensityMapAttachmentInfoEXT densityMap0Attachment{
        VK_STRUCTURE_TYPE_RENDERING_FRAGMENT_DENSITY_MAP_ATTACHMENT_INFO_EXT, // VkStructureType sType;
        nullptr,                                                              // const void* pNext;
        **m_densityMapImageViews[0],                                          // VkImageView imageView;
        VK_IMAGE_LAYOUT_FRAGMENT_DENSITY_MAP_OPTIMAL_EXT                      // VkImageLayout imageLayout;
    };

    const VkRenderingFragmentDensityMapAttachmentInfoEXT densityMap1Attachment{
        VK_STRUCTURE_TYPE_RENDERING_FRAGMENT_DENSITY_MAP_ATTACHMENT_INFO_EXT,        // VkStructureType sType;
        nullptr,                                                                     // const void* pNext;
        m_testParams.subsampledLoads ? **m_densityMapImageViews[1] : VK_NULL_HANDLE, // VkImageView imageView;
        VK_IMAGE_LAYOUT_FRAGMENT_DENSITY_MAP_OPTIMAL_EXT                             // VkImageLayout imageLayout;
    };

    const VkRenderingAttachmentInfoKHR dynamicDensityMapColorAttachment{
        VK_STRUCTURE_TYPE_RENDERING_ATTACHMENT_INFO_KHR, // VkStructureType sType;
        nullptr,                                         // const void* pNext;
        **m_densityMapImageViews[0],                     // VkImageView imageView;
        VK_IMAGE_LAYOUT_COLOR_ATTACHMENT_OPTIMAL,        // VkImageLayout imageLayout;
        VK_RESOLVE_MODE_NONE,                            // VkResolveModeFlagBits resolveMode;
        VK_NULL_HANDLE,                                  // VkImageView resolveImageView;
        VK_IMAGE_LAYOUT_UNDEFINED,                       // VkImageLayout resolveImageLayout;
        VK_ATTACHMENT_LOAD_OP_CLEAR,                     // VkAttachmentLoadOp loadOp;
        VK_ATTACHMENT_STORE_OP_STORE,                    // VkAttachmentStoreOp storeOp;
        attachmentClearValuesDDM[0]                      // VkClearValue clearValue;
    };

    VkRenderingInfoKHR dynamicDensityMapRenderingInfo{
        VK_STRUCTURE_TYPE_RENDERING_INFO_KHR,
        nullptr,
        0u,                                // VkRenderingFlagsKHR flags;
        dynamicDensityMapRenderArea,       // VkRect2D renderArea;
        m_testParams.viewCount,            // uint32_t layerCount;
        m_viewMask,                        // uint32_t viewMask;
        1u,                                // uint32_t colorAttachmentCount;
        &dynamicDensityMapColorAttachment, // const VkRenderingAttachmentInfoKHR* pColorAttachments;
        nullptr,                           // const VkRenderingAttachmentInfoKHR* pDepthAttachment;
        nullptr,                           // const VkRenderingAttachmentInfoKHR* pStencilAttachment;
    };

    bool resolveFirstAttachment = isColorImageMultisampled && !m_testParams.makeCopy;
    const VkRenderingAttachmentInfoKHR subsampledImageColorAttachments[2]{
        {
            VK_STRUCTURE_TYPE_RENDERING_ATTACHMENT_INFO_KHR, // VkStructureType sType;
            nullptr,                                         // const void* pNext;
            *m_colorImageView,                               // VkImageView imageView;
            VK_IMAGE_LAYOUT_COLOR_ATTACHMENT_OPTIMAL,        // VkImageLayout imageLayout;
            resolveFirstAttachment ? VK_RESOLVE_MODE_AVERAGE_BIT :
                                     VK_RESOLVE_MODE_NONE,                       // VkResolveModeFlagBits resolveMode;
            resolveFirstAttachment ? *m_colorResolvedImageView : VK_NULL_HANDLE, // VkImageView resolveImageView;
            VK_IMAGE_LAYOUT_COLOR_ATTACHMENT_OPTIMAL,                            // VkImageLayout resolveImageLayout;
            VK_ATTACHMENT_LOAD_OP_CLEAR,                                         // VkAttachmentLoadOp loadOp;
            VK_ATTACHMENT_STORE_OP_STORE,                                        // VkAttachmentStoreOp storeOp;
            attachmentClearValues[0]                                             // VkClearValue clearValue;
        },
        {
            VK_STRUCTURE_TYPE_RENDERING_ATTACHMENT_INFO_KHR, // VkStructureType sType;
            nullptr,                                         // const void* pNext;
            *m_colorCopyImageView,                           // VkImageView imageView;
            VK_IMAGE_LAYOUT_COLOR_ATTACHMENT_OPTIMAL,        // VkImageLayout imageLayout;
            isColorImageMultisampled ? VK_RESOLVE_MODE_AVERAGE_BIT :
                                       VK_RESOLVE_MODE_NONE,                       // VkResolveModeFlagBits resolveMode;
            isColorImageMultisampled ? *m_colorResolvedImageView : VK_NULL_HANDLE, // VkImageView resolveImageView;
            VK_IMAGE_LAYOUT_COLOR_ATTACHMENT_OPTIMAL,                              // VkImageLayout resolveImageLayout;
            VK_ATTACHMENT_LOAD_OP_CLEAR,                                           // VkAttachmentLoadOp loadOp;
            VK_ATTACHMENT_STORE_OP_STORE,                                          // VkAttachmentStoreOp storeOp;
            attachmentClearValues[0]                                               // VkClearValue clearValue;
        }};

    VkRenderingInfoKHR subsampledImageRenderingInfo{
        VK_STRUCTURE_TYPE_RENDERING_INFO_KHR,
        &densityMap0Attachment,
        0u,                              // VkRenderingFlagsKHR flags;
        colorImageRenderArea,            // VkRect2D renderArea;
        m_testParams.viewCount,          // uint32_t layerCount;
        m_viewMask,                      // uint32_t viewMask;
        1u + m_testParams.makeCopy,      // uint32_t colorAttachmentCount;
        subsampledImageColorAttachments, // const VkRenderingAttachmentInfoKHR* pColorAttachments;
        nullptr,                         // const VkRenderingAttachmentInfoKHR* pDepthAttachment;
        nullptr,                         // const VkRenderingAttachmentInfoKHR* pStencilAttachment;
    };

    const VkRenderingAttachmentInfoKHR resampleSubsampledImageColorAttachment{
        VK_STRUCTURE_TYPE_RENDERING_ATTACHMENT_INFO_KHR, // VkStructureType sType;
        nullptr,                                         // const void* pNext;
        *m_colorImageView,                               // VkImageView imageView;
        VK_IMAGE_LAYOUT_COLOR_ATTACHMENT_OPTIMAL,        // VkImageLayout imageLayout;
        VK_RESOLVE_MODE_NONE,                            // VkResolveModeFlagBits resolveMode;
        VK_NULL_HANDLE,                                  // VkImageView resolveImageView;
        VK_IMAGE_LAYOUT_UNDEFINED,                       // VkImageLayout resolveImageLayout;
        VK_ATTACHMENT_LOAD_OP_LOAD,                      // VkAttachmentLoadOp loadOp;
        VK_ATTACHMENT_STORE_OP_STORE,                    // VkAttachmentStoreOp storeOp;
        attachmentClearValues[0]                         // VkClearValue clearValue;
    };

    VkRenderingInfoKHR resampleSubsampledImageRenderingInfo{
        VK_STRUCTURE_TYPE_RENDERING_INFO_KHR,
        &densityMap1Attachment,
        0u,                                      // VkRenderingFlagsKHR flags;
        colorImageRenderArea,                    // VkRect2D renderArea;
        m_testParams.viewCount,                  // uint32_t layerCount;
        m_viewMask,                              // uint32_t viewMask;
        1u,                                      // uint32_t colorAttachmentCount;
        &resampleSubsampledImageColorAttachment, // const VkRenderingAttachmentInfoKHR* pColorAttachments;
        nullptr,                                 // const VkRenderingAttachmentInfoKHR* pDepthAttachment;
        nullptr,                                 // const VkRenderingAttachmentInfoKHR* pStencilAttachment;
    };

    const VkRenderingAttachmentInfoKHR copySubsampledColorAttachment{
        VK_STRUCTURE_TYPE_RENDERING_ATTACHMENT_INFO_KHR, // VkStructureType sType;
        nullptr,                                         // const void* pNext;
        *m_outputImageView,                              // VkImageView imageView;
        VK_IMAGE_LAYOUT_COLOR_ATTACHMENT_OPTIMAL,        // VkImageLayout imageLayout;
        VK_RESOLVE_MODE_NONE,                            // VkResolveModeFlagBits resolveMode;
        VK_NULL_HANDLE,                                  // VkImageView resolveImageView;
        VK_IMAGE_LAYOUT_UNDEFINED,                       // VkImageLayout resolveImageLayout;
        VK_ATTACHMENT_LOAD_OP_CLEAR,                     // VkAttachmentLoadOp loadOp;
        VK_ATTACHMENT_STORE_OP_STORE,                    // VkAttachmentStoreOp storeOp;
        attachmentClearValues[0]                         // VkClearValue clearValue;
    };

    VkRenderingInfoKHR copySubsampledRenderingInfo{
        VK_STRUCTURE_TYPE_RENDERING_INFO_KHR,
        nullptr,
        0u,                             // VkRenderingFlagsKHR flags;
        outputRenderArea,               // VkRect2D renderArea;
        1u,                             // uint32_t layerCount;
        0u,                             // uint32_t viewMask;
        1u,                             // uint32_t colorAttachmentCount;
        &copySubsampledColorAttachment, // const VkRenderingAttachmentInfoKHR* pColorAttachments;
        nullptr,                        // const VkRenderingAttachmentInfoKHR* pDepthAttachment;
        nullptr,                        // const VkRenderingAttachmentInfoKHR* pStencilAttachment;
    };

    if (m_testParams.groupParams->useSecondaryCmdBuffer)
    {
        const VkFormat colorImageFormat = VK_FORMAT_R8G8B8A8_UNORM;
        VkCommandBufferInheritanceRenderingInfoKHR inheritanceRenderingInfo{
            VK_STRUCTURE_TYPE_COMMAND_BUFFER_INHERITANCE_RENDERING_INFO_KHR, // VkStructureType sType;
            nullptr,                                                         // const void* pNext;
            0u,                                                              // VkRenderingFlagsKHR flags;
            m_viewMask,                                                      // uint32_t viewMask;
            1u,                                                              // uint32_t colorAttachmentCount;
            &m_testParams.densityMapFormat,                                  // const VkFormat* pColorAttachmentFormats;
            VK_FORMAT_UNDEFINED,                                             // VkFormat depthAttachmentFormat;
            VK_FORMAT_UNDEFINED,                                             // VkFormat stencilAttachmentFormat;
            VK_SAMPLE_COUNT_1_BIT // VkSampleCountFlagBits rasterizationSamples;
        };

        const VkCommandBufferInheritanceInfo bufferInheritanceInfo = initVulkanStructure(&inheritanceRenderingInfo);
        VkCommandBufferBeginInfo commandBufBeginParams{
            VK_STRUCTURE_TYPE_COMMAND_BUFFER_BEGIN_INFO, // VkStructureType sType;
            nullptr,                                     // const void* pNext;
            VK_COMMAND_BUFFER_USAGE_ONE_TIME_SUBMIT_BIT, // VkCommandBufferUsageFlags flags;
            &bufferInheritanceInfo};

        m_dynamicDensityMapSecCmdBuffer =
            allocateCommandBuffer(vk, vkDevice, *m_cmdPool, VK_COMMAND_BUFFER_LEVEL_SECONDARY);
        m_subsampledImageSecCmdBuffer =
            allocateCommandBuffer(vk, vkDevice, *m_cmdPool, VK_COMMAND_BUFFER_LEVEL_SECONDARY);
        m_resampleSubsampledImageSecCmdBuffer =
            allocateCommandBuffer(vk, vkDevice, *m_cmdPool, VK_COMMAND_BUFFER_LEVEL_SECONDARY);
        m_outputSubsampledImageSecCmdBuffer =
            allocateCommandBuffer(vk, vkDevice, *m_cmdPool, VK_COMMAND_BUFFER_LEVEL_SECONDARY);

        // Record secondary command buffers
        if (m_testParams.groupParams->secondaryCmdBufferCompletelyContainsDynamicRenderpass)
        {
            if (m_testParams.dynamicDensityMap)
            {
                vk.beginCommandBuffer(*m_dynamicDensityMapSecCmdBuffer, &commandBufBeginParams);
                vk.cmdBeginRendering(*m_dynamicDensityMapSecCmdBuffer, &dynamicDensityMapRenderingInfo);
                drawDynamicDensityMap(vk, *m_dynamicDensityMapSecCmdBuffer);
<<<<<<< HEAD
                vk.cmdEndRendering(*m_dynamicDensityMapSecCmdBuffer);
=======
                endRendering(vk, *m_dynamicDensityMapSecCmdBuffer);
>>>>>>> f500f9be
                endCommandBuffer(vk, *m_dynamicDensityMapSecCmdBuffer);
            }

            inheritanceRenderingInfo.pColorAttachmentFormats = &colorImageFormat;
            inheritanceRenderingInfo.rasterizationSamples    = m_testParams.colorSamples;
            vk.beginCommandBuffer(*m_subsampledImageSecCmdBuffer, &commandBufBeginParams);
            vk.cmdBeginRendering(*m_subsampledImageSecCmdBuffer, &subsampledImageRenderingInfo);
            drawSubsampledImage(vk, *m_subsampledImageSecCmdBuffer);
            if (m_testParams.makeCopy)
            {
                remapingBeforeCopySubsampledImage(vk, *m_subsampledImageSecCmdBuffer);
                drawCopySubsampledImage(vk, *m_subsampledImageSecCmdBuffer);
            }
            endRendering(vk, *m_subsampledImageSecCmdBuffer, m_testParams.addZeroOffset, m_testParams.viewCount);
            endCommandBuffer(vk, *m_subsampledImageSecCmdBuffer);

            if (m_testParams.subsampledLoads)
            {
                vk.beginCommandBuffer(*m_resampleSubsampledImageSecCmdBuffer, &commandBufBeginParams);
                vk.cmdBeginRendering(*m_resampleSubsampledImageSecCmdBuffer, &resampleSubsampledImageRenderingInfo);
                drawResampleSubsampledImage(vk, *m_resampleSubsampledImageSecCmdBuffer);
<<<<<<< HEAD
                vk.cmdEndRendering(*m_resampleSubsampledImageSecCmdBuffer);
=======
                endRendering(vk, *m_resampleSubsampledImageSecCmdBuffer, m_testParams.addZeroOffset,
                             m_testParams.viewCount);
>>>>>>> f500f9be
                endCommandBuffer(vk, *m_resampleSubsampledImageSecCmdBuffer);
            }

            inheritanceRenderingInfo.viewMask             = 0u;
            inheritanceRenderingInfo.rasterizationSamples = VK_SAMPLE_COUNT_1_BIT;
            vk.beginCommandBuffer(*m_outputSubsampledImageSecCmdBuffer, &commandBufBeginParams);
            vk.cmdBeginRendering(*m_outputSubsampledImageSecCmdBuffer, &copySubsampledRenderingInfo);
            drawOutputSubsampledImage(vk, *m_outputSubsampledImageSecCmdBuffer);
<<<<<<< HEAD
            vk.cmdEndRendering(*m_outputSubsampledImageSecCmdBuffer);
=======
            endRendering(vk, *m_outputSubsampledImageSecCmdBuffer);
>>>>>>> f500f9be
            endCommandBuffer(vk, *m_outputSubsampledImageSecCmdBuffer);
        }
        else
        {
            commandBufBeginParams.flags |= VK_COMMAND_BUFFER_USAGE_RENDER_PASS_CONTINUE_BIT;

            if (m_testParams.dynamicDensityMap)
            {
                vk.beginCommandBuffer(*m_dynamicDensityMapSecCmdBuffer, &commandBufBeginParams);
                drawDynamicDensityMap(vk, *m_dynamicDensityMapSecCmdBuffer);
                endCommandBuffer(vk, *m_dynamicDensityMapSecCmdBuffer);
            }

            inheritanceRenderingInfo.pColorAttachmentFormats = &colorImageFormat;
            inheritanceRenderingInfo.rasterizationSamples    = m_testParams.colorSamples;
            vk.beginCommandBuffer(*m_subsampledImageSecCmdBuffer, &commandBufBeginParams);
            drawSubsampledImage(vk, *m_subsampledImageSecCmdBuffer);
            endCommandBuffer(vk, *m_subsampledImageSecCmdBuffer);

            if (m_testParams.subsampledLoads)
            {
                vk.beginCommandBuffer(*m_resampleSubsampledImageSecCmdBuffer, &commandBufBeginParams);
                drawResampleSubsampledImage(vk, *m_resampleSubsampledImageSecCmdBuffer);
                endCommandBuffer(vk, *m_resampleSubsampledImageSecCmdBuffer);
            }

            inheritanceRenderingInfo.viewMask             = 0u;
            inheritanceRenderingInfo.rasterizationSamples = VK_SAMPLE_COUNT_1_BIT;
            vk.beginCommandBuffer(*m_outputSubsampledImageSecCmdBuffer, &commandBufBeginParams);
            drawOutputSubsampledImage(vk, *m_outputSubsampledImageSecCmdBuffer);
            endCommandBuffer(vk, *m_outputSubsampledImageSecCmdBuffer);
        }

        // Record primary command buffer
        beginCommandBuffer(vk, *m_cmdBuffer, 0u);

        // Render dynamic density map
        if (m_testParams.dynamicDensityMap)
        {
            // change layout of density map - after filling it layout was changed
            // to density map optimal but here we want to render values to it
            vk.cmdPipelineBarrier(*m_cmdBuffer, VK_PIPELINE_STAGE_NONE_KHR,
                                  VK_PIPELINE_STAGE_COLOR_ATTACHMENT_OUTPUT_BIT, 0, 0, nullptr, 0, nullptr, 1,
                                  &dynamicDensitMapBarrier);

            if (m_testParams.groupParams->secondaryCmdBufferCompletelyContainsDynamicRenderpass)
                vk.cmdExecuteCommands(*m_cmdBuffer, 1u, &*m_dynamicDensityMapSecCmdBuffer);
            else
            {
                dynamicDensityMapRenderingInfo.flags = VK_RENDERING_CONTENTS_SECONDARY_COMMAND_BUFFERS_BIT;
                vk.cmdBeginRendering(*m_cmdBuffer, &dynamicDensityMapRenderingInfo);
                vk.cmdExecuteCommands(*m_cmdBuffer, 1u, &*m_dynamicDensityMapSecCmdBuffer);
                endRendering(vk, *m_cmdBuffer, m_testParams.addZeroOffset, m_testParams.viewCount);
            }

            // barrier that will change layout of density map
            vk.cmdPipelineBarrier(*m_cmdBuffer, VK_PIPELINE_STAGE_COLOR_ATTACHMENT_OUTPUT_BIT,
                                  VK_PIPELINE_STAGE_FRAGMENT_DENSITY_PROCESS_BIT_EXT, 0, 0, nullptr, 0, nullptr, 1,
                                  &densityMapImageBarrier);
        }

        // barrier that will change layout of color and resolve attachments
        vk.cmdPipelineBarrier(*m_cmdBuffer, VK_PIPELINE_STAGE_NONE_KHR, VK_PIPELINE_STAGE_COLOR_ATTACHMENT_OUTPUT_BIT,
                              0, 0, nullptr, 0, nullptr, 1 + isColorImageMultisampled, cbImageBarrier.data());

        // Render subsampled image
        if (m_testParams.groupParams->secondaryCmdBufferCompletelyContainsDynamicRenderpass)
            vk.cmdExecuteCommands(*m_cmdBuffer, 1u, &*m_subsampledImageSecCmdBuffer);
        else
        {
            subsampledImageRenderingInfo.flags = VK_RENDERING_CONTENTS_SECONDARY_COMMAND_BUFFERS_BIT;
            vk.cmdBeginRendering(*m_cmdBuffer, &subsampledImageRenderingInfo);
            vk.cmdExecuteCommands(*m_cmdBuffer, 1u, &*m_subsampledImageSecCmdBuffer);
            endRendering(vk, *m_cmdBuffer, m_testParams.addZeroOffset, m_testParams.viewCount);
        }

        // Resample subsampled image
        if (m_testParams.subsampledLoads)
        {
            if (m_testParams.groupParams->secondaryCmdBufferCompletelyContainsDynamicRenderpass)
                vk.cmdExecuteCommands(*m_cmdBuffer, 1u, &*m_resampleSubsampledImageSecCmdBuffer);
            else
            {
                resampleSubsampledImageRenderingInfo.flags = VK_RENDERING_CONTENTS_SECONDARY_COMMAND_BUFFERS_BIT;
                vk.cmdBeginRendering(*m_cmdBuffer, &resampleSubsampledImageRenderingInfo);
                vk.cmdExecuteCommands(*m_cmdBuffer, 1u, &*m_resampleSubsampledImageSecCmdBuffer);
                endRendering(vk, *m_cmdBuffer, m_testParams.addZeroOffset, m_testParams.viewCount);
            }
        }

        // barrier that ensures writing to colour image has completed.
        vk.cmdPipelineBarrier(*m_cmdBuffer, VK_PIPELINE_STAGE_COLOR_ATTACHMENT_OUTPUT_BIT,
                              VK_PIPELINE_STAGE_FRAGMENT_SHADER_BIT, 0, 0, nullptr, 0, nullptr, 1u,
                              &subsampledImageBarrier);

        // barrier that will change layout of output image
        vk.cmdPipelineBarrier(*m_cmdBuffer, VK_PIPELINE_STAGE_NONE_KHR, VK_PIPELINE_STAGE_COLOR_ATTACHMENT_OUTPUT_BIT,
                              0, 0, nullptr, 0, nullptr, 1, &outputImageBarrier);

        if (m_testParams.groupParams->secondaryCmdBufferCompletelyContainsDynamicRenderpass)
            vk.cmdExecuteCommands(*m_cmdBuffer, 1u, &*m_outputSubsampledImageSecCmdBuffer);
        else
        {
            copySubsampledRenderingInfo.flags = VK_RENDERING_CONTENTS_SECONDARY_COMMAND_BUFFERS_BIT;
            vk.cmdBeginRendering(*m_cmdBuffer, &copySubsampledRenderingInfo);
            vk.cmdExecuteCommands(*m_cmdBuffer, 1u, &*m_outputSubsampledImageSecCmdBuffer);
            endRendering(vk, *m_cmdBuffer);
        }

        endCommandBuffer(vk, *m_cmdBuffer);
    }
    else
    {
        beginCommandBuffer(vk, *m_cmdBuffer, 0u);

        // First render pass - render dynamic density map
        if (m_testParams.dynamicDensityMap)
        {
            // change layout of density map - after filling it layout was changed
            // to density map optimal but here we want to render values to it
            vk.cmdPipelineBarrier(*m_cmdBuffer, VK_PIPELINE_STAGE_NONE_KHR,
                                  VK_PIPELINE_STAGE_COLOR_ATTACHMENT_OUTPUT_BIT, 0, 0, nullptr, 0, nullptr, 1,
                                  &dynamicDensitMapBarrier);

            vk.cmdBeginRendering(*m_cmdBuffer, &dynamicDensityMapRenderingInfo);
            drawDynamicDensityMap(vk, *m_cmdBuffer);
<<<<<<< HEAD
            vk.cmdEndRendering(*m_cmdBuffer);
=======
            endRendering(vk, *m_cmdBuffer);
>>>>>>> f500f9be

            // barrier that will change layout of density map
            vk.cmdPipelineBarrier(*m_cmdBuffer, VK_PIPELINE_STAGE_COLOR_ATTACHMENT_OUTPUT_BIT,
                                  VK_PIPELINE_STAGE_FRAGMENT_DENSITY_PROCESS_BIT_EXT, 0, 0, nullptr, 0, nullptr, 1,
                                  &densityMapImageBarrier);
        }

        // barrier that will change layout of color and resolve attachments
        if (m_testParams.makeCopy)
            cbImageBarrier[0].newLayout = VK_IMAGE_LAYOUT_RENDERING_LOCAL_READ_KHR;
        vk.cmdPipelineBarrier(*m_cmdBuffer, VK_PIPELINE_STAGE_NONE_KHR, VK_PIPELINE_STAGE_COLOR_ATTACHMENT_OUTPUT_BIT,
                              0, 0, nullptr, 0, nullptr, 1 + isColorImageMultisampled + m_testParams.makeCopy,
                              cbImageBarrier.data());

        // Render subsampled image
        vk.cmdBeginRendering(*m_cmdBuffer, &subsampledImageRenderingInfo);
        drawSubsampledImage(vk, *m_cmdBuffer);
        if (m_testParams.makeCopy)
        {
            remapingBeforeCopySubsampledImage(vk, *m_cmdBuffer);
            drawCopySubsampledImage(vk, *m_cmdBuffer);
        }
        endRendering(vk, *m_cmdBuffer, m_testParams.addZeroOffset, m_testParams.viewCount);

        // Resample subsampled image
        if (m_testParams.subsampledLoads)
        {
            vk.cmdBeginRendering(*m_cmdBuffer, &resampleSubsampledImageRenderingInfo);
            drawResampleSubsampledImage(vk, *m_cmdBuffer);
<<<<<<< HEAD
            vk.cmdEndRendering(*m_cmdBuffer);
=======
            endRendering(vk, *m_cmdBuffer, m_testParams.addZeroOffset, m_testParams.viewCount);
>>>>>>> f500f9be
        }

        // barrier that ensures writing to colour image has completed.
        vk.cmdPipelineBarrier(*m_cmdBuffer, VK_PIPELINE_STAGE_COLOR_ATTACHMENT_OUTPUT_BIT,
                              VK_PIPELINE_STAGE_FRAGMENT_SHADER_BIT, 0, 0, nullptr, 0, nullptr, 1u,
                              &subsampledImageBarrier);

        // barrier that will change layout of output image
        vk.cmdPipelineBarrier(*m_cmdBuffer, VK_PIPELINE_STAGE_NONE_KHR, VK_PIPELINE_STAGE_COLOR_ATTACHMENT_OUTPUT_BIT,
                              0, 0, nullptr, 0, nullptr, 1, &outputImageBarrier);

        vk.cmdBeginRendering(*m_cmdBuffer, &copySubsampledRenderingInfo);
        drawOutputSubsampledImage(vk, *m_cmdBuffer);
<<<<<<< HEAD
        vk.cmdEndRendering(*m_cmdBuffer);
=======
        endRendering(vk, *m_cmdBuffer);
>>>>>>> f500f9be

        endCommandBuffer(vk, *m_cmdBuffer);
    }
}

void FragmentDensityMapTestInstance::endRendering(const DeviceInterface &vk, VkCommandBuffer cmdBuffer,
                                                  bool addZeroOffset, uint32_t viewCount)
{
<<<<<<< HEAD
=======
    if (addZeroOffset)
    {
        DE_ASSERT(viewCount > 0u);
        const std::vector<VkOffset2D> offsets(viewCount, VkOffset2D{0, 0});
        const VkRenderPassFragmentDensityMapOffsetEndInfoEXT offsetEndInfo = {
            VK_STRUCTURE_TYPE_RENDER_PASS_FRAGMENT_DENSITY_MAP_OFFSET_END_INFO_EXT,
            nullptr,
            de::sizeU32(offsets),
            de::dataOrNull(offsets),
        };
        const VkRenderingEndInfoEXT renderingEndInfo = initVulkanStructureConst(&offsetEndInfo);
        vk.cmdEndRendering2EXT(cmdBuffer, &renderingEndInfo);
    }
    else
    {
        vk.cmdEndRendering(cmdBuffer);
    }
}

tcu::TestStatus FragmentDensityMapTestInstance::iterate(void)
{
>>>>>>> f500f9be
    const auto &deviceHelper = getDeviceHelper(m_context);
    submitCommandsAndWait(deviceHelper.getDeviceInterface(), deviceHelper.getDevice(), deviceHelper.getQueue(),
                          m_cmdBuffer.get());

    // approximations used when coarse reconstruction is specified are implementation defined
    if (m_testParams.coarseReconstruction)
        return tcu::TestStatus::pass("Pass");

    return verifyImage(deviceHelper);
}

struct Vec4Sorter
{
    bool operator()(const tcu::Vec4 &lhs, const tcu::Vec4 &rhs) const
    {
        if (lhs.x() != rhs.x())
            return lhs.x() < rhs.x();
        if (lhs.y() != rhs.y())
            return lhs.y() < rhs.y();
        if (lhs.z() != rhs.z())
            return lhs.z() < rhs.z();
        return lhs.w() < rhs.w();
    }
};

tcu::TestStatus FragmentDensityMapTestInstance::verifyImage(const DeviceHelper &deviceHelper)
{
    const auto &vk      = deviceHelper.getDeviceInterface();
    const auto vkDevice = deviceHelper.getDevice();
    const auto qfIndex  = deviceHelper.getQueueFamilyIndex();
    const auto queue    = deviceHelper.getQueue();
    auto &memAlloc      = deviceHelper.getAllocator();
    tcu::UVec2 renderSize(m_renderSize.x(), m_renderSize.y());

    de::UniquePtr<tcu::TextureLevel> outputImage(pipeline::readColorAttachment(vk, vkDevice, queue, qfIndex, memAlloc,
                                                                               *m_outputImage, VK_FORMAT_R8G8B8A8_UNORM,
                                                                               renderSize)
                                                     .release());
    const tcu::ConstPixelBufferAccess &outputAccess(outputImage->getAccess());
    tcu::TestLog &log(m_context.getTestContext().getLog());

    // Log images
    log << tcu::TestLog::ImageSet("Result", "Result images")
        << tcu::TestLog::Image("Rendered", "Rendered output image", outputAccess) << tcu::TestLog::EndImageSet;

    int32_t noColorCount = 0;
    uint32_t estimatedColorCount =
        m_testParams.viewCount * m_testParams.fragmentArea.x() * m_testParams.fragmentArea.y();
    float densityMult = m_densityValue.x() * m_densityValue.y();

    // Create histogram of all image colors, check the value of inverted FragSizeEXT
    std::map<tcu::Vec4, uint32_t, Vec4Sorter> colorCount;
    for (int y = 0; y < outputAccess.getHeight(); y++)
    {
        for (int x = 0; x < outputAccess.getWidth(); x++)
        {
            tcu::Vec4 outputColor = outputAccess.getPixel(x, y);
            float densityClamped  = outputColor.z() * outputColor.w();

            // for multiviewport cases we check only pixels to which we render
            if (m_testParams.multiViewport && outputColor.x() < 0.01f)
            {
                ++noColorCount;
                continue;
            }

            if ((densityClamped + 0.01) < densityMult)
                return tcu::TestStatus::fail("Wrong value of FragSizeEXT variable");

            auto it = colorCount.find(outputColor);
            if (it == end(colorCount))
                it = colorCount.insert({outputColor, 0u}).first;
            it->second++;
        }
    }

    // Check if color count is the same as estimated one
    for (const auto &color : colorCount)
    {
        if (color.second > estimatedColorCount)
            return tcu::TestStatus::fail("Wrong color count");
    }

    // For multiviewport cases ~75% of fragments should be black;
    // The margin of 100 fragments is used to compensate cases where
    // we can't fit all views in a same way to final 64x64 image
    // (64 can't be evenly divide for 6 views)
    int32_t estimatedNoColorCount = m_renderSize.x() * m_renderSize.y() * 3 / 4;
    if (m_testParams.multiViewport && std::abs(noColorCount - estimatedNoColorCount) > 100)
        return tcu::TestStatus::fail("Wrong number of fragments with black color");

    return tcu::TestStatus::pass("Pass");
}

enum class OffsetType
{
    NONE     = 0,
    POSITIVE = 1,
    NEGATIVE = 2,
};

int getSign(OffsetType offsetType)
{
    switch (offsetType)
    {
    case OffsetType::NONE:
        return 0;
    case OffsetType::POSITIVE:
        return 1;
    case OffsetType::NEGATIVE:
        return -1;
    default:
        break;
    }

    DE_ASSERT(false);
    return std::numeric_limits<int>::max();
}

tcu::IVec3 getMinTexelSize(const VkPhysicalDeviceFragmentDensityMapPropertiesEXT &properties)
{
    return tcu::UVec3(std::max(properties.minFragmentDensityTexelSize.width, 1u),
                      std::max(properties.minFragmentDensityTexelSize.height, 1u), 1u)
        .asInt();
}

struct FDMOffsetBaseParams
{
    const SharedGroupParams testGroupParams;
    OffsetType horizontalOffset;
    OffsetType verticalOffset;
    bool multiView;
    bool resumeRendering;         // Only used for dynamic rendering.
    std::vector<bool> iterations; // How many times to run the main loop and if we should force no offsets with each.

    FDMOffsetBaseParams(const SharedGroupParams groupParams, OffsetType horizontalOffset_, OffsetType verticalOffset_,
                        bool multiView_, bool resumeRendering_)
        : testGroupParams(groupParams)
        , horizontalOffset(horizontalOffset_)
        , verticalOffset(verticalOffset_)
        , multiView(multiView_)
        , resumeRendering(resumeRendering_)
        , iterations(1, false)
    {
        // We do not support both at the same time currently.
        DE_ASSERT(horizontalOffset == OffsetType::NONE || verticalOffset == OffsetType::NONE);

        if (resumeRendering)
            DE_ASSERT(testGroupParams->renderingType == RENDERING_TYPE_DYNAMIC_RENDERING);
    }

    virtual ~FDMOffsetBaseParams() = default;

    virtual uint32_t getLayerCount() const
    {
        return (multiView ? 2u : 1u);
    }

    virtual tcu::IVec3 getFramebufferExtent() const
    {
        return tcu::IVec3(1024, 1024, 1);
    }

    virtual tcu::IVec3 getFragmentDensityMapExtent(
        const VkPhysicalDeviceFragmentDensityMapPropertiesEXT &properties) const
    {
        // Minimum texel size by default.
        const auto minTexelSize = getMinTexelSize(properties);
        const auto fbExtent     = getFramebufferExtent();
        return fbExtent / minTexelSize;
    }

    virtual std::vector<tcu::IVec2> getOffsets(const VkPhysicalDeviceFragmentDensityMapOffsetPropertiesEXT *) const = 0;

    virtual tcu::Vec4 getClearColor() const
    {
        return tcu::Vec4(0.0f, 0.0f, 0.0f, 1.0f);
    }

    virtual tcu::Vec4 getZeroResColor() const
    {
        return tcu::Vec4(1.0f, 0.0f, 0.0f, 1.0f);
    }

    virtual tcu::Vec4 getHighResColor() const
    {
        return tcu::Vec4(1.0f, 0.0f, 1.0f, 1.0f);
    }

    virtual tcu::Vec4 getLowResColor() const
    {
        return tcu::Vec4(0.0f, 0.0f, 1.0f, 1.0f);
    }
};

using FDMOffsetParamsPtr = de::SharedPtr<const FDMOffsetBaseParams>;
using TextureLevelPtr    = std::unique_ptr<tcu::TextureLevel>;
using TexLevelsVec       = std::vector<TextureLevelPtr>;

class FDMOffsetBaseInstance : public vkt::TestInstance
{
public:
    FDMOffsetBaseInstance(Context &context, FDMOffsetParamsPtr params) : vkt::TestInstance(context), m_params(params)
    {
    }
    virtual ~FDMOffsetBaseInstance(void) = default;

    tcu::TestStatus iterate(void) override;

protected:
    struct QuadInfo
    {
        float xBegin;
        float xEnd;
        float yBegin;
        float yEnd;
    };

    virtual void prepareFDMAccess(tcu::PixelBufferAccess &fdmAccess,
                                  const std::vector<tcu::IVec2> &fdmOffsets) const = 0;
    virtual QuadInfo getQuadInfo(const tcu::IVec3 &fbExtent, const tcu::IVec3 &fdmExtent) const;
    virtual void prepareReferences(TexLevelsVec &references, const TexLevelsVec &results, const QuadInfo &quadInfo,
                                   const std::vector<tcu::IVec2> &fdmOffsets) const = 0;
    virtual void checkResults(tcu::TestLog &log, const TexLevelsVec &references, const TexLevelsVec &results,
                              const std::vector<tcu::IVec2> &fdmOffsets) const      = 0;

    FDMOffsetParamsPtr m_params;
};

class FDMOffsetBaseCase : public vkt::TestCase
{
public:
    FDMOffsetBaseCase(tcu::TestContext &testCtx, const std::string &name, FDMOffsetParamsPtr params)
        : vkt::TestCase(testCtx, name)
        , m_params(params)
    {
    }
    virtual ~FDMOffsetBaseCase(void) = default;

    void checkSupport(Context &context) const override;
    void initPrograms(vk::SourceCollections &programCollection) const override;

protected:
    FDMOffsetParamsPtr m_params;
};

void FDMOffsetBaseCase::checkSupport(Context &context) const
{
#ifdef USE_QCOM_OFFSET_EXT
    context.requireDeviceFunctionality("VK_QCOM_fragment_density_map_offset");
#else
    context.requireDeviceFunctionality("VK_EXT_fragment_density_map_offset");
#endif

    if (m_params->testGroupParams->renderingType == RENDERING_TYPE_DYNAMIC_RENDERING)
        context.requireDeviceFunctionality("VK_KHR_dynamic_rendering");
    else if (m_params->testGroupParams->renderingType == RENDERING_TYPE_RENDERPASS2)
        context.requireDeviceFunctionality("VK_KHR_create_renderpass2");

    if (m_params->multiView)
        context.requireDeviceFunctionality("VK_KHR_multiview");

    const auto &fdmoProperties = context.getFragmentDensityMapOffsetPropertiesEXT();

    {
        const auto offsets = m_params->getOffsets(nullptr);

        const auto checkOffset = [](int32_t offset, int32_t granularity, const std::string &dim)
        {
            if (granularity == 0)
            {
                std::ostringstream msg;
                msg << dim << " granularity is zero";
                TCU_FAIL(msg.str());
            }

            if (offset % granularity != 0)
            {
                std::ostringstream msg;
                msg << dim << " offset (" << offset << ") is not a multiple of the granularity (" << granularity << ")";
                TCU_THROW(NotSupportedError, msg.str());
            }
        };

        const auto zeroOffset = tcu::IVec2(0, 0);
        for (const auto &singleOffset : offsets)
        {
            if (singleOffset == zeroOffset)
                continue;

            checkOffset(singleOffset.x(), fdmoProperties.fragmentDensityOffsetGranularity.width, "Horizontal");
            checkOffset(singleOffset.y(), fdmoProperties.fragmentDensityOffsetGranularity.height, "Vertical");
        }
    }
}

void FDMOffsetBaseCase::initPrograms(SourceCollections &dst) const
{
    std::ostringstream vert;
    vert << "#version 460\n"
         << "layout (location=0) in vec4 inPos;\n"
         << "void main(void) {\n"
         << "    gl_Position = inPos;\n"
         << "}\n";
    dst.glslSources.add("vert") << glu::VertexSource(vert.str());

    std::ostringstream frag;
    frag << "#version 460\n"
         << "#extension GL_EXT_fragment_invocation_density : require\n"
         << "layout (location=0) out vec4 outColor;\n"
         << "void main(void) {\n"
         << "    const vec4 zeroResColor = vec4" << m_params->getZeroResColor() << ";\n"
         << "    const vec4 highResColor = vec4" << m_params->getHighResColor() << ";\n"
         << "    const vec4 lowResColor = vec4" << m_params->getLowResColor() << ";\n"
         << "    const int area = gl_FragSizeEXT.x * gl_FragSizeEXT.y;\n"
         << "    if (area == 0) { outColor = zeroResColor; }\n"
         << "    else if (area == 1) { outColor = highResColor; }\n"
         << "    else { outColor = lowResColor; }\n"
         << "}\n";
    dst.glslSources.add("frag") << glu::FragmentSource(frag.str());

    // Shaders for copying the framebuffer to a storage texel buffer.
    const auto fbExtent = m_params->getFramebufferExtent();

    // Draws full-screen triangle.
    std::ostringstream vertCopy;
    vertCopy << "#version 460\n"
             << "vec2 positions[3] = vec2[](\n"
             << "    vec2(-1.0, -1.0),\n"
             << "    vec2( 3.0, -1.0),\n"
             << "    vec2(-1.0,  3.0)\n"
             << ");\n"
             << "void main(void) {\n"
             << "    gl_Position = vec4(positions[gl_VertexIndex % 3], 0.0, 1.0);\n"
             << "}\n";
    dst.glslSources.add("vert-copy") << glu::VertexSource(vertCopy.str());

    const auto &multiView = m_params->multiView;

    std::ostringstream fragCopy;
    fragCopy
        << "#version 460\n"
        << (multiView ? "#extension GL_EXT_multiview : require\n" : "") << "layout (set=0, binding=0) uniform "
        << (multiView ? "sampler2DArray" : "sampler2D") << " inSampler;\n"
        << "layout (set=0, binding=1, rgba8) uniform imageBuffer outImg;\n"
        << "void main (void) {\n"
        << "    const int imageWidth = " << fbExtent.x() << ";\n"
        << "    const int imageHeight = " << fbExtent.y() << ";\n"
        << "    const vec2 whVec = vec2(imageWidth, imageHeight);\n"
        << "    const int layerSize = imageWidth * imageHeight;\n"
        << "    const int viewIndex = " << (multiView ? "gl_ViewIndex" : "0") << ";\n"
        << (multiView ? "    const vec3 coord = vec3(gl_FragCoord.xy, viewIndex) / vec3(whVec, 1.0);\n" :
                        "    const vec2 coord = vec2(gl_FragCoord.xy) / whVec;\n")
        << "    const vec4 color = texture(inSampler, coord);\n"
        << "    const int storePos = layerSize * viewIndex + int(gl_FragCoord.y) * imageWidth + int(gl_FragCoord.x);\n"
        << "    imageStore(outImg, storePos, color);\n"
        << "}\n";
    dst.glslSources.add("frag-copy") << glu::FragmentSource(fragCopy.str());
}

enum class QuadPiece
{
    ALL    = 0,
    FIRST  = 1,
    SECOND = 2,
};

tcu::TestStatus FDMOffsetBaseInstance::iterate()
{
    const auto &deviceHelper = getDeviceHelper(m_context);
    const auto &vkd          = deviceHelper.getDeviceInterface();
    const auto device        = deviceHelper.getDevice();
    const auto qfIndex       = deviceHelper.getQueueFamilyIndex();
    const auto queue         = deviceHelper.getQueue();
    auto &alloc              = deviceHelper.getAllocator();

    const auto fbFlags    = (VK_IMAGE_CREATE_SUBSAMPLED_BIT_EXT | VK_IMAGE_CREATE_FRAGMENT_DENSITY_MAP_OFFSET_BIT_EXT);
    const auto fbFormat   = VK_FORMAT_R8G8B8A8_UNORM;
    const auto fbExtent   = m_params->getFramebufferExtent();
    const auto fbVkExtent = makeExtent3D(fbExtent);
    const auto fbUsage    = (VK_IMAGE_USAGE_COLOR_ATTACHMENT_BIT | VK_IMAGE_USAGE_SAMPLED_BIT);
    const auto &fdmProperties       = m_context.getFragmentDensityMapPropertiesEXT();
    const auto &fdmOffsetProperties = m_context.getFragmentDensityMapOffsetPropertiesEXT();
    const auto bindPoint            = VK_PIPELINE_BIND_POINT_GRAPHICS;

    const bool isDynamicRendering = (m_params->testGroupParams->renderingType == RENDERING_TYPE_DYNAMIC_RENDERING);
    const bool useSecondary       = m_params->testGroupParams->useSecondaryCmdBuffer;
    const bool allInSecondary =
        (useSecondary && m_params->testGroupParams->secondaryCmdBufferCompletelyContainsDynamicRenderpass);
    const bool needsIheritance     = (useSecondary && !allInSecondary);
    const bool multipleSecondaries = (useSecondary && m_params->resumeRendering && !allInSecondary);

    const auto layerCount = m_params->getLayerCount();
    const auto viewMask   = ((1u << layerCount) - 1u);
    const auto viewType   = (m_params->multiView ? VK_IMAGE_VIEW_TYPE_2D_ARRAY : VK_IMAGE_VIEW_TYPE_2D);
    const auto colorSRR   = makeImageSubresourceRange(VK_IMAGE_ASPECT_COLOR_BIT, 0u, 1u, 0u, layerCount);
    const auto colorSRL   = makeImageSubresourceLayers(VK_IMAGE_ASPECT_COLOR_BIT, 0u, 0u, layerCount);
    const auto fdmOffsets = m_params->getOffsets(&fdmOffsetProperties);
    const tcu::IVec3 resultExtent(fbExtent.x(), fbExtent.y(), layerCount);

    const VkImageCreateInfo fbImageInfo{
        VK_STRUCTURE_TYPE_IMAGE_CREATE_INFO,
        nullptr,
        fbFlags,
        VK_IMAGE_TYPE_2D,
        fbFormat,
        fbVkExtent,
        1u,
        layerCount,
        VK_SAMPLE_COUNT_1_BIT,
        VK_IMAGE_TILING_OPTIMAL,
        fbUsage,
        VK_SHARING_MODE_EXCLUSIVE,
        0u,
        nullptr,
        VK_IMAGE_LAYOUT_UNDEFINED,
    };

    ImageWithMemory fbImage(vkd, device, alloc, fbImageInfo, MemoryRequirement::Any);
    const auto fbView = makeImageView(vkd, device, *fbImage, viewType, fbFormat, colorSRR);

    // Storage texel buffer.
    const auto fbTcuFormat = mapVkFormat(fbFormat);
    DE_ASSERT(fbExtent.z() == 1);
    const auto texelBufferSize  = static_cast<VkDeviceSize>(tcu::getPixelSize(fbTcuFormat) * resultExtent.x() *
                                                           resultExtent.y() * resultExtent.z());
    const auto texelBufferUsage = VK_BUFFER_USAGE_STORAGE_TEXEL_BUFFER_BIT;
    const auto texelBufferInfo  = makeBufferCreateInfo(texelBufferSize, texelBufferUsage);
    BufferWithMemory texelBuffer(vkd, device, alloc, texelBufferInfo, MemoryRequirement::HostVisible);
    {
        auto &bufferAlloc = texelBuffer.getAllocation();
        memset(bufferAlloc.getHostPtr(), 0, static_cast<size_t>(texelBufferSize));
    }
    const auto texelBufferView = makeBufferView(vkd, device, *texelBuffer, fbFormat, 0ull, VK_WHOLE_SIZE);

    // Sampler.
    const auto samplerFlags = VK_SAMPLER_CREATE_SUBSAMPLED_BIT_EXT;

    const VkSamplerCreateInfo samplerInfo{
        VK_STRUCTURE_TYPE_SAMPLER_CREATE_INFO,
        nullptr,
        samplerFlags,
        VK_FILTER_NEAREST,
        VK_FILTER_NEAREST,
        VK_SAMPLER_MIPMAP_MODE_NEAREST,
        VK_SAMPLER_ADDRESS_MODE_CLAMP_TO_EDGE,
        VK_SAMPLER_ADDRESS_MODE_CLAMP_TO_EDGE,
        VK_SAMPLER_ADDRESS_MODE_CLAMP_TO_EDGE,
        0.0f,
        VK_FALSE,
        0.0f,
        VK_FALSE,
        VK_COMPARE_OP_NEVER,
        0.0f,
        0.0f,
        VK_BORDER_COLOR_FLOAT_TRANSPARENT_BLACK,
        VK_FALSE,
    };

    const auto sampler = createSampler(vkd, device, &samplerInfo);

    const auto fdmFlags  = (VK_IMAGE_CREATE_FRAGMENT_DENSITY_MAP_OFFSET_BIT_EXT);
    const auto fdmFormat = VK_FORMAT_R8G8_UNORM;
    const auto fdmExtent = m_params->getFragmentDensityMapExtent(fdmProperties);
    const auto fdmUsage  = (VK_IMAGE_USAGE_FRAGMENT_DENSITY_MAP_BIT_EXT | VK_IMAGE_USAGE_TRANSFER_DST_BIT);

    const VkImageCreateInfo fdmImageInfo{
        VK_STRUCTURE_TYPE_IMAGE_CREATE_INFO,
        nullptr,
        fdmFlags,
        VK_IMAGE_TYPE_2D,
        fdmFormat,
        makeExtent3D(fdmExtent),
        1u,
        layerCount,
        VK_SAMPLE_COUNT_1_BIT,
        VK_IMAGE_TILING_OPTIMAL,
        fdmUsage,
        VK_SHARING_MODE_EXCLUSIVE,
        0u,
        nullptr,
        VK_IMAGE_LAYOUT_UNDEFINED,
    };

    ImageWithMemory fdmImage(vkd, device, alloc, fdmImageInfo, MemoryRequirement::Any);
    const auto fdmView = makeImageView(vkd, device, *fdmImage, viewType, fdmFormat, colorSRR);

    // Host fragment density map level. These values will be copied to a buffer and uploaded to the FDM map image.
    const auto fdmTcuFormat = mapVkFormat(fdmFormat);
    DE_ASSERT(fdmExtent.z() == 1);
    tcu::TextureLevel fdmLevel(fdmTcuFormat, fdmExtent.x(), fdmExtent.y(), static_cast<int>(layerCount));
    tcu::PixelBufferAccess fdmAccess = fdmLevel.getAccess();

    // Fill FDM buffer with the desired values.
    prepareFDMAccess(fdmAccess, fdmOffsets);

    // Create an auxiliary buffer and fill it with the texture level, then copy it to the FDM image.
    const auto fdmPixelSize      = tcu::getPixelSize(fdmTcuFormat);
    const auto fdmXferBufferSize = static_cast<VkDeviceSize>(fdmPixelSize * fdmExtent.x() * fdmExtent.y() * layerCount);
    const auto fdmXferBufferUsage = VK_BUFFER_USAGE_TRANSFER_SRC_BIT;
    const auto fdmXferBufferInfo  = makeBufferCreateInfo(fdmXferBufferSize, fdmXferBufferUsage);
    BufferWithMemory fdmXferBuffer(vkd, device, alloc, fdmXferBufferInfo, MemoryRequirement::HostVisible);
    {
        auto &bufferAlloc = fdmXferBuffer.getAllocation();
        memcpy(bufferAlloc.getHostPtr(), fdmAccess.getDataPtr(), static_cast<size_t>(fdmXferBufferSize));
    }
    {
        CommandPoolWithBuffer cmd(vkd, device, qfIndex);
        beginCommandBuffer(vkd, *cmd.cmdBuffer);
        {
            const auto preCopyBarrier =
                makeImageMemoryBarrier(0u, VK_ACCESS_TRANSFER_WRITE_BIT, VK_IMAGE_LAYOUT_UNDEFINED,
                                       VK_IMAGE_LAYOUT_TRANSFER_DST_OPTIMAL, *fdmImage, colorSRR);
            cmdPipelineImageMemoryBarrier(vkd, *cmd.cmdBuffer, VK_PIPELINE_STAGE_TOP_OF_PIPE_BIT,
                                          VK_PIPELINE_STAGE_TRANSFER_BIT, &preCopyBarrier);
        }
        {
            const auto copyRegion = makeBufferImageCopy(makeExtent3D(fdmExtent), colorSRL);
            vkd.cmdCopyBufferToImage(*cmd.cmdBuffer, *fdmXferBuffer, *fdmImage, VK_IMAGE_LAYOUT_TRANSFER_DST_OPTIMAL,
                                     1u, &copyRegion);
        }
        {
            const auto postCopyBarrier =
                makeImageMemoryBarrier(VK_ACCESS_TRANSFER_WRITE_BIT, 0u, VK_IMAGE_LAYOUT_TRANSFER_DST_OPTIMAL,
                                       VK_IMAGE_LAYOUT_FRAGMENT_DENSITY_MAP_OPTIMAL_EXT, *fdmImage, colorSRR);
            cmdPipelineImageMemoryBarrier(vkd, *cmd.cmdBuffer, VK_PIPELINE_STAGE_TRANSFER_BIT,
                                          VK_PIPELINE_STAGE_BOTTOM_OF_PIPE_BIT, &postCopyBarrier);
        }
        endCommandBuffer(vkd, *cmd.cmdBuffer);
        submitCommandsAndWait(vkd, device, queue, *cmd.cmdBuffer);
    }

    // Generate geometry.
    const auto quadInfo = getQuadInfo(fbExtent, fdmExtent);

    std::vector<tcu::Vec4> vertices;
    vertices.reserve(6u);
    vertices.emplace_back(quadInfo.xBegin, quadInfo.yBegin, 0.0f, 1.0f);
    vertices.emplace_back(quadInfo.xBegin, quadInfo.yEnd, 0.0f, 1.0f);
    vertices.emplace_back(quadInfo.xEnd, quadInfo.yBegin, 0.0f, 1.0f);
    vertices.emplace_back(quadInfo.xEnd, quadInfo.yBegin, 0.0f, 1.0f);
    vertices.emplace_back(quadInfo.xBegin, quadInfo.yEnd, 0.0f, 1.0f);
    vertices.emplace_back(quadInfo.xEnd, quadInfo.yEnd, 0.0f, 1.0f);

    const auto vertexBufferSize   = static_cast<VkDeviceSize>(de::dataSize(vertices));
    const auto vertexBufferInfo   = makeBufferCreateInfo(vertexBufferSize, VK_BUFFER_USAGE_VERTEX_BUFFER_BIT);
    const auto vertexBufferOffset = static_cast<VkDeviceSize>(0);
    BufferWithMemory vertexBuffer(vkd, device, alloc, vertexBufferInfo, MemoryRequirement::HostVisible);
    {
        auto &bufferAlloc = vertexBuffer.getAllocation();
        memcpy(bufferAlloc.getHostPtr(), de::dataOrNull(vertices), de::dataSize(vertices));
    }

    // Render pass and framebuffer.
    Move<VkRenderPass> renderPass;
    Move<VkFramebuffer> framebuffer;

    if (m_params->testGroupParams->renderingType == RENDERING_TYPE_RENDERPASS2)
    {
        const std::vector<VkAttachmentDescription2> attachments{
            // Color attachment.
            VkAttachmentDescription2{
                VK_STRUCTURE_TYPE_ATTACHMENT_DESCRIPTION_2,
                nullptr,
                0u,
                fbImageInfo.format,
                fbImageInfo.samples,
                VK_ATTACHMENT_LOAD_OP_CLEAR,
                VK_ATTACHMENT_STORE_OP_STORE,
                VK_ATTACHMENT_LOAD_OP_DONT_CARE,  // Stencil.
                VK_ATTACHMENT_STORE_OP_DONT_CARE, // Stencil.
                VK_IMAGE_LAYOUT_UNDEFINED,
                VK_IMAGE_LAYOUT_COLOR_ATTACHMENT_OPTIMAL,
            },
            // Fragment density map.
            VkAttachmentDescription2{
                VK_STRUCTURE_TYPE_ATTACHMENT_DESCRIPTION_2,
                nullptr,
                0u,
                fdmImageInfo.format,
                fdmImageInfo.samples,
                VK_ATTACHMENT_LOAD_OP_LOAD,
                VK_ATTACHMENT_STORE_OP_DONT_CARE,
                VK_ATTACHMENT_LOAD_OP_DONT_CARE,  // Stencil.
                VK_ATTACHMENT_STORE_OP_DONT_CARE, // Stencil.
                VK_IMAGE_LAYOUT_FRAGMENT_DENSITY_MAP_OPTIMAL_EXT,
                VK_IMAGE_LAYOUT_FRAGMENT_DENSITY_MAP_OPTIMAL_EXT,
            },
        };

        const VkAttachmentReference2 colorRef{
            VK_STRUCTURE_TYPE_ATTACHMENT_REFERENCE_2,
            nullptr,
            0u,
            VK_IMAGE_LAYOUT_COLOR_ATTACHMENT_OPTIMAL,
            VK_IMAGE_ASPECT_COLOR_BIT,
        };

        const std::vector<VkSubpassDescription2> subpasses{
            VkSubpassDescription2{
                VK_STRUCTURE_TYPE_SUBPASS_DESCRIPTION_2,
                nullptr,
                0u,
                bindPoint,
                viewMask,
                0u,
                nullptr,
                1u,
                &colorRef,
                nullptr,
                nullptr,
                0u,
                nullptr,
            },
        };

        const VkRenderPassFragmentDensityMapCreateInfoEXT rpFDMInfo = {
            VK_STRUCTURE_TYPE_RENDER_PASS_FRAGMENT_DENSITY_MAP_CREATE_INFO_EXT,
            nullptr,
            {
                1u, // Fragment density map attachment index.
                VK_IMAGE_LAYOUT_FRAGMENT_DENSITY_MAP_OPTIMAL_EXT,
            },
        };

        // Render pass.
        const VkRenderPassCreateInfo2 rpCreateInfo = {
            VK_STRUCTURE_TYPE_RENDER_PASS_CREATE_INFO_2,
            &rpFDMInfo,
            0u,
            de::sizeU32(attachments),
            de::dataOrNull(attachments),
            de::sizeU32(subpasses),
            de::dataOrNull(subpasses),
            0u,
            nullptr,
            0u,
            nullptr,
        };

        renderPass = createRenderPass2(vkd, device, &rpCreateInfo);

        const std::vector<VkImageView> imgViews{*fbView, *fdmView};

        const VkFramebufferCreateInfo fbCreateInfo = {
            VK_STRUCTURE_TYPE_FRAMEBUFFER_CREATE_INFO,
            nullptr,
            0u,
            *renderPass,
            de::sizeU32(imgViews),
            de::dataOrNull(imgViews),
            fbVkExtent.width,
            fbVkExtent.height,
            1u, // Note for multiview this is still specified as 1.
        };

        framebuffer = createFramebuffer(vkd, device, &fbCreateInfo);
    }
    else if (isDynamicRendering)
    {
    }
    else
        DE_ASSERT(false);

    const VkPipelineRenderingCreateInfo pipelineRenderingCreateInfo = {
        VK_STRUCTURE_TYPE_PIPELINE_RENDERING_CREATE_INFO,
        nullptr,
        viewMask,
        1u,
        &fbFormat,
        VK_FORMAT_UNDEFINED,
        VK_FORMAT_UNDEFINED,
    };

    const auto graphicsPipelineCreateInfoPNext = (isDynamicRendering ? &pipelineRenderingCreateInfo : nullptr);
    const auto pipelineCreateFlags =
        (isDynamicRendering ?
             static_cast<VkPipelineCreateFlags>(VK_PIPELINE_CREATE_RENDERING_FRAGMENT_DENSITY_MAP_ATTACHMENT_BIT_EXT) :
             0u);

    const std::vector<VkViewport> viewports(1u, makeViewport(fbExtent));
    const std::vector<VkRect2D> scissors(1u, makeRect2D(fbExtent));
    const auto topology = VK_PRIMITIVE_TOPOLOGY_TRIANGLE_LIST;

    // Graphics pipeline.
    const auto graphicsPipelineLayout = makePipelineLayout(vkd, device);
    const auto &binaries              = m_context.getBinaryCollection();
    const auto vertModule             = createShaderModule(vkd, device, binaries.get("vert"));
    const auto fragModule             = createShaderModule(vkd, device, binaries.get("frag"));
    const auto graphicsPipeline       = makeGraphicsPipeline(
        vkd, device, *graphicsPipelineLayout, *vertModule, VK_NULL_HANDLE, VK_NULL_HANDLE, VK_NULL_HANDLE, *fragModule,
        *renderPass, viewports, scissors, topology, 0u, 0u, nullptr, nullptr, nullptr, nullptr, nullptr, nullptr,
        graphicsPipelineCreateInfoPNext, pipelineCreateFlags);

    // Copy pipeline: get the framebuffer out to a storage texel buffer.
    const auto vertCopyModule = createShaderModule(vkd, device, binaries.get("vert-copy"));
    const auto fragCopyModule = createShaderModule(vkd, device, binaries.get("frag-copy"));
    const auto copyStage      = VK_SHADER_STAGE_FRAGMENT_BIT;

    DescriptorPoolBuilder poolBuilder;
    poolBuilder.addType(VK_DESCRIPTOR_TYPE_COMBINED_IMAGE_SAMPLER);
    poolBuilder.addType(VK_DESCRIPTOR_TYPE_STORAGE_TEXEL_BUFFER);
    const auto descriptorPool = poolBuilder.build(vkd, device, VK_DESCRIPTOR_POOL_CREATE_FREE_DESCRIPTOR_SET_BIT, 1u);

    DescriptorSetLayoutBuilder setLayoutBuilder;
    setLayoutBuilder.addSingleSamplerBinding(VK_DESCRIPTOR_TYPE_COMBINED_IMAGE_SAMPLER, copyStage, &sampler.get());
    setLayoutBuilder.addSingleBinding(VK_DESCRIPTOR_TYPE_STORAGE_TEXEL_BUFFER, copyStage);
    const auto copySetLayout = setLayoutBuilder.build(vkd, device);
    const auto copySet       = makeDescriptorSet(vkd, device, *descriptorPool, *copySetLayout);

    using Location = DescriptorSetUpdateBuilder::Location;
    DescriptorSetUpdateBuilder setUpdateBuilder;
    const auto fbDescInfo = makeDescriptorImageInfo(VK_NULL_HANDLE, *fbView, VK_IMAGE_LAYOUT_SHADER_READ_ONLY_OPTIMAL);
    setUpdateBuilder.writeSingle(*copySet, Location::binding(0u), VK_DESCRIPTOR_TYPE_COMBINED_IMAGE_SAMPLER,
                                 &fbDescInfo);
    setUpdateBuilder.writeSingle(*copySet, Location::binding(1u), VK_DESCRIPTOR_TYPE_STORAGE_TEXEL_BUFFER,
                                 &texelBufferView.get());
    setUpdateBuilder.update(vkd, device);

    const VkPipelineVertexInputStateCreateInfo copyInputStateInfo = initVulkanStructure();

    const VkRenderPassMultiviewCreateInfo copyRenderPassMultiviewInfo = {
        VK_STRUCTURE_TYPE_RENDER_PASS_MULTIVIEW_CREATE_INFO, nullptr, 1u, &viewMask, 0u, nullptr, 0u, nullptr,
    };
    const auto copyRenderPassPnext = (m_params->multiView ? &copyRenderPassMultiviewInfo : nullptr);

    const auto copyPipelineLayout = makePipelineLayout(vkd, device, *copySetLayout);
    const auto copyRenderPass =
        makeRenderPass(vkd, device, VK_FORMAT_UNDEFINED, VK_FORMAT_UNDEFINED, VK_ATTACHMENT_LOAD_OP_CLEAR,
                       VK_IMAGE_LAYOUT_COLOR_ATTACHMENT_OPTIMAL, VK_IMAGE_LAYOUT_DEPTH_STENCIL_ATTACHMENT_OPTIMAL,
                       VK_IMAGE_LAYOUT_COLOR_ATTACHMENT_OPTIMAL, VK_IMAGE_LAYOUT_DEPTH_STENCIL_ATTACHMENT_OPTIMAL,
                       nullptr, copyRenderPassPnext);
    const auto copyFramebuffer =
        makeFramebuffer(vkd, device, *copyRenderPass, 0u, nullptr, fbVkExtent.width, fbVkExtent.height, 1u);
    const auto copyPipeline = makeGraphicsPipeline(vkd, device, *copyPipelineLayout, *vertCopyModule, VK_NULL_HANDLE,
                                                   VK_NULL_HANDLE, VK_NULL_HANDLE, *fragCopyModule, *copyRenderPass,
                                                   viewports, scissors, topology, 0u, 0u, &copyInputStateInfo);

    const tcu::Vec4 clearColorVec(0.0f, 0.0f, 0.0f, 1.0f);
    const auto clearColor =
        makeClearValueColorF32(clearColorVec.x(), clearColorVec.y(), clearColorVec.z(), clearColorVec.w());

    // Transform to Vulkan offsets.
    std::vector<VkOffset2D> fdmVkOffsets;
    std::vector<VkOffset2D> badFdmVkOffsets;

    std::transform(begin(fdmOffsets), end(fdmOffsets), std::back_inserter(fdmVkOffsets),
                   [](const tcu::IVec2 &fdmOffset) { return makeOffset2D(fdmOffset.x(), fdmOffset.y()); });

    std::transform(begin(fdmVkOffsets), end(fdmVkOffsets), std::back_inserter(badFdmVkOffsets),
                   [](const VkOffset2D &offset) { return makeOffset2D(-offset.x, -offset.y); });

    const VkRenderPassBeginInfo rpBeginInfo = {
        VK_STRUCTURE_TYPE_RENDER_PASS_BEGIN_INFO, nullptr, *renderPass, *framebuffer, scissors.at(0u), 1u, &clearColor,
    };
    const VkSubpassBeginInfo subpassBeginInfo = {
        VK_STRUCTURE_TYPE_SUBPASS_BEGIN_INFO,
        nullptr,
        (useSecondary ? VK_SUBPASS_CONTENTS_SECONDARY_COMMAND_BUFFERS : VK_SUBPASS_CONTENTS_INLINE),
    };
    const VkRenderPassFragmentDensityMapOffsetEndInfoEXT fdmOffsetEndInfo = {
        VK_STRUCTURE_TYPE_RENDER_PASS_FRAGMENT_DENSITY_MAP_OFFSET_END_INFO_EXT,
        nullptr,
        de::sizeU32(fdmVkOffsets),
        de::dataOrNull(fdmVkOffsets),
    };
    const VkRenderPassFragmentDensityMapOffsetEndInfoEXT badFdmOffsetEndInfo = {
        VK_STRUCTURE_TYPE_RENDER_PASS_FRAGMENT_DENSITY_MAP_OFFSET_END_INFO_EXT,
        nullptr,
        de::sizeU32(badFdmVkOffsets),
        de::dataOrNull(badFdmVkOffsets),
    };
    VkSubpassEndInfo subpassEndInfo = {
        VK_STRUCTURE_TYPE_SUBPASS_END_INFO,
        nullptr,
    };

    const VkRenderingFragmentDensityMapAttachmentInfoEXT renderingFDMAttachmentInfo = {
        VK_STRUCTURE_TYPE_RENDERING_FRAGMENT_DENSITY_MAP_ATTACHMENT_INFO_EXT,
        nullptr,
        *fdmView,
        VK_IMAGE_LAYOUT_FRAGMENT_DENSITY_MAP_OPTIMAL_EXT,
    };
    const VkRenderingAttachmentInfo colorAttachmentInfo = {
        VK_STRUCTURE_TYPE_RENDERING_ATTACHMENT_INFO,
        nullptr,
        *fbView,
        VK_IMAGE_LAYOUT_COLOR_ATTACHMENT_OPTIMAL,
        VK_RESOLVE_MODE_NONE,
        VK_NULL_HANDLE,
        VK_IMAGE_LAYOUT_UNDEFINED,
        VK_ATTACHMENT_LOAD_OP_CLEAR,
        VK_ATTACHMENT_STORE_OP_STORE,
        clearColor,
    };
    const auto renderingInfoFlags =
        (needsIheritance ? static_cast<VkRenderingFlags>(VK_RENDERING_CONTENTS_SECONDARY_COMMAND_BUFFERS_BIT) : 0u);
    VkRenderingInfo renderingInfo = {
        VK_STRUCTURE_TYPE_RENDERING_INFO,
        &renderingFDMAttachmentInfo,
        renderingInfoFlags,
        scissors.at(0u),
        1u,
        viewMask,
        1u,
        &colorAttachmentInfo,
        nullptr,
        nullptr,
    };
    VkRenderingEndInfoEXT renderingEndInfo = {
        VK_STRUCTURE_TYPE_RENDERING_END_INFO_EXT,
        nullptr,
    };

    // Closures to record render pass begin, contents and end on a given command buffer.
    const auto recordBeginRenderPass = [&](VkCommandBuffer cmd, VkRenderingFlags renderingFlags)
    {
        if (isDynamicRendering)
        {
            if ((renderingFlags & VK_RENDERING_RESUMING_BIT) == 0)
            {
                // If we are resuming the render pass, we have already transitioned the layout.
                const auto colorAttAccess =
                    (VK_ACCESS_COLOR_ATTACHMENT_READ_BIT | VK_ACCESS_COLOR_ATTACHMENT_WRITE_BIT);
                const auto preRenderingBarrier =
                    makeImageMemoryBarrier(0u, colorAttAccess, VK_IMAGE_LAYOUT_UNDEFINED,
                                           VK_IMAGE_LAYOUT_COLOR_ATTACHMENT_OPTIMAL, *fbImage, colorSRR);
                cmdPipelineImageMemoryBarrier(vkd, cmd, VK_PIPELINE_STAGE_TOP_OF_PIPE_BIT,
                                              VK_PIPELINE_STAGE_COLOR_ATTACHMENT_OUTPUT_BIT, &preRenderingBarrier);
            }
            const auto prevFlags = renderingInfo.flags;
            renderingInfo.flags |= renderingFlags;
            vkd.cmdBeginRendering(cmd, &renderingInfo);
            renderingInfo.flags = prevFlags;
        }
        else
        {
            DE_ASSERT((renderingFlags & (VK_RENDERING_SUSPENDING_BIT | VK_RENDERING_RESUMING_BIT)) == 0);
            vkd.cmdBeginRenderPass2(cmd, &rpBeginInfo, &subpassBeginInfo);
        }
    };

    const auto recordRenderPassContents = [&](VkCommandBuffer cmd, QuadPiece quadPiece)
    {
        vkd.cmdBindPipeline(cmd, bindPoint, *graphicsPipeline);
        vkd.cmdBindVertexBuffers(cmd, 0u, 1u, &vertexBuffer.get(), &vertexBufferOffset);
        const uint32_t vertexCount =
            de::sizeU32(vertices) / ((quadPiece == QuadPiece::ALL) ? 1u : 2u); // Half if only one piece.
        const uint32_t firstVertex = ((quadPiece == QuadPiece::SECOND) ? (de::sizeU32(vertices) / 2u) : 0u);
        vkd.cmdDraw(cmd, vertexCount, 1u, firstVertex, 0u);
    };

    const auto recordEndRenderPass =
        [&](VkCommandBuffer cmd, const VkRenderPassFragmentDensityMapOffsetEndInfoEXT *fdmEnd)
    {
        if (isDynamicRendering)
        {
            if (fdmEnd == nullptr)
                vkd.cmdEndRendering(cmd);
            else
            {
                renderingEndInfo.pNext = fdmEnd;
                vkd.cmdEndRendering2EXT(cmd, &renderingEndInfo);
            }
        }
        else
        {
            subpassEndInfo.pNext = fdmEnd;
            vkd.cmdEndRenderPass2(cmd, &subpassEndInfo);
        }
    };

    TexLevelsVec results;

    for (const auto forceNoOffset : m_params->iterations)
    {
        // Main command buffer.
        CommandPoolWithBuffer cmd(vkd, device, qfIndex);
        const auto primary = *cmd.cmdBuffer;

        // Secondaries: we may need none, one or two, depending on the usage of secondaries and suspend/resume.
        std::vector<Move<VkCommandBuffer>> secondaries;

        if (useSecondary)
        {
            const uint32_t cmdBufferCount = (multipleSecondaries ? 2u : 1u);

            for (uint32_t i = 0u; i < cmdBufferCount; ++i)
            {
                VkRenderingFlags inhRenderingFlags = 0u;
                if (multipleSecondaries)
                    inhRenderingFlags |= ((i == 0) ? VK_RENDERING_SUSPENDING_BIT : VK_RENDERING_RESUMING_BIT);

                const VkCommandBufferInheritanceRenderingInfo inhRenderingInfo = {
                    VK_STRUCTURE_TYPE_COMMAND_BUFFER_INHERITANCE_RENDERING_INFO,
                    nullptr,
                    inhRenderingFlags,
                    viewMask,
                    1u,
                    &fbFormat,
                    VK_FORMAT_UNDEFINED,
                    VK_FORMAT_UNDEFINED,
                    fbImageInfo.samples,
                };
                const auto inhPNext = ((isDynamicRendering && needsIheritance) ? &inhRenderingInfo : nullptr);
                VkCommandBufferUsageFlags beginFlags = VK_COMMAND_BUFFER_USAGE_ONE_TIME_SUBMIT_BIT;
                if (needsIheritance)
                    beginFlags |= VK_COMMAND_BUFFER_USAGE_RENDER_PASS_CONTINUE_BIT;

                secondaries.emplace_back(
                    allocateCommandBuffer(vkd, device, *cmd.cmdPool, VK_COMMAND_BUFFER_LEVEL_SECONDARY));
                auto &secondary = secondaries.back();

                beginSecondaryCommandBuffer(vkd, *secondary, *renderPass, *framebuffer, beginFlags, inhPNext);
                if (allInSecondary)
                {
                    DE_ASSERT(!multipleSecondaries);
                    if (m_params->resumeRendering)
                    {
                        recordBeginRenderPass(*secondary, VK_RENDERING_SUSPENDING_BIT);
                        recordRenderPassContents(*secondary, QuadPiece::FIRST);
                        recordEndRenderPass(
                            *secondary,
                            (forceNoOffset ? nullptr : &badFdmOffsetEndInfo)); // Note bad offset end info here.
                        recordBeginRenderPass(*secondary, VK_RENDERING_RESUMING_BIT);
                        recordRenderPassContents(*secondary, QuadPiece::SECOND);
                        recordEndRenderPass(*secondary, (forceNoOffset ? nullptr : &fdmOffsetEndInfo));
                    }
                    else
                    {
                        recordBeginRenderPass(*secondary, 0u);
                        recordRenderPassContents(*secondary, QuadPiece::ALL);
                        recordEndRenderPass(*secondary, (forceNoOffset ? nullptr : &fdmOffsetEndInfo));
                    }
                }
                else
                {
                    if (m_params->resumeRendering)
                    {
                        DE_ASSERT(multipleSecondaries);
                        recordRenderPassContents(*secondary, ((i == 0) ? QuadPiece::FIRST : QuadPiece::SECOND));
                    }
                    else
                        recordRenderPassContents(*secondary, QuadPiece::ALL);
                }
                endCommandBuffer(vkd, *secondary);
            }
        }

        beginCommandBuffer(vkd, primary);

        if (useSecondary)
        {
            if (allInSecondary)
            {
                DE_ASSERT(secondaries.size() == 1);
                vkd.cmdExecuteCommands(primary, 1u, &secondaries.front().get());
            }
            else
            {
                if (multipleSecondaries)
                {
                    DE_ASSERT(secondaries.size() == 2);

                    recordBeginRenderPass(primary, VK_RENDERING_SUSPENDING_BIT);
                    vkd.cmdExecuteCommands(primary, 1u, &secondaries.front().get());
                    recordEndRenderPass(primary, (forceNoOffset ? nullptr : &badFdmOffsetEndInfo));
                    recordBeginRenderPass(primary, VK_RENDERING_RESUMING_BIT);
                    vkd.cmdExecuteCommands(primary, 1u, &secondaries.back().get());
                    recordEndRenderPass(primary, (forceNoOffset ? nullptr : &fdmOffsetEndInfo));
                }
                else
                {
                    DE_ASSERT(secondaries.size() == 1);
                    recordBeginRenderPass(primary, 0u);
                    vkd.cmdExecuteCommands(primary, 1u, &secondaries.front().get());
                    recordEndRenderPass(primary, (forceNoOffset ? nullptr : &fdmOffsetEndInfo));
                }
            }
        }
        else
        {
            if (m_params->resumeRendering)
            {
                recordBeginRenderPass(primary, VK_RENDERING_SUSPENDING_BIT);
                recordRenderPassContents(primary, QuadPiece::FIRST);
                recordEndRenderPass(primary, (forceNoOffset ? nullptr : &badFdmOffsetEndInfo));
                recordBeginRenderPass(primary, VK_RENDERING_RESUMING_BIT);
                recordRenderPassContents(primary, QuadPiece::SECOND);
                recordEndRenderPass(primary, (forceNoOffset ? nullptr : &fdmOffsetEndInfo));
            }
            else
            {
                recordBeginRenderPass(primary, 0u);
                recordRenderPassContents(primary, QuadPiece::ALL);
                recordEndRenderPass(primary, (forceNoOffset ? nullptr : &fdmOffsetEndInfo));
            }
        }

        {
            // Sync color buffer writes with shader reads and change layout.
            const auto fbBarrier = makeImageMemoryBarrier(
                VK_ACCESS_COLOR_ATTACHMENT_WRITE_BIT, VK_ACCESS_SHADER_READ_BIT,
                VK_IMAGE_LAYOUT_COLOR_ATTACHMENT_OPTIMAL, VK_IMAGE_LAYOUT_SHADER_READ_ONLY_OPTIMAL, *fbImage, colorSRR);
            cmdPipelineImageMemoryBarrier(vkd, primary, VK_PIPELINE_STAGE_COLOR_ATTACHMENT_OUTPUT_BIT,
                                          VK_PIPELINE_STAGE_COMPUTE_SHADER_BIT, &fbBarrier);
        }
        beginRenderPass(vkd, primary, *copyRenderPass, *copyFramebuffer, scissors.at(0u));
        vkd.cmdBindPipeline(primary, bindPoint, *copyPipeline);
        vkd.cmdBindDescriptorSets(primary, bindPoint, *copyPipelineLayout, 0u, 1u, &copySet.get(), 0u, nullptr);
        vkd.cmdDraw(primary, 3u, 1u, 0u, 0u); // Single full-screen triangle. See vertex-copy shader.
        endRenderPass(vkd, primary);
        {
            // Sync texel buffer writes with host reads.
            const auto hostBarrier = makeMemoryBarrier(VK_ACCESS_SHADER_WRITE_BIT, VK_ACCESS_HOST_READ_BIT);
            cmdPipelineMemoryBarrier(vkd, primary, VK_PIPELINE_STAGE_FRAGMENT_SHADER_BIT, VK_PIPELINE_STAGE_HOST_BIT,
                                     &hostBarrier);
        }
        endCommandBuffer(vkd, primary);
        submitCommandsAndWait(vkd, device, queue, primary);

        invalidateAlloc(vkd, device, texelBuffer.getAllocation());
        tcu::ConstPixelBufferAccess result(fbTcuFormat, resultExtent, texelBuffer.getAllocation().getHostPtr());

        results.emplace_back(
            new tcu::TextureLevel(result.getFormat(), result.getWidth(), result.getHeight(), result.getDepth()));
        tcu::copy(results.back()->getAccess(), result);
    }

    TexLevelsVec references;
    prepareReferences(references, results, quadInfo, fdmOffsets);

    auto &log = m_context.getTestContext().getLog();
    checkResults(log, references, results, fdmOffsets);

    return tcu::TestStatus::pass("Pass");
}

FDMOffsetBaseInstance::QuadInfo FDMOffsetBaseInstance::getQuadInfo(const tcu::IVec3 &, const tcu::IVec3 &) const
{
    float xBegin = -1.0f;
    float xEnd   = 1.0f;
    float yBegin = -1.0f;
    float yEnd   = 1.0f;

    return QuadInfo{xBegin, xEnd, yBegin, yEnd};
}

struct FDMOffsetOversizedFDMParams : public FDMOffsetBaseParams
{
    bool extraLarge;

    FDMOffsetOversizedFDMParams(const SharedGroupParams groupParams, OffsetType horizontalOffset_,
                                OffsetType verticalOffset_, bool multiView_, bool resumeRendering_, bool extraLarge_)
        : FDMOffsetBaseParams(groupParams, horizontalOffset_, verticalOffset_, multiView_, resumeRendering_)
        , extraLarge(extraLarge_)
    {
    }

    // The FDM buffer will be twice as much in the interesting dimension (horizontally or vertically).
    int fdmSizeFactor(OffsetType offsetType) const
    {
        switch (offsetType)
        {
        case OffsetType::NONE:
            return 1;
        case OffsetType::POSITIVE: // fallthrough.
        case OffsetType::NEGATIVE:
            return (extraLarge ? 4 : 2);
        default:
            break;
        }

        DE_ASSERT(false);
        return std::numeric_limits<int>::max();
    }

    tcu::IVec3 getFragmentDensityMapExtent(
        const VkPhysicalDeviceFragmentDensityMapPropertiesEXT &properties) const override
    {
        const auto minTexelSize = getMinTexelSize(properties);
        const auto fbExtent     = getFramebufferExtent();
        const auto factor       = tcu::IVec3(fdmSizeFactor(horizontalOffset), fdmSizeFactor(verticalOffset), 1);
        return fbExtent / minTexelSize * factor;
    }

    // How many times the framebuffer extent to offset by.
    tcu::IVec3 getOffsetFactor() const
    {
        const auto baseFactor = (extraLarge ? 3 : 1);
        const auto factor = tcu::IVec3(getSign(horizontalOffset) * baseFactor, getSign(verticalOffset) * baseFactor, 1);
        return factor;
    }

    std::vector<tcu::IVec2> getOffsets(const VkPhysicalDeviceFragmentDensityMapOffsetPropertiesEXT *) const override
    {
        const auto fbExtent   = getFramebufferExtent();
        const auto factor     = getOffsetFactor();
        const auto realOffset = (fbExtent * factor).swizzle(0, 1);

        std::vector<tcu::IVec2> offsets;
        if (multiView)
            offsets.emplace_back(0, 0);
        offsets.push_back(realOffset);
        return offsets;
    }
};

class FDMOffsetOversizedFDMInstance : public FDMOffsetBaseInstance
{
public:
    FDMOffsetOversizedFDMInstance(Context &context, FDMOffsetParamsPtr params) : FDMOffsetBaseInstance(context, params)
    {
    }
    virtual ~FDMOffsetOversizedFDMInstance(void) = default;

protected:
    void prepareFDMAccess(tcu::PixelBufferAccess &fdmAccess, const std::vector<tcu::IVec2> &fdmOffsets) const override;
    void prepareReferences(TexLevelsVec &references, const TexLevelsVec &results, const QuadInfo &quadInfo,
                           const std::vector<tcu::IVec2> &fdmOffsets) const override;
    void checkResults(tcu::TestLog &log, const TexLevelsVec &references, const TexLevelsVec &results,
                      const std::vector<tcu::IVec2> &fdmOffsets) const override;
};

void FDMOffsetOversizedFDMInstance::prepareFDMAccess(tcu::PixelBufferAccess &fdmAccess,
                                                     const std::vector<tcu::IVec2> &fdmOffsets) const
{
    const tcu::IVec2 zeroOffset(0, 0);

    const auto fdmFormat = mapTextureFormat(fdmAccess.getFormat());
    const auto fdmExtent = fdmAccess.getSize();

    // 3 times the minimum to make sure we give the implementation ample room for choosing an area larger than 1.
    const auto highDensity = tcu::Vec2(1.0f, 1.0f);
    const auto lowDensity  = 3.0f * getFormatDelta(fdmFormat);

    const tcu::Vec4 highDensityColor(highDensity.x(), highDensity.y(), 0.0f, 0.0f);
    const tcu::Vec4 lowDensityColor(lowDensity.x(), lowDensity.y(), 0.0f, 0.0f);

    // If the offset is zero, we'll clear to 1x1 on the left/top side, and 2x2 (or larger) on the right/bottom side.
    // If the offset is nonzero, the values are reversed to make sure we sample from the right/bottom side.
    // If the offset type is negative, values are reversed.

    const auto osfdmParams = static_cast<const FDMOffsetOversizedFDMParams *>(m_params.get());
    DE_ASSERT(!!osfdmParams);
    const auto dimDivisor = (osfdmParams->extraLarge ? 4 : 2);

    for (int layer = 0; layer < fdmExtent.z(); ++layer)
    {
        const bool isZeroOffset = (fdmOffsets.at(layer) == zeroOffset);

        if (m_params->horizontalOffset != OffsetType::NONE)
        {
            const int sideWidth  = fdmExtent.x() / dimDivisor;
            const int sideHeight = fdmExtent.y();

            const auto left = tcu::getSubregion(fdmAccess, 0, 0, layer, fdmExtent.x() - sideWidth, sideHeight, 1);
            const auto right =
                tcu::getSubregion(fdmAccess, fdmExtent.x() - sideWidth, 0, layer, sideWidth, sideHeight, 1);

            const bool isNegative = (m_params->horizontalOffset == OffsetType::NEGATIVE);
            const bool leftLow    = (isNegative && !isZeroOffset);
            tcu::clear(left, (leftLow ? lowDensityColor : highDensityColor));
            tcu::clear(right, (leftLow ? highDensityColor : lowDensityColor));
        }
        else if (m_params->verticalOffset != OffsetType::NONE)
        {
            const int sideWidth  = fdmExtent.x();
            const int sideHeight = fdmExtent.y() / dimDivisor;

            const auto top = tcu::getSubregion(fdmAccess, 0, 0, layer, sideWidth, fdmExtent.y() - sideHeight, 1);
            const auto bottom =
                tcu::getSubregion(fdmAccess, 0, fdmExtent.y() - sideHeight, layer, sideWidth, sideHeight, 1);

            const bool isNegative = (m_params->verticalOffset == OffsetType::NEGATIVE);
            const bool topLow     = (isNegative && !isZeroOffset);
            tcu::clear(top, (topLow ? lowDensityColor : highDensityColor));
            tcu::clear(bottom, (topLow ? highDensityColor : lowDensityColor));
        }
        else
            DE_ASSERT(false);
    }
}

void FDMOffsetOversizedFDMInstance::prepareReferences(TexLevelsVec &references, const TexLevelsVec &results,
                                                      const QuadInfo &, const std::vector<tcu::IVec2> &) const
{
    DE_ASSERT(results.size() == 1);
    const auto &res         = *results.front();
    const auto resultFormat = res.getFormat();
    const auto resultExtent = res.getSize();

    references.clear();
    references.emplace_back(new tcu::TextureLevel(resultFormat, resultExtent.x(), resultExtent.y(), resultExtent.z()));
    tcu::clear(references.back()->getAccess(), m_params->getHighResColor());
}

void FDMOffsetOversizedFDMInstance::checkResults(tcu::TestLog &log, const TexLevelsVec &references,
                                                 const TexLevelsVec &results,
                                                 const std::vector<tcu::IVec2> &fdmOffsets) const
{
    const auto logPolicy = tcu::COMPARE_LOG_ON_ERROR;

    DE_ASSERT(results.size() == 1 && results.front() != nullptr);
    DE_ASSERT(references.size() == 1 && references.front() != nullptr);
    const auto result    = results.front()->getAccess();
    const auto reference = references.front()->getAccess();
    DE_ASSERT(result.getSize() == reference.getSize());

    bool ok = true;
    const tcu::Vec4 threshold(0.0f, 0.0f, 0.0f, 0.0f);
    const auto extent = reference.getSize();
    const tcu::IVec2 zeroOffset(0, 0);

    for (int layer = 0; layer < extent.z(); ++layer)
    {
        bool layerOK            = true;
        const bool isZeroOffset = (fdmOffsets.at(layer) == zeroOffset);
        const auto namePrefix   = "Layer" + std::to_string(layer) + "-";

        // We will only check half the image.
        if (m_params->horizontalOffset != OffsetType::NONE)
        {
            const int sideWidth  = extent.x() / 2;
            const int sideHeight = extent.y();

            const auto refLeft  = tcu::getSubregion(reference, 0, 0, layer, sideWidth, sideHeight, 1);
            const auto refRight = tcu::getSubregion(reference, sideWidth, 0, layer, sideWidth, sideHeight, 1);

            const auto resLeft  = tcu::getSubregion(result, 0, 0, layer, sideWidth, sideHeight, 1);
            const auto resRight = tcu::getSubregion(result, sideWidth, 0, layer, sideWidth, sideHeight, 1);

            if (m_params->horizontalOffset == OffsetType::NEGATIVE && !isZeroOffset)
            {
                const auto name = namePrefix + "RightSide";
                layerOK = tcu::floatThresholdCompare(log, name.c_str(), "", refRight, resRight, threshold, logPolicy);
            }
            else if (m_params->horizontalOffset == OffsetType::POSITIVE || isZeroOffset)
            {
                const auto name = namePrefix + "LeftSide";
                layerOK = tcu::floatThresholdCompare(log, name.c_str(), "", refLeft, resLeft, threshold, logPolicy);
            }
            else
                DE_ASSERT(false);
        }
        else if (m_params->verticalOffset != OffsetType::NONE)
        {
            const int sideWidth  = extent.x();
            const int sideHeight = extent.y() / 2;

            const auto refTop    = tcu::getSubregion(reference, 0, 0, layer, sideWidth, sideHeight, 1);
            const auto refBottom = tcu::getSubregion(reference, 0, sideHeight, layer, sideWidth, sideHeight, 1);

            const auto resTop    = tcu::getSubregion(result, 0, 0, layer, sideWidth, sideHeight, 1);
            const auto resBottom = tcu::getSubregion(result, 0, sideHeight, layer, sideWidth, sideHeight, 1);

            if (m_params->verticalOffset == OffsetType::NEGATIVE && !isZeroOffset)
            {
                const auto name = namePrefix + "BottomHalf";
                layerOK = tcu::floatThresholdCompare(log, name.c_str(), "", refBottom, resBottom, threshold, logPolicy);
            }
            else if (m_params->verticalOffset == OffsetType::POSITIVE || isZeroOffset)
            {
                const auto name = namePrefix + "TopHalf";
                layerOK = tcu::floatThresholdCompare(log, name.c_str(), "", refTop, resTop, threshold, logPolicy);
            }
            else
                DE_ASSERT(false);
        }
        else
            DE_ASSERT(false);

        if (!layerOK)
            ok = false;
    }

    if (!ok)
        TCU_FAIL("Unexpected result in color buffer; check log for details --");
}

class FDMOffsetOversizedFDMCase : public FDMOffsetBaseCase
{
public:
    FDMOffsetOversizedFDMCase(tcu::TestContext &testCtx, const std::string &name, FDMOffsetParamsPtr params)
        : FDMOffsetBaseCase(testCtx, name, params)
    {
    }
    virtual ~FDMOffsetOversizedFDMCase(void) = default;

    TestInstance *createInstance(Context &context) const override
    {
        return new FDMOffsetOversizedFDMInstance(context, m_params);
    }
};

struct FDMOffsetMinShiftParams : public FDMOffsetBaseParams
{
    FDMOffsetMinShiftParams(const SharedGroupParams groupParams, OffsetType horizontalOffset_,
                            OffsetType verticalOffset_, bool multiView_, bool resumeRendering_)
        : FDMOffsetBaseParams(groupParams, horizontalOffset_, verticalOffset_, multiView_, resumeRendering_)
    {
        // Two iterations in this case, with the first one not using offsets.
        iterations.at(0u) = true;
        iterations.emplace_back(false);
    }

    std::vector<tcu::IVec2> getOffsets(
        const VkPhysicalDeviceFragmentDensityMapOffsetPropertiesEXT *properties) const override
    {
        std::vector<tcu::IVec2> offsets;

        // Early return with no offsets. This is used in checkSupport because checkSupport makes sure the selected
        // offsets are a multiple of the granularity. However, in this case what we do is precisely to use offsets that
        // are multiples of the granularity at runtime, so we skip the support checks and build an offset vector that is
        // supported by design at runtime.
        if (!properties)
            return offsets;

        // Shift by the minimum amount by granularity.
        const tcu::UVec2 propertiesOffset(properties->fragmentDensityOffsetGranularity.width,
                                          properties->fragmentDensityOffsetGranularity.height);
        const tcu::IVec2 baseOffset = propertiesOffset.asInt();
        const tcu::IVec2 signs(getSign(horizontalOffset), getSign(verticalOffset));
        const tcu::IVec2 realOffset = baseOffset * signs;

        if (multiView)
            offsets.emplace_back(0, 0);
        offsets.push_back(realOffset);
        return offsets;
    }
};

class FDMOffsetMinShiftInstance : public FDMOffsetBaseInstance
{
public:
    FDMOffsetMinShiftInstance(Context &context, FDMOffsetParamsPtr params) : FDMOffsetBaseInstance(context, params)
    {
    }
    virtual ~FDMOffsetMinShiftInstance(void) = default;

protected:
    void prepareFDMAccess(tcu::PixelBufferAccess &fdmAccess, const std::vector<tcu::IVec2> &fdmOffsets) const override;
    void prepareReferences(TexLevelsVec &references, const TexLevelsVec &results, const QuadInfo &quadInfo,
                           const std::vector<tcu::IVec2> &fdmOffsets) const override;
    void checkResults(tcu::TestLog &log, const TexLevelsVec &references, const TexLevelsVec &results,
                      const std::vector<tcu::IVec2> &fdmOffsets) const override;
};

void FDMOffsetMinShiftInstance::prepareFDMAccess(tcu::PixelBufferAccess &fdmAccess,
                                                 const std::vector<tcu::IVec2> &) const
{
    const auto fdmFormat = mapTextureFormat(fdmAccess.getFormat());
    const auto fdmExtent = fdmAccess.getSize();

    // 3 times the minimum to make sure we give the implementation ample room for choosing an area larger than 1.
    const auto highDensity = tcu::Vec2(1.0f, 1.0f);
    const auto lowDensity  = 3.0f * getFormatDelta(fdmFormat);

    const tcu::Vec4 highDensityColor(highDensity.x(), highDensity.y(), 0.0f, 0.0f);
    const tcu::Vec4 lowDensityColor(lowDensity.x(), lowDensity.y(), 0.0f, 0.0f);

    // All layers in the FDM attachment will have the same contents: left/right or top/bottom split, with left/top low
    // density and right/bottom high density. For negative offsets, the density values change.
    for (int layer = 0; layer < fdmExtent.z(); ++layer)
    {
        if (m_params->horizontalOffset != OffsetType::NONE)
        {
            const bool isNegative = (m_params->horizontalOffset == OffsetType::NEGATIVE);

            const int sideWidth  = fdmExtent.x() / 2;
            const int sideHeight = fdmExtent.y();

            const auto left  = tcu::getSubregion(fdmAccess, 0, 0, layer, sideWidth, sideHeight, 1);
            const auto right = tcu::getSubregion(fdmAccess, sideWidth, 0, layer, sideWidth, sideHeight, 1);

            tcu::clear(left, (isNegative ? lowDensityColor : highDensityColor));
            tcu::clear(right, (isNegative ? highDensityColor : lowDensityColor));
        }
        else if (m_params->verticalOffset != OffsetType::NONE)
        {
            const bool isNegative = (m_params->verticalOffset == OffsetType::NEGATIVE);

            const int sideWidth  = fdmExtent.x();
            const int sideHeight = fdmExtent.y() / 2;

            const auto top    = tcu::getSubregion(fdmAccess, 0, 0, layer, sideWidth, sideHeight, 1);
            const auto bottom = tcu::getSubregion(fdmAccess, 0, sideHeight, layer, sideWidth, sideHeight, 1);

            tcu::clear(top, (isNegative ? lowDensityColor : highDensityColor));
            tcu::clear(bottom, (isNegative ? highDensityColor : lowDensityColor));
        }
        else
            DE_ASSERT(false);
    }
}

void FDMOffsetMinShiftInstance::prepareReferences(TexLevelsVec &references, const TexLevelsVec &results,
                                                  const QuadInfo &, const std::vector<tcu::IVec2> &fdmOffsets) const
{
    // In this case, we will compare results of different iterations among themselves, so the refernces vector is empty.
    references.clear();

    // To avoid a quality warning, the implementation should shift the framebuffer exactly by the specified offset in
    // the second iteration.
    DE_ASSERT(results.size() == m_params->iterations.size());
    DE_ASSERT(results.size() == 2);
    const auto &firstResult = *results.front();
    const auto extent       = firstResult.getSize();

    // The first reference image is not used, but we'll create a copy of the result for the first iteration.
    {
        references.emplace_back(new tcu::TextureLevel(firstResult.getFormat(), extent.x(), extent.y(), extent.z()));
        tcu::copy(references.back()->getAccess(), firstResult.getAccess());
    }

    // The second reference will be a shift of the first result by the exact amount of pixels in the offsets.
    {
        DE_ASSERT(static_cast<size_t>(extent.z()) == fdmOffsets.size());
        const tcu::IVec2 noOffset(0, 0);
        const auto hdColor = m_params->getHighResColor();

        references.emplace_back(new tcu::TextureLevel(firstResult.getFormat(), extent.x(), extent.y(), extent.z()));
        auto ref = references.back()->getAccess();

        for (int z = 0; z < extent.z(); ++z)
        {
            const auto &fdmOffset = fdmOffsets.at(z);

            // Copy layer without changes.
            auto dstLayer = tcu::getSubregion(ref, 0, 0, z, extent.x(), extent.y(), 1);
            auto srcLayer = tcu::getSubregion(firstResult.getAccess(), 0, 0, z, extent.x(), extent.y(), 1);
            tcu::copy(dstLayer, srcLayer);

            if (fdmOffset == noOffset)
                continue;

            DE_ASSERT(fdmOffset.x() == 0 || fdmOffset.y() == 0);

            int firstHD;
            int areaStart;
            int areaEnd;

            if (fdmOffset.x() != 0)
            {
                if (fdmOffset.x() < 0)
                {
                    for (firstHD = 0; firstHD < extent.x(); ++firstHD)
                    {
                        const auto color = dstLayer.getPixel(firstHD, 0);
                        if (color == hdColor)
                            break;
                    }

                    areaEnd   = firstHD;
                    areaStart = de::clamp(areaEnd + fdmOffset.x(), 0, extent.x() - 1);

                    if (areaStart != areaEnd)
                    {
                        const auto region =
                            tcu::getSubregion(dstLayer, areaStart, 0, (areaEnd - areaStart), extent.y());
                        tcu::clear(region, hdColor);
                    }
                }
                else
                {
                    for (firstHD = extent.x() - 1; firstHD >= 0; --firstHD)
                    {
                        const auto color = dstLayer.getPixel(firstHD, 0);
                        if (color == hdColor)
                            break;
                    }

                    areaStart = de::clamp(firstHD + 1, 0, extent.x() - 1);
                    areaEnd   = de::clamp(areaStart + fdmOffset.x(), 0, extent.x() - 1);

                    if (areaStart != areaEnd)
                    {
                        const auto region =
                            tcu::getSubregion(dstLayer, areaStart, 0, (areaEnd - areaStart), extent.y());
                        tcu::clear(region, hdColor);
                    }
                }
            }
            else
            {
                if (fdmOffset.y() < 0)
                {
                    for (firstHD = 0; firstHD < extent.y(); ++firstHD)
                    {
                        const auto color = dstLayer.getPixel(0, firstHD);
                        if (color == hdColor)
                            break;
                    }

                    areaEnd   = firstHD;
                    areaStart = de::clamp(areaEnd + fdmOffset.y(), 0, extent.y() - 1);

                    if (areaStart != areaEnd)
                    {
                        const auto region =
                            tcu::getSubregion(dstLayer, 0, areaStart, extent.x(), (areaEnd - areaStart));
                        tcu::clear(region, hdColor);
                    }
                }
                else
                {
                    for (firstHD = extent.y() - 1; firstHD >= 0; --firstHD)
                    {
                        const auto color = dstLayer.getPixel(0, firstHD);
                        if (color == hdColor)
                            break;
                    }

                    areaStart = de::clamp(firstHD + 1, 0, extent.y() - 1);
                    areaEnd   = de::clamp(areaStart + fdmOffset.y(), 0, extent.y() - 1);

                    if (areaStart != areaEnd)
                    {
                        const auto region =
                            tcu::getSubregion(dstLayer, 0, areaStart, extent.x(), (areaEnd - areaStart));
                        tcu::clear(region, hdColor);
                    }
                }
            }
        }
    }
}

void FDMOffsetMinShiftInstance::checkResults(tcu::TestLog &log, const TexLevelsVec &references,
                                             const TexLevelsVec &results,
                                             const std::vector<tcu::IVec2> &fdmOffsets) const
{
    const auto logPolicy = tcu::COMPARE_LOG_ON_ERROR;

    DE_ASSERT(results.size() == references.size());
    DE_ASSERT(results.size() == m_params->iterations.size());
    DE_ASSERT(results.size() == 2);

    const auto &firstResult     = results.front()->getAccess();
    const auto &secondResult    = results.back()->getAccess();
    const auto &secondReference = references.back()->getAccess();

    DE_ASSERT(firstResult.getSize() == secondResult.getSize());
    DE_ASSERT(firstResult.getSize() == secondReference.getSize());

    const auto extent = firstResult.getSize();

    const tcu::TextureFormat errorFormat(tcu::TextureFormat::RGBA, tcu::TextureFormat::UNORM_INT8);
    tcu::TextureLevel errorLevel(errorFormat, extent.x(), extent.y(), 1);
    auto errorMask = errorLevel.getAccess();

    const auto red        = tcu::Vec4(1.0f, 0.0f, 0.0f, 1.0f);
    const auto green      = tcu::Vec4(0.0f, 1.0f, 0.0f, 1.0f);
    const auto hdColor    = m_params->getHighResColor();
    const auto zeroOffset = tcu::IVec2(0, 0);
    const auto threshold  = tcu::Vec4(0.0f, 0.0f, 0.0f, 0.0f);

    bool ok             = true;
    bool qualityWarning = false;

    for (int layer = 0; layer < extent.z(); ++layer)
    {
        const auto setName = "Layer" + std::to_string(layer);

        // Try to check exact match first.
        bool exactMatch = false;
        {
            const auto resLayer = tcu::getSubregion(secondResult, 0, 0, layer, extent.x(), extent.y(), 1);
            const auto refLayer = tcu::getSubregion(secondReference, 0, 0, layer, extent.x(), extent.y(), 1);

            const auto loggedName = setName + "-ExactMatch";
            if (tcu::floatThresholdCompare(log, loggedName.c_str(), "", refLayer, resLayer, threshold, logPolicy))
                exactMatch = true;
        }
        if (exactMatch)
            continue;

        bool layerOK = true;
        tcu::clear(errorMask, green);

        // If we don't have an exact match, we'll return a quality warning.
        qualityWarning = true;

        const bool isZeroOffset = (fdmOffsets.at(layer) == zeroOffset);

        // Check all pixels with high density in the first iteration continue to have high density in the second one.
        for (int y = 0; y < extent.y(); ++y)
            for (int x = 0; x < extent.x(); ++x)
            {
                const auto color = firstResult.getPixel(x, y, layer);
                const auto other = secondResult.getPixel(x, y, layer);

                // For layers with zero offset, verify the first and second pass matches.
                // For layers with non-zero offset, verify all pixels with high density continue to have it.
                if ((isZeroOffset && color != other) || (!isZeroOffset && color == hdColor && other != hdColor))
                {
                    errorMask.setPixel(red, x, y);
                    layerOK = false;
                }
            }

        if (!layerOK)
            ok = false;

        if (!layerOK || logPolicy == tcu::COMPARE_LOG_EVERYTHING)
        {
            const auto layerFirst =
                tcu::getSubregion(firstResult, 0, 0, layer, firstResult.getWidth(), firstResult.getHeight(), 1);
            const auto layerSecond =
                tcu::getSubregion(secondResult, 0, 0, layer, secondResult.getWidth(), secondResult.getHeight(), 1);

            log << tcu::TestLog::ImageSet(setName, "") << tcu::TestLog::Image("FirstResult", setName, layerFirst)
                << tcu::TestLog::Image("SecondResult", setName, layerSecond)
                << tcu::TestLog::Image("ErrorMask", setName, errorMask) << tcu::TestLog::EndImageSet;
        }
    }

    if (!ok)
        TCU_FAIL("Unexpected result in color buffer; check log for details --");

    if (qualityWarning)
        TCU_THROW(QualityWarning, "Offset not applied exactly; check log for details --");
}

class FDMOffsetMinShiftCase : public FDMOffsetBaseCase
{
public:
    FDMOffsetMinShiftCase(tcu::TestContext &testCtx, const std::string &name, FDMOffsetParamsPtr params)
        : FDMOffsetBaseCase(testCtx, name, params)
    {
    }
    virtual ~FDMOffsetMinShiftCase(void) = default;

    TestInstance *createInstance(Context &context) const override
    {
        return new FDMOffsetMinShiftInstance(context, m_params);
    }
};

struct FDMOffsetClampToEdgeParams : public FDMOffsetBaseParams
{
    FDMOffsetClampToEdgeParams(const SharedGroupParams groupParams, OffsetType horizontalOffset_,
                               OffsetType verticalOffset_, bool multiView_, bool resumeRendering_)
        : FDMOffsetBaseParams(groupParams, horizontalOffset_, verticalOffset_, multiView_, resumeRendering_)
    {
    }

    virtual ~FDMOffsetClampToEdgeParams() = default;

    std::vector<tcu::IVec2> getOffsets(const VkPhysicalDeviceFragmentDensityMapOffsetPropertiesEXT *) const override
    {
        const auto fbExtent   = getFramebufferExtent();
        const auto factor     = tcu::IVec3(getSign(horizontalOffset), getSign(verticalOffset), 1);
        const auto realOffset = (fbExtent * factor).swizzle(0, 1);

        std::vector<tcu::IVec2> offsets;
        if (multiView)
            offsets.emplace_back(0, 0);
        offsets.push_back(realOffset);
        return offsets;
    }
};

class FDMOffsetClampToEdgeInstance : public FDMOffsetBaseInstance
{
public:
    FDMOffsetClampToEdgeInstance(Context &context, FDMOffsetParamsPtr params) : FDMOffsetBaseInstance(context, params)
    {
    }
    virtual ~FDMOffsetClampToEdgeInstance() = default;

protected:
    void prepareFDMAccess(tcu::PixelBufferAccess &fdmAccess, const std::vector<tcu::IVec2> &fdmOffsets) const override;
    void prepareReferences(TexLevelsVec &references, const TexLevelsVec &results, const QuadInfo &quadInfo,
                           const std::vector<tcu::IVec2> &fdmOffsets) const override;
    void checkResults(tcu::TestLog &log, const TexLevelsVec &references, const TexLevelsVec &results,
                      const std::vector<tcu::IVec2> &fdmOffsets) const override;
};

void FDMOffsetClampToEdgeInstance::prepareFDMAccess(tcu::PixelBufferAccess &fdmAccess,
                                                    const std::vector<tcu::IVec2> &fdmOffsets) const
{
    // Layers with zero offset will have the full FDM filled with high density, while the layers with nonzero offsets
    // will have one of the edges filled with high density values and the rest with low density values.
    const tcu::IVec2 zeroOffset(0, 0);

    const auto fdmFormat = mapTextureFormat(fdmAccess.getFormat());
    const auto fdmExtent = fdmAccess.getSize();

    // 3 times the minimum to make sure we give the implementation ample room for choosing an area larger than 1.
    const auto highDensity = tcu::Vec2(1.0f, 1.0f);
    const auto lowDensity  = 3.0f * getFormatDelta(fdmFormat);

    const tcu::Vec4 highDensityColor(highDensity.x(), highDensity.y(), 0.0f, 0.0f);
    const tcu::Vec4 lowDensityColor(lowDensity.x(), lowDensity.y(), 0.0f, 0.0f);

    for (int layer = 0; layer < fdmExtent.z(); ++layer)
    {
        const auto fdmOffset    = fdmOffsets.at(layer);
        const bool isZeroOffset = (fdmOffset == zeroOffset);
        const auto layerAccess  = tcu::getSubregion(fdmAccess, 0, 0, layer, fdmExtent.x(), fdmExtent.y(), 1);

        if (isZeroOffset)
        {
            tcu::clear(layerAccess, highDensityColor);
        }
        else
        {
            tcu::clear(layerAccess, lowDensityColor);
            if (fdmOffset.x() < 0)
            {
                const auto border = tcu::getSubregion(fdmAccess, fdmExtent.x() - 1, 0, layer, 1, fdmExtent.y(), 1);
                tcu::clear(border, highDensityColor);
            }
            else if (fdmOffset.x() > 0)
            {
                const auto border = tcu::getSubregion(fdmAccess, 0, 0, layer, 1, fdmExtent.y(), 1);
                tcu::clear(border, highDensityColor);
            }
            else if (fdmOffset.y() < 0)
            {
                const auto border = tcu::getSubregion(fdmAccess, 0, fdmExtent.y() - 1, layer, fdmExtent.x(), 1, 1);
                tcu::clear(border, highDensityColor);
            }
            else if (fdmOffset.y() > 0)
            {
                const auto border = tcu::getSubregion(fdmAccess, 0, 0, layer, fdmExtent.x(), 1, 1);
                tcu::clear(border, highDensityColor);
            }
        }
    }
}

void FDMOffsetClampToEdgeInstance::prepareReferences(TexLevelsVec &references, const TexLevelsVec &results,
                                                     const QuadInfo &, const std::vector<tcu::IVec2> &) const
{
    DE_ASSERT(results.size() == 1);
    const auto firstResult = *results.front();

    references.clear();
    references.emplace_back(new tcu::TextureLevel(firstResult.getFormat(), firstResult.getWidth(),
                                                  firstResult.getHeight(), firstResult.getDepth()));

    tcu::clear(references.back()->getAccess(), m_params->getHighResColor());
}

void FDMOffsetClampToEdgeInstance::checkResults(tcu::TestLog &log, const TexLevelsVec &references,
                                                const TexLevelsVec &results,
                                                const std::vector<tcu::IVec2> &fdmOffsets) const
{
    const auto logPolicy = tcu::COMPARE_LOG_ON_ERROR;

    DE_ASSERT(results.size() == 1 && results.front() != nullptr);
    DE_ASSERT(references.size() == 1 && references.front() != nullptr);
    const auto result    = results.front()->getAccess();
    const auto reference = references.front()->getAccess();
    DE_ASSERT(result.getSize() == reference.getSize());

    bool ok = true;
    const tcu::Vec4 threshold(0.0f, 0.0f, 0.0f, 0.0f);
    const auto extent = reference.getSize();
    const tcu::IVec2 zeroOffset(0, 0);

    for (int layer = 0; layer < extent.z(); ++layer)
    {
        bool layerOK            = true;
        const bool isZeroOffset = (fdmOffsets.at(layer) == zeroOffset);
        const auto namePrefix   = "Layer" + std::to_string(layer) + "-";

        // We will only check half the image.
        if (m_params->horizontalOffset != OffsetType::NONE)
        {
            const int sideWidth  = extent.x() / 2;
            const int sideHeight = extent.y();

            const auto refLeft  = tcu::getSubregion(reference, 0, 0, layer, sideWidth, sideHeight, 1);
            const auto refRight = tcu::getSubregion(reference, sideWidth, 0, layer, sideWidth, sideHeight, 1);

            const auto resLeft  = tcu::getSubregion(result, 0, 0, layer, sideWidth, sideHeight, 1);
            const auto resRight = tcu::getSubregion(result, sideWidth, 0, layer, sideWidth, sideHeight, 1);

            if (m_params->horizontalOffset == OffsetType::NEGATIVE && !isZeroOffset)
            {
                const auto name = namePrefix + "RightSide";
                layerOK = tcu::floatThresholdCompare(log, name.c_str(), "", refRight, resRight, threshold, logPolicy);
            }
            else if (m_params->horizontalOffset == OffsetType::POSITIVE || isZeroOffset)
            {
                const auto name = namePrefix + "LeftSide";
                layerOK = tcu::floatThresholdCompare(log, name.c_str(), "", refLeft, resLeft, threshold, logPolicy);
            }
            else
                DE_ASSERT(false);
        }
        else if (m_params->verticalOffset != OffsetType::NONE)
        {
            const int sideWidth  = extent.x();
            const int sideHeight = extent.y() / 2;

            const auto refTop    = tcu::getSubregion(reference, 0, 0, layer, sideWidth, sideHeight, 1);
            const auto refBottom = tcu::getSubregion(reference, 0, sideHeight, layer, sideWidth, sideHeight, 1);

            const auto resTop    = tcu::getSubregion(result, 0, 0, layer, sideWidth, sideHeight, 1);
            const auto resBottom = tcu::getSubregion(result, 0, sideHeight, layer, sideWidth, sideHeight, 1);

            if (m_params->verticalOffset == OffsetType::NEGATIVE && !isZeroOffset)
            {
                const auto name = namePrefix + "BottomHalf";
                layerOK = tcu::floatThresholdCompare(log, name.c_str(), "", refBottom, resBottom, threshold, logPolicy);
            }
            else if (m_params->verticalOffset == OffsetType::POSITIVE || isZeroOffset)
            {
                const auto name = namePrefix + "TopHalf";
                layerOK = tcu::floatThresholdCompare(log, name.c_str(), "", refTop, resTop, threshold, logPolicy);
            }
            else
                DE_ASSERT(false);
        }
        else
            DE_ASSERT(false);

        if (!layerOK)
            ok = false;
    }

    if (!ok)
        TCU_FAIL("Unexpected result in color buffer; check log for details --");
}

class FDMOffsetClampToEdgeCase : public FDMOffsetBaseCase
{
public:
    FDMOffsetClampToEdgeCase(tcu::TestContext &testCtx, const std::string &name, FDMOffsetParamsPtr params)
        : FDMOffsetBaseCase(testCtx, name, params)
    {
    }
    virtual ~FDMOffsetClampToEdgeCase(void) = default;

    TestInstance *createInstance(Context &context) const override
    {
        return new FDMOffsetClampToEdgeInstance(context, m_params);
    }
};

} // namespace

static void createChildren(tcu::TestCaseGroup *fdmTests, const SharedGroupParams groupParams)
{
    tcu::TestContext &testCtx = fdmTests->getTestContext();

    const struct
    {
        std::string name;
        uint32_t viewCount;
    } views[] = {
        {"1_view", 1},
        {"2_views", 2},
        {"4_views", 4},
        {"6_views", 6},
    };

    const struct
    {
        std::string name;
        bool makeCopy;
    } renders[] = {{"render", false}, {"render_copy", true}};

    const struct
    {
        std::string name;
        float renderSizeToDensitySize;
    } sizes[] = {{"divisible_density_size", 4.0f}, {"non_divisible_density_size", 3.75f}};

    const struct
    {
        std::string name;
        VkSampleCountFlagBits samples;
    } samples[] = {{"1_sample", VK_SAMPLE_COUNT_1_BIT},
                   {"2_samples", VK_SAMPLE_COUNT_2_BIT},
                   {"4_samples", VK_SAMPLE_COUNT_4_BIT},
                   {"8_samples", VK_SAMPLE_COUNT_8_BIT}};

    std::vector<tcu::UVec2> fragmentArea{{1, 2}, {2, 1}, {2, 2}};

    for (const auto &view : views)
    {
        if ((groupParams->renderingType == RENDERING_TYPE_RENDERPASS_LEGACY) && view.viewCount > 1)
            continue;

        // Reduce number of tests for secondary command buffers in dynamic rendering to 1 and 2 views
        if (groupParams->useSecondaryCmdBuffer && (view.viewCount > 2))
            continue;

        de::MovePtr<tcu::TestCaseGroup> viewGroup(new tcu::TestCaseGroup(testCtx, view.name.c_str()));
        for (const auto &render : renders)
        {
            if ((groupParams->renderingType == RENDERING_TYPE_DYNAMIC_RENDERING) && render.makeCopy &&
                groupParams->useSecondaryCmdBuffer &&
                (groupParams->secondaryCmdBufferCompletelyContainsDynamicRenderpass == false))
                continue;

            de::MovePtr<tcu::TestCaseGroup> renderGroup(new tcu::TestCaseGroup(testCtx, render.name.c_str()));
            for (const auto &size : sizes)
            {
                de::MovePtr<tcu::TestCaseGroup> sizeGroup(new tcu::TestCaseGroup(testCtx, size.name.c_str()));
                for (const auto &sample : samples)
                {
                    // Reduce number of tests for dynamic rendering cases where secondary command buffer is used
                    if (groupParams->useSecondaryCmdBuffer && (sample.samples > VK_SAMPLE_COUNT_2_BIT))
                        break;

                    de::MovePtr<tcu::TestCaseGroup> sampleGroup(new tcu::TestCaseGroup(testCtx, sample.name.c_str()));
                    for (const auto &area : fragmentArea)
                    {
                        for (const auto addZeroOffset : {false, true})
                        {
                            if (addZeroOffset && view.viewCount > 2)
                                continue;

                            if (addZeroOffset && sample.samples != VK_SAMPLE_COUNT_1_BIT &&
                                sample.samples != VK_SAMPLE_COUNT_4_BIT)
                                continue;

                            if (addZeroOffset && area != tcu::UVec2(2u, 2u))
                                continue;

                            if (addZeroOffset && groupParams->renderingType == RENDERING_TYPE_RENDERPASS_LEGACY)
                                continue;

                            std::stringstream str;
                            str << "_" << area.x() << "_" << area.y();

                            if (addZeroOffset)
                                str << "_zero_offset";

                            TestParams params{
                                false,                        // bool dynamicDensityMap;
                                false,                        // bool deferredDensityMap;
                                false,                        // bool nonSubsampledImages;
                                false,                        // bool subsampledLoads;
                                false,                        // bool coarseReconstruction;
                                false,                        // bool imagelessFramebuffer;
                                false,                        // bool useMemoryAccess;
                                false,                        // bool useMaintenance5;
                                1,                            // uint32_t samplersCount;
                                view.viewCount,               // uint32_t viewCount;
                                false,                        // bool multiViewport;
                                render.makeCopy,              // bool makeCopy;
                                false,                        // bool depthEnabled;
                                addZeroOffset,                // bool addZeroOffset;
                                size.renderSizeToDensitySize, // float renderMultiplier;
                                sample.samples,               // VkSampleCountFlagBits colorSamples;
                                area,                         // tcu::UVec2 fragmentArea;
                                {16, 16},                     // tcu::UVec2 densityMapSize;
                                VK_FORMAT_R8G8_UNORM,         // VkFormat densityMapFormat;
                                VK_FORMAT_D16_UNORM,          // VkFormat depthFormat;
                                groupParams                   // SharedGroupParams groupParams;
                            };

                            sampleGroup->addChild(new FragmentDensityMapTest(
                                testCtx, std::string("static_subsampled") + str.str(), params));
                            params.deferredDensityMap = true;
                            sampleGroup->addChild(new FragmentDensityMapTest(
                                testCtx, std::string("deferred_subsampled") + str.str(), params));
                            params.deferredDensityMap = false;
                            params.dynamicDensityMap  = true;
                            sampleGroup->addChild(new FragmentDensityMapTest(
                                testCtx, std::string("dynamic_subsampled") + str.str(), params));

                            // generate nonsubsampled tests just for single view and double view cases
                            if (view.viewCount < 3)
                            {
                                params.nonSubsampledImages = true;
                                params.dynamicDensityMap   = false;
                                sampleGroup->addChild(new FragmentDensityMapTest(
                                    testCtx, std::string("static_nonsubsampled") + str.str(), params));
                                params.deferredDensityMap = true;
                                sampleGroup->addChild(new FragmentDensityMapTest(
                                    testCtx, std::string("deferred_nonsubsampled") + str.str(), params));
                                params.deferredDensityMap = false;
                                params.dynamicDensityMap  = true;
                                sampleGroup->addChild(new FragmentDensityMapTest(
                                    testCtx, std::string("dynamic_nonsubsampled") + str.str(), params));
                            }

                            // test multiviewport - each of views uses different viewport; limit number of cases to 2 samples
                            if ((groupParams->renderingType == RENDERING_TYPE_RENDERPASS2) && (!render.makeCopy) &&
                                (view.viewCount > 1) && (sample.samples == VK_SAMPLE_COUNT_2_BIT) && !addZeroOffset)
                            {
                                params.nonSubsampledImages = false;
                                params.dynamicDensityMap   = false;
                                params.deferredDensityMap  = false;
                                params.multiViewport       = true;
                                sampleGroup->addChild(new FragmentDensityMapTest(
                                    testCtx, std::string("static_subsampled") + str.str() + "_multiviewport", params));
                            }
                        }
                    }
                    sizeGroup->addChild(sampleGroup.release());
                }
                renderGroup->addChild(sizeGroup.release());
            }
            viewGroup->addChild(renderGroup.release());
        }
        fdmTests->addChild(viewGroup.release());
    }

    if (groupParams->renderingType == RENDERING_TYPE_RENDERPASS_LEGACY)
    {
        const struct
        {
            std::string name;
            VkFormat format;
        } depthFormats[] = {{"d16_unorm", VK_FORMAT_D16_UNORM},
                            {"d32_sfloat", VK_FORMAT_D32_SFLOAT},
                            {"d24_unorm_s8_uint", VK_FORMAT_D24_UNORM_S8_UINT}};

        de::MovePtr<tcu::TestCaseGroup> depthFormatGroup(new tcu::TestCaseGroup(testCtx, "depth_format"));
        for (const auto &format : depthFormats)
        {
            TestParams params{
                false,                 // bool dynamicDensityMap;
                true,                  // bool deferredDensityMap;
                false,                 // bool nonSubsampledImages;
                false,                 // bool subsampledLoads;
                false,                 // bool coarseReconstruction;
                false,                 // bool imagelessFramebuffer;
                false,                 // bool useMemoryAccess;
                false,                 // bool useMaintenance5;
                1,                     // uint32_t samplersCount;
                1,                     // uint32_t viewCount;
                false,                 // bool multiViewport;
                false,                 // bool makeCopy;
                true,                  // bool depthEnabled;
                false,                 // bool addZeroOffset;
                4.0f,                  // float renderMultiplier;
                VK_SAMPLE_COUNT_1_BIT, // VkSampleCountFlagBits colorSamples;
                {2, 2},                // tcu::UVec2 fragmentArea;
                {16, 16},              // tcu::UVec2 densityMapSize;
                VK_FORMAT_R8G8_UNORM,  // VkFormat densityMapFormat;
                format.format,         // VkFormat depthFormat;
                groupParams            // SharedGroupParams groupParams;
            };
            depthFormatGroup->addChild(new FragmentDensityMapTest(testCtx, format.name, params));

            if (groupParams->useSecondaryCmdBuffer)
                break;
        }
        fdmTests->addChild(depthFormatGroup.release());
    }

    const struct
    {
        std::string name;
        uint32_t count;
    } subsampledSamplers[] = {{"2_subsampled_samplers", 2},
                              {"4_subsampled_samplers", 4},
                              {"6_subsampled_samplers", 6},
                              {"8_subsampled_samplers", 8}};

    de::MovePtr<tcu::TestCaseGroup> propertiesGroup(new tcu::TestCaseGroup(testCtx, "properties"));
    for (const auto &sampler : subsampledSamplers)
    {
        TestParams params{
            false,                 // bool dynamicDensityMap;
            false,                 // bool deferredDensityMap;
            false,                 // bool nonSubsampledImages;
            false,                 // bool subsampledLoads;
            false,                 // bool coarseReconstruction;
            false,                 // bool imagelessFramebuffer;
            false,                 // bool useMemoryAccess;
            false,                 // bool useMaintenance5;
            sampler.count,         // uint32_t samplersCount;
            1,                     // uint32_t viewCount;
            false,                 // bool multiViewport;
            false,                 // bool makeCopy;
            false,                 // bool depthEnabled;
            false,                 // bool addZeroOffset;
            4.0f,                  // float renderMultiplier;
            VK_SAMPLE_COUNT_1_BIT, // VkSampleCountFlagBits colorSamples;
            {2, 2},                // tcu::UVec2 fragmentArea;
            {16, 16},              // tcu::UVec2 densityMapSize;
            VK_FORMAT_R8G8_UNORM,  // VkFormat densityMapFormat;
            VK_FORMAT_D16_UNORM,   // VkFormat depthFormat;
            groupParams            // SharedGroupParams groupParams;
        };
        propertiesGroup->addChild(new FragmentDensityMapTest(testCtx, sampler.name, params));

        // Reduce number of tests for dynamic rendering cases where secondary command buffer is used
        if (groupParams->useSecondaryCmdBuffer)
            break;
    }

    if ((groupParams->renderingType == RENDERING_TYPE_DYNAMIC_RENDERING) &&
        (groupParams->useSecondaryCmdBuffer == false))
    {
        TestParams params{
            false,                 // bool dynamicDensityMap;
            false,                 // bool deferredDensityMap;
            false,                 // bool nonSubsampledImages;
            false,                 // bool subsampledLoads;
            false,                 // bool coarseReconstruction;
            false,                 // bool imagelessFramebuffer;
            false,                 // bool useMemoryAccess;
            true,                  // bool useMaintenance5;
            1,                     // uint32_t samplersCount;
            1,                     // uint32_t viewCount;
            false,                 // bool multiViewport;
            false,                 // bool makeCopy;
            false,                 // bool depthEnabled;
            false,                 // bool addZeroOffset;
            4.0f,                  // float renderMultiplier;
            VK_SAMPLE_COUNT_1_BIT, // VkSampleCountFlagBits colorSamples;
            {2, 2},                // tcu::UVec2 fragmentArea;
            {16, 16},              // tcu::UVec2 densityMapSize;
            VK_FORMAT_R8G8_UNORM,  // VkFormat densityMapFormat;
            VK_FORMAT_D16_UNORM,   // VkFormat depthFormat;
            groupParams            // SharedGroupParams groupParams;
        };
        propertiesGroup->addChild(new FragmentDensityMapTest(testCtx, "maintenance5", params));
    }

    if (groupParams->renderingType != RENDERING_TYPE_DYNAMIC_RENDERING)
    {
        // interaction between fragment density map and imageless framebuffer

        const struct
        {
            std::string name;
            bool useSecondaryCmdBuffer;
        } commandBufferType[] = {{"", false}, {"secondary_cmd_buff_", true}};

        for (const auto &cmdBuffType : commandBufferType)
        {
            TestParams params{
                false,                            // bool dynamicDensityMap;
                false,                            // bool deferredDensityMap;
                false,                            // bool nonSubsampledImages;
                false,                            // bool subsampledLoads;
                false,                            // bool coarseReconstruction;
                true,                             // bool imagelessFramebuffer;
                false,                            // bool useMemoryAccess;
                false,                            // bool useMaintenance5;
                1,                                // uint32_t samplersCount;
                1,                                // uint32_t viewCount;
                false,                            // bool multiViewport;
                false,                            // bool makeCopy;
                false,                            // bool depthEnabled;
                false,                            // bool addZeroOffset;
                4.0f,                             // float renderMultiplier;
                VK_SAMPLE_COUNT_1_BIT,            // VkSampleCountFlagBits colorSamples;
                {2, 2},                           // tcu::UVec2 fragmentArea;
                {16, 16},                         // tcu::UVec2 densityMapSize;
                VK_FORMAT_R8G8_UNORM,             // VkFormat densityMapFormat;
                VK_FORMAT_D16_UNORM,              // VkFormat depthFormat;
                SharedGroupParams(new GroupParams // SharedGroupParams groupParams;
                                  {
                                      groupParams->renderingType,        // RenderingType renderingType;
                                      cmdBuffType.useSecondaryCmdBuffer, // bool useSecondaryCmdBuffer;
                                      false, // bool secondaryCmdBufferCompletelyContainsDynamicRenderpass;
                                      PIPELINE_CONSTRUCTION_TYPE_MONOLITHIC, // bool useGraphicsPipelineLibrary;
                                  })};
            std::string namePrefix = cmdBuffType.name;

            params.deferredDensityMap = false;
            params.dynamicDensityMap  = false;
            propertiesGroup->addChild(
                new FragmentDensityMapTest(testCtx, namePrefix + "imageless_framebuffer_static_subsampled", params));
            params.deferredDensityMap = true;
            propertiesGroup->addChild(
                new FragmentDensityMapTest(testCtx, namePrefix + "imageless_framebuffer_deferred_subsampled", params));
            params.deferredDensityMap = false;
            params.dynamicDensityMap  = true;
            propertiesGroup->addChild(
                new FragmentDensityMapTest(testCtx, namePrefix + "imageless_framebuffer_dynamic_subsampled", params));
        }
    }

    if (groupParams->renderingType == RENDERING_TYPE_RENDERPASS2)
    {
        TestParams params{
            false,                 // bool dynamicDensityMap;
            false,                 // bool deferredDensityMap;
            false,                 // bool nonSubsampledImages;
            true,                  // bool subsampledLoads;
            false,                 // bool coarseReconstruction;
            false,                 // bool imagelessFramebuffer;
            false,                 // bool useMemoryAccess;
            false,                 // bool useMaintenance5;
            1,                     // uint32_t samplersCount;
            2,                     // uint32_t viewCount;
            false,                 // bool multiViewport;
            false,                 // bool makeCopy;
            false,                 // bool depthEnabled;
            false,                 // bool addZeroOffset;
            4.0f,                  // float renderMultiplier;
            VK_SAMPLE_COUNT_1_BIT, // VkSampleCountFlagBits colorSamples;
            {1, 2},                // tcu::UVec2 fragmentArea;
            {16, 16},              // tcu::UVec2 densityMapSize;
            VK_FORMAT_R8G8_UNORM,  // VkFormat densityMapFormat;
            VK_FORMAT_D16_UNORM,   // VkFormat depthFormat;
            groupParams            // SharedGroupParams groupParams;
        };
        propertiesGroup->addChild(new FragmentDensityMapTest(testCtx, "subsampled_loads", params));
        params.subsampledLoads      = false;
        params.coarseReconstruction = true;
        propertiesGroup->addChild(new FragmentDensityMapTest(testCtx, "subsampled_coarse_reconstruction", params));
        params.useMemoryAccess = true;
        propertiesGroup->addChild(new FragmentDensityMapTest(testCtx, "memory_access", params));
    }

    if (groupParams->renderingType != RENDERING_TYPE_RENDERPASS_LEGACY)
    {
        DE_ASSERT(groupParams->pipelineConstructionType == PIPELINE_CONSTRUCTION_TYPE_MONOLITHIC);
        de::MovePtr<tcu::TestCaseGroup> offsetGroup(new tcu::TestCaseGroup(testCtx, "offset"));

        // Oversized FDM tests.
        {
            de::MovePtr<tcu::TestCaseGroup> oversizedFDMGroup(new tcu::TestCaseGroup(testCtx, "oversized_fdm"));

            struct
            {
                OffsetType horOffsetType;
                OffsetType vertOffsetType;
                const char *name;
            } offsetCases[] = {
                {OffsetType::NEGATIVE, OffsetType::NONE, "hor_offset_negative"},
                {OffsetType::NONE, OffsetType::NEGATIVE, "vert_offset_negative"},
            };

            for (const auto &offsetCase : offsetCases)
                for (const auto multiView : {false, true})
                    for (const auto resumeRendering : {false, true})
                        for (const bool extraLarge : {false, true})
                        {
                            if (groupParams->renderingType != RENDERING_TYPE_DYNAMIC_RENDERING && resumeRendering)
                                continue;

                            FDMOffsetParamsPtr params(new FDMOffsetOversizedFDMParams(
                                groupParams, offsetCase.horOffsetType, offsetCase.vertOffsetType, multiView,
                                resumeRendering, extraLarge));
                            const auto testName = std::string(offsetCase.name) + (multiView ? "_multiview" : "") +
                                                  (resumeRendering ? "_suspend_resume" : "") +
                                                  (extraLarge ? "_extra_large" : "");
                            oversizedFDMGroup->addChild(new FDMOffsetOversizedFDMCase(testCtx, testName, params));
                        }

            offsetGroup->addChild(oversizedFDMGroup.release());
        }

        // Minimum shift tests.
        {
            de::MovePtr<tcu::TestCaseGroup> minShiftGroup(new tcu::TestCaseGroup(testCtx, "min_shift"));

            struct
            {
                OffsetType horOffsetType;
                OffsetType vertOffsetType;
                const char *name;
            } offsetCases[] = {
                {OffsetType::POSITIVE, OffsetType::NONE, "hor_offset_positive"},
                {OffsetType::NEGATIVE, OffsetType::NONE, "hor_offset_negative"},
                {OffsetType::NONE, OffsetType::POSITIVE, "vert_offset_positive"},
                {OffsetType::NONE, OffsetType::NEGATIVE, "vert_offset_negative"},
            };

            for (const auto &offsetCase : offsetCases)
                for (const auto multiView : {false, true})
                    for (const auto resumeRendering : {false, true})
                    {
                        if (groupParams->renderingType != RENDERING_TYPE_DYNAMIC_RENDERING && resumeRendering)
                            continue;

                        FDMOffsetParamsPtr params(new FDMOffsetMinShiftParams(groupParams, offsetCase.horOffsetType,
                                                                              offsetCase.vertOffsetType, multiView,
                                                                              resumeRendering));
                        const auto testName = std::string(offsetCase.name) + (multiView ? "_multiview" : "") +
                                              (resumeRendering ? "_suspend_resume" : "");
                        minShiftGroup->addChild(new FDMOffsetMinShiftCase(testCtx, testName, params));
                    }

            offsetGroup->addChild(minShiftGroup.release());
        }

        // Clamp to edge tests.
        {
            de::MovePtr<tcu::TestCaseGroup> clampToEdgeGroup(new tcu::TestCaseGroup(testCtx, "clamp_to_edge"));

            struct
            {
                OffsetType horOffsetType;
                OffsetType vertOffsetType;
                const char *name;
            } offsetCases[] = {
                {OffsetType::POSITIVE, OffsetType::NONE, "hor_offset_positive"},
                {OffsetType::NEGATIVE, OffsetType::NONE, "hor_offset_negative"},
                {OffsetType::NONE, OffsetType::POSITIVE, "vert_offset_positive"},
                {OffsetType::NONE, OffsetType::NEGATIVE, "vert_offset_negative"},
            };

            for (const auto &offsetCase : offsetCases)
                for (const auto multiView : {false, true})
                    for (const auto resumeRendering : {false, true})
                    {
                        if (groupParams->renderingType != RENDERING_TYPE_DYNAMIC_RENDERING && resumeRendering)
                            continue;

                        FDMOffsetParamsPtr params(new FDMOffsetClampToEdgeParams(groupParams, offsetCase.horOffsetType,
                                                                                 offsetCase.vertOffsetType, multiView,
                                                                                 resumeRendering));
                        const auto testName = std::string(offsetCase.name) + (multiView ? "_multiview" : "") +
                                              (resumeRendering ? "_suspend_resume" : "");
                        clampToEdgeGroup->addChild(new FDMOffsetClampToEdgeCase(testCtx, testName, params));
                    }

            offsetGroup->addChild(clampToEdgeGroup.release());
        }

        fdmTests->addChild(offsetGroup.release());
    }

    fdmTests->addChild(propertiesGroup.release());
}

static void cleanupGroup(tcu::TestCaseGroup *group, const SharedGroupParams)
{
    DE_UNREF(group);
    // Destroy singleton objects.
    g_deviceHelperPtr.reset(nullptr);
}

tcu::TestCaseGroup *createFragmentDensityMapTests(tcu::TestContext &testCtx, const SharedGroupParams groupParams)
{
    // VK_EXT_fragment_density_map and VK_EXT_fragment_density_map2 extensions tests
    return createTestGroup(testCtx, "fragment_density_map", createChildren, groupParams, cleanupGroup);
}

} // namespace renderpass

} // namespace vkt<|MERGE_RESOLUTION|>--- conflicted
+++ resolved
@@ -45,12 +45,9 @@
 #include <vector>
 #include <set>
 #include <mutex>
-<<<<<<< HEAD
-=======
 #include <cmath>
 #include <algorithm>
 #include <iterator>
->>>>>>> f500f9be
 
 // Each test generates an image with a color gradient where all colors should be unique when rendered without density map
 // ( and for multi_view tests - the quantity of each color in a histogram should be 2 instead of 1 ).
@@ -270,7 +267,6 @@
     VkQueue m_queue;
     std::unique_ptr<SimpleAllocator> m_allocator;
 };
-<<<<<<< HEAD
 
 // With non-null context, creates and gets the device. With null context, destroys it.
 std::unique_ptr<DeviceHelper> g_deviceHelperPtr;
@@ -280,17 +276,6 @@
     std::mutex creationMutex;
     std::lock_guard<std::mutex> lockGuard(creationMutex);
 
-=======
-
-// With non-null context, creates and gets the device. With null context, destroys it.
-std::unique_ptr<DeviceHelper> g_deviceHelperPtr;
-
-DeviceHelper &getDeviceHelper(Context &context)
-{
-    std::mutex creationMutex;
-    std::lock_guard<std::mutex> lockGuard(creationMutex);
-
->>>>>>> f500f9be
     if (!g_deviceHelperPtr)
         g_deviceHelperPtr.reset(new DeviceHelper(context));
     return *g_deviceHelperPtr;
@@ -1215,11 +1200,8 @@
     void createCommandBufferForDynamicRendering(const DeviceInterface &vk, VkDevice vkDevice,
                                                 const VkRect2D &dynamicDensityMapRenderArea,
                                                 const VkRect2D &colorImageRenderArea, const VkRect2D &outputRenderArea);
-<<<<<<< HEAD
-=======
     void endRendering(const DeviceInterface &vk, VkCommandBuffer cmdBuffer, bool addZeroOffset = false,
                       uint32_t viewCount = 0u);
->>>>>>> f500f9be
     tcu::TestStatus verifyImage(const DeviceHelper &deviceHelper);
 
 private:
@@ -1654,14 +1636,12 @@
     VkImageViewType colorImageViewType    = densityMapImageViewType;
     vk::VkImageUsageFlags colorImageUsage = VK_IMAGE_USAGE_COLOR_ATTACHMENT_BIT | VK_IMAGE_USAGE_SAMPLED_BIT;
     uint32_t colorImageCreateFlags =
-<<<<<<< HEAD
-        m_testParams.nonSubsampledImages ? 0u : (uint32_t)VK_IMAGE_CREATE_SUBSAMPLED_BIT_EXT;
-    uint32_t depthImageCreateFlags =
-        m_testParams.nonSubsampledImages ? 0u : (uint32_t)VK_IMAGE_CREATE_SUBSAMPLED_BIT_EXT;
-=======
         ((m_testParams.nonSubsampledImages ? 0u : (uint32_t)VK_IMAGE_CREATE_SUBSAMPLED_BIT_EXT) |
          (m_testParams.addZeroOffset ? VK_IMAGE_CREATE_FRAGMENT_DENSITY_MAP_OFFSET_BIT_EXT : 0));
->>>>>>> f500f9be
+
+    uint32_t depthImageCreateFlags =
+        ((m_testParams.nonSubsampledImages ? 0u : (uint32_t)VK_IMAGE_CREATE_SUBSAMPLED_BIT_EXT) |
+         (m_testParams.addZeroOffset ? VK_IMAGE_CREATE_FRAGMENT_DENSITY_MAP_OFFSET_BIT_EXT : 0));
     const VkImageSubresourceRange colorSubresourceRange = {VK_IMAGE_ASPECT_COLOR_BIT, 0u, 1u, 0u, colorImageLayers};
 
     const VkFormat depthImageFormat = m_testParams.depthFormat;
@@ -2780,11 +2760,7 @@
                 vk.beginCommandBuffer(*m_dynamicDensityMapSecCmdBuffer, &commandBufBeginParams);
                 vk.cmdBeginRendering(*m_dynamicDensityMapSecCmdBuffer, &dynamicDensityMapRenderingInfo);
                 drawDynamicDensityMap(vk, *m_dynamicDensityMapSecCmdBuffer);
-<<<<<<< HEAD
-                vk.cmdEndRendering(*m_dynamicDensityMapSecCmdBuffer);
-=======
                 endRendering(vk, *m_dynamicDensityMapSecCmdBuffer);
->>>>>>> f500f9be
                 endCommandBuffer(vk, *m_dynamicDensityMapSecCmdBuffer);
             }
 
@@ -2806,12 +2782,8 @@
                 vk.beginCommandBuffer(*m_resampleSubsampledImageSecCmdBuffer, &commandBufBeginParams);
                 vk.cmdBeginRendering(*m_resampleSubsampledImageSecCmdBuffer, &resampleSubsampledImageRenderingInfo);
                 drawResampleSubsampledImage(vk, *m_resampleSubsampledImageSecCmdBuffer);
-<<<<<<< HEAD
-                vk.cmdEndRendering(*m_resampleSubsampledImageSecCmdBuffer);
-=======
                 endRendering(vk, *m_resampleSubsampledImageSecCmdBuffer, m_testParams.addZeroOffset,
                              m_testParams.viewCount);
->>>>>>> f500f9be
                 endCommandBuffer(vk, *m_resampleSubsampledImageSecCmdBuffer);
             }
 
@@ -2820,11 +2792,7 @@
             vk.beginCommandBuffer(*m_outputSubsampledImageSecCmdBuffer, &commandBufBeginParams);
             vk.cmdBeginRendering(*m_outputSubsampledImageSecCmdBuffer, &copySubsampledRenderingInfo);
             drawOutputSubsampledImage(vk, *m_outputSubsampledImageSecCmdBuffer);
-<<<<<<< HEAD
-            vk.cmdEndRendering(*m_outputSubsampledImageSecCmdBuffer);
-=======
             endRendering(vk, *m_outputSubsampledImageSecCmdBuffer);
->>>>>>> f500f9be
             endCommandBuffer(vk, *m_outputSubsampledImageSecCmdBuffer);
         }
         else
@@ -2951,11 +2919,7 @@
 
             vk.cmdBeginRendering(*m_cmdBuffer, &dynamicDensityMapRenderingInfo);
             drawDynamicDensityMap(vk, *m_cmdBuffer);
-<<<<<<< HEAD
-            vk.cmdEndRendering(*m_cmdBuffer);
-=======
             endRendering(vk, *m_cmdBuffer);
->>>>>>> f500f9be
 
             // barrier that will change layout of density map
             vk.cmdPipelineBarrier(*m_cmdBuffer, VK_PIPELINE_STAGE_COLOR_ATTACHMENT_OUTPUT_BIT,
@@ -2985,11 +2949,7 @@
         {
             vk.cmdBeginRendering(*m_cmdBuffer, &resampleSubsampledImageRenderingInfo);
             drawResampleSubsampledImage(vk, *m_cmdBuffer);
-<<<<<<< HEAD
-            vk.cmdEndRendering(*m_cmdBuffer);
-=======
             endRendering(vk, *m_cmdBuffer, m_testParams.addZeroOffset, m_testParams.viewCount);
->>>>>>> f500f9be
         }
 
         // barrier that ensures writing to colour image has completed.
@@ -3003,11 +2963,7 @@
 
         vk.cmdBeginRendering(*m_cmdBuffer, &copySubsampledRenderingInfo);
         drawOutputSubsampledImage(vk, *m_cmdBuffer);
-<<<<<<< HEAD
-        vk.cmdEndRendering(*m_cmdBuffer);
-=======
         endRendering(vk, *m_cmdBuffer);
->>>>>>> f500f9be
 
         endCommandBuffer(vk, *m_cmdBuffer);
     }
@@ -3016,8 +2972,6 @@
 void FragmentDensityMapTestInstance::endRendering(const DeviceInterface &vk, VkCommandBuffer cmdBuffer,
                                                   bool addZeroOffset, uint32_t viewCount)
 {
-<<<<<<< HEAD
-=======
     if (addZeroOffset)
     {
         DE_ASSERT(viewCount > 0u);
@@ -3039,7 +2993,6 @@
 
 tcu::TestStatus FragmentDensityMapTestInstance::iterate(void)
 {
->>>>>>> f500f9be
     const auto &deviceHelper = getDeviceHelper(m_context);
     submitCommandsAndWait(deviceHelper.getDeviceInterface(), deviceHelper.getDevice(), deviceHelper.getQueue(),
                           m_cmdBuffer.get());
