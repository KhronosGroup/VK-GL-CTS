--- conflicted
+++ resolved
@@ -6248,10 +6248,7 @@
 								deps.push_back(SubpassDependency(1, 1,
 																vk::VK_PIPELINE_STAGE_COLOR_ATTACHMENT_OUTPUT_BIT,
 																vk::VK_PIPELINE_STAGE_FRAGMENT_SHADER_BIT,
-<<<<<<< HEAD
-=======
-
->>>>>>> 1fbec40d
+
 																vk::VK_ACCESS_COLOR_ATTACHMENT_WRITE_BIT,
 																vk::VK_ACCESS_INPUT_ATTACHMENT_READ_BIT,
 																vk::VK_DEPENDENCY_BY_REGION_BIT));
@@ -6573,10 +6570,6 @@
 								deps.push_back(SubpassDependency(1, 1,
 																vk::VK_PIPELINE_STAGE_EARLY_FRAGMENT_TESTS_BIT | vk::VK_PIPELINE_STAGE_LATE_FRAGMENT_TESTS_BIT,
 																vk::VK_PIPELINE_STAGE_FRAGMENT_SHADER_BIT,
-<<<<<<< HEAD
-=======
-
->>>>>>> 1fbec40d
 																vk::VK_ACCESS_DEPTH_STENCIL_ATTACHMENT_WRITE_BIT,
 																vk::VK_ACCESS_INPUT_ATTACHMENT_READ_BIT,
 																vk::VK_DEPENDENCY_BY_REGION_BIT));
