/*-------------------------------------------------------------------------
 * Vulkan Conformance Tests
 * ------------------------
 *
 * Copyright (c) 2017 Google Inc.
 *
 * Licensed under the Apache License, Version 2.0 (the "License");
 * you may not use this file except in compliance with the License.
 * You may obtain a copy of the License at
 *
 *      http://www.apache.org/licenses/LICENSE-2.0
 *
 * Unless required by applicable law or agreed to in writing, software
 * distributed under the License is distributed on an "AS IS" BASIS,
 * WITHOUT WARRANTIES OR CONDITIONS OF ANY KIND, either express or implied.
 * See the License for the specific language governing permissions and
 * limitations under the License.
 *
 *//*!
 * \file
 * \brief Tests for render passses with multisample attachments
 *//*--------------------------------------------------------------------*/

#include "vktRenderPassMultisampleTests.hpp"
#include "vktRenderPassTestsUtil.hpp"

#include "vktTestCaseUtil.hpp"
#include "vktTestGroupUtil.hpp"

#include "vkDefs.hpp"
#include "vkDeviceUtil.hpp"
#include "vkImageUtil.hpp"
#include "vkMemUtil.hpp"
#include "vkPlatform.hpp"
#include "vkPrograms.hpp"
#include "vkQueryUtil.hpp"
#include "vkBarrierUtil.hpp"
#include "vkRef.hpp"
#include "vkRefUtil.hpp"
#include "vkTypeUtil.hpp"
#include "vkCmdUtil.hpp"
#include "vkObjUtil.hpp"

#include "tcuFloat.hpp"
#include "tcuImageCompare.hpp"
#include "tcuFormatUtil.hpp"
#include "tcuMaybe.hpp"
#include "tcuResultCollector.hpp"
#include "tcuTestLog.hpp"
#include "tcuTextureUtil.hpp"
#include "tcuVectorUtil.hpp"

#include "deUniquePtr.hpp"
#include "deSharedPtr.hpp"

using namespace vk;

using tcu::BVec4;
using tcu::IVec2;
using tcu::IVec4;
using tcu::UVec2;
using tcu::UVec4;
using tcu::Vec2;
using tcu::Vec4;

using tcu::Maybe;
using tcu::just;

using tcu::ConstPixelBufferAccess;
using tcu::PixelBufferAccess;

using tcu::TestLog;

using std::pair;
using std::string;
using std::vector;

typedef de::SharedPtr<vk::Unique<VkImage> > VkImageSp;
typedef de::SharedPtr<vk::Unique<VkImageView> > VkImageViewSp;
typedef de::SharedPtr<vk::Unique<VkBuffer> > VkBufferSp;
typedef de::SharedPtr<vk::Unique<VkPipeline> > VkPipelineSp;

namespace vkt
{

namespace renderpass
{

namespace
{

enum
{
	MAX_COLOR_ATTACHMENT_COUNT = 4u
};

enum TestSeparateUsage
{
	TEST_DEPTH	 = (1 << 0),
	TEST_STENCIL = (1 << 1)
};

template<typename T>
de::SharedPtr<T> safeSharedPtr (T* ptr)
{
	try
	{
		return de::SharedPtr<T>(ptr);
	}
	catch (...)
	{
		delete ptr;
		throw;
	}
}

VkImageAspectFlags getImageAspectFlags (VkFormat vkFormat)
{
	const tcu::TextureFormat	format		(mapVkFormat(vkFormat));
	const bool					hasDepth	(tcu::hasDepthComponent(format.order));
	const bool					hasStencil	(tcu::hasStencilComponent(format.order));

	if (hasDepth || hasStencil)
	{
		return (hasDepth ? VK_IMAGE_ASPECT_DEPTH_BIT : (VkImageAspectFlagBits)0u)
				| (hasStencil ? VK_IMAGE_ASPECT_STENCIL_BIT : (VkImageAspectFlagBits)0u);
	}
	else
		return VK_IMAGE_ASPECT_COLOR_BIT;
}

void bindBufferMemory (const DeviceInterface& vk, VkDevice device, VkBuffer buffer, VkDeviceMemory mem, VkDeviceSize memOffset)
{
	VK_CHECK(vk.bindBufferMemory(device, buffer, mem, memOffset));
}

void bindImageMemory (const DeviceInterface& vk, VkDevice device, VkImage image, VkDeviceMemory mem, VkDeviceSize memOffset)
{
	VK_CHECK(vk.bindImageMemory(device, image, mem, memOffset));
}

de::MovePtr<Allocation> createBufferMemory (const DeviceInterface&	vk,
											VkDevice				device,
											Allocator&				allocator,
											VkBuffer				buffer)
{
	de::MovePtr<Allocation> allocation (allocator.allocate(getBufferMemoryRequirements(vk, device, buffer), MemoryRequirement::HostVisible));
	bindBufferMemory(vk, device, buffer, allocation->getMemory(), allocation->getOffset());
	return allocation;
}

de::MovePtr<Allocation> createImageMemory (const DeviceInterface&	vk,
										   VkDevice					device,
										   Allocator&				allocator,
										   VkImage					image)
{
	de::MovePtr<Allocation> allocation (allocator.allocate(getImageMemoryRequirements(vk, device, image), MemoryRequirement::Any));
	bindImageMemory(vk, device, image, allocation->getMemory(), allocation->getOffset());
	return allocation;
}

Move<VkImage> createImage (const DeviceInterface&	vk,
						   VkDevice					device,
						   VkImageCreateFlags		flags,
						   VkImageType				imageType,
						   VkFormat					format,
						   VkExtent3D				extent,
						   deUint32					mipLevels,
						   deUint32					arrayLayers,
						   VkSampleCountFlagBits	samples,
						   VkImageTiling			tiling,
						   VkImageUsageFlags		usage,
						   VkSharingMode			sharingMode,
						   deUint32					queueFamilyCount,
						   const deUint32*			pQueueFamilyIndices,
						   VkImageLayout			initialLayout,
						   TestSeparateUsage		separateStencilUsage)
{
	VkImageUsageFlags depthUsage	= (separateStencilUsage == TEST_DEPTH)	 ? usage : (VkImageUsageFlags)VK_IMAGE_USAGE_DEPTH_STENCIL_ATTACHMENT_BIT;
	VkImageUsageFlags stencilUsage	= (separateStencilUsage == TEST_STENCIL) ? usage : (VkImageUsageFlags)VK_IMAGE_USAGE_DEPTH_STENCIL_ATTACHMENT_BIT;

	const VkImageStencilUsageCreateInfo stencilUsageInfo =
	{
		VK_STRUCTURE_TYPE_IMAGE_STENCIL_USAGE_CREATE_INFO,
		DE_NULL,
		stencilUsage
	};

	const VkImageCreateInfo pCreateInfo =
	{
		VK_STRUCTURE_TYPE_IMAGE_CREATE_INFO,
		separateStencilUsage ? &stencilUsageInfo : DE_NULL,
		flags,
		imageType,
		format,
		extent,
		mipLevels,
		arrayLayers,
		samples,
		tiling,
		separateStencilUsage ? depthUsage : usage,
		sharingMode,
		queueFamilyCount,
		pQueueFamilyIndices,
		initialLayout
	};

	return createImage(vk, device, &pCreateInfo);
}

Move<VkImageView> createImageView (const DeviceInterface&	vk,
								   VkDevice					device,
								   VkImageViewCreateFlags	flags,
								   VkImage					image,
								   VkImageViewType			viewType,
								   VkFormat					format,
								   VkComponentMapping		components,
								   VkImageSubresourceRange	subresourceRange)
{
	const VkImageViewCreateInfo pCreateInfo =
	{
		VK_STRUCTURE_TYPE_IMAGE_VIEW_CREATE_INFO,
		DE_NULL,
		flags,
		image,
		viewType,
		format,
		components,
		subresourceRange,
	};
	return createImageView(vk, device, &pCreateInfo);
}

Move<VkImage> createImage (const InstanceInterface&	vki,
						   VkPhysicalDevice			physicalDevice,
						   const DeviceInterface&	vkd,
						   VkDevice					device,
						   VkFormat					vkFormat,
						   VkSampleCountFlagBits	sampleCountBit,
						   VkImageUsageFlags		usage,
						   deUint32					width,
						   deUint32					height,
						   TestSeparateUsage		separateStencilUsage = (TestSeparateUsage)0u)
{
	try
	{
		const tcu::TextureFormat		format					(mapVkFormat(vkFormat));
		const VkImageType				imageType				(VK_IMAGE_TYPE_2D);
		const VkImageTiling				imageTiling				(VK_IMAGE_TILING_OPTIMAL);
		const VkFormatProperties		formatProperties		(getPhysicalDeviceFormatProperties(vki, physicalDevice, vkFormat));
		const VkImageFormatProperties	imageFormatProperties	(getPhysicalDeviceImageFormatProperties(vki, physicalDevice, vkFormat, imageType, imageTiling, usage, 0u));
		const VkImageUsageFlags			depthUsage				= (separateStencilUsage == TEST_DEPTH)	 ? usage : (VkImageUsageFlags)VK_IMAGE_USAGE_DEPTH_STENCIL_ATTACHMENT_BIT;
		const VkImageUsageFlags			stencilUsage			= (separateStencilUsage == TEST_STENCIL) ? usage : (VkImageUsageFlags)VK_IMAGE_USAGE_DEPTH_STENCIL_ATTACHMENT_BIT;
		const VkExtent3D				imageExtent				=
		{
			width,
			height,
			1u
		};

		if ((tcu::hasDepthComponent(format.order) || tcu::hasStencilComponent(format.order))
			&& (formatProperties.optimalTilingFeatures & VK_FORMAT_FEATURE_DEPTH_STENCIL_ATTACHMENT_BIT) == 0)
			TCU_THROW(NotSupportedError, "Format can't be used as depth stencil attachment");

		if (!(tcu::hasDepthComponent(format.order) || tcu::hasStencilComponent(format.order))
			&& (formatProperties.optimalTilingFeatures & VK_FORMAT_FEATURE_COLOR_ATTACHMENT_BIT) == 0)
			TCU_THROW(NotSupportedError, "Format can't be used as color attachment");

		if (imageFormatProperties.maxExtent.width < imageExtent.width
			|| imageFormatProperties.maxExtent.height < imageExtent.height
			|| ((imageFormatProperties.sampleCounts & sampleCountBit) == 0))
		{
			TCU_THROW(NotSupportedError, "Image type not supported");
		}

		if (separateStencilUsage)
		{
			const VkImageStencilUsageCreateInfo	stencilUsageInfo =
			{
				VK_STRUCTURE_TYPE_IMAGE_STENCIL_USAGE_CREATE_INFO,				//	VkStructureType			sType
				DE_NULL,														//	const void*				pNext
				stencilUsage													//	VkImageUsageFlags		stencilUsage
			};

			const VkPhysicalDeviceImageFormatInfo2 formatInfo2 =
			{
				VK_STRUCTURE_TYPE_PHYSICAL_DEVICE_IMAGE_FORMAT_INFO_2,			//	VkStructureType			sType
				&stencilUsageInfo,												//	const void*				pNext
				vkFormat,														//	VkFormat				format
				imageType,														//	VkImageType				type
				imageTiling,													//	VkImageTiling			tiling
				depthUsage,														//	VkImageUsageFlags		usage
				(VkImageCreateFlags)0u											//	VkImageCreateFlags		flags
			};

			VkImageFormatProperties2				extProperties =
			{
				VK_STRUCTURE_TYPE_IMAGE_FORMAT_PROPERTIES_2,
				DE_NULL,
			{
				{
					0,	// width
					0,	// height
					0,	// depth
				},
				0u,		// maxMipLevels
				0u,		// maxArrayLayers
				0,		// sampleCounts
				0u,		// maxResourceSize
			},
			};

			if ((vki.getPhysicalDeviceImageFormatProperties2(physicalDevice, &formatInfo2, &extProperties) == VK_ERROR_FORMAT_NOT_SUPPORTED)
				|| extProperties.imageFormatProperties.maxExtent.width < imageExtent.width
				|| extProperties.imageFormatProperties.maxExtent.height < imageExtent.height
				|| ((extProperties.imageFormatProperties.sampleCounts & sampleCountBit) == 0))
			{
				TCU_THROW(NotSupportedError, "Image format not supported");
			}

		}

		return createImage(vkd, device, 0u, imageType, vkFormat, imageExtent, 1u, 1u, sampleCountBit, imageTiling, usage, VK_SHARING_MODE_EXCLUSIVE, 0u, DE_NULL, VK_IMAGE_LAYOUT_UNDEFINED, separateStencilUsage);
	}
	catch (const vk::Error& error)
	{
		if (error.getError() == VK_ERROR_FORMAT_NOT_SUPPORTED)
			TCU_THROW(NotSupportedError, "Image format not supported");

		throw;
	}
}

Move<VkImageView> createImageAttachmentView (const DeviceInterface&	vkd,
											 VkDevice				device,
											 VkImage				image,
											 VkFormat				format,
											 VkImageAspectFlags		aspect)
{
	const VkImageSubresourceRange	range =
	{
		aspect,
		0u,
		1u,
		0u,
		1u
	};

	return createImageView(vkd, device, 0u, image, VK_IMAGE_VIEW_TYPE_2D, format, makeComponentMappingRGBA(), range);
}

Move<VkImageView> createSrcPrimaryInputImageView (const DeviceInterface&	vkd,
												  VkDevice					device,
												  VkImage					image,
												  VkFormat					format,
												  VkImageAspectFlags		aspect,
												  TestSeparateUsage			testSeparateUsage)
{
	VkImageAspectFlags primaryDepthStencilAspect = (testSeparateUsage == TEST_STENCIL) ? VK_IMAGE_ASPECT_STENCIL_BIT : VK_IMAGE_ASPECT_DEPTH_BIT;

	const VkImageSubresourceRange	range =
	{
		aspect == (VK_IMAGE_ASPECT_STENCIL_BIT | VK_IMAGE_ASPECT_DEPTH_BIT)
			? primaryDepthStencilAspect
			: aspect,
		0u,
		1u,
		0u,
		1u
	};

	return createImageView(vkd, device, 0u, image, VK_IMAGE_VIEW_TYPE_2D, format, makeComponentMappingRGBA(), range);
}

Move<VkImageView> createSrcSecondaryInputImageView (const DeviceInterface&	vkd,
													VkDevice				device,
													VkImage					image,
													VkFormat				format,
													VkImageAspectFlags		aspect,
													TestSeparateUsage		separateStencilUsage)
{
	if ((aspect == (VK_IMAGE_ASPECT_STENCIL_BIT | VK_IMAGE_ASPECT_DEPTH_BIT)) && !separateStencilUsage)
	{
		const VkImageSubresourceRange	range =
		{
			VK_IMAGE_ASPECT_STENCIL_BIT,
			0u,
			1u,
			0u,
			1u
		};

		return createImageView(vkd, device, 0u, image, VK_IMAGE_VIEW_TYPE_2D, format, makeComponentMappingRGBA(), range);
	}
	else
		return Move<VkImageView>();
}

VkDeviceSize getPixelSize (VkFormat vkFormat)
{
	const tcu::TextureFormat	format	(mapVkFormat(vkFormat));

	return format.getPixelSize();
}

Move<VkBuffer> createBuffer (const DeviceInterface&		vkd,
							 VkDevice					device,
							 VkFormat					format,
							 deUint32					width,
							 deUint32					height)
{
	const VkBufferUsageFlags	bufferUsage			(VK_BUFFER_USAGE_TRANSFER_SRC_BIT | VK_BUFFER_USAGE_TRANSFER_DST_BIT);
	const VkDeviceSize			pixelSize			(getPixelSize(format));
	const VkBufferCreateInfo	createInfo			=
	{
		VK_STRUCTURE_TYPE_BUFFER_CREATE_INFO,
		DE_NULL,
		0u,

		width * height * pixelSize,
		bufferUsage,

		VK_SHARING_MODE_EXCLUSIVE,
		0u,
		DE_NULL
	};
	return createBuffer(vkd, device, &createInfo);
}

VkSampleCountFlagBits sampleCountBitFromomSampleCount (deUint32 count)
{
	switch (count)
	{
		case 1:  return VK_SAMPLE_COUNT_1_BIT;
		case 2:  return VK_SAMPLE_COUNT_2_BIT;
		case 4:  return VK_SAMPLE_COUNT_4_BIT;
		case 8:  return VK_SAMPLE_COUNT_8_BIT;
		case 16: return VK_SAMPLE_COUNT_16_BIT;
		case 32: return VK_SAMPLE_COUNT_32_BIT;
		case 64: return VK_SAMPLE_COUNT_64_BIT;

		default:
			DE_FATAL("Invalid sample count");
			return (VkSampleCountFlagBits)(0x1u << count);
	}
}

std::vector<VkImageSp> createMultisampleImages (const InstanceInterface&	vki,
												VkPhysicalDevice			physicalDevice,
												const DeviceInterface&		vkd,
												VkDevice					device,
												VkFormat					format,
												deUint32					sampleCount,
												deUint32					width,
												deUint32					height)
{
	std::vector<VkImageSp> images (sampleCount);

	for (size_t imageNdx = 0; imageNdx < images.size(); imageNdx++)
		images[imageNdx] = safeSharedPtr(new vk::Unique<VkImage>(createImage(vki, physicalDevice, vkd, device, format, sampleCountBitFromomSampleCount(sampleCount), VK_IMAGE_USAGE_COLOR_ATTACHMENT_BIT, width, height)));

	return images;
}

std::vector<VkImageSp> createSingleSampleImages (const InstanceInterface&	vki,
												 VkPhysicalDevice			physicalDevice,
												 const DeviceInterface&		vkd,
												 VkDevice					device,
												 VkFormat					format,
												 deUint32					sampleCount,
												 deUint32					width,
												 deUint32					height)
{
	std::vector<VkImageSp> images (sampleCount);

	for (size_t imageNdx = 0; imageNdx < images.size(); imageNdx++)
		images[imageNdx] = safeSharedPtr(new vk::Unique<VkImage>(createImage(vki, physicalDevice, vkd, device, format, VK_SAMPLE_COUNT_1_BIT, VK_IMAGE_USAGE_COLOR_ATTACHMENT_BIT | VK_IMAGE_USAGE_TRANSFER_SRC_BIT, width, height)));

	return images;
}

std::vector<de::SharedPtr<Allocation> > createImageMemory (const DeviceInterface&		vkd,
														   VkDevice						device,
														   Allocator&					allocator,
														   const std::vector<VkImageSp>	images)
{
	std::vector<de::SharedPtr<Allocation> > memory (images.size());

	for (size_t memoryNdx = 0; memoryNdx < memory.size(); memoryNdx++)
		memory[memoryNdx] = safeSharedPtr(createImageMemory(vkd, device, allocator, **images[memoryNdx]).release());

	return memory;
}

std::vector<VkImageViewSp> createImageAttachmentViews (const DeviceInterface&			vkd,
													   VkDevice							device,
													   const std::vector<VkImageSp>&	images,
													   VkFormat							format,
													   VkImageAspectFlagBits			aspect)
{
	std::vector<VkImageViewSp> views (images.size());

	for (size_t imageNdx = 0; imageNdx < images.size(); imageNdx++)
		views[imageNdx] = safeSharedPtr(new vk::Unique<VkImageView>(createImageAttachmentView(vkd, device, **images[imageNdx], format, aspect)));

	return views;
}

std::vector<VkBufferSp> createBuffers (const DeviceInterface&	vkd,
									   VkDevice					device,
									   VkFormat					format,
									   deUint32					sampleCount,
									   deUint32					width,
									   deUint32					height)
{
	std::vector<VkBufferSp> buffers (sampleCount);

	for (size_t bufferNdx = 0; bufferNdx < buffers.size(); bufferNdx++)
		buffers[bufferNdx] = safeSharedPtr(new vk::Unique<VkBuffer>(createBuffer(vkd, device, format, width, height)));

	return buffers;
}

std::vector<de::SharedPtr<Allocation> > createBufferMemory (const DeviceInterface&			vkd,
															VkDevice						device,
															Allocator&						allocator,
															const std::vector<VkBufferSp>	buffers)
{
	std::vector<de::SharedPtr<Allocation> > memory (buffers.size());

	for (size_t memoryNdx = 0; memoryNdx < memory.size(); memoryNdx++)
		memory[memoryNdx] = safeSharedPtr(createBufferMemory(vkd, device, allocator, **buffers[memoryNdx]).release());

	return memory;
}

template<typename AttachmentDesc, typename AttachmentRef, typename SubpassDesc, typename SubpassDep, typename RenderPassCreateInfo>
Move<VkRenderPass> createRenderPass (const DeviceInterface&	vkd,
									 VkDevice				device,
									 VkFormat				srcFormat,
									 VkFormat				dstFormat,
									 deUint32				sampleCount,
									 RenderingType			renderingType,
									 TestSeparateUsage		separateStencilUsage)
{
	const VkSampleCountFlagBits		samples						(sampleCountBitFromomSampleCount(sampleCount));
	const deUint32					splitSubpassCount			(deDivRoundUp32(sampleCount, MAX_COLOR_ATTACHMENT_COUNT));
	const tcu::TextureFormat		format						(mapVkFormat(srcFormat));
	const bool						isDepthStencilFormat		(tcu::hasDepthComponent(format.order) || tcu::hasStencilComponent(format.order));
	const VkImageAspectFlags		inputAspect					(separateStencilUsage == TEST_DEPTH ? (VkImageAspectFlags)VK_IMAGE_ASPECT_DEPTH_BIT
																: separateStencilUsage == TEST_STENCIL ? (VkImageAspectFlags)VK_IMAGE_ASPECT_STENCIL_BIT
																									   : getImageAspectFlags(srcFormat));
	vector<SubpassDesc>				subpasses;
	vector<vector<AttachmentRef> >	dstAttachmentRefs			(splitSubpassCount);
	vector<vector<AttachmentRef> >	dstResolveAttachmentRefs	(splitSubpassCount);
	vector<AttachmentDesc>			attachments;
	vector<SubpassDep>				dependencies;
	const AttachmentRef				srcAttachmentRef				//  VkAttachmentReference										||  VkAttachmentReference2KHR
	(
																	//																||  VkStructureType						sType;
		DE_NULL,													//																||  const void*							pNext;
		0u,															//  deUint32						attachment;					||  deUint32							attachment;
		isDepthStencilFormat										//  VkImageLayout					layout;						||  VkImageLayout						layout;
			? VK_IMAGE_LAYOUT_DEPTH_STENCIL_ATTACHMENT_OPTIMAL
			: VK_IMAGE_LAYOUT_COLOR_ATTACHMENT_OPTIMAL,
		0u															//																||  VkImageAspectFlags					aspectMask;
	);
	const AttachmentRef				srcAttachmentInputRef			//  VkAttachmentReference										||  VkAttachmentReference2KHR
	(
																	//																||  VkStructureType						sType;
		DE_NULL,													//																||  const void*							pNext;
		0u,															//  deUint32						attachment;					||  deUint32							attachment;
		VK_IMAGE_LAYOUT_SHADER_READ_ONLY_OPTIMAL,					//  VkImageLayout					layout;						||  VkImageLayout						layout;
		(renderingType == RENDERING_TYPE_RENDERPASS2)				//																||  VkImageAspectFlags					aspectMask;
			? inputAspect
			: 0u
	);

	{
		const AttachmentDesc srcAttachment							//  VkAttachmentDescription										||  VkAttachmentDescription2KHR
		(
																	//																||  VkStructureType						sType;
			DE_NULL,												//																||  const void*							pNext;
			0u,														//  VkAttachmentDescriptionFlags	flags;						||  VkAttachmentDescriptionFlags		flags;
			srcFormat,												//  VkFormat						format;						||  VkFormat							format;
			samples,												//  VkSampleCountFlagBits			samples;					||  VkSampleCountFlagBits				samples;
			VK_ATTACHMENT_LOAD_OP_DONT_CARE,						//  VkAttachmentLoadOp				loadOp;						||  VkAttachmentLoadOp					loadOp;
			VK_ATTACHMENT_STORE_OP_DONT_CARE,						//  VkAttachmentStoreOp				storeOp;					||  VkAttachmentStoreOp					storeOp;
			VK_ATTACHMENT_LOAD_OP_DONT_CARE,						//  VkAttachmentLoadOp				stencilLoadOp;				||  VkAttachmentLoadOp					stencilLoadOp;
			VK_ATTACHMENT_STORE_OP_DONT_CARE,						//  VkAttachmentStoreOp				stencilStoreOp;				||  VkAttachmentStoreOp					stencilStoreOp;
			VK_IMAGE_LAYOUT_UNDEFINED,								//  VkImageLayout					initialLayout;				||  VkImageLayout						initialLayout;
			VK_IMAGE_LAYOUT_GENERAL									//  VkImageLayout					finalLayout;				||  VkImageLayout						finalLayout;
		);

		attachments.push_back(srcAttachment);
	}

	for (deUint32 splitSubpassIndex = 0; splitSubpassIndex < splitSubpassCount; splitSubpassIndex++)
	{
		for (deUint32 sampleNdx = 0; sampleNdx < de::min((deUint32)MAX_COLOR_ATTACHMENT_COUNT, sampleCount  - splitSubpassIndex * MAX_COLOR_ATTACHMENT_COUNT); sampleNdx++)
		{
			// Multisample color attachment
			{
				const AttachmentDesc dstAttachment					//  VkAttachmentDescription										||  VkAttachmentDescription2KHR
				(
																	//																||  VkStructureType						sType;
					DE_NULL,										//																||  const void*							pNext;
					0u,												//  VkAttachmentDescriptionFlags	flags;						||  VkAttachmentDescriptionFlags		flags;
					dstFormat,										//  VkFormat						format;						||  VkFormat							format;
					samples,										//  VkSampleCountFlagBits			samples;					||  VkSampleCountFlagBits				samples;
					VK_ATTACHMENT_LOAD_OP_DONT_CARE,				//  VkAttachmentLoadOp				loadOp;						||  VkAttachmentLoadOp					loadOp;
					VK_ATTACHMENT_STORE_OP_DONT_CARE,				//  VkAttachmentStoreOp				storeOp;					||  VkAttachmentStoreOp					storeOp;
					VK_ATTACHMENT_LOAD_OP_DONT_CARE,				//  VkAttachmentLoadOp				stencilLoadOp;				||  VkAttachmentLoadOp					stencilLoadOp;
					VK_ATTACHMENT_STORE_OP_DONT_CARE,				//  VkAttachmentStoreOp				stencilStoreOp;				||  VkAttachmentStoreOp					stencilStoreOp;
					VK_IMAGE_LAYOUT_UNDEFINED,						//  VkImageLayout					initialLayout;				||  VkImageLayout						initialLayout;
					VK_IMAGE_LAYOUT_COLOR_ATTACHMENT_OPTIMAL		//  VkImageLayout					finalLayout;				||  VkImageLayout						finalLayout;
				);
				const AttachmentRef dstAttachmentRef				//  VkAttachmentReference										||  VkAttachmentReference2KHR
				(
																	//																||  VkStructureType						sType;
					DE_NULL,										//																||  const void*							pNext;
					(deUint32)attachments.size(),					//  deUint32						attachment;					||  deUint32							attachment;
					VK_IMAGE_LAYOUT_COLOR_ATTACHMENT_OPTIMAL,		//  VkImageLayout					layout;						||  VkImageLayout						layout;
					0u												//																||  VkImageAspectFlags					aspectMask;
				);

				attachments.push_back(dstAttachment);
				dstAttachmentRefs[splitSubpassIndex].push_back(dstAttachmentRef);
			}
			// Resolve attachment
			{
				const AttachmentDesc dstAttachment					//  VkAttachmentDescription										||  VkAttachmentDescription2KHR
				(
																	//																||  VkStructureType						sType;
					DE_NULL,										//																||  const void*							pNext;
					0u,												//  VkAttachmentDescriptionFlags	flags;						||  VkAttachmentDescriptionFlags		flags;
					dstFormat,										//  VkFormat						format;						||  VkFormat							format;
					VK_SAMPLE_COUNT_1_BIT,							//  VkSampleCountFlagBits			samples;					||  VkSampleCountFlagBits				samples;
					VK_ATTACHMENT_LOAD_OP_DONT_CARE,				//  VkAttachmentLoadOp				loadOp;						||  VkAttachmentLoadOp					loadOp;
					VK_ATTACHMENT_STORE_OP_STORE,					//  VkAttachmentStoreOp				storeOp;					||  VkAttachmentStoreOp					storeOp;
					VK_ATTACHMENT_LOAD_OP_DONT_CARE,				//  VkAttachmentLoadOp				stencilLoadOp;				||  VkAttachmentLoadOp					stencilLoadOp;
					VK_ATTACHMENT_STORE_OP_STORE,					//  VkAttachmentStoreOp				stencilStoreOp;				||  VkAttachmentStoreOp					stencilStoreOp;
					VK_IMAGE_LAYOUT_UNDEFINED,						//  VkImageLayout					initialLayout;				||  VkImageLayout						initialLayout;
					VK_IMAGE_LAYOUT_TRANSFER_SRC_OPTIMAL			//  VkImageLayout					finalLayout;				||  VkImageLayout						finalLayout;
				);
				const AttachmentRef dstAttachmentRef				//  VkAttachmentReference										||  VkAttachmentReference2KHR
				(
																	//																||  VkStructureType						sType;
					DE_NULL,										//																||  const void*							pNext;
					(deUint32)attachments.size(),					//  deUint32						attachment;					||  deUint32							attachment;
					VK_IMAGE_LAYOUT_COLOR_ATTACHMENT_OPTIMAL,		//  VkImageLayout					layout;						||  VkImageLayout						layout;
					0u												//																||  VkImageAspectFlags					aspectMask;
				);

				attachments.push_back(dstAttachment);
				dstResolveAttachmentRefs[splitSubpassIndex].push_back(dstAttachmentRef);
			}
		}
	}

	{
		{
			const SubpassDesc	subpass								//  VkSubpassDescription										||  VkSubpassDescription2KHR
			(
																	//																||  VkStructureType						sType;
				DE_NULL,											//																||  const void*							pNext;
				(VkSubpassDescriptionFlags)0,						//  VkSubpassDescriptionFlags		flags;						||  VkSubpassDescriptionFlags			flags;
				VK_PIPELINE_BIND_POINT_GRAPHICS,					//  VkPipelineBindPoint				pipelineBindPoint;			||  VkPipelineBindPoint					pipelineBindPoint;
				0u,													//																||  deUint32							viewMask;
				0u,													//  deUint32						inputAttachmentCount;		||  deUint32							inputAttachmentCount;
				DE_NULL,											//  const VkAttachmentReference*	pInputAttachments;			||  const VkAttachmentReference2KHR*	pInputAttachments;
				isDepthStencilFormat ? 0u : 1u,						//  deUint32						colorAttachmentCount;		||  deUint32							colorAttachmentCount;
				isDepthStencilFormat ? DE_NULL : &srcAttachmentRef,	//  const VkAttachmentReference*	pColorAttachments;			||  const VkAttachmentReference2KHR*	pColorAttachments;
				DE_NULL,											//  const VkAttachmentReference*	pResolveAttachments;		||  const VkAttachmentReference2KHR*	pResolveAttachments;
				isDepthStencilFormat ? &srcAttachmentRef : DE_NULL,	//  const VkAttachmentReference*	pDepthStencilAttachment;	||  const VkAttachmentReference2KHR*	pDepthStencilAttachment;
				0u,													//  deUint32						preserveAttachmentCount;	||  deUint32							preserveAttachmentCount;
				DE_NULL												//  const deUint32*					pPreserveAttachments;		||  const deUint32*						pPreserveAttachments;
			);

			subpasses.push_back(subpass);
		}

		for (deUint32 splitSubpassIndex = 0; splitSubpassIndex < splitSubpassCount; splitSubpassIndex++)
		{
			{
				const SubpassDesc	subpass									//  VkSubpassDescription										||  VkSubpassDescription2KHR
				(
																			//																||  VkStructureType						sType;
					DE_NULL,												//																||  const void*							pNext;
					(VkSubpassDescriptionFlags)0,							//  VkSubpassDescriptionFlags		flags;						||  VkSubpassDescriptionFlags			flags;
					VK_PIPELINE_BIND_POINT_GRAPHICS,						//  VkPipelineBindPoint				pipelineBindPoint;			||  VkPipelineBindPoint					pipelineBindPoint;
					0u,														//																||  deUint32							viewMask;
					1u,														//  deUint32						inputAttachmentCount;		||  deUint32							inputAttachmentCount;
					&srcAttachmentInputRef,									//  const VkAttachmentReference*	pInputAttachments;			||  const VkAttachmentReference2KHR*	pInputAttachments;
					(deUint32)dstAttachmentRefs[splitSubpassIndex].size(),	//  deUint32						colorAttachmentCount;		||  deUint32							colorAttachmentCount;
					&dstAttachmentRefs[splitSubpassIndex][0],				//  const VkAttachmentReference*	pColorAttachments;			||  const VkAttachmentReference2KHR*	pColorAttachments;
					&dstResolveAttachmentRefs[splitSubpassIndex][0],		//  const VkAttachmentReference*	pResolveAttachments;		||  const VkAttachmentReference2KHR*	pResolveAttachments;
					DE_NULL,												//  const VkAttachmentReference*	pDepthStencilAttachment;	||  const VkAttachmentReference2KHR*	pDepthStencilAttachment;
					0u,														//  deUint32						preserveAttachmentCount;	||  deUint32							preserveAttachmentCount;
					DE_NULL													//  const deUint32*					pPreserveAttachments;		||  const deUint32*						pPreserveAttachments;
				);
				subpasses.push_back(subpass);
			}
			{
				const SubpassDep	dependency																//  VkSubpassDependency							||  VkSubpassDependency2KHR
				(
																											//												||	VkStructureType			sType;
					DE_NULL,																				//												||	const void*				pNext;
					0u,																						//  deUint32				srcSubpass;			||	deUint32				srcSubpass;
					splitSubpassIndex + 1,																	//  deUint32				dstSubpass;			||	deUint32				dstSubpass;
					VK_PIPELINE_STAGE_COLOR_ATTACHMENT_OUTPUT_BIT | VK_PIPELINE_STAGE_EARLY_FRAGMENT_TESTS_BIT | VK_PIPELINE_STAGE_LATE_FRAGMENT_TESTS_BIT,											//  VkPipelineStageFlags	srcStageMask;		||	VkPipelineStageFlags	srcStageMask;
					VK_PIPELINE_STAGE_FRAGMENT_SHADER_BIT,													//  VkPipelineStageFlags	dstStageMask;		||	VkPipelineStageFlags	dstStageMask;
					VK_ACCESS_COLOR_ATTACHMENT_WRITE_BIT | VK_ACCESS_DEPTH_STENCIL_ATTACHMENT_WRITE_BIT,	//  VkAccessFlags			srcAccessMask;		||	VkAccessFlags			srcAccessMask;
					VK_ACCESS_INPUT_ATTACHMENT_READ_BIT,													//  VkAccessFlags			dstAccessMask;		||	VkAccessFlags			dstAccessMask;
					VK_DEPENDENCY_BY_REGION_BIT,															//  VkDependencyFlags		dependencyFlags;	||	VkDependencyFlags		dependencyFlags;
					0u																						//												||	deInt32					viewOffset;
				);

				dependencies.push_back(dependency);
			}
		}
		// the last subpass must synchronize with all prior subpasses
		for (deUint32 splitSubpassIndex = 0; splitSubpassIndex < (splitSubpassCount - 1); splitSubpassIndex++)
		{
				const SubpassDep	dependency																//  VkSubpassDependency							||  VkSubpassDependency2KHR
				(
																											//												||	VkStructureType			sType;
					DE_NULL,																				//												||	const void*				pNext;
					splitSubpassIndex + 1,																	//  deUint32				srcSubpass;			||	deUint32				srcSubpass;
					splitSubpassCount,																		//  deUint32				dstSubpass;			||	deUint32				dstSubpass;
					VK_PIPELINE_STAGE_COLOR_ATTACHMENT_OUTPUT_BIT | VK_PIPELINE_STAGE_EARLY_FRAGMENT_TESTS_BIT
					| VK_PIPELINE_STAGE_LATE_FRAGMENT_TESTS_BIT,											//  VkPipelineStageFlags	srcStageMask;		||	VkPipelineStageFlags	srcStageMask;
					VK_PIPELINE_STAGE_FRAGMENT_SHADER_BIT,													//  VkPipelineStageFlags	dstStageMask;		||	VkPipelineStageFlags	dstStageMask;
					VK_ACCESS_COLOR_ATTACHMENT_WRITE_BIT | VK_ACCESS_DEPTH_STENCIL_ATTACHMENT_WRITE_BIT,	//  VkAccessFlags			srcAccessMask;		||	VkAccessFlags			srcAccessMask;
					VK_ACCESS_INPUT_ATTACHMENT_READ_BIT,													//  VkAccessFlags			dstAccessMask;		||	VkAccessFlags			dstAccessMask;
					VK_DEPENDENCY_BY_REGION_BIT,															//  VkDependencyFlags		dependencyFlags;	||	VkDependencyFlags		dependencyFlags;
					0u																						//												||	deInt32					viewOffset;
				);
				dependencies.push_back(dependency);
		}
		const RenderPassCreateInfo	renderPassCreator						//  VkRenderPassCreateInfo										||  VkRenderPassCreateInfo2KHR
		(
																			//  VkStructureType					sType;						||  VkStructureType						sType;
			DE_NULL,														//  const void*						pNext;						||  const void*							pNext;
			(VkRenderPassCreateFlags)0u,									//  VkRenderPassCreateFlags			flags;						||  VkRenderPassCreateFlags				flags;
			(deUint32)attachments.size(),									//  deUint32						attachmentCount;			||  deUint32							attachmentCount;
			&attachments[0],												//  const VkAttachmentDescription*	pAttachments;				||  const VkAttachmentDescription2KHR*	pAttachments;
			(deUint32)subpasses.size(),										//  deUint32						subpassCount;				||  deUint32							subpassCount;
			&subpasses[0],													//  const VkSubpassDescription*		pSubpasses;					||  const VkSubpassDescription2KHR*		pSubpasses;
			(deUint32)dependencies.size(),									//  deUint32						dependencyCount;			||  deUint32							dependencyCount;
			&dependencies[0],												//  const VkSubpassDependency*		pDependencies;				||  const VkSubpassDependency2KHR*		pDependencies;
			0u,																//																||  deUint32							correlatedViewMaskCount;
			DE_NULL															//																||  const deUint32*						pCorrelatedViewMasks;
		);

		return renderPassCreator.createRenderPass(vkd, device);
	}
}

Move<VkRenderPass> createRenderPass (const DeviceInterface&		vkd,
									 VkDevice					device,
									 VkFormat					srcFormat,
									 VkFormat					dstFormat,
									 deUint32					sampleCount,
									 const RenderingType		renderingType,
									 const TestSeparateUsage	separateStencilUsage)
{
	switch (renderingType)
	{
		case RENDERING_TYPE_RENDERPASS_LEGACY:
			return createRenderPass<AttachmentDescription1, AttachmentReference1, SubpassDescription1, SubpassDependency1, RenderPassCreateInfo1>(vkd, device, srcFormat, dstFormat, sampleCount, renderingType, separateStencilUsage);
		case RENDERING_TYPE_RENDERPASS2:
			return createRenderPass<AttachmentDescription2, AttachmentReference2, SubpassDescription2, SubpassDependency2, RenderPassCreateInfo2>(vkd, device, srcFormat, dstFormat, sampleCount, renderingType, separateStencilUsage);
		case RENDERING_TYPE_DYNAMIC_RENDERING:
			return Move<VkRenderPass>();
		default:
			TCU_THROW(InternalError, "Impossible");
	}
}

Move<VkFramebuffer> createFramebuffer (const DeviceInterface&				vkd,
									   VkDevice								device,
									   VkRenderPass							renderPass,
									   VkImageView							srcImageView,
									   const std::vector<VkImageViewSp>&	dstMultisampleImageViews,
									   const std::vector<VkImageViewSp>&	dstSinglesampleImageViews,
									   deUint32								width,
									   deUint32								height)
{
	// when RenderPass was not created then we are testing dynamic rendering
	// and we can't create framebuffer without valid RenderPass object
	if (!renderPass)
		return Move<VkFramebuffer>();

	std::vector<VkImageView> attachments;

	attachments.reserve(dstMultisampleImageViews.size() + dstSinglesampleImageViews.size() + 1u);

	attachments.push_back(srcImageView);

	DE_ASSERT(dstMultisampleImageViews.size() == dstSinglesampleImageViews.size());

	for (size_t ndx = 0; ndx < dstMultisampleImageViews.size(); ndx++)
	{
		attachments.push_back(**dstMultisampleImageViews[ndx]);
		attachments.push_back(**dstSinglesampleImageViews[ndx]);
	}

	const VkFramebufferCreateInfo createInfo =
	{
		VK_STRUCTURE_TYPE_FRAMEBUFFER_CREATE_INFO,
		DE_NULL,
		0u,

		renderPass,
		(deUint32)attachments.size(),
		&attachments[0],

		width,
		height,
		1u
	};

	return createFramebuffer(vkd, device, &createInfo);
}

Move<VkPipelineLayout> createRenderPipelineLayout (const DeviceInterface&	vkd,
												   VkDevice					device)
{
	const VkPushConstantRange			pushConstant			=
	{
		VK_SHADER_STAGE_FRAGMENT_BIT,
		0u,
		4u
	};
	const VkPipelineLayoutCreateInfo	createInfo	=
	{
		VK_STRUCTURE_TYPE_PIPELINE_LAYOUT_CREATE_INFO,
		DE_NULL,
		(vk::VkPipelineLayoutCreateFlags)0,

		0u,
		DE_NULL,

		1u,
		&pushConstant
	};

	return createPipelineLayout(vkd, device, &createInfo);
}

Move<VkPipeline> createRenderPipeline (const DeviceInterface&		vkd,
									   VkDevice						device,
									   VkFormat						srcFormat,
									   VkFormat						dstFormat,
									   VkRenderPass					renderPass,
									   VkPipelineLayout				pipelineLayout,
									   const vk::BinaryCollection&	binaryCollection,
									   deUint32						width,
									   deUint32						height,
									   deUint32						sampleCount)
{
	const tcu::TextureFormat		format						(mapVkFormat(srcFormat));
	const bool						isDepthFormat				(tcu::hasDepthComponent(format.order));
	const bool						isStencilFormat				(tcu::hasStencilComponent(format.order));
	const bool						isDepthStencilFormat		(isDepthFormat || isStencilFormat);
	const Unique<VkShaderModule>	vertexShaderModule			(createShaderModule(vkd, device, binaryCollection.get("quad-vert"), 0u));
	const Unique<VkShaderModule>	fragmentShaderModule		(createShaderModule(vkd, device, binaryCollection.get("quad-frag"), 0u));
	deUint32						colorAttachmentCount		(!isDepthStencilFormat);

	if (renderPass == DE_NULL)
	{
		const deUint32 splitSubpassCount(deDivRoundUp32(sampleCount, MAX_COLOR_ATTACHMENT_COUNT));
		for (deUint32 splitSubpassIndex = 0; splitSubpassIndex < splitSubpassCount; splitSubpassIndex++)
			colorAttachmentCount += de::min((deUint32)MAX_COLOR_ATTACHMENT_COUNT, sampleCount - splitSubpassIndex * MAX_COLOR_ATTACHMENT_COUNT);
	}

	// Disable blending
	const std::vector<VkPipelineColorBlendAttachmentState> attachmentBlendStates(colorAttachmentCount,
	{
		VK_FALSE,
		VK_BLEND_FACTOR_SRC_ALPHA,
		VK_BLEND_FACTOR_ONE_MINUS_SRC_ALPHA,
		VK_BLEND_OP_ADD,
		VK_BLEND_FACTOR_ONE,
		VK_BLEND_FACTOR_ONE,
		VK_BLEND_OP_ADD,
		VK_COLOR_COMPONENT_R_BIT|VK_COLOR_COMPONENT_G_BIT|VK_COLOR_COMPONENT_B_BIT|VK_COLOR_COMPONENT_A_BIT
	});
	const VkPipelineVertexInputStateCreateInfo vertexInputState =
	{
		VK_STRUCTURE_TYPE_PIPELINE_VERTEX_INPUT_STATE_CREATE_INFO,
		DE_NULL,
		(VkPipelineVertexInputStateCreateFlags)0u,

		0u,
		DE_NULL,

		0u,
		DE_NULL
	};
	const std::vector<VkViewport>	viewports	(1, makeViewport(tcu::UVec2(width, height)));
	const std::vector<VkRect2D>		scissors	(1, makeRect2D(tcu::UVec2(width, height)));

	const VkPipelineMultisampleStateCreateInfo multisampleState =
	{
		VK_STRUCTURE_TYPE_PIPELINE_MULTISAMPLE_STATE_CREATE_INFO,
		DE_NULL,
		(VkPipelineMultisampleStateCreateFlags)0u,

		sampleCountBitFromomSampleCount(sampleCount),
		VK_FALSE,
		0.0f,
		DE_NULL,
		VK_FALSE,
		VK_FALSE,
	};
	const VkPipelineDepthStencilStateCreateInfo depthStencilState =
	{
		VK_STRUCTURE_TYPE_PIPELINE_DEPTH_STENCIL_STATE_CREATE_INFO,
		DE_NULL,
		(VkPipelineDepthStencilStateCreateFlags)0u,

		VK_TRUE,
		VK_TRUE,
		VK_COMPARE_OP_ALWAYS,
		VK_FALSE,
		VK_TRUE,
		{
			VK_STENCIL_OP_KEEP,
			VK_STENCIL_OP_INCREMENT_AND_WRAP,
			VK_STENCIL_OP_KEEP,
			VK_COMPARE_OP_ALWAYS,
			~0u,
			~0u,
			0xFFu / (sampleCount + 1)
		},
		{
			VK_STENCIL_OP_KEEP,
			VK_STENCIL_OP_INCREMENT_AND_WRAP,
			VK_STENCIL_OP_KEEP,
			VK_COMPARE_OP_ALWAYS,
			~0u,
			~0u,
			0xFFu / (sampleCount + 1)
		},

		0.0f,
		1.0f
	};

	const VkPipelineColorBlendStateCreateInfo blendState =
	{
		VK_STRUCTURE_TYPE_PIPELINE_COLOR_BLEND_STATE_CREATE_INFO,
		DE_NULL,
		(VkPipelineColorBlendStateCreateFlags)0u,

		VK_FALSE,
		VK_LOGIC_OP_COPY,
		colorAttachmentCount,
		((isDepthStencilFormat && !!renderPass) ? DE_NULL : attachmentBlendStates.data()),
		{ 0.0f, 0.0f, 0.0f, 0.0f }
	};

	void* pNext = DE_NULL;
#ifndef CTS_USES_VULKANSC

	std::vector<VkFormat> colorAttachmentFormats(colorAttachmentCount, dstFormat);
	if (!isDepthStencilFormat)
		colorAttachmentFormats[0] = srcFormat;

	VkPipelineRenderingCreateInfo renderingCreateInfo
	{
		VK_STRUCTURE_TYPE_PIPELINE_RENDERING_CREATE_INFO_KHR,
		DE_NULL,
		0u,
		(deUint32)colorAttachmentFormats.size(),
		colorAttachmentFormats.data(),
		(isDepthFormat ? srcFormat : VK_FORMAT_UNDEFINED),
		(isStencilFormat ? srcFormat : VK_FORMAT_UNDEFINED)
	};

	if (renderPass == DE_NULL)
		pNext = &renderingCreateInfo;
#else
	DE_UNREF(dstFormat);
#endif // CTS_USES_VULKANSC

	return makeGraphicsPipeline(vkd,									// const DeviceInterface&                        vk
								device,									// const VkDevice                                device
								pipelineLayout,							// const VkPipelineLayout                        pipelineLayout
								*vertexShaderModule,					// const VkShaderModule                          vertexShaderModule
								DE_NULL,								// const VkShaderModule                          tessellationControlShaderModule
								DE_NULL,								// const VkShaderModule                          tessellationEvalShaderModule
								DE_NULL,								// const VkShaderModule                          geometryShaderModule
								*fragmentShaderModule,					// const VkShaderModule                          fragmentShaderModule
								renderPass,								// const VkRenderPass                            renderPass
								viewports,								// const std::vector<VkViewport>&                viewports
								scissors,								// const std::vector<VkRect2D>&                  scissors
								VK_PRIMITIVE_TOPOLOGY_TRIANGLE_LIST,	// const VkPrimitiveTopology                     topology
								0u,										// const deUint32                                subpass
								0u,										// const deUint32                                patchControlPoints
								&vertexInputState,						// const VkPipelineVertexInputStateCreateInfo*   vertexInputStateCreateInfo
								DE_NULL,								// const VkPipelineRasterizationStateCreateInfo* rasterizationStateCreateInfo
								&multisampleState,						// const VkPipelineMultisampleStateCreateInfo*   multisampleStateCreateInfo
								&depthStencilState,						// const VkPipelineDepthStencilStateCreateInfo*  depthStencilStateCreateInfo
								&blendState,							// const VkPipelineColorBlendStateCreateInfo*    colorBlendStateCreateInfo
								DE_NULL,								// const VkPipelineDynamicStateCreateInfo*       dynamicStateCreateInfo
								pNext);									// const void*                                   pNext
}

Move<VkDescriptorSetLayout> createSplitDescriptorSetLayout (const DeviceInterface&	vkd,
															VkDevice				device,
															VkFormat				vkFormat)
{
	const tcu::TextureFormat				format		(mapVkFormat(vkFormat));
	const bool								hasDepth	(tcu::hasDepthComponent(format.order));
	const bool								hasStencil	(tcu::hasStencilComponent(format.order));
	const VkDescriptorSetLayoutBinding		bindings[]	=
	{
		{
			0u,
			VK_DESCRIPTOR_TYPE_INPUT_ATTACHMENT,
			1u,
			VK_SHADER_STAGE_FRAGMENT_BIT,
			DE_NULL
		},
		{
			1u,
			VK_DESCRIPTOR_TYPE_INPUT_ATTACHMENT,
			1u,
			VK_SHADER_STAGE_FRAGMENT_BIT,
			DE_NULL
		}
	};
	const VkDescriptorSetLayoutCreateInfo	createInfo	=
	{
		VK_STRUCTURE_TYPE_DESCRIPTOR_SET_LAYOUT_CREATE_INFO,
		DE_NULL,
		0u,

		hasDepth && hasStencil ? 2u : 1u,
		bindings
	};

	return createDescriptorSetLayout(vkd, device, &createInfo);
}

Move<VkPipelineLayout> createSplitPipelineLayout (const DeviceInterface&	vkd,
												  VkDevice					device,
												  VkDescriptorSetLayout		descriptorSetLayout)
{
	const VkPushConstantRange			pushConstant			=
	{
		VK_SHADER_STAGE_FRAGMENT_BIT,
		0u,
		4u
	};
	const VkPipelineLayoutCreateInfo	createInfo	=
	{
		VK_STRUCTURE_TYPE_PIPELINE_LAYOUT_CREATE_INFO,
		DE_NULL,
		(vk::VkPipelineLayoutCreateFlags)0,

		1u,
		&descriptorSetLayout,

		1u,
		&pushConstant
	};

	return createPipelineLayout(vkd, device, &createInfo);
}

#ifndef CTS_USES_VULKANSC
VkRenderingAttachmentLocationInfoKHR getRenderingAttachmentLocationInfo(std::vector<uint32_t>& colorAttachmentLocations, bool isDepthStencilFormat, deUint32 sampleCount, deUint32 subpassIndex)
{
	const deUint32 colorAttachmentCount	(de::min((deUint32)MAX_COLOR_ATTACHMENT_COUNT, sampleCount - subpassIndex * MAX_COLOR_ATTACHMENT_COUNT));
	const deUint32 firstAttachment		(subpassIndex * colorAttachmentCount + !isDepthStencilFormat);

	DE_ASSERT(firstAttachment + colorAttachmentCount <= colorAttachmentLocations.size());

	std::fill(colorAttachmentLocations.begin(), colorAttachmentLocations.end(), VK_ATTACHMENT_UNUSED);
	for (deUint32 i = 0; i < colorAttachmentCount; ++i)
		colorAttachmentLocations[firstAttachment + i] = i;

	return
	{
		VK_STRUCTURE_TYPE_RENDERING_ATTACHMENT_LOCATION_INFO_KHR,
		DE_NULL,
		(deUint32)colorAttachmentLocations.size(),			// uint32_t				colorAttachmentCount
		colorAttachmentLocations.data(),					// const uint32_t*		pColorAttachmentLocations
	};
}

VkRenderingInputAttachmentIndexInfoKHR getRenderingInputAttachmentIndexInfo(std::vector<uint32_t>& colorAttachmentInputIndices,
																			deUint32& depthAttachmentInputIndex, deUint32& stencilAttachmentInputIndex,
																			bool isDepthFormat, bool isStencilFormat, void* pNext = DE_NULL)
{
	depthAttachmentInputIndex		= 0u;
	stencilAttachmentInputIndex		= 0u;
	colorAttachmentInputIndices[0]	= (isDepthFormat || isStencilFormat) ? VK_ATTACHMENT_UNUSED : 0;
	return
	{
		VK_STRUCTURE_TYPE_RENDERING_INPUT_ATTACHMENT_INDEX_INFO_KHR,
		pNext,
		(deUint32)colorAttachmentInputIndices.size(),					// uint32_t				colorAttachmentCount
		colorAttachmentInputIndices.data(),								// const uint32_t*		pColorAttachmentInputIndices
		(isDepthFormat ? &depthAttachmentInputIndex : DE_NULL),			// uint32_t*			pDepthInputAttachmentIndex
		(isStencilFormat ? &stencilAttachmentInputIndex : DE_NULL),		// uint32_t*			pStencilInputAttachmentIndex
	};
}
#endif

Move<VkPipeline> createSplitPipeline (const DeviceInterface&		vkd,
									  VkDevice						device,
									  VkFormat						srcFormat,
									  VkFormat						dstFormat,
									  VkRenderPass					renderPass,
									  deUint32						subpassIndex,
									  VkPipelineLayout				pipelineLayout,
									  const vk::BinaryCollection&	binaryCollection,
									  deUint32						width,
									  deUint32						height,
									  deUint32						sampleCount)
{
	const tcu::TextureFormat		format					(mapVkFormat(srcFormat));
	const bool						isDepthFormat			(tcu::hasDepthComponent(format.order));
	const bool						isStencilFormat			(tcu::hasStencilComponent(format.order));
	const bool						isDepthStencilFormat	(isDepthFormat || isStencilFormat);
	const deUint32					splitSubpassCount		(deDivRoundUp32(sampleCount, MAX_COLOR_ATTACHMENT_COUNT));
	deUint32						colorAttachmentCount	(de::min((deUint32)MAX_COLOR_ATTACHMENT_COUNT, sampleCount));
	const Unique<VkShaderModule>	vertexShaderModule		(createShaderModule(vkd, device, binaryCollection.get("quad-vert"), 0u));
	const Unique<VkShaderModule>	fragmentShaderModule	(createShaderModule(vkd, device, binaryCollection.get("quad-split-frag"), 0u));

	if (renderPass == DE_NULL)
		colorAttachmentCount = !isDepthStencilFormat + splitSubpassCount * de::min((deUint32)MAX_COLOR_ATTACHMENT_COUNT, sampleCount - (subpassIndex - 1) * MAX_COLOR_ATTACHMENT_COUNT);

	// Disable blending
	const VkPipelineColorBlendAttachmentState attachmentBlendState =
	{
		VK_FALSE,
		VK_BLEND_FACTOR_SRC_ALPHA,
		VK_BLEND_FACTOR_ONE_MINUS_SRC_ALPHA,
		VK_BLEND_OP_ADD,
		VK_BLEND_FACTOR_ONE,
		VK_BLEND_FACTOR_ONE,
		VK_BLEND_OP_ADD,
		VK_COLOR_COMPONENT_R_BIT|VK_COLOR_COMPONENT_G_BIT|VK_COLOR_COMPONENT_B_BIT|VK_COLOR_COMPONENT_A_BIT
	};
	const std::vector<VkPipelineColorBlendAttachmentState> attachmentBlendStates (colorAttachmentCount, attachmentBlendState);
	const VkPipelineVertexInputStateCreateInfo vertexInputState =
	{
		VK_STRUCTURE_TYPE_PIPELINE_VERTEX_INPUT_STATE_CREATE_INFO,
		DE_NULL,
		(VkPipelineVertexInputStateCreateFlags)0u,

		0u,
		DE_NULL,

		0u,
		DE_NULL
	};
	const std::vector<VkViewport>	viewports	(1, makeViewport(tcu::UVec2(width, height)));
	const std::vector<VkRect2D>		scissors	(1, makeRect2D(tcu::UVec2(width, height)));

	VkPipelineMultisampleStateCreateInfo multisampleState = initVulkanStructure();
	multisampleState.rasterizationSamples = sampleCountBitFromomSampleCount(sampleCount);

	const VkPipelineColorBlendStateCreateInfo blendState
	{
		VK_STRUCTURE_TYPE_PIPELINE_COLOR_BLEND_STATE_CREATE_INFO,
		DE_NULL,
		(VkPipelineColorBlendStateCreateFlags)0u,

		VK_FALSE,
		VK_LOGIC_OP_COPY,

		colorAttachmentCount,
		attachmentBlendStates.data(),

		{ 0.0f, 0.0f, 0.0f, 0.0f }
	};

	void* pNext = DE_NULL;
#ifndef CTS_USES_VULKANSC
	deUint32								depthAttachmentInputIndex			(0);
	deUint32								stencilAttachmentInputIndex			(0);
	std::vector<VkFormat>					colorAttachmentFormats				(colorAttachmentCount, dstFormat);
	std::vector<deUint32>					colorAttachmentLocations			(colorAttachmentCount, VK_ATTACHMENT_UNUSED);
	std::vector<deUint32>					colorAttachmentInputIndices			(colorAttachmentCount, VK_ATTACHMENT_UNUSED);
	VkRenderingAttachmentLocationInfoKHR	renderingAttachmentLocation;
	VkRenderingInputAttachmentIndexInfoKHR	renderingInputAttachmentIndexInfo;

	if (!isDepthStencilFormat)
		colorAttachmentFormats[0] = srcFormat;

	VkPipelineRenderingCreateInfo renderingCreateInfo
	{
		VK_STRUCTURE_TYPE_PIPELINE_RENDERING_CREATE_INFO,
		&renderingInputAttachmentIndexInfo,
		0u,
		(deUint32)colorAttachmentFormats.size(),
		colorAttachmentFormats.data(),
		(isDepthFormat ? srcFormat : VK_FORMAT_UNDEFINED),
		(isStencilFormat ? srcFormat : VK_FORMAT_UNDEFINED)
	};

	if (renderPass == DE_NULL)
	{
		renderingAttachmentLocation			= getRenderingAttachmentLocationInfo(colorAttachmentLocations, isDepthStencilFormat, sampleCount, subpassIndex - 1);
		renderingInputAttachmentIndexInfo	= getRenderingInputAttachmentIndexInfo(colorAttachmentInputIndices, depthAttachmentInputIndex, stencilAttachmentInputIndex,
																				   isDepthFormat, isStencilFormat, &renderingAttachmentLocation);
		pNext								= &renderingCreateInfo;
	}

#else
	DE_UNREF(srcFormat);
	DE_UNREF(dstFormat);
#endif // CTS_USES_VULKANSC

	return makeGraphicsPipeline(vkd,									// const DeviceInterface&                        vk
								device,									// const VkDevice                                device
								pipelineLayout,							// const VkPipelineLayout                        pipelineLayout
								*vertexShaderModule,					// const VkShaderModule                          vertexShaderModule
								DE_NULL,								// const VkShaderModule                          tessellationControlShaderModule
								DE_NULL,								// const VkShaderModule                          tessellationEvalShaderModule
								DE_NULL,								// const VkShaderModule                          geometryShaderModule
								*fragmentShaderModule,					// const VkShaderModule                          fragmentShaderModule
								renderPass,								// const VkRenderPass                            renderPass
								viewports,								// const std::vector<VkViewport>&                viewports
								scissors,								// const std::vector<VkRect2D>&                  scissors
								VK_PRIMITIVE_TOPOLOGY_TRIANGLE_LIST,	// const VkPrimitiveTopology                     topology
								subpassIndex,							// const deUint32                                subpass
								0u,										// const deUint32                                patchControlPoints
								&vertexInputState,						// const VkPipelineVertexInputStateCreateInfo*   vertexInputStateCreateInfo
								DE_NULL,								// const VkPipelineRasterizationStateCreateInfo* rasterizationStateCreateInfo
								&multisampleState,						// const VkPipelineMultisampleStateCreateInfo*   multisampleStateCreateInfo
								DE_NULL,								// const VkPipelineDepthStencilStateCreateInfo*  depthStencilStateCreateInfo
								&blendState,							// const VkPipelineColorBlendStateCreateInfo*    colorBlendStateCreateInfo
								DE_NULL,								// const VkPipelineDynamicStateCreateInfo*       dynamicStateCreateInfo
								pNext);									// const void*                                   pNext
}

vector<VkPipelineSp> createSplitPipelines (const DeviceInterface&		vkd,
										 VkDevice						device,
										 VkFormat						srcFormat,
										 VkFormat						dstFormat,
										 VkRenderPass					renderPass,
										 VkPipelineLayout				pipelineLayout,
										 const vk::BinaryCollection&	binaryCollection,
										 deUint32						width,
										 deUint32						height,
										 deUint32						sampleCount)
{
	std::vector<VkPipelineSp> pipelines (deDivRoundUp32(sampleCount, MAX_COLOR_ATTACHMENT_COUNT), (VkPipelineSp)0u);

	for (size_t ndx = 0; ndx < pipelines.size(); ndx++)
		pipelines[ndx] = safeSharedPtr(new Unique<VkPipeline>(createSplitPipeline(vkd, device, srcFormat, dstFormat, renderPass, (deUint32)(ndx + 1), pipelineLayout, binaryCollection, width, height, sampleCount)));

	return pipelines;
}

Move<VkDescriptorPool> createSplitDescriptorPool (const DeviceInterface&	vkd,
												  VkDevice					device)
{
	const VkDescriptorPoolSize			size		=
	{
		VK_DESCRIPTOR_TYPE_INPUT_ATTACHMENT, 2u
	};
	const VkDescriptorPoolCreateInfo	createInfo	=
	{
		VK_STRUCTURE_TYPE_DESCRIPTOR_POOL_CREATE_INFO,
		DE_NULL,
		VK_DESCRIPTOR_POOL_CREATE_FREE_DESCRIPTOR_SET_BIT,
		2u,
		1u,
		&size
	};

	return createDescriptorPool(vkd, device, &createInfo);
}

Move<VkDescriptorSet> createSplitDescriptorSet (const DeviceInterface&	vkd,
												VkDevice				device,
												VkDescriptorPool		pool,
												VkDescriptorSetLayout	layout,
												VkRenderPass			renderPass,
												VkImageView				primaryImageView,
												VkImageView				secondaryImageView,
												VkImageLayout			imageReadLayout)
{
	DE_UNREF(renderPass);

	const VkDescriptorSetAllocateInfo	allocateInfo	=
	{
		VK_STRUCTURE_TYPE_DESCRIPTOR_SET_ALLOCATE_INFO,
		DE_NULL,

		pool,
		1u,
		&layout
	};
	Move<VkDescriptorSet> set (allocateDescriptorSet(vkd, device, &allocateInfo));

	{
		const VkDescriptorImageInfo	imageInfos[]	=
		{
			{
				(VkSampler)0u,
				primaryImageView,
				imageReadLayout
			},
			{
				(VkSampler)0u,
				secondaryImageView,
				imageReadLayout
			}
		};
		const VkWriteDescriptorSet	writes[]	=
		{
			{
				VK_STRUCTURE_TYPE_WRITE_DESCRIPTOR_SET,
				DE_NULL,

				*set,
				0u,
				0u,
				1u,
				VK_DESCRIPTOR_TYPE_INPUT_ATTACHMENT,
				&imageInfos[0],
				DE_NULL,
				DE_NULL
			},
			{
				VK_STRUCTURE_TYPE_WRITE_DESCRIPTOR_SET,
				DE_NULL,

				*set,
				1u,
				0u,
				1u,
				VK_DESCRIPTOR_TYPE_INPUT_ATTACHMENT,
				&imageInfos[1],
				DE_NULL,
				DE_NULL
			}
		};
		const deUint32	count	= secondaryImageView != (VkImageView)0
								? 2u
								: 1u;

		vkd.updateDescriptorSets(device, count, writes, 0u, DE_NULL);
	}
	return set;
}

struct TestConfig
{
				TestConfig		(VkFormat			format_,
								 deUint32			sampleCount_,
								 SharedGroupParams	groupParams_,
								 TestSeparateUsage	separateStencilUsage_ = (TestSeparateUsage)0u)
		: format				(format_)
		, sampleCount			(sampleCount_)
		, groupParams			(groupParams_)
		, separateStencilUsage	(separateStencilUsage_)
	{
	}

	VkFormat			format;
	deUint32			sampleCount;
	SharedGroupParams	groupParams;
	TestSeparateUsage	separateStencilUsage;
};

VkImageUsageFlags getSrcImageUsage (VkFormat vkFormat)
{
	const tcu::TextureFormat	format		(mapVkFormat(vkFormat));
	const bool					hasDepth	(tcu::hasDepthComponent(format.order));
	const bool					hasStencil	(tcu::hasStencilComponent(format.order));

	if (hasDepth || hasStencil)
		return VK_IMAGE_USAGE_DEPTH_STENCIL_ATTACHMENT_BIT | VK_IMAGE_USAGE_INPUT_ATTACHMENT_BIT;
	else
		return VK_IMAGE_USAGE_COLOR_ATTACHMENT_BIT | VK_IMAGE_USAGE_INPUT_ATTACHMENT_BIT;
}

VkFormat getDstFormat (VkFormat vkFormat, TestSeparateUsage separateStencilUsage)
{
	const tcu::TextureFormat	format		(mapVkFormat(vkFormat));
	const bool					hasDepth	(tcu::hasDepthComponent(format.order));
	const bool					hasStencil	(tcu::hasStencilComponent(format.order));

	if (hasDepth && hasStencil && !separateStencilUsage)
		return VK_FORMAT_R32G32_SFLOAT;
	else if (hasDepth || hasStencil)
		return VK_FORMAT_R32_SFLOAT;
	else
		return vkFormat;
}

<<<<<<< HEAD
VkImageLayout chooseSrcInputImageLayout(const SharedGroupParams groupParams)
=======
bool isExtensionSupported(Context& context, RenderingType renderingType, TestSeparateUsage separateStencilUsage, VkFormat format)
>>>>>>> c92e4b26
{
#ifndef CTS_USES_VULKANSC
	if (groupParams->renderingType == RENDERING_TYPE_DYNAMIC_RENDERING)
	{
		// use general layout for local reads for some tests
		if (groupParams->secondaryCmdBufferCompletelyContainsDynamicRenderpass)
			return VK_IMAGE_LAYOUT_GENERAL;
		return VK_IMAGE_LAYOUT_RENDERING_LOCAL_READ_KHR;
	}
<<<<<<< HEAD
#else
	DE_UNREF(groupParams);
#endif
	return VK_IMAGE_LAYOUT_SHADER_READ_ONLY_OPTIMAL;
=======

#ifndef CTS_USES_VULKANSC
	if (format == VK_FORMAT_A8_UNORM_KHR)
		context.requireDeviceFunctionality("VK_KHR_maintenance5");
#else
	DE_UNREF(format);
#endif // CTS_USES_VULKANSC

	return true;
>>>>>>> c92e4b26
}

#ifndef CTS_USES_VULKANSC
void beginSecondaryCmdBuffer(const DeviceInterface&	vk,
							 VkCommandBuffer		secCmdBuffer,
							 VkFormat				srcFormat,
							 VkFormat				dstFormat,
							 deUint32				colorAttachmentCount,
							 deUint32				sampleCount)
{
	VkCommandBufferUsageFlags	usageFlags				(VK_COMMAND_BUFFER_USAGE_ONE_TIME_SUBMIT_BIT);
	const tcu::TextureFormat	format					(mapVkFormat(srcFormat));
	const bool					isDepthFormat			(tcu::hasDepthComponent(format.order));
	const bool					isStencilFormat			(tcu::hasStencilComponent(format.order));
	std::vector<VkFormat>		colorAttachmentFormats	(colorAttachmentCount, dstFormat);

	const VkCommandBufferInheritanceRenderingInfoKHR inheritanceRenderingInfo
	{
		VK_STRUCTURE_TYPE_COMMAND_BUFFER_INHERITANCE_RENDERING_INFO_KHR,		// VkStructureType					sType;
		DE_NULL,																// const void*						pNext;
		0u,																		// VkRenderingFlagsKHR				flags;
		0u,																		// uint32_t							viewMask;
		colorAttachmentCount,													// uint32_t							colorAttachmentCount;
		colorAttachmentFormats.data(),											// const VkFormat*					pColorAttachmentFormats;
		isDepthFormat ? srcFormat : VK_FORMAT_UNDEFINED,						// VkFormat							depthAttachmentFormat;
		isStencilFormat ? srcFormat : VK_FORMAT_UNDEFINED,						// VkFormat							stencilAttachmentFormat;
		sampleCountBitFromomSampleCount(sampleCount),							// VkSampleCountFlagBits			rasterizationSamples;
	};
	const VkCommandBufferInheritanceInfo bufferInheritanceInfo
	{
		VK_STRUCTURE_TYPE_COMMAND_BUFFER_INHERITANCE_INFO,						// VkStructureType					sType;
		&inheritanceRenderingInfo,												// const void*						pNext;
		DE_NULL,																// VkRenderPass						renderPass;
		0u,																		// deUint32							subpass;
		DE_NULL,																// VkFramebuffer					framebuffer;
		VK_FALSE,																// VkBool32							occlusionQueryEnable;
		(VkQueryControlFlags)0u,												// VkQueryControlFlags				queryFlags;
		(VkQueryPipelineStatisticFlags)0u										// VkQueryPipelineStatisticFlags	pipelineStatistics;
	};
	const VkCommandBufferBeginInfo commandBufBeginParams
	{
		VK_STRUCTURE_TYPE_COMMAND_BUFFER_BEGIN_INFO,							// VkStructureType							sType;
		DE_NULL,																// const void*								pNext;
		usageFlags,																// VkCommandBufferUsageFlags				flags;
		&bufferInheritanceInfo													// const VkCommandBufferInheritanceInfo*	pInheritanceInfo;
	};
	VK_CHECK(vk.beginCommandBuffer(secCmdBuffer, &commandBufBeginParams));
}
#endif // CTS_USES_VULKANSC

class MultisampleRenderPassTestInstance : public TestInstance
{
public:
					MultisampleRenderPassTestInstance	(Context& context, TestConfig config);
					~MultisampleRenderPassTestInstance	(void);

	tcu::TestStatus	iterate								(void);

	template<typename RenderpassSubpass>
	tcu::TestStatus	iterateInternal						(void);
	tcu::TestStatus	iterateInternalDynamicRendering		(void);
#ifndef CTS_USES_VULKANSC
	void			preRenderCommands					(const DeviceInterface&		vk,
														 VkCommandBuffer			cmdBuffer,
														 VkImageAspectFlags			aspectMask);
	void			inbetweenRenderCommands				(const DeviceInterface&		vk,
														 VkCommandBuffer			cmdBuffer,
														 VkImageAspectFlags			aspectMask);
#endif // CTS_USES_VULKANSC
	void			drawFirstSubpass					(const DeviceInterface&		vk,
														 VkCommandBuffer			cmdBuffer);
	void			drawNextSubpass						(const DeviceInterface&		vk,
														 VkCommandBuffer			cmdBuffer,
														 deUint32					splitPipelineNdx);
	void			postRenderCommands					(const DeviceInterface&		vk,
														 VkCommandBuffer			cmdBuffer);

	tcu::TestStatus	verifyResult						(void);

private:
	const SharedGroupParams							m_groupParams;
	const TestSeparateUsage							m_separateStencilUsage;

	const VkFormat									m_srcFormat;
	const VkFormat									m_dstFormat;
	const deUint32									m_sampleCount;
	const deUint32									m_width;
	const deUint32									m_height;

	const VkImageAspectFlags						m_srcImageAspect;
	const VkImageUsageFlags							m_srcImageUsage;
	const Unique<VkImage>							m_srcImage;
	const de::UniquePtr<Allocation>					m_srcImageMemory;
	const Unique<VkImageView>						m_srcImageView;
	const Unique<VkImageView>						m_srcPrimaryInputImageView;
	const Unique<VkImageView>						m_srcSecondaryInputImageView;
	const VkImageLayout								m_srcInputImageReadLayout;

	const std::vector<VkImageSp>					m_dstMultisampleImages;
	const std::vector<de::SharedPtr<Allocation> >	m_dstMultisampleImageMemory;
	const std::vector<VkImageViewSp>				m_dstMultisampleImageViews;

	const std::vector<VkImageSp>					m_dstSinglesampleImages;
	const std::vector<de::SharedPtr<Allocation> >	m_dstSinglesampleImageMemory;
	const std::vector<VkImageViewSp>				m_dstSinglesampleImageViews;

	const std::vector<VkBufferSp>					m_dstBuffers;
	const std::vector<de::SharedPtr<Allocation> >	m_dstBufferMemory;

	const Unique<VkRenderPass>						m_renderPass;
	const Unique<VkFramebuffer>						m_framebuffer;

	const Unique<VkPipelineLayout>					m_renderPipelineLayout;
	const Unique<VkPipeline>						m_renderPipeline;

	const Unique<VkDescriptorSetLayout>				m_splitDescriptorSetLayout;
	const Unique<VkPipelineLayout>					m_splitPipelineLayout;
	const std::vector<VkPipelineSp>					m_splitPipelines;
	const Unique<VkDescriptorPool>					m_splitDescriptorPool;
	const Unique<VkDescriptorSet>					m_splitDescriptorSet;

	const Unique<VkCommandPool>						m_commandPool;
	tcu::ResultCollector							m_resultCollector;
};

MultisampleRenderPassTestInstance::MultisampleRenderPassTestInstance (Context& context, TestConfig config)
	: TestInstance					(context)
<<<<<<< HEAD
	, m_groupParams					(config.groupParams)
=======
	, m_extensionSupported			(isExtensionSupported(context, config.renderingType, config.separateStencilUsage, config.format))
	, m_renderingType				(config.renderingType)
>>>>>>> c92e4b26
	, m_separateStencilUsage		(config.separateStencilUsage)
	, m_srcFormat					(config.format)
	, m_dstFormat					(getDstFormat(config.format, config.separateStencilUsage))
	, m_sampleCount					(config.sampleCount)
	, m_width						(32u)
	, m_height						(32u)

	, m_srcImageAspect				(getImageAspectFlags(m_srcFormat))
	, m_srcImageUsage				(getSrcImageUsage(m_srcFormat))
	, m_srcImage					(createImage(context.getInstanceInterface(), context.getPhysicalDevice(), context.getDeviceInterface(), context.getDevice(), m_srcFormat, sampleCountBitFromomSampleCount(m_sampleCount), m_srcImageUsage, m_width, m_height, m_separateStencilUsage))
	, m_srcImageMemory				(createImageMemory(context.getDeviceInterface(), context.getDevice(), context.getDefaultAllocator(), *m_srcImage))
	, m_srcImageView				(createImageAttachmentView(context.getDeviceInterface(), context.getDevice(), *m_srcImage, m_srcFormat, m_srcImageAspect))
	, m_srcPrimaryInputImageView	(createSrcPrimaryInputImageView(context.getDeviceInterface(), context.getDevice(), *m_srcImage, m_srcFormat, m_srcImageAspect, m_separateStencilUsage))
	, m_srcSecondaryInputImageView	(createSrcSecondaryInputImageView(context.getDeviceInterface(), context.getDevice(), *m_srcImage, m_srcFormat, m_srcImageAspect, m_separateStencilUsage))
	, m_srcInputImageReadLayout		(chooseSrcInputImageLayout(config.groupParams))

	, m_dstMultisampleImages		(createMultisampleImages(context.getInstanceInterface(), context.getPhysicalDevice(), context.getDeviceInterface(), context.getDevice(), m_dstFormat, m_sampleCount, m_width, m_height))
	, m_dstMultisampleImageMemory	(createImageMemory(context.getDeviceInterface(), context.getDevice(), context.getDefaultAllocator(), m_dstMultisampleImages))
	, m_dstMultisampleImageViews	(createImageAttachmentViews(context.getDeviceInterface(), context.getDevice(), m_dstMultisampleImages, m_dstFormat, VK_IMAGE_ASPECT_COLOR_BIT))

	, m_dstSinglesampleImages		(createSingleSampleImages(context.getInstanceInterface(), context.getPhysicalDevice(), context.getDeviceInterface(), context.getDevice(), m_dstFormat, m_sampleCount, m_width, m_height))
	, m_dstSinglesampleImageMemory	(createImageMemory(context.getDeviceInterface(), context.getDevice(), context.getDefaultAllocator(), m_dstSinglesampleImages))
	, m_dstSinglesampleImageViews	(createImageAttachmentViews(context.getDeviceInterface(), context.getDevice(), m_dstSinglesampleImages, m_dstFormat, VK_IMAGE_ASPECT_COLOR_BIT))

	, m_dstBuffers					(createBuffers(context.getDeviceInterface(), context.getDevice(), m_dstFormat, m_sampleCount, m_width, m_height))
	, m_dstBufferMemory				(createBufferMemory(context.getDeviceInterface(), context.getDevice(), context.getDefaultAllocator(), m_dstBuffers))

	, m_renderPass					(createRenderPass(context.getDeviceInterface(), context.getDevice(), m_srcFormat, m_dstFormat, m_sampleCount, m_groupParams->renderingType, m_separateStencilUsage))
	, m_framebuffer					(createFramebuffer(context.getDeviceInterface(), context.getDevice(), *m_renderPass, *m_srcImageView, m_dstMultisampleImageViews, m_dstSinglesampleImageViews, m_width, m_height))

	, m_renderPipelineLayout		(createRenderPipelineLayout(context.getDeviceInterface(), context.getDevice()))
	, m_renderPipeline				(createRenderPipeline(context.getDeviceInterface(), context.getDevice(), m_srcFormat, m_dstFormat, *m_renderPass, *m_renderPipelineLayout, context.getBinaryCollection(), m_width, m_height, m_sampleCount))

	, m_splitDescriptorSetLayout	(createSplitDescriptorSetLayout(context.getDeviceInterface(), context.getDevice(), m_srcFormat))
	, m_splitPipelineLayout			(createSplitPipelineLayout(context.getDeviceInterface(), context.getDevice(), *m_splitDescriptorSetLayout))
	, m_splitPipelines				(createSplitPipelines(context.getDeviceInterface(), context.getDevice(), m_srcFormat, m_dstFormat, *m_renderPass, *m_splitPipelineLayout, context.getBinaryCollection(), m_width, m_height, m_sampleCount))
	, m_splitDescriptorPool			(createSplitDescriptorPool(context.getDeviceInterface(), context.getDevice()))
	, m_splitDescriptorSet			(createSplitDescriptorSet(context.getDeviceInterface(), context.getDevice(), *m_splitDescriptorPool, *m_splitDescriptorSetLayout, *m_renderPass, *m_srcPrimaryInputImageView, *m_srcSecondaryInputImageView, m_srcInputImageReadLayout))
	, m_commandPool					(createCommandPool(context.getDeviceInterface(), context.getDevice(), VK_COMMAND_POOL_CREATE_TRANSIENT_BIT, context.getUniversalQueueFamilyIndex()))
{
}

MultisampleRenderPassTestInstance::~MultisampleRenderPassTestInstance (void)
{
}

tcu::TestStatus MultisampleRenderPassTestInstance::iterate (void)
{
	switch (m_groupParams->renderingType)
	{
		case RENDERING_TYPE_RENDERPASS_LEGACY:
			return iterateInternal<RenderpassSubpass1>();
		case RENDERING_TYPE_RENDERPASS2:
			return iterateInternal<RenderpassSubpass2>();
		case RENDERING_TYPE_DYNAMIC_RENDERING:
			return iterateInternalDynamicRendering();
		default:
			TCU_THROW(InternalError, "Impossible");
	}
}

template<typename RenderpassSubpass>
tcu::TestStatus MultisampleRenderPassTestInstance::iterateInternal(void)
{
	const DeviceInterface&								vkd					(m_context.getDeviceInterface());
	const VkDevice										device				(m_context.getDevice());
	const Unique<VkCommandBuffer>						commandBuffer		(allocateCommandBuffer(vkd, device, *m_commandPool, VK_COMMAND_BUFFER_LEVEL_PRIMARY));
	const typename RenderpassSubpass::SubpassBeginInfo	subpassBeginInfo	(DE_NULL, VK_SUBPASS_CONTENTS_INLINE);
	const typename RenderpassSubpass::SubpassEndInfo	subpassEndInfo		(DE_NULL);

	beginCommandBuffer(vkd, *commandBuffer);

	const VkRenderPassBeginInfo beginInfo =
	{
		VK_STRUCTURE_TYPE_RENDER_PASS_BEGIN_INFO,
		DE_NULL,

		*m_renderPass,
		*m_framebuffer,

		{
			{ 0u, 0u },
			{ m_width, m_height }
		},

		0u,
		DE_NULL
	};

	RenderpassSubpass::cmdBeginRenderPass(vkd, *commandBuffer, &beginInfo, &subpassBeginInfo);

	// Stencil needs to be cleared if it exists.
	if (tcu::hasStencilComponent(mapVkFormat(m_srcFormat).order))
	{
		const VkClearAttachment clearAttachment
		{
			VK_IMAGE_ASPECT_STENCIL_BIT,						// VkImageAspectFlags	aspectMask;
			0,													// deUint32				colorAttachment;
			makeClearValueDepthStencil(0, 0)					// VkClearValue			clearValue;
		};

		const VkClearRect clearRect
		{
			{
				{ 0u, 0u },
				{ m_width, m_height }
			},
			0,													// deUint32	baseArrayLayer;
			1													// deUint32	layerCount;
		};

		vkd.cmdClearAttachments(*commandBuffer, 1, &clearAttachment, 1, &clearRect);
	}

	drawFirstSubpass(vkd, *commandBuffer);

	for (deUint32 splitPipelineNdx = 0; splitPipelineNdx < m_splitPipelines.size(); splitPipelineNdx++)
	{
		RenderpassSubpass::cmdNextSubpass(vkd, *commandBuffer, &subpassBeginInfo, &subpassEndInfo);
		drawNextSubpass(vkd, *commandBuffer, splitPipelineNdx);
	}

	RenderpassSubpass::cmdEndRenderPass(vkd, *commandBuffer, &subpassEndInfo);

	postRenderCommands(vkd, *commandBuffer);

	endCommandBuffer(vkd, *commandBuffer);

	submitCommandsAndWait(vkd, device, m_context.getUniversalQueue(), *commandBuffer);

	return verifyResult();
}

tcu::TestStatus MultisampleRenderPassTestInstance::iterateInternalDynamicRendering()
{
#ifndef CTS_USES_VULKANSC

	const DeviceInterface&					vk				(m_context.getDeviceInterface());
	const VkDevice							device			(m_context.getDevice());
	const Unique<VkCommandBuffer>			cmdBuffer		(allocateCommandBuffer(vk, device, *m_commandPool, VK_COMMAND_BUFFER_LEVEL_PRIMARY));
	Move<VkCommandBuffer>					secCmdBuffer;

	const deUint32					splitSubpassCount		(deDivRoundUp32(m_sampleCount, MAX_COLOR_ATTACHMENT_COUNT));
	const VkClearValue				clearValue				(makeClearValueColor(tcu::Vec4(0.0f)));
	const tcu::TextureFormat		format					(mapVkFormat(m_srcFormat));
	const bool						isDepthFormat			(tcu::hasDepthComponent(format.order));
	const bool						isStencilFormat			(tcu::hasStencilComponent(format.order));
	const bool						isDepthStencilFormat	(isDepthFormat || isStencilFormat);
	VkResolveModeFlagBits			resolveMode				(VK_RESOLVE_MODE_AVERAGE_BIT);
	VkImageAspectFlags				aspectMask				(VK_IMAGE_ASPECT_NONE);

	if (isDepthFormat)
		aspectMask = VK_IMAGE_ASPECT_DEPTH_BIT;
	if (isStencilFormat)
		aspectMask |= VK_IMAGE_ASPECT_STENCIL_BIT;
	if (aspectMask == VK_IMAGE_ASPECT_NONE)
	{
		aspectMask = VK_IMAGE_ASPECT_COLOR_BIT;
		if (isIntFormat(m_srcFormat) || isUintFormat(m_srcFormat))
			resolveMode = VK_RESOLVE_MODE_SAMPLE_ZERO_BIT;
	}

	deUint32 colorAttachmentIndex = !isDepthStencilFormat;
	deUint32 colorAttachmentCount = colorAttachmentIndex;
	for (deUint32 splitSubpassIndex = 0; splitSubpassIndex < splitSubpassCount; splitSubpassIndex++)
		colorAttachmentCount+= de::min((deUint32)MAX_COLOR_ATTACHMENT_COUNT, m_sampleCount - splitSubpassIndex * MAX_COLOR_ATTACHMENT_COUNT);

	deUint32				depthAttachmentInputIndex		(0);
	deUint32				stencilAttachmentInputIndex		(0);
	std::vector<deUint32>	colorAttachmentInputIndices		(colorAttachmentCount, VK_ATTACHMENT_UNUSED);
	std::vector<deUint32>	colorAttachmentLocations		(colorAttachmentCount, VK_ATTACHMENT_UNUSED);

	VkRenderingAttachmentInfo depthAttachment
	{
		VK_STRUCTURE_TYPE_RENDERING_ATTACHMENT_INFO,
		DE_NULL,
		*m_srcImageView,									// VkImageView				imageView;
		VK_IMAGE_LAYOUT_COLOR_ATTACHMENT_OPTIMAL,			// VkImageLayout			imageLayout;
		VK_RESOLVE_MODE_NONE,								// VkResolveModeFlagBits	resolveMode;
		DE_NULL,											// VkImageView				resolveImageView;
		VK_IMAGE_LAYOUT_COLOR_ATTACHMENT_OPTIMAL,			// VkImageLayout			resolveImageLayout;
		VK_ATTACHMENT_LOAD_OP_DONT_CARE,					// VkAttachmentLoadOp		loadOp;
		VK_ATTACHMENT_STORE_OP_STORE,						// VkAttachmentStoreOp		storeOp;
		clearValue											// VkClearValue				clearValue;
	};
	std::vector<VkRenderingAttachmentInfo> colorAttachments(colorAttachmentCount, depthAttachment);

	// If depth/stencil attachments are used then they will be used as input attachments
	depthAttachment.imageLayout	= m_srcInputImageReadLayout;

	// If stencil attachment is used then we need to clear it
	VkRenderingAttachmentInfo stencilAttachment = depthAttachment;
	stencilAttachment.loadOp = VK_ATTACHMENT_LOAD_OP_CLEAR;

	// If source image has color aspect then we will use first color attachment as input for second subpass
	if (colorAttachmentIndex)
		colorAttachments[0].imageLayout	= m_srcInputImageReadLayout;

	for (deUint32 i = 0; i < m_dstMultisampleImageViews.size(); ++i)
	{
		colorAttachments[colorAttachmentIndex].imageView		= **m_dstMultisampleImageViews[i];
		colorAttachments[colorAttachmentIndex].resolveImageView	= **m_dstSinglesampleImageViews[i];
		colorAttachments[colorAttachmentIndex].resolveMode		= resolveMode;
		++colorAttachmentIndex;
	}
	DE_ASSERT(colorAttachmentIndex == colorAttachmentCount);

	VkRenderingInfo renderingInfo
	{
		VK_STRUCTURE_TYPE_RENDERING_INFO,
		DE_NULL,
		0,													// VkRenderingFlagsKHR					flags;
		makeRect2D(m_width, m_height),						// VkRect2D								renderArea;
		1u,													// deUint32								layerCount;
		0u,													// deUint32								viewMask;
		(deUint32)colorAttachments.size(),					// deUint32								colorAttachmentCount;
		colorAttachments.data(),							// const VkRenderingAttachmentInfoKHR*	pColorAttachments;
		isDepthFormat ? &depthAttachment : DE_NULL,			// const VkRenderingAttachmentInfoKHR*	pDepthAttachment;
		isStencilFormat ? &stencilAttachment : DE_NULL,		// const VkRenderingAttachmentInfoKHR*	pStencilAttachment;
	};

	auto renderingInputAttachmentIndexInfo = getRenderingInputAttachmentIndexInfo(colorAttachmentInputIndices, depthAttachmentInputIndex, stencilAttachmentInputIndex, isDepthFormat, isStencilFormat);
	VkRenderingAttachmentLocationInfoKHR renderingAttachmentLocation;

	if (m_groupParams->secondaryCmdBufferCompletelyContainsDynamicRenderpass)
	{
		secCmdBuffer = allocateCommandBuffer(vk, device, *m_commandPool, VK_COMMAND_BUFFER_LEVEL_SECONDARY);

		// record secondary command buffer
		beginSecondaryCmdBuffer(vk, *secCmdBuffer, m_srcFormat, m_dstFormat, colorAttachmentCount, m_sampleCount);
		vk.cmdBeginRendering(*secCmdBuffer, &renderingInfo);

		drawFirstSubpass(vk, *secCmdBuffer);
		inbetweenRenderCommands(vk, *secCmdBuffer, aspectMask);

		for (deUint32 splitPipelineNdx = 0; splitPipelineNdx < m_splitPipelines.size(); splitPipelineNdx++)
		{
			renderingAttachmentLocation = getRenderingAttachmentLocationInfo(colorAttachmentLocations, isDepthStencilFormat, m_sampleCount, splitPipelineNdx);
			vk.cmdSetRenderingAttachmentLocationsKHR(*secCmdBuffer, &renderingAttachmentLocation);
			vk.cmdSetRenderingInputAttachmentIndicesKHR(*secCmdBuffer, &renderingInputAttachmentIndexInfo);

			drawNextSubpass(vk, *secCmdBuffer, splitPipelineNdx);
		}

		vk.cmdEndRendering(*secCmdBuffer);
		endCommandBuffer(vk, *secCmdBuffer);

		// record primary command buffer
		beginCommandBuffer(vk, *cmdBuffer);
		preRenderCommands(vk, *cmdBuffer, aspectMask);
		vk.cmdExecuteCommands(*cmdBuffer, 1u, &*secCmdBuffer);
		postRenderCommands(vk, *cmdBuffer);
		endCommandBuffer(vk, *cmdBuffer);
	}
	else
	{
		beginCommandBuffer(vk, *cmdBuffer);

		preRenderCommands(vk, *cmdBuffer, aspectMask);

		vk.cmdBeginRendering(*cmdBuffer, &renderingInfo);

		drawFirstSubpass(vk, *cmdBuffer);

		inbetweenRenderCommands(vk, *cmdBuffer, aspectMask);

		for (deUint32 splitPipelineNdx = 0; splitPipelineNdx < m_splitPipelines.size(); splitPipelineNdx++)
		{
			renderingAttachmentLocation = getRenderingAttachmentLocationInfo(colorAttachmentLocations, isDepthStencilFormat, m_sampleCount, splitPipelineNdx);
			vk.cmdSetRenderingAttachmentLocationsKHR(*cmdBuffer, &renderingAttachmentLocation);
			vk.cmdSetRenderingInputAttachmentIndicesKHR(*cmdBuffer, &renderingInputAttachmentIndexInfo);

			drawNextSubpass(vk, *cmdBuffer, splitPipelineNdx);
		}

		vk.cmdEndRendering(*cmdBuffer);

		postRenderCommands(vk, *cmdBuffer);

		endCommandBuffer(vk, *cmdBuffer);
	}

	submitCommandsAndWait(vk, device, m_context.getUniversalQueue(), *cmdBuffer);

#endif // CTS_USES_VULKANSC

	return verifyResult();
}

#ifndef CTS_USES_VULKANSC
void MultisampleRenderPassTestInstance::preRenderCommands(const DeviceInterface& vk, VkCommandBuffer cmdBuffer, VkImageAspectFlags aspectMask)
{
	const tcu::TextureFormat	format			(mapVkFormat(m_srcFormat));
	const bool					isDepthFormat	(tcu::hasDepthComponent(format.order));
	const bool					isStencilFormat	(tcu::hasStencilComponent(format.order));

	const VkImageSubresourceRange srcSubresourceRange(makeImageSubresourceRange(aspectMask, 0, 1, 0, 1));
	const VkImageSubresourceRange dstSubresourceRange(makeImageSubresourceRange(VK_IMAGE_ASPECT_COLOR_BIT, 0, 1, 0, 1));

	// Memory barrier to set singlesamepled image layout to COLOR_ATTACHMENT_OPTIMAL
	VkPipelineStageFlags	dstStageMaskForSourceImage	= VK_PIPELINE_STAGE_COLOR_ATTACHMENT_OUTPUT_BIT;
	VkImageMemoryBarrier	srcImageBarrier				(makeImageMemoryBarrier(0, VK_ACCESS_COLOR_ATTACHMENT_WRITE_BIT, VK_IMAGE_LAYOUT_UNDEFINED, m_srcInputImageReadLayout,
														 *m_srcImage, srcSubresourceRange));
	if (isDepthFormat || isStencilFormat)
	{
		dstStageMaskForSourceImage		= VK_PIPELINE_STAGE_LATE_FRAGMENT_TESTS_BIT;
		srcImageBarrier.dstAccessMask	= VK_ACCESS_DEPTH_STENCIL_ATTACHMENT_WRITE_BIT;
	}

	// Memory barriers to set singlesamepled and multisample images layout to COLOR_ATTACHMENT_OPTIMAL
	std::vector<VkImageMemoryBarrier> dstImageBarriers(m_dstSinglesampleImages.size() + m_dstMultisampleImages.size(),
		makeImageMemoryBarrier(0, VK_ACCESS_COLOR_ATTACHMENT_WRITE_BIT, VK_IMAGE_LAYOUT_UNDEFINED, VK_IMAGE_LAYOUT_COLOR_ATTACHMENT_OPTIMAL, DE_NULL, dstSubresourceRange));
	for (size_t dstNdx = 0; dstNdx < m_dstSinglesampleImages.size(); dstNdx++)
		dstImageBarriers[dstNdx].image = **m_dstSinglesampleImages[dstNdx];
	for (size_t dstNdx = m_dstSinglesampleImages.size(); dstNdx < dstImageBarriers.size(); dstNdx++)
		dstImageBarriers[dstNdx].image = **m_dstMultisampleImages[dstNdx - m_dstSinglesampleImages.size()];

	vk.cmdPipelineBarrier(cmdBuffer, VK_PIPELINE_STAGE_TOP_OF_PIPE_BIT, dstStageMaskForSourceImage, 0u, 0u, DE_NULL, 0u, DE_NULL, 1u, &srcImageBarrier);
	vk.cmdPipelineBarrier(cmdBuffer, VK_PIPELINE_STAGE_TOP_OF_PIPE_BIT, VK_PIPELINE_STAGE_COLOR_ATTACHMENT_OUTPUT_BIT, 0u, 0u, DE_NULL, 0u, DE_NULL, (deUint32)dstImageBarriers.size(), dstImageBarriers.data());
}

void MultisampleRenderPassTestInstance::inbetweenRenderCommands(const DeviceInterface& vk, VkCommandBuffer cmdBuffer, VkImageAspectFlags aspectMask)
{
	const VkImageSubresourceRange	srcSubresourceRange(makeImageSubresourceRange(aspectMask, 0, 1, 0, 1));
	VkAccessFlags					dstAccessMask(VK_ACCESS_COLOR_ATTACHMENT_WRITE_BIT);
	VkPipelineStageFlags			dstStageMaskForSourceImage(VK_PIPELINE_STAGE_COLOR_ATTACHMENT_OUTPUT_BIT);

	if (aspectMask != VK_IMAGE_ASPECT_COLOR_BIT)
	{
		dstAccessMask = VK_ACCESS_DEPTH_STENCIL_ATTACHMENT_WRITE_BIT;
		dstStageMaskForSourceImage = VK_PIPELINE_STAGE_LATE_FRAGMENT_TESTS_BIT;
	}

	VkImageMemoryBarrier imageBarrier(
		makeImageMemoryBarrier(
			dstAccessMask,
			VK_ACCESS_INPUT_ATTACHMENT_READ_BIT,
			m_srcInputImageReadLayout,
			m_srcInputImageReadLayout,
			*m_srcImage,
			srcSubresourceRange));
	vk.cmdPipelineBarrier(cmdBuffer, dstStageMaskForSourceImage, VK_PIPELINE_STAGE_FRAGMENT_SHADER_BIT, VK_DEPENDENCY_BY_REGION_BIT, 0u, DE_NULL, 0u, DE_NULL, 1u, &imageBarrier);
}
#endif // CTS_USES_VULKANSC

void MultisampleRenderPassTestInstance::drawFirstSubpass(const DeviceInterface& vk, VkCommandBuffer cmdBuffer)
{
	vk.cmdBindPipeline(cmdBuffer, VK_PIPELINE_BIND_POINT_GRAPHICS, *m_renderPipeline);
	for (deUint32 sampleNdx = 0; sampleNdx < m_sampleCount; sampleNdx++)
	{
		vk.cmdPushConstants(cmdBuffer, *m_renderPipelineLayout, VK_SHADER_STAGE_FRAGMENT_BIT, 0u, sizeof(sampleNdx), &sampleNdx);
		vk.cmdDraw(cmdBuffer, 6u, 1u, 0u, 0u);
	}
}

void MultisampleRenderPassTestInstance::drawNextSubpass(const DeviceInterface& vk, VkCommandBuffer cmdBuffer, deUint32 splitPipelineNdx)
{
	vk.cmdBindPipeline(cmdBuffer, VK_PIPELINE_BIND_POINT_GRAPHICS, **m_splitPipelines[splitPipelineNdx]);
	vk.cmdBindDescriptorSets(cmdBuffer, VK_PIPELINE_BIND_POINT_GRAPHICS, *m_splitPipelineLayout, 0u, 1u, &*m_splitDescriptorSet, 0u, DE_NULL);
	vk.cmdPushConstants(cmdBuffer, *m_splitPipelineLayout, VK_SHADER_STAGE_FRAGMENT_BIT, 0u, sizeof(splitPipelineNdx), &splitPipelineNdx);
	vk.cmdDraw(cmdBuffer, 6u, 1u, 0u, 0u);
}

void MultisampleRenderPassTestInstance::postRenderCommands(const DeviceInterface& vk, VkCommandBuffer cmdBuffer)
{
	for (size_t dstNdx = 0; dstNdx < m_dstSinglesampleImages.size(); dstNdx++)
		copyImageToBuffer(vk, cmdBuffer, **m_dstSinglesampleImages[dstNdx], **m_dstBuffers[dstNdx], tcu::IVec2(m_width, m_height), VK_ACCESS_COLOR_ATTACHMENT_WRITE_BIT, VK_IMAGE_LAYOUT_COLOR_ATTACHMENT_OPTIMAL);
}

tcu::TestStatus MultisampleRenderPassTestInstance::verifyResult(void)
{
	const DeviceInterface&			vkd				(m_context.getDeviceInterface());
	const VkDevice					device			(m_context.getDevice());
	const tcu::TextureFormat		format			(mapVkFormat(m_dstFormat));
	const tcu::TextureFormat		srcFormat		(mapVkFormat(m_srcFormat));
	const bool						verifyDepth		(m_separateStencilUsage ? (m_separateStencilUsage == TEST_DEPTH)   : tcu::hasDepthComponent(srcFormat.order));
	const bool						verifyStencil	(m_separateStencilUsage ? (m_separateStencilUsage == TEST_STENCIL) : tcu::hasStencilComponent(srcFormat.order));

	for (deUint32 sampleNdx = 0; sampleNdx < m_sampleCount; sampleNdx++)
	{
		Allocation *dstBufMem = m_dstBufferMemory[sampleNdx].get();
		invalidateAlloc(vkd, device, *dstBufMem);

		const std::string					name		("Sample" + de::toString(sampleNdx));
		const void* const					ptr			(dstBufMem->getHostPtr());
		const tcu::ConstPixelBufferAccess	access		(format, m_width, m_height, 1, ptr);
		tcu::TextureLevel					reference	(format, m_width, m_height);

		if (verifyDepth || verifyStencil)
		{
			if (verifyDepth)
			{
				for (deUint32 y = 0; y < m_height; y++)
				for (deUint32 x = 0; x < m_width; x++)
				{
					const deUint32	x1				= x ^ sampleNdx;
					const deUint32	y1				= y ^ sampleNdx;
					const float		range			= 1.0f;
					float			depth			= 0.0f;
					deUint32		divider			= 2;

					// \note Limited to ten bits since the target is 32x32, so there are 10 input bits
					for (size_t bitNdx = 0; bitNdx < 10; bitNdx++)
					{
						depth += (range / (float)divider)
								* (((bitNdx % 2 == 0 ? x1 : y1) & (0x1u << (bitNdx / 2u))) == 0u ? 0u : 1u);
						divider *= 2;
					}

					reference.getAccess().setPixel(Vec4(depth, 0.0f, 0.0f, 0.0f), x, y);
				}
			}
			if (verifyStencil)
			{
				for (deUint32 y = 0; y < m_height; y++)
				for (deUint32 x = 0; x < m_width; x++)
				{
					const deUint32	stencil	= sampleNdx + 1u;

					if (verifyDepth)
					{
						const Vec4 src (reference.getAccess().getPixel(x, y));

						reference.getAccess().setPixel(Vec4(src.x(), (float)stencil, 0.0f, 0.0f), x, y);
					}
<<<<<<< HEAD
					else
						reference.getAccess().setPixel(Vec4((float)stencil, 0.0f, 0.0f, 0.0f), x, y);
=======
				}
				{
					const Vec4 threshold (verifyDepth ? (1.0f / 1024.0f) : 0.0f, 0.0f, 0.0f, 0.0f);

					if (!tcu::floatThresholdCompare(m_context.getTestContext().getLog(), name.c_str(), "", reference.getAccess(), access, threshold, tcu::COMPARE_LOG_ON_ERROR))
						m_resultCollector.fail("Compare failed for sample " + de::toString(sampleNdx));
>>>>>>> c92e4b26
				}
			}
			{
				const Vec4 threshold (verifyDepth ? (1.0f / 1024.0f) : 0.0f, 0.0f, 0.0f, 0.0f);

				if (!tcu::floatThresholdCompare(m_context.getTestContext().getLog(), name.c_str(), name.c_str(), reference.getAccess(), access, threshold, tcu::COMPARE_LOG_ON_ERROR))
					m_resultCollector.fail("Compare failed for sample " + de::toString(sampleNdx));
			}
		}
		else
		{
			const tcu::TextureChannelClass	channelClass	(tcu::getTextureChannelClass(format.type));

			switch (channelClass)
			{
				case tcu::TEXTURECHANNELCLASS_UNSIGNED_INTEGER:
				{
					const UVec4		bits			(tcu::getTextureFormatBitDepth(format).cast<deUint32>());
					const UVec4		minValue		(0);
					const UVec4		range			(UVec4(1u) << tcu::min(bits, UVec4(31)));
					const int		componentCount	(tcu::getNumUsedChannels(format.order));
					const deUint32	bitSize			(bits[0] + bits[1] + bits[2] + bits[3]);

					for (deUint32 y = 0; y < m_height; y++)
					for (deUint32 x = 0; x < m_width; x++)
					{
						const deUint32	x1				= x ^ sampleNdx;
						const deUint32	y1				= y ^ sampleNdx;
						UVec4			color			(minValue);
						deUint32		dstBitsUsed[4]	= { 0u, 0u, 0u, 0u };
						deUint32		nextSrcBit		= 0;
						deUint32		divider			= 2;

						// \note Limited to ten bits since the target is 32x32, so there are 10 input bits
						while (nextSrcBit < de::min(bitSize, 10u))
						{
							for (int compNdx = 0; compNdx < componentCount; compNdx++)
							{
								if (dstBitsUsed[compNdx] > bits[compNdx])
									continue;

								color[compNdx] += (range[compNdx] / divider)
												* (((nextSrcBit % 2 == 0 ? x1 : y1) & (0x1u << (nextSrcBit / 2u))) == 0u ? 0u : 1u);

								nextSrcBit++;
								dstBitsUsed[compNdx]++;
							}

							divider *= 2;
						}

<<<<<<< HEAD
						reference.getAccess().setPixel(color, x, y);
=======
						if (!tcu::intThresholdCompare(m_context.getTestContext().getLog(), name.c_str(), "", reference.getAccess(), access, UVec4(0u), tcu::COMPARE_LOG_ON_ERROR))
							m_resultCollector.fail("Compare failed for sample " + de::toString(sampleNdx));

						break;
>>>>>>> c92e4b26
					}

					if (!tcu::intThresholdCompare(m_context.getTestContext().getLog(), name.c_str(), name.c_str(), reference.getAccess(), access, UVec4(0u), tcu::COMPARE_LOG_ON_ERROR))
						m_resultCollector.fail("Compare failed for sample " + de::toString(sampleNdx));

					break;
				}

				case tcu::TEXTURECHANNELCLASS_SIGNED_INTEGER:
				{
					const UVec4		bits			(tcu::getTextureFormatBitDepth(format).cast<deUint32>());
					const IVec4		minValue		(0);
					const IVec4		range			((UVec4(1u) << tcu::min(bits, UVec4(30))).cast<deInt32>());
					const int		componentCount	(tcu::getNumUsedChannels(format.order));
					const deUint32	bitSize			(bits[0] + bits[1] + bits[2] + bits[3]);

					for (deUint32 y = 0; y < m_height; y++)
					for (deUint32 x = 0; x < m_width; x++)
					{
						const deUint32	x1				= x ^ sampleNdx;
						const deUint32	y1				= y ^ sampleNdx;
						IVec4			color			(minValue);
						deUint32		dstBitsUsed[4]	= { 0u, 0u, 0u, 0u };
						deUint32		nextSrcBit		= 0;
						deUint32		divider			= 2;

						// \note Limited to ten bits since the target is 32x32, so there are 10 input bits
						while (nextSrcBit < de::min(bitSize, 10u))
						{
							for (int compNdx = 0; compNdx < componentCount; compNdx++)
							{
								if (dstBitsUsed[compNdx] > bits[compNdx])
									continue;

								color[compNdx] += (range[compNdx] / divider)
												* (((nextSrcBit % 2 == 0 ? x1 : y1) & (0x1u << (nextSrcBit / 2u))) == 0u ? 0u : 1u);

								nextSrcBit++;
								dstBitsUsed[compNdx]++;
							}

							divider *= 2;
						}

<<<<<<< HEAD
						reference.getAccess().setPixel(color, x, y);
=======
						if (!tcu::intThresholdCompare(m_context.getTestContext().getLog(), name.c_str(), "", reference.getAccess(), access, UVec4(0u), tcu::COMPARE_LOG_ON_ERROR))
							m_resultCollector.fail("Compare failed for sample " + de::toString(sampleNdx));

						break;
>>>>>>> c92e4b26
					}

					if (!tcu::intThresholdCompare(m_context.getTestContext().getLog(), name.c_str(), name.c_str(), reference.getAccess(), access, UVec4(0u), tcu::COMPARE_LOG_ON_ERROR))
						m_resultCollector.fail("Compare failed for sample " + de::toString(sampleNdx));

					break;
				}

				case tcu::TEXTURECHANNELCLASS_UNSIGNED_FIXED_POINT:
				case tcu::TEXTURECHANNELCLASS_SIGNED_FIXED_POINT:
				case tcu::TEXTURECHANNELCLASS_FLOATING_POINT:
				{
					const tcu::TextureFormatInfo	info			(tcu::getTextureFormatInfo(format));
					const UVec4						bits			(tcu::getTextureFormatBitDepth(format).cast<deUint32>());
					const Vec4						minLimit		(-65536.0);
					const Vec4						maxLimit		(65536.0);
					const Vec4						minValue		(tcu::max(info.valueMin, minLimit));
					const Vec4						range			(tcu::min(info.valueMax, maxLimit) - minValue);
					const int						componentCount	(tcu::getNumUsedChannels(format.order));
					const deUint32					bitSize			(bits[0] + bits[1] + bits[2] + bits[3]);

					for (deUint32 y = 0; y < m_height; y++)
					for (deUint32 x = 0; x < m_width; x++)
					{
<<<<<<< HEAD
						const deUint32	x1				= x ^ sampleNdx;
						const deUint32	y1				= y ^ sampleNdx;
						Vec4			color			(minValue);
						deUint32		dstBitsUsed[4]	= { 0u, 0u, 0u, 0u };
						deUint32		nextSrcBit		= 0;
						deUint32		divider			= 2;

						// \note Limited to ten bits since the target is 32x32, so there are 10 input bits
						while (nextSrcBit < de::min(bitSize, 10u))
=======
						const tcu::TextureFormatInfo	info			(tcu::getTextureFormatInfo(format));
						const UVec4						bits			(tcu::getTextureFormatBitDepth(format).cast<deUint32>());
						const Vec4						minLimit		(-65536.0);
						const Vec4						maxLimit		(65536.0);
						const Vec4						minValue		(tcu::max(info.valueMin, minLimit));
						const Vec4						range			(tcu::min(info.valueMax, maxLimit) - minValue);
						const bool						isAlphaOnly		= isAlphaOnlyFormat(m_dstFormat);
						const int						componentCount	(isAlphaOnly ? 4 : tcu::getNumUsedChannels(format.order));
						const deUint32					bitSize			(bits[0] + bits[1] + bits[2] + bits[3]);

						for (deUint32 y = 0; y < m_height; y++)
						for (deUint32 x = 0; x < m_width; x++)
>>>>>>> c92e4b26
						{
							for (int compNdx = 0; compNdx < componentCount; compNdx++)
							{
								if (dstBitsUsed[compNdx] > bits[compNdx])
									continue;

								color[compNdx] += (range[compNdx] / (float)divider)
												* (((nextSrcBit % 2 == 0 ? x1 : y1) & (0x1u << (nextSrcBit / 2u))) == 0u ? 0u : 1u);

								nextSrcBit++;
								dstBitsUsed[compNdx]++;
							}

							divider *= 2;
						}

<<<<<<< HEAD
						if (tcu::isSRGB(format))
							reference.getAccess().setPixel(tcu::linearToSRGB(color), x, y);
=======
						if (channelClass == tcu::TEXTURECHANNELCLASS_FLOATING_POINT)
						{
							// Convert target format ulps to float ulps and allow 64ulp differences
							const UVec4 threshold (64u * (UVec4(1u) << (UVec4(23) - tcu::getTextureFormatMantissaBitDepth(format).cast<deUint32>())));

							if (!tcu::floatUlpThresholdCompare(m_context.getTestContext().getLog(), name.c_str(), "", reference.getAccess(), access, threshold, tcu::COMPARE_LOG_ON_ERROR))
								m_resultCollector.fail("Compare failed for sample " + de::toString(sampleNdx));
						}
>>>>>>> c92e4b26
						else
							reference.getAccess().setPixel(color, x, y);
					}

<<<<<<< HEAD
					if (channelClass == tcu::TEXTURECHANNELCLASS_FLOATING_POINT)
					{
						// Convert target format ulps to float ulps and allow 64ulp differences
						const UVec4 threshold (64u * (UVec4(1u) << (UVec4(23) - tcu::getTextureFormatMantissaBitDepth(format).cast<deUint32>())));

						if (!tcu::floatUlpThresholdCompare(m_context.getTestContext().getLog(), name.c_str(), name.c_str(), reference.getAccess(), access, threshold, tcu::COMPARE_LOG_ON_ERROR))
							m_resultCollector.fail("Compare failed for sample " + de::toString(sampleNdx));
					}
					else
					{
						// Allow error of 4 times the minimum presentable difference
						const Vec4 threshold (4.0f * 1.0f / ((UVec4(1u) << tcu::getTextureFormatMantissaBitDepth(format).cast<deUint32>()) - 1u).cast<float>());
=======
							if (!tcu::floatThresholdCompare(m_context.getTestContext().getLog(), name.c_str(), "", reference.getAccess(), access, threshold, tcu::COMPARE_LOG_ON_ERROR))
								m_resultCollector.fail("Compare failed for sample " + de::toString(sampleNdx));
						}
>>>>>>> c92e4b26

						if (!tcu::floatThresholdCompare(m_context.getTestContext().getLog(), name.c_str(), name.c_str(), reference.getAccess(), access, threshold, tcu::COMPARE_LOG_ON_ERROR))
							m_resultCollector.fail("Compare failed for sample " + de::toString(sampleNdx));
					}

					break;
				}

				default:
					DE_FATAL("Unknown channel class");
			}
		}
	}

	return tcu::TestStatus(m_resultCollector.getResult(), m_resultCollector.getMessage());
}

struct Programs
{
	void init (vk::SourceCollections& dst, TestConfig config) const
	{
		const tcu::TextureFormat		format			(mapVkFormat(config.format));
		const tcu::TextureChannelClass	channelClass	(tcu::getTextureChannelClass(format.type));
		const bool						testDepth		(config.separateStencilUsage ? (config.separateStencilUsage == TEST_DEPTH) : tcu::hasDepthComponent(format.order));
		const bool						testStencil		(config.separateStencilUsage ? (config.separateStencilUsage == TEST_STENCIL) : tcu::hasStencilComponent(format.order));

		dst.glslSources.add("quad-vert") << glu::VertexSource(
			"#version 450\n"
			"out gl_PerVertex {\n"
			"\tvec4 gl_Position;\n"
			"};\n"
			"highp float;\n"
			"void main (void) {\n"
			"\tgl_Position = vec4(((gl_VertexIndex + 2) / 3) % 2 == 0 ? -1.0 : 1.0,\n"
			"\t                   ((gl_VertexIndex + 1) / 3) % 2 == 0 ? -1.0 : 1.0, 0.0, 1.0);\n"
			"}\n");

		if (testDepth)
		{
			const Vec4			minValue		(0.0f);
			const Vec4			range			(1.0f);
			std::ostringstream	fragmentShader;

			fragmentShader <<
				"#version 450\n"
				"layout(push_constant) uniform PushConstant {\n"
				"\thighp uint sampleIndex;\n"
				"} pushConstants;\n"
				"void main (void)\n"
				"{\n"
				"\thighp uint sampleIndex = pushConstants.sampleIndex;\n"
				"\tgl_SampleMask[0] = int((~0x0u) << sampleIndex);\n"
				"\thighp float depth;\n"
				"\thighp uint x = sampleIndex ^ uint(gl_FragCoord.x);\n"
				"\thighp uint y = sampleIndex ^ uint(gl_FragCoord.y);\n";

			fragmentShader << "\tdepth = "  << minValue[0] << ";\n";

			{
				deUint32 divider = 2;

				// \note Limited to ten bits since the target is 32x32, so there are 10 input bits
				for (size_t bitNdx = 0; bitNdx < 10; bitNdx++)
				{
					fragmentShader <<
							"\tdepth += " << (range[0] / (float)divider)
							<< " * float(bitfieldExtract(" << (bitNdx % 2 == 0 ? "x" : "y") << ", " << (bitNdx / 2) << ", 1));\n";

					divider *= 2;
				}
			}

			fragmentShader <<
				"\tgl_FragDepth = depth;\n"
				"}\n";

			dst.glslSources.add("quad-frag") << glu::FragmentSource(fragmentShader.str());
		}
		else if (testStencil)
		{
			dst.glslSources.add("quad-frag") << glu::FragmentSource(
				"#version 450\n"
				"layout(push_constant) uniform PushConstant {\n"
				"\thighp uint sampleIndex;\n"
				"} pushConstants;\n"
				"void main (void)\n"
				"{\n"
				"\thighp uint sampleIndex = pushConstants.sampleIndex;\n"
				"\tgl_SampleMask[0] = int((~0x0u) << sampleIndex);\n"
				"}\n");
		}
		else
		{
			switch (channelClass)
			{
				case tcu::TEXTURECHANNELCLASS_UNSIGNED_INTEGER:
				{
					const UVec4	bits		(tcu::getTextureFormatBitDepth(format).cast<deUint32>());
					const UVec4 minValue	(0);
					const UVec4 range		(UVec4(1u) << tcu::min(bits, UVec4(31)));
					std::ostringstream		fragmentShader;

					fragmentShader <<
						"#version 450\n"
						"layout(location = 0) out highp uvec4 o_color;\n"
						"layout(push_constant) uniform PushConstant {\n"
						"\thighp uint sampleIndex;\n"
						"} pushConstants;\n"
						"void main (void)\n"
						"{\n"
						"\thighp uint sampleIndex = pushConstants.sampleIndex;\n"
						"\tgl_SampleMask[0] = int(0x1u << sampleIndex);\n"
						"\thighp uint color[4];\n"
						"\thighp uint x = sampleIndex ^ uint(gl_FragCoord.x);\n"
						"\thighp uint y = sampleIndex ^ uint(gl_FragCoord.y);\n";

					for (int ndx = 0; ndx < 4; ndx++)
						fragmentShader << "\tcolor[" << ndx << "] = "  << minValue[ndx] << ";\n";

					{
						const int		componentCount	= tcu::getNumUsedChannels(format.order);
						const deUint32	bitSize			(bits[0] + bits[1] + bits[2] + bits[3]);
						deUint32		dstBitsUsed[4]	= { 0u, 0u, 0u, 0u };
						deUint32		nextSrcBit		= 0;
						deUint32		divider			= 2;

						// \note Limited to ten bits since the target is 32x32, so there are 10 input bits
						while (nextSrcBit < de::min(bitSize, 10u))
						{
							for (int compNdx = 0; compNdx < componentCount; compNdx++)
							{
								if (dstBitsUsed[compNdx] > bits[compNdx])
									continue;

								fragmentShader <<
										"\tcolor[" << compNdx << "] += " << (range[compNdx] / divider)
										<< " * bitfieldExtract(" << (nextSrcBit % 2 == 0 ? "x" : "y") << ", " << (nextSrcBit / 2) << ", 1);\n";

								nextSrcBit++;
								dstBitsUsed[compNdx]++;
							}

							divider *= 2;
						}
					}

					fragmentShader <<
						"\to_color = uvec4(color[0], color[1], color[2], color[3]);\n"
						"}\n";

					dst.glslSources.add("quad-frag") << glu::FragmentSource(fragmentShader.str());
					break;
				}

				case tcu::TEXTURECHANNELCLASS_SIGNED_INTEGER:
				{
					const UVec4	bits		(tcu::getTextureFormatBitDepth(format).cast<deUint32>());
					const IVec4 minValue	(0);
					const IVec4 range		((UVec4(1u) << tcu::min(bits, UVec4(30))).cast<deInt32>());
					const IVec4 maxV		((UVec4(1u) << (bits - UVec4(1u))).cast<deInt32>());
					const IVec4 clampMax	(maxV - 1);
					const IVec4 clampMin	(-maxV);
					std::ostringstream		fragmentShader;

					fragmentShader <<
						"#version 450\n"
						"layout(location = 0) out highp ivec4 o_color;\n"
						"layout(push_constant) uniform PushConstant {\n"
						"\thighp uint sampleIndex;\n"
						"} pushConstants;\n"
						"void main (void)\n"
						"{\n"
						"\thighp uint sampleIndex = pushConstants.sampleIndex;\n"
						"\tgl_SampleMask[0] = int(0x1u << sampleIndex);\n"
						"\thighp int color[4];\n"
						"\thighp uint x = sampleIndex ^ uint(gl_FragCoord.x);\n"
						"\thighp uint y = sampleIndex ^ uint(gl_FragCoord.y);\n";

					for (int ndx = 0; ndx < 4; ndx++)
						fragmentShader << "\tcolor[" << ndx << "] = "  << minValue[ndx] << ";\n";

					{
						const int		componentCount	= tcu::getNumUsedChannels(format.order);
						const deUint32	bitSize			(bits[0] + bits[1] + bits[2] + bits[3]);
						deUint32		dstBitsUsed[4]	= { 0u, 0u, 0u, 0u };
						deUint32		nextSrcBit		= 0;
						deUint32		divider			= 2;

						// \note Limited to ten bits since the target is 32x32, so there are 10 input bits
						while (nextSrcBit < de::min(bitSize, 10u))
						{
							for (int compNdx = 0; compNdx < componentCount; compNdx++)
							{
								if (dstBitsUsed[compNdx] > bits[compNdx])
									continue;

								fragmentShader <<
										"\tcolor[" << compNdx << "] += " << (range[compNdx] / divider)
										<< " * int(bitfieldExtract(" << (nextSrcBit % 2 == 0 ? "x" : "y") << ", " << (nextSrcBit / 2) << ", 1));\n";

								nextSrcBit++;
								dstBitsUsed[compNdx]++;
							}

							divider *= 2;
						}
					}

					// The spec doesn't define whether signed-integers are clamped on output,
					// so we'll clamp them explicitly to have well-defined outputs.
					fragmentShader <<
						"\to_color = clamp(ivec4(color[0], color[1], color[2], color[3]), " <<
						"ivec4" << clampMin << ", ivec4" << clampMax << ");\n" <<
						"}\n";

					dst.glslSources.add("quad-frag") << glu::FragmentSource(fragmentShader.str());
					break;
				}

				case tcu::TEXTURECHANNELCLASS_UNSIGNED_FIXED_POINT:
				case tcu::TEXTURECHANNELCLASS_SIGNED_FIXED_POINT:
				case tcu::TEXTURECHANNELCLASS_FLOATING_POINT:
				{
					const tcu::TextureFormatInfo	info			(tcu::getTextureFormatInfo(format));
					const UVec4						bits			(tcu::getTextureFormatMantissaBitDepth(format).cast<deUint32>());
					const Vec4						minLimit		(-65536.0);
					const Vec4						maxLimit		(65536.0);
					const Vec4						minValue		(tcu::max(info.valueMin, minLimit));
					const Vec4						range			(tcu::min(info.valueMax, maxLimit) - minValue);
					std::ostringstream				fragmentShader;

					fragmentShader <<
						"#version 450\n"
						"layout(location = 0) out highp vec4 o_color;\n"
						"layout(push_constant) uniform PushConstant {\n"
						"\thighp uint sampleIndex;\n"
						"} pushConstants;\n"
						"void main (void)\n"
						"{\n"
						"\thighp uint sampleIndex = pushConstants.sampleIndex;\n"
						"\tgl_SampleMask[0] = int(0x1u << sampleIndex);\n"
						"\thighp float color[4];\n"
						"\thighp uint x = sampleIndex ^ uint(gl_FragCoord.x);\n"
						"\thighp uint y = sampleIndex ^ uint(gl_FragCoord.y);\n";

					for (int ndx = 0; ndx < 4; ndx++)
						fragmentShader << "\tcolor[" << ndx << "] = "  << minValue[ndx] << ";\n";

					{
						const bool		isAlphaOnly		= isAlphaOnlyFormat(config.format);
						const int		componentCount	= (isAlphaOnly ? 4 : tcu::getNumUsedChannels(format.order));
						const deUint32	bitSize			(bits[0] + bits[1] + bits[2] + bits[3]);
						deUint32		dstBitsUsed[4]	= { 0u, 0u, 0u, 0u };
						deUint32		nextSrcBit		= 0;
						deUint32		divider			= 2;

						// \note Limited to ten bits since the target is 32x32, so there are 10 input bits
						while (nextSrcBit < de::min(bitSize, 10u))
						{
							for (int compNdx = 0; compNdx < componentCount; compNdx++)
							{
								if (dstBitsUsed[compNdx] > bits[compNdx])
									continue;

								fragmentShader <<
										"\tcolor[" << compNdx << "] += " << (range[compNdx] / (float)divider)
										<< " * float(bitfieldExtract(" << (nextSrcBit % 2 == 0 ? "x" : "y") << ", " << (nextSrcBit / 2) << ", 1));\n";

								nextSrcBit++;
								dstBitsUsed[compNdx]++;
							}

							divider *= 2;
						}
					}

					fragmentShader <<
						"\to_color = vec4(color[0], color[1], color[2], color[3]);\n"
						"}\n";

					dst.glslSources.add("quad-frag") << glu::FragmentSource(fragmentShader.str());
					break;
				}

				default:
					DE_FATAL("Unknown channel class");
			}
		}

		if (tcu::hasDepthComponent(format.order) || tcu::hasStencilComponent(format.order))
		{
			std::ostringstream splitShader;

			splitShader <<
				"#version 450\n";

			if (testDepth && testStencil)
			{
				splitShader << "layout(input_attachment_index = 0, set = 0, binding = 0) uniform highp subpassInputMS i_depth;\n"
							<< "layout(input_attachment_index = 0, set = 0, binding = 1) uniform highp usubpassInputMS i_stencil;\n";
			}
			else if (testDepth)
				splitShader << "layout(input_attachment_index = 0, set = 0, binding = 0) uniform highp subpassInputMS i_depth;\n";
			else if (testStencil)
				splitShader << "layout(input_attachment_index = 0, set = 0, binding = 0) uniform highp usubpassInputMS i_stencil;\n";

			splitShader <<
				"layout(push_constant) uniform PushConstant {\n"
				"\thighp uint splitSubpassIndex;\n"
				"} pushConstants;\n";

			for (deUint32 attachmentNdx = 0; attachmentNdx < de::min((deUint32)MAX_COLOR_ATTACHMENT_COUNT, config.sampleCount); attachmentNdx++)
			{
				if (testDepth && testStencil)
					splitShader << "layout(location = " << attachmentNdx << ") out highp vec2 o_color" << attachmentNdx << ";\n";
				else
					splitShader << "layout(location = " << attachmentNdx << ") out highp float o_color" << attachmentNdx << ";\n";
			}

			splitShader <<
				"void main (void)\n"
				"{\n";

			for (deUint32 attachmentNdx = 0; attachmentNdx < de::min((deUint32)MAX_COLOR_ATTACHMENT_COUNT, config.sampleCount); attachmentNdx++)
			{
				if (testDepth)
					splitShader << "\thighp float depth" << attachmentNdx << " = subpassLoad(i_depth, int(" << MAX_COLOR_ATTACHMENT_COUNT << " * pushConstants.splitSubpassIndex + " << attachmentNdx << "u)).x;\n";

				if (testStencil)
					splitShader << "\thighp uint stencil" << attachmentNdx << " = subpassLoad(i_stencil, int(" << MAX_COLOR_ATTACHMENT_COUNT << " * pushConstants.splitSubpassIndex + " << attachmentNdx << "u)).x;\n";

				if (testDepth && testStencil)
					splitShader << "\to_color" << attachmentNdx << " = vec2(depth" << attachmentNdx << ", float(stencil" << attachmentNdx << "));\n";
				else if (testDepth)
					splitShader << "\to_color" << attachmentNdx << " = float(depth" << attachmentNdx << ");\n";
				else if (testStencil)
					splitShader << "\to_color" << attachmentNdx << " = float(stencil" << attachmentNdx << ");\n";
			}

			splitShader <<
				"}\n";

			dst.glslSources.add("quad-split-frag") << glu::FragmentSource(splitShader.str());
		}
		else
		{
			std::string subpassType;
			std::string outputType;

			switch (channelClass)
			{
				case tcu::TEXTURECHANNELCLASS_UNSIGNED_INTEGER:
					subpassType	= "usubpassInputMS";
					outputType	= "uvec4";
					break;

				case tcu::TEXTURECHANNELCLASS_SIGNED_INTEGER:
					subpassType	= "isubpassInputMS";
					outputType	= "ivec4";
					break;

				case tcu::TEXTURECHANNELCLASS_UNSIGNED_FIXED_POINT:
				case tcu::TEXTURECHANNELCLASS_SIGNED_FIXED_POINT:
				case tcu::TEXTURECHANNELCLASS_FLOATING_POINT:
					subpassType	= "subpassInputMS";
					outputType	= "vec4";
					break;

				default:
					DE_FATAL("Unknown channel class");
			}

			std::ostringstream splitShader;
			splitShader <<
				"#version 450\n"
				"layout(input_attachment_index = 0, set = 0, binding = 0) uniform highp " << subpassType << " i_color;\n"
				"layout(push_constant) uniform PushConstant {\n"
				"\thighp uint splitSubpassIndex;\n"
				"} pushConstants;\n";

			for (deUint32 attachmentNdx = 0; attachmentNdx < de::min((deUint32)MAX_COLOR_ATTACHMENT_COUNT, config.sampleCount); attachmentNdx++)
				splitShader << "layout(location = " << attachmentNdx << ") out highp " << outputType << " o_color" << attachmentNdx << ";\n";

			splitShader <<
				"void main (void)\n"
				"{\n";

			for (deUint32 attachmentNdx = 0; attachmentNdx < de::min((deUint32)MAX_COLOR_ATTACHMENT_COUNT, config.sampleCount); attachmentNdx++)
				splitShader << "\to_color" << attachmentNdx << " = subpassLoad(i_color, int(" << MAX_COLOR_ATTACHMENT_COUNT << " * pushConstants.splitSubpassIndex + " << attachmentNdx << "u));\n";

			splitShader <<
				"}\n";

			dst.glslSources.add("quad-split-frag") << glu::FragmentSource(splitShader.str());
		}
	}
};

void checkSupport(Context& context, TestConfig config)
{
	if (config.groupParams->renderingType == RENDERING_TYPE_RENDERPASS2)
		context.requireDeviceFunctionality("VK_KHR_create_renderpass2");

	if (config.groupParams->renderingType == RENDERING_TYPE_DYNAMIC_RENDERING)
	{
		const InstanceInterface&				vki					= context.getInstanceInterface();
		vk::VkPhysicalDevice					physicalDevice		= context.getPhysicalDevice();
		const vk::VkPhysicalDeviceProperties	properties			= vk::getPhysicalDeviceProperties(vki, physicalDevice);
		const deUint32							splitSubpassCount	(deDivRoundUp32(config.sampleCount, MAX_COLOR_ATTACHMENT_COUNT));
		const tcu::TextureFormat				format				(mapVkFormat(config.format));
		const bool								isDepthFormat		(tcu::hasDepthComponent(format.order));
		const bool								isStencilFormat		(tcu::hasStencilComponent(format.order));

		deUint32 requiredColorAttachmentCount = !(isDepthFormat || isStencilFormat);
		for (deUint32 splitSubpassIndex = 0; splitSubpassIndex < splitSubpassCount; splitSubpassIndex++)
			requiredColorAttachmentCount+= de::min((deUint32)MAX_COLOR_ATTACHMENT_COUNT, config.sampleCount - splitSubpassIndex * MAX_COLOR_ATTACHMENT_COUNT);

		context.requireDeviceFunctionality("VK_KHR_dynamic_rendering_local_read");
		if (requiredColorAttachmentCount > properties.limits.maxColorAttachments)
			TCU_THROW(NotSupportedError, "Required number of color attachments not supported.");
	}

	if (config.separateStencilUsage)
	{
		context.requireDeviceFunctionality("VK_EXT_separate_stencil_usage");
		context.requireInstanceFunctionality("VK_KHR_get_physical_device_properties2");
	}
}

std::string formatToName (VkFormat format)
{
	const std::string	formatStr	= de::toString(format);
	const std::string	prefix		= "VK_FORMAT_";

	DE_ASSERT(formatStr.substr(0, prefix.length()) == prefix);

	return de::toLower(formatStr.substr(prefix.length()));
}

void initTests (tcu::TestCaseGroup* group, const SharedGroupParams groupParams)
{
	static const VkFormat	formats[]	=
	{
		VK_FORMAT_R5G6B5_UNORM_PACK16,
		VK_FORMAT_R8_UNORM,
		VK_FORMAT_R8_SNORM,
		VK_FORMAT_R8_UINT,
		VK_FORMAT_R8_SINT,
		VK_FORMAT_R8G8_UNORM,
		VK_FORMAT_R8G8_SNORM,
		VK_FORMAT_R8G8_UINT,
		VK_FORMAT_R8G8_SINT,
#ifndef CTS_USES_VULKANSC
		VK_FORMAT_A8_UNORM_KHR,
#endif // CTS_USES_VULKANSC
		VK_FORMAT_R8G8B8A8_UNORM,
		VK_FORMAT_R8G8B8A8_SNORM,
		VK_FORMAT_R8G8B8A8_UINT,
		VK_FORMAT_R8G8B8A8_SINT,
		VK_FORMAT_R8G8B8A8_SRGB,
		VK_FORMAT_A8B8G8R8_UNORM_PACK32,
		VK_FORMAT_A8B8G8R8_SNORM_PACK32,
		VK_FORMAT_A8B8G8R8_UINT_PACK32,
		VK_FORMAT_A8B8G8R8_SINT_PACK32,
		VK_FORMAT_A8B8G8R8_SRGB_PACK32,
		VK_FORMAT_B8G8R8A8_UNORM,
		VK_FORMAT_B8G8R8A8_SRGB,
		VK_FORMAT_A2R10G10B10_UNORM_PACK32,
		VK_FORMAT_A2B10G10R10_UNORM_PACK32,
		VK_FORMAT_A2B10G10R10_UINT_PACK32,
		VK_FORMAT_R16_UNORM,
		VK_FORMAT_R16_SNORM,
		VK_FORMAT_R16_UINT,
		VK_FORMAT_R16_SINT,
		VK_FORMAT_R16_SFLOAT,
		VK_FORMAT_R16G16_UNORM,
		VK_FORMAT_R16G16_SNORM,
		VK_FORMAT_R16G16_UINT,
		VK_FORMAT_R16G16_SINT,
		VK_FORMAT_R16G16_SFLOAT,
		VK_FORMAT_R16G16B16A16_UNORM,
		VK_FORMAT_R16G16B16A16_SNORM,
		VK_FORMAT_R16G16B16A16_UINT,
		VK_FORMAT_R16G16B16A16_SINT,
		VK_FORMAT_R16G16B16A16_SFLOAT,
		VK_FORMAT_R32_UINT,
		VK_FORMAT_R32_SINT,
		VK_FORMAT_R32_SFLOAT,
		VK_FORMAT_R32G32_UINT,
		VK_FORMAT_R32G32_SINT,
		VK_FORMAT_R32G32_SFLOAT,
		VK_FORMAT_R32G32B32A32_UINT,
		VK_FORMAT_R32G32B32A32_SINT,
		VK_FORMAT_R32G32B32A32_SFLOAT,
		VK_FORMAT_R10X6G10X6B10X6A10X6_UNORM_4PACK16,

		VK_FORMAT_D16_UNORM,
		VK_FORMAT_X8_D24_UNORM_PACK32,
		VK_FORMAT_D32_SFLOAT,
		VK_FORMAT_S8_UINT,
		VK_FORMAT_D16_UNORM_S8_UINT,
		VK_FORMAT_D24_UNORM_S8_UINT,
		VK_FORMAT_D32_SFLOAT_S8_UINT
	};
	const deUint32			sampleCounts[] =
	{
		2u, 4u, 8u, 16u, 32u
	};
	tcu::TestContext&				testCtx		(group->getTestContext());
	de::MovePtr<tcu::TestCaseGroup>	extGroup	(new tcu::TestCaseGroup(testCtx, "separate_stencil_usage"));

	for (size_t formatNdx = 0; formatNdx < DE_LENGTH_OF_ARRAY(formats); formatNdx++)
	{
		const VkFormat					format			(formats[formatNdx]);
		const std::string				formatName		(formatToName(format));
		de::MovePtr<tcu::TestCaseGroup>	formatGroup		(new tcu::TestCaseGroup(testCtx, formatName.c_str()));
		de::MovePtr<tcu::TestCaseGroup>	extFormatGroup	(new tcu::TestCaseGroup(testCtx, formatName.c_str()));

		for (size_t sampleCountNdx = 0; sampleCountNdx < DE_LENGTH_OF_ARRAY(sampleCounts); sampleCountNdx++)
		{
			const deUint32		sampleCount	(sampleCounts[sampleCountNdx]);
			const TestConfig	testConfig	(format, sampleCount, groupParams);
			const std::string	testName	("samples_" + de::toString(sampleCount));

<<<<<<< HEAD
			formatGroup->addChild(new InstanceFactory1WithSupport<MultisampleRenderPassTestInstance, TestConfig, FunctionSupport1<TestConfig>, Programs>(testCtx, tcu::NODETYPE_SELF_VALIDATE, testName.c_str(), testName.c_str(), testConfig, typename FunctionSupport1<TestConfig>::Args(checkSupport, testConfig)));
=======
			formatGroup->addChild(new InstanceFactory1<MultisampleRenderPassTestInstance, TestConfig, Programs>(testCtx, testName.c_str(), testConfig));
>>>>>>> c92e4b26

			// create tests for VK_EXT_separate_stencil_usage
			if (tcu::hasDepthComponent(mapVkFormat(format).order) && tcu::hasStencilComponent(mapVkFormat(format).order))
			{
				de::MovePtr<tcu::TestCaseGroup>	sampleGroup	(new tcu::TestCaseGroup(testCtx, testName.c_str()));
				{
<<<<<<< HEAD
					const TestConfig	separateUsageDepthTestConfig	(format, sampleCount, groupParams, TEST_DEPTH);
					sampleGroup->addChild(new InstanceFactory1WithSupport<MultisampleRenderPassTestInstance, TestConfig, FunctionSupport1<TestConfig>, Programs>(testCtx, tcu::NODETYPE_SELF_VALIDATE, "test_depth", "depth with input attachment bit", separateUsageDepthTestConfig, typename FunctionSupport1<TestConfig>::Args(checkSupport, separateUsageDepthTestConfig)));

					const TestConfig	separateUsageStencilTestConfig	(format, sampleCount, groupParams, TEST_STENCIL);
					sampleGroup->addChild(new InstanceFactory1WithSupport<MultisampleRenderPassTestInstance, TestConfig, FunctionSupport1<TestConfig>, Programs>(testCtx, tcu::NODETYPE_SELF_VALIDATE, "test_stencil", "stencil with input attachment bit", separateUsageStencilTestConfig, typename FunctionSupport1<TestConfig>::Args(checkSupport, separateUsageStencilTestConfig)));
=======
					const TestConfig	separateUsageDepthTestConfig	(format, sampleCount, renderingType, TEST_DEPTH);
					sampleGroup->addChild(new InstanceFactory1<MultisampleRenderPassTestInstance, TestConfig, Programs>(testCtx, "test_depth", separateUsageDepthTestConfig));

					const TestConfig	separateUsageStencilTestConfig	(format, sampleCount, renderingType, TEST_STENCIL);
					sampleGroup->addChild(new InstanceFactory1<MultisampleRenderPassTestInstance, TestConfig, Programs>(testCtx, "test_stencil", separateUsageStencilTestConfig));
>>>>>>> c92e4b26
				}

				extFormatGroup->addChild(sampleGroup.release());
			}
		}

		group->addChild(formatGroup.release());
		extGroup->addChild(extFormatGroup.release());
	}

	group->addChild(extGroup.release());
}

} // anonymous

tcu::TestCaseGroup* createRenderPassMultisampleTests(tcu::TestContext& testCtx, const SharedGroupParams groupParams)
{
<<<<<<< HEAD
	return createTestGroup(testCtx, "multisample", "Multisample render pass tests", initTests, groupParams);
}

} // renderpass
=======
	return createTestGroup(testCtx, "multisample", initTests, RENDERING_TYPE_RENDERPASS_LEGACY);
}

tcu::TestCaseGroup* createRenderPass2MultisampleTests (tcu::TestContext& testCtx)
{
	return createTestGroup(testCtx, "multisample", initTests, RENDERING_TYPE_RENDERPASS2);
}
>>>>>>> c92e4b26

} // vkt<|MERGE_RESOLUTION|>--- conflicted
+++ resolved
@@ -1400,11 +1400,7 @@
 		return vkFormat;
 }
 
-<<<<<<< HEAD
 VkImageLayout chooseSrcInputImageLayout(const SharedGroupParams groupParams)
-=======
-bool isExtensionSupported(Context& context, RenderingType renderingType, TestSeparateUsage separateStencilUsage, VkFormat format)
->>>>>>> c92e4b26
 {
 #ifndef CTS_USES_VULKANSC
 	if (groupParams->renderingType == RENDERING_TYPE_DYNAMIC_RENDERING)
@@ -1414,22 +1410,11 @@
 			return VK_IMAGE_LAYOUT_GENERAL;
 		return VK_IMAGE_LAYOUT_RENDERING_LOCAL_READ_KHR;
 	}
-<<<<<<< HEAD
 #else
 	DE_UNREF(groupParams);
-#endif
+#endif // CTS_USES_VULKANSC
+
 	return VK_IMAGE_LAYOUT_SHADER_READ_ONLY_OPTIMAL;
-=======
-
-#ifndef CTS_USES_VULKANSC
-	if (format == VK_FORMAT_A8_UNORM_KHR)
-		context.requireDeviceFunctionality("VK_KHR_maintenance5");
-#else
-	DE_UNREF(format);
-#endif // CTS_USES_VULKANSC
-
-	return true;
->>>>>>> c92e4b26
 }
 
 #ifndef CTS_USES_VULKANSC
@@ -1557,12 +1542,7 @@
 
 MultisampleRenderPassTestInstance::MultisampleRenderPassTestInstance (Context& context, TestConfig config)
 	: TestInstance					(context)
-<<<<<<< HEAD
 	, m_groupParams					(config.groupParams)
-=======
-	, m_extensionSupported			(isExtensionSupported(context, config.renderingType, config.separateStencilUsage, config.format))
-	, m_renderingType				(config.renderingType)
->>>>>>> c92e4b26
 	, m_separateStencilUsage		(config.separateStencilUsage)
 	, m_srcFormat					(config.format)
 	, m_dstFormat					(getDstFormat(config.format, config.separateStencilUsage))
@@ -1934,12 +1914,12 @@
 
 tcu::TestStatus MultisampleRenderPassTestInstance::verifyResult(void)
 {
-	const DeviceInterface&			vkd				(m_context.getDeviceInterface());
-	const VkDevice					device			(m_context.getDevice());
-	const tcu::TextureFormat		format			(mapVkFormat(m_dstFormat));
-	const tcu::TextureFormat		srcFormat		(mapVkFormat(m_srcFormat));
-	const bool						verifyDepth		(m_separateStencilUsage ? (m_separateStencilUsage == TEST_DEPTH)   : tcu::hasDepthComponent(srcFormat.order));
-	const bool						verifyStencil	(m_separateStencilUsage ? (m_separateStencilUsage == TEST_STENCIL) : tcu::hasStencilComponent(srcFormat.order));
+	const DeviceInterface&		vkd				(m_context.getDeviceInterface());
+	const VkDevice				device			(m_context.getDevice());
+	const tcu::TextureFormat	format			(mapVkFormat(m_dstFormat));
+	const tcu::TextureFormat	srcFormat		(mapVkFormat(m_srcFormat));
+	const bool					verifyDepth		(m_separateStencilUsage ? (m_separateStencilUsage == TEST_DEPTH)   : tcu::hasDepthComponent(srcFormat.order));
+	const bool					verifyStencil	(m_separateStencilUsage ? (m_separateStencilUsage == TEST_STENCIL) : tcu::hasStencilComponent(srcFormat.order));
 
 	for (deUint32 sampleNdx = 0; sampleNdx < m_sampleCount; sampleNdx++)
 	{
@@ -1988,23 +1968,14 @@
 
 						reference.getAccess().setPixel(Vec4(src.x(), (float)stencil, 0.0f, 0.0f), x, y);
 					}
-<<<<<<< HEAD
 					else
 						reference.getAccess().setPixel(Vec4((float)stencil, 0.0f, 0.0f, 0.0f), x, y);
-=======
-				}
-				{
-					const Vec4 threshold (verifyDepth ? (1.0f / 1024.0f) : 0.0f, 0.0f, 0.0f, 0.0f);
-
-					if (!tcu::floatThresholdCompare(m_context.getTestContext().getLog(), name.c_str(), "", reference.getAccess(), access, threshold, tcu::COMPARE_LOG_ON_ERROR))
-						m_resultCollector.fail("Compare failed for sample " + de::toString(sampleNdx));
->>>>>>> c92e4b26
 				}
 			}
 			{
 				const Vec4 threshold (verifyDepth ? (1.0f / 1024.0f) : 0.0f, 0.0f, 0.0f, 0.0f);
 
-				if (!tcu::floatThresholdCompare(m_context.getTestContext().getLog(), name.c_str(), name.c_str(), reference.getAccess(), access, threshold, tcu::COMPARE_LOG_ON_ERROR))
+				if (!tcu::floatThresholdCompare(m_context.getTestContext().getLog(), name.c_str(), "", reference.getAccess(), access, threshold, tcu::COMPARE_LOG_ON_ERROR))
 					m_resultCollector.fail("Compare failed for sample " + de::toString(sampleNdx));
 			}
 		}
@@ -2050,17 +2021,10 @@
 							divider *= 2;
 						}
 
-<<<<<<< HEAD
 						reference.getAccess().setPixel(color, x, y);
-=======
-						if (!tcu::intThresholdCompare(m_context.getTestContext().getLog(), name.c_str(), "", reference.getAccess(), access, UVec4(0u), tcu::COMPARE_LOG_ON_ERROR))
-							m_resultCollector.fail("Compare failed for sample " + de::toString(sampleNdx));
-
-						break;
->>>>>>> c92e4b26
 					}
 
-					if (!tcu::intThresholdCompare(m_context.getTestContext().getLog(), name.c_str(), name.c_str(), reference.getAccess(), access, UVec4(0u), tcu::COMPARE_LOG_ON_ERROR))
+					if (!tcu::intThresholdCompare(m_context.getTestContext().getLog(), name.c_str(), "", reference.getAccess(), access, UVec4(0u), tcu::COMPARE_LOG_ON_ERROR))
 						m_resultCollector.fail("Compare failed for sample " + de::toString(sampleNdx));
 
 					break;
@@ -2102,17 +2066,10 @@
 							divider *= 2;
 						}
 
-<<<<<<< HEAD
 						reference.getAccess().setPixel(color, x, y);
-=======
-						if (!tcu::intThresholdCompare(m_context.getTestContext().getLog(), name.c_str(), "", reference.getAccess(), access, UVec4(0u), tcu::COMPARE_LOG_ON_ERROR))
-							m_resultCollector.fail("Compare failed for sample " + de::toString(sampleNdx));
-
-						break;
->>>>>>> c92e4b26
 					}
 
-					if (!tcu::intThresholdCompare(m_context.getTestContext().getLog(), name.c_str(), name.c_str(), reference.getAccess(), access, UVec4(0u), tcu::COMPARE_LOG_ON_ERROR))
+					if (!tcu::intThresholdCompare(m_context.getTestContext().getLog(), name.c_str(), "", reference.getAccess(), access, UVec4(0u), tcu::COMPARE_LOG_ON_ERROR))
 						m_resultCollector.fail("Compare failed for sample " + de::toString(sampleNdx));
 
 					break;
@@ -2128,13 +2085,13 @@
 					const Vec4						maxLimit		(65536.0);
 					const Vec4						minValue		(tcu::max(info.valueMin, minLimit));
 					const Vec4						range			(tcu::min(info.valueMax, maxLimit) - minValue);
-					const int						componentCount	(tcu::getNumUsedChannels(format.order));
+					const bool						isAlphaOnly		= isAlphaOnlyFormat(m_dstFormat);
+					const int						componentCount	(isAlphaOnly ? 4 : tcu::getNumUsedChannels(format.order));
 					const deUint32					bitSize			(bits[0] + bits[1] + bits[2] + bits[3]);
 
 					for (deUint32 y = 0; y < m_height; y++)
 					for (deUint32 x = 0; x < m_width; x++)
 					{
-<<<<<<< HEAD
 						const deUint32	x1				= x ^ sampleNdx;
 						const deUint32	y1				= y ^ sampleNdx;
 						Vec4			color			(minValue);
@@ -2144,20 +2101,6 @@
 
 						// \note Limited to ten bits since the target is 32x32, so there are 10 input bits
 						while (nextSrcBit < de::min(bitSize, 10u))
-=======
-						const tcu::TextureFormatInfo	info			(tcu::getTextureFormatInfo(format));
-						const UVec4						bits			(tcu::getTextureFormatBitDepth(format).cast<deUint32>());
-						const Vec4						minLimit		(-65536.0);
-						const Vec4						maxLimit		(65536.0);
-						const Vec4						minValue		(tcu::max(info.valueMin, minLimit));
-						const Vec4						range			(tcu::min(info.valueMax, maxLimit) - minValue);
-						const bool						isAlphaOnly		= isAlphaOnlyFormat(m_dstFormat);
-						const int						componentCount	(isAlphaOnly ? 4 : tcu::getNumUsedChannels(format.order));
-						const deUint32					bitSize			(bits[0] + bits[1] + bits[2] + bits[3]);
-
-						for (deUint32 y = 0; y < m_height; y++)
-						for (deUint32 x = 0; x < m_width; x++)
->>>>>>> c92e4b26
 						{
 							for (int compNdx = 0; compNdx < componentCount; compNdx++)
 							{
@@ -2174,43 +2117,26 @@
 							divider *= 2;
 						}
 
-<<<<<<< HEAD
 						if (tcu::isSRGB(format))
 							reference.getAccess().setPixel(tcu::linearToSRGB(color), x, y);
-=======
-						if (channelClass == tcu::TEXTURECHANNELCLASS_FLOATING_POINT)
-						{
-							// Convert target format ulps to float ulps and allow 64ulp differences
-							const UVec4 threshold (64u * (UVec4(1u) << (UVec4(23) - tcu::getTextureFormatMantissaBitDepth(format).cast<deUint32>())));
-
-							if (!tcu::floatUlpThresholdCompare(m_context.getTestContext().getLog(), name.c_str(), "", reference.getAccess(), access, threshold, tcu::COMPARE_LOG_ON_ERROR))
-								m_resultCollector.fail("Compare failed for sample " + de::toString(sampleNdx));
-						}
->>>>>>> c92e4b26
 						else
 							reference.getAccess().setPixel(color, x, y);
 					}
 
-<<<<<<< HEAD
 					if (channelClass == tcu::TEXTURECHANNELCLASS_FLOATING_POINT)
 					{
 						// Convert target format ulps to float ulps and allow 64ulp differences
 						const UVec4 threshold (64u * (UVec4(1u) << (UVec4(23) - tcu::getTextureFormatMantissaBitDepth(format).cast<deUint32>())));
 
-						if (!tcu::floatUlpThresholdCompare(m_context.getTestContext().getLog(), name.c_str(), name.c_str(), reference.getAccess(), access, threshold, tcu::COMPARE_LOG_ON_ERROR))
+						if (!tcu::floatUlpThresholdCompare(m_context.getTestContext().getLog(), name.c_str(), "", reference.getAccess(), access, threshold, tcu::COMPARE_LOG_ON_ERROR))
 							m_resultCollector.fail("Compare failed for sample " + de::toString(sampleNdx));
 					}
 					else
 					{
 						// Allow error of 4 times the minimum presentable difference
 						const Vec4 threshold (4.0f * 1.0f / ((UVec4(1u) << tcu::getTextureFormatMantissaBitDepth(format).cast<deUint32>()) - 1u).cast<float>());
-=======
-							if (!tcu::floatThresholdCompare(m_context.getTestContext().getLog(), name.c_str(), "", reference.getAccess(), access, threshold, tcu::COMPARE_LOG_ON_ERROR))
-								m_resultCollector.fail("Compare failed for sample " + de::toString(sampleNdx));
-						}
->>>>>>> c92e4b26
-
-						if (!tcu::floatThresholdCompare(m_context.getTestContext().getLog(), name.c_str(), name.c_str(), reference.getAccess(), access, threshold, tcu::COMPARE_LOG_ON_ERROR))
+
+						if (!tcu::floatThresholdCompare(m_context.getTestContext().getLog(), name.c_str(), "", reference.getAccess(), access, threshold, tcu::COMPARE_LOG_ON_ERROR))
 							m_resultCollector.fail("Compare failed for sample " + de::toString(sampleNdx));
 					}
 
@@ -2636,6 +2562,11 @@
 		context.requireDeviceFunctionality("VK_EXT_separate_stencil_usage");
 		context.requireInstanceFunctionality("VK_KHR_get_physical_device_properties2");
 	}
+
+#ifndef CTS_USES_VULKANSC
+	if (config.format == VK_FORMAT_A8_UNORM_KHR)
+		context.requireDeviceFunctionality("VK_KHR_maintenance5");
+#endif // CTS_USES_VULKANSC
 }
 
 std::string formatToName (VkFormat format)
@@ -2733,30 +2664,18 @@
 			const TestConfig	testConfig	(format, sampleCount, groupParams);
 			const std::string	testName	("samples_" + de::toString(sampleCount));
 
-<<<<<<< HEAD
-			formatGroup->addChild(new InstanceFactory1WithSupport<MultisampleRenderPassTestInstance, TestConfig, FunctionSupport1<TestConfig>, Programs>(testCtx, tcu::NODETYPE_SELF_VALIDATE, testName.c_str(), testName.c_str(), testConfig, typename FunctionSupport1<TestConfig>::Args(checkSupport, testConfig)));
-=======
-			formatGroup->addChild(new InstanceFactory1<MultisampleRenderPassTestInstance, TestConfig, Programs>(testCtx, testName.c_str(), testConfig));
->>>>>>> c92e4b26
+			formatGroup->addChild(new InstanceFactory1WithSupport<MultisampleRenderPassTestInstance, TestConfig, FunctionSupport1<TestConfig>, Programs>(testCtx, testName.c_str(), testConfig, typename FunctionSupport1<TestConfig>::Args(checkSupport, testConfig)));
 
 			// create tests for VK_EXT_separate_stencil_usage
 			if (tcu::hasDepthComponent(mapVkFormat(format).order) && tcu::hasStencilComponent(mapVkFormat(format).order))
 			{
 				de::MovePtr<tcu::TestCaseGroup>	sampleGroup	(new tcu::TestCaseGroup(testCtx, testName.c_str()));
 				{
-<<<<<<< HEAD
 					const TestConfig	separateUsageDepthTestConfig	(format, sampleCount, groupParams, TEST_DEPTH);
-					sampleGroup->addChild(new InstanceFactory1WithSupport<MultisampleRenderPassTestInstance, TestConfig, FunctionSupport1<TestConfig>, Programs>(testCtx, tcu::NODETYPE_SELF_VALIDATE, "test_depth", "depth with input attachment bit", separateUsageDepthTestConfig, typename FunctionSupport1<TestConfig>::Args(checkSupport, separateUsageDepthTestConfig)));
+					sampleGroup->addChild(new InstanceFactory1WithSupport<MultisampleRenderPassTestInstance, TestConfig, FunctionSupport1<TestConfig>, Programs>(testCtx, "test_depth", separateUsageDepthTestConfig, typename FunctionSupport1<TestConfig>::Args(checkSupport, separateUsageDepthTestConfig)));
 
 					const TestConfig	separateUsageStencilTestConfig	(format, sampleCount, groupParams, TEST_STENCIL);
-					sampleGroup->addChild(new InstanceFactory1WithSupport<MultisampleRenderPassTestInstance, TestConfig, FunctionSupport1<TestConfig>, Programs>(testCtx, tcu::NODETYPE_SELF_VALIDATE, "test_stencil", "stencil with input attachment bit", separateUsageStencilTestConfig, typename FunctionSupport1<TestConfig>::Args(checkSupport, separateUsageStencilTestConfig)));
-=======
-					const TestConfig	separateUsageDepthTestConfig	(format, sampleCount, renderingType, TEST_DEPTH);
-					sampleGroup->addChild(new InstanceFactory1<MultisampleRenderPassTestInstance, TestConfig, Programs>(testCtx, "test_depth", separateUsageDepthTestConfig));
-
-					const TestConfig	separateUsageStencilTestConfig	(format, sampleCount, renderingType, TEST_STENCIL);
-					sampleGroup->addChild(new InstanceFactory1<MultisampleRenderPassTestInstance, TestConfig, Programs>(testCtx, "test_stencil", separateUsageStencilTestConfig));
->>>>>>> c92e4b26
+					sampleGroup->addChild(new InstanceFactory1WithSupport<MultisampleRenderPassTestInstance, TestConfig, FunctionSupport1<TestConfig>, Programs>(testCtx, "test_stencil", separateUsageStencilTestConfig, typename FunctionSupport1<TestConfig>::Args(checkSupport, separateUsageStencilTestConfig)));
 				}
 
 				extFormatGroup->addChild(sampleGroup.release());
@@ -2774,19 +2693,9 @@
 
 tcu::TestCaseGroup* createRenderPassMultisampleTests(tcu::TestContext& testCtx, const SharedGroupParams groupParams)
 {
-<<<<<<< HEAD
-	return createTestGroup(testCtx, "multisample", "Multisample render pass tests", initTests, groupParams);
+	return createTestGroup(testCtx, "multisample", initTests, groupParams);
 }
 
 } // renderpass
-=======
-	return createTestGroup(testCtx, "multisample", initTests, RENDERING_TYPE_RENDERPASS_LEGACY);
-}
-
-tcu::TestCaseGroup* createRenderPass2MultisampleTests (tcu::TestContext& testCtx)
-{
-	return createTestGroup(testCtx, "multisample", initTests, RENDERING_TYPE_RENDERPASS2);
-}
->>>>>>> c92e4b26
 
 } // vkt