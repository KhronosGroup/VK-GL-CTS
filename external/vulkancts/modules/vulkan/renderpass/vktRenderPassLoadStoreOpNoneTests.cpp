/*------------------------------------------------------------------------
 * Vulkan Conformance Tests
 * ------------------------
 *
 * Copyright (c) 2021 The Khronos Group Inc.
 * Copyright (c) 2021 Google Inc.
 *
 * Licensed under the Apache License, Version 2.0 (the "License");
 * you may not use this file except in compliance with the License.
 * You may obtain a copy of the License at
 *
 *      http://www.apache.org/licenses/LICENSE-2.0
 *
 * Unless required by applicable law or agreed to in writing, software
 * distributed under the License is distributed on an "AS IS" BASIS,
 * WITHOUT WARRANTIES OR CONDITIONS OF ANY KIND, either express or implied.
 * See the License for the specific language governing permissions and
 * limitations under the License.
 *
 *//*!
 * \file
 * \brief Tests load and store op "none"
 *//*--------------------------------------------------------------------*/

#include "vktRenderPassLoadStoreOpNoneTests.hpp"
#include "pipeline/vktPipelineImageUtil.hpp"
#include "vktRenderPassTestsUtil.hpp"
#include "vktTestCase.hpp"
#include "vkBarrierUtil.hpp"
#include "vkImageUtil.hpp"
#include "vkMemUtil.hpp"
#include "vkPrograms.hpp"
#include "vkQueryUtil.hpp"
#include "vkCmdUtil.hpp"
#include "vkRef.hpp"
#include "vkRefUtil.hpp"
#include "vkTypeUtil.hpp"
#include "vkObjUtil.hpp"
#include "tcuImageCompare.hpp"
#include "tcuPlatform.hpp"
#include "tcuTestLog.hpp"
#include "tcuTextureUtil.hpp"
#include "deStringUtil.hpp"
#include "deUniquePtr.hpp"
#include "deRandom.hpp"
#include <cstring>
#include <cmath>
#include <vector>

namespace vkt
{
namespace renderpass
{

using namespace vk;

namespace
{

enum AttachmentInit
{
	ATTACHMENT_INIT_PRE = 1,
	ATTACHMENT_INIT_CMD_CLEAR = 2
};

enum AttachmentUsage
{
	ATTACHMENT_USAGE_UNDEFINED = 0,
	ATTACHMENT_USAGE_COLOR = 1,
	ATTACHMENT_USAGE_DEPTH = 2,
	ATTACHMENT_USAGE_STENCIL = 4,
	ATTACHMENT_USAGE_DEPTH_STENCIL = ATTACHMENT_USAGE_DEPTH | ATTACHMENT_USAGE_STENCIL,
	ATTACHMENT_USAGE_INPUT = 8,
	ATTACHMENT_USAGE_COLOR_WRITE_OFF = 16,
	ATTACHMENT_USAGE_DEPTH_WRITE_OFF = 32,
	ATTACHMENT_USAGE_STENCIL_WRITE_OFF = 64,
	ATTACHMENT_USAGE_DEPTH_TEST_OFF = 128,
	ATTACHMENT_USAGE_STENCIL_TEST_OFF = 256,
	ATTACHMENT_USAGE_MULTISAMPLE = 512,
	ATTACHMENT_USAGE_RESOLVE_TARGET = 1024,
	ATTACHMENT_USAGE_INTEGER = 2048
};

struct VerifyAspect
{
	VkImageAspectFlagBits	aspect;
	bool					verifyInner;
	tcu::Vec4				innerRef;
	bool					verifyOuter;
	tcu::Vec4				outerRef;
};

struct AttachmentParams
{
	deUint32					usage;
	VkAttachmentLoadOp			loadOp;
	VkAttachmentStoreOp			storeOp;
	VkAttachmentLoadOp			stencilLoadOp;
	VkAttachmentStoreOp			stencilStoreOp;
	deUint32					init;
	std::vector<VerifyAspect>	verifyAspects;
};

struct AttachmentRef
{
	deUint32	idx;
	deUint32	usage;
};

struct SubpassParams
{
	std::vector<AttachmentRef>	attachmentRefs;
	deUint32					numDraws;
};

struct TestParams
{
	std::vector<AttachmentParams>	attachments;
	std::vector<SubpassParams>		subpasses;
	const SharedGroupParams			groupParams;
	VkFormat						depthStencilFormat;
	bool							alphaBlend;
};

struct Vertex4RGBA
{
	tcu::Vec4 position;
	tcu::Vec4 color;
};

template<typename T>
inline de::SharedPtr<vk::Move<T> > makeSharedPtr(vk::Move<T> move)
{
	return de::SharedPtr<vk::Move<T> >(new vk::Move<T>(move));
}

std::vector<Vertex4RGBA> createQuad (void)
{
	std::vector<Vertex4RGBA>	vertices;

	const float			size					= 1.0f;
	const tcu::Vec4		red						(1.0f, 0.0f, 0.0f, 1.0f);
	const tcu::Vec4		blue					(0.0f, 0.0f, 1.0f, 1.0f);
	const Vertex4RGBA	lowerLeftVertexRed		= {tcu::Vec4(-size, -size, 0.0f, 1.0f), red};
	const Vertex4RGBA	lowerRightVertexRed		= {tcu::Vec4(size, -size, 0.0f, 1.0f), red};
	const Vertex4RGBA	upperLeftVertexRed		= {tcu::Vec4(-size, size, 0.0f, 1.0f), red};
	const Vertex4RGBA	upperRightVertexRed		= {tcu::Vec4(size, size, 0.0f, 1.0f), red};
	const Vertex4RGBA	lowerLeftVertexBlue		= {tcu::Vec4(-size, -size, 0.0f, 1.0f), blue};
	const Vertex4RGBA	lowerRightVertexBlue	= {tcu::Vec4(size, -size, 0.0f, 1.0f), blue};
	const Vertex4RGBA	upperLeftVertexBlue		= {tcu::Vec4(-size, size, 0.0f, 1.0f), blue};
	const Vertex4RGBA	upperRightVertexBlue	= {tcu::Vec4(size, size, 0.0f, 1.0f), blue};

	vertices.push_back(lowerLeftVertexRed);
	vertices.push_back(lowerRightVertexRed);
	vertices.push_back(upperLeftVertexRed);
	vertices.push_back(upperLeftVertexRed);
	vertices.push_back(lowerRightVertexRed);
	vertices.push_back(upperRightVertexRed);

	vertices.push_back(lowerLeftVertexBlue);
	vertices.push_back(lowerRightVertexBlue);
	vertices.push_back(upperLeftVertexBlue);
	vertices.push_back(upperLeftVertexBlue);
	vertices.push_back(lowerRightVertexBlue);
	vertices.push_back(upperRightVertexBlue);

	return vertices;
}

deUint32 getFirstUsage (deUint32 attachmentIdx, const std::vector<SubpassParams>& subpasses)
{
	for (const auto& subpass : subpasses)
		for (const auto& ref : subpass.attachmentRefs)
			if (ref.idx == attachmentIdx)
				return ref.usage;

	return ATTACHMENT_USAGE_UNDEFINED;
}

std::string getFormatCaseName(VkFormat format)
{
	return de::toLower(de::toString(getFormatStr(format)).substr(10));
}

// Selects an image format based on the usage flags.
VkFormat getFormat (deUint32 usage, VkFormat depthStencilFormat)
{
	if (usage & ATTACHMENT_USAGE_DEPTH_STENCIL)
	{
		return depthStencilFormat;
	}

	if (usage & ATTACHMENT_USAGE_INTEGER)
	{
		// Color attachment using integer format.
		return VK_FORMAT_R8G8B8A8_UINT;
	}

	return VK_FORMAT_R8G8B8A8_UNORM;
}

template<typename AttachmentDesc, typename AttachmentRef, typename SubpassDesc, typename SubpassDep, typename RenderPassCreateInfo>
Move<VkRenderPass> createRenderPass (const DeviceInterface&	vk,
									 VkDevice				vkDevice,
									 const TestParams		testParams)
{
	const VkImageAspectFlags	aspectMask						= testParams.groupParams->renderingType == RENDERING_TYPE_RENDERPASS_LEGACY ? 0 : VK_IMAGE_ASPECT_COLOR_BIT;
	std::vector<AttachmentDesc>	attachmentDescriptions;
	std::vector<SubpassDesc>	subpassDescriptions;

	struct Refs
	{
		std::vector<AttachmentRef>	colorAttachmentRefs;
		std::vector<AttachmentRef>	resolveAttachmentRefs;
		std::vector<AttachmentRef>	depthStencilAttachmentRefs;
		std::vector<AttachmentRef>	inputAttachmentRefs;
	};

	std::vector<Refs>			subpassRefs;
	bool						hasInputAttachment				= false;

	for (size_t i = 0; i < testParams.attachments.size(); i++)
	{
		VkImageLayout	initialLayout;
		VkImageLayout	finalLayout;
		VkFormat		format			= getFormat(testParams.attachments[i].usage, testParams.depthStencilFormat);

		// Search for the first reference to determine the initial layout.
		deUint32 firstUsage = getFirstUsage((deUint32)i, testParams.subpasses);

		// No subpasses using this attachment. Use the usage flags of the attachment.
		if (firstUsage == ATTACHMENT_USAGE_UNDEFINED)
			firstUsage = testParams.attachments[i].usage;

		if (firstUsage & ATTACHMENT_USAGE_COLOR)
			initialLayout = VK_IMAGE_LAYOUT_COLOR_ATTACHMENT_OPTIMAL;
		else if (firstUsage & ATTACHMENT_USAGE_DEPTH_STENCIL)
			initialLayout = VK_IMAGE_LAYOUT_DEPTH_STENCIL_ATTACHMENT_OPTIMAL;
		else
		{
			DE_ASSERT(firstUsage & ATTACHMENT_USAGE_INPUT);
			initialLayout = VK_IMAGE_LAYOUT_SHADER_READ_ONLY_OPTIMAL;
		}

		// Set final layout to transfer src if it's being verified. Otherwise
		// just use the initial layout as it's known to be supported by
		// the usage flags.
		if (!testParams.attachments[i].verifyAspects.empty())
			finalLayout = VK_IMAGE_LAYOUT_TRANSFER_SRC_OPTIMAL;
		else
			finalLayout = initialLayout;

		const VkSampleCountFlagBits	sampleCount		= testParams.attachments[i].usage & ATTACHMENT_USAGE_MULTISAMPLE ? VK_SAMPLE_COUNT_4_BIT : VK_SAMPLE_COUNT_1_BIT;

		const AttachmentDesc		attachmentDesc	=
		{
			DE_NULL,									// const void*						pNext
			(VkAttachmentDescriptionFlags) 0,			// VkAttachmentDescriptionFlags		flags
			format,										// VkFormat							format
			sampleCount,								// VkSampleCountFlagBits			samples
			testParams.attachments[i].loadOp,			// VkAttachmentLoadOp				loadOp
			testParams.attachments[i].storeOp,			// VkAttachmentStoreOp				storeOp
			testParams.attachments[i].stencilLoadOp,	// VkAttachmentLoadOp				stencilLoadOp
			testParams.attachments[i].stencilStoreOp,	// VkAttachmentStoreOp				stencilStoreOp
			initialLayout,								// VkImageLayout					initialLayout
			finalLayout									// VkImageLayout					finalLayout
		};

		attachmentDescriptions.push_back(attachmentDesc);
	}

	for (const auto& subpass : testParams.subpasses)
	{
		subpassRefs.push_back({});
		auto& refs = subpassRefs.back();

		for (const auto& ref : subpass.attachmentRefs)
		{
			VkImageLayout layout;

			if (ref.usage & ATTACHMENT_USAGE_RESOLVE_TARGET)
			{
				layout = VK_IMAGE_LAYOUT_COLOR_ATTACHMENT_OPTIMAL;
				refs.resolveAttachmentRefs.push_back({DE_NULL, ref.idx, layout, aspectMask});
			}
			else if (ref.usage & ATTACHMENT_USAGE_COLOR)
			{
				layout = VK_IMAGE_LAYOUT_COLOR_ATTACHMENT_OPTIMAL;
				refs.colorAttachmentRefs.push_back({DE_NULL, ref.idx, layout, aspectMask});
			}
			else if (ref.usage & ATTACHMENT_USAGE_DEPTH_STENCIL)
			{
				layout = VK_IMAGE_LAYOUT_DEPTH_STENCIL_ATTACHMENT_OPTIMAL;
				const auto depthStencilAspectMask = testParams.groupParams->renderingType == RENDERING_TYPE_RENDERPASS_LEGACY ? 0 : getImageAspectFlags(mapVkFormat(testParams.depthStencilFormat));
				refs.depthStencilAttachmentRefs.push_back({DE_NULL, ref.idx, layout, depthStencilAspectMask});
			}
			else
			{
				DE_ASSERT(ref.usage & ATTACHMENT_USAGE_INPUT);
				layout = VK_IMAGE_LAYOUT_SHADER_READ_ONLY_OPTIMAL;
				refs.inputAttachmentRefs.push_back({DE_NULL, ref.idx, layout, aspectMask});
				hasInputAttachment = true;
			}
		}

		const SubpassDesc			subpassDescription			=
		{
			DE_NULL,
			(VkSubpassDescriptionFlags)0,																// VkSubpassDescriptionFlags		flags
			VK_PIPELINE_BIND_POINT_GRAPHICS,															// VkPipelineBindPoint				pipelineBindPoint
			0u,																							// deUint32							viewMask
			(deUint32)refs.inputAttachmentRefs.size(),													// deUint32							inputAttachmentCount
			refs.inputAttachmentRefs.empty() ? DE_NULL : refs.inputAttachmentRefs.data(),				// const VkAttachmentReference*		pInputAttachments
			(deUint32)refs.colorAttachmentRefs.size(),													// deUint32							colorAttachmentCount
			refs.colorAttachmentRefs.empty() ? DE_NULL : refs.colorAttachmentRefs.data(),				// const VkAttachmentReference*		pColorAttachments
			refs.resolveAttachmentRefs.empty() ? DE_NULL : refs.resolveAttachmentRefs.data(),			// const VkAttachmentReference*		pResolveAttachments
			refs.depthStencilAttachmentRefs.empty() ? DE_NULL : refs.depthStencilAttachmentRefs.data(),	// const VkAttachmentReference*		pDepthStencilAttachment
			0u,																							// deUint32							preserveAttachmentCount
			DE_NULL																						// const deUint32*					pPreserveAttachments
		};

		subpassDescriptions.push_back(subpassDescription);
	}

	// Dependency of color attachment of subpass 0 to input attachment of subpass 1.
	// Determined later if it's being used.
	const SubpassDep			subpassDependency				=
	{
		DE_NULL,										// const void*				pNext
		0u,												// uint32_t					srcSubpass
		1u,												// uint32_t					dstSubpass
		VK_PIPELINE_STAGE_COLOR_ATTACHMENT_OUTPUT_BIT,	// VkPipelineStageFlags		srcStageMask
		VK_PIPELINE_STAGE_FRAGMENT_SHADER_BIT,			// VkPipelineStageFlags		dstStageMask
		VK_ACCESS_COLOR_ATTACHMENT_WRITE_BIT,			// VkAccessFlags			srcAccessMask
		VK_ACCESS_INPUT_ATTACHMENT_READ_BIT,			// VkAccessFlags			dstAccessMask
		VK_DEPENDENCY_BY_REGION_BIT,					// VkDependencyFlags		dependencyFlags
		0u												// deInt32					viewOffset
	};

	const RenderPassCreateInfo	renderPassInfo					=
	{
		DE_NULL,											// const void*						pNext
		(VkRenderPassCreateFlags)0,							// VkRenderPassCreateFlags			flags
		(deUint32)attachmentDescriptions.size(),			// deUint32							attachmentCount
		attachmentDescriptions.data(),						// const VkAttachmentDescription*	pAttachments
		(deUint32)subpassDescriptions.size(),				// deUint32							subpassCount
		subpassDescriptions.data(),							// const VkSubpassDescription*		pSubpasses
		hasInputAttachment ? 1u : 0u,						// deUint32							dependencyCount
		hasInputAttachment ? &subpassDependency : DE_NULL,	// const VkSubpassDependency*		pDependencies
		0u,													// deUint32							correlatedViewMaskCount
		DE_NULL												// const deUint32*					pCorrelatedViewMasks
	};

	return renderPassInfo.createRenderPass(vk, vkDevice);
}

class LoadStoreOpNoneTest : public vkt::TestCase
{
public:
							LoadStoreOpNoneTest		(tcu::TestContext&	testContext,
													 const std::string&	name,
													 const TestParams&	testParams);
	virtual					~LoadStoreOpNoneTest	(void) = default;
	virtual void			initPrograms			(SourceCollections&	sourceCollections) const;
	virtual void			checkSupport			(Context& context) const;
	virtual TestInstance*	createInstance			(Context& context) const;
private:
	const TestParams		m_testParams;
};

class LoadStoreOpNoneTestInstance : public vkt::TestInstance
{
public:
								LoadStoreOpNoneTestInstance		(Context&			context,
																 const TestParams&	testParams);
	virtual						~LoadStoreOpNoneTestInstance	(void) = default;
	virtual tcu::TestStatus		iterate							(void);

	template<typename RenderpassSubpass>
	void						createCommandBuffer				(const DeviceInterface&					vk,
																 VkDevice								vkDevice,
																 std::vector<Move<VkDescriptorSet>>&	descriptorSets,
																 std::vector<Move<VkPipelineLayout>>&	pipelineLayouts,
																 std::vector<Move<VkPipeline>>&			pipelines);
	void						createCommandBuffer				(const DeviceInterface&					vk,
																 VkDevice								vkDevice,
																 std::vector<Move<VkImageView>>&		imageViews,
																 std::vector<Move<VkDescriptorSet>>&	descriptorSets,
																 std::vector<Move<VkPipelineLayout>>&	pipelineLayouts,
																 std::vector<Move<VkPipeline>>&			pipelines);
	void						drawCommands					(VkCommandBuffer						cmdBuffer,
																 std::vector<Move<VkDescriptorSet>>&	descriptorSets,
																 std::vector<Move<VkPipelineLayout>>&	pipelineLayouts,
																 std::vector<Move<VkPipeline>>&			pipelines) const;

private:
	TestParams					m_testParams;

	const tcu::UVec2			m_imageSize;
	const tcu::UVec2			m_renderSize;

	Move<VkDescriptorPool>		m_descriptorPool;
	Move<VkRenderPass>			m_renderPass;
	Move<VkFramebuffer>			m_framebuffer;

	Move<VkBuffer>				m_vertexBuffer;
	std::vector<Vertex4RGBA>	m_vertices;
	de::MovePtr<Allocation>		m_vertexBufferAlloc;

	Move<VkCommandPool>			m_cmdPool;
	Move<VkCommandBuffer>		m_cmdBuffer;
	Move<VkCommandBuffer>		m_secCmdBuffer;
};

LoadStoreOpNoneTest::LoadStoreOpNoneTest (tcu::TestContext&		testContext,
										  const std::string&	name,
										  const TestParams&		testParams)
	: vkt::TestCase	(testContext, name)
	, m_testParams(testParams)
{
}

TestInstance* LoadStoreOpNoneTest::createInstance (Context& context) const
{
	return new LoadStoreOpNoneTestInstance(context, m_testParams);
}

void LoadStoreOpNoneTest::checkSupport (Context& ctx) const
{
	// Check for renderpass2 extension if used.
	if (m_testParams.groupParams->renderingType == RENDERING_TYPE_RENDERPASS2)
		ctx.requireDeviceFunctionality("VK_KHR_create_renderpass2");

	// Check for dynamic_rendering extension if used
	if (m_testParams.groupParams->renderingType == RENDERING_TYPE_DYNAMIC_RENDERING)
	{
		ctx.requireDeviceFunctionality("VK_KHR_dynamic_rendering");
		if (m_testParams.subpasses.size() > 1)
			ctx.requireDeviceFunctionality("VK_KHR_dynamic_rendering_local_read");
	}

	ctx.requireDeviceFunctionality("VK_EXT_load_store_op_none");

	// Check depth/stencil format support.
	for (const auto& att : m_testParams.attachments)
	{
		if (att.usage & ATTACHMENT_USAGE_DEPTH_STENCIL)
		{
			const VkFormat		format		= getFormat(att.usage, m_testParams.depthStencilFormat);
			VkImageUsageFlags	usage		= VK_IMAGE_USAGE_DEPTH_STENCIL_ATTACHMENT_BIT;
			const auto			aspectFlags	= getImageAspectFlags(mapVkFormat(format));

			if (att.usage & ATTACHMENT_USAGE_DEPTH)
				DE_ASSERT((aspectFlags & VK_IMAGE_ASPECT_DEPTH_BIT) != 0u);

			if (att.usage & ATTACHMENT_USAGE_STENCIL)
				DE_ASSERT((aspectFlags & VK_IMAGE_ASPECT_STENCIL_BIT) != 0u);

			DE_UNREF(aspectFlags); // For release builds.

			if (!att.verifyAspects.empty())
				usage |= VK_IMAGE_USAGE_TRANSFER_SRC_BIT;

			if (att.init & ATTACHMENT_INIT_PRE)
				usage |= VK_IMAGE_USAGE_TRANSFER_DST_BIT;

			const auto&				vki			= ctx.getInstanceInterface();
			const auto				physDev		= ctx.getPhysicalDevice();
			const auto				imgType		= VK_IMAGE_TYPE_2D;
			const auto				tiling		= VK_IMAGE_TILING_OPTIMAL;
			VkImageFormatProperties	properties;
			const auto				result		= vki.getPhysicalDeviceImageFormatProperties(physDev, format, imgType, tiling, usage, 0u, &properties);

			if (result != VK_SUCCESS)
				TCU_THROW(NotSupportedError, "Depth-stencil format not supported");
		}
	}
}

void LoadStoreOpNoneTest::initPrograms (SourceCollections& sourceCollections) const
{
	std::ostringstream fragmentSource;

	sourceCollections.glslSources.add("color_vert") << glu::VertexSource(
		"#version 450\n"
		"layout(location = 0) in highp vec4 position;\n"
		"layout(location = 1) in highp vec4 color;\n"
		"layout(location = 0) out highp vec4 vtxColor;\n"
		"void main (void)\n"
		"{\n"
		"	gl_Position = position;\n"
		"	vtxColor = color;\n"
		"}\n");

	sourceCollections.glslSources.add("color_frag") << glu::FragmentSource(
		"#version 450\n"
		"layout(location = 0) in highp vec4 vtxColor;\n"
		"layout(location = 0) out highp vec4 fragColor;\n"
		"void main (void)\n"
		"{\n"
		"	fragColor = vtxColor;\n"
		"	gl_FragDepth = 1.0;\n"
		"}\n");

	sourceCollections.glslSources.add("color_frag_uint") << glu::FragmentSource(
		"#version 450\n"
		"layout(location = 0) in highp vec4 vtxColor;\n"
		"layout(location = 0) out highp uvec4 fragColor;\n"
		"void main (void)\n"
		"{\n"
		"	fragColor = uvec4(vtxColor * vec4(255));\n"
		"	gl_FragDepth = 1.0;\n"
		"}\n");

	sourceCollections.glslSources.add("color_frag_blend") << glu::FragmentSource(
		"#version 450\n"
		"layout(location = 0) in highp vec4 vtxColor;\n"
		"layout(location = 0) out highp vec4 fragColor;\n"
		"void main (void)\n"
		"{\n"
		"	fragColor = vec4(vtxColor.rgb, 0.5);\n"
		"	gl_FragDepth = 1.0;\n"
		"}\n");

	sourceCollections.glslSources.add("color_frag_input") << glu::FragmentSource(
		"#version 450\n"
		"layout(location = 0) in highp vec4 vtxColor;\n"
		"layout(location = 0) out highp vec4 fragColor;\n"
		"layout(input_attachment_index = 0, set = 0, binding = 0) uniform subpassInput inputColor;\n"
		"void main (void)\n"
		"{\n"
		"	fragColor = subpassLoad(inputColor) + vtxColor;\n"
		"	gl_FragDepth = 1.0;\n"
		"}\n");
}

LoadStoreOpNoneTestInstance::LoadStoreOpNoneTestInstance	(Context&			context,
															 const TestParams&	testParams)
	: vkt::TestInstance	(context)
	, m_testParams		(testParams)
	, m_imageSize		(32u, 32u)
	, m_renderSize		(27u, 19u)
	, m_vertices		(createQuad())
{
}

template<typename RenderpassSubpass>
void LoadStoreOpNoneTestInstance::createCommandBuffer	(const DeviceInterface&					vk,
														 VkDevice								vkDevice,
														 std::vector<Move<VkDescriptorSet>>&	descriptorSets,
														 std::vector<Move<VkPipelineLayout>>&	pipelineLayouts,
														 std::vector<Move<VkPipeline>>&			pipelines)
{
	const typename RenderpassSubpass::SubpassBeginInfo	subpassBeginInfo	(DE_NULL, VK_SUBPASS_CONTENTS_INLINE);
	const typename RenderpassSubpass::SubpassEndInfo	subpassEndInfo		(DE_NULL);

	m_cmdBuffer = allocateCommandBuffer(vk, vkDevice, *m_cmdPool, VK_COMMAND_BUFFER_LEVEL_PRIMARY);

	beginCommandBuffer(vk, *m_cmdBuffer, 0u);
	const VkRenderPassBeginInfo renderPassBeginInfo
	{
		VK_STRUCTURE_TYPE_RENDER_PASS_BEGIN_INFO,	// VkStructureType		sType
		DE_NULL,									// const void*			pNext
		*m_renderPass,								// VkRenderPass			renderPass
		*m_framebuffer,								// VkFramebuffer		framebuffer
		makeRect2D(m_renderSize),					// VkRect2D				renderArea
		0u,											// uint32_t				clearValueCount
		DE_NULL										// const VkClearValue*	pClearValues
	};
	RenderpassSubpass::cmdBeginRenderPass(vk, *m_cmdBuffer, &renderPassBeginInfo, &subpassBeginInfo);

	drawCommands(*m_cmdBuffer, descriptorSets, pipelineLayouts, pipelines);

	RenderpassSubpass::cmdEndRenderPass(vk, *m_cmdBuffer, &subpassEndInfo);
	endCommandBuffer(vk, *m_cmdBuffer);
}

void LoadStoreOpNoneTestInstance::createCommandBuffer(const DeviceInterface&				vk,
													  VkDevice								vkDevice,
													  std::vector<Move<VkImageView>>&		imageViews,
													  std::vector<Move<VkDescriptorSet>>&	descriptorSets,
													  std::vector<Move<VkPipelineLayout>>&	pipelineLayouts,
													  std::vector<Move<VkPipeline>>&		pipelines)
{
	std::vector<VkRenderingAttachmentInfo>		colorAttachments;

	VkRenderingAttachmentInfo					depthAttachment
	{
		VK_STRUCTURE_TYPE_RENDERING_ATTACHMENT_INFO,					// VkStructureType						sType;
		DE_NULL,														// const void*							pNext;
		DE_NULL,														// VkImageView							imageView;
		VK_IMAGE_LAYOUT_DEPTH_STENCIL_ATTACHMENT_OPTIMAL,				// VkImageLayout						imageLayout;
		VK_RESOLVE_MODE_NONE,											// VkResolveModeFlagBits				resolveMode;
		DE_NULL,														// VkImageView							resolveImageView;
		VK_IMAGE_LAYOUT_UNDEFINED,										// VkImageLayout						resolveImageLayout;
		VK_ATTACHMENT_LOAD_OP_LOAD,										// VkAttachmentLoadOp					loadOp;
		VK_ATTACHMENT_STORE_OP_STORE,									// VkAttachmentStoreOp					storeOp;
		makeClearValueDepthStencil(0.0f, 0u)							// VkClearValue							clearValue;
	};

	VkRenderingAttachmentInfo					stencilAttachment
	{
		VK_STRUCTURE_TYPE_RENDERING_ATTACHMENT_INFO,					// VkStructureType						sType;
		DE_NULL,														// const void*							pNext;
		DE_NULL,														// VkImageView							imageView;
		VK_IMAGE_LAYOUT_DEPTH_STENCIL_ATTACHMENT_OPTIMAL,				// VkImageLayout						imageLayout;
		VK_RESOLVE_MODE_NONE,											// VkResolveModeFlagBits				resolveMode;
		DE_NULL,														// VkImageView							resolveImageView;
		VK_IMAGE_LAYOUT_UNDEFINED,										// VkImageLayout						resolveImageLayout;
		VK_ATTACHMENT_LOAD_OP_LOAD,										// VkAttachmentLoadOp					loadOp;
		VK_ATTACHMENT_STORE_OP_STORE,									// VkAttachmentStoreOp					storeOp;
		makeClearValueDepthStencil(0.0f, 0u)							// VkClearValue							clearValue;
	};

	bool useDepth		= false;
	bool useStencil		= false;

	VkSampleCountFlagBits	sampleCount = VK_SAMPLE_COUNT_1_BIT;
	std::vector<VkFormat>	colorAttachmentFormats;

	for (size_t i = 0; i < imageViews.size(); i++)
	{
		if (m_testParams.attachments[i].usage & ATTACHMENT_USAGE_MULTISAMPLE)
		{
			DE_ASSERT(m_testParams.attachments[i + 1].usage & ATTACHMENT_USAGE_RESOLVE_TARGET);
			const auto resolveMode = ((m_testParams.attachments[i].usage & ATTACHMENT_USAGE_INTEGER) ? VK_RESOLVE_MODE_SAMPLE_ZERO_BIT : VK_RESOLVE_MODE_AVERAGE_BIT);
			colorAttachments.push_back({
				VK_STRUCTURE_TYPE_RENDERING_ATTACHMENT_INFO,		// VkStructureType						sType;
				DE_NULL,												// const void*							pNext;
				*imageViews[i],											// VkImageView							imageView;
				VK_IMAGE_LAYOUT_COLOR_ATTACHMENT_OPTIMAL,				// VkImageLayout						imageLayout;
				resolveMode,											// VkResolveModeFlagBits				resolveMode;
				*imageViews[i + 1],										// VkImageView							resolveImageView;
				VK_IMAGE_LAYOUT_COLOR_ATTACHMENT_OPTIMAL,				// VkImageLayout						resolveImageLayout;
				m_testParams.attachments[i].loadOp,						// VkAttachmentLoadOp					loadOp;
				m_testParams.attachments[i].storeOp,					// VkAttachmentStoreOp					storeOp;
				makeClearValueColor(tcu::Vec4(0.0f))					// VkClearValue							clearValue;
				});
			colorAttachmentFormats.push_back(getFormat(m_testParams.attachments[i].usage, m_testParams.depthStencilFormat));
			sampleCount = VK_SAMPLE_COUNT_4_BIT;
			i += 1;
		}
		else if (m_testParams.attachments[i].usage & ATTACHMENT_USAGE_COLOR)
		{
			colorAttachments.push_back({
				VK_STRUCTURE_TYPE_RENDERING_ATTACHMENT_INFO,			// VkStructureType						sType;
				DE_NULL,												// const void*							pNext;
				*imageViews[i],											// VkImageView							imageView;
				VK_IMAGE_LAYOUT_COLOR_ATTACHMENT_OPTIMAL,				// VkImageLayout						imageLayout;
				VK_RESOLVE_MODE_NONE,									// VkResolveModeFlagBits				resolveMode;
				DE_NULL,												// VkImageView							resolveImageView;
				VK_IMAGE_LAYOUT_UNDEFINED,								// VkImageLayout						resolveImageLayout;
				m_testParams.attachments[i].loadOp,						// VkAttachmentLoadOp					loadOp;
				m_testParams.attachments[i].storeOp,					// VkAttachmentStoreOp					storeOp;
				makeClearValueColor(tcu::Vec4(0.0f))					// VkClearValue							clearValue;
				});
			colorAttachmentFormats.push_back(getFormat(m_testParams.attachments[i].usage, m_testParams.depthStencilFormat));
		}
		else if (m_testParams.attachments[i].usage & ATTACHMENT_USAGE_INPUT)
		{
			colorAttachments.push_back({
				VK_STRUCTURE_TYPE_RENDERING_ATTACHMENT_INFO,			// VkStructureType						sType;
				DE_NULL,												// const void*							pNext;
				*imageViews[i],											// VkImageView							imageView;
				VK_IMAGE_LAYOUT_RENDERING_LOCAL_READ_KHR,				// VkImageLayout						imageLayout;
				VK_RESOLVE_MODE_NONE,									// VkResolveModeFlagBits				resolveMode;
				DE_NULL,												// VkImageView							resolveImageView;
				VK_IMAGE_LAYOUT_UNDEFINED,								// VkImageLayout						resolveImageLayout;
				m_testParams.attachments[i].loadOp,						// VkAttachmentLoadOp					loadOp;
				m_testParams.attachments[i].storeOp,					// VkAttachmentStoreOp					storeOp;
				makeClearValueColor(tcu::Vec4(0.0f))					// VkClearValue							clearValue;
				});
			colorAttachmentFormats.push_back(getFormat(m_testParams.attachments[i].usage, m_testParams.depthStencilFormat));
		}
		else
		{
			deUint32	  usage = m_testParams.attachments[i].usage;
			useDepth	= usage & ATTACHMENT_USAGE_DEPTH;
			useStencil	= usage & ATTACHMENT_USAGE_STENCIL;

			depthAttachment.imageView	= *imageViews[i];
			depthAttachment.loadOp		= m_testParams.attachments[i].loadOp;
			depthAttachment.storeOp		= m_testParams.attachments[i].storeOp;
			stencilAttachment.imageView	= *imageViews[i];
			stencilAttachment.loadOp	= m_testParams.attachments[i].stencilLoadOp;
			stencilAttachment.storeOp	= m_testParams.attachments[i].stencilStoreOp;
		}
	}

	VkCommandBufferInheritanceRenderingInfo inheritanceRenderingInfo
	{
		VK_STRUCTURE_TYPE_COMMAND_BUFFER_INHERITANCE_RENDERING_INFO,			// VkStructureType					sType;
		DE_NULL,																// const void*						pNext;
		0u,																		// VkRenderingFlagsKHR				flags;
		0u,																		// uint32_t							viewMask;
		static_cast<deUint32>(colorAttachmentFormats.size()),					// uint32_t							colorAttachmentCount;
		colorAttachmentFormats.data(),											// const VkFormat*					pColorAttachmentFormats;
		useDepth ? m_testParams.depthStencilFormat : VK_FORMAT_UNDEFINED,		// VkFormat							depthAttachmentFormat;
		useStencil ? m_testParams.depthStencilFormat : VK_FORMAT_UNDEFINED,		// VkFormat							stencilAttachmentFormat;
		sampleCount																// VkSampleCountFlagBits			rasterizationSamples;
	};

	const VkCommandBufferInheritanceInfo	bufferInheritanceInfo = initVulkanStructure(&inheritanceRenderingInfo);
	VkCommandBufferBeginInfo				commandBufBeginParams
	{
		VK_STRUCTURE_TYPE_COMMAND_BUFFER_BEGIN_INFO,							// VkStructureType					sType;
		DE_NULL,																// const void*						pNext;
		VK_COMMAND_BUFFER_USAGE_ONE_TIME_SUBMIT_BIT,							// VkCommandBufferUsageFlags		flags;
		&bufferInheritanceInfo
	};

	VkRenderingInfo renderingInfo
	{
		VK_STRUCTURE_TYPE_RENDERING_INFO,
		DE_NULL,
		0u,																// VkRenderingFlagsKHR					flags;
		makeRect2D(m_renderSize),										// VkRect2D								renderArea;
		1u,																// deUint32								layerCount;
		0u,																// deUint32								viewMask;
		(deUint32)colorAttachments.size(),								// deUint32								colorAttachmentCount;
		de::dataOrNull(colorAttachments),								// const VkRenderingAttachmentInfoKHR*	pColorAttachments;
		useDepth ? &depthAttachment : DE_NULL,							// const VkRenderingAttachmentInfoKHR*	pDepthAttachment;
		useStencil ? &stencilAttachment : DE_NULL						// const VkRenderingAttachmentInfoKHR*	pStencilAttachment;
	};

	m_cmdBuffer = allocateCommandBuffer(vk, vkDevice, *m_cmdPool, VK_COMMAND_BUFFER_LEVEL_PRIMARY);

	if (m_testParams.groupParams->useSecondaryCmdBuffer)
	{
		m_secCmdBuffer = allocateCommandBuffer(vk, vkDevice, *m_cmdPool, VK_COMMAND_BUFFER_LEVEL_SECONDARY);

		// record secondary command buffer
		if (m_testParams.groupParams->secondaryCmdBufferCompletelyContainsDynamicRenderpass)
		{
			inheritanceRenderingInfo.flags = VK_RENDERING_CONTENTS_SECONDARY_COMMAND_BUFFERS_BIT;
			vk.beginCommandBuffer(*m_secCmdBuffer, &commandBufBeginParams);
			vk.cmdBeginRendering(*m_secCmdBuffer, &renderingInfo);
		}
		else
		{
			commandBufBeginParams.flags |= VK_COMMAND_BUFFER_USAGE_RENDER_PASS_CONTINUE_BIT;
			vk.beginCommandBuffer(*m_secCmdBuffer, &commandBufBeginParams);
		}

		drawCommands(*m_secCmdBuffer, descriptorSets, pipelineLayouts, pipelines);

		if (m_testParams.groupParams->secondaryCmdBufferCompletelyContainsDynamicRenderpass)
			vk.cmdEndRendering(*m_secCmdBuffer);
		endCommandBuffer(vk, *m_secCmdBuffer);

		// record primary command buffer
		beginCommandBuffer(vk, *m_cmdBuffer, 0u);
		if (!m_testParams.groupParams->secondaryCmdBufferCompletelyContainsDynamicRenderpass)
		{
			renderingInfo.flags = vk::VK_SUBPASS_CONTENTS_SECONDARY_COMMAND_BUFFERS;
			vk.cmdBeginRendering(*m_cmdBuffer, &renderingInfo);
		}
		vk.cmdExecuteCommands(*m_cmdBuffer, 1u, &*m_secCmdBuffer);
		if (!m_testParams.groupParams->secondaryCmdBufferCompletelyContainsDynamicRenderpass)
			vk.cmdEndRendering(*m_cmdBuffer);
		endCommandBuffer(vk, *m_cmdBuffer);
	}
	else
	{
		beginCommandBuffer(vk, *m_cmdBuffer, 0u);
		vk.cmdBeginRendering(*m_cmdBuffer, &renderingInfo);

		drawCommands(*m_cmdBuffer, descriptorSets, pipelineLayouts, pipelines);

		vk.cmdEndRendering(*m_cmdBuffer);
		endCommandBuffer(vk, *m_cmdBuffer);
	}
}

void LoadStoreOpNoneTestInstance::drawCommands(VkCommandBuffer						cmdBuffer,
											   std::vector<Move<VkDescriptorSet>>&	descriptorSets,
											   std::vector<Move<VkPipelineLayout>>&	pipelineLayouts,
											   std::vector<Move<VkPipeline>>&		pipelines) const
{
	const DeviceInterface&	vk					= m_context.getDeviceInterface();
	const VkClearRect		rect				= { makeRect2D(m_renderSize), 0u, 1u };
	const VkDeviceSize		vertexBufferOffset	= 0;

	// Add clear commands for selected attachments
	std::vector<VkClearAttachment> clearAttachments;
	deUint32 colorAttIdx = 0u;
	for (const auto& att : m_testParams.attachments)
	{
		if (att.init & ATTACHMENT_INIT_CMD_CLEAR)
		{
			if (att.usage & ATTACHMENT_USAGE_DEPTH_STENCIL)
			{
				VkImageAspectFlags	aspectMask = 0;
				if (att.usage & ATTACHMENT_USAGE_DEPTH) aspectMask |= VK_IMAGE_ASPECT_DEPTH_BIT;
				if (att.usage & ATTACHMENT_USAGE_STENCIL) aspectMask |= VK_IMAGE_ASPECT_STENCIL_BIT;
				clearAttachments.push_back({ aspectMask, 0u, makeClearValueDepthStencil(0.25, 64) });
			}
			else
			{
				clearAttachments.push_back({ VK_IMAGE_ASPECT_COLOR_BIT, colorAttIdx++,
											makeClearValueColorF32(0.0f, 0.0f, 0.5f, 1.0f) });
			}
		}
	}
	if (!clearAttachments.empty())
		vk.cmdClearAttachments(cmdBuffer, (deUint32)clearAttachments.size(), clearAttachments.data(), 1u, &rect);

	vk.cmdBindVertexBuffers(cmdBuffer, 0, 1, &m_vertexBuffer.get(), &vertexBufferOffset);

	deUint32	descriptorSetIdx	= 0u;
	deUint32	vertexOffset		= 0u;
	for (size_t i = 0; i < m_testParams.subpasses.size(); i++)
	{
		if (i != 0)
		{
			if (m_testParams.groupParams->renderingType == RENDERING_TYPE_DYNAMIC_RENDERING)
			{
				// if more subpasses are ever needed code should be adjusted
				DE_ASSERT(m_testParams.subpasses.size() < 3);

				// barier before next subpass
				VkMemoryBarrier memoryBarrier = makeMemoryBarrier(VK_ACCESS_COLOR_ATTACHMENT_WRITE_BIT, VK_ACCESS_INPUT_ATTACHMENT_READ_BIT);
				vk.cmdPipelineBarrier(cmdBuffer, VK_PIPELINE_STAGE_COLOR_ATTACHMENT_OUTPUT_BIT, VK_PIPELINE_STAGE_FRAGMENT_SHADER_BIT, VK_DEPENDENCY_BY_REGION_BIT, 1u, &memoryBarrier, 0u, DE_NULL, 0u, DE_NULL);

				VkRenderingAttachmentLocationInfoKHR	renderingAttachmentLocationInfo		= initVulkanStructure();
				VkRenderingInputAttachmentIndexInfoKHR	renderingInputAttachmentIndexInfo	= initVulkanStructure(&renderingAttachmentLocationInfo);
				std::vector<deUint32>					colorAttachmentLocations			(m_testParams.attachments.size(), VK_ATTACHMENT_UNUSED);
				std::vector<deUint32>					colorAttachmentInputs				(m_testParams.attachments.size(), VK_ATTACHMENT_UNUSED);
				const auto&								subpass								= m_testParams.subpasses[1];
				deUint32								locationIndex						= 0u;
				deUint32								inputIndex							= 0u;

				// remap color attachment locations and input attachment indices
				for (deUint32 attIdx = 0; attIdx < (deUint32)subpass.attachmentRefs.size(); ++attIdx)
				{
					if (subpass.attachmentRefs[attIdx].usage == ATTACHMENT_USAGE_COLOR)
						colorAttachmentLocations[attIdx] = locationIndex++;
					else if (subpass.attachmentRefs[attIdx].usage == ATTACHMENT_USAGE_INPUT)
						colorAttachmentInputs[attIdx] = inputIndex++;
				}

				renderingAttachmentLocationInfo.colorAttachmentCount			= (deUint32)colorAttachmentLocations.size();
				renderingAttachmentLocationInfo.pColorAttachmentLocations		= colorAttachmentLocations.data();
				renderingInputAttachmentIndexInfo.colorAttachmentCount			= (deUint32)colorAttachmentInputs.size();
				renderingInputAttachmentIndexInfo.pColorAttachmentInputIndices	= colorAttachmentInputs.data();

				vk.cmdSetRenderingAttachmentLocationsKHR(cmdBuffer, &renderingAttachmentLocationInfo);
				vk.cmdSetRenderingInputAttachmentIndicesKHR(cmdBuffer, &renderingInputAttachmentIndexInfo);
			}
			else
				vk.cmdNextSubpass(cmdBuffer, VK_SUBPASS_CONTENTS_INLINE);
		}

		vk.cmdBindPipeline(cmdBuffer, VK_PIPELINE_BIND_POINT_GRAPHICS, *pipelines[i]);

		bool hasInput = false;
		for (const auto& ref : m_testParams.subpasses[i].attachmentRefs)
			if (ref.usage & ATTACHMENT_USAGE_INPUT)
				hasInput = true;

		if (hasInput)
			vk.cmdBindDescriptorSets(cmdBuffer, VK_PIPELINE_BIND_POINT_GRAPHICS, *pipelineLayouts[i], 0, 1,
									 &descriptorSets[descriptorSetIdx++].get(), 0, DE_NULL);

		for (deUint32 d = 0; d < m_testParams.subpasses[i].numDraws; d++)
		{
			vk.cmdDraw(cmdBuffer, 6u, 1, vertexOffset, 0);
			vertexOffset += 6u;
		}
	}
}

tcu::TestStatus LoadStoreOpNoneTestInstance::iterate (void)
{
	const DeviceInterface&					vk						= m_context.getDeviceInterface();
	const VkDevice							vkDevice				= m_context.getDevice();
	const VkQueue							queue					= m_context.getUniversalQueue();
	const deUint32							queueFamilyIndex		= m_context.getUniversalQueueFamilyIndex();
	SimpleAllocator							memAlloc				(vk, vkDevice, getPhysicalDeviceMemoryProperties(m_context.getInstanceInterface(), m_context.getPhysicalDevice()));
	const VkComponentMapping				componentMappingRGBA	= { VK_COMPONENT_SWIZZLE_R, VK_COMPONENT_SWIZZLE_G, VK_COMPONENT_SWIZZLE_B, VK_COMPONENT_SWIZZLE_A };
	bool									depthIsUndefined		= false;
	bool									stencilIsUndefined		= false;

	std::vector<Move<VkImage>>				attachmentImages;
	std::vector<de::MovePtr<Allocation>>	attachmentImageAllocs;
	std::vector<Move<VkImageView>>			imageViews;
	std::vector<Move<VkPipeline>>			pipelines;

	for (const auto& att : m_testParams.attachments)
	{
		VkFormat				format				= getFormat(att.usage, m_testParams.depthStencilFormat);
		VkImageUsageFlags		usage				= 0;
		VkImageAspectFlags		aspectFlags;

		if (!att.verifyAspects.empty()) usage |= VK_IMAGE_USAGE_TRANSFER_SRC_BIT;
		if (att.init & ATTACHMENT_INIT_PRE) usage |= VK_IMAGE_USAGE_TRANSFER_DST_BIT;

		if (att.usage & ATTACHMENT_USAGE_DEPTH_STENCIL)
		{
			aspectFlags = getImageAspectFlags(mapVkFormat(format));
			usage |= VK_IMAGE_USAGE_DEPTH_STENCIL_ATTACHMENT_BIT;

			// If depth or stencil load op is NONE, "the previous contents of the image will be undefined inside the render pass. No
			// access type is used as the image is not accessed."
			if (att.loadOp == VK_ATTACHMENT_LOAD_OP_NONE_EXT)
				depthIsUndefined = true;

			if (att.stencilLoadOp == VK_ATTACHMENT_LOAD_OP_NONE_EXT)
				stencilIsUndefined = true;
		}
		else
		{
			// Color and input attachments.
			aspectFlags = VK_IMAGE_ASPECT_COLOR_BIT;

			if (att.usage & ATTACHMENT_USAGE_COLOR)
				usage |= VK_IMAGE_USAGE_COLOR_ATTACHMENT_BIT;
			if (att.usage & ATTACHMENT_USAGE_INPUT)
				usage |= VK_IMAGE_USAGE_INPUT_ATTACHMENT_BIT;
		}

		const VkSampleCountFlagBits	sampleCount		= att.usage & ATTACHMENT_USAGE_MULTISAMPLE ? VK_SAMPLE_COUNT_4_BIT : VK_SAMPLE_COUNT_1_BIT;

		const VkImageCreateInfo		imageParams		=
		{
			VK_STRUCTURE_TYPE_IMAGE_CREATE_INFO,		// VkStructureType			sType
			DE_NULL,									// const void*				pNext
			0u,											// VkImageCreateFlags		flags
			VK_IMAGE_TYPE_2D,							// VkImageType				imageType
			format,										// VkFormat					format
			{ m_imageSize.x(), m_imageSize.y(), 1u },	// VkExtent3D				extent
			1u,											// deUint32					mipLevels
			1u,											// deUint32					arrayLayers
			sampleCount,								// VkSampleCountFlagBits	samples
			VK_IMAGE_TILING_OPTIMAL,					// VkImageTiling			tiling
			usage,										// VkImageUsageFlags		usage
			VK_SHARING_MODE_EXCLUSIVE,					// VkSharingMode			sharingMode
			1u,											// deUint32					queueFamilyIndexCount
			&queueFamilyIndex,							// const deUint32*			pQueueFamilyIndices
			VK_IMAGE_LAYOUT_UNDEFINED					// VkImageLayout			initialLayout
		};

		attachmentImages.push_back(createImage(vk, vkDevice, &imageParams));

		// Allocate and bind image memory.
		attachmentImageAllocs.push_back(memAlloc.allocate(getImageMemoryRequirements(vk, vkDevice, *attachmentImages.back()), MemoryRequirement::Any));
		VK_CHECK(vk.bindImageMemory(vkDevice, *attachmentImages.back(), attachmentImageAllocs.back()->getMemory(), attachmentImageAllocs.back()->getOffset()));

		// Create image view.
		const VkImageViewCreateInfo	imageViewParams	=
		{
			VK_STRUCTURE_TYPE_IMAGE_VIEW_CREATE_INFO,	// VkStructureType			sType
			DE_NULL,									// const void*				pNext
			0u,											// VkImageViewCreateFlags	flags
			*attachmentImages.back(),					// VkImage					image
			VK_IMAGE_VIEW_TYPE_2D,						// VkImageViewType			viewType
			format,										// VkFormat					format
			componentMappingRGBA,						// VkChannelMapping			channels
			{ aspectFlags, 0u, 1u, 0u, 1u }				// VkImageSubresourceRange	subresourceRange
		};

		imageViews.push_back(createImageView(vk, vkDevice, &imageViewParams));

		if (att.init & ATTACHMENT_INIT_PRE)
		{
			// Preinitialize image
			deUint32 firstUsage = getFirstUsage((deUint32)attachmentImages.size() - 1, m_testParams.subpasses);
			if (firstUsage == ATTACHMENT_USAGE_UNDEFINED)
				firstUsage = att.usage;

			if (firstUsage & ATTACHMENT_USAGE_DEPTH_STENCIL)
			{
				const auto dstAccess	= (VK_ACCESS_DEPTH_STENCIL_ATTACHMENT_READ_BIT | VK_ACCESS_DEPTH_STENCIL_ATTACHMENT_WRITE_BIT);
				const auto dstStage		= (VK_PIPELINE_STAGE_EARLY_FRAGMENT_TESTS_BIT | VK_PIPELINE_STAGE_LATE_FRAGMENT_TESTS_BIT);

				clearDepthStencilImage(vk, vkDevice, queue, queueFamilyIndex, *attachmentImages.back(), format, 0.5f, 128u,
									   VK_IMAGE_LAYOUT_UNDEFINED, VK_IMAGE_LAYOUT_DEPTH_STENCIL_ATTACHMENT_OPTIMAL,
									   dstAccess, dstStage);
			}
			else
			{
				const auto dstAccess	= (VK_ACCESS_COLOR_ATTACHMENT_READ_BIT | VK_ACCESS_COLOR_ATTACHMENT_WRITE_BIT | VK_ACCESS_SHADER_READ_BIT | VK_ACCESS_SHADER_WRITE_BIT);
				const auto dstStage		= (VK_PIPELINE_STAGE_COLOR_ATTACHMENT_OUTPUT_BIT | VK_PIPELINE_STAGE_FRAGMENT_SHADER_BIT);
				const auto clearColor	= ((att.usage & ATTACHMENT_USAGE_INTEGER) ? makeClearValueColorU32(0u, 255u, 0u, 255u).color : makeClearValueColorF32(0.0f, 1.0f, 0.0f, 1.0f).color);
				const auto layout		= ((firstUsage & ATTACHMENT_USAGE_COLOR) ? VK_IMAGE_LAYOUT_COLOR_ATTACHMENT_OPTIMAL : VK_IMAGE_LAYOUT_SHADER_READ_ONLY_OPTIMAL);

				clearColorImage(vk, vkDevice, queue, queueFamilyIndex, *attachmentImages.back(), clearColor, VK_IMAGE_LAYOUT_UNDEFINED,
								layout, dstAccess, dstStage);
			}
		}
	}

	if (m_testParams.groupParams->renderingType != RENDERING_TYPE_DYNAMIC_RENDERING)
	{
		// Create render pass.
		if (m_testParams.groupParams->renderingType == RENDERING_TYPE_RENDERPASS_LEGACY)
			m_renderPass = createRenderPass<AttachmentDescription1, AttachmentReference1, SubpassDescription1, SubpassDependency1, RenderPassCreateInfo1>(vk, vkDevice, m_testParams);
		else
			m_renderPass = createRenderPass<AttachmentDescription2, AttachmentReference2, SubpassDescription2, SubpassDependency2, RenderPassCreateInfo2>(vk, vkDevice, m_testParams);

		std::vector<VkImageView> views;
		for (const auto& view : imageViews)
			views.push_back(*view);

		// Create framebuffer.
		const VkFramebufferCreateInfo	framebufferParams	=
		{
			VK_STRUCTURE_TYPE_FRAMEBUFFER_CREATE_INFO,	// VkStructureType			sType
			DE_NULL,									// const void*				pNext
			0u,											// VkFramebufferCreateFlags	flags
			*m_renderPass,								// VkRenderPass				renderPass
			(deUint32)views.size(),						// deUint32					attachmentCount
			views.data(),								// const VkImageView*		pAttachments
			(deUint32)m_imageSize.x(),					// deUint32					width
			(deUint32)m_imageSize.y(),					// deUint32					height
			1u											// deUint32					layers
		};

		m_framebuffer = createFramebuffer(vk, vkDevice, &framebufferParams);
	}

	// Create shader modules
	Unique<VkShaderModule>		vertexShaderModule			(createShaderModule(vk, vkDevice, m_context.getBinaryCollection().get("color_vert"), 0));
	Unique<VkShaderModule>		fragmentShaderModule		(createShaderModule(vk, vkDevice, m_context.getBinaryCollection().get("color_frag"), 0));
	Unique<VkShaderModule>		fragmentShaderModuleUint	(createShaderModule(vk, vkDevice, m_context.getBinaryCollection().get("color_frag_uint"), 0));
	Unique<VkShaderModule>		fragmentShaderModuleBlend	(createShaderModule(vk, vkDevice, m_context.getBinaryCollection().get("color_frag_blend"), 0));
	Unique<VkShaderModule>		fragmentShaderModuleInput	(createShaderModule(vk, vkDevice, m_context.getBinaryCollection().get("color_frag_input"), 0));

	// Create descriptor pool. Prepare for using one input attachment at most.
	{
		const VkDescriptorPoolSize			descriptorPoolSize			=
		{
			VK_DESCRIPTOR_TYPE_INPUT_ATTACHMENT,	// VkDescriptorType		type
			1u										// deUint32				descriptorCount
		};

		const VkDescriptorPoolCreateInfo	descriptorPoolCreateInfo	=
		{
			VK_STRUCTURE_TYPE_DESCRIPTOR_POOL_CREATE_INFO,		// VkStructureType				sType
			DE_NULL,											// const void*					pNext
			VK_DESCRIPTOR_POOL_CREATE_FREE_DESCRIPTOR_SET_BIT,	// VkDescriptorPoolCreateFlags	flags
			1u,													// deUint32						maxSets
			1u,													// deUint32						poolSizeCount
			&descriptorPoolSize									// const VkDescriptorPoolSize*	pPoolSizes
		};

		m_descriptorPool = createDescriptorPool(vk, vkDevice, &descriptorPoolCreateInfo);
	}

	std::vector<Move<VkDescriptorSetLayout>>		descriptorSetLayouts;
	std::vector<Move<VkDescriptorSet>>				descriptorSets;
	std::vector<Move<VkPipelineLayout>>				pipelineLayouts;

	for (const auto& subpass : m_testParams.subpasses)
	{
		deUint32	numInputAttachments	= 0u;
		bool		noColorWrite		= false;
		bool		depthTest			= false;
		bool		stencilTest			= false;
		bool		depthWrite			= true;
		bool		stencilWrite		= true;
		bool		multisample			= false;
		bool		uintColorBuffer		= false;
		VkCompareOp	depthCompareOp		= VK_COMPARE_OP_GREATER;
		VkCompareOp	stencilCompareOp	= VK_COMPARE_OP_GREATER;

		// Create pipeline layout.
		{
			std::vector<VkDescriptorSetLayoutBinding>	layoutBindings;

			for (const auto ref : subpass.attachmentRefs)
			{
				if (ref.usage & ATTACHMENT_USAGE_INPUT)
				{
					const VkDescriptorSetLayoutBinding	layoutBinding	=
					{
						0u,										// deUint32				binding
						VK_DESCRIPTOR_TYPE_INPUT_ATTACHMENT,	// VkDescriptorType		descriptorType
						1u,										// deUint32				descriptorCount
						VK_SHADER_STAGE_FRAGMENT_BIT,			// VkShaderStageFlags	stageFlags
						DE_NULL									// const VkSampler*		pImmutableSamplers
					};

					layoutBindings.push_back(layoutBinding);
					numInputAttachments++;
				}
				if (ref.usage & ATTACHMENT_USAGE_COLOR)
				{
					if (ref.usage & ATTACHMENT_USAGE_COLOR_WRITE_OFF)
						noColorWrite = true;
				}
				if (ref.usage & ATTACHMENT_USAGE_DEPTH)
				{
					if (!(ref.usage & ATTACHMENT_USAGE_DEPTH_TEST_OFF))
						depthTest = true;
					if (ref.usage & ATTACHMENT_USAGE_DEPTH_WRITE_OFF)
						depthWrite = false;

					// Enabling depth testing with undefined depth buffer contents. Let's make sure
					// all samples pass the depth test.
					if (depthIsUndefined && depthTest)
						depthCompareOp = VK_COMPARE_OP_ALWAYS;
				}
				if (ref.usage & ATTACHMENT_USAGE_STENCIL)
				{
					if (!(ref.usage & ATTACHMENT_USAGE_STENCIL_TEST_OFF))
						stencilTest = true;
					if (ref.usage & ATTACHMENT_USAGE_STENCIL_WRITE_OFF)
						stencilWrite = false;

					if (stencilIsUndefined && stencilTest)
						stencilCompareOp = VK_COMPARE_OP_ALWAYS;
				}
				if (ref.usage & ATTACHMENT_USAGE_MULTISAMPLE)
				{
					multisample = true;
				}
				if (ref.usage & ATTACHMENT_USAGE_INTEGER)
				{
					uintColorBuffer = true;
				}
			}

			const VkDescriptorSetLayoutCreateInfo		descriptorSetLayoutParams	=
			{
				VK_STRUCTURE_TYPE_DESCRIPTOR_SET_LAYOUT_CREATE_INFO,		// VkStructureType						sType
				DE_NULL,													// const void*							pNext
				0u,															// VkDescriptorSetLayoutCreateFlags		flags
				(deUint32) layoutBindings.size(),							// deUint32								bindingCount
				layoutBindings.empty() ? DE_NULL : layoutBindings.data()	// const VkDescriptorSetLayoutBinding*	pBindings
			};
			descriptorSetLayouts.push_back(createDescriptorSetLayout(vk, vkDevice, &descriptorSetLayoutParams));

			const VkPipelineLayoutCreateInfo			pipelineLayoutParams		=
			{
				VK_STRUCTURE_TYPE_PIPELINE_LAYOUT_CREATE_INFO,	// VkStructureType				sType
				DE_NULL,										// const void*					pNext
				0u,												// VkPipelineLayoutCreateFlags	flags
				1u,												// deUint32						setLayoutCount
				&descriptorSetLayouts.back().get(),				// const VkDescriptorSetLayout*	pSetLayouts
				0u,												// deUint32						pushConstantRangeCount
				DE_NULL											// const VkPushConstantRange*	pPushConstantRanges
			};

			pipelineLayouts.push_back(createPipelineLayout(vk, vkDevice, &pipelineLayoutParams));
		}

		// Update descriptor set if needed.
		if (numInputAttachments > 0u)
		{
			// Assuming there's only one input attachment at most.
			DE_ASSERT(numInputAttachments == 1u);

			const VkDescriptorSetAllocateInfo	descriptorSetAllocateInfo	=
			{
				VK_STRUCTURE_TYPE_DESCRIPTOR_SET_ALLOCATE_INFO,	// VkStructureType				sType
				DE_NULL,										// const void*					pNext
				*m_descriptorPool,								// VkDescriptorPool				descriptorPool
				1u,												// deUint32						descriptorSetCount
				&descriptorSetLayouts.back().get(),				// const VkDescriptorSetLayout*	pSetLayouts
			};

			descriptorSets.push_back(allocateDescriptorSet(vk, vkDevice, &descriptorSetAllocateInfo));

			for (size_t i = 0; i < imageViews.size(); i++)
			{
				if (m_testParams.attachments[i].usage & ATTACHMENT_USAGE_INPUT)
				{
					const VkDescriptorImageInfo	inputImageInfo	=
					{
						DE_NULL,									// VkSampler		sampler
						*imageViews[i],								// VkImageView		imageView
						VK_IMAGE_LAYOUT_SHADER_READ_ONLY_OPTIMAL	// VkImageLayout	imageLayout
					};

					const VkWriteDescriptorSet	descriptorWrite	=
					{
						VK_STRUCTURE_TYPE_WRITE_DESCRIPTOR_SET,	// VkStructureType					sType
						DE_NULL,								// const void*						pNext
						*descriptorSets.back(),					// VkDescriptorSet					dstSet
						0u,										// deUint32							dstBinding
						0u,										// deUint32							dstArrayElement
						1u,										// deUint32							descriptorCount
						VK_DESCRIPTOR_TYPE_INPUT_ATTACHMENT,	// VkDescriptorType					descriptorType
						&inputImageInfo,						// const VkDescriptorImageInfo*		pImageInfo
						DE_NULL,								// const VkDescriptorBufferInfo*	pBufferInfo
						DE_NULL									// const VkBufferView*				pTexelBufferView
					};
					vk.updateDescriptorSets(vkDevice, 1u, &descriptorWrite, 0u, DE_NULL);
				}
			}
		}

		// Create pipeline.
		{
			const VkVertexInputBindingDescription		vertexInputBindingDescription		=
			{
				0u,								// deUint32					binding
				(deUint32)sizeof(Vertex4RGBA),	// deUint32					strideInBytes
				VK_VERTEX_INPUT_RATE_VERTEX		// VkVertexInputStepRate	inputRate
			};

			const VkVertexInputAttributeDescription		vertexInputAttributeDescriptions[2]	=
			{
				{
					0u,								// deUint32	location
					0u,								// deUint32	binding
					VK_FORMAT_R32G32B32A32_SFLOAT,	// VkFormat	format
					0u								// deUint32	offset
				},
				{
					1u,								// deUint32	location
					0u,								// deUint32	binding
					VK_FORMAT_R32G32B32A32_SFLOAT,	// VkFormat	format
					(deUint32)(sizeof(float) * 4),	// deUint32	offset
				}
			};

			const VkPipelineVertexInputStateCreateInfo	vertexInputStateParams				=
			{
				VK_STRUCTURE_TYPE_PIPELINE_VERTEX_INPUT_STATE_CREATE_INFO,	// VkStructureType							sType
				DE_NULL,													// const void*								pNext
				0u,															// VkPipelineVertexInputStateCreateFlags	flags
				1u,															// deUint32									vertexBindingDescriptionCount
				&vertexInputBindingDescription,								// const VkVertexInputBindingDescription*	pVertexBindingDescriptions
				2u,															// deUint32									vertexAttributeDescriptionCount
				vertexInputAttributeDescriptions							// const VkVertexInputAttributeDescription*	pVertexAttributeDescriptions
			};

			const VkColorComponentFlags					writeMask							= noColorWrite ? 0 : VK_COLOR_COMPONENT_R_BIT	// VkColorComponentFlags	colorWriteMask
																											   | VK_COLOR_COMPONENT_G_BIT
																											   | VK_COLOR_COMPONENT_B_BIT
																											   | VK_COLOR_COMPONENT_A_BIT;

			VkPipelineRenderingCreateInfoKHR renderingCreateInfo
			{
				VK_STRUCTURE_TYPE_PIPELINE_RENDERING_CREATE_INFO_KHR,
				DE_NULL,
				0u,
				0u,
				DE_NULL,
				VK_FORMAT_UNDEFINED,
				VK_FORMAT_UNDEFINED
			};

			std::vector<VkFormat> colorVector;
			for (const auto& att : m_testParams.attachments)
			{
				VkFormat format = getFormat(att.usage, m_testParams.depthStencilFormat);

				if (att.usage & ATTACHMENT_USAGE_DEPTH_STENCIL)
				{
					const auto tcuFormat = mapVkFormat(format);
					const auto hasDepth = tcu::hasDepthComponent(tcuFormat.order);
					const auto hasStencil = tcu::hasStencilComponent(tcuFormat.order);
					renderingCreateInfo.depthAttachmentFormat = (hasDepth ? format : VK_FORMAT_UNDEFINED);
					renderingCreateInfo.stencilAttachmentFormat = (hasStencil ? format : VK_FORMAT_UNDEFINED);
				}
				else if (!(att.usage & ATTACHMENT_USAGE_RESOLVE_TARGET))
				{
					colorVector.push_back(format);
				}
			}

			deUint32 attachmentCount = (*m_renderPass == DE_NULL) ? static_cast<deUint32>(colorVector.size()) : 1u;
			std::vector<VkPipelineColorBlendAttachmentState> colorBlendAttachmentState(attachmentCount,
			{
				DE_FALSE,								// VkBool32					blendEnable
				VK_BLEND_FACTOR_SRC_ALPHA,				// VkBlendFactor			srcColorBlendFactor
				VK_BLEND_FACTOR_ONE_MINUS_SRC_ALPHA,	// VkBlendFactor			dstColorBlendFactor
				VK_BLEND_OP_ADD,						// VkBlendOp				colorBlendOp
				VK_BLEND_FACTOR_ONE,					// VkBlendFactor			srcAlphaBlendFactor
				VK_BLEND_FACTOR_ZERO,					// VkBlendFactor			dstAlphaBlendFactor
				VK_BLEND_OP_ADD,						// VkBlendOp				alphaBlendOp
				writeMask								// VkColorComponentFlags	colorWriteMask
			});

			if (m_testParams.alphaBlend)
			{
				deUint32 attachmentIndex = (*m_renderPass == DE_NULL) ? (deUint32)pipelines.size() : 0u;
				colorBlendAttachmentState[attachmentIndex].blendEnable = DE_TRUE;
			}

			const VkPipelineColorBlendStateCreateInfo	colorBlendStateParams
			{
				VK_STRUCTURE_TYPE_PIPELINE_COLOR_BLEND_STATE_CREATE_INFO,	// VkStructureType								sType
				DE_NULL,													// const void*									pNext
				0u,															// VkPipelineColorBlendStateCreateFlags			flags
				VK_FALSE,													// VkBool32										logicOpEnable
				VK_LOGIC_OP_CLEAR,											// VkLogicOp									logicOp
				attachmentCount,											// deUint32										attachmentCount
				colorBlendAttachmentState.data(),							// const VkPipelineColorBlendAttachmentState*	pAttachments
				{ 0.0f, 0.0f, 0.0f, 0.0f }									// float										blendConstants[4]
			};

			const VkStencilOpState							stencilOpState					=
			{
				VK_STENCIL_OP_KEEP,											// VkStencilOp	failOp
				stencilWrite ? VK_STENCIL_OP_REPLACE : VK_STENCIL_OP_KEEP,	// VkStencilOp	passOp
				VK_STENCIL_OP_KEEP,											// VkStencilOp	depthFailOp
				stencilCompareOp,											// VkCompareOp	compareOp
				0xff,														// deUint32		compareMask
				0xff,														// deUint32		writeMask
				0xff														// deUint32		reference
			};

			const VkPipelineDepthStencilStateCreateInfo		depthStencilStateParams			=
			{
				VK_STRUCTURE_TYPE_PIPELINE_DEPTH_STENCIL_STATE_CREATE_INFO,	// VkStructureType							sType
				DE_NULL,													// const void*								pNext
				0u,															// VkPipelineDepthStencilStateCreateFlags	flags
				depthTest,													// VkBool32									depthTestEnable
				depthWrite ? VK_TRUE : VK_FALSE,							// VkBool32									depthWriteEnable
				depthCompareOp,												// VkCompareOp								depthCompareOp
				VK_FALSE,													// VkBool32									depthBoundsTestEnable
				stencilTest,												// VkBool32									stencilTestEnable
				stencilOpState,												// VkStencilOpState							front
				stencilOpState,												// VkStencilOpState							back
				0.0f,														// float									minDepthBounds
				1.0f,														// float									maxDepthBounds
			};

			const VkPipelineMultisampleStateCreateInfo		multisampleStateParams			=
			{
					VK_STRUCTURE_TYPE_PIPELINE_MULTISAMPLE_STATE_CREATE_INFO,		// VkStructureType							sType
					DE_NULL,														// const void*								pNext
					0u,																// VkPipelineMultisampleStateCreateFlags	flags
					multisample ? VK_SAMPLE_COUNT_4_BIT : VK_SAMPLE_COUNT_1_BIT,	// VkSampleCountFlagBits					rasterizationSamples
					VK_FALSE,														// VkBool32									sampleShadingEnable
					1.0f,															// float									minSampleShading
					DE_NULL,														// const VkSampleMask*						pSampleMask
					VK_FALSE,														// VkBool32									alphaToCoverageEnable
					VK_FALSE														// VkBool32									alphaToOneEnable
			};

			const std::vector<VkViewport>					viewports						(1, makeViewport(m_imageSize));
			const std::vector<VkRect2D>						scissors						(1, makeRect2D(m_renderSize));
			VkShaderModule									fragShader						= *fragmentShaderModule;

			if (numInputAttachments > 0u)
				fragShader = *fragmentShaderModuleInput;
			else if (uintColorBuffer)
				fragShader = *fragmentShaderModuleUint;
			else if (m_testParams.alphaBlend)
				fragShader = *fragmentShaderModuleBlend;

<<<<<<< HEAD
			VkPipelineRenderingCreateInfoKHR*		nextPtr								= DE_NULL;
			VkRenderingAttachmentLocationInfoKHR	renderingAttachmentLocationInfo		= initVulkanStructure();
			VkRenderingInputAttachmentIndexInfoKHR	renderingInputAttachmentIndexInfo	= initVulkanStructure(&renderingAttachmentLocationInfo);
			std::vector<deUint32>					colorAttachmentLocations			(colorVector.size(), VK_ATTACHMENT_UNUSED);
			std::vector<deUint32>					colorAttachmentInputs				(colorVector.size(), VK_ATTACHMENT_UNUSED);
=======
			VkPipelineRenderingCreateInfoKHR renderingCreateInfo
			{
				VK_STRUCTURE_TYPE_PIPELINE_RENDERING_CREATE_INFO_KHR,
				DE_NULL,
				0u,
				0u,
				DE_NULL,
				VK_FORMAT_UNDEFINED,
				VK_FORMAT_UNDEFINED
			};

			std::vector<VkFormat> colorVector;
			for (const auto& att : m_testParams.attachments)
			{
				VkFormat format = getFormat(att.usage, m_testParams.depthStencilFormat);

				if (att.usage & ATTACHMENT_USAGE_DEPTH_STENCIL)
				{
					const auto tcuFormat	= mapVkFormat(format);
					const auto hasDepth		= tcu::hasDepthComponent(tcuFormat.order);
					const auto hasStencil	= tcu::hasStencilComponent(tcuFormat.order);
					const auto useDepth		= att.usage & ATTACHMENT_USAGE_DEPTH;
					const auto useStencil	= att.usage & ATTACHMENT_USAGE_STENCIL;
					renderingCreateInfo.depthAttachmentFormat	= (hasDepth && useDepth		? format : VK_FORMAT_UNDEFINED);
					renderingCreateInfo.stencilAttachmentFormat	= (hasStencil && useStencil ? format : VK_FORMAT_UNDEFINED);
				}
				else if (!(att.usage & ATTACHMENT_USAGE_RESOLVE_TARGET))
				{
					colorVector.push_back(format);
				}
			}
>>>>>>> c92e4b26

			if (m_testParams.groupParams->renderingType == RENDERING_TYPE_DYNAMIC_RENDERING)
			{
				renderingCreateInfo.colorAttachmentCount	= static_cast<deUint32>(colorVector.size());
				renderingCreateInfo.pColorAttachmentFormats = colorVector.data();
				nextPtr = &renderingCreateInfo;

				if (numInputAttachments > 0u)
				{
					deUint32 locationIndex = 0u;
					deUint32 inputIndex = 0u;
					for (deUint32 i = 0; i < (deUint32)subpass.attachmentRefs.size(); ++i)
					{
						if (subpass.attachmentRefs[i].usage == ATTACHMENT_USAGE_COLOR)
							colorAttachmentLocations[i] = locationIndex++;
						else if (subpass.attachmentRefs[i].usage == ATTACHMENT_USAGE_INPUT)
							colorAttachmentInputs[i] = inputIndex++;
					}

					renderingAttachmentLocationInfo.colorAttachmentCount			= renderingCreateInfo.colorAttachmentCount;
					renderingAttachmentLocationInfo.pColorAttachmentLocations		= colorAttachmentLocations.data();
					renderingInputAttachmentIndexInfo.colorAttachmentCount			= renderingCreateInfo.colorAttachmentCount;
					renderingInputAttachmentIndexInfo.pColorAttachmentInputIndices	= colorAttachmentInputs.data();
					renderingCreateInfo.pNext										= &renderingInputAttachmentIndexInfo;
				}
			}

			pipelines.push_back(makeGraphicsPipeline(
				vk,										// const DeviceInterface&							vk
				vkDevice,								// const VkDevice									device
				*pipelineLayouts.back(),				// const VkPipelineLayout							pipelineLayout
				*vertexShaderModule,					// const VkShaderModule								vertexShaderModule
				DE_NULL,								// const VkShaderModule								tessellationControlModule
				DE_NULL,								// const VkShaderModule								tessellationEvalModule
				DE_NULL,								// const VkShaderModule								geometryShaderModule
				fragShader,								// const VkShaderModule								fragmentShaderModule
				*m_renderPass,							// const VkRenderPass								renderPass
				viewports,								// const std::vector<VkViewport>&					viewports
				scissors,								// const std::vector<VkRect2D>&						scissors
				VK_PRIMITIVE_TOPOLOGY_TRIANGLE_LIST,	// const VkPrimitiveTopology						topology
				(deUint32)pipelines.size(),				// const deUint32									subpass
				0u,										// const deUint32									patchControlPoints
				&vertexInputStateParams,				// const VkPipelineVertexInputStateCreateInfo*		vertexInputStateCreateInfo
				DE_NULL,								// const VkPipelineRasterizationStateCreateInfo*	rasterizationStateCreateInfo
				&multisampleStateParams,				// const VkPipelineMultisampleStateCreateInfo*		multisampleStateCreateInfo
				&depthStencilStateParams,				// const VkPipelineDepthStencilStateCreateInfo*		depthStencilStateCreateInfo
				&colorBlendStateParams,					// const VkPipelineColorBlendStateCreateInfo*		colorBlendStateCreateInfo
				DE_NULL,								// const VkPipelineDynamicStateCreateInfo*			dynamicStateCreateInfo
				nextPtr));								// const void*										pNext
		}
	}

	// Create vertex buffer.
	{
		const VkBufferCreateInfo	vertexBufferParams	=
		{
			VK_STRUCTURE_TYPE_BUFFER_CREATE_INFO,						// VkStructureType		sType
			DE_NULL,													// const void*			pNext
			0u,															// VkBufferCreateFlags	flags
			(VkDeviceSize)(sizeof(Vertex4RGBA) * m_vertices.size()),	// VkDeviceSize			size
			VK_BUFFER_USAGE_VERTEX_BUFFER_BIT,							// VkBufferUsageFlags	usage
			VK_SHARING_MODE_EXCLUSIVE,									// VkSharingMode		sharingMode
			1u,															// deUint32				queueFamilyIndexCount
			&queueFamilyIndex											// const deUint32*		pQueueFamilyIndices
		};

		m_vertexBuffer		= createBuffer(vk, vkDevice, &vertexBufferParams);
		m_vertexBufferAlloc	= memAlloc.allocate(getBufferMemoryRequirements(vk, vkDevice, *m_vertexBuffer), MemoryRequirement::HostVisible);

		VK_CHECK(vk.bindBufferMemory(vkDevice, *m_vertexBuffer, m_vertexBufferAlloc->getMemory(), m_vertexBufferAlloc->getOffset()));

		// Upload vertex data.
		deMemcpy(m_vertexBufferAlloc->getHostPtr(), m_vertices.data(), m_vertices.size() * sizeof(Vertex4RGBA));
		flushAlloc(vk, vkDevice, *m_vertexBufferAlloc);
	}

	// Create command pool.
	m_cmdPool = createCommandPool(vk, vkDevice, VK_COMMAND_POOL_CREATE_TRANSIENT_BIT, queueFamilyIndex);

	// Create command buffer.
	if (m_testParams.groupParams->renderingType == RENDERING_TYPE_RENDERPASS_LEGACY)
		createCommandBuffer<RenderpassSubpass1>(vk, vkDevice, descriptorSets, pipelineLayouts, pipelines);
	else if (m_testParams.groupParams->renderingType == RENDERING_TYPE_RENDERPASS2)
		createCommandBuffer<RenderpassSubpass2>(vk, vkDevice, descriptorSets, pipelineLayouts, pipelines);
	else
		createCommandBuffer(vk, vkDevice, imageViews, descriptorSets, pipelineLayouts, pipelines);

	// Submit commands.
	submitCommandsAndWait(vk, vkDevice, queue, m_cmdBuffer.get());

	bool pass = true;

	// Verify selected attachments.
	for (size_t i = 0; i < m_testParams.attachments.size(); i++)
	{
		bool transitioned = false;
		for (const auto& verify : m_testParams.attachments[i].verifyAspects)
		{
			de::MovePtr<tcu::TextureLevel>		textureLevelResult;

			SimpleAllocator						allocator			(vk, vkDevice, getPhysicalDeviceMemoryProperties(m_context.getInstanceInterface(), m_context.getPhysicalDevice()));
			VkFormat							format				= getFormat(m_testParams.attachments[i].usage, m_testParams.depthStencilFormat);

			if (verify.aspect == VK_IMAGE_ASPECT_DEPTH_BIT)
			{
				VkImageLayout layout = (m_testParams.groupParams->renderingType == RENDERING_TYPE_DYNAMIC_RENDERING && !transitioned) ? VK_IMAGE_LAYOUT_DEPTH_STENCIL_ATTACHMENT_OPTIMAL : VK_IMAGE_LAYOUT_TRANSFER_SRC_OPTIMAL;
				textureLevelResult = pipeline::readDepthAttachment(vk, vkDevice, queue, queueFamilyIndex, allocator, *attachmentImages[i], m_testParams.depthStencilFormat, m_imageSize, layout);
				transitioned = true;
			}
			else if (verify.aspect == VK_IMAGE_ASPECT_STENCIL_BIT)
			{
				VkImageLayout layout = (m_testParams.groupParams->renderingType == RENDERING_TYPE_DYNAMIC_RENDERING && !transitioned) ? VK_IMAGE_LAYOUT_DEPTH_STENCIL_ATTACHMENT_OPTIMAL : VK_IMAGE_LAYOUT_TRANSFER_SRC_OPTIMAL;
				textureLevelResult = pipeline::readStencilAttachment(vk, vkDevice, queue, queueFamilyIndex, allocator, *attachmentImages[i], m_testParams.depthStencilFormat, m_imageSize, layout);
				transitioned = true;
			}
			else
			{
				DE_ASSERT(verify.aspect == VK_IMAGE_ASPECT_COLOR_BIT);
				VkImageLayout layout = ((m_testParams.groupParams->renderingType == RENDERING_TYPE_DYNAMIC_RENDERING && !transitioned) ? VK_IMAGE_LAYOUT_COLOR_ATTACHMENT_OPTIMAL : VK_IMAGE_LAYOUT_TRANSFER_SRC_OPTIMAL);
				textureLevelResult = pipeline::readColorAttachment(vk, vkDevice, queue, queueFamilyIndex, allocator, *attachmentImages[i], format, m_imageSize, layout);
				transitioned = true;
			}

			const tcu::ConstPixelBufferAccess&	access				= textureLevelResult->getAccess();

			// Log attachment contents
			m_context.getTestContext().getLog() << tcu::TestLog::ImageSet("Attachment " + de::toString(i), "")
												<< tcu::TestLog::Image("Attachment " + de::toString(i), "", access)
												<< tcu::TestLog::EndImageSet;

			for (int y = 0; y < access.getHeight(); y++)
				for (int x = 0; x < access.getWidth(); x++)
				{
					const bool		inner	= x < (int)m_renderSize.x() && y < (int)m_renderSize.y();

					if (inner && !verify.verifyInner)
						continue;
					if (!inner && !verify.verifyOuter)
						continue;

					const tcu::Vec4	ref		= inner ? verify.innerRef : verify.outerRef;
					const tcu::Vec4	p		= access.getPixel(x, y);

					for (int c = 0; c < 4; c++)
						if (fabs(p[c] - ref[c]) > 0.01f)
							pass = false;
				}

		}
	}

	if (pass)
		return tcu::TestStatus::pass("Pass");
	else
		return tcu::TestStatus::fail("Fail");
}

} // anonymous

tcu::TestCaseGroup* createRenderPassLoadStoreOpNoneTests (tcu::TestContext& testCtx, const SharedGroupParams groupParams)
{
	de::MovePtr<tcu::TestCaseGroup>		opNoneTests		(new tcu::TestCaseGroup(testCtx, "load_store_op_none"));

	const tcu::Vec4	red			(1.0f, 0.0f, 0.0f, 1.0f);
	const tcu::Vec4	green		(0.0f, 1.0f, 0.0f, 1.0f);
	const tcu::Vec4	magenta		(1.0f, 0.0f, 1.0f, 1.0f);
	const tcu::Vec4	darkBlue	(0.0f, 0.0f, 0.5f, 1.0f);
	const tcu::Vec4	blend		(0.5f, 0.0f, 0.25f, 0.5f);
	const tcu::Vec4	depthInit	(0.5f, 0.0f, 0.0f, 1.0f);
	const tcu::Vec4	depthFull	(1.0f, 0.0f, 0.0f, 1.0f);
	const tcu::Vec4	stencilInit	(128.0f, 0.0f, 0.0f, 1.0f);
	const tcu::Vec4	stencilFull	(255.0f, 0.0f, 0.0f, 1.0f);
	const tcu::Vec4	redUint		(255.0f, 0.0f, 0.0f, 255.0f);
	const tcu::Vec4	greenUint	(0.0f, 255.0f, 0.0f, 255.0f);

	// Preinitialize attachments 0 and 1 to green.
	// Subpass 0: draw a red rectangle inside attachment 0.
	// Subpass 1: use the attachment 0 as input and add blue channel to it resulting in magenta. Write the results to
	// attachment 1.
	// After the render pass attachment 0 has undefined values inside the render area because of the shader writes with
	// store op 'none', but outside should still have the preinitialized value of green. Attachment 1 should have the
	// preinitialized green outside the render area and magenta inside.
	if (!groupParams->useSecondaryCmdBuffer)
	{
		TestParams params
		{
			{									// std::vector<AttachmentParams>	attachments;
				{
					ATTACHMENT_USAGE_COLOR | ATTACHMENT_USAGE_INPUT,
					VK_ATTACHMENT_LOAD_OP_LOAD,
					VK_ATTACHMENT_STORE_OP_NONE_EXT,
					VK_ATTACHMENT_LOAD_OP_DONT_CARE,
					VK_ATTACHMENT_STORE_OP_DONT_CARE,
					ATTACHMENT_INIT_PRE,
					{{VK_IMAGE_ASPECT_COLOR_BIT, false, green, true, green}}
				},
				{
					ATTACHMENT_USAGE_COLOR,
					VK_ATTACHMENT_LOAD_OP_DONT_CARE,
					VK_ATTACHMENT_STORE_OP_STORE,
					VK_ATTACHMENT_LOAD_OP_DONT_CARE,
					VK_ATTACHMENT_STORE_OP_DONT_CARE,
					ATTACHMENT_INIT_PRE,
					{{VK_IMAGE_ASPECT_COLOR_BIT, true, magenta, true, green}}
				}
			},
			{									// std::vector<SubpassParams>		subpasses;
				{{{0u, ATTACHMENT_USAGE_COLOR}}, 1u},
				{{{0u, ATTACHMENT_USAGE_INPUT}, {1u, ATTACHMENT_USAGE_COLOR}}, 1u}
			},
			groupParams,						// const SharedGroupParams			groupParams;
			VK_FORMAT_UNDEFINED,				// VkFormat							depthStencilFormat;
			false								// bool								alphaBlend;
		};

		opNoneTests->addChild(new LoadStoreOpNoneTest(testCtx, "color_load_op_load_store_op_none", params));
	}

	// Preinitialize color attachment to green. Use a render pass with load and store ops none, but
	// disable color writes using an empty color mask. The color attachment image should have the original
	// preinitialized value after the render pass.
	{
		TestParams params
		{
			{									// std::vector<AttachmentParams>	attachments;
				{
					ATTACHMENT_USAGE_COLOR,
					VK_ATTACHMENT_LOAD_OP_NONE_EXT,
					VK_ATTACHMENT_STORE_OP_NONE_EXT,
					VK_ATTACHMENT_LOAD_OP_DONT_CARE,
					VK_ATTACHMENT_STORE_OP_DONT_CARE,
					ATTACHMENT_INIT_PRE,
					{{VK_IMAGE_ASPECT_COLOR_BIT, true, green, true, green}}
				}
			},
			{									// std::vector<SubpassParams>		subpasses;
				{{{0u, ATTACHMENT_USAGE_COLOR | ATTACHMENT_USAGE_COLOR_WRITE_OFF}}, 1u}
			},
			groupParams,						// const SharedGroupParams			groupParams;
			VK_FORMAT_UNDEFINED,				// VkFormat							depthStencilFormat;
			false								// bool								alphaBlend;
		};

		opNoneTests->addChild(new LoadStoreOpNoneTest(testCtx, "color_load_op_none_store_op_none_write_off", params));
	}

	// Preinitialize color attachment to green. Use a render pass with load and store ops none, and
	// write a rectangle to the color buffer. The render area is undefined, but the outside area should
	// still have the preinitialized color.
	{
		TestParams params
		{
			{									// std::vector<AttachmentParams>	attachments;
				{
					ATTACHMENT_USAGE_COLOR,
					VK_ATTACHMENT_LOAD_OP_NONE_EXT,
					VK_ATTACHMENT_STORE_OP_NONE_EXT,
					VK_ATTACHMENT_LOAD_OP_DONT_CARE,
					VK_ATTACHMENT_STORE_OP_DONT_CARE,
					ATTACHMENT_INIT_PRE,
					{{VK_IMAGE_ASPECT_COLOR_BIT, false, green, true, green}}
				}
			},
			{									// std::vector<SubpassParams>		subpasses;
				{{{0u, ATTACHMENT_USAGE_COLOR}}, 1u}
			},
			groupParams,						// const SharedGroupParams			groupParams;
			VK_FORMAT_UNDEFINED,				// VkFormat							depthStencilFormat;
			false								// bool								alphaBlend;
		};

		opNoneTests->addChild(new LoadStoreOpNoneTest(testCtx, "color_load_op_none_store_op_none", params));
	}

	// Preinitialize color attachment to green. Use a subpass with no draw calls but instead
	// do an attachment clear command using dark blue color. Using load op none preserves the preinitialized
	// data and store op store causes the cleared blue render area to be present after the render pass.
	{
		TestParams params
		{
			{									// std::vector<AttachmentParams>	attachments;
				{
					ATTACHMENT_USAGE_COLOR,
					VK_ATTACHMENT_LOAD_OP_NONE_EXT,
					VK_ATTACHMENT_STORE_OP_STORE,
					VK_ATTACHMENT_LOAD_OP_DONT_CARE,
					VK_ATTACHMENT_STORE_OP_DONT_CARE,
					ATTACHMENT_INIT_PRE | ATTACHMENT_INIT_CMD_CLEAR,
					{{VK_IMAGE_ASPECT_COLOR_BIT, true, darkBlue, true, green}}
				}
			},
			{									// std::vector<SubpassParams>		subpasses;
				{{{0u, ATTACHMENT_USAGE_COLOR}}, 0u}
			},
			groupParams,						// const SharedGroupParams			groupParams;
			VK_FORMAT_UNDEFINED,				// VkFormat							depthStencilFormat;
			false								// bool								alphaBlend;
		};

		opNoneTests->addChild(new LoadStoreOpNoneTest(testCtx, "color_load_op_none_store_op_store", params));
	}

	// Preinitialize color attachment to green. Use a subpass with a dark blue attachment clear followed
	// by an alpha blender draw. Load op none preserves the preinitialized data and store op store
	// keeps the blended color inside the render area after the render pass.
	{
		TestParams params
		{
			{									// std::vector<AttachmentParams>	attachments;
				{
					ATTACHMENT_USAGE_COLOR,
					VK_ATTACHMENT_LOAD_OP_NONE_EXT,
					VK_ATTACHMENT_STORE_OP_STORE,
					VK_ATTACHMENT_LOAD_OP_DONT_CARE,
					VK_ATTACHMENT_STORE_OP_DONT_CARE,
					ATTACHMENT_INIT_PRE | ATTACHMENT_INIT_CMD_CLEAR,
					{{VK_IMAGE_ASPECT_COLOR_BIT, true, blend, true, green}}
				}
			},
			{									// std::vector<SubpassParams>		subpasses;
				{{{0u, ATTACHMENT_USAGE_COLOR}}, 1u}
			},
			groupParams,						// const SharedGroupParams			groupParams;
			VK_FORMAT_UNDEFINED,				// VkFormat							depthStencilFormat;
			true								// bool								alphaBlend;
		};

		opNoneTests->addChild(new LoadStoreOpNoneTest(testCtx, "color_load_op_none_store_op_store_alphablend", params));
	}

	// Preinitialize attachments 0 and 1 to green. Attachment 0 contents inside render area is undefined  because load op 'none'.
	// Subpass 0: draw a red rectangle inside attachment 0 overwriting all undefined values.
	// Subpass 1: use the attachment 0 as input and add blue to it resulting in magenta. Write the results to attachment 1.
	// After the render pass attachment 0 contents inside the render area are undefined because of store op 'don't care',
	// but the outside area should still have the preinitialized content.
	// Attachment 1 should have the preinitialized green outside render area and magenta inside.
	if (!groupParams->useSecondaryCmdBuffer)
	{
		TestParams params
		{
			{									// std::vector<AttachmentParams>	attachments;
				{
					ATTACHMENT_USAGE_COLOR | ATTACHMENT_USAGE_INPUT,
					VK_ATTACHMENT_LOAD_OP_NONE_EXT,
					VK_ATTACHMENT_STORE_OP_DONT_CARE,
					VK_ATTACHMENT_LOAD_OP_DONT_CARE,
					VK_ATTACHMENT_STORE_OP_DONT_CARE,
					ATTACHMENT_INIT_PRE,
					{{VK_IMAGE_ASPECT_COLOR_BIT, false, green, true, green}}
				},
				{
					ATTACHMENT_USAGE_COLOR,
					VK_ATTACHMENT_LOAD_OP_LOAD,
					VK_ATTACHMENT_STORE_OP_STORE,
					VK_ATTACHMENT_LOAD_OP_DONT_CARE,
					VK_ATTACHMENT_STORE_OP_DONT_CARE,
					ATTACHMENT_INIT_PRE,
					{{VK_IMAGE_ASPECT_COLOR_BIT, true, magenta, true, green}}
				}
		},
		{									// std::vector<SubpassParams>		subpasses;
			{{{0u, ATTACHMENT_USAGE_COLOR}}, 1u},
			{{{0u, ATTACHMENT_USAGE_INPUT}, {1u, ATTACHMENT_USAGE_COLOR}}, 1u}
		},
		groupParams,						// const SharedGroupParams			groupParams;
		VK_FORMAT_UNDEFINED,				// VkFormat							depthStencilFormat;
		false								// bool								alphaBlend;
		};

		opNoneTests->addChild(new LoadStoreOpNoneTest(testCtx, "color_load_op_none_store_op_dontcare", params));
	}

	// Preinitialize color attachment to green. Use a render pass with load and store ops none for a multisample color
	// target. Write a red rectangle and check it ends up in the resolved buffer even though the multisample attachment
	// doesn't store the results.
	{
		TestParams params
		{
			{									// std::vector<AttachmentParams>	attachments;
				{
					ATTACHMENT_USAGE_COLOR | ATTACHMENT_USAGE_MULTISAMPLE | ATTACHMENT_USAGE_INTEGER,
					VK_ATTACHMENT_LOAD_OP_NONE_EXT,
					VK_ATTACHMENT_STORE_OP_NONE_EXT,
					VK_ATTACHMENT_LOAD_OP_DONT_CARE,
					VK_ATTACHMENT_STORE_OP_DONT_CARE,
					ATTACHMENT_INIT_PRE,
					{}
				},
				{
					ATTACHMENT_USAGE_COLOR | ATTACHMENT_USAGE_RESOLVE_TARGET | ATTACHMENT_USAGE_INTEGER,
					VK_ATTACHMENT_LOAD_OP_LOAD,
					VK_ATTACHMENT_STORE_OP_STORE,
					VK_ATTACHMENT_LOAD_OP_DONT_CARE,
					VK_ATTACHMENT_STORE_OP_DONT_CARE,
					ATTACHMENT_INIT_PRE,
					{{VK_IMAGE_ASPECT_COLOR_BIT, true, redUint, true, greenUint}}
				}
			},
			{									// std::vector<SubpassParams>		subpasses;
				{{{0u, ATTACHMENT_USAGE_COLOR | ATTACHMENT_USAGE_MULTISAMPLE | ATTACHMENT_USAGE_INTEGER}, {1u, ATTACHMENT_USAGE_COLOR | ATTACHMENT_USAGE_RESOLVE_TARGET}}, 1u}
			},
			groupParams,						// const SharedGroupParams			groupParams;
			VK_FORMAT_UNDEFINED,				// VkFormat							depthStencilFormat;
			false								// bool								alphaBlend;
		};

		opNoneTests->addChild(new LoadStoreOpNoneTest(testCtx, "color_load_op_none_store_op_none_resolve", params));
	}

	std::vector<VkFormat>	formats = { VK_FORMAT_D16_UNORM, VK_FORMAT_D32_SFLOAT, VK_FORMAT_D16_UNORM_S8_UINT, VK_FORMAT_D24_UNORM_S8_UINT, VK_FORMAT_D32_SFLOAT_S8_UINT, VK_FORMAT_S8_UINT };

	for (deUint32 f = 0; f < formats.size(); ++f)
	{
		const auto			tcuFormat	= mapVkFormat(formats[f]);
		const bool			hasDepth	= tcu::hasDepthComponent(tcuFormat.order);
		const bool			hasStencil	= tcu::hasStencilComponent(tcuFormat.order);
		const std::string	formatName	= getFormatCaseName(formats[f]);

		// Preinitialize attachment 0 (color) to green and attachment 1 (depth) to 0.5.
		// Draw a red rectangle using depth 1.0 and depth op 'greater'. Depth test will pass and update
		// depth buffer to 1.0.
		// This is followed by another draw with a blue rectangle using the same depth of 1.0. This time
		// the depth test fails and nothing is written.
		// After the renderpass the red color should remain inside the render area of the color buffer.
		// Store op 'none' for depth buffer makes the written values undefined, but the pixels outside
		// render area should still contain the original value of 0.5.
		if (hasDepth)
		{
			TestParams params
			{
				{									// std::vector<AttachmentParams>	attachments;
					{
						ATTACHMENT_USAGE_COLOR,
						VK_ATTACHMENT_LOAD_OP_LOAD,
						VK_ATTACHMENT_STORE_OP_STORE,
						VK_ATTACHMENT_LOAD_OP_DONT_CARE,
						VK_ATTACHMENT_STORE_OP_DONT_CARE,
						ATTACHMENT_INIT_PRE,
						{{VK_IMAGE_ASPECT_COLOR_BIT, true, red, true, green}}
					},
					{
						ATTACHMENT_USAGE_DEPTH,
						VK_ATTACHMENT_LOAD_OP_LOAD,
						VK_ATTACHMENT_STORE_OP_NONE_EXT,
						VK_ATTACHMENT_LOAD_OP_DONT_CARE,
						VK_ATTACHMENT_STORE_OP_DONT_CARE,
						ATTACHMENT_INIT_PRE,
						{{VK_IMAGE_ASPECT_DEPTH_BIT, false, depthInit, true, depthInit}}
					}
				},
				{									// std::vector<SubpassParams>		subpasses;
					{{{0u, ATTACHMENT_USAGE_COLOR}, {1u, ATTACHMENT_USAGE_DEPTH}}, 2u}
				},
				groupParams,						// const SharedGroupParams			groupParams;
				formats[f],							// VkFormat							depthStencilFormat;
				false								// bool								alphaBlend;
			};

			opNoneTests->addChild(new LoadStoreOpNoneTest(testCtx, "depth_"+formatName+"_load_op_load_store_op_none", params));
		}

		// Preinitialize depth attachment to 0.5. Use a render pass with load and store ops none for the depth, but
		// disable depth test which also disables depth writes. The depth attachment should have the original
		// preinitialized value after the render pass.
		if (hasDepth)
		{
			TestParams params
			{
				{									// std::vector<AttachmentParams>	attachments;
					{
						ATTACHMENT_USAGE_COLOR,
						VK_ATTACHMENT_LOAD_OP_LOAD,
						VK_ATTACHMENT_STORE_OP_STORE,
						VK_ATTACHMENT_LOAD_OP_DONT_CARE,
						VK_ATTACHMENT_STORE_OP_DONT_CARE,
						ATTACHMENT_INIT_PRE,
						{{VK_IMAGE_ASPECT_COLOR_BIT, true, red, true, green}}
					},
					{
						ATTACHMENT_USAGE_DEPTH,
						VK_ATTACHMENT_LOAD_OP_NONE_EXT,
						VK_ATTACHMENT_STORE_OP_NONE_EXT,
						VK_ATTACHMENT_LOAD_OP_DONT_CARE,
						VK_ATTACHMENT_STORE_OP_DONT_CARE,
						ATTACHMENT_INIT_PRE,
						{{VK_IMAGE_ASPECT_DEPTH_BIT, true, depthInit, true, depthInit}}
					}
				},
				{									// std::vector<SubpassParams>		subpasses;
					{{{0u, ATTACHMENT_USAGE_COLOR}, {1u, ATTACHMENT_USAGE_DEPTH | ATTACHMENT_USAGE_DEPTH_TEST_OFF}}, 1u}
				},
				groupParams,						// const SharedGroupParams			groupParams;
				formats[f],							// VkFormat							depthStencilFormat;
				false								// bool								alphaBlend;
			};

			opNoneTests->addChild(new LoadStoreOpNoneTest(testCtx, "depth_" + formatName + "_load_op_none_store_op_none_write_off", params));
		}

		// Preinitialize attachment 0 (color) to green and depth buffer to 0.5. During the render pass initialize attachment 1 (depth) to 0.25
		// using cmdClearAttachments. Draw a red rectangle using depth 1.0 and depth op 'greater'. Depth test will pass and update
		// depth buffer to 1.0. After the renderpass the color buffer should have red inside the render area and depth should have the
		// shader updated value of 1.0.
		if (hasDepth)
		{
			TestParams params
			{
				{									// std::vector<AttachmentParams>	attachments;
					{
						ATTACHMENT_USAGE_COLOR,
						VK_ATTACHMENT_LOAD_OP_LOAD,
						VK_ATTACHMENT_STORE_OP_STORE,
						VK_ATTACHMENT_LOAD_OP_DONT_CARE,
						VK_ATTACHMENT_STORE_OP_DONT_CARE,
						ATTACHMENT_INIT_PRE,
						{{VK_IMAGE_ASPECT_COLOR_BIT, true, red, true, green}}
					},
					{
						ATTACHMENT_USAGE_DEPTH,
						VK_ATTACHMENT_LOAD_OP_NONE_EXT,
						VK_ATTACHMENT_STORE_OP_STORE,
						VK_ATTACHMENT_LOAD_OP_DONT_CARE,
						VK_ATTACHMENT_STORE_OP_DONT_CARE,
						ATTACHMENT_INIT_PRE | ATTACHMENT_INIT_CMD_CLEAR,
						{{VK_IMAGE_ASPECT_DEPTH_BIT, true, depthFull, true, depthInit}}}
				},
				{									// std::vector<SubpassParams>		subpasses;
					{{{0u, ATTACHMENT_USAGE_COLOR}, {1u, ATTACHMENT_USAGE_DEPTH}}, 1u}
				},
				groupParams,						// const SharedGroupParams			groupParams;
				formats[f],							// VkFormat							depthStencilFormat;
				false								// bool								alphaBlend;
			};

			opNoneTests->addChild(new LoadStoreOpNoneTest(testCtx, "depth_" + formatName + "_load_op_none_store_op_store", params));
		}

		// Preinitialize attachment 0 (color) to green and depth buffer to 0.5. During the render pass initialize attachment 1 (depth) to 0.25
		// using cmdClearAttachments. Draw a red rectangle using depth 1.0 and depth op 'greater' which will pass.
		// After the renderpass the color buffer should have red inside the render area. Depth buffer contents inside render
		// area is undefined because of store op 'don't care', but the outside should have the original value of 0.5.
		if (hasDepth)
		{
			TestParams params
			{
				{									// std::vector<AttachmentParams>	attachments;
					{
						ATTACHMENT_USAGE_COLOR,
						VK_ATTACHMENT_LOAD_OP_LOAD,
						VK_ATTACHMENT_STORE_OP_STORE,
						VK_ATTACHMENT_LOAD_OP_DONT_CARE,
						VK_ATTACHMENT_STORE_OP_DONT_CARE,
						ATTACHMENT_INIT_PRE,
						{{VK_IMAGE_ASPECT_COLOR_BIT, true, red, true, green}}
					},
					{
						ATTACHMENT_USAGE_DEPTH,
						VK_ATTACHMENT_LOAD_OP_NONE_EXT,
						VK_ATTACHMENT_STORE_OP_DONT_CARE,
						VK_ATTACHMENT_LOAD_OP_DONT_CARE,
						VK_ATTACHMENT_STORE_OP_DONT_CARE,
						ATTACHMENT_INIT_PRE | ATTACHMENT_INIT_CMD_CLEAR,
						{{VK_IMAGE_ASPECT_DEPTH_BIT, false, depthFull, true, depthInit}}
					}
				},
				{									// std::vector<SubpassParams>		subpasses;
					{{{0u, ATTACHMENT_USAGE_COLOR}, {1u, ATTACHMENT_USAGE_DEPTH}}, 1u}
				},
				groupParams,						// const SharedGroupParams			groupParams;
				formats[f],							// VkFormat							depthStencilFormat;
				false								// bool								alphaBlend;
			};

			opNoneTests->addChild(new LoadStoreOpNoneTest(testCtx, "depth_" + formatName + "_load_op_none_store_op_dontcare", params));
		}

		// Preinitialize attachment 0 (color) to green and attachment 1 (stencil) to 128.
		// Draw a red rectangle using stencil testing with compare op 'greater' and reference of 255. The stencil test
		// will pass. This is followed by another draw with a blue rectangle using the same stencil settings. This time
		// the stencil test fails and nothing is written.
		// After the renderpass the red color should remain inside the render area of the color buffer.
		// Store op 'none' for stencil buffer makes the written values undefined, but the pixels outside
		// render area should still contain the original value of 128.
		if (hasStencil)
		{
			TestParams params
			{
				{									// std::vector<AttachmentParams>	attachments;
					{
						ATTACHMENT_USAGE_COLOR,
						VK_ATTACHMENT_LOAD_OP_LOAD,
						VK_ATTACHMENT_STORE_OP_STORE,
						VK_ATTACHMENT_LOAD_OP_DONT_CARE,
						VK_ATTACHMENT_STORE_OP_DONT_CARE,
						ATTACHMENT_INIT_PRE,
						{{VK_IMAGE_ASPECT_COLOR_BIT, true, red, true, green}}
					},
					{
						ATTACHMENT_USAGE_STENCIL,
						VK_ATTACHMENT_LOAD_OP_DONT_CARE,
						VK_ATTACHMENT_STORE_OP_DONT_CARE,
						VK_ATTACHMENT_LOAD_OP_LOAD,
						VK_ATTACHMENT_STORE_OP_NONE_EXT,
						ATTACHMENT_INIT_PRE,
						{{VK_IMAGE_ASPECT_STENCIL_BIT, false, stencilInit, true, stencilInit}}
					}
				},
				{									// std::vector<SubpassParams>		subpasses;
					{{{0u, ATTACHMENT_USAGE_COLOR}, {1u, ATTACHMENT_USAGE_STENCIL}}, 2u}
				},
				groupParams,						// const SharedGroupParams			groupParams;
				formats[f],							// VkFormat							depthStencilFormat;
				false								// bool								alphaBlend;
			};

			opNoneTests->addChild(new LoadStoreOpNoneTest(testCtx, "stencil_" + formatName + "_load_op_load_store_op_none", params));
		}

		// Preinitialize stencil attachment to 128. Use a render pass with load and store ops none for the stencil, but
		// disable stencil test which also disables stencil writes. The stencil attachment should have the original
		// preinitialized value after the render pass.
		if (hasStencil)
		{
			TestParams params
			{
				{									// std::vector<AttachmentParams>	attachments;
					{
						ATTACHMENT_USAGE_COLOR,
						VK_ATTACHMENT_LOAD_OP_LOAD,
						VK_ATTACHMENT_STORE_OP_STORE,
						VK_ATTACHMENT_LOAD_OP_DONT_CARE,
						VK_ATTACHMENT_STORE_OP_DONT_CARE,
						ATTACHMENT_INIT_PRE,
						{{VK_IMAGE_ASPECT_COLOR_BIT, true, red, true, green}}
					},
					{
						ATTACHMENT_USAGE_STENCIL,
						VK_ATTACHMENT_LOAD_OP_DONT_CARE,
						VK_ATTACHMENT_STORE_OP_DONT_CARE,
						VK_ATTACHMENT_LOAD_OP_NONE_EXT,
						VK_ATTACHMENT_STORE_OP_NONE_EXT,
						ATTACHMENT_INIT_PRE,
						{{VK_IMAGE_ASPECT_STENCIL_BIT, true, stencilInit, true, stencilInit}}
					}
				},
				{									// std::vector<SubpassParams>		subpasses;
					{{{0u, ATTACHMENT_USAGE_COLOR}, {1u, ATTACHMENT_USAGE_STENCIL | ATTACHMENT_USAGE_STENCIL_TEST_OFF | ATTACHMENT_USAGE_DEPTH_TEST_OFF}}, 1u}
				},
				groupParams,						// const SharedGroupParams			groupParams;
				formats[f],							// VkFormat							depthStencilFormat;
				false								// bool								alphaBlend;
			};

			opNoneTests->addChild(new LoadStoreOpNoneTest(testCtx, "stencil_" + formatName + "_load_op_none_store_op_none_write_off", params));
		}

		// Preinitialize attachment 0 (color) to green and stencil buffer to 128. During the render pass initialize attachment 1 (stencil) to 64
		// using cmdClearAttachments. Draw a red rectangle using stencil reference of 255 and stencil op 'greater'. Stencil test will pass and update
		// stencil buffer to 255. After the renderpass the color buffer should have red inside the render area and stencil should have the
		// shader updated value of 255.
		if (hasStencil)
		{
			TestParams params
			{
				{									// std::vector<AttachmentParams>	attachments;
					{
						ATTACHMENT_USAGE_COLOR,
						VK_ATTACHMENT_LOAD_OP_LOAD,
						VK_ATTACHMENT_STORE_OP_STORE,
						VK_ATTACHMENT_LOAD_OP_DONT_CARE,
						VK_ATTACHMENT_STORE_OP_DONT_CARE,
						ATTACHMENT_INIT_PRE,
						{{VK_IMAGE_ASPECT_COLOR_BIT, true, red, true, green}}
					},
					{
						ATTACHMENT_USAGE_STENCIL,
						VK_ATTACHMENT_LOAD_OP_DONT_CARE,
						VK_ATTACHMENT_STORE_OP_DONT_CARE,
						VK_ATTACHMENT_LOAD_OP_NONE_EXT,
						VK_ATTACHMENT_STORE_OP_STORE,
						ATTACHMENT_INIT_PRE | ATTACHMENT_INIT_CMD_CLEAR,
						{{VK_IMAGE_ASPECT_STENCIL_BIT, true, stencilFull, true, stencilInit}}
					}
				},
				{									// std::vector<SubpassParams>		subpasses;
					{{{0u, ATTACHMENT_USAGE_COLOR}, {1u, ATTACHMENT_USAGE_STENCIL}}, 1u}
				},
				groupParams,						// const SharedGroupParams			groupParams;
				formats[f],							// VkFormat							depthStencilFormat;
				false								// bool								alphaBlend;
			};

			opNoneTests->addChild(new LoadStoreOpNoneTest(testCtx, "stencil_" + formatName + "_load_op_none_store_op_store", params));
		}

		// Preinitialize attachment 0 (color) to green and stencil buffer to 128. During the render pass initialize attachment 1 (stencil) to 64
		// using cmdClearAttachments. Draw a red rectangle using stencil reference 255 and stencil op 'greater' which will pass.
		// After the renderpass the color buffer should have red inside the render area. Stencil buffer contents inside render
		// are is undefined because of store op 'don't care', but the outside should have the original value of 128.
		if (hasStencil)
		{
			TestParams params
			{
				{									// std::vector<AttachmentParams>	attachments;
					{
						ATTACHMENT_USAGE_COLOR,
						VK_ATTACHMENT_LOAD_OP_LOAD,
						VK_ATTACHMENT_STORE_OP_STORE,
						VK_ATTACHMENT_LOAD_OP_DONT_CARE,
						VK_ATTACHMENT_STORE_OP_DONT_CARE,
						ATTACHMENT_INIT_PRE,
						{{VK_IMAGE_ASPECT_COLOR_BIT, true, red, true, green}}
					},
					{
						ATTACHMENT_USAGE_STENCIL,
						VK_ATTACHMENT_LOAD_OP_DONT_CARE,
						VK_ATTACHMENT_STORE_OP_DONT_CARE,
						VK_ATTACHMENT_LOAD_OP_NONE_EXT,
						VK_ATTACHMENT_STORE_OP_DONT_CARE,
						ATTACHMENT_INIT_PRE | ATTACHMENT_INIT_CMD_CLEAR,
						{{VK_IMAGE_ASPECT_STENCIL_BIT, false, stencilFull, true, stencilInit}}
					}
				},
				{									// std::vector<SubpassParams>		subpasses;
					{{{0u, ATTACHMENT_USAGE_COLOR}, {1u, ATTACHMENT_USAGE_STENCIL}}, 1u}
				},
				groupParams,						// const SharedGroupParams			groupParams;
				formats[f],							// VkFormat							depthStencilFormat;
				false								// bool								alphaBlend;
			};

			opNoneTests->addChild(new LoadStoreOpNoneTest(testCtx, "stencil_" + formatName + "_load_op_none_store_op_dontcare", params));
		}

		// Preinitialize attachment 0 (color) to green and depth stencil buffer depth aspect to 0.5 and stencil aspect to 128. Draw a red
		// rectangle using depth 1.0 and depth op 'greater'. Depth test will pass and update depth buffer to 1.0. After the renderpass the
		// color buffer should have red inside the render area and depth should have the shader updated value of 1.0. Stencil has load and
		// store ops none, and stencil writes are disabled by disabling stencil test. Therefore, stencil should not be modified even when
		// the depth aspect is written.
		if (hasDepth && hasStencil)
		{
			TestParams params
			{
				{									// std::vector<AttachmentParams>	attachments;
					{
						ATTACHMENT_USAGE_COLOR,
						VK_ATTACHMENT_LOAD_OP_LOAD,
						VK_ATTACHMENT_STORE_OP_STORE,
						VK_ATTACHMENT_LOAD_OP_DONT_CARE,
						VK_ATTACHMENT_STORE_OP_DONT_CARE,
						ATTACHMENT_INIT_PRE,
						{{VK_IMAGE_ASPECT_COLOR_BIT, true, red, true, green}}
					},
					{
						ATTACHMENT_USAGE_DEPTH_STENCIL,
						VK_ATTACHMENT_LOAD_OP_LOAD,
						VK_ATTACHMENT_STORE_OP_STORE,
						VK_ATTACHMENT_LOAD_OP_NONE_EXT,
						VK_ATTACHMENT_STORE_OP_NONE_EXT,
						ATTACHMENT_INIT_PRE,
						{
							{VK_IMAGE_ASPECT_DEPTH_BIT, true, depthFull, true, depthInit},
							{VK_IMAGE_ASPECT_STENCIL_BIT, true, stencilInit, true, stencilInit},
						}
					}
				},
				{									// std::vector<SubpassParams>		subpasses;
					{{{0u, ATTACHMENT_USAGE_COLOR}, {1u, ATTACHMENT_USAGE_DEPTH_STENCIL | ATTACHMENT_USAGE_STENCIL_TEST_OFF}}, 1u}
				},
				groupParams,						// const SharedGroupParams			groupParams;
				formats[f],							// VkFormat							depthStencilFormat;
				false								// bool								alphaBlend;
			};

			opNoneTests->addChild(new LoadStoreOpNoneTest(testCtx, "depthstencil_" + formatName + "_load_op_depth_load_stencil_none_store_op_depth_store_stencil_none_stencil_test_off", params));
		}

		// Preinitialize attachment 0 (color) to green and depth stencil buffer stencil aspect to 128 and depth aspect to 0.5. Draw a red rectangle
		// using stencil reference of 255 and stencil op 'greater'. Stencil test will pass and update stencil buffer to 255. After the renderpass
		// the color buffer should have red inside the render area and stencil should have the shader updated value of 255. Depth has load and store
		// ops none, and depth writes are disabled by having depth test off. Therefore, depth should not be modified even when the stencil aspect is
		// written.
		if (hasDepth && hasStencil)
		{
			TestParams params
			{
				{									// std::vector<AttachmentParams>	attachments;
					{
						ATTACHMENT_USAGE_COLOR,
						VK_ATTACHMENT_LOAD_OP_LOAD,
						VK_ATTACHMENT_STORE_OP_STORE,
						VK_ATTACHMENT_LOAD_OP_DONT_CARE,
						VK_ATTACHMENT_STORE_OP_DONT_CARE,
						ATTACHMENT_INIT_PRE,
						{{VK_IMAGE_ASPECT_COLOR_BIT, true, red, true, green}}
					},
					{
						ATTACHMENT_USAGE_DEPTH_STENCIL,
						VK_ATTACHMENT_LOAD_OP_NONE_EXT,
						VK_ATTACHMENT_STORE_OP_NONE_EXT,
						VK_ATTACHMENT_LOAD_OP_LOAD,
						VK_ATTACHMENT_STORE_OP_STORE,
						ATTACHMENT_INIT_PRE,
						{
							{VK_IMAGE_ASPECT_DEPTH_BIT, true, depthInit, true, depthInit},
							{VK_IMAGE_ASPECT_STENCIL_BIT, true, stencilFull, true, stencilInit}
						}
					}
				},
				{									// std::vector<SubpassParams>		subpasses;
					{{{0u, ATTACHMENT_USAGE_COLOR}, {1u, ATTACHMENT_USAGE_DEPTH_STENCIL | ATTACHMENT_USAGE_DEPTH_TEST_OFF}}, 1u}
				},
				groupParams,						// const SharedGroupParams			groupParams;
				formats[f],							// VkFormat							depthStencilFormat;
				false								// bool								alphaBlend;
			};

			opNoneTests->addChild(new LoadStoreOpNoneTest(testCtx, "depthstencil_" + formatName + "_load_op_depth_none_stencil_load_store_op_depth_none_stencil_store_depth_test_off", params));
		}

		// Preinitialize attachment 0 (color) to green and depth stencil buffer depth aspect to 0.5 and stencil aspect to 128. Draw a red
		// rectangle using depth 1.0 and depth op 'greater'. Depth test will pass and update depth buffer to 1.0. After the renderpass the
		// color buffer should have red inside the render area and depth should have the shader updated value of 1.0. Stencil has load and
		// store ops none, and stencil writes are disabled. Therefore, stencil should not be modified even when the depth aspect is written.
		if (hasDepth && hasStencil)
		{
			TestParams params
			{
				{									// std::vector<AttachmentParams>	attachments;
					{
						ATTACHMENT_USAGE_COLOR,
						VK_ATTACHMENT_LOAD_OP_LOAD,
						VK_ATTACHMENT_STORE_OP_STORE,
						VK_ATTACHMENT_LOAD_OP_DONT_CARE,
						VK_ATTACHMENT_STORE_OP_DONT_CARE,
						ATTACHMENT_INIT_PRE,
						{{VK_IMAGE_ASPECT_COLOR_BIT, true, red, true, green}}
					},
					{
						ATTACHMENT_USAGE_DEPTH_STENCIL,
						VK_ATTACHMENT_LOAD_OP_LOAD,
						VK_ATTACHMENT_STORE_OP_STORE,
						VK_ATTACHMENT_LOAD_OP_NONE_EXT,
						VK_ATTACHMENT_STORE_OP_NONE_EXT,
						ATTACHMENT_INIT_PRE,
						{
							{VK_IMAGE_ASPECT_DEPTH_BIT, true, depthFull, true, depthInit},
							{VK_IMAGE_ASPECT_STENCIL_BIT, true, stencilInit, true, stencilInit},
						}
					}
				},
				{									// std::vector<SubpassParams>		subpasses;
					{{{0u, ATTACHMENT_USAGE_COLOR}, {1u, ATTACHMENT_USAGE_DEPTH_STENCIL | ATTACHMENT_USAGE_STENCIL_WRITE_OFF}}, 1u}
				},
				groupParams,						// const SharedGroupParams			groupParams;
				formats[f],							// VkFormat							depthStencilFormat;
				false								// bool								alphaBlend;
			};

			opNoneTests->addChild(new LoadStoreOpNoneTest(testCtx, "depthstencil_" + formatName + "_load_op_depth_load_stencil_none_store_op_depth_store_stencil_none_stencil_write_off", params));
		}

		// Preinitialize attachment 0 (color) to green and depth stencil buffer stencil aspect to 128 and depth aspect to 0.5. Draw a red rectangle
		// using stencil reference of 255 and stencil op 'greater'. Stencil test will pass and update stencil buffer to 255. After the renderpass
		// the color buffer should have red inside the render area and stencil should have the shader updated value of 255. Depth has load and store
		// ops none, the depth buffer contents will be undefined and depth test is enabled but op will be 'always' so depth testing will pass. Depth
		// writes are disabled, so depth should not be modified even when the stencil aspect is written.
		if (hasDepth && hasStencil)
		{
			TestParams params
			{
				{									// std::vector<AttachmentParams>	attachments;
					{
						ATTACHMENT_USAGE_COLOR,
						VK_ATTACHMENT_LOAD_OP_LOAD,
						VK_ATTACHMENT_STORE_OP_STORE,
						VK_ATTACHMENT_LOAD_OP_DONT_CARE,
						VK_ATTACHMENT_STORE_OP_DONT_CARE,
						ATTACHMENT_INIT_PRE,
						{{VK_IMAGE_ASPECT_COLOR_BIT, true, red, true, green}}
					},
					{
						ATTACHMENT_USAGE_DEPTH_STENCIL,
						VK_ATTACHMENT_LOAD_OP_NONE_EXT,
						VK_ATTACHMENT_STORE_OP_NONE_EXT,
						VK_ATTACHMENT_LOAD_OP_LOAD,
						VK_ATTACHMENT_STORE_OP_STORE,
						ATTACHMENT_INIT_PRE,
						{
							{VK_IMAGE_ASPECT_DEPTH_BIT, true, depthInit, true, depthInit},
							{VK_IMAGE_ASPECT_STENCIL_BIT, true, stencilFull, true, stencilInit}
						}
					}
				},
				{									// std::vector<SubpassParams>		subpasses;
					{{{0u, ATTACHMENT_USAGE_COLOR}, {1u, ATTACHMENT_USAGE_DEPTH_STENCIL | ATTACHMENT_USAGE_DEPTH_WRITE_OFF}}, 1u}
				},
				groupParams,						// const SharedGroupParams			groupParams;
				formats[f],							// VkFormat							depthStencilFormat;
				false								// bool								alphaBlend;
			};

			opNoneTests->addChild(new LoadStoreOpNoneTest(testCtx, "depthstencil_" + formatName + "_load_op_depth_none_stencil_load_store_op_depth_none_stencil_store_depth_write_off", params));
		}
	}

	return opNoneTests.release();
}

} // renderpass
} // vkt<|MERGE_RESOLUTION|>--- conflicted
+++ resolved
@@ -1250,11 +1250,13 @@
 
 				if (att.usage & ATTACHMENT_USAGE_DEPTH_STENCIL)
 				{
-					const auto tcuFormat = mapVkFormat(format);
-					const auto hasDepth = tcu::hasDepthComponent(tcuFormat.order);
-					const auto hasStencil = tcu::hasStencilComponent(tcuFormat.order);
-					renderingCreateInfo.depthAttachmentFormat = (hasDepth ? format : VK_FORMAT_UNDEFINED);
-					renderingCreateInfo.stencilAttachmentFormat = (hasStencil ? format : VK_FORMAT_UNDEFINED);
+					const auto tcuFormat	= mapVkFormat(format);
+					const auto hasDepth		= tcu::hasDepthComponent(tcuFormat.order);
+					const auto hasStencil	= tcu::hasStencilComponent(tcuFormat.order);
+					const auto useDepth		= att.usage & ATTACHMENT_USAGE_DEPTH;
+					const auto useStencil	= att.usage & ATTACHMENT_USAGE_STENCIL;
+					renderingCreateInfo.depthAttachmentFormat	= (hasDepth && useDepth		? format : VK_FORMAT_UNDEFINED);
+					renderingCreateInfo.stencilAttachmentFormat	= (hasStencil && useStencil ? format : VK_FORMAT_UNDEFINED);
 				}
 				else if (!(att.usage & ATTACHMENT_USAGE_RESOLVE_TARGET))
 				{
@@ -1344,45 +1346,11 @@
 			else if (m_testParams.alphaBlend)
 				fragShader = *fragmentShaderModuleBlend;
 
-<<<<<<< HEAD
 			VkPipelineRenderingCreateInfoKHR*		nextPtr								= DE_NULL;
 			VkRenderingAttachmentLocationInfoKHR	renderingAttachmentLocationInfo		= initVulkanStructure();
 			VkRenderingInputAttachmentIndexInfoKHR	renderingInputAttachmentIndexInfo	= initVulkanStructure(&renderingAttachmentLocationInfo);
 			std::vector<deUint32>					colorAttachmentLocations			(colorVector.size(), VK_ATTACHMENT_UNUSED);
 			std::vector<deUint32>					colorAttachmentInputs				(colorVector.size(), VK_ATTACHMENT_UNUSED);
-=======
-			VkPipelineRenderingCreateInfoKHR renderingCreateInfo
-			{
-				VK_STRUCTURE_TYPE_PIPELINE_RENDERING_CREATE_INFO_KHR,
-				DE_NULL,
-				0u,
-				0u,
-				DE_NULL,
-				VK_FORMAT_UNDEFINED,
-				VK_FORMAT_UNDEFINED
-			};
-
-			std::vector<VkFormat> colorVector;
-			for (const auto& att : m_testParams.attachments)
-			{
-				VkFormat format = getFormat(att.usage, m_testParams.depthStencilFormat);
-
-				if (att.usage & ATTACHMENT_USAGE_DEPTH_STENCIL)
-				{
-					const auto tcuFormat	= mapVkFormat(format);
-					const auto hasDepth		= tcu::hasDepthComponent(tcuFormat.order);
-					const auto hasStencil	= tcu::hasStencilComponent(tcuFormat.order);
-					const auto useDepth		= att.usage & ATTACHMENT_USAGE_DEPTH;
-					const auto useStencil	= att.usage & ATTACHMENT_USAGE_STENCIL;
-					renderingCreateInfo.depthAttachmentFormat	= (hasDepth && useDepth		? format : VK_FORMAT_UNDEFINED);
-					renderingCreateInfo.stencilAttachmentFormat	= (hasStencil && useStencil ? format : VK_FORMAT_UNDEFINED);
-				}
-				else if (!(att.usage & ATTACHMENT_USAGE_RESOLVE_TARGET))
-				{
-					colorVector.push_back(format);
-				}
-			}
->>>>>>> c92e4b26
 
 			if (m_testParams.groupParams->renderingType == RENDERING_TYPE_DYNAMIC_RENDERING)
 			{
