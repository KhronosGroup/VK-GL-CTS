--- conflicted
+++ resolved
@@ -1822,34 +1822,14 @@
 							{{VK_IMAGE_ASPECT_DEPTH_BIT, false, depthInit, true, depthInit}}
 						}
 					},
-<<<<<<< HEAD
-					{
-						ATTACHMENT_USAGE_DEPTH,
-						VK_ATTACHMENT_LOAD_OP_LOAD,
-						VK_ATTACHMENT_STORE_OP_NONE_EXT,
-						VK_ATTACHMENT_LOAD_OP_DONT_CARE,
-						VK_ATTACHMENT_STORE_OP_DONT_CARE,
-						ATTACHMENT_INIT_PRE,
-						{{VK_IMAGE_ASPECT_DEPTH_BIT, false, depthInit, true, depthInit}}
-					}
-				},
-				{									// std::vector<SubpassParams>		subpasses;
-					{{{0u, ATTACHMENT_USAGE_COLOR}, {1u, ATTACHMENT_USAGE_DEPTH}}, 2u}
-				},
-				groupParams,						// const SharedGroupParams			groupParams;
-				formats[f],							// VkFormat							depthStencilFormat;
-				false,								// bool								alphaBlend;
-				f % 2 == 0 ? ExtensionPreference::EXT : ExtensionPreference::KHR,
-			};
-=======
 					{									// std::vector<SubpassParams>		subpasses;
 						{{{0u, ATTACHMENT_USAGE_COLOR}, {1u, ATTACHMENT_USAGE_DEPTH}}, 2u}
 					},
 					groupParams,						// const SharedGroupParams			groupParams;
 					formats[f],							// VkFormat							depthStencilFormat;
-					false								// bool								alphaBlend;
+					false,								// bool								alphaBlend;
+					f % 2 == 0 ? ExtensionPreference::EXT : ExtensionPreference::KHR,
 				};
->>>>>>> d5e42f34
 
 				opNoneTests->addChild(new LoadStoreOpNoneTest(testCtx, "depth_" + formatName + "_load_op_load_store_op_none", params));
 			}
@@ -1881,34 +1861,14 @@
 							{{VK_IMAGE_ASPECT_DEPTH_BIT, true, depthInit, true, depthInit}}
 						}
 					},
-<<<<<<< HEAD
-					{
-						ATTACHMENT_USAGE_DEPTH,
-						VK_ATTACHMENT_LOAD_OP_NONE_EXT,
-						VK_ATTACHMENT_STORE_OP_NONE_EXT,
-						VK_ATTACHMENT_LOAD_OP_DONT_CARE,
-						VK_ATTACHMENT_STORE_OP_DONT_CARE,
-						ATTACHMENT_INIT_PRE,
-						{{VK_IMAGE_ASPECT_DEPTH_BIT, true, depthInit, true, depthInit}}
-					}
-				},
-				{									// std::vector<SubpassParams>		subpasses;
-					{{{0u, ATTACHMENT_USAGE_COLOR}, {1u, ATTACHMENT_USAGE_DEPTH | ATTACHMENT_USAGE_DEPTH_TEST_OFF}}, 1u}
-				},
-				groupParams,						// const SharedGroupParams			groupParams;
-				formats[f],							// VkFormat							depthStencilFormat;
-				false,								// bool								alphaBlend;
-				f % 2 == 0 ? ExtensionPreference::KHR : ExtensionPreference::EXT,
-			};
-=======
 					{									// std::vector<SubpassParams>		subpasses;
 						{{{0u, ATTACHMENT_USAGE_COLOR}, {1u, ATTACHMENT_USAGE_DEPTH | ATTACHMENT_USAGE_DEPTH_TEST_OFF}}, 1u}
 					},
 					groupParams,						// const SharedGroupParams			groupParams;
 					formats[f],							// VkFormat							depthStencilFormat;
-					false								// bool								alphaBlend;
+					false,								// bool								alphaBlend;
+					f % 2 == 0 ? ExtensionPreference::KHR : ExtensionPreference::EXT,
 				};
->>>>>>> d5e42f34
 
 				opNoneTests->addChild(new LoadStoreOpNoneTest(testCtx, "depth_" + formatName + "_load_op_none_store_op_none_write_off", params));
 			}
@@ -1940,33 +1900,14 @@
 							ATTACHMENT_INIT_PRE | ATTACHMENT_INIT_CMD_CLEAR,
 							{{VK_IMAGE_ASPECT_DEPTH_BIT, true, depthFull, true, depthInit}}}
 					},
-<<<<<<< HEAD
-					{
-						ATTACHMENT_USAGE_DEPTH,
-						VK_ATTACHMENT_LOAD_OP_NONE_EXT,
-						VK_ATTACHMENT_STORE_OP_STORE,
-						VK_ATTACHMENT_LOAD_OP_DONT_CARE,
-						VK_ATTACHMENT_STORE_OP_DONT_CARE,
-						ATTACHMENT_INIT_PRE | ATTACHMENT_INIT_CMD_CLEAR,
-						{{VK_IMAGE_ASPECT_DEPTH_BIT, true, depthFull, true, depthInit}}}
-				},
-				{									// std::vector<SubpassParams>		subpasses;
-					{{{0u, ATTACHMENT_USAGE_COLOR}, {1u, ATTACHMENT_USAGE_DEPTH}}, 1u}
-				},
-				groupParams,						// const SharedGroupParams			groupParams;
-				formats[f],							// VkFormat							depthStencilFormat;
-				false,								// bool								alphaBlend;
-				f % 2 == 0 ? ExtensionPreference::EXT : ExtensionPreference::KHR,
-			};
-=======
 					{									// std::vector<SubpassParams>		subpasses;
 						{{{0u, ATTACHMENT_USAGE_COLOR}, {1u, ATTACHMENT_USAGE_DEPTH}}, 1u}
 					},
 					groupParams,						// const SharedGroupParams			groupParams;
 					formats[f],							// VkFormat							depthStencilFormat;
-					false								// bool								alphaBlend;
+					false,								// bool								alphaBlend;
+					f % 2 == 0 ? ExtensionPreference::EXT : ExtensionPreference::KHR,
 				};
->>>>>>> d5e42f34
 
 				opNoneTests->addChild(new LoadStoreOpNoneTest(testCtx, "depth_" + formatName + "_load_op_none_store_op_store", params));
 			}
@@ -1999,34 +1940,14 @@
 							{{VK_IMAGE_ASPECT_DEPTH_BIT, false, depthFull, true, depthInit}}
 						}
 					},
-<<<<<<< HEAD
-					{
-						ATTACHMENT_USAGE_DEPTH,
-						VK_ATTACHMENT_LOAD_OP_NONE_EXT,
-						VK_ATTACHMENT_STORE_OP_DONT_CARE,
-						VK_ATTACHMENT_LOAD_OP_DONT_CARE,
-						VK_ATTACHMENT_STORE_OP_DONT_CARE,
-						ATTACHMENT_INIT_PRE | ATTACHMENT_INIT_CMD_CLEAR,
-						{{VK_IMAGE_ASPECT_DEPTH_BIT, false, depthFull, true, depthInit}}
-					}
-				},
-				{									// std::vector<SubpassParams>		subpasses;
-					{{{0u, ATTACHMENT_USAGE_COLOR}, {1u, ATTACHMENT_USAGE_DEPTH}}, 1u}
-				},
-				groupParams,						// const SharedGroupParams			groupParams;
-				formats[f],							// VkFormat							depthStencilFormat;
-				false,								// bool								alphaBlend;
-				f % 2 == 0 ? ExtensionPreference::KHR : ExtensionPreference::EXT,
-			};
-=======
 					{									// std::vector<SubpassParams>		subpasses;
 						{{{0u, ATTACHMENT_USAGE_COLOR}, {1u, ATTACHMENT_USAGE_DEPTH}}, 1u}
 					},
 					groupParams,						// const SharedGroupParams			groupParams;
 					formats[f],							// VkFormat							depthStencilFormat;
-					false								// bool								alphaBlend;
+					false,								// bool								alphaBlend;
+					f % 2 == 0 ? ExtensionPreference::KHR : ExtensionPreference::EXT,
 				};
->>>>>>> d5e42f34
 
 				opNoneTests->addChild(new LoadStoreOpNoneTest(testCtx, "depth_" + formatName + "_load_op_none_store_op_dontcare", params));
 			}
@@ -2062,34 +1983,14 @@
 							{{VK_IMAGE_ASPECT_STENCIL_BIT, false, stencilInit, true, stencilInit}}
 						}
 					},
-<<<<<<< HEAD
-					{
-						ATTACHMENT_USAGE_STENCIL,
-						VK_ATTACHMENT_LOAD_OP_DONT_CARE,
-						VK_ATTACHMENT_STORE_OP_DONT_CARE,
-						VK_ATTACHMENT_LOAD_OP_LOAD,
-						VK_ATTACHMENT_STORE_OP_NONE_EXT,
-						ATTACHMENT_INIT_PRE,
-						{{VK_IMAGE_ASPECT_STENCIL_BIT, false, stencilInit, true, stencilInit}}
-					}
-				},
-				{									// std::vector<SubpassParams>		subpasses;
-					{{{0u, ATTACHMENT_USAGE_COLOR}, {1u, ATTACHMENT_USAGE_STENCIL}}, 2u}
-				},
-				groupParams,						// const SharedGroupParams			groupParams;
-				formats[f],							// VkFormat							depthStencilFormat;
-				false,								// bool								alphaBlend;
-				f % 2 == 0 ? ExtensionPreference::EXT : ExtensionPreference::KHR,
-			};
-=======
 					{									// std::vector<SubpassParams>		subpasses;
 						{{{0u, ATTACHMENT_USAGE_COLOR}, {1u, ATTACHMENT_USAGE_STENCIL}}, 2u}
 					},
 					groupParams,						// const SharedGroupParams			groupParams;
 					formats[f],							// VkFormat							depthStencilFormat;
-					false								// bool								alphaBlend;
+					false,								// bool								alphaBlend;
+					f % 2 == 0 ? ExtensionPreference::EXT : ExtensionPreference::KHR,
 				};
->>>>>>> d5e42f34
 
 				opNoneTests->addChild(new LoadStoreOpNoneTest(testCtx, "stencil_" + formatName + "_load_op_load_store_op_none", params));
 			}
@@ -2121,34 +2022,14 @@
 							{{VK_IMAGE_ASPECT_STENCIL_BIT, true, stencilInit, true, stencilInit}}
 						}
 					},
-<<<<<<< HEAD
-					{
-						ATTACHMENT_USAGE_STENCIL,
-						VK_ATTACHMENT_LOAD_OP_DONT_CARE,
-						VK_ATTACHMENT_STORE_OP_DONT_CARE,
-						VK_ATTACHMENT_LOAD_OP_NONE_EXT,
-						VK_ATTACHMENT_STORE_OP_NONE_EXT,
-						ATTACHMENT_INIT_PRE,
-						{{VK_IMAGE_ASPECT_STENCIL_BIT, true, stencilInit, true, stencilInit}}
-					}
-				},
-				{									// std::vector<SubpassParams>		subpasses;
-					{{{0u, ATTACHMENT_USAGE_COLOR}, {1u, ATTACHMENT_USAGE_STENCIL | ATTACHMENT_USAGE_STENCIL_TEST_OFF | ATTACHMENT_USAGE_DEPTH_TEST_OFF}}, 1u}
-				},
-				groupParams,						// const SharedGroupParams			groupParams;
-				formats[f],							// VkFormat							depthStencilFormat;
-				false,								// bool								alphaBlend;
-				f % 2 == 0 ? ExtensionPreference::KHR : ExtensionPreference::EXT,
-			};
-=======
 					{									// std::vector<SubpassParams>		subpasses;
 						{{{0u, ATTACHMENT_USAGE_COLOR}, {1u, ATTACHMENT_USAGE_STENCIL | ATTACHMENT_USAGE_STENCIL_TEST_OFF | ATTACHMENT_USAGE_DEPTH_TEST_OFF}}, 1u}
 					},
 					groupParams,						// const SharedGroupParams			groupParams;
 					formats[f],							// VkFormat							depthStencilFormat;
-					false								// bool								alphaBlend;
+					false,								// bool								alphaBlend;
+					f % 2 == 0 ? ExtensionPreference::KHR : ExtensionPreference::EXT,
 				};
->>>>>>> d5e42f34
 
 				opNoneTests->addChild(new LoadStoreOpNoneTest(testCtx, "stencil_" + formatName + "_load_op_none_store_op_none_write_off", params));
 			}
@@ -2181,34 +2062,14 @@
 							{{VK_IMAGE_ASPECT_STENCIL_BIT, true, stencilFull, true, stencilInit}}
 						}
 					},
-<<<<<<< HEAD
-					{
-						ATTACHMENT_USAGE_STENCIL,
-						VK_ATTACHMENT_LOAD_OP_DONT_CARE,
-						VK_ATTACHMENT_STORE_OP_DONT_CARE,
-						VK_ATTACHMENT_LOAD_OP_NONE_EXT,
-						VK_ATTACHMENT_STORE_OP_STORE,
-						ATTACHMENT_INIT_PRE | ATTACHMENT_INIT_CMD_CLEAR,
-						{{VK_IMAGE_ASPECT_STENCIL_BIT, true, stencilFull, true, stencilInit}}
-					}
-				},
-				{									// std::vector<SubpassParams>		subpasses;
-					{{{0u, ATTACHMENT_USAGE_COLOR}, {1u, ATTACHMENT_USAGE_STENCIL}}, 1u}
-				},
-				groupParams,						// const SharedGroupParams			groupParams;
-				formats[f],							// VkFormat							depthStencilFormat;
-				false,								// bool								alphaBlend;
-				f % 2 == 0 ? ExtensionPreference::EXT : ExtensionPreference::KHR,
-			};
-=======
 					{									// std::vector<SubpassParams>		subpasses;
 						{{{0u, ATTACHMENT_USAGE_COLOR}, {1u, ATTACHMENT_USAGE_STENCIL}}, 1u}
 					},
 					groupParams,						// const SharedGroupParams			groupParams;
 					formats[f],							// VkFormat							depthStencilFormat;
-					false								// bool								alphaBlend;
+					false,								// bool								alphaBlend;
+					f % 2 == 0 ? ExtensionPreference::EXT : ExtensionPreference::KHR,
 				};
->>>>>>> d5e42f34
 
 				opNoneTests->addChild(new LoadStoreOpNoneTest(testCtx, "stencil_" + formatName + "_load_op_none_store_op_store", params));
 			}
@@ -2241,34 +2102,14 @@
 							{{VK_IMAGE_ASPECT_STENCIL_BIT, false, stencilFull, true, stencilInit}}
 						}
 					},
-<<<<<<< HEAD
-					{
-						ATTACHMENT_USAGE_STENCIL,
-						VK_ATTACHMENT_LOAD_OP_DONT_CARE,
-						VK_ATTACHMENT_STORE_OP_DONT_CARE,
-						VK_ATTACHMENT_LOAD_OP_NONE_EXT,
-						VK_ATTACHMENT_STORE_OP_DONT_CARE,
-						ATTACHMENT_INIT_PRE | ATTACHMENT_INIT_CMD_CLEAR,
-						{{VK_IMAGE_ASPECT_STENCIL_BIT, false, stencilFull, true, stencilInit}}
-					}
-				},
-				{									// std::vector<SubpassParams>		subpasses;
-					{{{0u, ATTACHMENT_USAGE_COLOR}, {1u, ATTACHMENT_USAGE_STENCIL}}, 1u}
-				},
-				groupParams,						// const SharedGroupParams			groupParams;
-				formats[f],							// VkFormat							depthStencilFormat;
-				false,								// bool								alphaBlend;
-				f % 2 == 0 ? ExtensionPreference::KHR : ExtensionPreference::EXT,
-			};
-=======
 					{									// std::vector<SubpassParams>		subpasses;
 						{{{0u, ATTACHMENT_USAGE_COLOR}, {1u, ATTACHMENT_USAGE_STENCIL}}, 1u}
 					},
 					groupParams,						// const SharedGroupParams			groupParams;
 					formats[f],							// VkFormat							depthStencilFormat;
-					false								// bool								alphaBlend;
+					false,								// bool								alphaBlend;
+					f % 2 == 0 ? ExtensionPreference::KHR : ExtensionPreference::EXT,
 				};
->>>>>>> d5e42f34
 
 				opNoneTests->addChild(new LoadStoreOpNoneTest(testCtx, "stencil_" + formatName + "_load_op_none_store_op_dontcare", params));
 			}
@@ -2304,27 +2145,15 @@
 								{VK_IMAGE_ASPECT_STENCIL_BIT, true, stencilInit, true, stencilInit},
 							}
 						}
-<<<<<<< HEAD
-					}
-				},
-				{									// std::vector<SubpassParams>		subpasses;
-					{{{0u, ATTACHMENT_USAGE_COLOR}, {1u, ATTACHMENT_USAGE_DEPTH_STENCIL | ATTACHMENT_USAGE_STENCIL_TEST_OFF}}, 1u}
-				},
-				groupParams,						// const SharedGroupParams			groupParams;
-				formats[f],							// VkFormat							depthStencilFormat;
-				false,								// bool								alphaBlend;
-				f % 2 == 0 ? ExtensionPreference::EXT : ExtensionPreference::KHR,
-			};
-=======
 					},
 					{									// std::vector<SubpassParams>		subpasses;
 						{{{0u, ATTACHMENT_USAGE_COLOR}, {1u, ATTACHMENT_USAGE_DEPTH_STENCIL | ATTACHMENT_USAGE_STENCIL_TEST_OFF}}, 1u}
 					},
 					groupParams,						// const SharedGroupParams			groupParams;
 					formats[f],							// VkFormat							depthStencilFormat;
-					false								// bool								alphaBlend;
+					false,								// bool								alphaBlend;
+					f % 2 == 0 ? ExtensionPreference::EXT : ExtensionPreference::KHR,
 				};
->>>>>>> d5e42f34
 
 				opNoneTests->addChild(new LoadStoreOpNoneTest(testCtx, "depthstencil_" + formatName + "_load_op_depth_load_stencil_none_store_op_depth_store_stencil_none_stencil_test_off", params));
 			}
@@ -2360,27 +2189,15 @@
 								{VK_IMAGE_ASPECT_STENCIL_BIT, true, stencilFull, true, stencilInit}
 							}
 						}
-<<<<<<< HEAD
-					}
-				},
-				{									// std::vector<SubpassParams>		subpasses;
-					{{{0u, ATTACHMENT_USAGE_COLOR}, {1u, ATTACHMENT_USAGE_DEPTH_STENCIL | ATTACHMENT_USAGE_DEPTH_TEST_OFF}}, 1u}
-				},
-				groupParams,						// const SharedGroupParams			groupParams;
-				formats[f],							// VkFormat							depthStencilFormat;
-				false,								// bool								alphaBlend;
-				f % 2 == 0 ? ExtensionPreference::KHR : ExtensionPreference::EXT,
-			};
-=======
 					},
 					{									// std::vector<SubpassParams>		subpasses;
 						{{{0u, ATTACHMENT_USAGE_COLOR}, {1u, ATTACHMENT_USAGE_DEPTH_STENCIL | ATTACHMENT_USAGE_DEPTH_TEST_OFF}}, 1u}
 					},
 					groupParams,						// const SharedGroupParams			groupParams;
 					formats[f],							// VkFormat							depthStencilFormat;
-					false								// bool								alphaBlend;
+					false,								// bool								alphaBlend;
+					f % 2 == 0 ? ExtensionPreference::KHR : ExtensionPreference::EXT,
 				};
->>>>>>> d5e42f34
 
 				opNoneTests->addChild(new LoadStoreOpNoneTest(testCtx, "depthstencil_" + formatName + "_load_op_depth_none_stencil_load_store_op_depth_none_stencil_store_depth_test_off", params));
 			}
@@ -2415,27 +2232,15 @@
 								{VK_IMAGE_ASPECT_STENCIL_BIT, true, stencilInit, true, stencilInit},
 							}
 						}
-<<<<<<< HEAD
-					}
-				},
-				{									// std::vector<SubpassParams>		subpasses;
-					{{{0u, ATTACHMENT_USAGE_COLOR}, {1u, ATTACHMENT_USAGE_DEPTH_STENCIL | ATTACHMENT_USAGE_STENCIL_WRITE_OFF}}, 1u}
-				},
-				groupParams,						// const SharedGroupParams			groupParams;
-				formats[f],							// VkFormat							depthStencilFormat;
-				false,								// bool								alphaBlend;
-				f % 2 == 0 ? ExtensionPreference::EXT : ExtensionPreference::KHR,
-			};
-=======
 					},
 					{									// std::vector<SubpassParams>		subpasses;
 						{{{0u, ATTACHMENT_USAGE_COLOR}, {1u, ATTACHMENT_USAGE_DEPTH_STENCIL | ATTACHMENT_USAGE_STENCIL_WRITE_OFF}}, 1u}
 					},
 					groupParams,						// const SharedGroupParams			groupParams;
 					formats[f],							// VkFormat							depthStencilFormat;
-					false								// bool								alphaBlend;
+					false,								// bool								alphaBlend;
+					f % 2 == 0 ? ExtensionPreference::EXT : ExtensionPreference::KHR,
 				};
->>>>>>> d5e42f34
 
 				opNoneTests->addChild(new LoadStoreOpNoneTest(testCtx, "depthstencil_" + formatName + "_load_op_depth_load_stencil_none_store_op_depth_store_stencil_none_stencil_write_off", params));
 			}
@@ -2471,27 +2276,15 @@
 								{VK_IMAGE_ASPECT_STENCIL_BIT, true, stencilFull, true, stencilInit}
 							}
 						}
-<<<<<<< HEAD
-					}
-				},
-				{									// std::vector<SubpassParams>		subpasses;
-					{{{0u, ATTACHMENT_USAGE_COLOR}, {1u, ATTACHMENT_USAGE_DEPTH_STENCIL | ATTACHMENT_USAGE_DEPTH_WRITE_OFF}}, 1u}
-				},
-				groupParams,						// const SharedGroupParams			groupParams;
-				formats[f],							// VkFormat							depthStencilFormat;
-				false,								// bool								alphaBlend;
-				f % 2 == 0 ? ExtensionPreference::KHR : ExtensionPreference::EXT,
-			};
-=======
 					},
 					{									// std::vector<SubpassParams>		subpasses;
 						{{{0u, ATTACHMENT_USAGE_COLOR}, {1u, ATTACHMENT_USAGE_DEPTH_STENCIL | ATTACHMENT_USAGE_DEPTH_WRITE_OFF}}, 1u}
 					},
 					groupParams,						// const SharedGroupParams			groupParams;
 					formats[f],							// VkFormat							depthStencilFormat;
-					false								// bool								alphaBlend;
+					false,								// bool								alphaBlend;
+					f % 2 == 0 ? ExtensionPreference::KHR : ExtensionPreference::EXT,
 				};
->>>>>>> d5e42f34
 
 				opNoneTests->addChild(new LoadStoreOpNoneTest(testCtx, "depthstencil_" + formatName + "_load_op_depth_none_stencil_load_store_op_depth_none_stencil_store_depth_write_off", params));
 			}
