--- conflicted
+++ resolved
@@ -179,7 +179,6 @@
     VkBool32 m_useMapping;
     VkBool32 m_useDepthInReadFrag;
     VkBool32 m_useStencilInReadFrag;
-    VkBool32 m_useDepthInReadFrag;
     std::vector<uint32_t> m_expectedValues;
 };
 
@@ -203,7 +202,6 @@
     , m_useMapping(true)
     , m_useDepthInReadFrag(true)
     , m_useStencilInReadFrag(true)
-    , m_useDepthInReadFrag(true)
     , m_expectedValues{0}
 {
     const InstanceInterface &vki                = m_context.getInstanceInterface();
@@ -468,44 +466,26 @@
 
     for (uint32_t outputDraw = 0; outputDraw < m_outputDrawsCount; ++outputDraw)
     {
-<<<<<<< HEAD
         // Depth read is 0.6 and stencil read is 1
         const uint32_t depthRead   = static_cast<uint32_t>(0.6f * 1000);
-=======
-        // Depth read is 0.6 and stencil read is 1. Stencil read depends on test type.
-        const uint32_t depthValue  = static_cast<uint32_t>(0.6f * 1000);
->>>>>>> f0890b45
         const uint32_t stencilRead = 1;
 
         if (m_testType == TestType::DEPTH_STENCIL_MAPPING_TO_NO_INDEX)
         {
             // Depth read and stencil read are both enabled
-<<<<<<< HEAD
             m_expectedValues[outputDraw] = depthRead + stencilRead * 100;
-=======
-            m_expectedValues[outputDraw] = depthValue + stencilRead * 100;
->>>>>>> f0890b45
         }
         else if ((m_testType == TestType::DEPTH_STENCIL_MAPPING_TO_SAME_INDEX) ||
                  (m_testType == TestType::DEPTH_STENCIL_MAPPING_TO_LARGE_INDEX) ||
                  (m_testType == TestType::DEPTH_STENCIL_MAPPING_TO_NO_INDEX_DEPTH_CLEAR) ||
                  (m_testType == TestType::DEPTH_STENCIL_MAPPING_TO_NO_INDEX_STENCIL_CLEAR))
         {
-<<<<<<< HEAD
             m_expectedValues[outputDraw] = m_useDepthInReadFrag * depthRead + m_useStencilInReadFrag * stencilRead;
         }
         else
         {
-            m_expectedValues[outputDraw] = depthRead + ((m_useStencilInReadFrag) ? (stencilRead * 1000) : 0);
-=======
-            // Depth read and stencil read are both enabled
-            m_expectedValues[outputDraw] = depthValue + stencilRead;
-        }
-        else
-        {
             m_expectedValues[outputDraw] =
-                (m_useDepthInReadFrag * depthValue) + (m_useStencilInReadFrag * stencilRead * 1000);
->>>>>>> f0890b45
+                (m_useDepthInReadFrag * depthRead) + (m_useStencilInReadFrag * stencilRead * 1000);
         }
 
         // each output draw uses all attachments but remaped differently
@@ -920,13 +900,8 @@
         vk.cmdBindDescriptorSets(cmdBuffer, VK_PIPELINE_BIND_POINT_GRAPHICS, *readPipelineLayout, 0u, 2u,
                                  descriptorSets, 0u, nullptr);
 
-<<<<<<< HEAD
-        if (m_useMapping)
-            vk.cmdSetRenderingInputAttachmentIndicesKHR(cmdBuffer, &renderingInputAttachmentIndexInfo);
-=======
         if (m_useMapping && m_colorAttachmentInputIndices[pipelineIndex].size() > 0)
             vk.cmdSetRenderingInputAttachmentIndices(cmdBuffer, &renderingInputAttachmentIndexInfo);
->>>>>>> f0890b45
 
         vk.cmdDraw(cmdBuffer, 4u, 1u, 0u, 0u);
     }
@@ -2171,7 +2146,6 @@
                                                           "OpReturn\n"
                                                           "OpFunctionEnd\n";
     }
-<<<<<<< HEAD
     else if ((m_testType == TestType::DEPTH_STENCIL_MAPPING_TO_NO_INDEX_DEPTH_CLEAR) ||
              (m_testType == TestType::DEPTH_STENCIL_MAPPING_TO_NO_INDEX_STENCIL_CLEAR))
     {
@@ -2282,16 +2256,12 @@
                                                           "OpReturn\n"
                                                           "OpFunctionEnd\n";
     }
-    else if ((m_testType == TestType::DEPTH_MAPPING_STENCIL_NOT) ||
-             (m_testType == TestType::INTERACTION_WITH_COLOR_WRITE_ENABLE) ||
-=======
     else if (m_testType == TestType::DEPTH_MAPPING_STENCIL_NOT)
     {
         glslSources.add("frag0") << glu::FragmentSource(generateWriteFragSource(4));
         glslSources.add("frag1") << glu::FragmentSource(generateReadFragSource(5, true, false));
     }
     else if ((m_testType == TestType::INTERACTION_WITH_COLOR_WRITE_ENABLE) ||
->>>>>>> f0890b45
              (m_testType == TestType::INTERACTION_WITH_EXTENDED_DYNAMIC_STATE3))
     {
         glslSources.add("frag0") << glu::FragmentSource(generateWriteFragSource(4));
