/*------------------------------------------------------------------------
 * Vulkan Conformance Tests
 * ------------------------
 *
 * Copyright (c) 2023 The Khronos Group Inc.
 *
 * Licensed under the Apache License, Version 2.0 (the "License");
 * you may not use this file except in compliance with the License.
 * You may obtain a copy of the License at
 *
 *      http://www.apache.org/licenses/LICENSE-2.0
 *
 * Unless required by applicable law or agreed to in writing, software
 * distributed under the License is distributed on an "AS IS" BASIS,
 * WITHOUT WARRANTIES OR CONDITIONS OF ANY KIND, either express or implied.
 * See the License for the specific language governing permissions and
 * limitations under the License.
 *
 *//*!
 * \file
 * \brief Vulkan Dynamic Rendering Local Read Tests
 *//*--------------------------------------------------------------------*/

#include "deRandom.hpp"
#include "deUniquePtr.hpp"

#include "tcuImageCompare.hpp"
#include "tcuRGBA.hpp"
#include "tcuTestLog.hpp"
#include "tcuTextureUtil.hpp"
#include "tcuVectorUtil.hpp"

#include "vkBarrierUtil.hpp"
#include "vkBuilderUtil.hpp"
#include "vkCmdUtil.hpp"
#include "vktDynamicRenderingLocalReadTests.hpp"
#include "vkImageUtil.hpp"
#include "vkObjUtil.hpp"
#include "vkQueryUtil.hpp"
#include "vkRefUtil.hpp"
#include "vktTestGroupUtil.hpp"
#include "vktTestCase.hpp"
#include "vkTypeUtil.hpp"

#include <iostream>
#include <algorithm>

namespace vkt
{
namespace renderpass
{
namespace
{

using namespace vk;

enum class TestType
{
    // Test maximum number of attachments(color + depth + stencil) readback as input
    MAX_INPUT_ATTACHMENTS = 0,

    // Test maximum attachments remapped repeatedly
    MAX_ATTACHMENTS_REMAPPED_REPEATEDLY,

    // Use input attachments without explicitly setting up any mappings
    INPUT_ATTACHMENTS_WITHOUT_MAPPING,

    // Test that color attachment locations set to ATTACHMENT_UNUSED are not written, and that writes to unmapped locations are discarded
    UNUSED_WRITEN_DISCARDED,

    // Test mapping depth + stencil to no index
    DEPTH_STENCIL_MAPPING_TO_NO_INDEX,

    // Test mapping depth + stencil to the same index
    DEPTH_STENCIL_MAPPING_TO_SAME_INDEX,

    // Test mapping depth + stencil to large index
    DEPTH_STENCIL_MAPPING_TO_LARGE_INDEX,

    // Test mapping depth + stencil so only one takes an index, the other does not
    DEPTH_MAPPING_STENCIL_NOT,

    // Test that blend state is using unmapped indexes
    MAPPING_NOT_AFFECTING_BLEND_STATE,

    // Test interaction with VK_EXT_color_write_enable
    INTERACTION_WITH_COLOR_WRITE_ENABLE,

    // Test interaction with VK_EXT_graphics_pipeline_library
    INTERACTION_WITH_GRAPHICS_PIPELINE_LIBRARY,

    // Test interaction with VK_EXT_extended_dynamic_state3
    INTERACTION_WITH_EXTENDED_DYNAMIC_STATE3,
};

// During test creation we dont know what is the maximal number of input attachments.
// To be able to test maximal number of attachments we need to construct shaders for all possible
// numbers of input attachments. This number must also not be greater then maxColorAttachments.
static uint32_t inputAttachmentsPossibleValues[] = {4, 5, 6, 7, 8, 9, 10, 16, 17, 18};

using ImageWithMemorySp  = de::SharedPtr<ImageWithMemory>;
using BufferWithMemorySp = de::SharedPtr<BufferWithMemory>;
using VkImageViewSp      = de::SharedPtr<Move<VkImageView>>;

ImageWithMemorySp createImage(Context &context, uint32_t renderSize, VkFormat format, VkImageUsageFlags usage)
{
    const DeviceInterface &vk = context.getDeviceInterface();
    VkDevice device           = context.getDevice();
    Allocator &memAlloc       = context.getDefaultAllocator();
    VkExtent3D extent         = makeExtent3D(renderSize, renderSize, 1u);

    const VkImageCreateInfo imageCreateInfo{
        VK_STRUCTURE_TYPE_IMAGE_CREATE_INFO, // VkStructureType sType;
        DE_NULL,                             // const void* pNext;
        0u,                                  // VkImageCreateFlags flags;
        VK_IMAGE_TYPE_2D,                    // VkImageType imageType;
        format,                              // VkFormat format;
        extent,                              // VkExtent3D extent;
        1u,                                  // uint32_t mipLevels;
        1u,                                  // uint32_t arrayLayers;
        VK_SAMPLE_COUNT_1_BIT,               // VkSampleCountFlagBits samples;
        VK_IMAGE_TILING_OPTIMAL,             // VkImageTiling tiling;
        usage,                               // VkImageUsageFlags usage;
        VK_SHARING_MODE_EXCLUSIVE,           // VkSharingMode sharingMode;
        0u,                                  // uint32_t queueFamilyIndexCount;
        DE_NULL,                             // const uint32_t* pQueueFamilyIndices;
        VK_IMAGE_LAYOUT_UNDEFINED,           // VkImageLayout initialLayout;
    };

    return ImageWithMemorySp(new ImageWithMemory(vk, device, memAlloc, imageCreateInfo, MemoryRequirement::Any));
}

class BasicLocalReadTestInstance : public vkt::TestInstance
{
public:
    BasicLocalReadTestInstance(Context &context, TestType testType);
    ~BasicLocalReadTestInstance() = default;

protected:
    tcu::TestStatus iterate(void) override;

private:
    void CalculateExpectedValues(void);
    bool UseColorWriteEnable(void) const;
    uint32_t GetRemappedColorAttachment(uint32_t inputDrawId, uint32_t location) const;
    uint32_t GetRemappedColorInputAttachment(uint32_t outputDrawId, uint32_t inputAttachmentIdx) const;

    const TestType m_testType;
    const uint32_t m_renderSize;
    VkFormat m_dsFormat;

    uint32_t m_colorAttachmentCount;
    uint32_t m_inputDrawsCount;
    uint32_t m_outputDrawsCount;
    std::string m_writeFragName;
    std::string m_readFragName;
    std::vector<std::vector<uint32_t>> m_colorAttachmentLocations;
    std::vector<std::vector<uint32_t>> m_colorAttachmentInputIndices;
    uint32_t m_depthInputAttachmentIndex;
    uint32_t m_stencilInputAttachmentIndex;
    const VkBool32 m_colorWriteEnables[4];
    VkBool32 m_useMapping;
    VkBool32 m_useStencilInReadFrag;
    std::vector<uint32_t> m_expectedValues;
};

BasicLocalReadTestInstance::BasicLocalReadTestInstance(Context &context, TestType testType)
    : vkt::TestInstance(context)
    , m_testType(testType)
    , m_renderSize(16)
    , m_dsFormat(VK_FORMAT_D24_UNORM_S8_UINT)
    , m_colorAttachmentCount(4)
    , m_inputDrawsCount(1)
    , m_outputDrawsCount(1)
    , m_writeFragName("frag0")
    , m_readFragName("frag1")
    , m_colorAttachmentLocations{{0, 1, 2, 3}}
    , m_colorAttachmentInputIndices{{0, 1, 2, 3}}
    , m_depthInputAttachmentIndex(4)
    , m_stencilInputAttachmentIndex(5)
    , m_colorWriteEnables{0, 1, 0, 1}
    , m_useMapping(true)
    , m_useStencilInReadFrag(true)
    , m_expectedValues{0}
{
    const InstanceInterface &vki                = m_context.getInstanceInterface();
    VkPhysicalDevice physicalDevice             = m_context.getPhysicalDevice();
    const VkPhysicalDeviceProperties properties = getPhysicalDeviceProperties(vki, physicalDevice);

    // pick depth stencil format (one of those two has to be supported)
    VkImageFormatProperties imageFormatProperties;
    if (vki.getPhysicalDeviceImageFormatProperties(
            physicalDevice, m_dsFormat, VK_IMAGE_TYPE_2D, VK_IMAGE_TILING_OPTIMAL,
            VK_IMAGE_USAGE_DEPTH_STENCIL_ATTACHMENT_BIT | VK_IMAGE_USAGE_INPUT_ATTACHMENT_BIT, 0,
            &imageFormatProperties))
        m_dsFormat = VK_FORMAT_D32_SFLOAT_S8_UINT;

    // setup test configuration - all test cases use same test instance code but with diferent parameters
    switch (m_testType)
    {
    case TestType::MAX_INPUT_ATTACHMENTS:
    {
        m_colorAttachmentCount = deMinu32(properties.limits.maxColorAttachments,
                                          properties.limits.maxPerStageDescriptorInputAttachments - 2u);

        // if this assert is trigered then shader for number m_colorAttachmentCount+2 was not prepared;
        // to fix this just add value of m_colorAttachmentCount+2 to the inputAttachmentsPossibleValues array on top of this file
        DE_ASSERT(std::find(std::begin(inputAttachmentsPossibleValues), std::end(inputAttachmentsPossibleValues),
                            m_colorAttachmentCount + 2) != std::end(inputAttachmentsPossibleValues));

        m_writeFragName += "_" + std::to_string(m_colorAttachmentCount);
        m_readFragName +=
            "_" + std::to_string(m_colorAttachmentCount + 2u); // +2 because depth and stencil are read too
        m_depthInputAttachmentIndex   = m_colorAttachmentCount;
        m_stencilInputAttachmentIndex = m_colorAttachmentCount + 1;

        m_colorAttachmentLocations[0].resize(m_colorAttachmentCount);
        m_colorAttachmentInputIndices[0].resize(m_colorAttachmentCount);
        for (uint32_t attIndex = 0; attIndex < m_colorAttachmentCount; ++attIndex)
        {
            m_colorAttachmentLocations[0][attIndex]    = attIndex;
            m_colorAttachmentInputIndices[0][attIndex] = attIndex;
        }
        break;
    }
    case TestType::MAX_ATTACHMENTS_REMAPPED_REPEATEDLY:
    {
        m_colorAttachmentCount = deMinu32(properties.limits.maxColorAttachments,
                                          properties.limits.maxPerStageDescriptorInputAttachments - 2u);
        m_inputDrawsCount      = m_colorAttachmentCount / 2u;
        m_colorAttachmentCount = m_inputDrawsCount * 2u;
        m_outputDrawsCount     = 3;
        m_readFragName +=
            "_" + std::to_string(m_colorAttachmentCount + 2u); // +2 because depth and stencil are read too
        m_depthInputAttachmentIndex   = m_colorAttachmentCount;
        m_stencilInputAttachmentIndex = m_colorAttachmentCount + 1;

        // each input draw uses just two color attachments; each time its different pair that is always mapped to location 0 and 1
        m_colorAttachmentLocations.clear();
        m_colorAttachmentLocations.resize(m_inputDrawsCount,
                                          std::vector<uint32_t>(m_colorAttachmentCount, VK_ATTACHMENT_UNUSED));
        for (uint32_t inputDraw = 0; inputDraw < m_inputDrawsCount; ++inputDraw)
        {
            auto &colorAttachmentLocations       = m_colorAttachmentLocations[inputDraw];
            uint32_t index                       = 2u * inputDraw;
            colorAttachmentLocations[index]      = 0u;
            colorAttachmentLocations[index + 1u] = 1u;
        }

        // allocate space for all different remappings
        m_colorAttachmentInputIndices.resize(m_outputDrawsCount);
        for (auto &inputIndices : m_colorAttachmentInputIndices)
            inputIndices.resize(m_colorAttachmentCount);

        // each output draw will use all input attachments but remapped differently
        // first remapping: reversed order, from greatest index to smallest
        // second remapping: alternately takes the smallest not used index and then the largest not used index
        // third remapping: same order as index, from smallest index to greatest
        for (uint32_t attIndex = 0; attIndex < m_colorAttachmentCount; ++attIndex)
        {
            m_colorAttachmentInputIndices[0][attIndex] = m_colorAttachmentCount - 1 - attIndex;
            m_colorAttachmentInputIndices[1][attIndex] =
                (attIndex % 2) ? (m_colorAttachmentCount - 1 - attIndex / 2u) : (attIndex / 2u);
            m_colorAttachmentInputIndices[2][attIndex] = attIndex;
        }
        break;
    }
    case TestType::INPUT_ATTACHMENTS_WITHOUT_MAPPING:
    {
        m_useStencilInReadFrag        = false;
        m_colorAttachmentCount        = 3;
        m_useMapping                  = false;
        m_stencilInputAttachmentIndex = VK_ATTACHMENT_UNUSED;
        break;
    }
    case TestType::UNUSED_WRITEN_DISCARDED:
    {
        m_useStencilInReadFrag           = true;
        m_colorAttachmentCount           = 4;
        m_colorAttachmentLocations[0][0] = VK_ATTACHMENT_UNUSED;
        m_colorAttachmentLocations[0][2] = VK_ATTACHMENT_UNUSED;
        break;
    }
    case TestType::DEPTH_STENCIL_MAPPING_TO_NO_INDEX:
    {
        m_useStencilInReadFrag        = true;
        m_colorAttachmentCount        = 2;
        m_depthInputAttachmentIndex   = VK_ATTACHMENT_UNUSED;
        m_stencilInputAttachmentIndex = VK_ATTACHMENT_UNUSED;
        break;
    }
    case TestType::DEPTH_STENCIL_MAPPING_TO_SAME_INDEX:
    {
        m_useStencilInReadFrag        = true;
        m_colorAttachmentCount        = 2;
        m_depthInputAttachmentIndex   = 2;
        m_stencilInputAttachmentIndex = 2;
        break;
    }
    case TestType::DEPTH_STENCIL_MAPPING_TO_LARGE_INDEX:
    {
        m_useStencilInReadFrag        = true;
        m_colorAttachmentCount        = 2;
        m_depthInputAttachmentIndex   = 20;
        m_stencilInputAttachmentIndex = 21;
        break;
    }
    case TestType::DEPTH_MAPPING_STENCIL_NOT:
    {
        m_useStencilInReadFrag        = false;
        m_colorAttachmentCount        = 4;
        m_depthInputAttachmentIndex   = 4;
        m_stencilInputAttachmentIndex = VK_ATTACHMENT_UNUSED;
        break;
    }
    case TestType::INTERACTION_WITH_COLOR_WRITE_ENABLE:
    {
        m_useStencilInReadFrag        = false;
        m_colorAttachmentCount        = 4;
        m_colorAttachmentLocations    = {{0, 3, 1, 2}};
        m_depthInputAttachmentIndex   = 4;
        m_stencilInputAttachmentIndex = VK_ATTACHMENT_UNUSED;
        break;
    }
    case TestType::INTERACTION_WITH_EXTENDED_DYNAMIC_STATE3:
    {
        m_useStencilInReadFrag        = false;
        m_colorAttachmentCount        = 4;
        m_colorAttachmentLocations    = {{0, 3, 1, 2}};
        m_depthInputAttachmentIndex   = 4;
        m_stencilInputAttachmentIndex = VK_ATTACHMENT_UNUSED;
        break;
    }
    default:
        DE_ASSERT(false);
        break;
    }

    CalculateExpectedValues();
}

uint32_t BasicLocalReadTestInstance::GetRemappedColorAttachment(uint32_t inputDrawId, uint32_t location) const
{
    uint32_t attIndexRemaped = VK_ATTACHMENT_UNUSED;

    // Find the remapped attachment index of a output color with decorator location = colorIdx in generateWriteFragSource
    for (uint32_t i = 0; i < m_colorAttachmentCount; i++)
    {
        if (location == m_colorAttachmentLocations[inputDrawId][i])
        {
            attIndexRemaped = i;
            break;
        }
    }

    return attIndexRemaped;
}

uint32_t BasicLocalReadTestInstance::GetRemappedColorInputAttachment(uint32_t outputDrawId,
                                                                     uint32_t inputAttachmentIdx) const
{
    // perform same operation as in frag1_* shader to calculate final expected value
    uint32_t attIndexRemaped = VK_ATTACHMENT_UNUSED;

    for (uint32_t i = 0; i < m_colorAttachmentCount; i++)
    {
        if (inputAttachmentIdx == m_colorAttachmentInputIndices[outputDrawId][i])
        {
            attIndexRemaped = i;
            break;
        }
    }

    DE_ASSERT(attIndexRemaped != VK_ATTACHMENT_UNUSED);

    return attIndexRemaped;
}

void BasicLocalReadTestInstance::CalculateExpectedValues()
{
    // generate same valueas for each attachment as in frag0_* shader
    std::vector<uint32_t> valuesPerColorAttachment(m_colorAttachmentCount, 0);

    for (uint32_t inputDraw = 0; inputDraw < m_inputDrawsCount; ++inputDraw)
    {
        for (uint32_t colorIdx = 0; colorIdx < m_colorAttachmentCount / m_inputDrawsCount; colorIdx++)
        {
            uint32_t outColor        = 0;
            uint32_t attIndexRemaped = GetRemappedColorAttachment(inputDraw, colorIdx);

            // Calculate the shader ouput in generateWriteFragSource
            if ((UseColorWriteEnable() == false) || (m_colorWriteEnables[attIndexRemaped] == 1))
            {
                outColor = (2u * inputDraw + colorIdx + 1u) * (2u * inputDraw + colorIdx + 1u);
            }

            // Write color output to the remapped attachment
            if (attIndexRemaped != VK_ATTACHMENT_UNUSED)
            {
                valuesPerColorAttachment[attIndexRemaped] = outColor;
            }
        }
    }

    // calculate expected values for all three output draws, same as it will be done in frag1_* shader
    m_expectedValues.resize(m_outputDrawsCount);

    for (uint32_t outputDraw = 0; outputDraw < m_outputDrawsCount; ++outputDraw)
    {
        // Depth read is 0.6 and stencil read is 1. Depth read is already enabled, but stencil read depends on test type.
        const float depthRead      = 0.6f;
        const uint32_t stencilRead = 1;

        if (m_testType == TestType::DEPTH_STENCIL_MAPPING_TO_NO_INDEX)
        {
            // Depth read and stencil read are both enabled
            m_expectedValues[outputDraw] = static_cast<uint32_t>(depthRead * 1000) + stencilRead * 100;
        }
        else if ((m_testType == TestType::DEPTH_STENCIL_MAPPING_TO_SAME_INDEX) ||
                 (m_testType == TestType::DEPTH_STENCIL_MAPPING_TO_LARGE_INDEX))
        {
            // Depth read and stencil read are both enabled
            m_expectedValues[outputDraw] = static_cast<uint32_t>(depthRead * 1000) + stencilRead;
        }
        else
        {
            m_expectedValues[outputDraw] =
                static_cast<uint32_t>(depthRead * 1000) + ((m_useStencilInReadFrag) ? (stencilRead * 1000) : 0);
        }

        // each output draw uses all attachments but remaped differently
        for (uint32_t attIndex = 0; attIndex < m_colorAttachmentCount; ++attIndex)
        {
            uint32_t attIndexRemaped = GetRemappedColorInputAttachment(outputDraw, attIndex);

            if (m_testType == TestType::DEPTH_STENCIL_MAPPING_TO_NO_INDEX)
            {
                // Accumulate inColor_i, in which inColor_i is the color attachment with location = i in shader
                m_expectedValues[outputDraw] += valuesPerColorAttachment[attIndexRemaped];
            }
            else if ((m_testType == TestType::DEPTH_STENCIL_MAPPING_TO_SAME_INDEX) ||
                     (m_testType == TestType::DEPTH_STENCIL_MAPPING_TO_LARGE_INDEX))
            {
                // No color is read
                break;
            }
            else
            {
                // Accumulate i * inColor_i, in which inColor_i is the color attachment with location = i in shader
                m_expectedValues[outputDraw] += (attIndex + 1u) * valuesPerColorAttachment[attIndexRemaped];
            }
        }
    }
}

bool BasicLocalReadTestInstance::UseColorWriteEnable() const
{
    return (m_testType == TestType::INTERACTION_WITH_COLOR_WRITE_ENABLE) ? true : false;
}

tcu::TestStatus BasicLocalReadTestInstance::iterate(void)
{
    const DeviceInterface &vk              = m_context.getDeviceInterface();
    const VkDevice device                  = m_context.getDevice();
    Allocator &memAlloc                    = m_context.getDefaultAllocator();
    VkQueue queue                          = m_context.getUniversalQueue();
    const uint32_t queueFamilyIndex        = m_context.getUniversalQueueFamilyIndex();
    const VkImageSubresourceRange colorSRR = makeImageSubresourceRange(VK_IMAGE_ASPECT_COLOR_BIT, 0u, 1u, 0u, 1u);
    const VkImageSubresourceRange dSRR     = makeImageSubresourceRange(VK_IMAGE_ASPECT_DEPTH_BIT, 0u, 1u, 0u, 1u);
    const VkImageSubresourceRange sSRR     = makeImageSubresourceRange(VK_IMAGE_ASPECT_STENCIL_BIT, 0u, 1u, 0u, 1u);
    const VkImageSubresourceRange dsSRR = makeImageSubresourceRange(dSRR.aspectMask | sSRR.aspectMask, 0u, 1u, 0u, 1u);
    const std::vector<VkViewport> viewports{makeViewport(m_renderSize, m_renderSize)};
    const std::vector<VkRect2D> scissors{makeRect2D(m_renderSize, m_renderSize)};
    const bool useColorWriteEnable = UseColorWriteEnable();
    const bool useUseExtendedDynamicState3(m_testType == TestType::INTERACTION_WITH_EXTENDED_DYNAMIC_STATE3);

    // define few structures that will be modified and reused in multiple places
    VkImageMemoryBarrier colorImageBarrier =
        makeImageMemoryBarrier(0, VK_ACCESS_COLOR_ATTACHMENT_WRITE_BIT, VK_IMAGE_LAYOUT_UNDEFINED,
                               VK_IMAGE_LAYOUT_RENDERING_LOCAL_READ_KHR, VK_NULL_HANDLE, colorSRR);
    VkImageMemoryBarrier dsImageBarrier =
        makeImageMemoryBarrier(0, VK_ACCESS_DEPTH_STENCIL_ATTACHMENT_WRITE_BIT, VK_IMAGE_LAYOUT_UNDEFINED,
                               VK_IMAGE_LAYOUT_RENDERING_LOCAL_READ_KHR, VK_NULL_HANDLE, dsSRR);
    VkRenderingAttachmentInfo depthStencilAttachment{
        VK_STRUCTURE_TYPE_RENDERING_ATTACHMENT_INFO, // VkStructureType sType;
        DE_NULL,                                     // const void* pNext;
        VK_NULL_HANDLE,                              // VkImageView imageView;
        VK_IMAGE_LAYOUT_RENDERING_LOCAL_READ_KHR,    // VkImageLayout imageLayout;
        VK_RESOLVE_MODE_NONE,                        // VkResolveModeFlagBits resolveMode;
        VK_NULL_HANDLE,                              // VkImageView resolveImageView;
        VK_IMAGE_LAYOUT_UNDEFINED,                   // VkImageLayout resolveImageLayout;
        VK_ATTACHMENT_LOAD_OP_CLEAR,                 // VkAttachmentLoadOp loadOp;
        VK_ATTACHMENT_STORE_OP_STORE,                // VkAttachmentStoreOp storeOp;
        makeClearValueColor(tcu::Vec4(0.0f))         // VkClearValue clearValue;
    };
    VkImageUsageFlags imageUsage = VK_IMAGE_USAGE_COLOR_ATTACHMENT_BIT | VK_IMAGE_USAGE_INPUT_ATTACHMENT_BIT |
                                   VK_IMAGE_USAGE_TRANSFER_DST_BIT | VK_IMAGE_USAGE_TRANSFER_SRC_BIT;
    VkDescriptorImageInfo depthImageDescriptor(
        makeDescriptorImageInfo(VK_NULL_HANDLE, VK_NULL_HANDLE, VK_IMAGE_LAYOUT_RENDERING_LOCAL_READ_KHR));
    VkDescriptorImageInfo stencilImageDescriptor(depthImageDescriptor);

    // construct required containers
    std::vector<ImageWithMemorySp> images(m_colorAttachmentCount + 1,
                                          ImageWithMemorySp()); // +1 for depth+stencil image
    std::vector<VkImageViewSp> imageViews(m_colorAttachmentCount + 3,
                                          VkImageViewSp()); // +3 for separate depth and stencil and depth+stencil
    std::vector<VkFormat> colorImageFormats(m_colorAttachmentCount, VK_FORMAT_R32_UINT);
    std::vector<VkImageMemoryBarrier> colorImageBarriers(m_colorAttachmentCount, colorImageBarrier);
    std::vector<VkRenderingAttachmentInfo> colorAttachments(m_colorAttachmentCount, depthStencilAttachment);
    std::vector<VkDescriptorImageInfo> colorImageDescriptors(m_colorAttachmentCount, depthImageDescriptor);
    std::vector<BufferWithMemorySp> outputBuffers(m_outputDrawsCount, BufferWithMemorySp());
    std::vector<Move<VkPipeline>> writeGraphicsPipelines(m_inputDrawsCount);
    std::vector<Move<VkPipeline>> readGraphicsPipelines(m_outputDrawsCount);

    // create images and image views for color attachments and use same loop to fill other needed containers
    for (uint32_t attIndex = 0; attIndex < m_colorAttachmentCount; ++attIndex)
    {
        images[attIndex]     = createImage(m_context, m_renderSize, colorImageFormats[attIndex], imageUsage);
        imageViews[attIndex] = VkImageViewSp(new vk::Move<VkImageView>(makeImageView(
            vk, device, **images[attIndex], VK_IMAGE_VIEW_TYPE_2D, colorImageFormats[attIndex], colorSRR)));

        colorImageBarriers[attIndex].image        = **images[attIndex];
        colorAttachments[attIndex].imageView      = **imageViews[attIndex];
        colorImageDescriptors[attIndex].imageView = **imageViews[attIndex];
    }

    // create image and image views for depth/stencil attachments
    uint32_t depthIndex              = m_colorAttachmentCount;
    images[depthIndex]               = createImage(m_context, m_renderSize, m_dsFormat,
                                                   VK_IMAGE_USAGE_DEPTH_STENCIL_ATTACHMENT_BIT | VK_IMAGE_USAGE_INPUT_ATTACHMENT_BIT |
                                                       VK_IMAGE_USAGE_TRANSFER_DST_BIT);
    imageViews[depthIndex]           = VkImageViewSp(new vk::Move<VkImageView>(
        makeImageView(vk, device, **images[depthIndex], VK_IMAGE_VIEW_TYPE_2D, m_dsFormat, dSRR)));
    imageViews[depthIndex + 1]       = VkImageViewSp(new vk::Move<VkImageView>(
        makeImageView(vk, device, **images[depthIndex], VK_IMAGE_VIEW_TYPE_2D, m_dsFormat, sSRR)));
    imageViews[depthIndex + 2]       = VkImageViewSp(new vk::Move<VkImageView>(
        makeImageView(vk, device, **images[depthIndex], VK_IMAGE_VIEW_TYPE_2D, m_dsFormat, dsSRR)));
    dsImageBarrier.image             = **images[depthIndex];
    depthImageDescriptor.imageView   = **imageViews[depthIndex];
    stencilImageDescriptor.imageView = **imageViews[depthIndex + 1];
    depthStencilAttachment.imageView = **imageViews[depthIndex + 2];

    // define buffers for output
    const VkDeviceSize outputBufferSize = static_cast<VkDeviceSize>(m_renderSize * m_renderSize * sizeof(uint32_t));
    const VkBufferCreateInfo bufferCreateInfo =
        makeBufferCreateInfo(outputBufferSize, VK_BUFFER_USAGE_STORAGE_BUFFER_BIT | VK_BUFFER_USAGE_TRANSFER_SRC_BIT);
    for (uint32_t buffIndex = 0; buffIndex < m_outputDrawsCount; ++buffIndex)
        outputBuffers[buffIndex] = BufferWithMemorySp(
            new BufferWithMemory(vk, device, memAlloc, bufferCreateInfo, MemoryRequirement::HostVisible));

    // create descriptors, they are needed just for read pipelines (usually there is just one read pipeline)
    Move<VkDescriptorPool> descriptorPool =
        DescriptorPoolBuilder()
            .addType(VK_DESCRIPTOR_TYPE_INPUT_ATTACHMENT, (m_colorAttachmentCount + 2u) * m_outputDrawsCount)
            .addType(VK_DESCRIPTOR_TYPE_STORAGE_BUFFER, m_outputDrawsCount)
            .build(vk, device, VK_DESCRIPTOR_POOL_CREATE_FREE_DESCRIPTOR_SET_BIT, 2u * m_outputDrawsCount);

    // first descriptor set contains all input attachments
    DescriptorSetLayoutBuilder descriptorSetLayoutABuilder;
    for (uint32_t attIndex = 0; attIndex < m_colorAttachmentCount + 2; ++attIndex)
        descriptorSetLayoutABuilder.addSingleBinding(VK_DESCRIPTOR_TYPE_INPUT_ATTACHMENT, VK_SHADER_STAGE_FRAGMENT_BIT);
    Move<VkDescriptorSetLayout> descriptorSetLayoutA = descriptorSetLayoutABuilder.build(vk, device);

    // second and following descriptor sets contain just single output buffer each
    Move<VkDescriptorSetLayout> descriptorSetLayoutB =
        DescriptorSetLayoutBuilder()
            .addSingleBinding(VK_DESCRIPTOR_TYPE_STORAGE_BUFFER, VK_SHADER_STAGE_FRAGMENT_BIT)
            .build(vk, device);

    std::vector<Move<VkDescriptorSet>> bufferDescriptorSets(m_outputDrawsCount);
    std::vector<Move<VkDescriptorSet>> inputAttachmentsDescriptorSets(m_outputDrawsCount);
    for (uint32_t i = 0; i < m_outputDrawsCount; ++i)
    {
        inputAttachmentsDescriptorSets[i] = makeDescriptorSet(vk, device, *descriptorPool, *descriptorSetLayoutA);
        bufferDescriptorSets[i]           = makeDescriptorSet(vk, device, *descriptorPool, *descriptorSetLayoutB);
    }

    // set descriptor sets for all input attachments
    using DSLocation = DescriptorSetUpdateBuilder::Location;
    DescriptorSetUpdateBuilder descriptorSetUpdateBuilder;
    for (uint32_t i = 0; i < m_outputDrawsCount; ++i)
    {
        // content of the descriptor set with input attachment bindings must be consistent with the remapping
        for (uint32_t attIndex = 0; attIndex < m_colorAttachmentCount; ++attIndex)
        {
            uint32_t remapedIndex = GetRemappedColorInputAttachment(i, attIndex);

            descriptorSetUpdateBuilder.writeSingle(*inputAttachmentsDescriptorSets[i], DSLocation::binding(attIndex),
                                                   VK_DESCRIPTOR_TYPE_INPUT_ATTACHMENT,
                                                   &colorImageDescriptors[remapedIndex]);
        }
        descriptorSetUpdateBuilder.writeSingle(*inputAttachmentsDescriptorSets[i],
                                               DSLocation::binding(m_colorAttachmentCount),
                                               VK_DESCRIPTOR_TYPE_INPUT_ATTACHMENT, &depthImageDescriptor);
        descriptorSetUpdateBuilder.writeSingle(*inputAttachmentsDescriptorSets[i],
                                               DSLocation::binding(m_colorAttachmentCount + 1),
                                               VK_DESCRIPTOR_TYPE_INPUT_ATTACHMENT, &stencilImageDescriptor);
    }

    // set descriptor sets for all output buffers
    VkDescriptorBufferInfo bufferInfo = makeDescriptorBufferInfo(VK_NULL_HANDLE, 0u, VK_WHOLE_SIZE);
    for (uint32_t buffIndex = 0; buffIndex < m_outputDrawsCount; ++buffIndex)
    {
        bufferInfo.buffer = **outputBuffers[buffIndex];
        descriptorSetUpdateBuilder.writeSingle(*bufferDescriptorSets[buffIndex], DSLocation::binding(0),
                                               VK_DESCRIPTOR_TYPE_STORAGE_BUFFER, &bufferInfo);
    }

    // update descriptor sets
    descriptorSetUpdateBuilder.update(vk, device);

    // reuse MAX_INPUT_ATTACHMENTS case to also test pColorAttachmentInputIndices set to NULL
    if (m_testType == TestType::MAX_INPUT_ATTACHMENTS)
        m_colorAttachmentInputIndices[0].clear();

    // create components for pipelines
    const VkPushConstantRange pushConstantRange             = {VK_SHADER_STAGE_FRAGMENT_BIT, 0, 4};
    std::vector<VkDescriptorSetLayout> descriptorSetLayouts = {*descriptorSetLayoutA, *descriptorSetLayoutB};
    Move<VkPipelineLayout> writePipelineLayout = makePipelineLayout(vk, device, 0, DE_NULL, 1u, &pushConstantRange);
    Move<VkPipelineLayout> readPipelineLayout  = makePipelineLayout(vk, device, descriptorSetLayouts);
    Move<VkShaderModule> vertShaderModule =
        createShaderModule(vk, device, m_context.getBinaryCollection().get("vert"), 0);
    Move<VkShaderModule> writeFragShaderModule =
        createShaderModule(vk, device, m_context.getBinaryCollection().get(m_writeFragName), 0);
    Move<VkShaderModule> readFragShaderModule =
        createShaderModule(vk, device, m_context.getBinaryCollection().get(m_readFragName), 0);

    // define empty VertexInputState, full screen quad will be generated in vertex shader
    const VkPipelineVertexInputStateCreateInfo vertexInputState = initVulkanStructure();

    // define ColorBlendState so that we can write to multiple color attachments
    const VkPipelineColorBlendAttachmentState colorBlendAttachmentState{0,
                                                                        VK_BLEND_FACTOR_ZERO,
                                                                        VK_BLEND_FACTOR_ZERO,
                                                                        VK_BLEND_OP_ADD,
                                                                        VK_BLEND_FACTOR_ZERO,
                                                                        VK_BLEND_FACTOR_ZERO,
                                                                        VK_BLEND_OP_ADD,
                                                                        0xf};
    std::vector<VkPipelineColorBlendAttachmentState> colorBlendAttachmentStates(m_colorAttachmentCount,
                                                                                colorBlendAttachmentState);
    VkPipelineColorBlendStateCreateInfo colorBlendStateCreateInfo = initVulkanStructure();
    colorBlendStateCreateInfo.attachmentCount                     = (uint32_t)colorBlendAttachmentStates.size();
    colorBlendStateCreateInfo.pAttachments                        = colorBlendAttachmentStates.data();

    // define MultisampleState, it is only needed to test if CmdSetRasterizationSamplesEXT does not affect local_read remappings
    VkPipelineMultisampleStateCreateInfo multisampleStateCreateInfo = initVulkanStructure();
    multisampleStateCreateInfo.rasterizationSamples =
        useUseExtendedDynamicState3 ? VK_SAMPLE_COUNT_2_BIT : VK_SAMPLE_COUNT_1_BIT;
    multisampleStateCreateInfo.minSampleShading = 1.0f;

    // define DepthStencilState so that we can write to depth and stencil attachments
    const VkStencilOpState stencilOpState{
        VK_STENCIL_OP_KEEP,                // VkStencilOp                                 failOp
        VK_STENCIL_OP_INCREMENT_AND_CLAMP, // VkStencilOp                                 passOp
        VK_STENCIL_OP_KEEP,                // VkStencilOp                                 depthFailOp
        VK_COMPARE_OP_ALWAYS,              // VkCompareOp                                 compareOp
        0xffu,                             // uint32_t                                    compareMask
        0xffu,                             // uint32_t                                    writeMask
        0                                  // uint32_t                                    reference
    };
    VkPipelineDepthStencilStateCreateInfo depthStencilStateCreateInfo{
        VK_STRUCTURE_TYPE_PIPELINE_DEPTH_STENCIL_STATE_CREATE_INFO, // VkStructureType                        sType
        DE_NULL,                                                    // const void*                            pNext
        0u,                                                         // VkPipelineDepthStencilStateCreateFlags flags
        VK_TRUE,               // VkBool32                               depthTestEnable
        VK_TRUE,               // VkBool32                               depthWriteEnable
        VK_COMPARE_OP_GREATER, // VkCompareOp                            depthCompareOp
        VK_FALSE,              // VkBool32                               depthBoundsTestEnable
        VK_TRUE,               // VkBool32                               stencilTestEnable
        stencilOpState,        // VkStencilOpState                       front
        stencilOpState,        // VkStencilOpState                       back
        0.0f,                  // float                                  minDepthBounds
        1.0f,                  // float                                  maxDepthBounds
    };

    VkDynamicState dynamicState = VK_DYNAMIC_STATE_COLOR_WRITE_ENABLE_EXT;
    if (useUseExtendedDynamicState3)
        dynamicState = VK_DYNAMIC_STATE_RASTERIZATION_SAMPLES_EXT;
    VkPipelineDynamicStateCreateInfo dynamicStateCreateInfo{
        VK_STRUCTURE_TYPE_PIPELINE_DYNAMIC_STATE_CREATE_INFO, // VkStructureType                      sType
        DE_NULL,                                              // const void*                          pNext
        0u,                                                   // VkPipelineDynamicStateCreateFlags    flags
        1u,                                                   // uint32_t                             dynamicStateCount
        &dynamicState                                         // const VkDynamicState*                pDynamicStates
    };
    VkPipelineDynamicStateCreateInfo *writeDynamicStateCreateInfo = nullptr;
    if (useColorWriteEnable || useUseExtendedDynamicState3)
        writeDynamicStateCreateInfo = &dynamicStateCreateInfo;

    VkRenderingAttachmentLocationInfoKHR renderingAttachmentLocationInfo{
        VK_STRUCTURE_TYPE_RENDERING_ATTACHMENT_LOCATION_INFO_KHR, nullptr, m_colorAttachmentCount, nullptr};
    VkRenderingInputAttachmentIndexInfoKHR renderingInputAttachmentIndexInfo{
        VK_STRUCTURE_TYPE_RENDERING_INPUT_ATTACHMENT_INDEX_INFO_KHR,
        nullptr,
        m_colorAttachmentCount,
        nullptr,
        &m_depthInputAttachmentIndex,
        &m_stencilInputAttachmentIndex};
    VkPipelineRenderingCreateInfo renderingCreateInfo{VK_STRUCTURE_TYPE_PIPELINE_RENDERING_CREATE_INFO_KHR,
                                                      nullptr,
                                                      0u,
                                                      (uint32_t)colorImageFormats.size(),
                                                      colorImageFormats.data(),
                                                      m_dsFormat,
                                                      m_dsFormat};

    // set attachment locations remapping for write pipelines
    if (m_useMapping)
        renderingCreateInfo.pNext = &renderingAttachmentLocationInfo;

    // create write pipelines that writes to color attachments
    for (uint32_t pipelineIndex = 0; pipelineIndex < m_inputDrawsCount; ++pipelineIndex)
    {
        renderingAttachmentLocationInfo.pColorAttachmentLocations = m_colorAttachmentLocations[pipelineIndex].data();
        writeGraphicsPipelines[pipelineIndex]                     = makeGraphicsPipeline(
            vk, device, *writePipelineLayout, *vertShaderModule, VK_NULL_HANDLE, VK_NULL_HANDLE, VK_NULL_HANDLE,
            *writeFragShaderModule, VK_NULL_HANDLE, viewports, scissors, VK_PRIMITIVE_TOPOLOGY_TRIANGLE_STRIP, 0, 0,
            &vertexInputState, DE_NULL, &multisampleStateCreateInfo, &depthStencilStateCreateInfo,
            &colorBlendStateCreateInfo, writeDynamicStateCreateInfo, &renderingCreateInfo);

        // writte to depth and stencil only in first pipeline
        depthStencilStateCreateInfo.depthTestEnable   = false;
        depthStencilStateCreateInfo.stencilTestEnable = false;
    }

    // set input attachments remapping for read pipelines
    if (m_useMapping)
        renderingCreateInfo.pNext = &renderingInputAttachmentIndexInfo;

    // read pipelines don't write to the color attachments
    for (auto &cb : colorBlendAttachmentStates)
        cb.colorWriteMask = 0;

    // Per spec, if either of pDepthInputAttachmentIndex or pStencilInputAttachmentIndex are set to NULL it means that these are only accessible in the shader
    // if the shader does not associate these input attachments with an InputAttachmentIndex.
    if (m_testType == TestType::DEPTH_STENCIL_MAPPING_TO_NO_INDEX)
    {
        renderingInputAttachmentIndexInfo.pDepthInputAttachmentIndex   = NULL;
        renderingInputAttachmentIndexInfo.pStencilInputAttachmentIndex = NULL;
    }

    for (uint32_t pipelineIndex = 0; pipelineIndex < m_outputDrawsCount; ++pipelineIndex)
    {
        renderingInputAttachmentIndexInfo.pColorAttachmentInputIndices =
            de::dataOrNull(m_colorAttachmentInputIndices[pipelineIndex]);
        readGraphicsPipelines[pipelineIndex] = makeGraphicsPipeline(
            vk, device, *readPipelineLayout, *vertShaderModule, VK_NULL_HANDLE, VK_NULL_HANDLE, VK_NULL_HANDLE,
            *readFragShaderModule, VK_NULL_HANDLE, viewports, scissors, VK_PRIMITIVE_TOPOLOGY_TRIANGLE_STRIP, 1, 0,
            &vertexInputState, DE_NULL, DE_NULL, DE_NULL, &colorBlendStateCreateInfo, DE_NULL, &renderingCreateInfo);
    }

    Move<VkCommandPool> commandPool =
        createCommandPool(vk, device, VK_COMMAND_POOL_CREATE_RESET_COMMAND_BUFFER_BIT, queueFamilyIndex);
    Move<VkCommandBuffer> commandBuffer =
        allocateCommandBuffer(vk, device, *commandPool, vk::VK_COMMAND_BUFFER_LEVEL_PRIMARY);
    VkCommandBuffer cmdBuffer = *commandBuffer;

    VkRenderingInfo renderingInfo{
        VK_STRUCTURE_TYPE_RENDERING_INFO,
        DE_NULL,
        0u,                                // VkRenderingFlags                        flags
        scissors[0],                       // VkRect2D                                renderArea
        1u,                                // uint32_t                                layerCount
        0u,                                // uint32_t                                viewMask
        (uint32_t)colorAttachments.size(), // uint32_t                                colorAttachmentCount
        colorAttachments.data(),           // const VkRenderingAttachmentInfo*        pColorAttachments
        &depthStencilAttachment,           // const VkRenderingAttachmentInfo*        pDepthAttachment
        &depthStencilAttachment            // const VkRenderingAttachmentInfo*        pStencilAttachment
    };

    // record commands
    beginCommandBuffer(vk, cmdBuffer);

    // transition all images to proper layouts
    vk.cmdPipelineBarrier(cmdBuffer, 0, VK_PIPELINE_STAGE_COLOR_ATTACHMENT_OUTPUT_BIT, 0, 0, DE_NULL, 0, DE_NULL,
                          (uint32_t)colorImageBarriers.size(), colorImageBarriers.data());
    vk.cmdPipelineBarrier(cmdBuffer, 0, VK_PIPELINE_STAGE_EARLY_FRAGMENT_TESTS_BIT, 0, 0, DE_NULL, 0, DE_NULL, 1u,
                          &dsImageBarrier);

    vk.cmdBeginRendering(cmdBuffer, &renderingInfo);

    // draw using write pipelines
    for (uint32_t pipelineIndex = 0; pipelineIndex < m_inputDrawsCount; ++pipelineIndex)
    {
        renderingAttachmentLocationInfo.pColorAttachmentLocations = m_colorAttachmentLocations[pipelineIndex].data();

        vk.cmdBindPipeline(cmdBuffer, VK_PIPELINE_BIND_POINT_GRAPHICS, *writeGraphicsPipelines[pipelineIndex]);
        vk.cmdPushConstants(cmdBuffer, *writePipelineLayout, VK_SHADER_STAGE_FRAGMENT_BIT, 0, 4, &pipelineIndex);
<<<<<<< HEAD
        vk.cmdSetRenderingAttachmentLocations(cmdBuffer, &renderingAttachmentLocationInfo);
=======
>>>>>>> 7e90a8e5

        if (m_useMapping)
            vk.cmdSetRenderingAttachmentLocationsKHR(cmdBuffer, &renderingAttachmentLocationInfo);
        if (useColorWriteEnable)
            vk.cmdSetColorWriteEnableEXT(cmdBuffer, 4u, m_colorWriteEnables);
        if (useUseExtendedDynamicState3)
            vk.cmdSetRasterizationSamplesEXT(cmdBuffer, VK_SAMPLE_COUNT_1_BIT);

        vk.cmdDraw(cmdBuffer, 4u, 1u, 0u, 0u);
    }

    // reuse existing barrier structures to finish rendering before next subpass
    dsImageBarrier.oldLayout     = VK_IMAGE_LAYOUT_RENDERING_LOCAL_READ_KHR;
    dsImageBarrier.newLayout     = VK_IMAGE_LAYOUT_RENDERING_LOCAL_READ_KHR;
    dsImageBarrier.srcAccessMask = VK_ACCESS_DEPTH_STENCIL_ATTACHMENT_WRITE_BIT;
    dsImageBarrier.dstAccessMask = VK_ACCESS_INPUT_ATTACHMENT_READ_BIT;
    for (auto &barrier : colorImageBarriers)
    {
        barrier.oldLayout     = VK_IMAGE_LAYOUT_RENDERING_LOCAL_READ_KHR;
        barrier.newLayout     = VK_IMAGE_LAYOUT_RENDERING_LOCAL_READ_KHR;
        barrier.srcAccessMask = VK_ACCESS_COLOR_ATTACHMENT_WRITE_BIT;
        barrier.dstAccessMask = VK_ACCESS_INPUT_ATTACHMENT_READ_BIT;
    }
    vk.cmdPipelineBarrier(cmdBuffer, VK_PIPELINE_STAGE_COLOR_ATTACHMENT_OUTPUT_BIT,
                          VK_PIPELINE_STAGE_FRAGMENT_SHADER_BIT, VK_DEPENDENCY_BY_REGION_BIT, 0, DE_NULL, 0, DE_NULL,
                          (uint32_t)colorImageBarriers.size(), colorImageBarriers.data());
    vk.cmdPipelineBarrier(cmdBuffer, VK_PIPELINE_STAGE_LATE_FRAGMENT_TESTS_BIT, VK_PIPELINE_STAGE_FRAGMENT_SHADER_BIT,
                          VK_DEPENDENCY_BY_REGION_BIT, 0, DE_NULL, 0, DE_NULL, 1u, &dsImageBarrier);

    // draw using read pipelines
    for (uint32_t pipelineIndex = 0; pipelineIndex < m_outputDrawsCount; ++pipelineIndex)
    {
        VkDescriptorSet descriptorSets[] = {*inputAttachmentsDescriptorSets[pipelineIndex],
                                            *bufferDescriptorSets[pipelineIndex]};
        renderingInputAttachmentIndexInfo.pColorAttachmentInputIndices =
            de::dataOrNull(m_colorAttachmentInputIndices[pipelineIndex]);

        vk.cmdBindPipeline(cmdBuffer, VK_PIPELINE_BIND_POINT_GRAPHICS, *readGraphicsPipelines[pipelineIndex]);
<<<<<<< HEAD
        vk.cmdSetRenderingInputAttachmentIndices(cmdBuffer, &renderingInputAttachmentIndexInfo);
=======
>>>>>>> 7e90a8e5
        vk.cmdBindDescriptorSets(cmdBuffer, VK_PIPELINE_BIND_POINT_GRAPHICS, *readPipelineLayout, 0u, 2u,
                                 descriptorSets, 0u, DE_NULL);

        if (m_useMapping)
            vk.cmdSetRenderingInputAttachmentIndicesKHR(cmdBuffer, &renderingInputAttachmentIndexInfo);

        vk.cmdDraw(cmdBuffer, 4u, 1u, 0u, 0u);
    }

    vk.cmdEndRendering(cmdBuffer);

    endCommandBuffer(vk, cmdBuffer);
    submitCommandsAndWait(vk, device, queue, cmdBuffer);

    // verify all output buffers
    bool allOk = true;
    auto &log  = m_context.getTestContext().getLog();
    DE_ASSERT(m_expectedValues.size() == m_outputDrawsCount);
    for (uint32_t buffIndex = 0; buffIndex < m_outputDrawsCount; ++buffIndex)
    {
        // get output buffer
        const Allocation &bufferAllocation = outputBuffers[buffIndex]->getAllocation();
        invalidateAlloc(vk, device, bufferAllocation);

        // validate result
        const uint32_t *bufferPtr = static_cast<uint32_t *>(bufferAllocation.getHostPtr());
        const uint32_t expected   = m_expectedValues[buffIndex];
        for (uint32_t i = 0; i < m_renderSize * m_renderSize; ++i)
        {
            if (bufferPtr[i] != expected)
            {
                log << tcu::TestLog::Message << "Result for buffer " << buffIndex << ": expected " << expected
                    << " got " << bufferPtr[i] << " at index " << i << tcu::TestLog::EndMessage;
                allOk = false;
                break;
            }
        }
    }

    if (allOk)
        return tcu::TestStatus::pass("Pass");

    const VkBufferCreateInfo attBufferCreateInfo =
        makeBufferCreateInfo(outputBufferSize, VK_BUFFER_USAGE_TRANSFER_DST_BIT | VK_BUFFER_USAGE_TRANSFER_SRC_BIT);
    BufferWithMemorySp attBuffer(
        new BufferWithMemory(vk, device, memAlloc, attBufferCreateInfo, MemoryRequirement::HostVisible));
    vk::VkBufferImageCopy region{0, 0, 0, {1, 0, 0, 1}, {0, 0, 0}, {1, 1, 1}};
    auto &barrier = colorImageBarriers[0];

    // reuse first barrier structure
    barrier.oldLayout     = VK_IMAGE_LAYOUT_RENDERING_LOCAL_READ_KHR;
    barrier.newLayout     = VK_IMAGE_LAYOUT_TRANSFER_SRC_OPTIMAL;
    barrier.srcAccessMask = VK_ACCESS_INPUT_ATTACHMENT_READ_BIT;
    barrier.dstAccessMask = VK_ACCESS_TRANSFER_READ_BIT;

    // log content of each color attachment
    for (uint32_t attIndex = 0; attIndex < m_colorAttachmentCount; ++attIndex)
    {
        barrier.image = **images[attIndex];
        commandBuffer = allocateCommandBuffer(vk, device, *commandPool, vk::VK_COMMAND_BUFFER_LEVEL_PRIMARY);
        cmdBuffer     = *commandBuffer;

        beginCommandBuffer(vk, cmdBuffer);
        vk.cmdPipelineBarrier(cmdBuffer, VK_PIPELINE_STAGE_ALL_GRAPHICS_BIT, VK_PIPELINE_STAGE_TRANSFER_BIT, 0, 0, 0, 0,
                              0, 1, &barrier);
        vk.cmdCopyImageToBuffer(cmdBuffer, barrier.image, VK_IMAGE_LAYOUT_TRANSFER_SRC_OPTIMAL, **attBuffer, 1,
                                &region);
        endCommandBuffer(vk, cmdBuffer);

        submitCommandsAndWait(vk, device, queue, cmdBuffer);

        const Allocation &bufferAllocation = attBuffer->getAllocation();
        invalidateAlloc(vk, device, bufferAllocation);
        const uint32_t *bufferPtr = static_cast<uint32_t *>(bufferAllocation.getHostPtr());
        log << tcu::TestLog::Message << "Color attachment " << attIndex << " contains: " << bufferPtr[0]
            << tcu::TestLog::EndMessage;
    }

    return tcu::TestStatus::fail("Fail");
}

class MappingWithBlendStateTestInstance : public vkt::TestInstance
{
public:
    MappingWithBlendStateTestInstance(Context &context, const TestType testType);
    ~MappingWithBlendStateTestInstance() = default;

protected:
    tcu::TestStatus iterate(void) override;

private:
    const uint32_t m_renderSize;
};

MappingWithBlendStateTestInstance::MappingWithBlendStateTestInstance(Context &context, const TestType testType)
    : vkt::TestInstance(context)
    , m_renderSize(16)
{
    DE_UNREF(testType);
}

tcu::TestStatus MappingWithBlendStateTestInstance::iterate()
{
    const DeviceInterface &vk              = m_context.getDeviceInterface();
    const VkDevice device                  = m_context.getDevice();
    Allocator &memAlloc                    = m_context.getDefaultAllocator();
    VkQueue queue                          = m_context.getUniversalQueue();
    const uint32_t queueFamilyIndex        = m_context.getUniversalQueueFamilyIndex();
    const VkFormat imageFormat             = VK_FORMAT_R8G8B8A8_UNORM;
    const tcu::TextureFormat textureFormat = mapVkFormat(imageFormat);
    const uint32_t colorAttachmentCount    = 4u;

    const VkImageSubresourceRange colorSRR = makeImageSubresourceRange(VK_IMAGE_ASPECT_COLOR_BIT, 0u, 1u, 0u, 1u);
    const VkImageSubresourceLayers colorSL = makeImageSubresourceLayers(VK_IMAGE_ASPECT_COLOR_BIT, 0u, 0u, 1u);
    const VkBufferImageCopy copyRegion     = makeBufferImageCopy({m_renderSize, m_renderSize, 1u}, colorSL);

    Move<VkCommandPool> commandPool =
        createCommandPool(vk, device, VK_COMMAND_POOL_CREATE_RESET_COMMAND_BUFFER_BIT, queueFamilyIndex);
    Move<VkCommandBuffer> commandBuffer =
        allocateCommandBuffer(vk, device, *commandPool, VK_COMMAND_BUFFER_LEVEL_PRIMARY);
    VkCommandBuffer cmdBuffer = *commandBuffer;

    const std::vector<VkViewport> viewports{makeViewport(m_renderSize, m_renderSize)};
    const std::vector<VkRect2D> scissors{makeRect2D(m_renderSize, m_renderSize)};

    const tcu::Vec4 clearValues[] // blend src color
        {
            {0.5f, 0.5f, 0.4f, 1.0f},
            {0.2f, 0.4f, 0.3f, 0.1f},
            {0.2f, 1.0f, 0.5f, 0.8f},
            {1.0f, 0.1f, 0.3f, 0.5f},
        };
    DE_ASSERT(DE_LENGTH_OF_ARRAY(clearValues) == colorAttachmentCount);

    const VkPipelineColorBlendAttachmentState colorBlendAttachmentStates[]{
        {1, VK_BLEND_FACTOR_SRC_ALPHA, VK_BLEND_FACTOR_DST_ALPHA, VK_BLEND_OP_ADD, VK_BLEND_FACTOR_SRC_ALPHA,
         VK_BLEND_FACTOR_DST_ALPHA, VK_BLEND_OP_MAX, 0xf},
        {1, VK_BLEND_FACTOR_ONE, VK_BLEND_FACTOR_ONE_MINUS_DST_ALPHA, VK_BLEND_OP_SUBTRACT,
         VK_BLEND_FACTOR_ONE_MINUS_SRC_ALPHA, VK_BLEND_FACTOR_DST_ALPHA, VK_BLEND_OP_ADD, 0xf},
        {1, VK_BLEND_FACTOR_ONE, VK_BLEND_FACTOR_ONE, VK_BLEND_OP_MIN, VK_BLEND_FACTOR_SRC_ALPHA,
         VK_BLEND_FACTOR_DST_ALPHA, VK_BLEND_OP_MAX, 0xf},
        {1, VK_BLEND_FACTOR_SRC_COLOR, VK_BLEND_FACTOR_DST_COLOR, VK_BLEND_OP_MAX, VK_BLEND_FACTOR_SRC_ALPHA,
         VK_BLEND_FACTOR_DST_ALPHA, VK_BLEND_OP_MIN, 0xf},
    };
    DE_ASSERT(DE_LENGTH_OF_ARRAY(colorBlendAttachmentStates) == colorAttachmentCount);

    const uint32_t colorAttachmentLocations[]{3, 0, 2, 1};
    DE_ASSERT(DE_LENGTH_OF_ARRAY(colorAttachmentLocations) == colorAttachmentCount);

    VkRenderingAttachmentInfo colorAttachment{
        VK_STRUCTURE_TYPE_RENDERING_ATTACHMENT_INFO,           // VkStructureType sType;
        DE_NULL,                                               // const void* pNext;
        VK_NULL_HANDLE,                                        // VkImageView imageView;
        VK_IMAGE_LAYOUT_COLOR_ATTACHMENT_OPTIMAL,              // VkImageLayout imageLayout;
        VK_RESOLVE_MODE_NONE,                                  // VkResolveModeFlagBits resolveMode;
        VK_NULL_HANDLE,                                        // VkImageView resolveImageView;
        VK_IMAGE_LAYOUT_UNDEFINED,                             // VkImageLayout resolveImageLayout;
        VK_ATTACHMENT_LOAD_OP_CLEAR,                           // VkAttachmentLoadOp loadOp;
        VK_ATTACHMENT_STORE_OP_STORE,                          // VkAttachmentStoreOp storeOp;
        makeClearValueColor(tcu::Vec4(0.0f, 0.0f, 0.0f, 1.0f)) // VkClearValue clearValue;
    };
    VkImageMemoryBarrier imageMemoryBarrier =
        makeImageMemoryBarrier(0, VK_ACCESS_COLOR_ATTACHMENT_WRITE_BIT, VK_IMAGE_LAYOUT_UNDEFINED,
                               VK_IMAGE_LAYOUT_COLOR_ATTACHMENT_OPTIMAL, VK_NULL_HANDLE, colorSRR);
    const VkDeviceSize outputBufferSize = (VkDeviceSize)m_renderSize * m_renderSize * tcu::getPixelSize(textureFormat);
    const VkBufferCreateInfo outputBufferInfo =
        makeBufferCreateInfo(outputBufferSize, VK_BUFFER_USAGE_TRANSFER_SRC_BIT | VK_BUFFER_USAGE_TRANSFER_DST_BIT);

    // construct required containers
    std::vector<ImageWithMemorySp> images(colorAttachmentCount, ImageWithMemorySp());
    std::vector<VkImageViewSp> imageViews(colorAttachmentCount, VkImageViewSp());
    std::vector<VkFormat> colorImageFormats(colorAttachmentCount, imageFormat);
    std::vector<VkRenderingAttachmentInfo> colorAttachments(colorAttachmentCount, colorAttachment);
    std::vector<VkImageMemoryBarrier> colorImageBarriers(colorAttachmentCount, imageMemoryBarrier);
    std::vector<BufferWithMemorySp> outputBuffers(colorAttachmentCount, BufferWithMemorySp());

    for (uint32_t i = 0; i < colorAttachmentCount; ++i)
    {
        // create images and image views for input attachments
        images[i]     = createImage(m_context, m_renderSize, imageFormat,
                                    VK_IMAGE_USAGE_COLOR_ATTACHMENT_BIT | VK_IMAGE_USAGE_TRANSFER_SRC_BIT);
        imageViews[i] = VkImageViewSp(new vk::Move<VkImageView>(
            makeImageView(vk, device, **images[i], VK_IMAGE_VIEW_TYPE_2D, imageFormat, colorSRR)));

        colorAttachments[i].imageView  = **imageViews[i];
        colorAttachments[i].clearValue = makeClearValueColor(clearValues[i]);
        colorImageBarriers[i].image    = **images[i];

        // create output buffers that will be used to get attachments data
        outputBuffers[i] = BufferWithMemorySp(
            new BufferWithMemory(vk, device, memAlloc, outputBufferInfo, MemoryRequirement::HostVisible));
    }

    Move<VkPipelineLayout> pipelineLayout = makePipelineLayout(vk, device, VK_NULL_HANDLE);
    Move<VkShaderModule> vertShaderModule =
        createShaderModule(vk, device, m_context.getBinaryCollection().get("vert"), 0);
    Move<VkShaderModule> fragShaderModule =
        createShaderModule(vk, device, m_context.getBinaryCollection().get("frag"), 0);

    // define empty VertexInputState, full screen quad will be generated in vertex shader
    const VkPipelineVertexInputStateCreateInfo vertexInputState = initVulkanStructure();

    // define ColorBlendState so that we can write to multiple color attachments
    VkPipelineColorBlendStateCreateInfo colorBlendStateCreateInfo = initVulkanStructure();
    colorBlendStateCreateInfo.attachmentCount                     = colorAttachmentCount;
    colorBlendStateCreateInfo.pAttachments                        = colorBlendAttachmentStates;

    VkRenderingAttachmentLocationInfoKHR renderingAttachmentLocations{
        VK_STRUCTURE_TYPE_RENDERING_ATTACHMENT_LOCATION_INFO_KHR, DE_NULL, colorAttachmentCount,
        colorAttachmentLocations};
    VkPipelineRenderingCreateInfo renderingCreateInfo{VK_STRUCTURE_TYPE_PIPELINE_RENDERING_CREATE_INFO_KHR,
                                                      &renderingAttachmentLocations,
                                                      0u,
                                                      colorAttachmentCount,
                                                      colorImageFormats.data(),
                                                      VK_FORMAT_UNDEFINED,
                                                      VK_FORMAT_UNDEFINED};

    Move<VkPipeline> graphicsPipeline = makeGraphicsPipeline(
        vk, device, *pipelineLayout, *vertShaderModule, VK_NULL_HANDLE, VK_NULL_HANDLE, VK_NULL_HANDLE,
        *fragShaderModule, VK_NULL_HANDLE, viewports, scissors, VK_PRIMITIVE_TOPOLOGY_TRIANGLE_STRIP, 0, 0,
        &vertexInputState, DE_NULL, DE_NULL, DE_NULL, &colorBlendStateCreateInfo, DE_NULL, &renderingCreateInfo);

    VkRenderingInfo renderingInfo{
        VK_STRUCTURE_TYPE_RENDERING_INFO,
        DE_NULL,
        0u,                      // VkRenderingFlags                        flags
        scissors[0],             // VkRect2D                                renderArea
        1u,                      // uint32_t                                layerCount
        0u,                      // uint32_t                                viewMask
        colorAttachmentCount,    // uint32_t                                colorAttachmentCount
        colorAttachments.data(), // const VkRenderingAttachmentInfo*        pColorAttachments
        DE_NULL,                 // const VkRenderingAttachmentInfo*        pDepthAttachment
        DE_NULL                  // const VkRenderingAttachmentInfo*        pStencilAttachment
    };

    // record primary command buffer
    beginCommandBuffer(vk, cmdBuffer);

    // transfer layout to color attachment optimal
    vk.cmdPipelineBarrier(cmdBuffer, VK_PIPELINE_STAGE_NONE, VK_PIPELINE_STAGE_COLOR_ATTACHMENT_OUTPUT_BIT, 0u, 0u, 0u,
                          0u, 0u, colorAttachmentCount, colorImageBarriers.data());

    vk.cmdBeginRendering(cmdBuffer, &renderingInfo);

    // remaping should affect to which attachments shader writes but not blend state
    vk.cmdSetRenderingAttachmentLocations(cmdBuffer, &renderingAttachmentLocations);

    vk.cmdBindPipeline(cmdBuffer, VK_PIPELINE_BIND_POINT_GRAPHICS, *graphicsPipeline);
    vk.cmdDraw(cmdBuffer, 4u, 1u, 0u, 0u);

    vk.cmdEndRendering(cmdBuffer);

    // transition colorbuffers layout to transfer source optimal
    for (uint32_t i = 0; i < colorAttachmentCount; ++i)
    {
        colorImageBarriers[i].srcAccessMask = VK_ACCESS_COLOR_ATTACHMENT_WRITE_BIT;
        colorImageBarriers[i].dstAccessMask = VK_ACCESS_TRANSFER_READ_BIT;
        colorImageBarriers[i].oldLayout     = VK_IMAGE_LAYOUT_COLOR_ATTACHMENT_OPTIMAL;
        colorImageBarriers[i].newLayout     = VK_IMAGE_LAYOUT_TRANSFER_SRC_OPTIMAL;
    }
    vk.cmdPipelineBarrier(cmdBuffer, VK_PIPELINE_STAGE_COLOR_ATTACHMENT_OUTPUT_BIT, VK_PIPELINE_STAGE_TRANSFER_BIT, 0u,
                          0u, 0u, 0u, 0u, colorAttachmentCount, colorImageBarriers.data());

    // read back color images
    for (uint32_t i = 0; i < colorAttachmentCount; ++i)
        vk.cmdCopyImageToBuffer(cmdBuffer, **images[i], VK_IMAGE_LAYOUT_TRANSFER_SRC_OPTIMAL, **outputBuffers[i], 1u,
                                &copyRegion);

    endCommandBuffer(vk, cmdBuffer);
    submitCommandsAndWait(vk, device, queue, cmdBuffer);

    const tcu::Vec4 expectedLeftSideColors[]{
        {0.50f, 0.98f, 0.72f, 1.00f},
        {0.42f, 0.44f, 0.63f, 0.17f},
        {0.10f, 0.30f, 0.50f, 0.80f},
        {1.00f, 0.40f, 0.30f, 0.50f},
    };
    DE_ASSERT(DE_LENGTH_OF_ARRAY(expectedLeftSideColors) == colorAttachmentCount);

    bool testPassed(true);
    const tcu::Vec4 colorPrecision(0.05f);
    auto &log(m_context.getTestContext().getLog());

    // verify result
    for (uint32_t i = 0; i < colorAttachmentCount; ++i)
    {
        bool colorIsCorrect = true;
        auto &allocation    = outputBuffers[i]->getAllocation();
        invalidateAlloc(vk, device, allocation);

        tcu::ConstPixelBufferAccess outputAccess(textureFormat, m_renderSize, m_renderSize, 1u,
                                                 allocation.getHostPtr());

        // check one fragment from the left side of image (after blending)
        tcu::Vec4 fragmentColorOnLeftSide = outputAccess.getPixel(i, i, 0);
        if (tcu::boolAny(
                tcu::greaterThan(tcu::absDiff(fragmentColorOnLeftSide, expectedLeftSideColors[i]), colorPrecision)))
            colorIsCorrect = false;

        // check one fragment from the right side of image (clear color should be there)
        tcu::Vec4 fragmentColorOnRightSide(outputAccess.getPixel(m_renderSize - 1 - i, m_renderSize - 1 - i, 0));
        if (tcu::boolAny(tcu::greaterThan(tcu::absDiff(fragmentColorOnRightSide, clearValues[i]), colorPrecision)))
            colorIsCorrect = false;

        if (!colorIsCorrect)
        {
            std::string imageName = std::string("Attachment") + std::to_string(i);
            log << tcu::TestLog::Image(imageName, imageName, outputAccess);
            testPassed = false;
        }
    }

    if (testPassed)
        return tcu::TestStatus::pass("Pass");

    return tcu::TestStatus::fail("Fail");
}

class MappingWithGraphicsPipelineLibraryTestInstance : public vkt::TestInstance
{
public:
    MappingWithGraphicsPipelineLibraryTestInstance(Context &context, const TestType testType);
    ~MappingWithGraphicsPipelineLibraryTestInstance() = default;

protected:
    tcu::TestStatus iterate(void) override;
};

MappingWithGraphicsPipelineLibraryTestInstance::MappingWithGraphicsPipelineLibraryTestInstance(Context &context,
                                                                                               const TestType testType)
    : vkt::TestInstance(context)
{
    DE_UNREF(testType);
}

tcu::TestStatus MappingWithGraphicsPipelineLibraryTestInstance::iterate()
{
    // test using GPL and only providing valid formats in VkPipelineRenderingCreateInfo to the fragment output interface

    const auto &vk       = m_context.getDeviceInterface();
    const auto device    = m_context.getDevice();
    Allocator &allocator = m_context.getDefaultAllocator();

    const auto imageSize   = 8u;
    const auto colorFormat = VK_FORMAT_R8G8B8A8_UNORM;
    const auto inputFormat = VK_FORMAT_B8G8R8A8_UNORM;
    const auto extent      = makeExtent3D(imageSize, imageSize, 1u);
    const auto isrr        = makeImageSubresourceRange(VK_IMAGE_ASPECT_COLOR_BIT, 0u, 1u, 0u, 1u);

    const uint32_t inputsCount = 3;
    VkClearColorValue inputColors[inputsCount]{
        {{0.0f, 0.0f, 0.0f, 1.0}}, {{1.0f, 0.0f, 0.0f, 0.0}}, {{1.0f, 1.0f, 0.0f, 0.0}}};

    // create color attachment
    const VkImageUsageFlags colorImageUsage(VK_IMAGE_USAGE_COLOR_ATTACHMENT_BIT | VK_IMAGE_USAGE_TRANSFER_SRC_BIT);
    ImageWithBuffer colorImageWithBuffer(vk, device, allocator, extent, colorFormat, colorImageUsage, VK_IMAGE_TYPE_2D,
                                         isrr, 1u);
    auto colorImageView =
        makeImageView(vk, device, colorImageWithBuffer.getImage(), VK_IMAGE_VIEW_TYPE_2D, colorFormat, isrr);

    // create input attachments
    VkImageCreateInfo inputImageCreateInfo = initVulkanStructure();
    inputImageCreateInfo.imageType         = VK_IMAGE_TYPE_2D;
    inputImageCreateInfo.format            = inputFormat;
    inputImageCreateInfo.extent            = extent;
    inputImageCreateInfo.mipLevels         = 1u;
    inputImageCreateInfo.arrayLayers       = 1u;
    inputImageCreateInfo.samples           = VK_SAMPLE_COUNT_1_BIT;
    inputImageCreateInfo.usage =
        VK_IMAGE_USAGE_COLOR_ATTACHMENT_BIT | VK_IMAGE_USAGE_INPUT_ATTACHMENT_BIT | VK_IMAGE_USAGE_TRANSFER_DST_BIT;
    ImageWithMemory inputImagesWithMemory[]{{vk, device, allocator, inputImageCreateInfo, MemoryRequirement::Any},
                                            {vk, device, allocator, inputImageCreateInfo, MemoryRequirement::Any},
                                            {vk, device, allocator, inputImageCreateInfo, MemoryRequirement::Any}};
    Move<VkImageView> inputImageViews[]{
        makeImageView(vk, device, *inputImagesWithMemory[0], VK_IMAGE_VIEW_TYPE_2D, inputFormat, isrr),
        makeImageView(vk, device, *inputImagesWithMemory[1], VK_IMAGE_VIEW_TYPE_2D, inputFormat, isrr),
        makeImageView(vk, device, *inputImagesWithMemory[2], VK_IMAGE_VIEW_TYPE_2D, inputFormat, isrr),
    };

    // setup descriptor set
    const auto descriptorType = VK_DESCRIPTOR_TYPE_INPUT_ATTACHMENT;
    Move<VkDescriptorPool> descriptorPool =
        DescriptorPoolBuilder()
            .addType(descriptorType, inputsCount)
            .build(vk, device, VK_DESCRIPTOR_POOL_CREATE_FREE_DESCRIPTOR_SET_BIT, 1);
    DescriptorSetLayoutBuilder descriptorSetLayoutBuilder;
    for (uint32_t i = 0; i < inputsCount; ++i)
        descriptorSetLayoutBuilder.addSingleBinding(descriptorType, VK_SHADER_STAGE_FRAGMENT_BIT);
    Move<VkDescriptorSetLayout> descriptorSetLayout = descriptorSetLayoutBuilder.build(vk, device);
    Move<VkDescriptorSet> descriptorSet = makeDescriptorSet(vk, device, *descriptorPool, *descriptorSetLayout);
    DescriptorSetUpdateBuilder descriptorSetUpdateBuilder;
    auto di = makeDescriptorImageInfo(VK_NULL_HANDLE, VK_NULL_HANDLE, VK_IMAGE_LAYOUT_GENERAL);
    for (uint32_t i = 0; i < inputsCount; ++i)
    {
        di.imageView = *inputImageViews[i];
        descriptorSetUpdateBuilder.writeSingle(*descriptorSet, DescriptorSetUpdateBuilder::Location::binding(i),
                                               descriptorType, &di);
    }
    descriptorSetUpdateBuilder.update(vk, device);

    const auto pipelineLayout(makePipelineLayout(vk, device, *descriptorSetLayout));

    // fill structures that are needed for pipeline creation
    const VkPipelineVertexInputStateCreateInfo vertexInputStateInfo = initVulkanStructure();
    VkPipelineInputAssemblyStateCreateInfo inputAssemblyStateInfo   = initVulkanStructure();
    inputAssemblyStateInfo.topology                                 = VK_PRIMITIVE_TOPOLOGY_TRIANGLE_STRIP;

    const VkPipelineRasterizationStateCreateInfo rasterizationStateInfo = initVulkanStructure();
    const auto viewport                                                 = makeViewport(extent);
    const auto scissor                                                  = makeRect2D(extent);
    VkPipelineViewportStateCreateInfo viewportStateInfo                 = initVulkanStructure();
    viewportStateInfo.viewportCount                                     = 1u;
    viewportStateInfo.pViewports                                        = &viewport;
    viewportStateInfo.scissorCount                                      = 1u;
    viewportStateInfo.pScissors                                         = &scissor;

    VkPipelineMultisampleStateCreateInfo multisampleStateInfo         = initVulkanStructure();
    multisampleStateInfo.rasterizationSamples                         = VK_SAMPLE_COUNT_1_BIT;
    const VkPipelineDepthStencilStateCreateInfo depthStencilStateInfo = initVulkanStructure();
    const VkPipelineTessellationStateCreateInfo tessellationStateInfo = initVulkanStructure();

    VkPipelineColorBlendAttachmentState colorBlendAttachmentState;
    deMemset(&colorBlendAttachmentState, 0x00, sizeof(VkPipelineColorBlendAttachmentState));
    std::vector<VkPipelineColorBlendAttachmentState> colorBlendAttachmentStates(1 + inputsCount,
                                                                                colorBlendAttachmentState);
    // render to last attachment
    colorBlendAttachmentStates[inputsCount].colorWriteMask = 0xFu;

    VkPipelineColorBlendStateCreateInfo colorBlendStateInfo = initVulkanStructure();
    colorBlendStateInfo.attachmentCount                     = 1 + inputsCount;
    colorBlendStateInfo.pAttachments                        = colorBlendAttachmentStates.data();

    auto &bc(m_context.getBinaryCollection());
    const auto vertModule(createShaderModule(vk, device, bc.get("vert")));
    const auto fragModule(createShaderModule(vk, device, bc.get("frag")));
    VkPipelineShaderStageCreateInfo stages[]{
        makePipelineShaderStageCreateInfo(VK_SHADER_STAGE_VERTEX_BIT, *vertModule),
        makePipelineShaderStageCreateInfo(VK_SHADER_STAGE_FRAGMENT_BIT, *fragModule)};

    // provide 0 formats in VkPipelineRenderingCreateInfo for shader stages in the pipeline libraries
    const std::vector<VkFormat> undefinedColorFormats(1 + inputsCount, VK_FORMAT_UNDEFINED);
    VkPipelineRenderingCreateInfo renderingCreateInfo = initVulkanStructure();
    renderingCreateInfo.colorAttachmentCount          = 1 + inputsCount;
    renderingCreateInfo.pColorAttachmentFormats       = undefinedColorFormats.data();

    // create all shader pipeline part
    VkGraphicsPipelineLibraryCreateInfoEXT shdersLibraryInfo = initVulkanStructure(&renderingCreateInfo);
    shdersLibraryInfo.flags = VK_GRAPHICS_PIPELINE_LIBRARY_VERTEX_INPUT_INTERFACE_BIT_EXT |
                              VK_GRAPHICS_PIPELINE_LIBRARY_PRE_RASTERIZATION_SHADERS_BIT_EXT |
                              VK_GRAPHICS_PIPELINE_LIBRARY_FRAGMENT_SHADER_BIT_EXT;
    VkGraphicsPipelineCreateInfo shadersPipelineInfo = initVulkanStructure(&shdersLibraryInfo);
    shadersPipelineInfo.flags                        = VK_PIPELINE_CREATE_LIBRARY_BIT_KHR;
    shadersPipelineInfo.layout                       = *pipelineLayout;
    shadersPipelineInfo.pVertexInputState            = &vertexInputStateInfo;
    shadersPipelineInfo.pInputAssemblyState          = &inputAssemblyStateInfo;
    shadersPipelineInfo.pViewportState               = &viewportStateInfo;
    shadersPipelineInfo.pRasterizationState          = &rasterizationStateInfo;
    shadersPipelineInfo.pTessellationState           = &tessellationStateInfo;
    shadersPipelineInfo.pMultisampleState            = &multisampleStateInfo;
    shadersPipelineInfo.pDepthStencilState           = &depthStencilStateInfo;
    shadersPipelineInfo.pColorBlendState             = &colorBlendStateInfo;
    shadersPipelineInfo.stageCount                   = 2u;
    shadersPipelineInfo.pStages                      = stages;
    auto shadersPipelinePart = createGraphicsPipeline(vk, device, VK_NULL_HANDLE, &shadersPipelineInfo);

    // provide valid formats in VkPipelineRenderingCreateInfo for fragment output library
    std::vector<VkFormat> attachmentFormats(1 + inputsCount, inputFormat);
    attachmentFormats[inputsCount]              = colorFormat;
    renderingCreateInfo.pColorAttachmentFormats = attachmentFormats.data();

    // create fragment output part
    VkGraphicsPipelineLibraryCreateInfoEXT fragOutLibInfo = initVulkanStructure(&renderingCreateInfo);
    fragOutLibInfo.flags                             = VK_GRAPHICS_PIPELINE_LIBRARY_FRAGMENT_OUTPUT_INTERFACE_BIT_EXT;
    VkGraphicsPipelineCreateInfo fragOutPipelineInfo = initVulkanStructure(&fragOutLibInfo);
    fragOutPipelineInfo.flags                        = VK_PIPELINE_CREATE_LIBRARY_BIT_KHR;
    fragOutPipelineInfo.layout                       = *pipelineLayout;
    fragOutPipelineInfo.pMultisampleState            = &multisampleStateInfo;
    fragOutPipelineInfo.pColorBlendState             = &colorBlendStateInfo;
    auto fragmentOutPipelinePart = createGraphicsPipeline(vk, device, VK_NULL_HANDLE, &fragOutPipelineInfo);

    // merge pipelines
    const VkPipeline libraryHandles[]{
        *shadersPipelinePart,
        *fragmentOutPipelinePart,
    };
    VkPipelineLibraryCreateInfoKHR linkedPipelineLibraryInfo = initVulkanStructure();
    linkedPipelineLibraryInfo.libraryCount                   = 2u;
    linkedPipelineLibraryInfo.pLibraries                     = libraryHandles;
    VkGraphicsPipelineCreateInfo linkedPipelineInfo          = initVulkanStructure(&linkedPipelineLibraryInfo);
    linkedPipelineInfo.layout                                = *pipelineLayout;
    const auto pipeline = createGraphicsPipeline(vk, device, VK_NULL_HANDLE, &linkedPipelineInfo);

    const auto initialColorBarrier(makeImageMemoryBarrier(0, VK_ACCESS_COLOR_ATTACHMENT_WRITE_BIT,
                                                          VK_IMAGE_LAYOUT_UNDEFINED, VK_IMAGE_LAYOUT_GENERAL,
                                                          colorImageWithBuffer.getImage(), isrr));
    std::vector<VkImageMemoryBarrier> initialInputBarriers(inputsCount, initialColorBarrier);
    for (uint32_t i = 0; i < inputsCount; ++i)
    {
        auto &b         = initialInputBarriers[i];
        b.dstAccessMask = VK_ACCESS_TRANSFER_WRITE_BIT;
        b.image         = *inputImagesWithMemory[i];
    }
    const auto afterClearBarrier(makeMemoryBarrier(VK_ACCESS_TRANSFER_WRITE_BIT, VK_ACCESS_COLOR_ATTACHMENT_READ_BIT));
    const auto beforeCopyBarrier(makeMemoryBarrier(VK_ACCESS_COLOR_ATTACHMENT_WRITE_BIT, VK_ACCESS_TRANSFER_READ_BIT));

    const auto srl(makeImageSubresourceLayers(VK_IMAGE_ASPECT_COLOR_BIT, 0u, 0u, 1u));
    const auto copyRegion(makeBufferImageCopy(extent, srl));

    VkRenderingAttachmentInfo colorAttachment = initVulkanStructure();
    colorAttachment.imageView                 = *colorImageView;
    colorAttachment.imageLayout               = VK_IMAGE_LAYOUT_GENERAL;
    colorAttachment.loadOp                    = VK_ATTACHMENT_LOAD_OP_CLEAR;
    colorAttachment.clearValue                = makeClearValueColorF32(0.0f, 0.0f, 1.0f, 0.0f);

    std::vector<VkRenderingAttachmentInfo> attachments(1 + inputsCount, colorAttachment);
    for (uint32_t i = 0; i < inputsCount; ++i)
    {
        auto &input     = attachments[i];
        input.loadOp    = VK_ATTACHMENT_LOAD_OP_LOAD;
        input.imageView = *inputImageViews[i];
    }

    VkRenderingInfo renderingInfo      = initVulkanStructure();
    renderingInfo.renderArea           = scissor;
    renderingInfo.layerCount           = 1u;
    renderingInfo.colorAttachmentCount = (uint32_t)attachments.size();
    renderingInfo.pColorAttachments    = attachments.data();

    uint32_t queueFamilyIndex = m_context.getUniversalQueueFamilyIndex();
    const auto cmdPool(
        createCommandPool(vk, device, VK_COMMAND_POOL_CREATE_RESET_COMMAND_BUFFER_BIT, queueFamilyIndex));
    const auto cmdBuffer(allocateCommandBuffer(vk, device, *cmdPool, VK_COMMAND_BUFFER_LEVEL_PRIMARY));

    beginCommandBuffer(vk, *cmdBuffer);

    // transition layout of image used as color attachment
    vk.cmdPipelineBarrier(*cmdBuffer, 0, VK_PIPELINE_STAGE_COLOR_ATTACHMENT_OUTPUT_BIT, 0u, 0, 0, 0, 0, 1,
                          &initialColorBarrier);

    // transition layout of images used as input attachments
    vk.cmdPipelineBarrier(*cmdBuffer, 0, VK_PIPELINE_STAGE_TRANSFER_BIT, 0u, 0, 0, 0, 0, inputsCount,
                          initialInputBarriers.data());

    // clear input attachments
    for (uint32_t i = 0; i < inputsCount; ++i)
        vk.cmdClearColorImage(*cmdBuffer, *inputImagesWithMemory[i], VK_IMAGE_LAYOUT_GENERAL, &inputColors[i], 1u,
                              &isrr);

    // wait for clears before loading inputs
    vk.cmdPipelineBarrier(*cmdBuffer, VK_PIPELINE_STAGE_TRANSFER_BIT, VK_PIPELINE_STAGE_ALL_GRAPHICS_BIT, 0u, 1u,
                          &afterClearBarrier, 0, 0, 0, 0);

    // render full screen quad
    vk.cmdBeginRendering(*cmdBuffer, &renderingInfo);
    vk.cmdBindPipeline(*cmdBuffer, VK_PIPELINE_BIND_POINT_GRAPHICS, *pipeline);
    vk.cmdBindDescriptorSets(*cmdBuffer, VK_PIPELINE_BIND_POINT_GRAPHICS, *pipelineLayout, 0u, 1, &*descriptorSet, 0u,
                             DE_NULL);
    vk.cmdDraw(*cmdBuffer, 4u, 1u, 0u, 0u);
    vk.cmdEndRendering(*cmdBuffer);

    vk.cmdPipelineBarrier(*cmdBuffer, VK_PIPELINE_STAGE_ALL_GRAPHICS_BIT, VK_PIPELINE_STAGE_TRANSFER_BIT, 0u, 1,
                          &beforeCopyBarrier, 0, 0, 0, 0);
    vk.cmdCopyImageToBuffer(*cmdBuffer, colorImageWithBuffer.getImage(), VK_IMAGE_LAYOUT_GENERAL,
                            colorImageWithBuffer.getBuffer(), 1u, &copyRegion);

    endCommandBuffer(vk, *cmdBuffer);

    submitCommandsAndWait(vk, device, m_context.getUniversalQueue(), *cmdBuffer);
    const auto &bufferAllocation = colorImageWithBuffer.getBufferAllocation();
    invalidateAlloc(vk, device, bufferAllocation);

    // check just one fragment - at location (1,1) - expect color (1,1,0,1) while clear color was (0,0,1,0)
    uint8_t *bufferPtr = static_cast<uint8_t *>(bufferAllocation.getHostPtr());
    uint8_t *fragment  = bufferPtr + 4 * imageSize + 4;
    if ((fragment[0] > 253) && (fragment[1] > 253) && (fragment[2] < 2) && (fragment[3] > 253))
        return tcu::TestStatus::pass("Pass");

    tcu::PixelBufferAccess resultAccess(mapVkFormat(colorFormat), imageSize, imageSize, 1, bufferPtr);
    m_context.getTestContext().getLog() << tcu::TestLog::ImageSet("Result", "")
                                        << tcu::TestLog::Image("Output", "", resultAccess) << tcu::TestLog::EndImageSet;

    return tcu::TestStatus::fail("Fail");
}

class LocalReadTestCase : public vkt::TestCase
{
public:
    LocalReadTestCase(tcu::TestContext &context, const std::string &name, TestType testType);
    virtual ~LocalReadTestCase(void) = default;

protected:
    void checkSupport(Context &context) const override;
    void initPrograms(SourceCollections &programCollection) const override;
    TestInstance *createInstance(Context &context) const override;

    TestType m_testType;
};

LocalReadTestCase::LocalReadTestCase(tcu::TestContext &context, const std::string &name, TestType testType)
    : vkt::TestCase(context, name)
    , m_testType(testType)
{
}

void LocalReadTestCase::checkSupport(Context &context) const
{
    context.requireDeviceFunctionality("VK_KHR_dynamic_rendering_local_read");

    if (m_testType == TestType::INTERACTION_WITH_COLOR_WRITE_ENABLE)
        context.requireDeviceFunctionality("VK_EXT_color_write_enable");
    else if (m_testType == TestType::INTERACTION_WITH_GRAPHICS_PIPELINE_LIBRARY)
        context.requireDeviceFunctionality("VK_EXT_graphics_pipeline_library");
    else if (m_testType == TestType::INTERACTION_WITH_EXTENDED_DYNAMIC_STATE3)
    {
        context.requireDeviceFunctionality("VK_EXT_extended_dynamic_state3");
        if (!context.getExtendedDynamicState3FeaturesEXT().extendedDynamicState3RasterizationSamples)
            TCU_THROW(NotSupportedError, "extendedDynamicState3RasterizationSamples not supported");
    }
}

void LocalReadTestCase::initPrograms(SourceCollections &programCollection) const
{
    // vertex shader generates fullscreen quad
    std::string vertSrc("#version 450\n"
                        "void main (void)\n"
                        "{\n"
                        "  const float x = (-1.0+2.0*((gl_VertexIndex & 2)>>1));\n"
                        "  const float y = ( 1.0-2.0* (gl_VertexIndex % 2));\n"
                        "  gl_Position = vec4(x, y, 0.6, 1.0);\n"
                        "}\n");
    auto &glslSources = programCollection.glslSources;
    glslSources.add("vert") << glu::VertexSource(vertSrc);

    // helper lambda that generates fragment shader that writes to specified number of color attachments
    auto generateWriteFragSource = [](uint32_t colorAttachmentCount)
    {
        std::stringstream fragSrc;
        fragSrc << "#version 450\n"
                   "layout(push_constant) uniform InputDraw {\n"
                   "  uint count;\n"
                   "} inputDraw;\n";
        for (uint32_t i = 0; i < colorAttachmentCount; ++i)
            fragSrc << "layout(location=" << i << ") out uint outColor" << i << ";\n";
        fragSrc << "void main()\n{\n";
        for (uint32_t i = 0; i < colorAttachmentCount; ++i)
        {
            fragSrc << "  outColor" << i << " = 2u * inputDraw.count + " << i + 1 << ";\n";
            fragSrc << "  outColor" << i << " *= "
                    << "outColor" << i << ";\n";
        }
        fragSrc << "}\n";
        return fragSrc.str();
    };

    // helper lambda that generates fragment shader that reads from specified number of input attachments
    auto generateReadFragSource = [](uint32_t inputAttachmentCount, bool useStencil = true)
    {
        uint32_t colorInputAttachmentCount = inputAttachmentCount - 1u - useStencil;
        std::stringstream fragSrc;
        fragSrc << "#version 450\n";
        for (uint32_t i = 0; i < colorInputAttachmentCount; ++i)
            fragSrc << "layout(input_attachment_index=" << i << ", binding=" << i << ") uniform usubpassInput inColor"
                    << i << ";\n";

        fragSrc << "layout(input_attachment_index = " << colorInputAttachmentCount
                << ", binding = " << colorInputAttachmentCount << ") uniform subpassInput inDepth;\n";
        if (useStencil)
            fragSrc << "layout(input_attachment_index = " << colorInputAttachmentCount + 1
                    << ", binding = " << colorInputAttachmentCount + 1 << ") uniform usubpassInput inStencil;\n";

        fragSrc << "layout(set=1, binding=0, std430) writeonly buffer Output\n{\n"
                   "  uint v[];\n"
                   "} outBuffer;\n"
                   "void main()\n{\n"
                   "  uint result = 0;\n";
        for (uint32_t i = 0; i < colorInputAttachmentCount; ++i)
            fragSrc << "  result = result + " << (i + 1) << " * subpassLoad(inColor" << i << ").x; \n";
        fragSrc << "  result = result + uint(subpassLoad(inDepth).x * 1000);\n"; // 0.6*1000
        if (useStencil)
            fragSrc << "  result = result + uint(subpassLoad(inStencil).x * 1000);\n"; // 1 * 1000
        fragSrc << "  const uvec2 i = uvec2(trunc(gl_FragCoord.xy));\n"
                   "  outBuffer.v[i.x+i.y*16] = result;\n"
                   "}\n";
        return fragSrc.str();
    };

    if (m_testType == TestType::MAX_INPUT_ATTACHMENTS)
    {
        // generate fragment shader for maximal number of input attachments;
        // during test execution proper shader will be picked
        for (uint32_t inputAttachmentCount : inputAttachmentsPossibleValues)
        {
            // subtract 2 because we will write to depth and stencil and those
            // attachments will later consume 2 input attachment slots
            uint32_t colorAttachmentCount = inputAttachmentCount - 2u;
            glslSources.add(std::string("frag0_") + std::to_string(colorAttachmentCount))
                << glu::FragmentSource(generateWriteFragSource(colorAttachmentCount));
        }
    }
    else if (m_testType == TestType::MAX_ATTACHMENTS_REMAPPED_REPEATEDLY)
    {
        glslSources.add("frag0") << glu::FragmentSource(generateWriteFragSource(2));
    }
    else if (m_testType == TestType::UNUSED_WRITEN_DISCARDED)
    {
        glslSources.add("frag0") << glu::FragmentSource(generateWriteFragSource(4));
        glslSources.add("frag1") << glu::FragmentSource(generateReadFragSource(6));
    }
    else if (m_testType == TestType::DEPTH_STENCIL_MAPPING_TO_NO_INDEX)
    {
        glslSources.add("frag0") << glu::FragmentSource(generateWriteFragSource(2));

        // Per spec, if either of pDepthInputAttachmentIndex or pStencilInputAttachmentIndex are set to
        // NULL it means that these are only accessible in the shader if the shader does not associate
        // these input attachments with an InputAttachmentIndex.

        // NOTE at the memoment glslang doesn't support input attachments without
        // input_attachment_index qualifiers

        //std::string fragSrc(
        //    "#version 450\n"
        //    "layout(input_attachment_index=0, binding=0) uniform usubpassInput inColor0;\n"
        //    "layout(input_attachment_index=1, binding=1) uniform usubpassInput inColor1;\n"
        //    "layout(binding=2) uniform  subpassInput inDepth;\n"
        //    "layout(binding=3) uniform usubpassInput inStencil;\n"
        //    "layout(set=1, binding=0, std430) writeonly buffer Output\n{\n"
        //    "  uint v[];\n"
        //    "} outBuffer;\n"
        //    "void main()\n{\n"
        //    "  uint result = subpassLoad(inColor0).x + subpassLoad(inColor1).x;\n"   // 1 + 2
        //    "  result = result + uint(subpassLoad(inDepth).x * 1000);\n"             // 0.6*1000
        //    "  result = result + uint(subpassLoad(inStencil).x * 100);\n"            // 1*100
        //    "  const uvec2 i = uvec2(trunc(gl_FragCoord.xy));\n"
        //    "  outBuffer.v[i.x+i.y*16] = result;\n"
        // "}\n");
        //glslSources.add("frag1") << glu::FragmentSource(fragSrc);

        programCollection.spirvAsmSources.add("frag1") << "OpCapability Shader\n"
                                                          "OpCapability InputAttachment\n"
                                                          "%1 = OpExtInstImport \"GLSL.std.450\";\n"
                                                          "OpMemoryModel Logical GLSL450\n"
                                                          "OpEntryPoint Fragment %4 \"main\" %51\n"
                                                          "OpExecutionMode %4 OriginUpperLeft\n"
                                                          "OpDecorate %11 DescriptorSet 0\n"
                                                          "OpDecorate %11 Binding 0\n"
                                                          "OpDecorate %11 InputAttachmentIndex 0\n"
                                                          "OpDecorate %21 DescriptorSet 0\n"
                                                          "OpDecorate %21 Binding 1\n"
                                                          "OpDecorate %21 InputAttachmentIndex 1\n"
                                                          "OpDecorate %30 DescriptorSet 0\n"
                                                          "OpDecorate %30 Binding 2\n"
                                                          //"OpDecorate %30 InputAttachmentIndex 2\n"
                                                          "OpDecorate %40 DescriptorSet 0\n"
                                                          "OpDecorate %40 Binding 3\n"
                                                          //"OpDecorate %40 InputAttachmentIndex 3\n"
                                                          "OpDecorate %51 BuiltIn FragCoord\n"
                                                          "OpDecorate %57 ArrayStride 4\n"
                                                          "OpMemberDecorate %58 0 NonReadable\n"
                                                          "OpMemberDecorate %58 0 Offset 0\n"
                                                          "OpDecorate %58 BufferBlock\n"
                                                          "OpDecorate %60 DescriptorSet 1\n"
                                                          "OpDecorate %60 Binding 0\n"
                                                          "%2 = OpTypeVoid\n"
                                                          "%3 = OpTypeFunction %2\n"
                                                          "%6 = OpTypeInt 32 0\n"
                                                          "%7 = OpTypePointer Function %6\n"
                                                          "%9 = OpTypeImage %6 SubpassData 0 0 0 2 Unknown\n"
                                                          "%10 = OpTypePointer UniformConstant %9\n"
                                                          "%11 = OpVariable %10 UniformConstant\n"
                                                          "%13 = OpTypeInt 32 1\n"
                                                          "%14 = OpConstant %13 0\n"
                                                          "%15 = OpTypeVector %13 2\n"
                                                          "%16 = OpConstantComposite %15 %14 %14\n"
                                                          "%17 = OpTypeVector %6 4\n"
                                                          "%19 = OpConstant %6 0\n"
                                                          "%21 = OpVariable %10 UniformConstant\n"
                                                          "%27 = OpTypeFloat 32\n"
                                                          "%28 = OpTypeImage %27 SubpassData 0 0 0 2 Unknown\n"
                                                          "%29 = OpTypePointer UniformConstant %28\n"
                                                          "%30 = OpVariable %29 UniformConstant\n"
                                                          "%32 = OpTypeVector %27 4\n"
                                                          "%35 = OpConstant %27 1000\n"
                                                          "%40 = OpVariable %10 UniformConstant\n"
                                                          "%44 = OpConstant %6 100\n"
                                                          "%47 = OpTypeVector %6 2\n"
                                                          "%48 = OpTypePointer Function %47\n"
                                                          "%50 = OpTypePointer Input %32\n"
                                                          "%51 = OpVariable %50 Input\n"
                                                          "%52 = OpTypeVector %27 2\n"
                                                          "%57 = OpTypeRuntimeArray %6\n"
                                                          "%58 = OpTypeStruct %57\n"
                                                          "%59 = OpTypePointer Uniform %58\n"
                                                          "%60 = OpVariable %59 Uniform\n"
                                                          "%63 = OpConstant %6 1\n"
                                                          "%66 = OpConstant %6 16\n"
                                                          "%70 = OpTypePointer Uniform %6\n"
                                                          "%4 = OpFunction %2 None %3\n"
                                                          "%5 = OpLabel\n"
                                                          "%8 = OpVariable %7 Function\n"
                                                          "%49 = OpVariable %48 Function\n"
                                                          "%12 = OpLoad %9 %11\n"
                                                          "%18 = OpImageRead %17 %12 %16\n"
                                                          "%20 = OpCompositeExtract %6 %18 0\n"
                                                          "%22 = OpLoad %9 %21\n"
                                                          "%23 = OpImageRead %17 %22 %16\n"
                                                          "%24 = OpCompositeExtract %6 %23 0\n"
                                                          "%25 = OpIAdd %6 %20 %24\n"
                                                          "OpStore %8 %25\n"
                                                          "%26 = OpLoad %6 %8\n"
                                                          "%31 = OpLoad %28 %30\n"
                                                          "%33 = OpImageRead %32 %31 %16\n"
                                                          "%34 = OpCompositeExtract %27 %33 0\n"
                                                          "%36 = OpFMul %27 %34 %35\n"
                                                          "%37 = OpConvertFToU %6 %36\n"
                                                          "%38 = OpIAdd %6 %26 %37\n"
                                                          "OpStore %8 %38\n"
                                                          "%39 = OpLoad %6 %8\n"
                                                          "%41 = OpLoad %9 %40\n"
                                                          "%42 = OpImageRead %17 %41 %16\n"
                                                          "%43 = OpCompositeExtract %6 %42 0\n"
                                                          "%45 = OpIMul %6 %43 %44\n"
                                                          "%46 = OpIAdd %6 %39 %45\n"
                                                          "OpStore %8 %46\n"
                                                          "%53 = OpLoad %32 %51\n"
                                                          "%54 = OpVectorShuffle %52 %53 %53 0 1\n"
                                                          "%55 = OpExtInst %52 %1 Trunc %54\n"
                                                          "%56 = OpConvertFToU %47 %55\n"
                                                          "OpStore %49 %56\n"
                                                          "%61 = OpAccessChain %7 %49 %19\n"
                                                          "%62 = OpLoad %6 %61\n"
                                                          "%64 = OpAccessChain %7 %49 %63\n"
                                                          "%65 = OpLoad %6 %64\n"
                                                          "%67 = OpIMul %6 %65 %66\n"
                                                          "%68 = OpIAdd %6 %62 %67\n"
                                                          "%69 = OpLoad %6 %8\n"
                                                          "%71 = OpAccessChain %70 %60 %14 %68\n"
                                                          "OpStore %71 %69\n"
                                                          "OpReturn\n"
                                                          "OpFunctionEnd\n";
    }
    else if ((m_testType == TestType::DEPTH_MAPPING_STENCIL_NOT) ||
             (m_testType == TestType::INTERACTION_WITH_COLOR_WRITE_ENABLE) ||
             (m_testType == TestType::INTERACTION_WITH_EXTENDED_DYNAMIC_STATE3))
    {
        glslSources.add("frag0") << glu::FragmentSource(generateWriteFragSource(4));
        glslSources.add("frag1") << glu::FragmentSource(generateReadFragSource(5, false));
    }
    else if (m_testType == TestType::INPUT_ATTACHMENTS_WITHOUT_MAPPING)
    {
        glslSources.add("frag0") << glu::FragmentSource(generateWriteFragSource(3));

        // NOTE at the memoment glslang doesn't support input attachments without
        // input_attachment_index qualifiers

        //std::string fragSrc(
        //    "#version 450\n"
        //    "layout(input_attachment_index = 0, binding = 0) uniform usubpassInput inColor0;\n"
        //    "layout(input_attachment_index = 1, binding = 1) uniform usubpassInput inColor1;\n"
        //    "layout(input_attachment_index = 2, binding = 2) uniform usubpassInput inColor2;\n"
        //    "layout(input_attachment_index = 3, binding = 3) uniform subpassInput inDepth;\n"
        //    "layout(set=1, binding=0, std430) writeonly buffer Output\n{\n"
        //    "  uint v[];\n"
        //    "} outBuffer;\n"
        //    "void main()\n{\n"
        //    "  const uvec2 i = uvec2(trunc(gl_FragCoord.xy));\n"
        //    "  uint result = subpassLoad(inColor0).x + 2*subpassLoad(inColor1).x + 3*subpassLoad(inColor2).x;\n"
        //    "  outBuffer.v[i.x+i.y*16] = result + uint(subpassLoad(inDepth).x * 1000);\n"
        //    "}\n");
        //glslSources.add("frag1") << glu::FragmentSource(fragSrc);

        programCollection.spirvAsmSources.add("frag1") << "OpCapability Shader\n"
                                                          "OpCapability InputAttachment\n"
                                                          "%1 = OpExtInstImport \"GLSL.std.450\"\n"
                                                          "OpMemoryModel Logical GLSL450\n"
                                                          "OpEntryPoint Fragment %4 \"main\" %13\n"
                                                          "OpExecutionMode %4 OriginUpperLeft\n"
                                                          "OpDecorate %13 BuiltIn FragCoord\n"
                                                          "OpDecorate %23 DescriptorSet 0\n"
                                                          "OpDecorate %23 Binding 0\n"
                                                          "OpDecorate %23 InputAttachmentIndex 0\n"
                                                          "OpDecorate %34 DescriptorSet 0\n"
                                                          "OpDecorate %34 Binding 1\n"
                                                          "OpDecorate %34 InputAttachmentIndex 1\n"
                                                          "OpDecorate %41 DescriptorSet 0\n"
                                                          "OpDecorate %41 Binding 2\n"
                                                          "OpDecorate %41 InputAttachmentIndex 2\n"
                                                          "OpDecorate %47 ArrayStride 4\n"
                                                          "OpMemberDecorate %48 0 NonReadable\n"
                                                          "OpMemberDecorate %48 0 Offset 0\n"
                                                          "OpDecorate %48 BufferBlock\n"
                                                          "OpDecorate %50 DescriptorSet 1\n"
                                                          "OpDecorate %50 Binding 0\n"
                                                          "OpDecorate %62 DescriptorSet 0\n"
                                                          "OpDecorate %62 Binding 3\n"
                                                          //"OpDecorate %62 InputAttachmentIndex 3\n"
                                                          "%2 = OpTypeVoid\n"
                                                          "%3 = OpTypeFunction %2\n"
                                                          "%6 = OpTypeInt 32 0\n"
                                                          "%7 = OpTypeVector %6 2\n"
                                                          "%8 = OpTypePointer Function %7\n"
                                                          "%10 = OpTypeFloat 32\n"
                                                          "%11 = OpTypeVector %10 4\n"
                                                          "%12 = OpTypePointer Input %11\n"
                                                          "%13 = OpVariable %12 Input\n"
                                                          "%14 = OpTypeVector %10 2\n"
                                                          "%19 = OpTypePointer Function %6\n"
                                                          "%21 = OpTypeImage %6 SubpassData 0 0 0 2 Unknown\n"
                                                          "%22 = OpTypePointer UniformConstant %21\n"
                                                          "%23 = OpVariable %22 UniformConstant\n"
                                                          "%25 = OpTypeInt 32 1\n"
                                                          "%26 = OpConstant %25 0\n"
                                                          "%27 = OpTypeVector %25 2\n"
                                                          "%28 = OpConstantComposite %27 %26 %26\n"
                                                          "%29 = OpTypeVector %6 4\n"
                                                          "%31 = OpConstant %6 0\n"
                                                          "%33 = OpConstant %6 2\n"
                                                          "%34 = OpVariable %22 UniformConstant\n"
                                                          "%40 = OpConstant %6 3\n"
                                                          "%41 = OpVariable %22 UniformConstant\n"
                                                          "%47 = OpTypeRuntimeArray %6\n"
                                                          "%48 = OpTypeStruct %47\n"
                                                          "%49 = OpTypePointer Uniform %48\n"
                                                          "%50 = OpVariable %49 Uniform\n"
                                                          "%53 = OpConstant %6 1\n"
                                                          "%56 = OpConstant %6 16\n"
                                                          "%60 = OpTypeImage %10 SubpassData 0 0 0 2 Unknown\n"
                                                          "%61 = OpTypePointer UniformConstant %60\n"
                                                          "%62 = OpVariable %61 UniformConstant\n"
                                                          "%66 = OpConstant %10 1000\n"
                                                          "%70 = OpTypePointer Uniform %6\n"
                                                          "%4 = OpFunction %2 None %3\n"
                                                          "%5 = OpLabel\n"
                                                          "%9 = OpVariable %8 Function\n"
                                                          "%20 = OpVariable %19 Function\n"
                                                          "%15 = OpLoad %11 %13\n"
                                                          "%16 = OpVectorShuffle %14 %15 %15 0 1\n"
                                                          "%17 = OpExtInst %14 %1 Trunc %16\n"
                                                          "%18 = OpConvertFToU %7 %17\n"
                                                          "OpStore %9 %18\n"
                                                          "%24 = OpLoad %21 %23\n"
                                                          "%30 = OpImageRead %29 %24 %28\n"
                                                          "%32 = OpCompositeExtract %6 %30 0\n"
                                                          "%35 = OpLoad %21 %34\n"
                                                          "%36 = OpImageRead %29 %35 %28\n"
                                                          "%37 = OpCompositeExtract %6 %36 0\n"
                                                          "%38 = OpIMul %6 %33 %37\n"
                                                          "%39 = OpIAdd %6 %32 %38\n"
                                                          "%42 = OpLoad %21 %41\n"
                                                          "%43 = OpImageRead %29 %42 %28\n"
                                                          "%44 = OpCompositeExtract %6 %43 0\n"
                                                          "%45 = OpIMul %6 %40 %44\n"
                                                          "%46 = OpIAdd %6 %39 %45\n"
                                                          "OpStore %20 %46\n"
                                                          "%51 = OpAccessChain %19 %9 %31\n"
                                                          "%52 = OpLoad %6 %51\n"
                                                          "%54 = OpAccessChain %19 %9 %53\n"
                                                          "%55 = OpLoad %6 %54\n"
                                                          "%57 = OpIMul %6 %55 %56\n"
                                                          "%58 = OpIAdd %6 %52 %57\n"
                                                          "%59 = OpLoad %6 %20\n"
                                                          "%63 = OpLoad %60 %62\n"
                                                          "%64 = OpImageRead %11 %63 %28\n"
                                                          "%65 = OpCompositeExtract %10 %64 0\n"
                                                          "%67 = OpFMul %10 %65 %66\n"
                                                          "%68 = OpConvertFToU %6 %67\n"
                                                          "%69 = OpIAdd %6 %59 %68\n"
                                                          "%71 = OpAccessChain %70 %50 %26 %58\n"
                                                          "OpStore %71 %69\n"
                                                          "OpReturn\n"
                                                          "OpFunctionEnd\n";
    }
    else if ((m_testType == TestType::DEPTH_STENCIL_MAPPING_TO_SAME_INDEX) ||
             (m_testType == TestType::DEPTH_STENCIL_MAPPING_TO_LARGE_INDEX))
    {
        bool useLargeIndex       = (m_testType == TestType::DEPTH_STENCIL_MAPPING_TO_LARGE_INDEX);
        std::string depthIndex   = useLargeIndex ? "20" : "2";
        std::string stencilIndex = useLargeIndex ? "21" : "2";

        std::stringstream fragSrc;
        fragSrc << "#version 450\n"
                   "layout(input_attachment_index = 0, binding = 0) uniform usubpassInput inColor0;\n"
                   "layout(input_attachment_index = 1, binding = 1) uniform usubpassInput inColor1;\n"
                   "layout(input_attachment_index = "
                << depthIndex
                << ", binding = 2) uniform  subpassInput inDepth;\n"
                   "layout(input_attachment_index = "
                << stencilIndex
                << ", binding = 3) uniform usubpassInput inStencil;\n"
                   "layout(set=1, binding=0, std430) writeonly buffer Output\n{\n"
                   "  uint v[];\n"
                   "} outBuffer;\n"
                   "void main()\n{\n"
                   "  const uvec2 i = uvec2(trunc(gl_FragCoord.xy));\n"
                   "  outBuffer.v[i.x+i.y*16] = uint(subpassLoad(inDepth).x * 1000) + subpassLoad(inStencil).x;\n"
                   "}\n";
        glslSources.add("frag0") << glu::FragmentSource(generateWriteFragSource(2));
        glslSources.add("frag1") << glu::FragmentSource(fragSrc.str());
    }
    else if (m_testType == TestType::MAPPING_NOT_AFFECTING_BLEND_STATE)
    {
        std::string fragSrc("#version 450\n"
                            "layout(location = 0) out vec4 outColor0;\n"
                            "layout(location = 1) out vec4 outColor1;\n"
                            "layout(location = 2) out vec4 outColor2;\n"
                            "layout(location = 3) out vec4 outColor3;\n"
                            "void main()\n{\n"
                            "  if (gl_FragCoord.x > 8.0)\n"
                            "    discard;\n"
                            "  outColor0 = vec4(0.6, 0.8, 0.9, 0.2);\n" // used for attachment 1
                            "  outColor1 = vec4(0.6, 0.4, 0.2, 0.6);\n" // used for attachment 3
                            "  outColor2 = vec4(0.1, 0.3, 0.6, 0.2);\n" // used for attachment 2
                            "  outColor3 = vec4(0.0, 0.6, 0.4, 0.8);\n" // used for attachment 0
                            "}\n");
        glslSources.add("frag") << glu::FragmentSource(fragSrc);
    }
    else if (m_testType == TestType::INTERACTION_WITH_GRAPHICS_PIPELINE_LIBRARY)
    {
        std::string fragSrc("#version 450\n"
                            "layout(input_attachment_index = 0, binding = 0) uniform subpassInput inColor0;\n"
                            "layout(input_attachment_index = 1, binding = 1) uniform subpassInput inColor1;\n"
                            "layout(input_attachment_index = 2, binding = 2) uniform subpassInput inColor2;\n"
                            "layout(location = 3) out vec4 outColor;\n"
                            "void main()\n{\n"
                            "  outColor = subpassLoad(inColor0) + subpassLoad(inColor2);\n"
                            "}\n");
        glslSources.add("frag") << glu::FragmentSource(fragSrc);
    }

    if ((m_testType == TestType::MAX_INPUT_ATTACHMENTS) ||
        (m_testType == TestType::MAX_ATTACHMENTS_REMAPPED_REPEATEDLY))
    {
        // generate fragment shaders for all posible number of input attachments;
        // during test execution proper shader will be picked
        for (uint32_t inputAttachmentCount : inputAttachmentsPossibleValues)
            glslSources.add(std::string("frag1_") + std::to_string(inputAttachmentCount))
                << glu::FragmentSource(generateReadFragSource(inputAttachmentCount));
    }
}

TestInstance *LocalReadTestCase::createInstance(Context &context) const
{
    if (m_testType == TestType::MAPPING_NOT_AFFECTING_BLEND_STATE)
        return new MappingWithBlendStateTestInstance(context, m_testType);

    if (m_testType == TestType::INTERACTION_WITH_GRAPHICS_PIPELINE_LIBRARY)
        return new MappingWithGraphicsPipelineLibraryTestInstance(context, m_testType);

    return new BasicLocalReadTestInstance(context, m_testType);
}

} // namespace

tcu::TestCaseGroup *createDynamicRenderingLocalReadTests(tcu::TestContext &testCtx)
{
    struct TestConfig
    {
        std::string name;
        TestType testType;
    };
    std::vector<TestConfig> testConfigs{
        {"max_input_attachments", TestType::MAX_INPUT_ATTACHMENTS},
        {"max_attachments_remapped_repeatedly", TestType::MAX_ATTACHMENTS_REMAPPED_REPEATEDLY},
        {"input_attachments_without_mapping", TestType::INPUT_ATTACHMENTS_WITHOUT_MAPPING},
        {"unused_writen_discarded", TestType::UNUSED_WRITEN_DISCARDED},
        {"depth_stencil_mapping_to_no_index", TestType::DEPTH_STENCIL_MAPPING_TO_NO_INDEX},
        {"depth_stencil_mapping_to_same_index", TestType::DEPTH_STENCIL_MAPPING_TO_SAME_INDEX},
        {"depth_stencil_mapping_to_large_index", TestType::DEPTH_STENCIL_MAPPING_TO_LARGE_INDEX},
        {"depth_mapping_stencil_not", TestType::DEPTH_MAPPING_STENCIL_NOT},
        {"mapping_not_affecting_blend_state", TestType::MAPPING_NOT_AFFECTING_BLEND_STATE},
        {"interaction_with_color_write_enable", TestType::INTERACTION_WITH_COLOR_WRITE_ENABLE},
        {"interaction_with_graphics_pipeline_library", TestType::INTERACTION_WITH_GRAPHICS_PIPELINE_LIBRARY},
        {"interaction_with_extended_dynamic_state3", TestType::INTERACTION_WITH_EXTENDED_DYNAMIC_STATE3},
    };

    de::MovePtr<tcu::TestCaseGroup> mainGroup(
        new tcu::TestCaseGroup(testCtx, "local_read", "Test dynamic rendering local read"));

    for (const auto &testConfig : testConfigs)
        mainGroup->addChild(new LocalReadTestCase(testCtx, testConfig.name, testConfig.testType));

    return mainGroup.release();
}

} // namespace renderpass
} // namespace vkt<|MERGE_RESOLUTION|>--- conflicted
+++ resolved
@@ -787,13 +787,9 @@
 
         vk.cmdBindPipeline(cmdBuffer, VK_PIPELINE_BIND_POINT_GRAPHICS, *writeGraphicsPipelines[pipelineIndex]);
         vk.cmdPushConstants(cmdBuffer, *writePipelineLayout, VK_SHADER_STAGE_FRAGMENT_BIT, 0, 4, &pipelineIndex);
-<<<<<<< HEAD
-        vk.cmdSetRenderingAttachmentLocations(cmdBuffer, &renderingAttachmentLocationInfo);
-=======
->>>>>>> 7e90a8e5
 
         if (m_useMapping)
-            vk.cmdSetRenderingAttachmentLocationsKHR(cmdBuffer, &renderingAttachmentLocationInfo);
+            vk.cmdSetRenderingAttachmentLocations(cmdBuffer, &renderingAttachmentLocationInfo);
         if (useColorWriteEnable)
             vk.cmdSetColorWriteEnableEXT(cmdBuffer, 4u, m_colorWriteEnables);
         if (useUseExtendedDynamicState3)
@@ -829,15 +825,11 @@
             de::dataOrNull(m_colorAttachmentInputIndices[pipelineIndex]);
 
         vk.cmdBindPipeline(cmdBuffer, VK_PIPELINE_BIND_POINT_GRAPHICS, *readGraphicsPipelines[pipelineIndex]);
-<<<<<<< HEAD
-        vk.cmdSetRenderingInputAttachmentIndices(cmdBuffer, &renderingInputAttachmentIndexInfo);
-=======
->>>>>>> 7e90a8e5
         vk.cmdBindDescriptorSets(cmdBuffer, VK_PIPELINE_BIND_POINT_GRAPHICS, *readPipelineLayout, 0u, 2u,
                                  descriptorSets, 0u, DE_NULL);
 
         if (m_useMapping)
-            vk.cmdSetRenderingInputAttachmentIndicesKHR(cmdBuffer, &renderingInputAttachmentIndexInfo);
+            vk.cmdSetRenderingInputAttachmentIndices(cmdBuffer, &renderingInputAttachmentIndexInfo);
 
         vk.cmdDraw(cmdBuffer, 4u, 1u, 0u, 0u);
     }
