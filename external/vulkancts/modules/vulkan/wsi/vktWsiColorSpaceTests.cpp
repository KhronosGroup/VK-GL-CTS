/*-------------------------------------------------------------------------
 * Vulkan Conformance Tests
 * ------------------------
 *
 * Copyright (c) 2017 Google Inc.
 *
 * Licensed under the Apache License, Version 2.0 (the "License");
 * you may not use this file except in compliance with the License.
 * You may obtain a copy of the License at
 *
 *      http://www.apache.org/licenses/LICENSE-2.0
 *
 * Unless required by applicable law or agreed to in writing, software
 * distributed under the License is distributed on an "AS IS" BASIS,
 * WITHOUT WARRANTIES OR CONDITIONS OF ANY KIND, either express or implied.
 * See the License for the specific language governing permissions and
 * limitations under the License.
 *
 *//*!
 * \file
 * \brief VkSwapchain Tests
 *//*--------------------------------------------------------------------*/

#include "vktWsiSwapchainTests.hpp"

#include "vktTestCaseUtil.hpp"
#include "vktTestGroupUtil.hpp"
#include "vktCustomInstancesDevices.hpp"
#include "vktNativeObjectsUtil.hpp"

#include "vkDefs.hpp"
#include "vkPlatform.hpp"
#include "vkStrUtil.hpp"
#include "vkRef.hpp"
#include "vkRefUtil.hpp"
#include "vkQueryUtil.hpp"
#include "vkMemUtil.hpp"
#include "vkDeviceUtil.hpp"
#include "vkPrograms.hpp"
#include "vkTypeUtil.hpp"
#include "vkCmdUtil.hpp"
#include "vkWsiPlatform.hpp"
#include "vkWsiUtil.hpp"
#include "vkAllocationCallbackUtil.hpp"
#include "vkCmdUtil.hpp"
#include "vkObjUtil.hpp"
#include "tcuSurface.hpp"
#include "vkImageUtil.hpp"

#include "tcuTestLog.hpp"
#include "tcuFormatUtil.hpp"
#include "tcuPlatform.hpp"
#include "tcuResultCollector.hpp"
#include "tcuCommandLine.hpp"

#include "deUniquePtr.hpp"
#include "deStringUtil.hpp"
#include "deArrayUtil.hpp"
#include "deSharedPtr.hpp"

#include <limits>

namespace vkt
{
namespace wsi
{

namespace
{

using namespace vk;
using namespace vk::wsi;

using tcu::Maybe;
using tcu::TestLog;
using tcu::UVec2;

using de::MovePtr;
using de::UniquePtr;

using std::string;
using std::vector;

typedef vector<VkExtensionProperties> Extensions;

void checkAllSupported(const Extensions &supportedExtensions, const vector<string> &requiredExtensions)
{
    for (vector<string>::const_iterator requiredExtName = requiredExtensions.begin();
         requiredExtName != requiredExtensions.end(); ++requiredExtName)
    {
        if (!isExtensionStructSupported(supportedExtensions, RequiredExtension(*requiredExtName)))
            TCU_THROW(NotSupportedError, (*requiredExtName + " is not supported").c_str());
    }
}

CustomInstance createInstanceWithWsi(Context &context, const Extensions &supportedExtensions, Type wsiType,
                                     const VkAllocationCallbacks *pAllocator = nullptr)
{
    vector<string> extensions;

    extensions.push_back("VK_KHR_surface");
    extensions.push_back(getExtensionName(wsiType));
    if (isDisplaySurface(wsiType))
        extensions.push_back("VK_KHR_display");

    // VK_EXT_swapchain_colorspace adds new surface formats. Driver can enumerate
    // the formats regardless of whether VK_EXT_swapchain_colorspace was enabled,
    // but using them without enabling the extension is not allowed. Thus we have
    // two options:
    //
    // 1) Filter out non-core formats to stay within valid usage.
    //
    // 2) Enable VK_EXT_swapchain colorspace if advertised by the driver.
    //
    // We opt for (2) as it provides basic coverage for the extension as a bonus.
    if (isExtensionStructSupported(supportedExtensions, RequiredExtension("VK_EXT_swapchain_colorspace")))
        extensions.push_back("VK_EXT_swapchain_colorspace");

    checkAllSupported(supportedExtensions, extensions);

    return createCustomInstanceWithExtensions(context, extensions, pAllocator);
}

VkPhysicalDeviceFeatures getDeviceFeaturesForWsi(void)
{
    VkPhysicalDeviceFeatures features;
    deMemset(&features, 0, sizeof(features));
    return features;
}

Move<VkDevice> createDeviceWithWsi(const vk::PlatformInterface &vkp, vk::VkInstance instance,
                                   const InstanceInterface &vki, VkPhysicalDevice physicalDevice,
                                   const Extensions &supportedExtensions, const uint32_t queueFamilyIndex,
                                   const VkAllocationCallbacks *pAllocator, bool validationEnabled)
{
    const float queuePriorities[]              = {1.0f};
    const VkDeviceQueueCreateInfo queueInfos[] = {{VK_STRUCTURE_TYPE_DEVICE_QUEUE_CREATE_INFO, nullptr,
                                                   (VkDeviceQueueCreateFlags)0, queueFamilyIndex,
                                                   DE_LENGTH_OF_ARRAY(queuePriorities), &queuePriorities[0]}};
    const VkPhysicalDeviceFeatures features    = getDeviceFeaturesForWsi();
    vector<const char *> extensions;

    if (!isExtensionStructSupported(supportedExtensions, RequiredExtension("VK_KHR_swapchain")))
        TCU_THROW(NotSupportedError, "VK_KHR_swapchain is not supported");
    extensions.push_back("VK_KHR_swapchain");

    if (isExtensionStructSupported(supportedExtensions, RequiredExtension("VK_EXT_hdr_metadata")))
        extensions.push_back("VK_EXT_hdr_metadata");

    VkDeviceCreateInfo deviceParams = {VK_STRUCTURE_TYPE_DEVICE_CREATE_INFO,
                                       nullptr,
                                       (VkDeviceCreateFlags)0,
                                       DE_LENGTH_OF_ARRAY(queueInfos),
                                       &queueInfos[0],
                                       0u,      // enabledLayerCount
                                       nullptr, // ppEnabledLayerNames
                                       (uint32_t)extensions.size(),
                                       extensions.empty() ? nullptr : &extensions[0],
                                       &features};

    return createCustomDevice(validationEnabled, vkp, instance, vki, physicalDevice, &deviceParams, pAllocator);
}

struct InstanceHelper
{
    const vector<VkExtensionProperties> supportedExtensions;
    const CustomInstance instance;
    const InstanceDriver &vki;

    InstanceHelper(Context &context, Type wsiType, const VkAllocationCallbacks *pAllocator = nullptr)
        : supportedExtensions(enumerateInstanceExtensionProperties(context.getPlatformInterface(), nullptr))
        , instance(createInstanceWithWsi(context, supportedExtensions, wsiType, pAllocator))
        , vki(instance.getDriver())
    {
    }
};

struct DeviceHelper
{
    const VkPhysicalDevice physicalDevice;
    const uint32_t queueFamilyIndex;
    const Unique<VkDevice> device;
    const DeviceDriver vkd;
    const VkQueue queue;

    DeviceHelper(Context &context, const InstanceInterface &vki, VkInstance instance, VkSurfaceKHR surface,
                 const VkAllocationCallbacks *pAllocator = nullptr)
        : physicalDevice(chooseDevice(vki, instance, context.getTestContext().getCommandLine()))
        , queueFamilyIndex(chooseQueueFamilyIndex(vki, physicalDevice, surface))
        , device(createDeviceWithWsi(context.getPlatformInterface(), instance, vki, physicalDevice,
                                     enumerateDeviceExtensionProperties(vki, physicalDevice, nullptr), queueFamilyIndex,
                                     pAllocator, context.getTestContext().getCommandLine().isValidationEnabled()))
        , vkd(context.getPlatformInterface(), instance, *device, context.getUsedApiVersion(),
              context.getTestContext().getCommandLine())
        , queue(getDeviceQueue(vkd, *device, queueFamilyIndex, 0))
    {
    }
};

enum TestDimension
{
    TEST_DIMENSION_MIN_IMAGE_COUNT = 0, //!< Test all supported image counts
    TEST_DIMENSION_IMAGE_FORMAT,        //!< Test all supported formats
    TEST_DIMENSION_IMAGE_EXTENT,        //!< Test various (supported) extents
    TEST_DIMENSION_IMAGE_ARRAY_LAYERS,
    TEST_DIMENSION_IMAGE_USAGE,
    TEST_DIMENSION_IMAGE_SHARING_MODE,
    TEST_DIMENSION_PRE_TRANSFORM,
    TEST_DIMENSION_COMPOSITE_ALPHA,
    TEST_DIMENSION_PRESENT_MODE,
    TEST_DIMENSION_CLIPPED,

    TEST_DIMENSION_LAST
};

struct TestParameters
{
    Type wsiType;
    TestDimension dimension;

    TestParameters(Type wsiType_, TestDimension dimension_) : wsiType(wsiType_), dimension(dimension_)
    {
    }

    TestParameters(void) : wsiType(TYPE_LAST), dimension(TEST_DIMENSION_LAST)
    {
    }
};

struct GroupParameters
{
    typedef FunctionInstance1<TestParameters>::Function Function;

    Type wsiType;
    Function function;

    GroupParameters(Type wsiType_, Function function_) : wsiType(wsiType_), function(function_)
    {
    }

    GroupParameters(void) : wsiType(TYPE_LAST), function(nullptr)
    {
    }
};

VkSwapchainCreateInfoKHR getBasicSwapchainParameters(Type wsiType, const InstanceInterface &vki,
                                                     VkPhysicalDevice physicalDevice, VkSurfaceKHR surface,
                                                     VkSurfaceFormatKHR surfaceFormat, const tcu::UVec2 &desiredSize,
                                                     uint32_t desiredImageCount,
                                                     VkColorSpaceKHR desiredColorspace = VK_COLOR_SPACE_MAX_ENUM_KHR)
{
    bool setColorspaceManually = desiredColorspace != VK_COLOR_SPACE_MAX_ENUM_KHR;

    const VkSurfaceCapabilitiesKHR capabilities  = getPhysicalDeviceSurfaceCapabilities(vki, physicalDevice, surface);
    const PlatformProperties &platformProperties = getPlatformProperties(wsiType);
    const VkSurfaceCapabilitiesKHR surfaceCapabilities =
        getPhysicalDeviceSurfaceCapabilities(vki, physicalDevice, surface);

    // Check that the device has at least one supported alpha compositing mode
    // and pick the first supported mode to be used.
    vk::VkCompositeAlphaFlagsKHR alpha = 0;
    for (uint32_t i = 1u; i <= surfaceCapabilities.supportedCompositeAlpha; i <<= 1u)
    {
        if ((i & surfaceCapabilities.supportedCompositeAlpha) != 0)
        {
            alpha = i;
            break;
        }
    }
    if (alpha == 0)
        TCU_THROW(NotSupportedError, "No supported composite alphas available.");

    const VkSurfaceTransformFlagBitsKHR transform =
        (capabilities.supportedTransforms & VK_SURFACE_TRANSFORM_IDENTITY_BIT_KHR) ?
            VK_SURFACE_TRANSFORM_IDENTITY_BIT_KHR :
            capabilities.currentTransform;
    const VkSwapchainCreateInfoKHR parameters = {
        VK_STRUCTURE_TYPE_SWAPCHAIN_CREATE_INFO_KHR,
        nullptr,
        (VkSwapchainCreateFlagsKHR)0,
        surface,
        de::clamp(desiredImageCount, capabilities.minImageCount,
                  capabilities.maxImageCount > 0 ? capabilities.maxImageCount :
                                                   capabilities.minImageCount + desiredImageCount),
        surfaceFormat.format,
        (setColorspaceManually ? desiredColorspace : surfaceFormat.colorSpace),
        (platformProperties.swapchainExtent == PlatformProperties::SWAPCHAIN_EXTENT_MUST_MATCH_WINDOW_SIZE ?
             capabilities.currentExtent :
             vk::makeExtent2D(desiredSize.x(), desiredSize.y())),
        1u, // imageArrayLayers
        VK_IMAGE_USAGE_COLOR_ATTACHMENT_BIT | VK_IMAGE_USAGE_TRANSFER_SRC_BIT,
        VK_SHARING_MODE_EXCLUSIVE,
        0u,
        nullptr,
        transform,
        static_cast<VkCompositeAlphaFlagBitsKHR>(alpha),
        VK_PRESENT_MODE_FIFO_KHR,
        VK_FALSE,      // clipped
        VK_NULL_HANDLE // oldSwapchain
    };

    return parameters;
}

typedef de::SharedPtr<Unique<VkCommandBuffer>> CommandBufferSp;
typedef de::SharedPtr<Unique<VkFence>> FenceSp;
typedef de::SharedPtr<Unique<VkSemaphore>> SemaphoreSp;

vector<FenceSp> createFences(const DeviceInterface &vkd, const VkDevice device, size_t numFences)
{
    vector<FenceSp> fences(numFences);

    for (size_t ndx = 0; ndx < numFences; ++ndx)
        fences[ndx] = FenceSp(new Unique<VkFence>(createFence(vkd, device)));

    return fences;
}

vector<SemaphoreSp> createSemaphores(const DeviceInterface &vkd, const VkDevice device, size_t numSemaphores)
{
    vector<SemaphoreSp> semaphores(numSemaphores);

    for (size_t ndx = 0; ndx < numSemaphores; ++ndx)
        semaphores[ndx] = SemaphoreSp(new Unique<VkSemaphore>(createSemaphore(vkd, device)));

    return semaphores;
}

vector<CommandBufferSp> allocateCommandBuffers(const DeviceInterface &vkd, const VkDevice device,
                                               const VkCommandPool commandPool, const VkCommandBufferLevel level,
                                               const size_t numCommandBuffers)
{
    vector<CommandBufferSp> buffers(numCommandBuffers);

    for (size_t ndx = 0; ndx < numCommandBuffers; ++ndx)
        buffers[ndx] =
            CommandBufferSp(new Unique<VkCommandBuffer>(allocateCommandBuffer(vkd, device, commandPool, level)));

    return buffers;
}

tcu::Vec4 getPixel(const DeviceInterface &vkd, const VkDevice device, const VkQueue queue,
                   const VkCommandPool &commandPool, Allocator &allocator, const tcu::UVec2 size,
                   const tcu::TextureFormat textureFormat, const VkImage *image)
{
    Move<VkCommandBuffer> commandBuffer;
    Move<VkBuffer> resultBuffer;
    de::MovePtr<Allocation> resultBufferMemory;

    commandBuffer = allocateCommandBuffer(vkd, device, commandPool, VK_COMMAND_BUFFER_LEVEL_PRIMARY);

    // Result Buffer
    {
        const VkDeviceSize bufferSize       = textureFormat.getPixelSize() * size.x() * size.y();
        const VkBufferCreateInfo createInfo = makeBufferCreateInfo(bufferSize, VK_BUFFER_USAGE_TRANSFER_DST_BIT);

        resultBuffer = createBuffer(vkd, device, &createInfo);
        resultBufferMemory =
            allocator.allocate(getBufferMemoryRequirements(vkd, device, *resultBuffer), MemoryRequirement::HostVisible);

        VK_CHECK(vkd.bindBufferMemory(device, *resultBuffer, resultBufferMemory->getMemory(),
                                      resultBufferMemory->getOffset()));
    }

    beginCommandBuffer(vkd, *commandBuffer, 0u);
    {
        copyImageToBuffer(vkd, *commandBuffer, *image, *resultBuffer, tcu::IVec2(size.x(), size.y()),
                          VK_ACCESS_COLOR_ATTACHMENT_WRITE_BIT, VK_IMAGE_LAYOUT_PRESENT_SRC_KHR);
    }
    endCommandBuffer(vkd, *commandBuffer);
    submitCommandsAndWait(vkd, device, queue, commandBuffer.get());

    invalidateMappedMemoryRange(vkd, device, resultBufferMemory->getMemory(), 0, VK_WHOLE_SIZE);

    tcu::ConstPixelBufferAccess resultAccess(textureFormat, tcu::IVec3(size.x(), size.y(), 1),
                                             resultBufferMemory->getHostPtr());

    return (resultAccess.getPixel(128, 128));
}

tcu::TestStatus basicExtensionTest(Context &context, Type wsiType)
{
    const tcu::UVec2 desiredSize(256, 256);
    const InstanceHelper instHelper(context, wsiType);
    const NativeObjects native(context, instHelper.supportedExtensions, wsiType, 1u, tcu::just(desiredSize));
    const Unique<VkSurfaceKHR> surface(createSurface(instHelper.vki, instHelper.instance, wsiType, native.getDisplay(),
                                                     native.getWindow(), context.getTestContext().getCommandLine()));
    const DeviceHelper devHelper(context, instHelper.vki, instHelper.instance, *surface);

    if (!de::contains(context.getInstanceExtensions().begin(), context.getInstanceExtensions().end(),
                      "VK_EXT_swapchain_colorspace"))
        TCU_THROW(NotSupportedError, "Extension VK_EXT_swapchain_colorspace not supported");

    const vector<VkSurfaceFormatKHR> formats =
        getPhysicalDeviceSurfaceFormats(instHelper.vki, devHelper.physicalDevice, *surface);

    bool found = false;
    for (vector<VkSurfaceFormatKHR>::const_iterator curFmt = formats.begin(); curFmt != formats.end(); ++curFmt)
    {
        if (curFmt->colorSpace != VK_COLOR_SPACE_SRGB_NONLINEAR_KHR)
        {
            found = true;
            break;
        }
    }
    if (!found)
    {
        TCU_THROW(NotSupportedError,
                  "VK_EXT_swapchain_colorspace supported, but no non-SRGB_NONLINEAR_KHR surface formats found.");
    }
    return tcu::TestStatus::pass("Extension tests succeeded");
}

struct TestParams
{
    Type wsiType;
    VkFormat format;
};

// Create swapchain with multiple images on different colorspaces and compare pixels on those images.
tcu::TestStatus colorspaceCompareTest(Context &context, TestParams params)
{
    if (!context.isInstanceFunctionalitySupported("VK_EXT_swapchain_colorspace"))
        TCU_THROW(NotSupportedError, "Extension VK_EXT_swapchain_colorspace not supported");

    const tcu::UVec2 desiredSize(256, 256);
    const InstanceHelper instHelper(context, params.wsiType);
    const NativeObjects native(context, instHelper.supportedExtensions, params.wsiType, tcu::just(desiredSize));
    const Unique<VkSurfaceKHR> surface(createSurface(instHelper.vki, instHelper.instance, params.wsiType,
                                                     native.getDisplay(), native.getWindow(),
                                                     context.getTestContext().getCommandLine()));
    const DeviceHelper devHelper(context, instHelper.vki, instHelper.instance, *surface);

    const vector<VkSurfaceFormatKHR> queriedFormats =
        getPhysicalDeviceSurfaceFormats(instHelper.vki, devHelper.physicalDevice, *surface);

    vector<vk::VkColorSpaceKHR> supportedColorSpaces;
    for (const auto &queriedFormat : queriedFormats)
    {
        if (queriedFormat.format == params.format)
        {
            supportedColorSpaces.push_back(queriedFormat.colorSpace);
        }
    }

    // Not supported if there's no color spaces for the format.
    if (supportedColorSpaces.size() < 2)
        TCU_THROW(NotSupportedError, "Format not supported");

    // Surface format is used to create the swapchain.
    VkSurfaceFormatKHR surfaceFormat = {
        params.format,             // format
        supportedColorSpaces.at(0) // colorSpace
    };

    tcu::Vec4 referenceColorspacePixel;
    const tcu::TextureFormat textureFormat = vk::mapVkFormat(surfaceFormat.format);
    const DeviceInterface &vkd             = devHelper.vkd;
    const VkDevice device                  = *devHelper.device;
    SimpleAllocator allocator(vkd, device,
                              getPhysicalDeviceMemoryProperties(instHelper.vki, context.getPhysicalDevice()));

    for (size_t colorspaceNdx = 0; colorspaceNdx < supportedColorSpaces.size(); ++colorspaceNdx)
    {
        const VkSwapchainCreateInfoKHR swapchainInfo =
            getBasicSwapchainParameters(params.wsiType, instHelper.vki, devHelper.physicalDevice, *surface,
                                        surfaceFormat, desiredSize, 2, supportedColorSpaces[colorspaceNdx]);
        const Unique<VkSwapchainKHR> swapchain(createSwapchainKHR(vkd, device, &swapchainInfo));
        const vector<VkImage> swapchainImages = getSwapchainImages(vkd, device, *swapchain);
        const vector<VkExtensionProperties> deviceExtensions(
            enumerateDeviceExtensionProperties(instHelper.vki, devHelper.physicalDevice, nullptr));

        const WsiTriangleRenderer renderer(
            vkd, device, allocator, context.getBinaryCollection(), true, swapchainImages, swapchainImages,
            swapchainInfo.imageFormat, tcu::UVec2(swapchainInfo.imageExtent.width, swapchainInfo.imageExtent.height));

        const Move<VkCommandPool> commandPool(createCommandPool(
            vkd, device, VK_COMMAND_POOL_CREATE_RESET_COMMAND_BUFFER_BIT, devHelper.queueFamilyIndex));
        const Move<VkSemaphore> imageReadySemaphore        = createSemaphore(vkd, device);
        const Move<VkSemaphore> renderingCompleteSemaphore = createSemaphore(vkd, device);
        const Move<VkCommandBuffer> commandBuffer =
            allocateCommandBuffer(vkd, device, *commandPool, VK_COMMAND_BUFFER_LEVEL_PRIMARY);

        try
        {
            uint32_t imageNdx = ~0u;

            {
                const VkResult acquireResult =
                    vkd.acquireNextImageKHR(device, *swapchain, std::numeric_limits<uint64_t>::max(),
                                            imageReadySemaphore.get(), VK_NULL_HANDLE, &imageNdx);

                if (acquireResult == VK_SUBOPTIMAL_KHR)
                {
                    context.getTestContext().getLog()
                        << TestLog::Message << "Got " << acquireResult << TestLog::EndMessage;
                }
                else
                {
                    VK_CHECK(acquireResult);
                }
            }

            TCU_CHECK((size_t)imageNdx < swapchainImages.size());

            {
                const VkPipelineStageFlags waitDstStage = VK_PIPELINE_STAGE_COLOR_ATTACHMENT_OUTPUT_BIT;
                const VkSubmitInfo submitInfo           = {VK_STRUCTURE_TYPE_SUBMIT_INFO,
<<<<<<< HEAD
                                                           nullptr,
                                                           0u,
=======
                                                           DE_NULL,
                                                           1u,
>>>>>>> 319a5f95
                                                           &imageReadySemaphore.get(),
                                                           &waitDstStage,
                                                           1u,
                                                           &commandBuffer.get(),
                                                           1u,
                                                           &renderingCompleteSemaphore.get()};
                const VkPresentInfoKHR presentInfo      = {VK_STRUCTURE_TYPE_PRESENT_INFO_KHR,
                                                           nullptr,
                                                           1u,
                                                           &renderingCompleteSemaphore.get(),
                                                           1u,
                                                           &swapchain.get(),
                                                           &imageNdx,
                                                           nullptr};

                renderer.recordFrame(commandBuffer.get(), imageNdx, 0);
                VK_CHECK(vkd.queueSubmit(devHelper.queue, 1u, &submitInfo, VK_NULL_HANDLE));
                VK_CHECK_WSI(vkd.queuePresentKHR(devHelper.queue, &presentInfo));
            }

            // Set reference pixelBufferAccess for comparison.
            if (colorspaceNdx == 0)
            {
                referenceColorspacePixel = getPixel(vkd, device, devHelper.queue, commandPool.get(), allocator,
                                                    desiredSize, textureFormat, &swapchainImages[imageNdx]);
                continue;
            }

            // Compare pixels from images to make sure the colorspace makes no difference.
            if (referenceColorspacePixel == getPixel(vkd, device, devHelper.queue, commandPool.get(), allocator,
                                                     desiredSize, textureFormat, &swapchainImages[imageNdx]))
                continue;
            else
            {
                VK_CHECK(vkd.deviceWaitIdle(device));
                return tcu::TestStatus::fail("Colorspace comparison test failed");
            }
        }
        catch (...)
        {
            // Make sure device is idle before destroying resources
            vkd.deviceWaitIdle(device);
            throw;
        }
    }

    VK_CHECK(vkd.deviceWaitIdle(device));
    return tcu::TestStatus::pass("Colorspace comparison test succeeded");
}

tcu::TestStatus surfaceFormatRenderTest(Context &context, Type wsiType, const InstanceHelper &instHelper,
                                        const DeviceHelper &devHelper, VkSurfaceKHR surface, VkSurfaceFormatKHR curFmt,
                                        bool checkHdr = false)
{
    const tcu::UVec2 desiredSize(256, 256);
    const DeviceInterface &vkd = devHelper.vkd;
    const VkDevice device      = *devHelper.device;
    SimpleAllocator allocator(vkd, device, getPhysicalDeviceMemoryProperties(instHelper.vki, devHelper.physicalDevice));

    const VkSwapchainCreateInfoKHR swapchainInfo =
        getBasicSwapchainParameters(wsiType, instHelper.vki, devHelper.physicalDevice, surface, curFmt, desiredSize, 2);
    const Unique<VkSwapchainKHR> swapchain(createSwapchainKHR(vkd, device, &swapchainInfo));
    const vector<VkImage> swapchainImages = getSwapchainImages(vkd, device, *swapchain);
    const vector<VkExtensionProperties> deviceExtensions(
        enumerateDeviceExtensionProperties(instHelper.vki, devHelper.physicalDevice, nullptr));

    if (checkHdr && !isExtensionStructSupported(deviceExtensions, RequiredExtension("VK_EXT_hdr_metadata")))
        TCU_THROW(NotSupportedError, "Extension VK_EXT_hdr_metadata not supported");

    const WsiTriangleRenderer renderer(vkd, device, allocator, context.getBinaryCollection(), true, swapchainImages,
                                       swapchainImages, swapchainInfo.imageFormat,
                                       tcu::UVec2(swapchainInfo.imageExtent.width, swapchainInfo.imageExtent.height));

    const Unique<VkCommandPool> commandPool(
        createCommandPool(vkd, device, VK_COMMAND_POOL_CREATE_RESET_COMMAND_BUFFER_BIT, devHelper.queueFamilyIndex));

    const size_t maxQueuedFrames = swapchainImages.size() * 2;

    // We need to keep hold of fences from vkAcquireNextImageKHR to actually
    // limit number of frames we allow to be queued.
    const vector<FenceSp> imageReadyFences(createFences(vkd, device, maxQueuedFrames));

    // We need maxQueuedFrames+1 for imageReadySemaphores pool as we need to pass
    // the semaphore in same time as the fence we use to meter rendering.
    const vector<SemaphoreSp> imageReadySemaphores(createSemaphores(vkd, device, maxQueuedFrames + 1));

    // For rest we simply need maxQueuedFrames as we will wait for image
    // from frameNdx-maxQueuedFrames to become available to us, guaranteeing that
    // previous uses must have completed.
    const vector<SemaphoreSp> renderingCompleteSemaphores(createSemaphores(vkd, device, maxQueuedFrames));
    const vector<CommandBufferSp> commandBuffers(
        allocateCommandBuffers(vkd, device, *commandPool, VK_COMMAND_BUFFER_LEVEL_PRIMARY, maxQueuedFrames));

    try
    {
        const uint32_t numFramesToRender = 60;

        for (uint32_t frameNdx = 0; frameNdx < numFramesToRender; ++frameNdx)
        {
            const VkFence imageReadyFence         = **imageReadyFences[frameNdx % imageReadyFences.size()];
            const VkSemaphore imageReadySemaphore = **imageReadySemaphores[frameNdx % imageReadySemaphores.size()];
            uint32_t imageNdx                     = ~0u;

            if (frameNdx >= maxQueuedFrames)
                VK_CHECK(
                    vkd.waitForFences(device, 1u, &imageReadyFence, VK_TRUE, std::numeric_limits<uint64_t>::max()));

            VK_CHECK(vkd.resetFences(device, 1, &imageReadyFence));

            {
                const VkResult acquireResult =
                    vkd.acquireNextImageKHR(device, *swapchain, std::numeric_limits<uint64_t>::max(),
                                            imageReadySemaphore, VK_NULL_HANDLE, &imageNdx);

                if (acquireResult == VK_SUBOPTIMAL_KHR)
                    context.getTestContext().getLog() << TestLog::Message << "Got " << acquireResult << " at frame "
                                                      << frameNdx << TestLog::EndMessage;
                else
                    VK_CHECK(acquireResult);
            }

            TCU_CHECK((size_t)imageNdx < swapchainImages.size());

            {
                const VkSemaphore renderingCompleteSemaphore =
                    **renderingCompleteSemaphores[frameNdx % renderingCompleteSemaphores.size()];
                const VkCommandBuffer commandBuffer     = **commandBuffers[frameNdx % commandBuffers.size()];
                const VkPipelineStageFlags waitDstStage = VK_PIPELINE_STAGE_COLOR_ATTACHMENT_OUTPUT_BIT;
                const VkSubmitInfo submitInfo           = {VK_STRUCTURE_TYPE_SUBMIT_INFO,
                                                           nullptr,
                                                           1u,
                                                           &imageReadySemaphore,
                                                           &waitDstStage,
                                                           1u,
                                                           &commandBuffer,
                                                           1u,
                                                           &renderingCompleteSemaphore};
                const VkPresentInfoKHR presentInfo      = {VK_STRUCTURE_TYPE_PRESENT_INFO_KHR,
                                                           nullptr,
                                                           1u,
                                                           &renderingCompleteSemaphore,
                                                           1u,
                                                           &*swapchain,
                                                           &imageNdx,
                                                           nullptr};

                if (checkHdr)
                {
                    const VkHdrMetadataEXT hdrData = {VK_STRUCTURE_TYPE_HDR_METADATA_EXT,
                                                      nullptr,
                                                      makeXYColorEXT(0.680f, 0.320f),
                                                      makeXYColorEXT(0.265f, 0.690f),
                                                      makeXYColorEXT(0.150f, 0.060f),
                                                      makeXYColorEXT(0.3127f, 0.3290f),
                                                      1000.0,
                                                      0.0,
                                                      1000.0,
                                                      70.0};
                    vector<VkSwapchainKHR> swapchainArray;

                    swapchainArray.push_back(*swapchain);
                    vkd.setHdrMetadataEXT(device, (uint32_t)swapchainArray.size(), swapchainArray.data(), &hdrData);
                }

                renderer.recordFrame(commandBuffer, imageNdx, frameNdx);
                VK_CHECK(vkd.queueSubmit(devHelper.queue, 1u, &submitInfo, imageReadyFence));
                VK_CHECK_WSI(vkd.queuePresentKHR(devHelper.queue, &presentInfo));
            }
        }

        VK_CHECK(vkd.deviceWaitIdle(device));
    }
    catch (...)
    {
        // Make sure device is idle before destroying resources
        vkd.deviceWaitIdle(device);
        throw;
    }

    return tcu::TestStatus::pass("Rendering test succeeded");
}

tcu::TestStatus surfaceFormatRenderTests(Context &context, Type wsiType)
{
    const tcu::UVec2 desiredSize(256, 256);
    const InstanceHelper instHelper(context, wsiType);
    const NativeObjects native(context, instHelper.supportedExtensions, wsiType, 1u, tcu::just(desiredSize));
    const Unique<VkSurfaceKHR> surface(createSurface(instHelper.vki, instHelper.instance, wsiType, native.getDisplay(),
                                                     native.getWindow(), context.getTestContext().getCommandLine()));
    const DeviceHelper devHelper(context, instHelper.vki, instHelper.instance, *surface);

    if (!de::contains(context.getInstanceExtensions().begin(), context.getInstanceExtensions().end(),
                      "VK_EXT_swapchain_colorspace"))
        TCU_THROW(NotSupportedError, "Extension VK_EXT_swapchain_colorspace not supported");

    const vector<VkSurfaceFormatKHR> formats =
        getPhysicalDeviceSurfaceFormats(instHelper.vki, devHelper.physicalDevice, *surface);
    for (vector<VkSurfaceFormatKHR>::const_iterator curFmt = formats.begin(); curFmt != formats.end(); ++curFmt)
    {
        surfaceFormatRenderTest(context, wsiType, instHelper, devHelper, *surface, *curFmt);
        context.getTestContext().touchWatchdog();
    }
    return tcu::TestStatus::pass("Rendering tests succeeded");
}

tcu::TestStatus surfaceFormatRenderWithHdrTests(Context &context, Type wsiType)
{
    const tcu::UVec2 desiredSize(256, 256);
    const InstanceHelper instHelper(context, wsiType);
    const NativeObjects native(context, instHelper.supportedExtensions, wsiType, 1u, tcu::just(desiredSize));
    const Unique<VkSurfaceKHR> surface(createSurface(instHelper.vki, instHelper.instance, wsiType, native.getDisplay(),
                                                     native.getWindow(), context.getTestContext().getCommandLine()));
    const DeviceHelper devHelper(context, instHelper.vki, instHelper.instance, *surface);

    if (!de::contains(context.getInstanceExtensions().begin(), context.getInstanceExtensions().end(),
                      "VK_EXT_swapchain_colorspace"))
        TCU_THROW(NotSupportedError, "Extension VK_EXT_swapchain_colorspace not supported");

    const vector<VkSurfaceFormatKHR> formats =
        getPhysicalDeviceSurfaceFormats(instHelper.vki, devHelper.physicalDevice, *surface);
    for (vector<VkSurfaceFormatKHR>::const_iterator curFmt = formats.begin(); curFmt != formats.end(); ++curFmt)
    {
        surfaceFormatRenderTest(context, wsiType, instHelper, devHelper, *surface, *curFmt, true);
        context.getTestContext().touchWatchdog();
    }
    return tcu::TestStatus::pass("Rendering tests succeeded");
}

// We need different versions of this function in order to invoke
// different overloaded versions of addFunctionCaseWithPrograms.
void getBasicRenderPrograms2(SourceCollections &dst, TestParams)
{
    WsiTriangleRenderer::getPrograms(dst);
}

void getBasicRenderPrograms(SourceCollections &dst, Type)
{
    WsiTriangleRenderer::getPrograms(dst);
}
} // namespace

void createColorSpaceTests(tcu::TestCaseGroup *testGroup, vk::wsi::Type wsiType)
{
    // Verify Colorspace Extensions
    addFunctionCase(testGroup, "extensions", basicExtensionTest, wsiType);
    // Basic Rendering Tests
    addFunctionCaseWithPrograms(testGroup, "basic", getBasicRenderPrograms, surfaceFormatRenderTests, wsiType);
    // Basic Rendering Tests with HDR
    addFunctionCaseWithPrograms(testGroup, "hdr", getBasicRenderPrograms, surfaceFormatRenderWithHdrTests, wsiType);
}

void createColorspaceCompareTests(tcu::TestCaseGroup *testGroup, vk::wsi::Type wsiType)
{
    const VkFormat formatList[] = {
        VK_FORMAT_B8G8R8A8_UNORM,      VK_FORMAT_R8G8B8A8_UNORM,           VK_FORMAT_R8G8B8A8_SRGB,
        VK_FORMAT_R5G6B5_UNORM_PACK16, VK_FORMAT_A2B10G10R10_UNORM_PACK32, VK_FORMAT_R16G16B16A16_SFLOAT};

    // Create test for every format.
    for (const VkFormat &format : formatList)
    {
        const char *const enumName = getFormatName(format);
        const string caseName      = de::toLower(string(enumName).substr(10));
        const TestParams params    = {wsiType, format};
        addFunctionCaseWithPrograms(testGroup, caseName, getBasicRenderPrograms2, colorspaceCompareTest, params);
    }
}

} // namespace wsi
} // namespace vkt<|MERGE_RESOLUTION|>--- conflicted
+++ resolved
@@ -506,13 +506,8 @@
             {
                 const VkPipelineStageFlags waitDstStage = VK_PIPELINE_STAGE_COLOR_ATTACHMENT_OUTPUT_BIT;
                 const VkSubmitInfo submitInfo           = {VK_STRUCTURE_TYPE_SUBMIT_INFO,
-<<<<<<< HEAD
                                                            nullptr,
-                                                           0u,
-=======
-                                                           DE_NULL,
-                                                           1u,
->>>>>>> 319a5f95
+                                                           1u,
                                                            &imageReadySemaphore.get(),
                                                            &waitDstStage,
                                                            1u,
