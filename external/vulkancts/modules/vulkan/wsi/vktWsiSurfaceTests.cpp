--- conflicted
+++ resolved
@@ -237,17 +237,11 @@
 {
 	const InstanceHelper			instHelper		(context, wsiType, {"VK_KHR_display", "VK_EXT_display_surface_counter"});
 	const NativeObjects				native			(context, instHelper.supportedExtensions, wsiType);
-<<<<<<< HEAD
 	const Unique<VkSurfaceKHR>		surface			(createSurface(instHelper.vki, instHelper.instance, wsiType, native.getDisplay(), native.getWindow(), context.getTestContext().getCommandLine()));
-	const vk::InstanceInterface&	vki				= context.getInstanceInterface();
-	const vk::VkPhysicalDevice		physicalDevice	= context.getPhysicalDevice();
-	const bool						isDisplay		= isDisplaySurface(wsiType);
-=======
-	const Unique<VkSurfaceKHR>		surface			(createSurface(instHelper.vki, instHelper.instance, wsiType, native.getDisplay(), native.getWindow()));
 	const vk::InstanceInterface&	vki				= instHelper.vki;
 	const tcu::CommandLine&			cmdLine			= context.getTestContext().getCommandLine();
 	const vk::VkPhysicalDevice		physicalDevice	= chooseDevice(vki, instHelper.instance, cmdLine);
->>>>>>> a75258ca
+	const bool						isDisplay		= isDisplaySurface(wsiType);
 
 	if (!isInstanceExtensionSupported(context.getUsedApiVersion(), context.getInstanceExtensions(), "VK_EXT_display_surface_counter"))
 		TCU_THROW(NotSupportedError, "VK_EXT_display_surface_counter not supported");
