/*-------------------------------------------------------------------------
 * Vulkan Conformance Tests
 * ------------------------
 *
 * Copyright (c) 2016 Google Inc.
 *
 * Licensed under the Apache License, Version 2.0 (the "License");
 * you may not use this file except in compliance with the License.
 * You may obtain a copy of the License at
 *
 *      http://www.apache.org/licenses/LICENSE-2.0
 *
 * Unless required by applicable law or agreed to in writing, software
 * distributed under the License is distributed on an "AS IS" BASIS,
 * WITHOUT WARRANTIES OR CONDITIONS OF ANY KIND, either express or implied.
 * See the License for the specific language governing permissions and
 * limitations under the License.
 *
 *//*!
 * \file
 * \brief VkSurface Tests
 *//*--------------------------------------------------------------------*/

#include "vktWsiSurfaceTests.hpp"

#include "vktTestCaseUtil.hpp"
#include "vktTestGroupUtil.hpp"

#include "vkDefs.hpp"
#include "vkPlatform.hpp"
#include "vkStrUtil.hpp"
#include "vkRef.hpp"
#include "vkRefUtil.hpp"
#include "vkQueryUtil.hpp"
#include "vkMemUtil.hpp"
#include "vkDeviceUtil.hpp"
#include "vkPrograms.hpp"
#include "vkTypeUtil.hpp"
#include "vkWsiPlatform.hpp"
#include "vkWsiUtil.hpp"
#include "vkAllocationCallbackUtil.hpp"
#include "vkQueryUtil.hpp"

#include "tcuTestLog.hpp"
#include "tcuFormatUtil.hpp"
#include "tcuPlatform.hpp"
#include "tcuResultCollector.hpp"
#include "tcuCommandLine.hpp"

#include "deUniquePtr.hpp"
#include "deStringUtil.hpp"
#include "deMemory.h"

namespace vk
{

inline bool operator!= (const VkSurfaceFormatKHR& a, const VkSurfaceFormatKHR& b)
{
	return (a.format != b.format) || (a.colorSpace != b.colorSpace);
}

inline bool operator== (const VkSurfaceFormatKHR& a, const VkSurfaceFormatKHR& b)
{
	return !(a != b);
}

inline bool operator!= (const VkExtent2D& a, const VkExtent2D& b)
{
	return (a.width != b.width) || (a.height != b.height);
}

inline bool operator!= (const VkSurfaceCapabilitiesKHR& a, const VkSurfaceCapabilitiesKHR& b)
{
	return (a.minImageCount				!= b.minImageCount)				||
		   (a.maxImageCount				!= b.maxImageCount)				||
		   (a.currentExtent				!= b.currentExtent)				||
		   (a.minImageExtent			!= b.minImageExtent)			||
		   (a.maxImageExtent			!= b.maxImageExtent)			||
		   (a.maxImageArrayLayers		!= b.maxImageArrayLayers)		||
		   (a.supportedTransforms		!= b.supportedTransforms)		||
		   (a.currentTransform			!= b.currentTransform)			||
		   (a.supportedCompositeAlpha	!= b.supportedCompositeAlpha)	||
		   (a.supportedUsageFlags		!= b.supportedUsageFlags);
}

} // vk

namespace vkt
{
namespace wsi
{

namespace
{

using namespace vk;
using namespace vk::wsi;

using tcu::TestLog;
using tcu::Maybe;
using tcu::UVec2;

using de::MovePtr;
using de::UniquePtr;

using std::string;
using std::vector;

enum
{
	SURFACE_EXTENT_DETERMINED_BY_SWAPCHAIN_MAGIC	= 0xffffffff
};

enum
{
	GUARD_SIZE										= 0x20,			//!< Number of bytes to check
	GUARD_VALUE										= 0xcd,			//!< Data pattern
};

template<typename T>
class CheckIncompleteResult
{
public:
	virtual			~CheckIncompleteResult	(void) {}
	virtual void	getResult				(const InstanceInterface& vki, const VkPhysicalDevice physDevice, const VkSurfaceKHR surface, T* data) = 0;

	void operator() (tcu::ResultCollector&		results,
					 const InstanceInterface&	vki,
					 const VkPhysicalDevice		physDevice,
					 const VkSurfaceKHR			surface,
					 const std::size_t			expectedCompleteSize)
	{
		if (expectedCompleteSize == 0)
			return;

		vector<T>		outputData	(expectedCompleteSize);
		const deUint32	usedSize	= static_cast<deUint32>(expectedCompleteSize / 3);

		ValidateQueryBits::fillBits(outputData.begin(), outputData.end());	// unused entries should have this pattern intact
		m_count		= usedSize;
		m_result	= VK_SUCCESS;

		getResult(vki, physDevice, surface, &outputData[0]);				// update m_count and m_result

		if (m_count != usedSize || m_result != VK_INCOMPLETE || !ValidateQueryBits::checkBits(outputData.begin() + m_count, outputData.end()))
			results.fail("Query didn't return VK_INCOMPLETE");
	}

protected:
	deUint32	m_count;
	VkResult	m_result;
};

struct CheckPhysicalDeviceSurfaceFormatsIncompleteResult : public CheckIncompleteResult<VkSurfaceFormatKHR>
{
	void getResult (const InstanceInterface& vki, const VkPhysicalDevice physDevice, const VkSurfaceKHR surface, VkSurfaceFormatKHR* data)
	{
		m_result = vki.getPhysicalDeviceSurfaceFormatsKHR(physDevice, surface, &m_count, data);
	}
};

struct CheckPhysicalDeviceSurfacePresentModesIncompleteResult : public CheckIncompleteResult<VkPresentModeKHR>
{
	void getResult (const InstanceInterface& vki, const VkPhysicalDevice physDevice, const VkSurfaceKHR surface, VkPresentModeKHR* data)
	{
		m_result = vki.getPhysicalDeviceSurfacePresentModesKHR(physDevice, surface, &m_count, data);
	}
};

typedef vector<VkExtensionProperties> Extensions;

Move<VkInstance> createInstanceWithWsi (const PlatformInterface&		vkp,
										deUint32						version,
										const Extensions&				supportedExtensions,
										Type							wsiType,
										const vector<string>			extraExtensions,
										const VkAllocationCallbacks*	pAllocator	= DE_NULL)
{
	vector<string>	extensions = extraExtensions;

	extensions.push_back("VK_KHR_surface");
	extensions.push_back(getExtensionName(wsiType));

	vector<string>	instanceExtensions;

	for (vector<string>::const_iterator extensionName = extensions.begin();
		 extensionName != extensions.end();
		 ++extensionName)
	{
		if (!isInstanceExtensionSupported(version, supportedExtensions, RequiredExtension(*extensionName)))
			TCU_THROW(NotSupportedError, (*extensionName + " is not supported").c_str());

		if (!isCoreInstanceExtension(version, *extensionName))
			instanceExtensions.push_back(*extensionName);
	}

	return vk::createDefaultInstance(vkp, version, vector<string>(), instanceExtensions, pAllocator);
}

struct InstanceHelper
{
	const vector<VkExtensionProperties>	supportedExtensions;
	Unique<VkInstance>					instance;
	const InstanceDriver				vki;

	InstanceHelper (Context& context, Type wsiType, const VkAllocationCallbacks* pAllocator = DE_NULL)
		: supportedExtensions	(enumerateInstanceExtensionProperties(context.getPlatformInterface(),
																	  DE_NULL))
		, instance				(createInstanceWithWsi(context.getPlatformInterface(),
													   context.getUsedApiVersion(),
													   supportedExtensions,
													   wsiType,
													   vector<string>(),
													   pAllocator))
		, vki					(context.getPlatformInterface(), *instance)
	{}

	InstanceHelper (Context& context, Type wsiType, const vector<string>& extensions, const VkAllocationCallbacks* pAllocator = DE_NULL)
		: supportedExtensions	(enumerateInstanceExtensionProperties(context.getPlatformInterface(),
																	  DE_NULL))
		, instance				(createInstanceWithWsi(context.getPlatformInterface(),
													   context.getUsedApiVersion(),
													   supportedExtensions,
													   wsiType,
													   extensions,
													   pAllocator))
		, vki					(context.getPlatformInterface(), *instance)
	{}
};

MovePtr<Display> createDisplay (const vk::Platform&	platform,
								const Extensions&	supportedExtensions,
								Type				wsiType)
{
	try
	{
		return MovePtr<Display>(platform.createWsiDisplay(wsiType));
	}
	catch (const tcu::NotSupportedError& e)
	{
		if (isExtensionSupported(supportedExtensions, RequiredExtension(getExtensionName(wsiType))))
		{
			// If VK_KHR_{platform}_surface was supported, vk::Platform implementation
			// must support creating native display & window for that WSI type.
			throw tcu::TestError(e.getMessage());
		}
		else
			throw;
	}
}

MovePtr<Window> createWindow (const Display& display, const Maybe<UVec2>& initialSize)
{
	try
	{
		return MovePtr<Window>(display.createWindow(initialSize));
	}
	catch (const tcu::NotSupportedError& e)
	{
		// See createDisplay - assuming that wsi::Display was supported platform port
		// should also support creating a window.
		throw tcu::TestError(e.getMessage());
	}
}

struct NativeObjects
{
	const UniquePtr<Display>	display;
	const UniquePtr<Window>		window;

	NativeObjects (Context&				context,
				   const Extensions&	supportedExtensions,
				   Type					wsiType,
				   const Maybe<UVec2>&	initialWindowSize = tcu::nothing<UVec2>())
		: display	(createDisplay(context.getTestContext().getPlatform().getVulkanPlatform(), supportedExtensions, wsiType))
		, window	(createWindow(*display, initialWindowSize))
	{}
};

tcu::TestStatus createSurfaceTest (Context& context, Type wsiType)
{
	const InstanceHelper		instHelper	(context, wsiType);
	const NativeObjects			native		(context, instHelper.supportedExtensions, wsiType);
	const Unique<VkSurfaceKHR>	surface		(createSurface(instHelper.vki, *instHelper.instance, wsiType, *native.display, *native.window));

	return tcu::TestStatus::pass("Creating surface succeeded");
}

tcu::TestStatus createSurfaceCustomAllocatorTest (Context& context, Type wsiType)
{
	AllocationCallbackRecorder	allocationRecorder	(getSystemAllocator());
	tcu::TestLog&				log					= context.getTestContext().getLog();

	{
		const InstanceHelper		instHelper	(context, wsiType, allocationRecorder.getCallbacks());
		const NativeObjects			native		(context, instHelper.supportedExtensions, wsiType);
		const Unique<VkSurfaceKHR>	surface		(createSurface(instHelper.vki,
															   *instHelper.instance,
															   wsiType,
															   *native.display,
															   *native.window,
															   allocationRecorder.getCallbacks()));

		if (!validateAndLog(log,
							allocationRecorder,
							(1u<<VK_SYSTEM_ALLOCATION_SCOPE_OBJECT)		|
							(1u<<VK_SYSTEM_ALLOCATION_SCOPE_INSTANCE)))
			return tcu::TestStatus::fail("Detected invalid system allocation callback");
	}

	if (!validateAndLog(log, allocationRecorder, 0u))
		return tcu::TestStatus::fail("Detected invalid system allocation callback");

	if (allocationRecorder.getRecordsBegin() == allocationRecorder.getRecordsEnd())
		return tcu::TestStatus(QP_TEST_RESULT_QUALITY_WARNING, "Allocation callbacks were not used");
	else
		return tcu::TestStatus::pass("Creating surface succeeded using custom allocator");
}

tcu::TestStatus createSurfaceSimulateOOMTest (Context& context, Type wsiType)
{
	tcu::TestLog&	log	= context.getTestContext().getLog();

	for (deUint32 numPassingAllocs = 0; numPassingAllocs <= 1024u; ++numPassingAllocs)
	{
		AllocationCallbackRecorder	allocationRecorder	(getSystemAllocator());
		DeterministicFailAllocator	failingAllocator	(allocationRecorder.getCallbacks(),
														 DeterministicFailAllocator::MODE_DO_NOT_COUNT,
														 0);
		bool						gotOOM				= false;

		log << TestLog::Message << "Testing with " << numPassingAllocs << " first allocations succeeding" << TestLog::EndMessage;

		try
		{
			const InstanceHelper		instHelper	(context, wsiType, failingAllocator.getCallbacks());

			// OOM is not simulated for VkInstance as we don't want to spend time
			// testing OOM paths inside instance creation.
			failingAllocator.reset(DeterministicFailAllocator::MODE_COUNT_AND_FAIL, numPassingAllocs);

			const NativeObjects			native		(context, instHelper.supportedExtensions, wsiType);
			const Unique<VkSurfaceKHR>	surface		(createSurface(instHelper.vki,
																   *instHelper.instance,
																   wsiType,
																   *native.display,
																   *native.window,
																   failingAllocator.getCallbacks()));

			if (!validateAndLog(log,
								allocationRecorder,
								(1u<<VK_SYSTEM_ALLOCATION_SCOPE_OBJECT)		|
								(1u<<VK_SYSTEM_ALLOCATION_SCOPE_INSTANCE)))
				return tcu::TestStatus::fail("Detected invalid system allocation callback");
		}
		catch (const OutOfMemoryError& e)
		{
			log << TestLog::Message << "Got " << e.getError() << TestLog::EndMessage;
			gotOOM = true;
		}

		if (!validateAndLog(log, allocationRecorder, 0u))
			return tcu::TestStatus::fail("Detected invalid system allocation callback");

		if (!gotOOM)
		{
			log << TestLog::Message << "Creating surface succeeded!" << TestLog::EndMessage;

			if (numPassingAllocs == 0)
				return tcu::TestStatus(QP_TEST_RESULT_QUALITY_WARNING, "Allocation callbacks were not used");
			else
				return tcu::TestStatus::pass("OOM simulation completed");
		}
	}

	return tcu::TestStatus(QP_TEST_RESULT_QUALITY_WARNING, "Creating surface did not succeed, callback limit exceeded");
}

deUint32 getNumQueueFamilies (const InstanceInterface& vki, VkPhysicalDevice physicalDevice)
{
	deUint32	numFamilies		= 0;

	vki.getPhysicalDeviceQueueFamilyProperties(physicalDevice, &numFamilies, DE_NULL);

	return numFamilies;
}

tcu::TestStatus querySurfaceSupportTest (Context& context, Type wsiType)
{
	tcu::TestLog&					log						= context.getTestContext().getLog();
	tcu::ResultCollector			results					(log);

	const InstanceHelper			instHelper				(context, wsiType);
	const NativeObjects				native					(context, instHelper.supportedExtensions, wsiType);
	const Unique<VkSurfaceKHR>		surface					(createSurface(instHelper.vki, *instHelper.instance, wsiType, *native.display, *native.window));
	const vector<VkPhysicalDevice>	physicalDevices			= enumeratePhysicalDevices(instHelper.vki, *instHelper.instance);

	// On Android surface must be supported by all devices and queue families
	const bool						expectSupportedOnAll	= wsiType == TYPE_ANDROID;

	for (size_t deviceNdx = 0; deviceNdx < physicalDevices.size(); ++deviceNdx)
	{
		const VkPhysicalDevice		physicalDevice		= physicalDevices[deviceNdx];
		const deUint32				numQueueFamilies	= getNumQueueFamilies(instHelper.vki, physicalDevice);

		for (deUint32 queueFamilyNdx = 0; queueFamilyNdx < numQueueFamilies; ++queueFamilyNdx)
		{
			const VkBool32	isSupported		= getPhysicalDeviceSurfaceSupport(instHelper.vki, physicalDevice, queueFamilyNdx, *surface);

			log << TestLog::Message << "Device " << deviceNdx << ", queue family " << queueFamilyNdx << ": "
									<< (isSupported == VK_FALSE ? "NOT " : "") << "supported"
				<< TestLog::EndMessage;

			if (expectSupportedOnAll && !isSupported)
				results.fail("Surface must be supported by all devices and queue families");
		}
	}

	return tcu::TestStatus(results.getResult(), results.getMessage());
}

bool isSupportedByAnyQueue (const InstanceInterface& vki, VkPhysicalDevice physicalDevice, VkSurfaceKHR surface)
{
	const deUint32	numQueueFamilies	= getNumQueueFamilies(vki, physicalDevice);

	for (deUint32 queueFamilyNdx = 0; queueFamilyNdx < numQueueFamilies; ++queueFamilyNdx)
	{
		if (getPhysicalDeviceSurfaceSupport(vki, physicalDevice, queueFamilyNdx, surface) != VK_FALSE)
			return true;
	}

	return false;
}

void validateSurfaceCapabilities (tcu::ResultCollector& results, const VkSurfaceCapabilitiesKHR& capabilities)
{
	results.check(capabilities.minImageCount > 0,
				  "minImageCount must be larger than 0");

	results.check(capabilities.minImageExtent.width > 0 &&
				  capabilities.minImageExtent.height > 0,
				  "minImageExtent dimensions must be larger than 0");

	results.check(capabilities.maxImageExtent.width > 0 &&
				  capabilities.maxImageExtent.height > 0,
				  "maxImageExtent dimensions must be larger than 0");

	results.check(capabilities.minImageExtent.width <= capabilities.maxImageExtent.width &&
				  capabilities.minImageExtent.height <= capabilities.maxImageExtent.height,
				  "maxImageExtent must be larger or equal to minImageExtent");

	if (capabilities.currentExtent.width != SURFACE_EXTENT_DETERMINED_BY_SWAPCHAIN_MAGIC ||
		capabilities.currentExtent.height != SURFACE_EXTENT_DETERMINED_BY_SWAPCHAIN_MAGIC)
	{
		results.check(capabilities.currentExtent.width > 0 &&
					  capabilities.currentExtent.height > 0,
					  "currentExtent dimensions must be larger than 0");

		results.check(de::inRange(capabilities.currentExtent.width, capabilities.minImageExtent.width, capabilities.maxImageExtent.width) &&
					  de::inRange(capabilities.currentExtent.height, capabilities.minImageExtent.height, capabilities.maxImageExtent.height),
					  "currentExtent is not in supported extent limits");
	}

	results.check(capabilities.maxImageArrayLayers > 0,
				  "maxImageArrayLayers must be larger than 0");

	results.check((capabilities.supportedUsageFlags & VK_IMAGE_USAGE_COLOR_ATTACHMENT_BIT) != 0,
				  "VK_IMAGE_USAGE_COLOR_ATTACHMENT_BIT must be set in supportedUsageFlags");

	results.check(capabilities.supportedTransforms != 0,
				  "At least one transform must be supported");

	results.check(dePop32(capabilities.currentTransform) != 0,
				  "Invalid currentTransform");

	results.check((capabilities.supportedTransforms & capabilities.currentTransform) != 0,
				  "currentTransform is not supported by surface");

	results.check(capabilities.supportedCompositeAlpha != 0,
				  "At least one alpha mode must be supported");
}

tcu::TestStatus querySurfaceCapabilitiesTest (Context& context, Type wsiType)
{
	tcu::TestLog&					log						= context.getTestContext().getLog();
	tcu::ResultCollector			results					(log);

	const InstanceHelper			instHelper				(context, wsiType);
	const NativeObjects				native					(context, instHelper.supportedExtensions, wsiType);
	const Unique<VkSurfaceKHR>		surface					(createSurface(instHelper.vki, *instHelper.instance, wsiType, *native.display, *native.window));
	const vector<VkPhysicalDevice>	physicalDevices			= enumeratePhysicalDevices(instHelper.vki, *instHelper.instance);

	for (size_t deviceNdx = 0; deviceNdx < physicalDevices.size(); ++deviceNdx)
	{
		if (isSupportedByAnyQueue(instHelper.vki, physicalDevices[deviceNdx], *surface))
		{
			const VkSurfaceCapabilitiesKHR	capabilities	= getPhysicalDeviceSurfaceCapabilities(instHelper.vki,
																								   physicalDevices[deviceNdx],
																								   *surface);

			log << TestLog::Message << "Device " << deviceNdx << ": " << capabilities << TestLog::EndMessage;

			validateSurfaceCapabilities(results, capabilities);
		}
		// else skip query as surface is not supported by the device
	}

	return tcu::TestStatus(results.getResult(), results.getMessage());
}

tcu::TestStatus querySurfaceCapabilities2Test (Context& context, Type wsiType)
{
	tcu::TestLog&					log						= context.getTestContext().getLog();
	tcu::ResultCollector			results					(log);

	const InstanceHelper			instHelper				(context, wsiType, vector<string>(1, string("VK_KHR_get_surface_capabilities2")));
	const NativeObjects				native					(context, instHelper.supportedExtensions, wsiType);
	const Unique<VkSurfaceKHR>		surface					(createSurface(instHelper.vki, *instHelper.instance, wsiType, *native.display, *native.window));
	const vector<VkPhysicalDevice>	physicalDevices			= enumeratePhysicalDevices(instHelper.vki, *instHelper.instance);

	for (size_t deviceNdx = 0; deviceNdx < physicalDevices.size(); ++deviceNdx)
	{
		if (isSupportedByAnyQueue(instHelper.vki, physicalDevices[deviceNdx], *surface))
		{
			const VkSurfaceCapabilitiesKHR	refCapabilities	= getPhysicalDeviceSurfaceCapabilities(instHelper.vki,
																								   physicalDevices[deviceNdx],
																								   *surface);
			VkSurfaceCapabilities2KHR		extCapabilities;

			deMemset(&extCapabilities, 0xcd, sizeof(VkSurfaceCapabilities2KHR));
			extCapabilities.sType	= VK_STRUCTURE_TYPE_SURFACE_CAPABILITIES_2_KHR;
			extCapabilities.pNext	= DE_NULL;

			{
				const VkPhysicalDeviceSurfaceInfo2KHR	surfaceInfo	=
				{
					VK_STRUCTURE_TYPE_PHYSICAL_DEVICE_SURFACE_INFO_2_KHR,
					DE_NULL,
					*surface
				};
				VkPhysicalDeviceSurfaceInfo2KHR			infoCopy;

				deMemcpy(&infoCopy, &surfaceInfo, sizeof(VkPhysicalDeviceSurfaceInfo2KHR));

				VK_CHECK(instHelper.vki.getPhysicalDeviceSurfaceCapabilities2KHR(physicalDevices[deviceNdx], &surfaceInfo, &extCapabilities));

				results.check(deMemoryEqual(&surfaceInfo, &infoCopy, sizeof(VkPhysicalDeviceSurfaceInfo2KHR)) == DE_TRUE, "Driver wrote into input struct");
			}

			results.check(extCapabilities.sType == VK_STRUCTURE_TYPE_SURFACE_CAPABILITIES_2_KHR &&
						  extCapabilities.pNext == DE_NULL,
						  "sType/pNext modified");

			if (refCapabilities != extCapabilities.surfaceCapabilities)
			{
				log << TestLog::Message
					<< "Device " << deviceNdx
					<< ": expected " << refCapabilities
					<< ", got " << extCapabilities.surfaceCapabilities
					<< TestLog::EndMessage;
				results.fail("Mismatch between VK_KHR_surface and VK_KHR_surface2 query results");
			}
		}
	}

	return tcu::TestStatus(results.getResult(), results.getMessage());
}

void validateSurfaceFormats (tcu::ResultCollector& results, Type wsiType, const vector<VkSurfaceFormatKHR>& formats)
{
	const VkSurfaceFormatKHR*	requiredFormats		= DE_NULL;
	size_t						numRequiredFormats	= 0;

	if (wsiType == TYPE_ANDROID)
	{
		static const VkSurfaceFormatKHR s_androidFormats[] =
		{
			{ VK_FORMAT_R8G8B8A8_UNORM,			VK_COLOR_SPACE_SRGB_NONLINEAR_KHR	},
			{ VK_FORMAT_R8G8B8A8_SRGB,			VK_COLOR_SPACE_SRGB_NONLINEAR_KHR	},
			{ VK_FORMAT_R5G6B5_UNORM_PACK16,	VK_COLOR_SPACE_SRGB_NONLINEAR_KHR	}
		};

		requiredFormats		= &s_androidFormats[0];
		numRequiredFormats	= DE_LENGTH_OF_ARRAY(s_androidFormats);
	}

	for (size_t ndx = 0; ndx < numRequiredFormats; ++ndx)
	{
		const VkSurfaceFormatKHR&	requiredFormat	= requiredFormats[ndx];

		if (!de::contains(formats.begin(), formats.end(), requiredFormat))
			results.fail(de::toString(requiredFormat) + " not supported");
	}

	// Check that there are no duplicates
	for (size_t ndx = 1; ndx < formats.size(); ++ndx)
	{
		if (de::contains(formats.begin(), formats.begin() + ndx, formats[ndx]))
			results.fail("Found duplicate entry " + de::toString(formats[ndx]));
	}
}

tcu::TestStatus querySurfaceFormatsTest (Context& context, Type wsiType)
{
	tcu::TestLog&					log				= context.getTestContext().getLog();
	tcu::ResultCollector			results			(log);

	const InstanceHelper			instHelper		(context, wsiType);
	const NativeObjects				native			(context, instHelper.supportedExtensions, wsiType);
	const Unique<VkSurfaceKHR>		surface			(createSurface(instHelper.vki, *instHelper.instance, wsiType, *native.display, *native.window));
	const vector<VkPhysicalDevice>	physicalDevices	= enumeratePhysicalDevices(instHelper.vki, *instHelper.instance);

	for (size_t deviceNdx = 0; deviceNdx < physicalDevices.size(); ++deviceNdx)
	{
		if (isSupportedByAnyQueue(instHelper.vki, physicalDevices[deviceNdx], *surface))
		{
			const vector<VkSurfaceFormatKHR>	formats	= getPhysicalDeviceSurfaceFormats(instHelper.vki,
																						  physicalDevices[deviceNdx],
																						  *surface);

			log << TestLog::Message << "Device " << deviceNdx << ": " << tcu::formatArray(formats.begin(), formats.end()) << TestLog::EndMessage;

			validateSurfaceFormats(results, wsiType, formats);
			CheckPhysicalDeviceSurfaceFormatsIncompleteResult()(results, instHelper.vki, physicalDevices[deviceNdx], *surface, formats.size());
		}
		// else skip query as surface is not supported by the device
	}

	return tcu::TestStatus(results.getResult(), results.getMessage());
}

tcu::TestStatus querySurfaceFormats2Test (Context& context, Type wsiType)
{
	tcu::TestLog&					log				= context.getTestContext().getLog();
	tcu::ResultCollector			results			(log);

	const InstanceHelper			instHelper		(context, wsiType, vector<string>(1, string("VK_KHR_get_surface_capabilities2")));
	const NativeObjects				native			(context, instHelper.supportedExtensions, wsiType);
	const Unique<VkSurfaceKHR>		surface			(createSurface(instHelper.vki, *instHelper.instance, wsiType, *native.display, *native.window));
	const vector<VkPhysicalDevice>	physicalDevices	= enumeratePhysicalDevices(instHelper.vki, *instHelper.instance);

	for (size_t deviceNdx = 0; deviceNdx < physicalDevices.size(); ++deviceNdx)
	{
		if (isSupportedByAnyQueue(instHelper.vki, physicalDevices[deviceNdx], *surface))
		{
			const vector<VkSurfaceFormatKHR>		refFormats	= getPhysicalDeviceSurfaceFormats(instHelper.vki,
																								  physicalDevices[deviceNdx],
																								  *surface);
			const VkPhysicalDeviceSurfaceInfo2KHR	surfaceInfo	=
			{
				VK_STRUCTURE_TYPE_PHYSICAL_DEVICE_SURFACE_INFO_2_KHR,
				DE_NULL,
				*surface
			};
			deUint32								numFormats	= 0;

			VK_CHECK(instHelper.vki.getPhysicalDeviceSurfaceFormats2KHR(physicalDevices[deviceNdx], &surfaceInfo, &numFormats, DE_NULL));

			if ((size_t)numFormats != refFormats.size())
				results.fail("vkGetPhysicalDeviceSurfaceFormats2KHR() returned different number of formats");

			if (numFormats > 0)
			{
				vector<VkSurfaceFormat2KHR>	formats	(numFormats);

				for (size_t ndx = 0; ndx < formats.size(); ++ndx)
				{
					formats[ndx].sType = VK_STRUCTURE_TYPE_SURFACE_FORMAT_2_KHR;
					formats[ndx].pNext = DE_NULL;
				}

				VK_CHECK(instHelper.vki.getPhysicalDeviceSurfaceFormats2KHR(physicalDevices[deviceNdx], &surfaceInfo, &numFormats, &formats[0]));

				if ((size_t)numFormats != formats.size())
					results.fail("Format count changed between calls");

				{
					vector<VkSurfaceFormatKHR>	extFormats	(formats.size());

					for (size_t ndx = 0; ndx < formats.size(); ++ndx)
					{
						results.check(formats[ndx].sType == VK_STRUCTURE_TYPE_SURFACE_FORMAT_2_KHR &&
									  formats[ndx].pNext == DE_NULL,
									  "sType/pNext modified");
						extFormats[ndx] = formats[ndx].surfaceFormat;
					}

					for (size_t ndx = 0; ndx < refFormats.size(); ++ndx)
					{
						if (!de::contains(extFormats.begin(), extFormats.end(), refFormats[ndx]))
							results.fail(de::toString(refFormats[ndx]) + " missing from extended query");
					}
				}

				// Check VK_INCOMPLETE
				{
					vector<VkSurfaceFormat2KHR>	formatsClone	(formats);
					deUint32					numToSupply		= numFormats/2;
					VkResult					queryResult;

					ValidateQueryBits::fillBits(formatsClone.begin() + numToSupply, formatsClone.end());

					queryResult = instHelper.vki.getPhysicalDeviceSurfaceFormats2KHR(physicalDevices[deviceNdx], &surfaceInfo, &numToSupply, &formatsClone[0]);

					results.check(queryResult == VK_INCOMPLETE, "Expected VK_INCOMPLETE");
					results.check(ValidateQueryBits::checkBits(formatsClone.begin() + numToSupply, formatsClone.end()),
								  "Driver wrote past last element");

					for (size_t ndx = 0; ndx < (size_t)numToSupply; ++ndx)
					{
						results.check(formatsClone[ndx].sType == VK_STRUCTURE_TYPE_SURFACE_FORMAT_2_KHR &&
									  formatsClone[ndx].pNext == DE_NULL &&
									  formatsClone[ndx].surfaceFormat == formats[ndx].surfaceFormat,
									  "Returned element " + de::toString(ndx) + " is different");
					}
				}
			}
		}
		// else skip query as surface is not supported by the device
	}

	return tcu::TestStatus(results.getResult(), results.getMessage());
}

void validateSurfacePresentModes (tcu::ResultCollector& results, Type wsiType, const vector<VkPresentModeKHR>& modes)
{
	results.check(de::contains(modes.begin(), modes.end(), VK_PRESENT_MODE_FIFO_KHR),
				  "VK_PRESENT_MODE_FIFO_KHR is not supported");

	if (wsiType == TYPE_ANDROID)
		results.check(de::contains(modes.begin(), modes.end(), VK_PRESENT_MODE_MAILBOX_KHR),
					  "VK_PRESENT_MODE_MAILBOX_KHR is not supported");
}

tcu::TestStatus querySurfacePresentModesTest (Context& context, Type wsiType)
{
	tcu::TestLog&					log				= context.getTestContext().getLog();
	tcu::ResultCollector			results			(log);

	const InstanceHelper			instHelper		(context, wsiType);
	const NativeObjects				native			(context, instHelper.supportedExtensions, wsiType);
	const Unique<VkSurfaceKHR>		surface			(createSurface(instHelper.vki, *instHelper.instance, wsiType, *native.display, *native.window));
	const vector<VkPhysicalDevice>	physicalDevices	= enumeratePhysicalDevices(instHelper.vki, *instHelper.instance);

	for (size_t deviceNdx = 0; deviceNdx < physicalDevices.size(); ++deviceNdx)
	{
		if (isSupportedByAnyQueue(instHelper.vki, physicalDevices[deviceNdx], *surface))
		{
			const vector<VkPresentModeKHR>	modes	= getPhysicalDeviceSurfacePresentModes(instHelper.vki, physicalDevices[deviceNdx], *surface);

			log << TestLog::Message << "Device " << deviceNdx << ": " << tcu::formatArray(modes.begin(), modes.end()) << TestLog::EndMessage;

			validateSurfacePresentModes(results, wsiType, modes);
			CheckPhysicalDeviceSurfacePresentModesIncompleteResult()(results, instHelper.vki, physicalDevices[deviceNdx], *surface, modes.size());
		}
		// else skip query as surface is not supported by the device
	}

	return tcu::TestStatus(results.getResult(), results.getMessage());
}

tcu::TestStatus queryDevGroupSurfacePresentCapabilitiesTest (Context& context, Type wsiType)
{
	tcu::TestLog&									log						= context.getTestContext().getLog();
	const InstanceHelper							instHelper				(context, wsiType, vector<string>(1, string("VK_KHR_device_group_creation")));
	const float										queuePriority			= 1.0f;
	const tcu::CommandLine&							cmdLine					= context.getTestContext().getCommandLine();
	const deUint32									devGroupIdx				= cmdLine.getVKDeviceGroupId() - 1;
	const deUint32									deviceIdx				= context.getTestContext().getCommandLine().getVKDeviceId() - 1u;
	const VkDeviceGroupPresentModeFlagsKHR			requiredFlag			= VK_DEVICE_GROUP_PRESENT_MODE_LOCAL_BIT_KHR;
	const VkDeviceGroupPresentModeFlagsKHR			maxValidFlag			= VK_DEVICE_GROUP_PRESENT_MODE_LOCAL_BIT_KHR|VK_DEVICE_GROUP_PRESENT_MODE_REMOTE_BIT_KHR |
																				VK_DEVICE_GROUP_PRESENT_MODE_SUM_BIT_KHR|VK_DEVICE_GROUP_PRESENT_MODE_LOCAL_MULTI_DEVICE_BIT_KHR;
	deUint8											buffer					[sizeof(VkDeviceGroupPresentCapabilitiesKHR) + GUARD_SIZE];
	deUint32										queueFamilyIndex		= 0;
	VkDeviceGroupPresentCapabilitiesKHR*			presentCapabilities;
<<<<<<< HEAD
=======
	VkPhysicalDevice								physicalDevice			= chooseDevice(instHelper.vki, *instHelper.instance, cmdLine);
	const Extensions&								supportedExtensions		= enumerateDeviceExtensionProperties(instHelper.vki, physicalDevice, DE_NULL);
>>>>>>> b64f4133
	std::vector<const char*>						deviceExtensions;

	if (!isCoreDeviceExtension(context.getUsedApiVersion(), "VK_KHR_device_group"))
		deviceExtensions.push_back("VK_KHR_device_group");
	deviceExtensions.push_back("VK_KHR_swapchain");

<<<<<<< HEAD
	const vector<VkPhysicalDeviceGroupProperties>	deviceGroupProps		= enumeratePhysicalDeviceGroups(instHelper.vki, *instHelper.instance);

=======
	for (int ndx = 0; ndx < int(deviceExtensions.size()); ++ndx)
	{
		if (!isExtensionSupported(supportedExtensions, RequiredExtension(deviceExtensions[ndx])))
			TCU_THROW(NotSupportedError, (string(deviceExtensions[ndx]) + " is not supported").c_str());
	}

	const vector<VkPhysicalDeviceGroupProperties>	deviceGroupProps		= enumeratePhysicalDeviceGroups(instHelper.vki, *instHelper.instance);

>>>>>>> b64f4133
	const std::vector<VkQueueFamilyProperties>		queueProps				= getPhysicalDeviceQueueFamilyProperties(instHelper.vki, deviceGroupProps[devGroupIdx].physicalDevices[deviceIdx]);
	for (size_t queueNdx = 0; queueNdx < queueProps.size(); queueNdx++)
	{
		if (queueProps[queueNdx].queueFlags & VK_QUEUE_GRAPHICS_BIT)
			queueFamilyIndex = (deUint32)queueNdx;
	}
	const VkDeviceQueueCreateInfo					deviceQueueCreateInfo	=
	{
		VK_STRUCTURE_TYPE_DEVICE_QUEUE_CREATE_INFO,				//type
		DE_NULL,												//pNext
		(VkDeviceQueueCreateFlags)0u,							//flags
		queueFamilyIndex,										//queueFamilyIndex;
		1u,														//queueCount;
		&queuePriority,											//pQueuePriorities;
	};
	const VkDeviceGroupDeviceCreateInfo				deviceGroupInfo			=
	{
		VK_STRUCTURE_TYPE_DEVICE_GROUP_DEVICE_CREATE_INFO_KHR,	//stype
		DE_NULL,												//pNext
		deviceGroupProps[devGroupIdx].physicalDeviceCount,		//physicalDeviceCount
		deviceGroupProps[devGroupIdx].physicalDevices			//physicalDevices
	};
	const VkDeviceCreateInfo						deviceCreateInfo		=
	{
		VK_STRUCTURE_TYPE_DEVICE_CREATE_INFO,							//sType;
		&deviceGroupInfo,												//pNext;
		(VkDeviceCreateFlags)0u,										//flags
		1,																//queueRecordCount;
		&deviceQueueCreateInfo,											//pRequestedQueues;
		0,																//layerCount;
		DE_NULL,														//ppEnabledLayerNames;
		deUint32(deviceExtensions.size()),								//enabledExtensionCount;
		(deviceExtensions.empty() ? DE_NULL : &deviceExtensions[0]),	//ppEnabledExtensionNames;
		DE_NULL,														//pEnabledFeatures;
	};
	Move<VkDevice>		deviceGroup = createDevice(instHelper.vki, deviceGroupProps[devGroupIdx].physicalDevices[deviceIdx], &deviceCreateInfo);
	const DeviceDriver	vk	(instHelper.vki, *deviceGroup);


	presentCapabilities = reinterpret_cast<VkDeviceGroupPresentCapabilitiesKHR*>(buffer);
	deMemset(buffer, GUARD_VALUE, sizeof(buffer));
	presentCapabilities->sType = VK_STRUCTURE_TYPE_DEVICE_GROUP_PRESENT_CAPABILITIES_KHR;
	presentCapabilities->pNext = DE_NULL;
	VK_CHECK(vk.getDeviceGroupPresentCapabilitiesKHR(deviceGroup.get(), presentCapabilities));

	// Guard check
	for (deInt32 ndx = 0; ndx < GUARD_SIZE; ndx++)
	{
		if (buffer[ndx + sizeof(VkDeviceGroupPresentCapabilitiesKHR)] != GUARD_VALUE)
		{
			log << TestLog::Message << "deviceGroupPresentCapabilities - Guard offset " << ndx << " not valid" << TestLog::EndMessage;
			return tcu::TestStatus::fail("deviceGroupPresentCapabilities buffer overflow");
		}
	}

	// Check each physical device can present on itself
	for (size_t physDevIdx = 0; physDevIdx < VK_MAX_DEVICE_GROUP_SIZE_KHR; physDevIdx++)
	{
		if (presentCapabilities->presentMask[physDevIdx])
			if (!((1 << physDevIdx) & (presentCapabilities->presentMask[physDevIdx])))
				return tcu::TestStatus::fail("deviceGroupPresentCapabilities, device can not present on itself, invalid present mask");
	}

	// Check if flags are valid
	if ((!(presentCapabilities->modes & requiredFlag)) ||
		presentCapabilities->modes > maxValidFlag)
		return tcu::TestStatus::fail("deviceGroupPresentCapabilities flag not valid");

	return tcu::TestStatus::pass("Querying deviceGroup present capabilities succeeded");
}

tcu::TestStatus queryDevGroupSurfacePresentModesTest (Context& context, Type wsiType)
{
	tcu::TestLog&							log					= context.getTestContext().getLog();
	tcu::ResultCollector					results				(log);
	const InstanceHelper					instHelper			(context, wsiType, vector<string>(1, string("VK_KHR_device_group_creation")));
	const NativeObjects						native				(context, instHelper.supportedExtensions, wsiType);
	const Unique<VkSurfaceKHR>				surface				(createSurface(instHelper.vki, *instHelper.instance, wsiType, *native.display, *native.window));
	const float								queuePriority		= 1.0f;
	const tcu::CommandLine&					cmdLine				= context.getTestContext().getCommandLine();
	const deUint32							devGroupIdx			= cmdLine.getVKDeviceGroupId() - 1;
	const deUint32							deviceIdx			= context.getTestContext().getCommandLine().getVKDeviceId() - 1u;
	const VkDeviceGroupPresentModeFlagsKHR	requiredFlag		= VK_DEVICE_GROUP_PRESENT_MODE_LOCAL_BIT_KHR;
	const VkDeviceGroupPresentModeFlagsKHR	maxValidFlag		= VK_DEVICE_GROUP_PRESENT_MODE_LOCAL_BIT_KHR|VK_DEVICE_GROUP_PRESENT_MODE_REMOTE_BIT_KHR |
																	VK_DEVICE_GROUP_PRESENT_MODE_SUM_BIT_KHR|VK_DEVICE_GROUP_PRESENT_MODE_LOCAL_MULTI_DEVICE_BIT_KHR;
	VkResult								result				= VK_SUCCESS;
	deUint8									buffer				[sizeof(VkDeviceGroupPresentModeFlagsKHR) + GUARD_SIZE];
	deUint32								rectCount			= 0;
	deUint32								incompleteRectCount	= 0;
	deUint32								queueFamilyIndex	= 0;
	VkRect2D*								presentRectangles;
	VkDeviceGroupPresentModeFlagsKHR*		presentModeFlags;
	vector<deUint8>							rectanglesBuffer;
	VkPhysicalDevice						physicalDevice		= chooseDevice(instHelper.vki, *instHelper.instance, cmdLine);
	const Extensions&						supportedExtensions	= enumerateDeviceExtensionProperties(instHelper.vki, physicalDevice, DE_NULL);
	std::vector<const char*>				deviceExtensions;

	if (!isCoreDeviceExtension(context.getUsedApiVersion(), "VK_KHR_device_group"))
		deviceExtensions.push_back("VK_KHR_device_group");
	deviceExtensions.push_back("VK_KHR_swapchain");

	for (int ndx = 0; ndx < int(deviceExtensions.size()); ++ndx)
	{
		if (!isExtensionSupported(supportedExtensions, RequiredExtension(deviceExtensions[ndx])))
			TCU_THROW(NotSupportedError, (string(deviceExtensions[ndx]) + " is not supported").c_str());
	}

	const vector<VkPhysicalDeviceGroupProperties>	deviceGroupProps = enumeratePhysicalDeviceGroups(instHelper.vki, *instHelper.instance);
	const std::vector<VkQueueFamilyProperties>	queueProps		= getPhysicalDeviceQueueFamilyProperties(instHelper.vki, deviceGroupProps[devGroupIdx].physicalDevices[deviceIdx]);
	for (size_t queueNdx = 0; queueNdx < queueProps.size(); queueNdx++)
	{
		if (queueProps[queueNdx].queueFlags & VK_QUEUE_GRAPHICS_BIT)
			queueFamilyIndex = (deUint32)queueNdx;
	}
	const VkDeviceQueueCreateInfo			deviceQueueCreateInfo =
	{
		VK_STRUCTURE_TYPE_DEVICE_QUEUE_CREATE_INFO,					//type
		DE_NULL,													//pNext
		(VkDeviceQueueCreateFlags)0u,								//flags
		queueFamilyIndex,											//queueFamilyIndex;
		1u,															//queueCount;
		&queuePriority,												//pQueuePriorities;
	};
	const VkDeviceGroupDeviceCreateInfo			deviceGroupInfo =
	{
		VK_STRUCTURE_TYPE_DEVICE_GROUP_DEVICE_CREATE_INFO_KHR,	//stype
		DE_NULL,												//pNext
		deviceGroupProps[devGroupIdx].physicalDeviceCount,		//physicalDeviceCount
		deviceGroupProps[devGroupIdx].physicalDevices			//physicalDevices
	};
	const VkDeviceCreateInfo						deviceCreateInfo =
	{
		VK_STRUCTURE_TYPE_DEVICE_CREATE_INFO,							//sType;
		&deviceGroupInfo,												//pNext;
		(VkDeviceCreateFlags)0u,										//flags
		1,																//queueRecordCount;
		&deviceQueueCreateInfo,											//pRequestedQueues;
		0,																//layerCount;
		DE_NULL,														//ppEnabledLayerNames;
		deUint32(deviceExtensions.size()),								//enabledExtensionCount;
		(deviceExtensions.empty() ? DE_NULL : &deviceExtensions[0]),	//ppEnabledExtensionNames;
		DE_NULL,														//pEnabledFeatures;
	};

	Move<VkDevice>		deviceGroup = createDevice(instHelper.vki, deviceGroupProps[devGroupIdx].physicalDevices[deviceIdx], &deviceCreateInfo);
	const DeviceDriver	vk	(instHelper.vki, *deviceGroup);
	presentModeFlags = reinterpret_cast<VkDeviceGroupPresentModeFlagsKHR*>(buffer);
	deMemset(buffer, GUARD_VALUE, sizeof(buffer));

	VK_CHECK(vk.getDeviceGroupSurfacePresentModesKHR(deviceGroup.get(), *surface, presentModeFlags));

	// Guard check
	for (deInt32 ndx = 0; ndx < GUARD_SIZE; ndx++)
	{
		if (buffer[ndx + sizeof(VkDeviceGroupPresentModeFlagsKHR)] != GUARD_VALUE)
		{
			log << TestLog::Message << "queryDevGroupSurfacePresentModesTest - Guard offset " << ndx << " not valid" << TestLog::EndMessage;
			return tcu::TestStatus::fail("queryDevGroupSurfacePresentModesTest buffer overflow");
		}
	}

	// Check if flags are valid
	if ((!(*presentModeFlags & requiredFlag)) ||
		*presentModeFlags > maxValidFlag)
		return tcu::TestStatus::fail("queryDevGroupSurfacePresentModesTest flag not valid");

	// Check presentation rectangles
	if (*presentModeFlags == VK_DEVICE_GROUP_PRESENT_MODE_LOCAL_MULTI_DEVICE_BIT_KHR)
	{
		for (size_t physDevIdx = 0; physDevIdx < deviceGroupProps[devGroupIdx].physicalDeviceCount; physDevIdx++)
		{
			VK_CHECK(instHelper.vki.getPhysicalDevicePresentRectanglesKHR(deviceGroupProps[devGroupIdx].physicalDevices[physDevIdx], *surface, &rectCount, DE_NULL));
			rectanglesBuffer.resize(sizeof(VkRect2D) * rectCount + GUARD_SIZE);
			presentRectangles = reinterpret_cast<VkRect2D*>(rectanglesBuffer.data());
			deMemset(rectanglesBuffer.data(), GUARD_VALUE, rectanglesBuffer.size());

			VK_CHECK(instHelper.vki.getPhysicalDevicePresentRectanglesKHR(deviceGroupProps[devGroupIdx].physicalDevices[physDevIdx], *surface, &rectCount, presentRectangles));

			// Guard check
			for (deInt32 ndx = 0; ndx < GUARD_SIZE; ndx++)
			{
				if (rectanglesBuffer[ndx + sizeof(VkRect2D) * rectCount] != GUARD_VALUE)
				{
					log << TestLog::Message << "getPhysicalDevicePresentRectanglesKHR - Guard offset " << ndx << " not valid" << TestLog::EndMessage;
					return tcu::TestStatus::fail("getPhysicalDevicePresentRectanglesKHR buffer overflow");
				}
			}

			// Check rectangles do not overlap
			for (size_t rectIdx1 = 0; rectIdx1 < rectCount; rectIdx1++)
			{
				for (size_t rectIdx2 = 0; rectIdx2 < rectCount; rectIdx2++)
				{
					if (rectIdx1 != rectIdx2)
					{
						deUint32 rectATop		= presentRectangles[rectIdx1].offset.y;
						deUint32 rectALeft		= presentRectangles[rectIdx1].offset.x;
						deUint32 rectABottom	= presentRectangles[rectIdx1].offset.y + presentRectangles[rectIdx1].extent.height;
						deUint32 rectARight		= presentRectangles[rectIdx1].offset.x + presentRectangles[rectIdx1].extent.width;

						deUint32 rectBTop		= presentRectangles[rectIdx2].offset.y;
						deUint32 rectBLeft		= presentRectangles[rectIdx2].offset.x;
						deUint32 rectBBottom	= presentRectangles[rectIdx2].offset.y + presentRectangles[rectIdx2].extent.height;
						deUint32 rectBRight		= presentRectangles[rectIdx2].offset.x + presentRectangles[rectIdx2].extent.width;

						if (rectALeft < rectBRight && rectARight > rectBLeft &&
							rectATop < rectBBottom && rectABottom > rectBTop)
							return tcu::TestStatus::fail("getPhysicalDevicePresentRectanglesKHR rectangles overlap");
					}
				}
			}

			// Check incomplete
			incompleteRectCount = rectCount / 2;
			result = instHelper.vki.getPhysicalDevicePresentRectanglesKHR(deviceGroupProps[devGroupIdx].physicalDevices[physDevIdx], *surface, &incompleteRectCount, presentRectangles);
			results.check(result == VK_INCOMPLETE, "Expected VK_INCOMPLETE");
		}
	}
	return tcu::TestStatus(results.getResult(), results.getMessage());
}

tcu::TestStatus createSurfaceInitialSizeTest (Context& context, Type wsiType)
{
	tcu::TestLog&					log				= context.getTestContext().getLog();
	tcu::ResultCollector			results			(log);

	const InstanceHelper			instHelper		(context, wsiType);

	const UniquePtr<Display>		nativeDisplay	(createDisplay(context.getTestContext().getPlatform().getVulkanPlatform(),
																   instHelper.supportedExtensions,
																   wsiType));

	const vector<VkPhysicalDevice>	physicalDevices	= enumeratePhysicalDevices(instHelper.vki, *instHelper.instance);
	const UVec2						sizes[]			=
	{
		UVec2(64, 64),
		UVec2(124, 119),
		UVec2(256, 512)
	};

	DE_ASSERT(getPlatformProperties(wsiType).features & PlatformProperties::FEATURE_INITIAL_WINDOW_SIZE);

	for (int sizeNdx = 0; sizeNdx < DE_LENGTH_OF_ARRAY(sizes); ++sizeNdx)
	{
		const UVec2&				testSize		= sizes[sizeNdx];
		const UniquePtr<Window>		nativeWindow	(createWindow(*nativeDisplay, tcu::just(testSize)));
		const Unique<VkSurfaceKHR>	surface			(createSurface(instHelper.vki, *instHelper.instance, wsiType, *nativeDisplay, *nativeWindow));

		for (size_t deviceNdx = 0; deviceNdx < physicalDevices.size(); ++deviceNdx)
		{
			if (isSupportedByAnyQueue(instHelper.vki, physicalDevices[deviceNdx], *surface))
			{
				const VkSurfaceCapabilitiesKHR	capabilities	= getPhysicalDeviceSurfaceCapabilities(instHelper.vki, physicalDevices[deviceNdx], *surface);

				// \note Assumes that surface size is NOT set by swapchain if initial window size is honored by platform
				results.check(capabilities.currentExtent.width == testSize.x() &&
								capabilities.currentExtent.height == testSize.y(),
								"currentExtent " + de::toString(capabilities.currentExtent) + " doesn't match requested size " + de::toString(testSize));
			}
		}
	}

	return tcu::TestStatus(results.getResult(), results.getMessage());
}

tcu::TestStatus resizeSurfaceTest (Context& context, Type wsiType)
{
	tcu::TestLog&					log				= context.getTestContext().getLog();
	tcu::ResultCollector			results			(log);

	const InstanceHelper			instHelper		(context, wsiType);

	const UniquePtr<Display>		nativeDisplay	(createDisplay(context.getTestContext().getPlatform().getVulkanPlatform(),
																   instHelper.supportedExtensions,
																   wsiType));
	UniquePtr<Window>				nativeWindow	(createWindow(*nativeDisplay, tcu::nothing<UVec2>()));

	const vector<VkPhysicalDevice>	physicalDevices	= enumeratePhysicalDevices(instHelper.vki, *instHelper.instance);
	const Unique<VkSurfaceKHR>		surface			(createSurface(instHelper.vki, *instHelper.instance, wsiType, *nativeDisplay, *nativeWindow));

	const UVec2						sizes[]			=
	{
		UVec2(64, 64),
		UVec2(124, 119),
		UVec2(256, 512)
	};

	DE_ASSERT(getPlatformProperties(wsiType).features & PlatformProperties::FEATURE_RESIZE_WINDOW);

	for (int sizeNdx = 0; sizeNdx < DE_LENGTH_OF_ARRAY(sizes); ++sizeNdx)
	{
		const UVec2		testSize	= sizes[sizeNdx];

		try
		{
			nativeWindow->resize(testSize);
		}
		catch (const tcu::Exception& e)
		{
			// Make sure all exception types result in a test failure
			results.fail(e.getMessage());
		}

		for (size_t deviceNdx = 0; deviceNdx < physicalDevices.size(); ++deviceNdx)
		{
			if (isSupportedByAnyQueue(instHelper.vki, physicalDevices[deviceNdx], *surface))
			{
				const VkSurfaceCapabilitiesKHR	capabilities	= getPhysicalDeviceSurfaceCapabilities(instHelper.vki, physicalDevices[deviceNdx], *surface);

				// \note Assumes that surface size is NOT set by swapchain if initial window size is honored by platform
				results.check(capabilities.currentExtent.width == testSize.x() &&
								capabilities.currentExtent.height == testSize.y(),
								"currentExtent " + de::toString(capabilities.currentExtent) + " doesn't match requested size " + de::toString(testSize));
			}
		}
	}

	return tcu::TestStatus(results.getResult(), results.getMessage());
}

tcu::TestStatus destroyNullHandleSurfaceTest (Context& context, Type wsiType)
{
	const InstanceHelper	instHelper	(context, wsiType);
	const VkSurfaceKHR		nullHandle	= DE_NULL;

	// Default allocator
	instHelper.vki.destroySurfaceKHR(*instHelper.instance, nullHandle, DE_NULL);

	// Custom allocator
	{
		AllocationCallbackRecorder	recordingAllocator	(getSystemAllocator(), 1u);

		instHelper.vki.destroySurfaceKHR(*instHelper.instance, nullHandle, recordingAllocator.getCallbacks());

		if (recordingAllocator.getNumRecords() != 0u)
			return tcu::TestStatus::fail("Implementation allocated/freed the memory");
	}

	return tcu::TestStatus::pass("Destroying a VK_NULL_HANDLE surface has no effect");
}

} // anonymous

void createSurfaceTests (tcu::TestCaseGroup* testGroup, vk::wsi::Type wsiType)
{
	const PlatformProperties&	platformProperties	= getPlatformProperties(wsiType);

	addFunctionCase(testGroup, "create",								"Create surface",											createSurfaceTest,							wsiType);
	addFunctionCase(testGroup, "create_custom_allocator",				"Create surface with custom allocator",						createSurfaceCustomAllocatorTest,			wsiType);
	addFunctionCase(testGroup, "create_simulate_oom",					"Create surface with simulating OOM",						createSurfaceSimulateOOMTest,				wsiType);
	addFunctionCase(testGroup, "query_support",							"Query surface support",									querySurfaceSupportTest,					wsiType);
	addFunctionCase(testGroup, "query_capabilities",					"Query surface capabilities",								querySurfaceCapabilitiesTest,				wsiType);
	addFunctionCase(testGroup, "query_capabilities2",					"Query extended surface capabilities",						querySurfaceCapabilities2Test,				wsiType);
	addFunctionCase(testGroup, "query_formats",							"Query surface formats",									querySurfaceFormatsTest,					wsiType);
	addFunctionCase(testGroup, "query_formats2",						"Query extended surface formats",							querySurfaceFormats2Test,					wsiType);
	addFunctionCase(testGroup, "query_present_modes",					"Query surface present modes",								querySurfacePresentModesTest,				wsiType);
	addFunctionCase(testGroup, "query_devgroup_present_capabilities",	"Query surface present modes capabilities in device groups",queryDevGroupSurfacePresentCapabilitiesTest,wsiType);
	addFunctionCase(testGroup, "query_devgroup_present_modes",			"Query surface present modes for device groups",			queryDevGroupSurfacePresentModesTest,		wsiType);
	addFunctionCase(testGroup, "destroy_null_handle",					"Destroy VK_NULL_HANDLE surface",							destroyNullHandleSurfaceTest,				wsiType);

	if ((platformProperties.features & PlatformProperties::FEATURE_INITIAL_WINDOW_SIZE) != 0)
		addFunctionCase(testGroup, "initial_size",	"Create surface with initial window size set",	createSurfaceInitialSizeTest,	wsiType);

	if ((platformProperties.features & PlatformProperties::FEATURE_RESIZE_WINDOW) != 0)
		addFunctionCase(testGroup, "resize",		"Resize window and surface",					resizeSurfaceTest,				wsiType);
}

} // wsi
} // vkt<|MERGE_RESOLUTION|>--- conflicted
+++ resolved
@@ -773,21 +773,14 @@
 	deUint8											buffer					[sizeof(VkDeviceGroupPresentCapabilitiesKHR) + GUARD_SIZE];
 	deUint32										queueFamilyIndex		= 0;
 	VkDeviceGroupPresentCapabilitiesKHR*			presentCapabilities;
-<<<<<<< HEAD
-=======
 	VkPhysicalDevice								physicalDevice			= chooseDevice(instHelper.vki, *instHelper.instance, cmdLine);
 	const Extensions&								supportedExtensions		= enumerateDeviceExtensionProperties(instHelper.vki, physicalDevice, DE_NULL);
->>>>>>> b64f4133
 	std::vector<const char*>						deviceExtensions;
 
 	if (!isCoreDeviceExtension(context.getUsedApiVersion(), "VK_KHR_device_group"))
 		deviceExtensions.push_back("VK_KHR_device_group");
 	deviceExtensions.push_back("VK_KHR_swapchain");
 
-<<<<<<< HEAD
-	const vector<VkPhysicalDeviceGroupProperties>	deviceGroupProps		= enumeratePhysicalDeviceGroups(instHelper.vki, *instHelper.instance);
-
-=======
 	for (int ndx = 0; ndx < int(deviceExtensions.size()); ++ndx)
 	{
 		if (!isExtensionSupported(supportedExtensions, RequiredExtension(deviceExtensions[ndx])))
@@ -796,7 +789,6 @@
 
 	const vector<VkPhysicalDeviceGroupProperties>	deviceGroupProps		= enumeratePhysicalDeviceGroups(instHelper.vki, *instHelper.instance);
 
->>>>>>> b64f4133
 	const std::vector<VkQueueFamilyProperties>		queueProps				= getPhysicalDeviceQueueFamilyProperties(instHelper.vki, deviceGroupProps[devGroupIdx].physicalDevices[deviceIdx]);
 	for (size_t queueNdx = 0; queueNdx < queueProps.size(); queueNdx++)
 	{
