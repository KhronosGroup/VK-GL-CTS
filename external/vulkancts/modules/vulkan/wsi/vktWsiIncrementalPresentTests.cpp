--- conflicted
+++ resolved
@@ -1231,11 +1231,7 @@
 							config.transform				= transforms[transformNdx].transform;
 							config.alpha					= alphas[alphaNdx].alpha;
 
-<<<<<<< HEAD
-							alphaGroup->addChild(new vkt::InstanceFactory1<IncrementalPresentTestInstance, TestConfig, Programs>(testGroup->getTestContext(), name, name, Programs(), config));
-=======
-							alphaGroup->addChild(new vkt::InstanceFactory1<IncrementalPresentTestInstance, TestConfig, Programs>(testGroup->getTestContext(), tcu::NODETYPE_SELF_VALIDATE, name, Programs(), config));
->>>>>>> 3e3f0661
+							alphaGroup->addChild(new vkt::InstanceFactory1<IncrementalPresentTestInstance, TestConfig, Programs>(testGroup->getTestContext(), name, Programs(), config));
 						}
 
 						transformGroup->addChild(alphaGroup.release());
