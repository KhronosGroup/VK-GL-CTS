--- conflicted
+++ resolved
@@ -1548,16 +1548,6 @@
 		TCU_FAIL_STR(	string("Number of planes requested (") + de::toString(planeCountTested) +
 						") does not match retrieved (" + de::toString(planeCountRetrieved) + ")");
 
-<<<<<<< HEAD
-	// Get displays
-	if (!getDisplays(displaysVector))
-		TCU_FAIL("Failed to retrieve displays");
-
-	if (displaysVector.empty())
-		TCU_THROW(NotSupportedError, "No displays reported");
-
-=======
->>>>>>> 4bcafae7
 	// Iterate through displays-modes
 	for (DisplayVector::iterator	it =  displaysVector.begin();
 									it != displaysVector.end();
