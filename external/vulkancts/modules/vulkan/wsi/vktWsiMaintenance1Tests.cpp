--- conflicted
+++ resolved
@@ -899,15 +899,9 @@
             endCommandBuffer(vkd, **commandBuffers[i]);
 
             // Submit the command buffer
-<<<<<<< HEAD
-            VkPipelineStageFlags waitStage = VK_PIPELINE_STAGE_TRANSFER_BIT;
-            const VkSubmitInfo submitInfo  = {
-                VK_STRUCTURE_TYPE_SUBMIT_INFO, nullptr, surfaceCount, acquireSem.data(), &waitStage, 1u,
-=======
             std::vector<VkPipelineStageFlags> waitStages(surfaceCount, VK_PIPELINE_STAGE_TRANSFER_BIT);
             const VkSubmitInfo submitInfo = {
                 VK_STRUCTURE_TYPE_SUBMIT_INFO, nullptr, surfaceCount, acquireSem.data(), waitStages.data(), 1u,
->>>>>>> 9923b977
                 &**commandBuffers[i],          1u,      presentSem,
             };
             VK_CHECK(vkd.queueSubmit(devHelper.queue, 1u, &submitInfo, VK_NULL_HANDLE));
