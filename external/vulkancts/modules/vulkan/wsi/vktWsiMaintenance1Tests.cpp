--- conflicted
+++ resolved
@@ -175,12 +175,8 @@
 Move<VkDevice> createDeviceWithWsi(const vk::PlatformInterface &vkp, VkInstance instance, const InstanceInterface &vki,
                                    VkPhysicalDevice physicalDevice, const Extensions &supportedExtensions,
                                    const uint32_t queueFamilyIndex, const VkAllocationCallbacks *pAllocator,
-<<<<<<< HEAD
-                                   bool requireSwapchainMaintenance1, bool requireDeviceGroup,
-                                   bool requireFifoLatestReady, bool validationEnabled, bool preferExt)
-=======
-                                   bool requireSwapchainMaintenance1, bool requireDeviceGroup, bool validationEnabled)
->>>>>>> 37fb1742
+                                   bool requireSwapchainMaintenance1, bool requireDeviceGroup, bool validationEnabled,
+                                   bool preferExt)
 {
     const float queuePriorities[]              = {1.0f};
     const VkDeviceQueueCreateInfo queueInfos[] = {{
@@ -284,24 +280,14 @@
     const VkQueue queue;
 
     DeviceHelper(Context &context, const InstanceInterface &vki, VkInstance instance, VkSurfaceKHR surface,
-<<<<<<< HEAD
-                 bool requireSwapchainMaintenance1, bool requireDeviceGroup, bool requireFifoLatestReady,
-                 bool preferExt, const VkAllocationCallbacks *pAllocator = nullptr)
-=======
-                 bool requireSwapchainMaintenance1, bool requireDeviceGroup,
+                 bool requireSwapchainMaintenance1, bool requireDeviceGroup, bool preferExt,
                  const VkAllocationCallbacks *pAllocator = nullptr)
->>>>>>> 37fb1742
         : physicalDevice(chooseDevice(vki, instance, context.getTestContext().getCommandLine()))
         , queueFamilyIndex(chooseQueueFamilyIndex(vki, physicalDevice, surface))
         , device(createDeviceWithWsi(context.getPlatformInterface(), instance, vki, physicalDevice,
                                      enumerateDeviceExtensionProperties(vki, physicalDevice, nullptr), queueFamilyIndex,
                                      pAllocator, requireSwapchainMaintenance1, requireDeviceGroup,
-<<<<<<< HEAD
-                                     requireFifoLatestReady,
                                      context.getTestContext().getCommandLine().isValidationEnabled(), preferExt))
-=======
-                                     context.getTestContext().getCommandLine().isValidationEnabled()))
->>>>>>> 37fb1742
         , vkd(context.getPlatformInterface(), instance, *device, context.getUsedApiVersion(),
               context.getTestContext().getCommandLine())
         , queue(getDeviceQueue(vkd, *device, queueFamilyIndex, 0))
@@ -808,11 +794,7 @@
     }
 
     const DeviceHelper devHelper(context, instHelper.vki, instHelper.instance, *surfaces[0], true,
-<<<<<<< HEAD
-                                 testParams.bindImageMemory, false, testParams.preferExt);
-=======
-                                 testParams.bindImageMemory);
->>>>>>> 37fb1742
+                                 testParams.bindImageMemory, testParams.preferExt);
     const DeviceInterface &vkd = devHelper.vkd;
     const VkDevice device      = *devHelper.device;
 
@@ -1269,11 +1251,7 @@
     const TestNativeObjects native(context, instHelper.supportedExtensions, testParams.wsiType, 1);
     Unique<VkSurfaceKHR> surface(createSurface(instHelper.vki, instHelper.instance, testParams.wsiType, *native.display,
                                                *native.windows[0], context.getTestContext().getCommandLine()));
-<<<<<<< HEAD
-    const DeviceHelper devHelper(context, instHelper.vki, instHelper.instance, *surface, false, false, false, false);
-=======
-    const DeviceHelper devHelper(context, instHelper.vki, instHelper.instance, *surface, false, false);
->>>>>>> 37fb1742
+    const DeviceHelper devHelper(context, instHelper.vki, instHelper.instance, *surface, false, false, false);
 
     const std::vector<VkPresentModeKHR> presentModes =
         getPhysicalDeviceSurfacePresentModes(instHelper.vki, devHelper.physicalDevice, *surface);
@@ -1550,11 +1528,7 @@
     const TestNativeObjects native(context, instHelper.supportedExtensions, testParams.wsiType, 1);
     Unique<VkSurfaceKHR> surface(createSurface(instHelper.vki, instHelper.instance, testParams.wsiType, *native.display,
                                                *native.windows[0], context.getTestContext().getCommandLine()));
-<<<<<<< HEAD
-    const DeviceHelper devHelper(context, instHelper.vki, instHelper.instance, *surface, false, false, false, false);
-=======
-    const DeviceHelper devHelper(context, instHelper.vki, instHelper.instance, *surface, false, false);
->>>>>>> 37fb1742
+    const DeviceHelper devHelper(context, instHelper.vki, instHelper.instance, *surface, false, false, false);
 
     const std::vector<VkPresentModeKHR> presentModes =
         getPhysicalDeviceSurfacePresentModes(instHelper.vki, devHelper.physicalDevice, *surface);
@@ -1589,11 +1563,8 @@
     const TestNativeObjects native(context, instHelper.supportedExtensions, testParams.wsiType, 1);
     Unique<VkSurfaceKHR> surface(createSurface(instHelper.vki, instHelper.instance, testParams.wsiType, *native.display,
                                                *native.windows[0], context.getTestContext().getCommandLine()));
-<<<<<<< HEAD
-    const DeviceHelper devHelper(context, instHelper.vki, instHelper.instance, *surface, false, false, false, false);
-=======
-    const DeviceHelper devHelper(context, instHelper.vki, instHelper.instance, *surface, false, false);
->>>>>>> 37fb1742
+    const DeviceHelper devHelper(context, instHelper.vki, instHelper.instance, *surface, false, false,
+                                 testParams.preferExt);
 
     const std::vector<VkPresentModeKHR> presentModes =
         getPhysicalDeviceSurfacePresentModes(instHelper.vki, devHelper.physicalDevice, *surface);
@@ -1661,12 +1632,8 @@
     Unique<VkSurfaceKHR> surface(createSurface(instHelper.vki, instHelper.instance, testParams.wsiType, *native.display,
                                                *native.windows[0], context.getTestContext().getCommandLine()));
 
-<<<<<<< HEAD
-    const DeviceHelper devHelper(context, instHelper.vki, instHelper.instance, *surface, true, false, false,
+    const DeviceHelper devHelper(context, instHelper.vki, instHelper.instance, *surface, true, false,
                                  testParams.preferExt);
-=======
-    const DeviceHelper devHelper(context, instHelper.vki, instHelper.instance, *surface, true, false);
->>>>>>> 37fb1742
     const DeviceInterface &vkd = devHelper.vkd;
     const VkDevice device      = *devHelper.device;
     SimpleAllocator allocator(vkd, device, getPhysicalDeviceMemoryProperties(instHelper.vki, devHelper.physicalDevice));
@@ -2194,13 +2161,8 @@
     Unique<VkSurfaceKHR> surface(createSurface(instHelper.vki, instHelper.instance, testParams.wsiType, *native.display,
                                                *native.windows[0], context.getTestContext().getCommandLine()));
 
-<<<<<<< HEAD
-    const bool requireFifoLatestReady = testParams.mode == VK_PRESENT_MODE_FIFO_LATEST_READY_EXT;
     const DeviceHelper devHelper(context, instHelper.vki, instHelper.instance, *surface, true, false,
-                                 requireFifoLatestReady, testParams.preferExt);
-=======
-    const DeviceHelper devHelper(context, instHelper.vki, instHelper.instance, *surface, true, false);
->>>>>>> 37fb1742
+                                 testParams.preferExt);
     const DeviceInterface &vkd = devHelper.vkd;
     const VkDevice device      = *devHelper.device;
 
