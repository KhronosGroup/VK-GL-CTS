--- conflicted
+++ resolved
@@ -1639,11 +1639,7 @@
                 range,
             };
 
-<<<<<<< HEAD
-            vkd.cmdPipelineBarrier(**commandBuffers[i], VK_PIPELINE_STAGE_TOP_OF_PIPE_BIT,
-=======
             vkd.cmdPipelineBarrier(**commandBuffers[i], VK_PIPELINE_STAGE_BOTTOM_OF_PIPE_BIT,
->>>>>>> 36f170f4
                                    VK_PIPELINE_STAGE_TRANSFER_BIT, 0u, 0, nullptr, 0, nullptr, 1, &barrier);
 
             const tcu::UVec2 halfSwapchainSize = swapchainSize / 2u;
