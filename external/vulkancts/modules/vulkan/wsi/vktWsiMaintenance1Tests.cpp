/*-------------------------------------------------------------------------
 * Vulkan Conformance Tests
 * ------------------------
 *
 * Copyright (c) 2022 Google Inc.
 * Copyright (c) 2022 The Khronos Group Inc.
 *
 * Licensed under the Apache License, Version 2.0 (the "License");
 * you may not use this file except in compliance with the License.
 * You may obtain a copy of the License at
 *
 *      http://www.apache.org/licenses/LICENSE-2.0
 *
 * Unless required by applicable law or agreed to in writing, software
 * distributed under the License is distributed on an "AS IS" BASIS,
 * WITHOUT WARRANTIES OR CONDITIONS OF ANY KIND, either express or implied.
 * See the License for the specific language governing permissions and
 * limitations under the License.
 *
 *//*!
 * \file
 * \brief VK_EXT_surface_maintenance1 and VK_EXT_swapchain_maintenance1 extension tests
 *//*--------------------------------------------------------------------*/

#include "vktWsiMaintenance1Tests.hpp"

#include "vktTestCaseUtil.hpp"
#include "vktTestGroupUtil.hpp"
#include "vktCustomInstancesDevices.hpp"

#include "vkMemUtil.hpp"
#include "vkRefUtil.hpp"
#include "vkQueryUtil.hpp"
#include "vkDeviceUtil.hpp"
#include "vkTypeUtil.hpp"
#include "vkCmdUtil.hpp"
#include "vkWsiPlatform.hpp"
#include "vkWsiUtil.hpp"

#include "deRandom.hpp"

#include "tcuTestLog.hpp"
#include "tcuPlatform.hpp"
#include "tcuResultCollector.hpp"
#include "tcuCommandLine.hpp"

#include <limits>
#include <random>
#include <set>

#if (DE_OS == DE_OS_WIN32)
#define NOMINMAX
#define WIN32_LEAN_AND_MEAN
#include <windows.h>
#endif

namespace vkt
{
namespace wsi
{

namespace
{

using namespace vk;
using namespace vk::wsi;

typedef std::vector<VkExtensionProperties> Extensions;

constexpr uint64_t kMaxFenceWaitTimeout = 2000000000ul;

template <typename T>
void checkAllSupported(const Extensions &supportedExtensions, const std::vector<T> &requiredExtensions)
{
    for (auto &requiredExtension : requiredExtensions)
    {
        if (!isExtensionStructSupported(supportedExtensions, RequiredExtension(requiredExtension)))
            TCU_THROW(NotSupportedError, (std::string(requiredExtension) + " is not supported").c_str());
    }
}

CustomInstance createInstanceWithWsi(Context &context, const Extensions &supportedExtensions, Type wsiType,
                                     bool requireDeviceGroup, const VkAllocationCallbacks *pAllocator = nullptr)
{
    const uint32_t version = context.getUsedApiVersion();
    std::vector<std::string> extensions;

    extensions.push_back("VK_KHR_surface");
    extensions.push_back(getExtensionName(wsiType));
    if (isDisplaySurface(wsiType))
        extensions.push_back("VK_KHR_display");

    if (!vk::isCoreInstanceExtension(version, "VK_KHR_get_physical_device_properties2"))
        extensions.push_back("VK_KHR_get_physical_device_properties2");

    if (isExtensionStructSupported(supportedExtensions, RequiredExtension("VK_KHR_get_surface_capabilities2")))
        extensions.push_back("VK_KHR_get_surface_capabilities2");

    extensions.push_back("VK_EXT_surface_maintenance1");

    if (requireDeviceGroup)
        extensions.push_back("VK_KHR_device_group_creation");

    checkAllSupported(supportedExtensions, extensions);

    return createCustomInstanceWithExtensions(context, extensions, pAllocator);
}

VkPhysicalDeviceFeatures getDeviceFeaturesForWsi(void)
{
    VkPhysicalDeviceFeatures features;
    deMemset(&features, 0, sizeof(features));
    return features;
}

Move<VkDevice> createDeviceWithWsi(const vk::PlatformInterface &vkp, VkInstance instance, const InstanceInterface &vki,
                                   VkPhysicalDevice physicalDevice, const Extensions &supportedExtensions,
                                   const uint32_t queueFamilyIndex, const VkAllocationCallbacks *pAllocator,
                                   bool requireSwapchainMaintenance1, bool requireDeviceGroup, bool validationEnabled)
{
    const float queuePriorities[]              = {1.0f};
    const VkDeviceQueueCreateInfo queueInfos[] = {{
        VK_STRUCTURE_TYPE_DEVICE_QUEUE_CREATE_INFO,
        nullptr,
        (VkDeviceQueueCreateFlags)0,
        queueFamilyIndex,
        DE_LENGTH_OF_ARRAY(queuePriorities),
        &queuePriorities[0],
    }};
    const VkPhysicalDeviceFeatures features    = getDeviceFeaturesForWsi();
    std::vector<const char *> extensions;

    extensions.push_back("VK_KHR_swapchain");
    if (requireSwapchainMaintenance1)
    {
        extensions.push_back("VK_EXT_swapchain_maintenance1");
    }
    if (requireDeviceGroup)
    {
        extensions.push_back("VK_KHR_device_group");
    }
    if (isExtensionStructSupported(supportedExtensions, RequiredExtension("VK_KHR_shared_presentable_image")))
    {
        extensions.push_back("VK_KHR_shared_presentable_image");
    }

    checkAllSupported(supportedExtensions, extensions);

    VkDeviceCreateInfo deviceParams = {
        VK_STRUCTURE_TYPE_DEVICE_CREATE_INFO,
        nullptr,
        (VkDeviceCreateFlags)0,
        DE_LENGTH_OF_ARRAY(queueInfos),
        &queueInfos[0],
        0u,      // enabledLayerCount
        nullptr, // ppEnabledLayerNames
        (uint32_t)extensions.size(),
        extensions.empty() ? nullptr : &extensions[0],
        &features,
    };

    return createCustomDevice(validationEnabled, vkp, instance, vki, physicalDevice, &deviceParams, pAllocator);
}

struct InstanceHelper
{
    const std::vector<VkExtensionProperties> supportedExtensions;
    const CustomInstance instance;
    const InstanceDriver &vki;

    InstanceHelper(Context &context, Type wsiType, bool requireDeviceGroup,
                   const VkAllocationCallbacks *pAllocator = nullptr)
        : supportedExtensions(enumerateInstanceExtensionProperties(context.getPlatformInterface(), nullptr))
        , instance(createInstanceWithWsi(context, supportedExtensions, wsiType, requireDeviceGroup, pAllocator))
        , vki(instance.getDriver())
    {
    }
};

struct DeviceHelper
{
    const VkPhysicalDevice physicalDevice;
    const uint32_t queueFamilyIndex;
    const Unique<VkDevice> device;
    const DeviceDriver vkd;
    const VkQueue queue;

    DeviceHelper(Context &context, const InstanceInterface &vki, VkInstance instance, VkSurfaceKHR surface,
                 bool requireSwapchainMaintenance1, bool requireDeviceGroup,
                 const VkAllocationCallbacks *pAllocator = nullptr)
        : physicalDevice(chooseDevice(vki, instance, context.getTestContext().getCommandLine()))
        , queueFamilyIndex(chooseQueueFamilyIndex(vki, physicalDevice, surface))
        , device(createDeviceWithWsi(context.getPlatformInterface(), instance, vki, physicalDevice,
                                     enumerateDeviceExtensionProperties(vki, physicalDevice, nullptr), queueFamilyIndex,
                                     pAllocator, requireSwapchainMaintenance1, requireDeviceGroup,
                                     context.getTestContext().getCommandLine().isValidationEnabled()))
        , vkd(context.getPlatformInterface(), instance, *device, context.getUsedApiVersion(),
              context.getTestContext().getCommandLine())
        , queue(getDeviceQueue(vkd, *device, queueFamilyIndex, 0))
    {
    }
};

de::MovePtr<Display> createDisplay(const vk::Platform &platform, const Extensions &supportedExtensions, Type wsiType)
{
    try
    {
        return de::MovePtr<Display>(platform.createWsiDisplay(wsiType));
    }
    catch (const tcu::NotSupportedError &e)
    {
        if (isExtensionStructSupported(supportedExtensions, RequiredExtension(getExtensionName(wsiType))) &&
            platform.hasDisplay(wsiType))
        {
            // If VK_KHR_{platform}_surface was supported, vk::Platform implementation
            // must support creating native display & window for that WSI type.
            throw tcu::TestError(e.getMessage());
        }
        else
            throw;
    }
}

de::MovePtr<Window> createWindow(const Display &display, const tcu::Maybe<tcu::UVec2> &initialSize)
{
    try
    {
        return de::MovePtr<Window>(display.createWindow(initialSize));
    }
    catch (const tcu::NotSupportedError &e)
    {
        // See createDisplay - assuming that wsi::Display was supported platform port
        // should also support creating a window.
        throw tcu::TestError(e.getMessage());
    }
}

constexpr uint32_t kDefaultWindowWidth  = 128;
constexpr uint32_t kDefaultWindowHeight = 256;

struct TestNativeObjects
{
    const de::UniquePtr<Display> display;
    tcu::UVec2 windowSize;
    std::vector<de::MovePtr<Window>> windows;

    TestNativeObjects(Context &context, const Extensions &supportedExtensions, Type wsiType, uint32_t windowCount)
        : display(
              createDisplay(context.getTestContext().getPlatform().getVulkanPlatform(), supportedExtensions, wsiType))
        , windowSize(tcu::UVec2(kDefaultWindowWidth, kDefaultWindowHeight))
    {
        for (uint32_t i = 0; i < windowCount; ++i)
        {
            windows.push_back(createWindow(*display, windowSize));
            windows.back()->setVisible(true);
            if (wsiType == TYPE_WIN32)
            {
                windows.back()->setForeground();
            }
        }
    }

    void resizeWindow(uint32_t windowIndex, const tcu::UVec2 newWindowSize)
    {
        windows[windowIndex]->resize(newWindowSize);
        windowSize = newWindowSize;
    }
};

VkSwapchainCreateInfoKHR getBasicSwapchainParameters(VkSurfaceKHR surface, VkSurfaceFormatKHR surfaceFormat,
                                                     const tcu::UVec2 &desiredSize, VkPresentModeKHR presentMode,
                                                     VkSurfaceTransformFlagBitsKHR transform,
                                                     uint32_t desiredImageCount, bool deferMemoryAllocation)
{
    const VkSwapchainCreateInfoKHR parameters = {
        VK_STRUCTURE_TYPE_SWAPCHAIN_CREATE_INFO_KHR,
        nullptr,
        (VkSwapchainCreateFlagsKHR)(deferMemoryAllocation ? VK_SWAPCHAIN_CREATE_DEFERRED_MEMORY_ALLOCATION_BIT_EXT : 0),
        surface,
        desiredImageCount,
        surfaceFormat.format,
        surfaceFormat.colorSpace,
        vk::makeExtent2D(desiredSize.x(), desiredSize.y()),
        1u, // imageArrayLayers
        VK_IMAGE_USAGE_COLOR_ATTACHMENT_BIT | VK_IMAGE_USAGE_TRANSFER_DST_BIT,
        VK_SHARING_MODE_EXCLUSIVE,
        0u,
        nullptr,
        transform,
        VK_COMPOSITE_ALPHA_OPAQUE_BIT_KHR,
        presentMode,
        VK_FALSE,       // clipped
        VK_NULL_HANDLE, // oldSwapchain
    };

    return parameters;
}

VkSurfaceCapabilitiesKHR getPhysicalDeviceSurfaceCapabilities(const vk::InstanceInterface &vki,
                                                              VkPhysicalDevice physicalDevice, VkSurfaceKHR surface,
                                                              VkImageUsageFlags *sharedImageUsage)
{
    const VkPhysicalDeviceSurfaceInfo2KHR info = {
        VK_STRUCTURE_TYPE_PHYSICAL_DEVICE_SURFACE_INFO_2_KHR,
        nullptr,
        surface,
    };
    VkSharedPresentSurfaceCapabilitiesKHR sharedCapabilities;
    VkSurfaceCapabilities2KHR capabilities;

    sharedCapabilities.sType = VK_STRUCTURE_TYPE_SHARED_PRESENT_SURFACE_CAPABILITIES_KHR;
    sharedCapabilities.pNext = nullptr;

    capabilities.sType = VK_STRUCTURE_TYPE_SURFACE_CAPABILITIES_2_KHR;
    capabilities.pNext = sharedImageUsage ? &sharedCapabilities : nullptr;

    VK_CHECK(vki.getPhysicalDeviceSurfaceCapabilities2KHR(physicalDevice, &info, &capabilities));

    if (sharedImageUsage)
    {
        *sharedImageUsage = sharedCapabilities.sharedPresentSupportedUsageFlags;
    }

    return capabilities.surfaceCapabilities;
}

std::vector<VkPresentModeKHR> getSurfaceCompatiblePresentModes(const vk::InstanceInterface &vki,
                                                               VkPhysicalDevice physicalDevice, VkSurfaceKHR surface,
                                                               VkPresentModeKHR presentMode)
{
    VkSurfacePresentModeEXT presentModeInfo = {
        VK_STRUCTURE_TYPE_SURFACE_PRESENT_MODE_EXT,
        nullptr,
        presentMode,
    };
    const VkPhysicalDeviceSurfaceInfo2KHR info = {
        VK_STRUCTURE_TYPE_PHYSICAL_DEVICE_SURFACE_INFO_2_KHR,
        &presentModeInfo,
        surface,
    };

    // Currently there are 6 present modes, 100 should cover all future ones!
    std::vector<VkPresentModeKHR> compatibleModes(100);

    VkSurfacePresentModeCompatibilityEXT compatibility = {
        VK_STRUCTURE_TYPE_SURFACE_PRESENT_MODE_COMPATIBILITY_EXT,
        nullptr,
        (uint32_t)compatibleModes.size(),
        compatibleModes.data(),
    };
    VkSurfaceCapabilities2KHR capabilities = {
        VK_STRUCTURE_TYPE_SURFACE_CAPABILITIES_2_KHR,
        &compatibility,
        {},
    };

    VK_CHECK(vki.getPhysicalDeviceSurfaceCapabilities2KHR(physicalDevice, &info, &capabilities));

    compatibleModes.resize(compatibility.presentModeCount);
    return compatibleModes;
}

VkSurfacePresentScalingCapabilitiesEXT getSurfaceScalingCapabilities(const vk::InstanceInterface &vki,
                                                                     VkPhysicalDevice physicalDevice,
                                                                     VkPresentModeKHR presentMode, VkSurfaceKHR surface)
{
    VkSurfacePresentModeEXT presentModeInfo = {
        VK_STRUCTURE_TYPE_SURFACE_PRESENT_MODE_EXT,
        nullptr,
        presentMode,
    };
    const VkPhysicalDeviceSurfaceInfo2KHR info = {
        VK_STRUCTURE_TYPE_PHYSICAL_DEVICE_SURFACE_INFO_2_KHR,
        &presentModeInfo,
        surface,
    };

    VkSurfacePresentScalingCapabilitiesEXT scaling = {
        VK_STRUCTURE_TYPE_SURFACE_PRESENT_SCALING_CAPABILITIES_EXT, nullptr, 0, 0, 0, {}, {},
    };
    VkSurfaceCapabilities2KHR capabilities = {
        VK_STRUCTURE_TYPE_SURFACE_CAPABILITIES_2_KHR,
        &scaling,
        {},
    };

    VK_CHECK(vki.getPhysicalDeviceSurfaceCapabilities2KHR(physicalDevice, &info, &capabilities));

    return scaling;
}

VkSurfaceCapabilitiesKHR getPerPresentSurfaceCapabilities(const vk::InstanceInterface &vki,
                                                          VkPhysicalDevice physicalDevice, VkSurfaceKHR surface,
                                                          VkPresentModeKHR presentMode)
{
    VkSurfacePresentModeEXT presentModeInfo = {
        VK_STRUCTURE_TYPE_SURFACE_PRESENT_MODE_EXT,
        nullptr,
        presentMode,
    };
    const VkPhysicalDeviceSurfaceInfo2KHR info = {
        VK_STRUCTURE_TYPE_PHYSICAL_DEVICE_SURFACE_INFO_2_KHR,
        &presentModeInfo,
        surface,
    };

    VkSurfaceCapabilities2KHR capabilities = {
        VK_STRUCTURE_TYPE_SURFACE_CAPABILITIES_2_KHR,
        nullptr,
        {},
    };

    VK_CHECK(vki.getPhysicalDeviceSurfaceCapabilities2KHR(physicalDevice, &info, &capabilities));

    return capabilities.surfaceCapabilities;
}

typedef de::SharedPtr<Unique<VkCommandBuffer>> CommandBufferSp;
typedef de::SharedPtr<Unique<VkFence>> FenceSp;
typedef de::SharedPtr<Unique<VkSemaphore>> SemaphoreSp;
typedef de::SharedPtr<Unique<VkImage>> ImageSp;

std::vector<FenceSp> createFences(const DeviceInterface &vkd, const VkDevice device, size_t numFences)
{
    std::vector<FenceSp> fences(numFences);

    for (size_t ndx = 0; ndx < numFences; ++ndx)
        fences[ndx] = FenceSp(new Unique<VkFence>(createFence(vkd, device)));

    return fences;
}

std::vector<SemaphoreSp> createSemaphores(const DeviceInterface &vkd, const VkDevice device, size_t numSemaphores)
{
    std::vector<SemaphoreSp> semaphores(numSemaphores);

    for (size_t ndx = 0; ndx < numSemaphores; ++ndx)
        semaphores[ndx] = SemaphoreSp(new Unique<VkSemaphore>(createSemaphore(vkd, device)));

    return semaphores;
}

std::vector<CommandBufferSp> allocateCommandBuffers(const DeviceInterface &vkd, const VkDevice device,
                                                    const VkCommandPool commandPool, const VkCommandBufferLevel level,
                                                    const size_t numCommandBuffers)
{
    std::vector<CommandBufferSp> buffers(numCommandBuffers);

    for (size_t ndx = 0; ndx < numCommandBuffers; ++ndx)
        buffers[ndx] =
            CommandBufferSp(new Unique<VkCommandBuffer>(allocateCommandBuffer(vkd, device, commandPool, level)));

    return buffers;
}

Move<VkBuffer> createBufferAndBindMemory(const DeviceHelper &devHelper, SimpleAllocator &allocator,
                                         const tcu::UVec4 color, uint32_t count, de::MovePtr<Allocation> *pAlloc)
{
    const DeviceInterface &vkd = devHelper.vkd;
    const VkDevice device      = *devHelper.device;
    const uint32_t queueIndex  = devHelper.queueFamilyIndex;

    const VkBufferCreateInfo bufferParams = {
        VK_STRUCTURE_TYPE_BUFFER_CREATE_INFO, // VkStructureType      sType;
        nullptr,                              // const void*          pNext;
        0u,                                   // VkBufferCreateFlags  flags;
        count * 4,                            // VkDeviceSize         size;
        vk::VK_BUFFER_USAGE_TRANSFER_SRC_BIT, // VkBufferUsageFlags   usage;
        VK_SHARING_MODE_EXCLUSIVE,            // VkSharingMode        sharingMode;
        1u,                                   // uint32_t             queueFamilyCount;
        &queueIndex                           // const uint32_t*      pQueueFamilyIndices;
    };

    Move<VkBuffer> buffer = createBuffer(vkd, device, &bufferParams);

    *pAlloc = allocator.allocate(getBufferMemoryRequirements(vkd, device, *buffer), MemoryRequirement::HostVisible);
    VK_CHECK(vkd.bindBufferMemory(device, *buffer, (*pAlloc)->getMemory(), (*pAlloc)->getOffset()));

    // Upload color to buffer.  Assuming RGBA, but surface format could be different, such as BGRA.  For the purposes of the test, that doesn't matter.
    const uint32_t color32 = color.x() | color.y() << 8 | color.z() << 16 | color.w() << 24;
    std::vector<uint32_t> colors(count, color32);
    deMemcpy((*pAlloc)->getHostPtr(), colors.data(), colors.size() * sizeof(colors[0]));
    flushAlloc(vkd, device, **pAlloc);

    return buffer;
}

void copyBufferToImage(const DeviceInterface &vkd, VkCommandBuffer commandBuffer, VkBuffer buffer, VkImage image,
                       const tcu::UVec2 offset, const tcu::UVec2 extent)
{
    const VkBufferImageCopy region = {
        0,
        0,
        0,
        {
            vk::VK_IMAGE_ASPECT_COLOR_BIT,
            0,
            0,
            1,
        },
        {(int32_t)offset.x(), (int32_t)offset.y(), 0},
        {
            extent.x(),
            extent.y(),
            1u,
        },
    };

    vkd.cmdCopyBufferToImage(commandBuffer, buffer, image, VK_IMAGE_LAYOUT_TRANSFER_DST_OPTIMAL, 1, &region);
}

struct PresentFenceTestConfig
{
    vk::wsi::Type wsiType;
    std::vector<VkPresentModeKHR> modes;
    bool deferMemoryAllocation;
    bool bindImageMemory;
    bool changePresentModes;
    bool verifyFenceOrdering;
};

bool canDoMultiSwapchainPresent(vk::wsi::Type wsiType)
{
    // Android has a bug with the implementation of multi-swapchain present.
    // This bug has existed since Vulkan 1.0 and is unrelated to
    // VK_EXT_swapchain_maintenance1.  Once that bug is fixed, multi-swapchain
    // present tests can be enabled for this platform.
    return wsiType != TYPE_ANDROID;
}

uint32_t getIterations(std::vector<VkPresentModeKHR> presentModes,
                       std::vector<std::vector<VkPresentModeKHR>> compatiblePresentModes,
                       bool testResizesWindowsFrequently)
{
    // Look at all the modes that will be used by the test.
    bool hasFifo    = false;
    bool hasShared  = false;
    bool hasNoVsync = false;

    std::set<VkPresentModeKHR> allModes;

    for (VkPresentModeKHR mode : presentModes)
        allModes.insert(mode);

    for (const auto &compatibleModes : compatiblePresentModes)
        for (VkPresentModeKHR mode : compatibleModes)
            allModes.insert(mode);

    for (VkPresentModeKHR mode : allModes)
    {
        switch (mode)
        {
        case VK_PRESENT_MODE_FIFO_KHR:
        case VK_PRESENT_MODE_FIFO_RELAXED_KHR:
            hasFifo = true;
            break;
        case VK_PRESENT_MODE_SHARED_DEMAND_REFRESH_KHR:
        case VK_PRESENT_MODE_SHARED_CONTINUOUS_REFRESH_KHR:
            hasShared = true;
            break;
        case VK_PRESENT_MODE_IMMEDIATE_KHR:
        case VK_PRESENT_MODE_MAILBOX_KHR:
        default:
            hasNoVsync = true;
            break;
        }
    }

    // Return an iteration count that is as high as possible while keeping the test time and memory usage reasonable.
    //
    // - If FIFO is used, limit to 120 (~2s on 60Hz)
    // - Else, limit to 1000

    if (hasFifo)
        return testResizesWindowsFrequently ? 60 : 120;

    (void)hasShared;
    (void)hasNoVsync;
    uint32_t iterations = 1000;

    // If the test resizes windows frequently, reduce the testing time as that's a very slow operation.
    if (testResizesWindowsFrequently)
        iterations /= 50;

    return iterations;
}

ImageSp bindSingleImageMemory(const DeviceInterface &vkd, const VkDevice device, const VkSwapchainKHR swapchain,
                              const VkSwapchainCreateInfoKHR swapchainCreateInfo, uint32_t imageIndex)
{
    VkImageSwapchainCreateInfoKHR imageSwapchainCreateInfo = {
        VK_STRUCTURE_TYPE_IMAGE_SWAPCHAIN_CREATE_INFO_KHR,
        nullptr,
        swapchain,
    };

    VkImageCreateInfo imageCreateInfo = {
        VK_STRUCTURE_TYPE_IMAGE_CREATE_INFO,
        &imageSwapchainCreateInfo,
        (VkImageCreateFlags)0u,          // flags
        VK_IMAGE_TYPE_2D,                // imageType
        swapchainCreateInfo.imageFormat, // format
        {
            // extent
            swapchainCreateInfo.imageExtent.width,  //   width
            swapchainCreateInfo.imageExtent.height, //   height
            1u,                                     //   depth
        },
        1u,                             // mipLevels
        1u,                             // arrayLayers
        VK_SAMPLE_COUNT_1_BIT,          // samples
        VK_IMAGE_TILING_OPTIMAL,        // tiling
        swapchainCreateInfo.imageUsage, // usage
        VK_SHARING_MODE_EXCLUSIVE,      // sharingMode
        0u,                             // queueFamilyIndexCount
        nullptr,                        // pQueueFamilyIndices
        VK_IMAGE_LAYOUT_UNDEFINED,      // initialLayout
    };

    ImageSp image = ImageSp(new Unique<VkImage>(createImage(vkd, device, &imageCreateInfo)));

    VkBindImageMemorySwapchainInfoKHR bimSwapchainInfo = {
        VK_STRUCTURE_TYPE_BIND_IMAGE_MEMORY_SWAPCHAIN_INFO_KHR,
        nullptr,
        swapchain,
        imageIndex,
    };

    VkBindImageMemoryInfo bimInfo = {
        VK_STRUCTURE_TYPE_BIND_IMAGE_MEMORY_INFO, &bimSwapchainInfo, **image, VK_NULL_HANDLE, 0u,
    };

    VK_CHECK(vkd.bindImageMemory2(device, 1, &bimInfo));

    return image;
}

std::vector<ImageSp> bindImageMemory(const DeviceInterface &vkd, const VkDevice device, const VkSwapchainKHR swapchain,
                                     const VkSwapchainCreateInfoKHR swapchainCreateInfo)
{
    uint32_t numImages = 0;
    VK_CHECK(vkd.getSwapchainImagesKHR(device, swapchain, &numImages, nullptr));

    std::vector<ImageSp> images(numImages);

    for (uint32_t i = 0; i < numImages; ++i)
    {
        images[i] = bindSingleImageMemory(vkd, device, swapchain, swapchainCreateInfo, i);
    }

    return images;
}

void verifyFenceSignalOrdering(const DeviceInterface &vkd, const VkDevice device, const std::vector<FenceSp> &fences,
                               const uint32_t stride, const uint32_t offset, const uint32_t lastKnownSignaled,
                               const uint32_t maxIndex, tcu::ResultCollector *results)
{
    // Go over fences from end to last-known-signaled.  Verify that fences are
    // signaled in order by making sure that a consecutive set of fences are
    // encountered that are not signaled, followed by potentially a number of
    // fences that are.
    bool visitedSignaledFence = false;
    for (uint32_t i = maxIndex; i > lastKnownSignaled; --i)
    {
        const VkFence fence = **fences[(i - 1) * stride + offset];
        bool isSignaled     = vkd.getFenceStatus(device, fence) != VK_NOT_READY;

        // Ordering guarantee is broken if an unsignaled fence is encountered when a later fence is signaled.
        results->check(isSignaled || !visitedSignaledFence,
                       "Encountered unsignaled fence while a later fence is signaled");

        if (isSignaled)
        {
            visitedSignaledFence = true;
        }
    }
}

tcu::TestStatus presentFenceTest(Context &context, const PresentFenceTestConfig testParams)
{
    tcu::TestLog &log = context.getTestContext().getLog();
    tcu::ResultCollector results(log);

    const uint32_t surfaceCount = (uint32_t)testParams.modes.size();
    const InstanceHelper instHelper(context, testParams.wsiType, testParams.bindImageMemory);
    const TestNativeObjects native(context, instHelper.supportedExtensions, testParams.wsiType, surfaceCount);
    std::vector<Move<VkSurfaceKHR>> surfaces;
    for (uint32_t i = 0; i < surfaceCount; ++i)
    {
        surfaces.push_back(createSurface(instHelper.vki, instHelper.instance, testParams.wsiType, *native.display,
                                         *native.windows[i], context.getTestContext().getCommandLine()));
    }

    const DeviceHelper devHelper(context, instHelper.vki, instHelper.instance, *surfaces[0], true,
                                 testParams.bindImageMemory);
    const DeviceInterface &vkd = devHelper.vkd;
    const VkDevice device      = *devHelper.device;

    for (uint32_t i = 0; i < surfaceCount; ++i)
    {
        const std::vector<VkPresentModeKHR> presentModes =
            getPhysicalDeviceSurfacePresentModes(instHelper.vki, devHelper.physicalDevice, *surfaces[i]);
        if (std::find(presentModes.begin(), presentModes.end(), testParams.modes[i]) == presentModes.end())
            TCU_THROW(NotSupportedError, "Present mode not supported");
    }

    std::vector<VkSurfaceFormatKHR> surfaceFormats =
        getPhysicalDeviceSurfaceFormats(instHelper.vki, devHelper.physicalDevice, *surfaces[0]);
    if (surfaceFormats.empty())
        return tcu::TestStatus::fail("No VkSurfaceFormatKHR defined");

    std::vector<bool> isSharedPresentMode(surfaceCount);

    for (uint32_t i = 0; i < surfaceCount; ++i)
    {
        isSharedPresentMode[i] = testParams.modes[i] == VK_PRESENT_MODE_SHARED_DEMAND_REFRESH_KHR ||
                                 testParams.modes[i] == VK_PRESENT_MODE_SHARED_CONTINUOUS_REFRESH_KHR;
    }

    std::vector<VkSwapchainCreateInfoKHR> swapchainInfo;
    std::vector<Move<VkSwapchainKHR>> swapchains;
    std::vector<VkSwapchainKHR> swapchainHandles;
    std::vector<std::vector<VkImage>> swapchainImages;
    std::vector<std::vector<ImageSp>> bimImages;
    std::vector<std::vector<VkPresentModeKHR>> compatiblePresentModes;
    for (uint32_t i = 0; i < surfaceCount; ++i)
    {
        VkImageUsageFlags sharedImageUsage = 0;
        const VkSurfaceCapabilitiesKHR capabilities =
            getPhysicalDeviceSurfaceCapabilities(instHelper.vki, devHelper.physicalDevice, *surfaces[i],
                                                 isSharedPresentMode[i] ? &sharedImageUsage : nullptr);
        const VkSurfaceTransformFlagBitsKHR transform =
            (capabilities.supportedTransforms & VK_SURFACE_TRANSFORM_IDENTITY_BIT_KHR) != 0 ?
                VK_SURFACE_TRANSFORM_IDENTITY_BIT_KHR :
                capabilities.currentTransform;

        if (isSharedPresentMode[i] && (sharedImageUsage & VK_IMAGE_USAGE_TRANSFER_DST_BIT) == 0)
            TCU_THROW(NotSupportedError, "Transfer dst with shared present mode not supported");

        swapchainInfo.push_back(getBasicSwapchainParameters(
            *surfaces[i], surfaceFormats[0], native.windowSize, testParams.modes[i], transform,
            isSharedPresentMode[i] ? 1 : capabilities.minImageCount, testParams.deferMemoryAllocation));

        VkSwapchainPresentModesCreateInfoEXT compatibleModesCreateInfo = {
            VK_STRUCTURE_TYPE_SWAPCHAIN_PRESENT_MODES_CREATE_INFO_EXT,
            nullptr,
            0,
            nullptr,
        };
        if (testParams.changePresentModes)
        {
            compatiblePresentModes.push_back(getSurfaceCompatiblePresentModes(instHelper.vki, devHelper.physicalDevice,
                                                                              *surfaces[i], testParams.modes[i]));

            compatibleModesCreateInfo.presentModeCount = (uint32_t)compatiblePresentModes.back().size();
            compatibleModesCreateInfo.pPresentModes    = compatiblePresentModes.back().data();
            swapchainInfo.back().pNext                 = &compatibleModesCreateInfo;
        }

        swapchains.push_back(createSwapchainKHR(vkd, device, &swapchainInfo.back()));
        swapchainHandles.push_back(*swapchains.back());

        if (testParams.bindImageMemory)
        {
            uint32_t numImages = 0;
            VK_CHECK(vkd.getSwapchainImagesKHR(device, *swapchains.back(), &numImages, nullptr));
            swapchainImages.push_back(std::vector<VkImage>(numImages, VK_NULL_HANDLE));

            // If memory allocation is deferred, bind image memory lazily at acquire time.
            if (testParams.deferMemoryAllocation)
            {
                bimImages.push_back(std::vector<ImageSp>(numImages));
            }
            else
            {
                bimImages.push_back(bindImageMemory(vkd, device, *swapchains.back(), swapchainInfo.back()));
                for (size_t j = 0; j < bimImages.back().size(); ++j)
                {
                    swapchainImages.back()[j] = **bimImages.back()[j];
                }
            }
        }
        else
        {
            swapchainImages.push_back(getSwapchainImages(vkd, device, *swapchains.back()));
        }
    }

    const Unique<VkCommandPool> commandPool(
        createCommandPool(vkd, device, VK_COMMAND_POOL_CREATE_RESET_COMMAND_BUFFER_BIT, devHelper.queueFamilyIndex));

    const uint32_t iterations = getIterations(testParams.modes, compatiblePresentModes, false);

    // Do iterations presents, each with an associated fence.  Destroy the wait semaphores as soon as the corresponding fence signals.
    const std::vector<FenceSp> presentFences(createFences(vkd, device, iterations * surfaceCount));
    const std::vector<SemaphoreSp> acquireSems(createSemaphores(vkd, device, iterations * surfaceCount));
    std::vector<SemaphoreSp> presentSems(createSemaphores(vkd, device, iterations));

    const std::vector<CommandBufferSp> commandBuffers(
        allocateCommandBuffers(vkd, device, *commandPool, VK_COMMAND_BUFFER_LEVEL_PRIMARY, iterations));

    const uint64_t foreverNs = 0xFFFFFFFFFFFFFFFFul;

    VkImageSubresourceRange range = {
        VK_IMAGE_ASPECT_COLOR_BIT, 0, 1, 0, 1,
    };

    const uint32_t configHash =
        (uint32_t)testParams.wsiType | (uint32_t)testParams.modes[0] << 4 |
        (uint32_t)testParams.deferMemoryAllocation << 28 | (uint32_t)testParams.bindImageMemory << 29 |
        (uint32_t)testParams.changePresentModes << 30 | (uint32_t)testParams.verifyFenceOrdering << 31;
    de::Random rng(0x53A4C8A1u ^ configHash);

    try
    {
        std::vector<uint32_t> nextUnfinishedPresent(surfaceCount, 0);

        for (uint32_t i = 0; i < iterations; ++i)
        {
            const VkSemaphore *presentSem = &**presentSems[i];
            std::vector<VkSemaphore> acquireSem;
            std::vector<VkFence> presentFence;
            std::vector<uint32_t> imageIndex(surfaceCount, 0x12345); // initialize to junk value
            // Acquire an image and clear it
            beginCommandBuffer(vkd, **commandBuffers[i], 0u);

            VkImageMemoryBarrier barrier = {
                VK_STRUCTURE_TYPE_IMAGE_MEMORY_BARRIER,
                nullptr,
                0,
                0,
                VK_IMAGE_LAYOUT_UNDEFINED,
                VK_IMAGE_LAYOUT_UNDEFINED,
                VK_QUEUE_FAMILY_IGNORED,
                VK_QUEUE_FAMILY_IGNORED,
                VK_NULL_HANDLE,
                range,
            };

            for (uint32_t j = 0; j < surfaceCount; ++j)
            {
                acquireSem.push_back(**acquireSems[i * surfaceCount + j]);
                presentFence.push_back(**presentFences[i * surfaceCount + j]);

                VK_CHECK(vkd.acquireNextImageKHR(device, *swapchains[j], foreverNs, acquireSem[j], VK_NULL_HANDLE,
                                                 &imageIndex[j]));

                // If memory allocation is deferred and bind image memory is used, lazily bind image memory now if this is the first time the image is acquired.
                VkImage &acquiredImage = swapchainImages[j][imageIndex[j]];
                if (acquiredImage == VK_NULL_HANDLE)
                {
                    DE_ASSERT(testParams.bindImageMemory && testParams.deferMemoryAllocation);
                    DE_ASSERT(!bimImages[j][imageIndex[j]]);

                    bimImages[j][imageIndex[j]] =
                        bindSingleImageMemory(vkd, device, *swapchains[j], swapchainInfo[j], imageIndex[j]);
                    acquiredImage = **bimImages[j][imageIndex[j]];
                }

                barrier.newLayout =
                    isSharedPresentMode[j] ? VK_IMAGE_LAYOUT_SHARED_PRESENT_KHR : VK_IMAGE_LAYOUT_TRANSFER_DST_OPTIMAL,
                barrier.image = acquiredImage;

                vkd.cmdPipelineBarrier(**commandBuffers[i], VK_PIPELINE_STAGE_TOP_OF_PIPE_BIT,
                                       VK_PIPELINE_STAGE_TRANSFER_BIT, 0u, 0, nullptr, 0, nullptr, 1, &barrier);
            }

            for (uint32_t j = 0; j < surfaceCount; ++j)
            {
                VkClearColorValue clearValue;
                clearValue.float32[0] = static_cast<float>((i + j * 5) % 33) / 32.0f;
                clearValue.float32[1] = static_cast<float>(((i + j * 5) + 7) % 33) / 32.0f;
                clearValue.float32[2] = static_cast<float>(((i + j * 5) + 17) % 33) / 32.0f;
                clearValue.float32[3] = 1.0f;

                vkd.cmdClearColorImage(**commandBuffers[i], swapchainImages[j][imageIndex[j]],
                                       VK_IMAGE_LAYOUT_TRANSFER_DST_OPTIMAL, &clearValue, 1, &range);
            }

            barrier.srcAccessMask = VK_ACCESS_TRANSFER_WRITE_BIT;

            for (uint32_t j = 0; j < surfaceCount; ++j)
            {
                if (!isSharedPresentMode[j])
                {
                    barrier.oldLayout = VK_IMAGE_LAYOUT_TRANSFER_DST_OPTIMAL;
                    barrier.newLayout = VK_IMAGE_LAYOUT_PRESENT_SRC_KHR;
                }
                else
                {
                    barrier.oldLayout = VK_IMAGE_LAYOUT_SHARED_PRESENT_KHR;
                }
                barrier.image = swapchainImages[j][imageIndex[j]];

                vkd.cmdPipelineBarrier(**commandBuffers[i], VK_PIPELINE_STAGE_TRANSFER_BIT,
                                       VK_PIPELINE_STAGE_BOTTOM_OF_PIPE_BIT, 0u, 0, nullptr, 0, nullptr, 1, &barrier);
            }

            endCommandBuffer(vkd, **commandBuffers[i]);

            // Submit the command buffer
            VkPipelineStageFlags waitStage = VK_PIPELINE_STAGE_TRANSFER_BIT;
            const VkSubmitInfo submitInfo  = {
                VK_STRUCTURE_TYPE_SUBMIT_INFO, nullptr, surfaceCount, acquireSem.data(), &waitStage, 1u,
                &**commandBuffers[i],          1u,      presentSem,
            };
            VK_CHECK(vkd.queueSubmit(devHelper.queue, 1u, &submitInfo, VK_NULL_HANDLE));

            // Present the frame
            VkSwapchainPresentFenceInfoEXT presentFenceInfo = {
                VK_STRUCTURE_TYPE_SWAPCHAIN_PRESENT_FENCE_INFO_EXT,
                nullptr,
                surfaceCount,
                presentFence.data(),
            };
            std::vector<VkResult> result(surfaceCount);

            VkSwapchainPresentModeInfoEXT presentModeInfo = {
                VK_STRUCTURE_TYPE_SWAPCHAIN_PRESENT_MODE_INFO_EXT,
                nullptr,
                surfaceCount,
                nullptr,
            };
            std::vector<VkPresentModeKHR> presentModes;
            if (testParams.changePresentModes && rng.getUint32() % 10 != 0)
            {
                presentModes.resize(surfaceCount);
                presentModeInfo.pPresentModes = presentModes.data();
                presentFenceInfo.pNext        = &presentModeInfo;

                // Randomly switch modes.  This is randomly not done to test that the driver doens't expect it to be specified every time.
                for (uint32_t j = 0; j < surfaceCount; ++j)
                {
                    uint32_t randomIndex = rng.getUint32() % (uint32_t)compatiblePresentModes[j].size();
                    presentModes[j]      = compatiblePresentModes[j][randomIndex];
                }
            }

            const VkPresentInfoKHR presentInfo = {
                VK_STRUCTURE_TYPE_PRESENT_INFO_KHR,
                &presentFenceInfo,
                1u,
                presentSem,
                surfaceCount,
                swapchainHandles.data(),
                imageIndex.data(),
                result.data(),
            };
            VK_CHECK_WSI(vkd.queuePresentKHR(devHelper.queue, &presentInfo));
            for (uint32_t j = 0; j < surfaceCount; ++j)
            {
                VK_CHECK_WSI(result[j]);
            }

            for (uint32_t j = 0; j < surfaceCount; ++j)
            {
                // Check previous presents; if any is signaled, immediatey destroy its wait semaphore
                while (nextUnfinishedPresent[j] < i)
                {
                    if (vkd.getFenceStatus(device, **presentFences[nextUnfinishedPresent[j] * surfaceCount + j]) ==
                        VK_NOT_READY)
                        break;

                    presentSems[nextUnfinishedPresent[j]].clear();
                    ++nextUnfinishedPresent[j];
                }

                if (testParams.verifyFenceOrdering)
                    verifyFenceSignalOrdering(vkd, device, presentFences, surfaceCount, j, nextUnfinishedPresent[j],
                                              iterations, &results);
            }
        }

        // Wait for outstanding presents and destroy their wait semaphores
        for (uint32_t j = 0; j < surfaceCount; ++j)
        {
            if (testParams.verifyFenceOrdering)
                verifyFenceSignalOrdering(vkd, device, presentFences, surfaceCount, j, nextUnfinishedPresent[j],
                                          iterations, &results);

            while (nextUnfinishedPresent[j] < iterations)
            {
                VK_CHECK(vkd.waitForFences(device, 1u, &**presentFences[nextUnfinishedPresent[j] * surfaceCount + j],
                                           VK_TRUE, kMaxFenceWaitTimeout));
                presentSems[nextUnfinishedPresent[j]].clear();
                ++nextUnfinishedPresent[j];
            }
        }
    }
    catch (...)
    {
        // Make sure device is idle before destroying resources
        vkd.deviceWaitIdle(device);
        throw;
    }

    for (uint32_t i = 0; i < surfaceCount; ++i)
    {
        native.windows[i]->setVisible(false);
    }

    return tcu::TestStatus(results.getResult(), results.getMessage());
}

void populatePresentFenceGroup(tcu::TestCaseGroup *testGroup, Type wsiType)
{
    const struct
    {
        VkPresentModeKHR mode;
        const char *name;
    } presentModes[] = {
        {VK_PRESENT_MODE_IMMEDIATE_KHR, "immediate"},
        {VK_PRESENT_MODE_MAILBOX_KHR, "mailbox"},
        {VK_PRESENT_MODE_FIFO_KHR, "fifo"},
        {VK_PRESENT_MODE_FIFO_RELAXED_KHR, "fifo_relaxed"},
        {VK_PRESENT_MODE_SHARED_DEMAND_REFRESH_KHR, "demand"},
        {VK_PRESENT_MODE_SHARED_CONTINUOUS_REFRESH_KHR, "continuous"},
    };

    for (size_t presentModeNdx = 0; presentModeNdx < DE_LENGTH_OF_ARRAY(presentModes); presentModeNdx++)
    {
        de::MovePtr<tcu::TestCaseGroup> presentModeGroup(
            new tcu::TestCaseGroup(testGroup->getTestContext(), presentModes[presentModeNdx].name));

        PresentFenceTestConfig config;
        config.wsiType               = wsiType;
        config.modes                 = std::vector<VkPresentModeKHR>(1, presentModes[presentModeNdx].mode);
        config.deferMemoryAllocation = false;
        config.bindImageMemory       = false;
        config.changePresentModes    = false;
        config.verifyFenceOrdering   = false;

        // Basic present fence test
        addFunctionCase(&*presentModeGroup, "basic", presentFenceTest, config);

        config.verifyFenceOrdering = true;
        // Test ordering guarantee of present fence signals
        addFunctionCase(&*presentModeGroup, "ordering", presentFenceTest, config);

        if (canDoMultiSwapchainPresent(wsiType))
        {
            config.verifyFenceOrdering = false;
            config.modes               = std::vector<VkPresentModeKHR>(3, presentModes[presentModeNdx].mode);
            // Present fence test with multiple swapchains
            addFunctionCase(&*presentModeGroup, "multi_swapchain", presentFenceTest, config);

            config.verifyFenceOrdering = true;
            // Test ordering guarantee of present fence signals with multiple swapchains
            addFunctionCase(&*presentModeGroup, "mult_swapchain_ordering", presentFenceTest, config);
        }

        testGroup->addChild(presentModeGroup.release());
    }
}

struct PresentModesTestConfig
{
    vk::wsi::Type wsiType;
    VkPresentModeKHR mode;
};

tcu::TestStatus verifyCompatiblePresentModes(const std::vector<VkPresentModeKHR> &supportedModes,
                                             const VkPresentModeKHR queryMode,
                                             const std::vector<VkPresentModeKHR> &compatibleModes,
                                             const std::vector<VkPresentModeKHR> *previouslyQueriedCompatibleModes)
{
    // Every returned compatible mode must be supported by the surface
    for (size_t i = 0; i < compatibleModes.size(); ++i)
        if (std::find(supportedModes.begin(), supportedModes.end(), compatibleModes[i]) == supportedModes.end())
            return tcu::TestStatus::fail("Returned compatible present mode " + de::toString(compatibleModes[i]) +
                                         " is not a supported present mode");

    // The original mode being queried must always be in the compatible list
    if (!compatibleModes.empty() &&
        std::find(compatibleModes.begin(), compatibleModes.end(), queryMode) == compatibleModes.end())
        return tcu::TestStatus::fail("Returned compatible present modes does not include the mode used in the query");

    // There should be no duplicates in the returned modes
    std::set<VkPresentModeKHR> visitedModes;
    for (VkPresentModeKHR compatibleMode : compatibleModes)
    {
        if (visitedModes.find(compatibleMode) != visitedModes.end())
            return tcu::TestStatus::fail("Duplicate mode " + de::toString(compatibleMode) +
                                         " returned in list of compatible present modes");
        visitedModes.insert(compatibleMode);
    }

    // If provided, the returned list of modes should match the last previous query
    if (previouslyQueriedCompatibleModes)
    {
        for (VkPresentModeKHR previousCompatibleMode : *previouslyQueriedCompatibleModes)
            if (visitedModes.find(previousCompatibleMode) == visitedModes.end())
                return tcu::TestStatus::fail("Different sets of compatible modes returned on re-query (present mode " +
                                             de::toString(previousCompatibleMode) + " missing on requery)");
    }

    return tcu::TestStatus::pass("");
}

tcu::TestStatus presentModesQueryTest(Context &context, const PresentModesTestConfig testParams)
{
    const InstanceHelper instHelper(context, testParams.wsiType, false);
    const TestNativeObjects native(context, instHelper.supportedExtensions, testParams.wsiType, 1);
    Unique<VkSurfaceKHR> surface(createSurface(instHelper.vki, instHelper.instance, testParams.wsiType, *native.display,
                                               *native.windows[0], context.getTestContext().getCommandLine()));
    const DeviceHelper devHelper(context, instHelper.vki, instHelper.instance, *surface, false, false);

    const std::vector<VkPresentModeKHR> presentModes =
        getPhysicalDeviceSurfacePresentModes(instHelper.vki, devHelper.physicalDevice, *surface);
    if (std::find(presentModes.begin(), presentModes.end(), testParams.mode) == presentModes.end())
        TCU_THROW(NotSupportedError, "Present mode not supported");

    // Get the compatible present modes with the given one.
    VkSurfacePresentModeEXT presentModeInfo = {
        VK_STRUCTURE_TYPE_SURFACE_PRESENT_MODE_EXT,
        nullptr,
        testParams.mode,
    };
    const VkPhysicalDeviceSurfaceInfo2KHR surfaceInfo = {
        VK_STRUCTURE_TYPE_PHYSICAL_DEVICE_SURFACE_INFO_2_KHR,
        &presentModeInfo,
        *surface,
    };
    VkSurfacePresentModeCompatibilityEXT compatibility = {
        VK_STRUCTURE_TYPE_SURFACE_PRESENT_MODE_COMPATIBILITY_EXT,
        nullptr,
        0,
        nullptr,
    };
    VkSurfaceCapabilities2KHR capabilities = {
        VK_STRUCTURE_TYPE_SURFACE_CAPABILITIES_2_KHR,
        &compatibility,
        {},
    };

    // Test that querying only the count works.
    VK_CHECK(
        instHelper.vki.getPhysicalDeviceSurfaceCapabilities2KHR(devHelper.physicalDevice, &surfaceInfo, &capabilities));

    // The return value must be at least one, as every mode is compatible with itself.
    if (compatibility.presentModeCount < 1)
        return tcu::TestStatus::fail("Empty compatible present mode list");

    // Test again providing a buffer that's too small
    constexpr VkPresentModeKHR invalidValue = (VkPresentModeKHR)0x1234;
    std::vector<VkPresentModeKHR> compatibleModes(compatibility.presentModeCount, invalidValue);
    compatibility.pPresentModes = compatibleModes.data();

    uint32_t originalCompatibleModesCount = compatibility.presentModeCount;

    // Check result when count is 0
    compatibility.presentModeCount = 0;
    VkResult result =
        instHelper.vki.getPhysicalDeviceSurfaceCapabilities2KHR(devHelper.physicalDevice, &surfaceInfo, &capabilities);
    if (result != VK_SUCCESS)
        return tcu::TestStatus::fail("Wrong result when the size is 0");

    // Check result when count is too small
    compatibility.presentModeCount = originalCompatibleModesCount - 1;
    result =
        instHelper.vki.getPhysicalDeviceSurfaceCapabilities2KHR(devHelper.physicalDevice, &surfaceInfo, &capabilities);
    if (result != VK_SUCCESS)
        return tcu::TestStatus::fail("Wrong result when the size is too small");

    // Make sure whatever _is_ returned is valid.
    if (compatibility.presentModeCount > originalCompatibleModesCount - 1)
        return tcu::TestStatus::fail("Re-query returned more results than provided");

    // Ensure the rest of the array is not overwritten
    for (size_t i = compatibility.presentModeCount; i < compatibleModes.size(); ++i)
    {
        if (compatibleModes[i] != invalidValue)
            return tcu::TestStatus::fail("Query overwrote beyond returned count");
    }
    compatibleModes.resize(compatibility.presentModeCount);
    tcu::TestStatus status = verifyCompatiblePresentModes(presentModes, testParams.mode, compatibleModes, nullptr);
    if (status.isFail())
        return status;

    // Check result when count is correct
    compatibility.presentModeCount = originalCompatibleModesCount;
    std::vector<VkPresentModeKHR> compatibleModes2(compatibility.presentModeCount, invalidValue);
    compatibility.pPresentModes = compatibleModes2.data();

    VK_CHECK(
        instHelper.vki.getPhysicalDeviceSurfaceCapabilities2KHR(devHelper.physicalDevice, &surfaceInfo, &capabilities));

    // Make sure returned modes are valid.
    if (compatibility.presentModeCount != originalCompatibleModesCount)
        return tcu::TestStatus::fail("Re-query returned different results count than provided");

    status = verifyCompatiblePresentModes(presentModes, testParams.mode, compatibleModes2, &compatibleModes);
    if (status.isFail())
        return status;

    // Check that querying with a count higher than supported still returns as many results as before.
    compatibility.presentModeCount = originalCompatibleModesCount * 2;
    std::vector<VkPresentModeKHR> compatibleModes3(compatibility.presentModeCount, invalidValue);
    compatibility.pPresentModes = compatibleModes3.data();

    VK_CHECK(
        instHelper.vki.getPhysicalDeviceSurfaceCapabilities2KHR(devHelper.physicalDevice, &surfaceInfo, &capabilities));

    // Make sure returned modes are the same as before.
    if (compatibility.presentModeCount != originalCompatibleModesCount)
        return tcu::TestStatus::fail("Re-query returned different results count than provided");

    // Ensure the rest of the array is not overwritten
    for (size_t i = compatibility.presentModeCount; i < compatibleModes3.size(); ++i)
    {
        if (compatibleModes3[i] != invalidValue)
            return tcu::TestStatus::fail("Query overwrote beyond returned count");
    }

    compatibleModes3.resize(compatibility.presentModeCount);
    status = verifyCompatiblePresentModes(presentModes, testParams.mode, compatibleModes3, &compatibleModes2);
    if (status.isFail())
        return status;

    return tcu::TestStatus::pass("Tests ran successfully");
}

void populatePresentModesGroup(tcu::TestCaseGroup *testGroup, Type wsiType)
{
    const struct
    {
        VkPresentModeKHR mode;
        const char *name;
    } presentModes[] = {
        {VK_PRESENT_MODE_IMMEDIATE_KHR, "immediate"},
        {VK_PRESENT_MODE_MAILBOX_KHR, "mailbox"},
        {VK_PRESENT_MODE_FIFO_KHR, "fifo"},
        {VK_PRESENT_MODE_FIFO_RELAXED_KHR, "fifo_relaxed"},
        {VK_PRESENT_MODE_SHARED_DEMAND_REFRESH_KHR, "demand"},
        {VK_PRESENT_MODE_SHARED_CONTINUOUS_REFRESH_KHR, "continuous"},
    };

    for (size_t presentModeNdx = 0; presentModeNdx < DE_LENGTH_OF_ARRAY(presentModes); presentModeNdx++)
    {
        de::MovePtr<tcu::TestCaseGroup> presentModeGroup(
            new tcu::TestCaseGroup(testGroup->getTestContext(), presentModes[presentModeNdx].name));

        {
            PresentModesTestConfig config;
            config.wsiType = wsiType;
            config.mode    = presentModes[presentModeNdx].mode;

            // Query compatible present modes
            addFunctionCase(&*presentModeGroup, "query", presentModesQueryTest, config);
        }

        {
            PresentFenceTestConfig config;
            config.wsiType               = wsiType;
            config.modes                 = std::vector<VkPresentModeKHR>(1, presentModes[presentModeNdx].mode);
            config.deferMemoryAllocation = false;
            config.bindImageMemory       = false;
            config.changePresentModes    = true;
            config.verifyFenceOrdering   = false;

            // Switch between compatible modes
            addFunctionCase(&*presentModeGroup, "change_modes", presentFenceTest, config);

            if (canDoMultiSwapchainPresent(wsiType))
            {
                config.modes = std::vector<VkPresentModeKHR>(4, presentModes[presentModeNdx].mode);

                // Switch between compatible modes with multiple swapchains
                addFunctionCase(&*presentModeGroup, "change_modes_multi_swapchain", presentFenceTest, config);

                config.modes                 = std::vector<VkPresentModeKHR>(2, presentModes[presentModeNdx].mode);
                config.deferMemoryAllocation = true;

                // Switch between compatible modes while swapchain uses deferred allocation
                addFunctionCase(&*presentModeGroup, "change_modes_with_deferred_alloc", presentFenceTest, config);
            }
        }

        testGroup->addChild(presentModeGroup.release());
    }

    if (canDoMultiSwapchainPresent(wsiType))
    {
        // Switch between compatible modes with multiple swapchains in different modes
        de::MovePtr<tcu::TestCaseGroup> heterogenousGroup(
            new tcu::TestCaseGroup(testGroup->getTestContext(), "heterogenous"));

        std::vector<VkPresentModeKHR> modes(3);
        for (size_t i = 0; i < DE_LENGTH_OF_ARRAY(presentModes); i++)
        {
            for (size_t j = 0; j < DE_LENGTH_OF_ARRAY(presentModes); j++)
            {
                for (size_t k = 0; k < DE_LENGTH_OF_ARRAY(presentModes); k++)
                {
                    // Skip if not actually heterogenous
                    if (i == j && i == k)
                        continue;

                    std::string testName = presentModes[i].name;
                    testName += "_";
                    testName += presentModes[j].name;
                    testName += "_";
                    testName += presentModes[k].name;

                    modes[0] = presentModes[i].mode;
                    modes[1] = presentModes[j].mode;
                    modes[2] = presentModes[k].mode;

                    PresentFenceTestConfig config;
                    config.wsiType               = wsiType;
                    config.modes                 = modes;
                    config.deferMemoryAllocation = false;
                    config.bindImageMemory       = false;
                    config.changePresentModes    = true;
                    config.verifyFenceOrdering   = false;

                    addFunctionCase(&*heterogenousGroup, testName, presentFenceTest, config);
                }
            }
        }

        testGroup->addChild(heterogenousGroup.release());
    }
}

enum class SwapchainWindowSize
{
    Identical,
    SwapchainBigger,
    SwapchainSmaller,
};

enum class SwapchainWindowAspect
{
    Identical,
    SwapchainTaller,
    SwapchainWider,
};

struct ScalingQueryTestConfig
{
    vk::wsi::Type wsiType;
    VkPresentModeKHR mode;
};

struct ScalingTestConfig
{
    vk::wsi::Type wsiType;
    VkPresentModeKHR mode;
    VkPresentScalingFlagsEXT scaling;
    VkPresentGravityFlagsEXT gravityX;
    VkPresentGravityFlagsEXT gravityY;
    SwapchainWindowSize size;
    SwapchainWindowAspect aspect;
    // Either have the swapchain be created with a different size, or resize the window after swapchain creation
    bool resizeWindow;
};

tcu::TestStatus scalingQueryTest(Context &context, const ScalingQueryTestConfig testParams)
{
    const InstanceHelper instHelper(context, testParams.wsiType, false);
    const TestNativeObjects native(context, instHelper.supportedExtensions, testParams.wsiType, 1);
    Unique<VkSurfaceKHR> surface(createSurface(instHelper.vki, instHelper.instance, testParams.wsiType, *native.display,
                                               *native.windows[0], context.getTestContext().getCommandLine()));
    const DeviceHelper devHelper(context, instHelper.vki, instHelper.instance, *surface, false, false);

    const std::vector<VkPresentModeKHR> presentModes =
        getPhysicalDeviceSurfacePresentModes(instHelper.vki, devHelper.physicalDevice, *surface);
    if (std::find(presentModes.begin(), presentModes.end(), testParams.mode) == presentModes.end())
        TCU_THROW(NotSupportedError, "Present mode not supported");

    // Query the scaling capabilities and make sure they only report acceptable values.
    VkSurfacePresentScalingCapabilitiesEXT scaling =
        getSurfaceScalingCapabilities(instHelper.vki, devHelper.physicalDevice, testParams.mode, *surface);

    constexpr VkPresentScalingFlagsEXT scalingFlags = VK_PRESENT_SCALING_ONE_TO_ONE_BIT_EXT |
                                                      VK_PRESENT_SCALING_ASPECT_RATIO_STRETCH_BIT_EXT |
                                                      VK_PRESENT_SCALING_STRETCH_BIT_EXT;
    constexpr VkPresentGravityFlagsEXT gravityFlags =
        VK_PRESENT_GRAVITY_MIN_BIT_EXT | VK_PRESENT_GRAVITY_MAX_BIT_EXT | VK_PRESENT_GRAVITY_CENTERED_BIT_EXT;

    if ((scaling.supportedPresentScaling & ~scalingFlags) != 0)
        return tcu::TestStatus::fail("Invalid bits in scaling flags");

    if ((scaling.supportedPresentGravityX & ~gravityFlags) != 0)
        return tcu::TestStatus::fail("Invalid bits in gravity flags (x axis)");

    if ((scaling.supportedPresentGravityY & ~gravityFlags) != 0)
        return tcu::TestStatus::fail("Invalid bits in gravity flags (y axis)");

    return tcu::TestStatus::pass("Tests ran successfully");
}

tcu::TestStatus scalingQueryCompatibleModesTest(Context &context, const ScalingQueryTestConfig testParams)
{
    const InstanceHelper instHelper(context, testParams.wsiType, false);
    const TestNativeObjects native(context, instHelper.supportedExtensions, testParams.wsiType, 1);
    Unique<VkSurfaceKHR> surface(createSurface(instHelper.vki, instHelper.instance, testParams.wsiType, *native.display,
                                               *native.windows[0], context.getTestContext().getCommandLine()));
    const DeviceHelper devHelper(context, instHelper.vki, instHelper.instance, *surface, false, false);

    const std::vector<VkPresentModeKHR> presentModes =
        getPhysicalDeviceSurfacePresentModes(instHelper.vki, devHelper.physicalDevice, *surface);
    if (std::find(presentModes.begin(), presentModes.end(), testParams.mode) == presentModes.end())
        TCU_THROW(NotSupportedError, "Present mode not supported");

    // Query compatible present modes, and scaling capabilities for each mode.  They must all be identical.
    VkSurfacePresentModeEXT presentModeInfo = {
        VK_STRUCTURE_TYPE_SURFACE_PRESENT_MODE_EXT,
        nullptr,
        testParams.mode,
    };
    const VkPhysicalDeviceSurfaceInfo2KHR surfaceInfo = {
        VK_STRUCTURE_TYPE_PHYSICAL_DEVICE_SURFACE_INFO_2_KHR,
        &presentModeInfo,
        *surface,
    };
    VkSurfacePresentModeCompatibilityEXT compatibility = {
        VK_STRUCTURE_TYPE_SURFACE_PRESENT_MODE_COMPATIBILITY_EXT,
        nullptr,
        0,
        nullptr,
    };
    VkSurfaceCapabilities2KHR capabilities = {
        VK_STRUCTURE_TYPE_SURFACE_CAPABILITIES_2_KHR,
        &compatibility,
        {},
    };

    VK_CHECK(
        instHelper.vki.getPhysicalDeviceSurfaceCapabilities2KHR(devHelper.physicalDevice, &surfaceInfo, &capabilities));
    std::vector<VkPresentModeKHR> compatibleModes(compatibility.presentModeCount, (VkPresentModeKHR)0x5678);
    compatibility.pPresentModes = compatibleModes.data();

    VK_CHECK(
        instHelper.vki.getPhysicalDeviceSurfaceCapabilities2KHR(devHelper.physicalDevice, &surfaceInfo, &capabilities));

    std::vector<VkSurfacePresentScalingCapabilitiesEXT> scaling(compatibility.presentModeCount);

    for (uint32_t i = 0; i < compatibility.presentModeCount; ++i)
        scaling[i] =
            getSurfaceScalingCapabilities(instHelper.vki, devHelper.physicalDevice, compatibleModes[i], *surface);

    for (uint32_t i = 1; i < compatibility.presentModeCount; ++i)
    {
        if (scaling[i].supportedPresentScaling != scaling[0].supportedPresentScaling)
            return tcu::TestStatus::fail("Different scaling flags for compatible present modes is not allowed");

        if (scaling[i].supportedPresentGravityX != scaling[0].supportedPresentGravityX)
            return tcu::TestStatus::fail(
                "Different gravity flags (x axis) for compatible present modes is not allowed");

        if (scaling[i].supportedPresentGravityY != scaling[0].supportedPresentGravityY)
            return tcu::TestStatus::fail(
                "Different gravity flags (y axis) for compatible present modes is not allowed");
    }

    return tcu::TestStatus::pass("Tests ran successfully");
}

tcu::TestStatus scalingTest(Context &context, const ScalingTestConfig testParams)
{
    const InstanceHelper instHelper(context, testParams.wsiType, false);
    TestNativeObjects native(context, instHelper.supportedExtensions, testParams.wsiType, 1);
    Unique<VkSurfaceKHR> surface(createSurface(instHelper.vki, instHelper.instance, testParams.wsiType, *native.display,
                                               *native.windows[0], context.getTestContext().getCommandLine()));

    const DeviceHelper devHelper(context, instHelper.vki, instHelper.instance, *surface, true, false);
    const DeviceInterface &vkd = devHelper.vkd;
    const VkDevice device      = *devHelper.device;
    SimpleAllocator allocator(vkd, device, getPhysicalDeviceMemoryProperties(instHelper.vki, devHelper.physicalDevice));

    std::vector<VkSurfaceFormatKHR> surfaceFormats =
        getPhysicalDeviceSurfaceFormats(instHelper.vki, devHelper.physicalDevice, *surface);
    if (surfaceFormats.empty())
        return tcu::TestStatus::fail("No VkSurfaceFormatKHR defined");

    const VkSurfaceCapabilitiesKHR capabilities =
        getPhysicalDeviceSurfaceCapabilities(instHelper.vki, devHelper.physicalDevice, *surface, nullptr);
    const VkSurfaceTransformFlagBitsKHR transform =
        (capabilities.supportedTransforms & VK_SURFACE_TRANSFORM_IDENTITY_BIT_KHR) != 0 ?
            VK_SURFACE_TRANSFORM_IDENTITY_BIT_KHR :
            capabilities.currentTransform;

    const std::vector<VkPresentModeKHR> presentModes =
        getPhysicalDeviceSurfacePresentModes(instHelper.vki, devHelper.physicalDevice, *surface);
    if (std::find(presentModes.begin(), presentModes.end(), testParams.mode) == presentModes.end())
        TCU_THROW(NotSupportedError, "Present mode not supported");

    // Skip if configuration is not supported
    VkSurfacePresentScalingCapabilitiesEXT scaling =
        getSurfaceScalingCapabilities(instHelper.vki, devHelper.physicalDevice, testParams.mode, *surface);

    if ((scaling.supportedPresentScaling & testParams.scaling) == 0)
        TCU_THROW(NotSupportedError, "Scaling mode is not supported");
    if (testParams.scaling != VK_PRESENT_SCALING_STRETCH_BIT_EXT)
    {
        if ((scaling.supportedPresentGravityX & testParams.gravityX) == 0)
            TCU_THROW(NotSupportedError, "Gravity mode is not supported (x axis)");
        if ((scaling.supportedPresentGravityY & testParams.gravityY) == 0)
            TCU_THROW(NotSupportedError, "Gravity mode is not supported (y axis)");
    }

    tcu::UVec2 swapchainSize = native.windowSize;
    if (!testParams.resizeWindow)
    {
        switch (testParams.size)
        {
        case SwapchainWindowSize::SwapchainBigger:
            swapchainSize.x() *= 2;
            swapchainSize.y() *= 2;
            break;
        case SwapchainWindowSize::SwapchainSmaller:
            swapchainSize.x() /= 2;
            swapchainSize.y() /= 2;
            break;
        default:
            break;
        }
        switch (testParams.aspect)
        {
        case SwapchainWindowAspect::SwapchainTaller:
            swapchainSize.y() += swapchainSize.y() / 2;
            break;
        case SwapchainWindowAspect::SwapchainWider:
            swapchainSize.x() += swapchainSize.x() / 2;
            break;
        default:
            break;
        }
    }

    VkSwapchainCreateInfoKHR swapchainInfo = getBasicSwapchainParameters(
        *surface, surfaceFormats[0], swapchainSize, testParams.mode, transform, capabilities.minImageCount, false);

    VkSwapchainPresentScalingCreateInfoEXT scalingInfo = {
        VK_STRUCTURE_TYPE_SWAPCHAIN_PRESENT_SCALING_CREATE_INFO_EXT,
        nullptr,
        testParams.scaling,
        testParams.gravityX,
        testParams.gravityY,
    };
    swapchainInfo.pNext = &scalingInfo;

    const Unique<VkSwapchainKHR> swapchain(createSwapchainKHR(vkd, device, &swapchainInfo));
    std::vector<VkImage> swapchainImages = getSwapchainImages(vkd, device, *swapchain);

    const Unique<VkCommandPool> commandPool(
        createCommandPool(vkd, device, VK_COMMAND_POOL_CREATE_RESET_COMMAND_BUFFER_BIT, devHelper.queueFamilyIndex));

    constexpr uint32_t iterations = 100;

    // Do testParams.iterations presents, with a fence associated with the last one.
    FenceSp presentFence = FenceSp(new Unique<VkFence>(createFence(vkd, device)));
    const std::vector<SemaphoreSp> acquireSems(createSemaphores(vkd, device, iterations));
    const std::vector<SemaphoreSp> presentSems(createSemaphores(vkd, device, iterations));

    const std::vector<CommandBufferSp> commandBuffers(
        allocateCommandBuffers(vkd, device, *commandPool, VK_COMMAND_BUFFER_LEVEL_PRIMARY, iterations));

    const uint64_t foreverNs = 0xFFFFFFFFFFFFFFFFul;

    VkImageSubresourceRange range = {
        VK_IMAGE_ASPECT_COLOR_BIT, 0, 1, 0, 1,
    };

    tcu::UVec2 windowSize = tcu::UVec2(kDefaultWindowWidth, kDefaultWindowHeight);
    if (testParams.resizeWindow)
    {
        switch (testParams.size)
        {
        case SwapchainWindowSize::SwapchainBigger:
            windowSize.x() /= 2;
            windowSize.y() /= 2;
            break;
        case SwapchainWindowSize::SwapchainSmaller:
            windowSize.x() *= 2;
            windowSize.y() *= 2;
            break;
        default:
            break;
        }
        switch (testParams.aspect)
        {
        case SwapchainWindowAspect::SwapchainTaller:
            windowSize.x() += windowSize.x() / 2;
            break;
        case SwapchainWindowAspect::SwapchainWider:
            windowSize.y() += windowSize.y() / 2;
            break;
        default:
            break;
        }

        native.resizeWindow(0, windowSize);
    }

    const uint32_t quarterPixels = swapchainSize.x() * swapchainSize.y() / 4;
    const tcu::UVec4 red(255, 30, 20, 255);
    const tcu::UVec4 green(0, 255, 50, 255);
    const tcu::UVec4 blue(40, 60, 255, 255);
    const tcu::UVec4 yellow(200, 220, 20, 255);
    de::MovePtr<Allocation> redMemory;
    de::MovePtr<Allocation> greenMemory;
    de::MovePtr<Allocation> blueMemory;
    de::MovePtr<Allocation> yellowMemory;
    const vk::Move<vk::VkBuffer> redBuffer =
        createBufferAndBindMemory(devHelper, allocator, red, quarterPixels, &redMemory);
    const vk::Move<vk::VkBuffer> greenBuffer =
        createBufferAndBindMemory(devHelper, allocator, green, quarterPixels, &greenMemory);
    const vk::Move<vk::VkBuffer> blueBuffer =
        createBufferAndBindMemory(devHelper, allocator, blue, quarterPixels, &blueMemory);
    const vk::Move<vk::VkBuffer> yellowBuffer =
        createBufferAndBindMemory(devHelper, allocator, yellow, quarterPixels, &yellowMemory);

    try
    {
        for (uint32_t i = 0; i < iterations; ++i)
        {
            const VkSemaphore presentSem = **presentSems[i];
            const VkSemaphore acquireSem = **acquireSems[i];
            uint32_t imageIndex          = 0x12345; // initialize to junk value

            VK_CHECK(vkd.acquireNextImageKHR(device, *swapchain, foreverNs, acquireSem, VK_NULL_HANDLE, &imageIndex));

            beginCommandBuffer(vkd, **commandBuffers[i], 0u);

            VkImageMemoryBarrier barrier = {
                VK_STRUCTURE_TYPE_IMAGE_MEMORY_BARRIER,
                nullptr,
                0,
                0,
                VK_IMAGE_LAYOUT_UNDEFINED,
                VK_IMAGE_LAYOUT_TRANSFER_DST_OPTIMAL,
                VK_QUEUE_FAMILY_IGNORED,
                VK_QUEUE_FAMILY_IGNORED,
                swapchainImages[imageIndex],
                range,
            };

            vkd.cmdPipelineBarrier(**commandBuffers[i], VK_PIPELINE_STAGE_TOP_OF_PIPE_BIT,
                                   VK_PIPELINE_STAGE_TRANSFER_BIT, 0u, 0, nullptr, 0, nullptr, 1, &barrier);

            const tcu::UVec2 halfSwapchainSize = swapchainSize / 2u;
            copyBufferToImage(vkd, **commandBuffers[i], *redBuffer, swapchainImages[imageIndex], tcu::UVec2(0, 0),
                              halfSwapchainSize);
            copyBufferToImage(vkd, **commandBuffers[i], *greenBuffer, swapchainImages[imageIndex],
                              tcu::UVec2(halfSwapchainSize.x(), 0),
                              tcu::UVec2(swapchainSize.x() - halfSwapchainSize.x(), halfSwapchainSize.y()));
            copyBufferToImage(vkd, **commandBuffers[i], *blueBuffer, swapchainImages[imageIndex],
                              tcu::UVec2(0, halfSwapchainSize.y()),
                              tcu::UVec2(halfSwapchainSize.x(), swapchainSize.y() - halfSwapchainSize.y()));
            copyBufferToImage(
                vkd, **commandBuffers[i], *yellowBuffer, swapchainImages[imageIndex], halfSwapchainSize,
                tcu::UVec2(swapchainSize.x() - halfSwapchainSize.x(), swapchainSize.y() - halfSwapchainSize.y()));

            barrier.oldLayout     = VK_IMAGE_LAYOUT_TRANSFER_DST_OPTIMAL;
            barrier.newLayout     = VK_IMAGE_LAYOUT_PRESENT_SRC_KHR;
            barrier.srcAccessMask = VK_ACCESS_TRANSFER_WRITE_BIT;

            vkd.cmdPipelineBarrier(**commandBuffers[i], VK_PIPELINE_STAGE_TRANSFER_BIT,
                                   VK_PIPELINE_STAGE_BOTTOM_OF_PIPE_BIT, 0u, 0, nullptr, 0, nullptr, 1, &barrier);

            endCommandBuffer(vkd, **commandBuffers[i]);

            // Submit the command buffer
            VkPipelineStageFlags waitStage = VK_PIPELINE_STAGE_TRANSFER_BIT;
            const VkSubmitInfo submitInfo  = {
                VK_STRUCTURE_TYPE_SUBMIT_INFO, nullptr, 1,           &acquireSem, &waitStage, 1u,
                &**commandBuffers[i],          1u,      &presentSem,
            };
            VK_CHECK(vkd.queueSubmit(devHelper.queue, 1u, &submitInfo, VK_NULL_HANDLE));

            // Present the frame
            const VkSwapchainPresentFenceInfoEXT presentFenceInfo = {
                VK_STRUCTURE_TYPE_SWAPCHAIN_PRESENT_FENCE_INFO_EXT,
                nullptr,
                1,
                &**presentFence,
            };
            VkResult result;

            const VkPresentInfoKHR presentInfo = {
                VK_STRUCTURE_TYPE_PRESENT_INFO_KHR,
                // Signal the present fence on the last present.
                i + 1 == iterations ? &presentFenceInfo : nullptr,
                1u,
                &presentSem,
                1,
                &*swapchain,
                &imageIndex,
                &result,
            };
            VK_CHECK_WSI(vkd.queuePresentKHR(devHelper.queue, &presentInfo));
            VK_CHECK_WSI(result);

            // TODO: wait for present, capture the screen and verify that scaling is done correctly.
        }

        // Wait for all presents before terminating the test (when semaphores are destroyed)
        VK_CHECK(vkd.waitForFences(device, 1u, &**presentFence, VK_TRUE, kMaxFenceWaitTimeout));
    }
    catch (...)
    {
        // Make sure device is idle before destroying resources
        vkd.deviceWaitIdle(device);
        throw;
    }

    native.windows[0]->setVisible(false);

    return tcu::TestStatus::pass("Tests ran successfully");
}

void populateScalingTests(tcu::TestCaseGroup *testGroup, Type wsiType, bool resizeWindow)
{
    const struct
    {
        VkPresentModeKHR mode;
        const char *name;
    } presentModes[] = {
        {VK_PRESENT_MODE_IMMEDIATE_KHR, "immediate"},
        {VK_PRESENT_MODE_MAILBOX_KHR, "mailbox"},
        {VK_PRESENT_MODE_FIFO_KHR, "fifo"},
        {VK_PRESENT_MODE_FIFO_RELAXED_KHR, "fifo_relaxed"},
        {VK_PRESENT_MODE_SHARED_DEMAND_REFRESH_KHR, "demand"},
        {VK_PRESENT_MODE_SHARED_CONTINUOUS_REFRESH_KHR, "continuous"},
    };

    const struct
    {
        VkPresentScalingFlagBitsEXT scaling;
        const char *name;
    } scalingFlags[] = {
        {VK_PRESENT_SCALING_ONE_TO_ONE_BIT_EXT, "one_to_one"},
        {VK_PRESENT_SCALING_ASPECT_RATIO_STRETCH_BIT_EXT, "aspect_stretch"},
        {VK_PRESENT_SCALING_STRETCH_BIT_EXT, "stretch"},
    };

    const struct
    {
        VkPresentGravityFlagBitsEXT gravity;
        const char *name;
    } gravityFlags[] = {
        {VK_PRESENT_GRAVITY_MIN_BIT_EXT, "min"},
        {VK_PRESENT_GRAVITY_MAX_BIT_EXT, "max"},
        {VK_PRESENT_GRAVITY_CENTERED_BIT_EXT, "center"},
    };

    for (size_t presentModeNdx = 0; presentModeNdx < DE_LENGTH_OF_ARRAY(presentModes); presentModeNdx++)
    {
        de::MovePtr<tcu::TestCaseGroup> presentModeGroup(
            new tcu::TestCaseGroup(testGroup->getTestContext(), presentModes[presentModeNdx].name));

        {
            ScalingQueryTestConfig config;
            config.wsiType = wsiType;
            config.mode    = presentModes[presentModeNdx].mode;

            // Query supported scaling modes
            de::MovePtr<tcu::TestCaseGroup> queryGroup(new tcu::TestCaseGroup(testGroup->getTestContext(), "query"));
            // Basic test
            addFunctionCase(&*queryGroup, "basic", scalingQueryTest, config);
            // Verify compatible present modes have the same scaling capabilities
            addFunctionCase(&*queryGroup, "verify_compatible_present_modes", scalingQueryCompatibleModesTest, config);
            presentModeGroup->addChild(queryGroup.release());
        }

        for (size_t scalingFlagNdx = 0; scalingFlagNdx < DE_LENGTH_OF_ARRAY(scalingFlags); scalingFlagNdx++)
        {
            de::MovePtr<tcu::TestCaseGroup> scalingFlagGroup(
                new tcu::TestCaseGroup(testGroup->getTestContext(), scalingFlags[scalingFlagNdx].name));

            const bool isStretch = scalingFlags[scalingFlagNdx].scaling == VK_PRESENT_SCALING_STRETCH_BIT_EXT;

            for (size_t gravityFlagXNdx = 0; gravityFlagXNdx < DE_LENGTH_OF_ARRAY(gravityFlags); gravityFlagXNdx++)
            {
                for (size_t gravityFlagYNdx = 0; gravityFlagYNdx < DE_LENGTH_OF_ARRAY(gravityFlags); gravityFlagYNdx++)
                {
                    std::string testName = gravityFlags[gravityFlagXNdx].name;
                    testName += "_";
                    testName += gravityFlags[gravityFlagYNdx].name;

                    de::MovePtr<tcu::TestCaseGroup> gravityFlagsGroup(
                        new tcu::TestCaseGroup(scalingFlagGroup->getTestContext(), testName.c_str()));

                    ScalingTestConfig config;
                    config.wsiType      = wsiType;
                    config.mode         = presentModes[presentModeNdx].mode;
                    config.scaling      = scalingFlags[scalingFlagNdx].scaling;
                    config.gravityX     = gravityFlags[gravityFlagXNdx].gravity;
                    config.gravityY     = gravityFlags[gravityFlagYNdx].gravity;
                    config.size         = SwapchainWindowSize::Identical;
                    config.aspect       = SwapchainWindowAspect::Identical;
                    config.resizeWindow = resizeWindow;

                    // Gravity does not apply to stretch
                    de::MovePtr<tcu::TestCaseGroup> *group = isStretch ? &scalingFlagGroup : &gravityFlagsGroup;

                    // Basic test without actual scaling
                    addFunctionCase(&**group, "same_size_and_aspect", scalingTest, config);

                    config.size = SwapchainWindowSize::SwapchainBigger;
                    // Swapchain is bigger than window, but has same aspect
                    addFunctionCase(&**group, "swapchain_bigger_same_aspect", scalingTest, config);

                    config.size = SwapchainWindowSize::SwapchainSmaller;
                    // Swapchain is smaller than window, but has same aspect
                    addFunctionCase(&**group, "swapchain_smaller_same_aspect", scalingTest, config);

                    config.size   = SwapchainWindowSize::Identical;
                    config.aspect = SwapchainWindowAspect::SwapchainTaller;
                    // Swapchain has same width, but is taller than window
                    addFunctionCase(&**group, "swapchain_taller", scalingTest, config);

                    config.size = SwapchainWindowSize::SwapchainBigger;
                    // Swapchain is bigger than window, and is taller in aspect ratio
                    addFunctionCase(&**group, "swapchain_bigger_taller_aspect", scalingTest, config);

                    config.size = SwapchainWindowSize::SwapchainSmaller;
                    // Swapchain is smaller than window, but is taller in aspect ratio
                    addFunctionCase(&**group, "swapchain_smaller_taller_aspect", scalingTest, config);

                    config.size   = SwapchainWindowSize::Identical;
                    config.aspect = SwapchainWindowAspect::SwapchainWider;
                    // Swapchain has same height, but is wider than window
                    addFunctionCase(&**group, "swapchain_wider", scalingTest, config);

                    config.size = SwapchainWindowSize::SwapchainBigger;
                    // Swapchain is bigger than window, and is wider in aspect ratio
                    addFunctionCase(&**group, "swapchain_bigger_wider_aspect", scalingTest, config);

                    config.size = SwapchainWindowSize::SwapchainSmaller;
                    // Swapchain is smaller than window, but is wider in aspect ratio
                    addFunctionCase(&**group, "swapchain_smaller_wider_aspect", scalingTest, config);

                    if (isStretch)
                    {
                        break;
                    }

                    scalingFlagGroup->addChild(gravityFlagsGroup.release());
                }

                if (isStretch)
                {
                    break;
                }
            }

            presentModeGroup->addChild(scalingFlagGroup.release());
        }

        testGroup->addChild(presentModeGroup.release());
    }
}

void populateScalingGroup(tcu::TestCaseGroup *testGroup, Type wsiType)
{
    populateScalingTests(testGroup, wsiType, false);

    de::MovePtr<tcu::TestCaseGroup> resizeWindowGroup(
        new tcu::TestCaseGroup(testGroup->getTestContext(), "resize_window"));
    populateScalingTests(&*resizeWindowGroup, wsiType, true);
    testGroup->addChild(resizeWindowGroup.release());
}

void populateDeferredAllocGroup(tcu::TestCaseGroup *testGroup, Type wsiType)
{
    const struct
    {
        VkPresentModeKHR mode;
        const char *name;
    } presentModes[] = {
        {VK_PRESENT_MODE_IMMEDIATE_KHR, "immediate"},
        {VK_PRESENT_MODE_MAILBOX_KHR, "mailbox"},
        {VK_PRESENT_MODE_FIFO_KHR, "fifo"},
        {VK_PRESENT_MODE_FIFO_RELAXED_KHR, "fifo_relaxed"},
        {VK_PRESENT_MODE_SHARED_DEMAND_REFRESH_KHR, "demand"},
        {VK_PRESENT_MODE_SHARED_CONTINUOUS_REFRESH_KHR, "continuous"},
    };

    for (size_t presentModeNdx = 0; presentModeNdx < DE_LENGTH_OF_ARRAY(presentModes); presentModeNdx++)
    {
        de::MovePtr<tcu::TestCaseGroup> presentModeGroup(
            new tcu::TestCaseGroup(testGroup->getTestContext(), presentModes[presentModeNdx].name));

        PresentFenceTestConfig config;
        config.wsiType               = wsiType;
        config.modes                 = std::vector<VkPresentModeKHR>(1, presentModes[presentModeNdx].mode);
        config.deferMemoryAllocation = true;
        config.bindImageMemory       = false;
        config.changePresentModes    = false;
        config.verifyFenceOrdering   = false;

        // Basic deferred allocation test
        addFunctionCase(&*presentModeGroup, "basic", presentFenceTest, config);

        config.bindImageMemory = true;

        // Bind image memory + shared present mode crashing on some drivers for unrelated reasons to VK_EXT_swapchain_maintenance1.  Will enable this test separately.
        if (presentModes[presentModeNdx].mode != VK_PRESENT_MODE_SHARED_CONTINUOUS_REFRESH_KHR &&
            presentModes[presentModeNdx].mode != VK_PRESENT_MODE_SHARED_DEMAND_REFRESH_KHR)
        {
            // Bind image with VkBindImageMemorySwapchainInfoKHR
            addFunctionCase(&*presentModeGroup, "bind_image", presentFenceTest, config);
        }

        if (canDoMultiSwapchainPresent(wsiType))
        {
            config.modes = std::vector<VkPresentModeKHR>(2, presentModes[presentModeNdx].mode);

            // Bind image with VkBindImageMemorySwapchainInfoKHR with multiple swapchains
            addFunctionCase(&*presentModeGroup, "bind_image_multi_swapchain", presentFenceTest, config);
        }

        testGroup->addChild(presentModeGroup.release());
    }
}

enum class ResizeWindow
{
    No,
    BeforeAcquire,
    BeforePresent,
};

struct ReleaseImagesTestConfig
{
    vk::wsi::Type wsiType;
    VkPresentModeKHR mode;
    VkPresentScalingFlagsEXT scaling;
    ResizeWindow resizeWindow;
    bool releaseBeforePresent;
    bool releaseBeforeRetire;
};

tcu::TestStatus releaseImagesTest(Context &context, const ReleaseImagesTestConfig testParams)
{
    const InstanceHelper instHelper(context, testParams.wsiType, false);
    TestNativeObjects native(context, instHelper.supportedExtensions, testParams.wsiType, 1);
    Unique<VkSurfaceKHR> surface(createSurface(instHelper.vki, instHelper.instance, testParams.wsiType, *native.display,
                                               *native.windows[0], context.getTestContext().getCommandLine()));

    const DeviceHelper devHelper(context, instHelper.vki, instHelper.instance, *surface, true, false);
    const DeviceInterface &vkd = devHelper.vkd;
    const VkDevice device      = *devHelper.device;

    std::vector<VkSurfaceFormatKHR> surfaceFormats =
        getPhysicalDeviceSurfaceFormats(instHelper.vki, devHelper.physicalDevice, *surface);
    if (surfaceFormats.empty())
        return tcu::TestStatus::fail("No VkSurfaceFormatKHR defined");

    const std::vector<VkPresentModeKHR> presentModes =
        getPhysicalDeviceSurfacePresentModes(instHelper.vki, devHelper.physicalDevice, *surface);
    if (std::find(presentModes.begin(), presentModes.end(), testParams.mode) == presentModes.end())
        TCU_THROW(NotSupportedError, "Present mode not supported");

    const VkSurfaceCapabilitiesKHR capabilities =
        getPerPresentSurfaceCapabilities(instHelper.vki, devHelper.physicalDevice, *surface, testParams.mode);
    const VkSurfaceTransformFlagBitsKHR transform =
        (capabilities.supportedTransforms & VK_SURFACE_TRANSFORM_IDENTITY_BIT_KHR) != 0 ?
            VK_SURFACE_TRANSFORM_IDENTITY_BIT_KHR :
            capabilities.currentTransform;

    if (testParams.scaling != 0)
    {
        // Skip if configuration is not supported
        VkSurfacePresentScalingCapabilitiesEXT scaling =
            getSurfaceScalingCapabilities(instHelper.vki, devHelper.physicalDevice, testParams.mode, *surface);

        if ((scaling.supportedPresentScaling & testParams.scaling) == 0)
            TCU_THROW(NotSupportedError, "Scaling mode is not supported");
    }

    const bool isSharedPresentMode = testParams.mode == VK_PRESENT_MODE_SHARED_DEMAND_REFRESH_KHR ||
                                     testParams.mode == VK_PRESENT_MODE_SHARED_CONTINUOUS_REFRESH_KHR;
    if (isSharedPresentMode && (capabilities.minImageCount != 1 || capabilities.maxImageCount != 1))
    {
        return tcu::TestStatus::fail("min and max image count for shared present modes must be 1");
    }

    uint32_t imageCount = capabilities.minImageCount + 10;
    if (capabilities.maxImageCount > 0)
        imageCount = de::min(imageCount, capabilities.maxImageCount);

    VkSwapchainCreateInfoKHR swapchainInfo = getBasicSwapchainParameters(*surface, surfaceFormats[0], native.windowSize,
                                                                         testParams.mode, transform, imageCount, false);

    VkSwapchainPresentScalingCreateInfoEXT scalingInfo = {
        VK_STRUCTURE_TYPE_SWAPCHAIN_PRESENT_SCALING_CREATE_INFO_EXT, nullptr, testParams.scaling, 0, 0,
    };
    swapchainInfo.pNext = &scalingInfo;

    Move<VkSwapchainKHR> swapchain(createSwapchainKHR(vkd, device, &swapchainInfo));
    std::vector<VkImage> swapchainImages = getSwapchainImages(vkd, device, *swapchain);

    const Unique<VkCommandPool> commandPool(
        createCommandPool(vkd, device, VK_COMMAND_POOL_CREATE_RESET_COMMAND_BUFFER_BIT, devHelper.queueFamilyIndex));

    const uint32_t iterations = getIterations({testParams.mode}, {}, testParams.resizeWindow != ResizeWindow::No);

    // Do testParams.iterations presents, with a fence associated with the last one.
    FenceSp presentFence = FenceSp(new Unique<VkFence>(createFence(vkd, device)));
    const std::vector<SemaphoreSp> acquireSems(createSemaphores(vkd, device, iterations));
    const std::vector<SemaphoreSp> presentSems(createSemaphores(vkd, device, iterations));

    const std::vector<CommandBufferSp> commandBuffers(
        allocateCommandBuffers(vkd, device, *commandPool, VK_COMMAND_BUFFER_LEVEL_PRIMARY, iterations));

    const uint64_t foreverNs = 0xFFFFFFFFFFFFFFFFul;

    VkImageSubresourceRange range = {
        VK_IMAGE_ASPECT_COLOR_BIT, 0, 1, 0, 1,
    };

    const uint32_t configHash = (uint32_t)testParams.wsiType | (uint32_t)testParams.mode << 4 |
                                (uint32_t)testParams.scaling << 24 | (uint32_t)testParams.resizeWindow << 28 |
                                (uint32_t)testParams.releaseBeforePresent << 30 |
                                (uint32_t)testParams.releaseBeforeRetire << 31;
    de::Random rng(0x53A4C8A1u ^ configHash);

    try
    {
        for (uint32_t i = 0; i < iterations; ++i)
        {
            // Decide on how many acquires to do, and whether a presentation is to be done.  Presentation is always done for the last iteration, to facilitate clean up (by adding a present fence).
            const uint32_t maxAllowedAcquires = (uint32_t)swapchainImages.size() - capabilities.minImageCount + 1;
            const uint32_t acquireCount       = rng.getUint32() % maxAllowedAcquires + 1;
            const bool doPresent              = i + 1 == iterations || rng.getUint32() % 10 != 0;
            const bool doResize         = testParams.resizeWindow != ResizeWindow::No && rng.getUint32() % 10 != 0;
            const uint32_t presentIndex = doPresent ? rng.getUint32() % acquireCount : acquireCount;

            // Resize the window if requested.
            if (doResize && testParams.resizeWindow == ResizeWindow::BeforeAcquire)
            {
                tcu::UVec2 windowSize = tcu::UVec2(kDefaultWindowWidth, kDefaultWindowHeight);
                windowSize.x()        = windowSize.x() - 20 + rng.getUint32() % 41;
                windowSize.y()        = windowSize.y() - 20 + rng.getUint32() % 41;

                native.resizeWindow(0, windowSize);
            }

            // Acquire N times
            const VkSemaphore presentSem = **presentSems[i];
            const VkSemaphore acquireSem = **acquireSems[i];
            std::vector<uint32_t> acquiredIndices(acquireCount, 0x12345);
            FenceSp acquireFenceSp      = FenceSp(new Unique<VkFence>(createFence(vkd, device)));
            const VkFence &acquireFence = **acquireFenceSp;

            VkResult result =
<<<<<<< HEAD
                vkd.acquireNextImageKHR(device, *swapchain, foreverNs, presentIndex == 0 ? acquireSem : VK_NULL_HANDLE,
                                        VK_NULL_HANDLE, &acquiredIndices[0]);
=======
                vkd.acquireNextImageKHR(device, *swapchain, foreverNs, presentIndex == 0 ? acquireSem : DE_NULL,
                                        acquireFence, &acquiredIndices[0]);
            if (result == VK_SUCCESS)
            {
                VK_CHECK(vkd.waitForFences(device, 1u, &acquireFence, VK_TRUE, kMaxFenceWaitTimeout));
                VK_CHECK(vkd.resetFences(device, 1u, &acquireFence));
            }
>>>>>>> 6cc2a0f0

            // If out of date, recreate the swapchain and reacquire.
            if (result == VK_ERROR_OUT_OF_DATE_KHR)
            {
                if (testParams.scaling == 0)
                {
                    swapchainInfo.imageExtent = vk::makeExtent2D(native.windowSize.x(), native.windowSize.y());
                }

                swapchainInfo.oldSwapchain = *swapchain;
                Move<VkSwapchainKHR> newSwapchain(createSwapchainKHR(vkd, device, &swapchainInfo));
                swapchain = std::move(newSwapchain);

                const size_t previousImageCount = swapchainImages.size();
                swapchainImages                 = getSwapchainImages(vkd, device, *swapchain);
                if (previousImageCount != swapchainImages.size())
                    TCU_THROW(InternalError,
                              "Unexpected change in number of swapchain images when recreated during window resize");

<<<<<<< HEAD
                result = vkd.acquireNextImageKHR(device, *swapchain, foreverNs,
                                                 presentIndex == 0 ? acquireSem : VK_NULL_HANDLE, VK_NULL_HANDLE,
                                                 &acquiredIndices[0]);
=======
                result =
                    vkd.acquireNextImageKHR(device, *swapchain, foreverNs, presentIndex == 0 ? acquireSem : DE_NULL,
                                            acquireFence, &acquiredIndices[0]);
                if (result == VK_SUCCESS)
                {
                    VK_CHECK(vkd.waitForFences(device, 1u, &acquireFence, VK_TRUE, kMaxFenceWaitTimeout));
                    VK_CHECK(vkd.resetFences(device, 1u, &acquireFence));
                }
>>>>>>> 6cc2a0f0
            }

            VK_CHECK_WSI(result);

            for (uint32_t j = 1; j < acquireCount; ++j)
            {
                VK_CHECK_WSI(vkd.acquireNextImageKHR(device, *swapchain, foreverNs,
<<<<<<< HEAD
                                                     presentIndex == j ? acquireSem : VK_NULL_HANDLE, VK_NULL_HANDLE,
=======
                                                     presentIndex == j ? acquireSem : DE_NULL, acquireFence,
>>>>>>> 6cc2a0f0
                                                     &acquiredIndices[j]));
                VK_CHECK(vkd.waitForFences(device, 1u, &acquireFence, VK_TRUE, kMaxFenceWaitTimeout));
                VK_CHECK(vkd.resetFences(device, 1u, &acquireFence));
            }

            // Construct a list of image indices to be released.  That is every index except the one being presented, if any.
            std::vector<uint32_t> releaseIndices = acquiredIndices;
            if (doPresent)
            {
                releaseIndices.erase(releaseIndices.begin() + presentIndex);
            }
            size_t imageReleaseSize = releaseIndices.size();

            // Randomize the indices to be released.
            rng.shuffle(releaseIndices.begin(), releaseIndices.end());

            if (doResize && testParams.resizeWindow == ResizeWindow::BeforePresent)
            {
                tcu::UVec2 windowSize = tcu::UVec2(kDefaultWindowWidth, kDefaultWindowHeight);
                windowSize.x()        = windowSize.x() - 20 + rng.getUint32() % 41;
                windowSize.y()        = windowSize.y() - 20 + rng.getUint32() % 41;

                native.resizeWindow(0, windowSize);
            }

            if (doPresent)
            {
                beginCommandBuffer(vkd, **commandBuffers[i], 0u);

                VkImageMemoryBarrier barrier = {
                    VK_STRUCTURE_TYPE_IMAGE_MEMORY_BARRIER,
                    nullptr,
                    0,
                    0,
                    VK_IMAGE_LAYOUT_UNDEFINED,
                    VK_IMAGE_LAYOUT_TRANSFER_DST_OPTIMAL,
                    VK_QUEUE_FAMILY_IGNORED,
                    VK_QUEUE_FAMILY_IGNORED,
                    swapchainImages[acquiredIndices[presentIndex]],
                    range,
                };

                VkClearColorValue clearValue;
                clearValue.float32[0] = static_cast<float>(i % 33) / 32.0f;
                clearValue.float32[1] = static_cast<float>((i + 7) % 33) / 32.0f;
                clearValue.float32[2] = static_cast<float>((i + 17) % 33) / 32.0f;
                clearValue.float32[3] = 1.0f;

                vkd.cmdClearColorImage(**commandBuffers[i], swapchainImages[acquiredIndices[presentIndex]],
                                       VK_IMAGE_LAYOUT_TRANSFER_DST_OPTIMAL, &clearValue, 1, &range);

                barrier.oldLayout     = VK_IMAGE_LAYOUT_TRANSFER_DST_OPTIMAL;
                barrier.newLayout     = VK_IMAGE_LAYOUT_PRESENT_SRC_KHR;
                barrier.srcAccessMask = VK_ACCESS_TRANSFER_WRITE_BIT;

                vkd.cmdPipelineBarrier(**commandBuffers[i], VK_PIPELINE_STAGE_TRANSFER_BIT,
                                       VK_PIPELINE_STAGE_BOTTOM_OF_PIPE_BIT, 0u, 0, nullptr, 0, nullptr, 1, &barrier);

                endCommandBuffer(vkd, **commandBuffers[i]);

                // Submit the command buffer
                VkPipelineStageFlags waitStage = VK_PIPELINE_STAGE_TRANSFER_BIT;
                const VkSubmitInfo submitInfo  = {
                    VK_STRUCTURE_TYPE_SUBMIT_INFO, nullptr, 1,           &acquireSem, &waitStage, 1u,
                    &**commandBuffers[i],          1u,      &presentSem,
                };
                VK_CHECK(vkd.queueSubmit(devHelper.queue, 1u, &submitInfo, VK_NULL_HANDLE));
            }

            // If asked to release before present, do so now.
            const VkReleaseSwapchainImagesInfoEXT releaseInfo = {
                VK_STRUCTURE_TYPE_RELEASE_SWAPCHAIN_IMAGES_INFO_EXT,
                nullptr,
                *swapchain,
                (uint32_t)imageReleaseSize,
                releaseIndices.data(),
            };

            bool imagesReleased = false;
            if (testParams.releaseBeforePresent && imageReleaseSize > 0)
            {
                VK_CHECK(vkd.releaseSwapchainImagesEXT(device, &releaseInfo));
                imagesReleased = true;
            }

            // Present the frame
            if (doPresent)
            {
                const VkSwapchainPresentFenceInfoEXT presentFenceInfo = {
                    VK_STRUCTURE_TYPE_SWAPCHAIN_PRESENT_FENCE_INFO_EXT,
                    nullptr,
                    1,
                    &**presentFence,
                };

                const VkPresentInfoKHR presentInfo = {
                    VK_STRUCTURE_TYPE_PRESENT_INFO_KHR,
                    // Signal the present fence on the last present.
                    i + 1 == iterations ? &presentFenceInfo : nullptr,
                    1u,
                    &presentSem,
                    1,
                    &*swapchain,
                    &acquiredIndices[presentIndex],
                    &result,
                };
                VkResult aggregateResult = vkd.queuePresentKHR(devHelper.queue, &presentInfo);
                if (aggregateResult == VK_ERROR_OUT_OF_DATE_KHR || result == VK_ERROR_OUT_OF_DATE_KHR)
                {
                    // If OUT_OF_DATE is returned from present, recreate the swapchain and release images to the retired swapchain.
                    if (!imagesReleased && testParams.releaseBeforeRetire && imageReleaseSize > 0)
                    {
                        VK_CHECK(vkd.releaseSwapchainImagesEXT(device, &releaseInfo));
                        imagesReleased = true;
                    }

                    if (testParams.scaling == 0)
                    {
                        swapchainInfo.imageExtent = vk::makeExtent2D(native.windowSize.x(), native.windowSize.y());
                    }

                    swapchainInfo.oldSwapchain = *swapchain;
                    Move<VkSwapchainKHR> newSwapchain(createSwapchainKHR(vkd, device, &swapchainInfo));

                    if (!imagesReleased && !testParams.releaseBeforeRetire && imageReleaseSize > 0)
                    {
                        // Release the images to the retired swapchain before deleting it (as part of move assignment below)
                        VK_CHECK(vkd.releaseSwapchainImagesEXT(device, &releaseInfo));
                        imagesReleased = true;
                    }

                    // Must have released old swapchain's images before destruction
                    DE_ASSERT(imagesReleased || imageReleaseSize == 0);
                    swapchain = std::move(newSwapchain);

                    const size_t previousImageCount = swapchainImages.size();
                    swapchainImages                 = getSwapchainImages(vkd, device, *swapchain);
                    if (previousImageCount != swapchainImages.size())
                        TCU_THROW(
                            InternalError,
                            "Unexpected change in number of swapchain images when recreated during window resize");
                }
                else
                {
                    VK_CHECK_WSI(result);
                    VK_CHECK_WSI(result);
                }
            }

            // If asked to release after present, do it now.
            if (!imagesReleased && imageReleaseSize > 0)
            {
                VK_CHECK_WSI(vkd.releaseSwapchainImagesEXT(device, &releaseInfo));
            }
        }

        // Wait for all presents before terminating the test (when semaphores are destroyed)
        VK_CHECK(vkd.waitForFences(device, 1u, &**presentFence, VK_TRUE, kMaxFenceWaitTimeout));
    }
    catch (...)
    {
        // Make sure device is idle before destroying resources
        vkd.deviceWaitIdle(device);
        throw;
    }

    native.windows[0]->setVisible(false);

    return tcu::TestStatus::pass("Tests ran successfully");
}

void populateReleaseImagesGroup(tcu::TestCaseGroup *testGroup, Type wsiType)
{
    const struct
    {
        VkPresentModeKHR mode;
        const char *name;
    } presentModes[] = {
        {VK_PRESENT_MODE_IMMEDIATE_KHR, "immediate"},
        {VK_PRESENT_MODE_MAILBOX_KHR, "mailbox"},
        {VK_PRESENT_MODE_FIFO_KHR, "fifo"},
        {VK_PRESENT_MODE_FIFO_RELAXED_KHR, "fifo_relaxed"},
        {VK_PRESENT_MODE_SHARED_DEMAND_REFRESH_KHR, "demand"},
        {VK_PRESENT_MODE_SHARED_CONTINUOUS_REFRESH_KHR, "continuous"},
    };

    const struct
    {
        VkPresentScalingFlagsEXT scaling;
        const char *name;
    } scalingFlags[] = {
        {0, "no_scaling"},
        {VK_PRESENT_SCALING_STRETCH_BIT_EXT, "stretch"},
    };

    for (size_t presentModeNdx = 0; presentModeNdx < DE_LENGTH_OF_ARRAY(presentModes); presentModeNdx++)
    {
        de::MovePtr<tcu::TestCaseGroup> presentModeGroup(
            new tcu::TestCaseGroup(testGroup->getTestContext(), presentModes[presentModeNdx].name));

        for (size_t scalingFlagNdx = 0; scalingFlagNdx < DE_LENGTH_OF_ARRAY(scalingFlags); scalingFlagNdx++)
        {
            de::MovePtr<tcu::TestCaseGroup> scalingFlagGroup(
                new tcu::TestCaseGroup(testGroup->getTestContext(), scalingFlags[scalingFlagNdx].name));

            ReleaseImagesTestConfig config;
            config.wsiType              = wsiType;
            config.mode                 = presentModes[presentModeNdx].mode;
            config.scaling              = scalingFlags[scalingFlagNdx].scaling;
            config.resizeWindow         = ResizeWindow::No;
            config.releaseBeforePresent = false;
            config.releaseBeforeRetire  = false;

            // Basic release acquired images test
            addFunctionCase(&*scalingFlagGroup, "basic", releaseImagesTest, config);

            config.releaseBeforePresent = true;
            // Basic release acquired images test where release happens before presenting an image
            addFunctionCase(&*scalingFlagGroup, "release_before_present", releaseImagesTest, config);

            config.releaseBeforePresent = false;
            config.resizeWindow         = ResizeWindow::BeforeAcquire;
            // Release acquired images after a window resize before acquire
            addFunctionCase(&*scalingFlagGroup, "resize_window", releaseImagesTest, config);

            config.resizeWindow = ResizeWindow::BeforePresent;
            // Release acquired images after a window resize after acquire
            addFunctionCase(&*scalingFlagGroup, "resize_window_after_acquire", releaseImagesTest, config);

            config.releaseBeforeRetire = true;
            // Release acquired images after a window resize after acquire, but release the images before retiring the swapchain
            addFunctionCase(&*scalingFlagGroup, "resize_window_after_acquire_release_before_retire", releaseImagesTest,
                            config);

            presentModeGroup->addChild(scalingFlagGroup.release());
        }

        testGroup->addChild(presentModeGroup.release());
    }
}

} // namespace

void createMaintenance1Tests(tcu::TestCaseGroup *testGroup, vk::wsi::Type wsiType)
{
    // Present fence
    addTestGroup(testGroup, "present_fence", populatePresentFenceGroup, wsiType);
    // Change present modes
    addTestGroup(testGroup, "present_modes", populatePresentModesGroup, wsiType);
    // Scaling and gravity
    addTestGroup(testGroup, "scaling", populateScalingGroup, wsiType);
    // Deferred allocation
    addTestGroup(testGroup, "deferred_alloc", populateDeferredAllocGroup, wsiType);
    // Release acquired images
    addTestGroup(testGroup, "release_images", populateReleaseImagesGroup, wsiType);
}

} // namespace wsi

} // namespace vkt<|MERGE_RESOLUTION|>--- conflicted
+++ resolved
@@ -2049,18 +2049,13 @@
             const VkFence &acquireFence = **acquireFenceSp;
 
             VkResult result =
-<<<<<<< HEAD
                 vkd.acquireNextImageKHR(device, *swapchain, foreverNs, presentIndex == 0 ? acquireSem : VK_NULL_HANDLE,
-                                        VK_NULL_HANDLE, &acquiredIndices[0]);
-=======
-                vkd.acquireNextImageKHR(device, *swapchain, foreverNs, presentIndex == 0 ? acquireSem : DE_NULL,
                                         acquireFence, &acquiredIndices[0]);
             if (result == VK_SUCCESS)
             {
                 VK_CHECK(vkd.waitForFences(device, 1u, &acquireFence, VK_TRUE, kMaxFenceWaitTimeout));
                 VK_CHECK(vkd.resetFences(device, 1u, &acquireFence));
             }
->>>>>>> 6cc2a0f0
 
             // If out of date, recreate the swapchain and reacquire.
             if (result == VK_ERROR_OUT_OF_DATE_KHR)
@@ -2080,20 +2075,14 @@
                     TCU_THROW(InternalError,
                               "Unexpected change in number of swapchain images when recreated during window resize");
 
-<<<<<<< HEAD
                 result = vkd.acquireNextImageKHR(device, *swapchain, foreverNs,
-                                                 presentIndex == 0 ? acquireSem : VK_NULL_HANDLE, VK_NULL_HANDLE,
+                                                 presentIndex == 0 ? acquireSem : VK_NULL_HANDLE, acquireFence,
                                                  &acquiredIndices[0]);
-=======
-                result =
-                    vkd.acquireNextImageKHR(device, *swapchain, foreverNs, presentIndex == 0 ? acquireSem : DE_NULL,
-                                            acquireFence, &acquiredIndices[0]);
                 if (result == VK_SUCCESS)
                 {
                     VK_CHECK(vkd.waitForFences(device, 1u, &acquireFence, VK_TRUE, kMaxFenceWaitTimeout));
                     VK_CHECK(vkd.resetFences(device, 1u, &acquireFence));
                 }
->>>>>>> 6cc2a0f0
             }
 
             VK_CHECK_WSI(result);
@@ -2101,11 +2090,7 @@
             for (uint32_t j = 1; j < acquireCount; ++j)
             {
                 VK_CHECK_WSI(vkd.acquireNextImageKHR(device, *swapchain, foreverNs,
-<<<<<<< HEAD
-                                                     presentIndex == j ? acquireSem : VK_NULL_HANDLE, VK_NULL_HANDLE,
-=======
-                                                     presentIndex == j ? acquireSem : DE_NULL, acquireFence,
->>>>>>> 6cc2a0f0
+                                                     presentIndex == j ? acquireSem : VK_NULL_HANDLE, acquireFence,
                                                      &acquiredIndices[j]));
                 VK_CHECK(vkd.waitForFences(device, 1u, &acquireFence, VK_TRUE, kMaxFenceWaitTimeout));
                 VK_CHECK(vkd.resetFences(device, 1u, &acquireFence));
