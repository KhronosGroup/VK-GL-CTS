/*-------------------------------------------------------------------------
 * Vulkan Conformance Tests
 * ------------------------
 *
 * Copyright (c) 2022,2025 Google Inc.
 * Copyright (c) 2022,2025 The Khronos Group Inc.
 *
 * Licensed under the Apache License, Version 2.0 (the "License");
 * you may not use this file except in compliance with the License.
 * You may obtain a copy of the License at
 *
 *      http://www.apache.org/licenses/LICENSE-2.0
 *
 * Unless required by applicable law or agreed to in writing, software
 * distributed under the License is distributed on an "AS IS" BASIS,
 * WITHOUT WARRANTIES OR CONDITIONS OF ANY KIND, either express or implied.
 * See the License for the specific language governing permissions and
 * limitations under the License.
 *
 *//*!
 * \file
 * \brief VK_KHR_surface_maintenance1, VK_KHR_swapchain_maintenance1,
 *        VK_EXT_surface_maintenance1, and VK_EXT_swapchain_maintenance1 extension tests
 *//*--------------------------------------------------------------------*/

#include "vktWsiMaintenance1Tests.hpp"

#include "vktTestCaseUtil.hpp"
#include "vktTestGroupUtil.hpp"
#include "vktCustomInstancesDevices.hpp"

#include "vkMemUtil.hpp"
#include "vkRefUtil.hpp"
#include "vkQueryUtil.hpp"
#include "vkDeviceUtil.hpp"
#include "vkTypeUtil.hpp"
#include "vkCmdUtil.hpp"
#include "vkWsiPlatform.hpp"
#include "vkWsiUtil.hpp"

#include "deRandom.hpp"

#include "tcuTestLog.hpp"
#include "tcuPlatform.hpp"
#include "tcuResultCollector.hpp"
#include "tcuCommandLine.hpp"

#include <limits>
#include <random>
#include <set>

#if (DE_OS == DE_OS_WIN32)
#define NOMINMAX
#define WIN32_LEAN_AND_MEAN
#include <windows.h>
#endif

namespace vkt
{
namespace wsi
{

namespace
{

using namespace vk;
using namespace vk::wsi;

typedef std::vector<VkExtensionProperties> Extensions;

constexpr uint64_t kMaxFenceWaitTimeout = 2000000000ul;

template <typename T>
void checkAllSupported(const Extensions &supportedExtensions, const std::vector<T> &requiredExtensions)
{
    for (auto &requiredExtension : requiredExtensions)
    {
        if (!isExtensionStructSupported(supportedExtensions, RequiredExtension(requiredExtension)))
            TCU_THROW(NotSupportedError, (std::string(requiredExtension) + " is not supported").c_str());
    }
}

// Note that the EXT and KHR versions of the extensions are identical.  So in terms of which
// extension is used, the only real difference is which extension name is enabled and whether
// vkReleaseSwapchainImagesKHR is used or vkReleaseSwapchainImagesEXT, which is automatically
// handled by the fact that the KHR entry point is populated by the EXT by the framework if KHR is
// not supported.  Everything else exposed by these extensions is a type / enum, which is identical
// between the two.  The tests were written against EXT originally, and they have kept that suffix.
//
// As such, the test params express their preference, and this function returns whether ext should
// be used based on availability and preference.
bool chooseExt(const Extensions &supportedExtensions, const RequiredExtension &ext, const RequiredExtension &khr,
               bool preferExt)
{
    const bool hasExt = isExtensionStructSupported(supportedExtensions, ext);
    const bool hasKhr = isExtensionStructSupported(supportedExtensions, khr);

    if (!hasExt)
    {
        // If EXT is not supported, use the KHR version no matter what the test asked for.
        return false;
    }
    else if (!hasKhr)
    {
        // If KHR is not supported, use the EXT version no matter what the test asked for.
        return true;
    }

    // Otherwise let the test use whatever the test config specified, as either both or none are
    // supported.
    return preferExt;
}

CustomInstance createInstanceWithWsi(Context &context, const Extensions &supportedExtensions, Type wsiType,
                                     bool requireDeviceGroup, bool preferExt,
                                     const VkAllocationCallbacks *pAllocator = nullptr)
{
    const uint32_t version = context.getUsedApiVersion();
    std::vector<std::string> extensions;

    extensions.push_back("VK_KHR_surface");
    extensions.push_back(getExtensionName(wsiType));
    if (isDisplaySurface(wsiType))
        extensions.push_back("VK_KHR_display");

    if (!vk::isCoreInstanceExtension(version, "VK_KHR_get_physical_device_properties2"))
        extensions.push_back("VK_KHR_get_physical_device_properties2");

    if (isExtensionStructSupported(supportedExtensions, RequiredExtension("VK_KHR_get_surface_capabilities2")))
        extensions.push_back("VK_KHR_get_surface_capabilities2");

    const bool useExt = chooseExt(supportedExtensions, RequiredExtension("VK_EXT_surface_maintenance1"),
                                  RequiredExtension("VK_KHR_surface_maintenance1"), preferExt);
    extensions.push_back(useExt ? "VK_EXT_surface_maintenance1" : "VK_KHR_surface_maintenance1");

    // If the preference is not overriden, it's possible the other extension also exists.
    // Enable that too in that case.  This is to be able to run tests in this situation:
    //
    // * Multiple drivers exist, some expose KHR_surface_maintenance1 some don't.
    //   * The instance exposes KHR
    // * The driver being tested exposes EXT_swapchain_maintenance1 only
    //
    // In that case, the test would end up creating the instance with KHR and the device with EXT,
    // which is not valid.  By enablng the EXT instance extension, that would be fixed.  The same
    // issue exists if the driver only exposes KHR_swapchain_maintenance1 and the preference is EXT.
    if (preferExt == useExt)
    {
        if (preferExt &&
            isExtensionStructSupported(supportedExtensions, RequiredExtension("VK_KHR_surface_maintenance1")))
        {
            extensions.push_back("VK_KHR_surface_maintenance1");
        }
        else if (!preferExt &&
                 isExtensionStructSupported(supportedExtensions, RequiredExtension("VK_EXT_surface_maintenance1")))
        {
            extensions.push_back("VK_EXT_surface_maintenance1");
        }
    }

    if (requireDeviceGroup)
        extensions.push_back("VK_KHR_device_group_creation");

    checkAllSupported(supportedExtensions, extensions);

    return createCustomInstanceWithExtensions(context, extensions, pAllocator);
}

VkPhysicalDeviceFeatures getDeviceFeaturesForWsi(void)
{
    VkPhysicalDeviceFeatures features;
    deMemset(&features, 0, sizeof(features));
    return features;
}

Move<VkDevice> createDeviceWithWsi(const vk::PlatformInterface &vkp, VkInstance instance, const InstanceInterface &vki,
                                   VkPhysicalDevice physicalDevice, const Extensions &supportedExtensions,
                                   const uint32_t queueFamilyIndex, const VkAllocationCallbacks *pAllocator,
<<<<<<< HEAD
                                   bool requireSwapchainMaintenance1, bool requireDeviceGroup,
                                   bool requireFifoLatestReady, bool validationEnabled)
=======
                                   bool requireSwapchainMaintenance1, bool enableSwapchainMaintenance1Feature,
                                   bool requireDeviceGroup, bool validationEnabled, bool preferExt)
>>>>>>> 83226386
{
    const float queuePriorities[]              = {1.0f};
    const VkDeviceQueueCreateInfo queueInfos[] = {{
        VK_STRUCTURE_TYPE_DEVICE_QUEUE_CREATE_INFO,
        nullptr,
        (VkDeviceQueueCreateFlags)0,
        queueFamilyIndex,
        DE_LENGTH_OF_ARRAY(queuePriorities),
        &queuePriorities[0],
    }};
    const VkPhysicalDeviceFeatures features    = getDeviceFeaturesForWsi();
    std::vector<const char *> extensions;

    extensions.push_back("VK_KHR_swapchain");
    if (requireSwapchainMaintenance1)
    {
        const bool useExt = chooseExt(supportedExtensions, RequiredExtension("VK_EXT_swapchain_maintenance1"),
                                      RequiredExtension("VK_KHR_swapchain_maintenance1"), preferExt);
        extensions.push_back(useExt ? "VK_EXT_swapchain_maintenance1" : "VK_KHR_swapchain_maintenance1");
    }
    if (requireDeviceGroup)
    {
        extensions.push_back("VK_KHR_device_group");
    }
    if (requireFifoLatestReady)
    {
        extensions.push_back("VK_EXT_present_mode_fifo_latest_ready");
    }
    if (isExtensionStructSupported(supportedExtensions, RequiredExtension("VK_KHR_shared_presentable_image")))
    {
        extensions.push_back("VK_KHR_shared_presentable_image");
    }

    checkAllSupported(supportedExtensions, extensions);

    void *pNext = nullptr;
    VkPhysicalDeviceSwapchainMaintenance1FeaturesEXT swapchainMaintenance1Features{
        VK_STRUCTURE_TYPE_PHYSICAL_DEVICE_SWAPCHAIN_MAINTENANCE_1_FEATURES_EXT, // VkStructureType sType;
        nullptr,                                                                // void* pNext;
        VK_TRUE,                                                                // VkBool32 swapchainMaintenance1;
    };
    VkPhysicalDevicePresentModeFifoLatestReadyFeaturesKHR fifoLatestReadyFeatures{
        VK_STRUCTURE_TYPE_PHYSICAL_DEVICE_PRESENT_MODE_FIFO_LATEST_READY_FEATURES_EXT, // VkStructureType sType;
        nullptr,                                                                       // void *pNext;
        VK_TRUE, // VkBool32 presentModeFifoLatestReady;
    };

    if (requireSwapchainMaintenance1)
    {
        swapchainMaintenance1Features.pNext = pNext;
        pNext                               = &swapchainMaintenance1Features;
    }

    if (requireFifoLatestReady)
    {
        fifoLatestReadyFeatures.pNext = pNext;
        pNext                         = &fifoLatestReadyFeatures;
    }

    VkPhysicalDeviceFeatures2 features2 = initVulkanStructure(pNext);
    features2.features                  = features;

    VkDeviceCreateInfo deviceParams = {
        VK_STRUCTURE_TYPE_DEVICE_CREATE_INFO,
        &features2,
        (VkDeviceCreateFlags)0,
        DE_LENGTH_OF_ARRAY(queueInfos),
        &queueInfos[0],
        0u,      // enabledLayerCount
        nullptr, // ppEnabledLayerNames
        (uint32_t)extensions.size(),
        extensions.empty() ? nullptr : &extensions[0],
        nullptr,
    };

    return createCustomDevice(validationEnabled, vkp, instance, vki, physicalDevice, &deviceParams, pAllocator);
}

struct InstanceHelper
{
    const std::vector<VkExtensionProperties> supportedExtensions;
    const CustomInstance instance;
    const InstanceDriver &vki;

    InstanceHelper(Context &context, Type wsiType, bool requireDeviceGroup, bool preferExt,
                   const VkAllocationCallbacks *pAllocator = nullptr)
        : supportedExtensions(enumerateInstanceExtensionProperties(context.getPlatformInterface(), nullptr))
        , instance(
              createInstanceWithWsi(context, supportedExtensions, wsiType, requireDeviceGroup, preferExt, pAllocator))
        , vki(instance.getDriver())
    {
    }
};

struct DeviceHelper
{
    const VkPhysicalDevice physicalDevice;
    const uint32_t queueFamilyIndex;
    const Unique<VkDevice> device;
    const DeviceDriver vkd;
    const VkQueue queue;

    DeviceHelper(Context &context, const InstanceInterface &vki, VkInstance instance, VkSurfaceKHR surface,
<<<<<<< HEAD
                 bool requireSwapchainMaintenance1, bool requireDeviceGroup, bool requireFifoLatestReady,
                 const VkAllocationCallbacks *pAllocator = nullptr)
=======
                 bool requireSwapchainMaintenance1, bool enableSwapchainMaintenance1Feature, bool requireDeviceGroup,
                 bool preferExt, const VkAllocationCallbacks *pAllocator = nullptr)
>>>>>>> 83226386
        : physicalDevice(chooseDevice(vki, instance, context.getTestContext().getCommandLine()))
        , queueFamilyIndex(chooseQueueFamilyIndex(vki, physicalDevice, surface))
        , device(createDeviceWithWsi(context.getPlatformInterface(), instance, vki, physicalDevice,
                                     enumerateDeviceExtensionProperties(vki, physicalDevice, nullptr), queueFamilyIndex,
<<<<<<< HEAD
                                     pAllocator, requireSwapchainMaintenance1, requireDeviceGroup,
                                     requireFifoLatestReady,
                                     context.getTestContext().getCommandLine().isValidationEnabled()))
=======
                                     pAllocator, requireSwapchainMaintenance1, enableSwapchainMaintenance1Feature,
                                     requireDeviceGroup,
                                     context.getTestContext().getCommandLine().isValidationEnabled(), preferExt))
>>>>>>> 83226386
        , vkd(context.getPlatformInterface(), instance, *device, context.getUsedApiVersion(),
              context.getTestContext().getCommandLine())
        , queue(getDeviceQueue(vkd, *device, queueFamilyIndex, 0))
    {
    }
};

de::MovePtr<Display> createDisplay(const vk::Platform &platform, const Extensions &supportedExtensions, Type wsiType)
{
    try
    {
        return de::MovePtr<Display>(platform.createWsiDisplay(wsiType));
    }
    catch (const tcu::NotSupportedError &e)
    {
        if (isExtensionStructSupported(supportedExtensions, RequiredExtension(getExtensionName(wsiType))) &&
            platform.hasDisplay(wsiType))
        {
            // If VK_KHR_{platform}_surface was supported, vk::Platform implementation
            // must support creating native display & window for that WSI type.
            throw tcu::TestError(e.getMessage());
        }
        else
            throw;
    }
}

de::MovePtr<Window> createWindow(const Display &display, const tcu::Maybe<tcu::UVec2> &initialSize)
{
    try
    {
        return de::MovePtr<Window>(display.createWindow(initialSize));
    }
    catch (const tcu::NotSupportedError &e)
    {
        // See createDisplay - assuming that wsi::Display was supported platform port
        // should also support creating a window.
        throw tcu::TestError(e.getMessage());
    }
}

constexpr uint32_t kDefaultWindowWidth  = 128;
constexpr uint32_t kDefaultWindowHeight = 256;

struct TestNativeObjects
{
    const de::UniquePtr<Display> display;
    tcu::UVec2 windowSize;
    std::vector<de::MovePtr<Window>> windows;

    TestNativeObjects(Context &context, const Extensions &supportedExtensions, Type wsiType, uint32_t windowCount)
        : display(
              createDisplay(context.getTestContext().getPlatform().getVulkanPlatform(), supportedExtensions, wsiType))
        , windowSize(tcu::UVec2(kDefaultWindowWidth, kDefaultWindowHeight))
    {
        for (uint32_t i = 0; i < windowCount; ++i)
        {
            windows.push_back(createWindow(*display, windowSize));
            windows.back()->setVisible(true);
            if (wsiType == TYPE_WIN32)
            {
                windows.back()->setForeground();
            }
        }
    }

    void resizeWindow(uint32_t windowIndex, const tcu::UVec2 newWindowSize)
    {
        windows[windowIndex]->resize(newWindowSize);
        windowSize = newWindowSize;
    }
};

VkSwapchainCreateInfoKHR getBasicSwapchainParameters(VkSurfaceKHR surface, VkSurfaceFormatKHR surfaceFormat,
                                                     const tcu::UVec2 &desiredSize, VkPresentModeKHR presentMode,
                                                     VkSurfaceTransformFlagBitsKHR transform,
                                                     uint32_t desiredImageCount, bool deferMemoryAllocation)
{
    const VkSwapchainCreateInfoKHR parameters = {
        VK_STRUCTURE_TYPE_SWAPCHAIN_CREATE_INFO_KHR,
        nullptr,
        (VkSwapchainCreateFlagsKHR)(deferMemoryAllocation ? VK_SWAPCHAIN_CREATE_DEFERRED_MEMORY_ALLOCATION_BIT_EXT : 0),
        surface,
        desiredImageCount,
        surfaceFormat.format,
        surfaceFormat.colorSpace,
        vk::makeExtent2D(desiredSize.x(), desiredSize.y()),
        1u, // imageArrayLayers
        VK_IMAGE_USAGE_COLOR_ATTACHMENT_BIT | VK_IMAGE_USAGE_TRANSFER_DST_BIT,
        VK_SHARING_MODE_EXCLUSIVE,
        0u,
        nullptr,
        transform,
        VK_COMPOSITE_ALPHA_OPAQUE_BIT_KHR,
        presentMode,
        VK_FALSE,       // clipped
        VK_NULL_HANDLE, // oldSwapchain
    };

    return parameters;
}

VkSurfaceCapabilitiesKHR getPhysicalDeviceSurfaceCapabilities(const vk::InstanceInterface &vki,
                                                              VkPhysicalDevice physicalDevice, VkSurfaceKHR surface,
                                                              VkImageUsageFlags *sharedImageUsage)
{
    const VkPhysicalDeviceSurfaceInfo2KHR info = {
        VK_STRUCTURE_TYPE_PHYSICAL_DEVICE_SURFACE_INFO_2_KHR,
        nullptr,
        surface,
    };
    VkSharedPresentSurfaceCapabilitiesKHR sharedCapabilities;
    VkSurfaceCapabilities2KHR capabilities;

    sharedCapabilities.sType = VK_STRUCTURE_TYPE_SHARED_PRESENT_SURFACE_CAPABILITIES_KHR;
    sharedCapabilities.pNext = nullptr;

    capabilities.sType = VK_STRUCTURE_TYPE_SURFACE_CAPABILITIES_2_KHR;
    capabilities.pNext = sharedImageUsage ? &sharedCapabilities : nullptr;

    VK_CHECK(vki.getPhysicalDeviceSurfaceCapabilities2KHR(physicalDevice, &info, &capabilities));

    if (sharedImageUsage)
    {
        *sharedImageUsage = sharedCapabilities.sharedPresentSupportedUsageFlags;
    }

    return capabilities.surfaceCapabilities;
}

std::vector<VkPresentModeKHR> getSurfaceCompatiblePresentModes(const vk::InstanceInterface &vki,
                                                               VkPhysicalDevice physicalDevice, VkSurfaceKHR surface,
                                                               VkPresentModeKHR presentMode)
{
    VkSurfacePresentModeEXT presentModeInfo = {
        VK_STRUCTURE_TYPE_SURFACE_PRESENT_MODE_EXT,
        nullptr,
        presentMode,
    };
    const VkPhysicalDeviceSurfaceInfo2KHR info = {
        VK_STRUCTURE_TYPE_PHYSICAL_DEVICE_SURFACE_INFO_2_KHR,
        &presentModeInfo,
        surface,
    };

    // Currently there are 6 present modes, 100 should cover all future ones!
    std::vector<VkPresentModeKHR> compatibleModes(100);

    VkSurfacePresentModeCompatibilityEXT compatibility = {
        VK_STRUCTURE_TYPE_SURFACE_PRESENT_MODE_COMPATIBILITY_EXT,
        nullptr,
        (uint32_t)compatibleModes.size(),
        compatibleModes.data(),
    };
    VkSurfaceCapabilities2KHR capabilities = {
        VK_STRUCTURE_TYPE_SURFACE_CAPABILITIES_2_KHR,
        &compatibility,
        {},
    };

    VK_CHECK(vki.getPhysicalDeviceSurfaceCapabilities2KHR(physicalDevice, &info, &capabilities));

    compatibleModes.resize(compatibility.presentModeCount);
    return compatibleModes;
}

VkSurfacePresentScalingCapabilitiesEXT getSurfaceScalingCapabilities(const vk::InstanceInterface &vki,
                                                                     VkPhysicalDevice physicalDevice,
                                                                     VkPresentModeKHR presentMode, VkSurfaceKHR surface)
{
    VkSurfacePresentModeEXT presentModeInfo = {
        VK_STRUCTURE_TYPE_SURFACE_PRESENT_MODE_EXT,
        nullptr,
        presentMode,
    };
    const VkPhysicalDeviceSurfaceInfo2KHR info = {
        VK_STRUCTURE_TYPE_PHYSICAL_DEVICE_SURFACE_INFO_2_KHR,
        &presentModeInfo,
        surface,
    };

    VkSurfacePresentScalingCapabilitiesEXT scaling = {
        VK_STRUCTURE_TYPE_SURFACE_PRESENT_SCALING_CAPABILITIES_EXT, nullptr, 0, 0, 0, {}, {},
    };
    VkSurfaceCapabilities2KHR capabilities = {
        VK_STRUCTURE_TYPE_SURFACE_CAPABILITIES_2_KHR,
        &scaling,
        {},
    };

    VK_CHECK(vki.getPhysicalDeviceSurfaceCapabilities2KHR(physicalDevice, &info, &capabilities));

    return scaling;
}

VkSurfaceCapabilitiesKHR getPerPresentSurfaceCapabilities(const vk::InstanceInterface &vki,
                                                          VkPhysicalDevice physicalDevice, VkSurfaceKHR surface,
                                                          VkPresentModeKHR presentMode)
{
    VkSurfacePresentModeEXT presentModeInfo = {
        VK_STRUCTURE_TYPE_SURFACE_PRESENT_MODE_EXT,
        nullptr,
        presentMode,
    };
    const VkPhysicalDeviceSurfaceInfo2KHR info = {
        VK_STRUCTURE_TYPE_PHYSICAL_DEVICE_SURFACE_INFO_2_KHR,
        &presentModeInfo,
        surface,
    };

    VkSurfaceCapabilities2KHR capabilities = {
        VK_STRUCTURE_TYPE_SURFACE_CAPABILITIES_2_KHR,
        nullptr,
        {},
    };

    VK_CHECK(vki.getPhysicalDeviceSurfaceCapabilities2KHR(physicalDevice, &info, &capabilities));

    return capabilities.surfaceCapabilities;
}

typedef de::SharedPtr<Unique<VkCommandBuffer>> CommandBufferSp;
typedef de::SharedPtr<Unique<VkFence>> FenceSp;
typedef de::SharedPtr<Unique<VkSemaphore>> SemaphoreSp;
typedef de::SharedPtr<Unique<VkImage>> ImageSp;

std::vector<FenceSp> createFences(const DeviceInterface &vkd, const VkDevice device, size_t numFences, bool nullHandles,
                                  de::Random &rng)
{
    std::vector<FenceSp> fences(numFences);

    for (size_t ndx = 0; ndx < numFences; ++ndx)
        if (!nullHandles || rng.getUint32() % 4 != 0)
            fences[ndx] = FenceSp(new Unique<VkFence>(createFence(vkd, device)));

    return fences;
}

std::vector<SemaphoreSp> createSemaphores(const DeviceInterface &vkd, const VkDevice device, size_t numSemaphores)
{
    std::vector<SemaphoreSp> semaphores(numSemaphores);

    for (size_t ndx = 0; ndx < numSemaphores; ++ndx)
        semaphores[ndx] = SemaphoreSp(new Unique<VkSemaphore>(createSemaphore(vkd, device)));

    return semaphores;
}

std::vector<CommandBufferSp> allocateCommandBuffers(const DeviceInterface &vkd, const VkDevice device,
                                                    const VkCommandPool commandPool, const VkCommandBufferLevel level,
                                                    const size_t numCommandBuffers)
{
    std::vector<CommandBufferSp> buffers(numCommandBuffers);

    for (size_t ndx = 0; ndx < numCommandBuffers; ++ndx)
        buffers[ndx] =
            CommandBufferSp(new Unique<VkCommandBuffer>(allocateCommandBuffer(vkd, device, commandPool, level)));

    return buffers;
}

Move<VkBuffer> createBufferAndBindMemory(const DeviceHelper &devHelper, SimpleAllocator &allocator,
                                         const tcu::UVec4 color, uint32_t count, de::MovePtr<Allocation> *pAlloc)
{
    const DeviceInterface &vkd = devHelper.vkd;
    const VkDevice device      = *devHelper.device;
    const uint32_t queueIndex  = devHelper.queueFamilyIndex;

    const VkBufferCreateInfo bufferParams = {
        VK_STRUCTURE_TYPE_BUFFER_CREATE_INFO, // VkStructureType      sType;
        nullptr,                              // const void*          pNext;
        0u,                                   // VkBufferCreateFlags  flags;
        count * 4,                            // VkDeviceSize         size;
        vk::VK_BUFFER_USAGE_TRANSFER_SRC_BIT, // VkBufferUsageFlags   usage;
        VK_SHARING_MODE_EXCLUSIVE,            // VkSharingMode        sharingMode;
        1u,                                   // uint32_t             queueFamilyCount;
        &queueIndex                           // const uint32_t*      pQueueFamilyIndices;
    };

    Move<VkBuffer> buffer = createBuffer(vkd, device, &bufferParams);

    *pAlloc = allocator.allocate(getBufferMemoryRequirements(vkd, device, *buffer), MemoryRequirement::HostVisible);
    VK_CHECK(vkd.bindBufferMemory(device, *buffer, (*pAlloc)->getMemory(), (*pAlloc)->getOffset()));

    // Upload color to buffer.  Assuming RGBA, but surface format could be different, such as BGRA.  For the purposes of the test, that doesn't matter.
    const uint32_t color32 = color.x() | color.y() << 8 | color.z() << 16 | color.w() << 24;
    std::vector<uint32_t> colors(count, color32);
    deMemcpy((*pAlloc)->getHostPtr(), colors.data(), colors.size() * sizeof(colors[0]));
    flushAlloc(vkd, device, **pAlloc);

    return buffer;
}

void copyBufferToImage(const DeviceInterface &vkd, VkCommandBuffer commandBuffer, VkBuffer buffer, VkImage image,
                       const tcu::UVec2 offset, const tcu::UVec2 extent)
{
    const VkBufferImageCopy region = {
        0,
        0,
        0,
        {
            vk::VK_IMAGE_ASPECT_COLOR_BIT,
            0,
            0,
            1,
        },
        {(int32_t)offset.x(), (int32_t)offset.y(), 0},
        {
            extent.x(),
            extent.y(),
            1u,
        },
    };

    vkd.cmdCopyBufferToImage(commandBuffer, buffer, image, VK_IMAGE_LAYOUT_TRANSFER_DST_OPTIMAL, 1, &region);
}

struct PresentFenceTestConfig
{
    vk::wsi::Type wsiType;
    std::vector<VkPresentModeKHR> modes;
    bool deferMemoryAllocation;
    bool bindImageMemory;
    bool changePresentModes;
    bool verifyFenceOrdering;
    bool nullHandles;
<<<<<<< HEAD
=======
    bool swapchainMaintenance1;
    // Whether the EXT or KHR versions of the extensions should be used.  The test configs alternate
    // between EXT and KHR to cover both without duplicating all the tests, but if only one of two
    // is supported, the test automatically falls back to that one for all the tests.
    bool preferExt;
>>>>>>> 83226386
};

bool canDoMultiSwapchainPresent(vk::wsi::Type wsiType)
{
    // Android has a bug with the implementation of multi-swapchain present.
    // This bug has existed since Vulkan 1.0 and is unrelated to
    // VK_EXT_swapchain_maintenance1.  Once that bug is fixed, multi-swapchain
    // present tests can be enabled for this platform.
    return wsiType != TYPE_ANDROID;
}

uint32_t getIterations(std::vector<VkPresentModeKHR> presentModes,
                       std::vector<std::vector<VkPresentModeKHR>> compatiblePresentModes,
                       bool testResizesWindowsFrequently)
{
    // Look at all the modes that will be used by the test.
    bool hasFifo    = false;
    bool hasShared  = false;
    bool hasNoVsync = false;

    std::set<VkPresentModeKHR> allModes;

    for (VkPresentModeKHR mode : presentModes)
        allModes.insert(mode);

    for (const auto &compatibleModes : compatiblePresentModes)
        for (VkPresentModeKHR mode : compatibleModes)
            allModes.insert(mode);

    for (VkPresentModeKHR mode : allModes)
    {
        switch (mode)
        {
        case VK_PRESENT_MODE_FIFO_KHR:
        case VK_PRESENT_MODE_FIFO_RELAXED_KHR:
            hasFifo = true;
            break;
        case VK_PRESENT_MODE_SHARED_DEMAND_REFRESH_KHR:
        case VK_PRESENT_MODE_SHARED_CONTINUOUS_REFRESH_KHR:
            hasShared = true;
            break;
        case VK_PRESENT_MODE_IMMEDIATE_KHR:
        case VK_PRESENT_MODE_MAILBOX_KHR:
        case VK_PRESENT_MODE_FIFO_LATEST_READY_EXT:
        default:
            hasNoVsync = true;
            break;
        }
    }

    // Return an iteration count that is as high as possible while keeping the test time and memory usage reasonable.
    //
    // - If FIFO is used, limit to 120 (~2s on 60Hz)
    // - Else, limit to 250

    if (hasFifo)
        return testResizesWindowsFrequently ? 60 : 120;

    (void)hasShared;
    (void)hasNoVsync;
    uint32_t iterations = 250;

    // If the test resizes windows frequently, reduce the testing time as that's a very slow operation.
    if (testResizesWindowsFrequently)
        iterations /= 50;

    return iterations;
}

ImageSp bindSingleImageMemory(const DeviceInterface &vkd, const VkDevice device, const VkSwapchainKHR swapchain,
                              const VkSwapchainCreateInfoKHR swapchainCreateInfo, uint32_t imageIndex)
{
    VkImageSwapchainCreateInfoKHR imageSwapchainCreateInfo = {
        VK_STRUCTURE_TYPE_IMAGE_SWAPCHAIN_CREATE_INFO_KHR,
        nullptr,
        swapchain,
    };

    VkImageCreateInfo imageCreateInfo = {
        VK_STRUCTURE_TYPE_IMAGE_CREATE_INFO,
        &imageSwapchainCreateInfo,
        (VkImageCreateFlags)0u,          // flags
        VK_IMAGE_TYPE_2D,                // imageType
        swapchainCreateInfo.imageFormat, // format
        {
            // extent
            swapchainCreateInfo.imageExtent.width,  //   width
            swapchainCreateInfo.imageExtent.height, //   height
            1u,                                     //   depth
        },
        1u,                             // mipLevels
        1u,                             // arrayLayers
        VK_SAMPLE_COUNT_1_BIT,          // samples
        VK_IMAGE_TILING_OPTIMAL,        // tiling
        swapchainCreateInfo.imageUsage, // usage
        VK_SHARING_MODE_EXCLUSIVE,      // sharingMode
        0u,                             // queueFamilyIndexCount
        nullptr,                        // pQueueFamilyIndices
        VK_IMAGE_LAYOUT_UNDEFINED,      // initialLayout
    };

    ImageSp image = ImageSp(new Unique<VkImage>(createImage(vkd, device, &imageCreateInfo)));

    VkBindImageMemorySwapchainInfoKHR bimSwapchainInfo = {
        VK_STRUCTURE_TYPE_BIND_IMAGE_MEMORY_SWAPCHAIN_INFO_KHR,
        nullptr,
        swapchain,
        imageIndex,
    };

    VkBindImageMemoryInfo bimInfo = {
        VK_STRUCTURE_TYPE_BIND_IMAGE_MEMORY_INFO, &bimSwapchainInfo, **image, VK_NULL_HANDLE, 0u,
    };

    VK_CHECK(vkd.bindImageMemory2(device, 1, &bimInfo));

    return image;
}

std::vector<ImageSp> bindImageMemory(const DeviceInterface &vkd, const VkDevice device, const VkSwapchainKHR swapchain,
                                     const VkSwapchainCreateInfoKHR swapchainCreateInfo)
{
    uint32_t numImages = 0;
    VK_CHECK(vkd.getSwapchainImagesKHR(device, swapchain, &numImages, nullptr));

    std::vector<ImageSp> images(numImages);

    for (uint32_t i = 0; i < numImages; ++i)
    {
        images[i] = bindSingleImageMemory(vkd, device, swapchain, swapchainCreateInfo, i);
    }

    return images;
}

void verifyFenceSignalOrdering(const DeviceInterface &vkd, const VkDevice device, const std::vector<FenceSp> &fences,
                               const uint32_t stride, const uint32_t offset, const uint32_t lastKnownSignaled,
                               const uint32_t maxIndex, tcu::ResultCollector *results)
{
    // Go over fences from end to last-known-signaled.  Verify that fences are
    // signaled in order by making sure that a consecutive set of fences are
    // encountered that are not signaled, followed by potentially a number of
    // fences that are.
    bool visitedSignaledFence = false;
    for (uint32_t i = maxIndex; i > lastKnownSignaled; --i)
    {
        const VkFence fence = **fences[(i - 1) * stride + offset];
        bool isSignaled     = vkd.getFenceStatus(device, fence) != VK_NOT_READY;

        // Ordering guarantee is broken if an unsignaled fence is encountered when a later fence is signaled.
        results->check(isSignaled || !visitedSignaledFence,
                       "Encountered unsignaled fence while a later fence is signaled");

        if (isSignaled)
        {
            visitedSignaledFence = true;
        }
    }
}

tcu::TestStatus presentFenceTest(Context &context, const PresentFenceTestConfig testParams)
{
    tcu::TestLog &log = context.getTestContext().getLog();
    tcu::ResultCollector results(log);

    const uint32_t surfaceCount = (uint32_t)testParams.modes.size();
    const InstanceHelper instHelper(context, testParams.wsiType, testParams.bindImageMemory, testParams.preferExt);
    const TestNativeObjects native(context, instHelper.supportedExtensions, testParams.wsiType, surfaceCount);
    std::vector<Move<VkSurfaceKHR>> surfaces;
    for (uint32_t i = 0; i < surfaceCount; ++i)
    {
        surfaces.push_back(createSurface(instHelper.vki, instHelper.instance, testParams.wsiType, *native.display,
                                         *native.windows[i], context.getTestContext().getCommandLine()));
    }

    const DeviceHelper devHelper(context, instHelper.vki, instHelper.instance, *surfaces[0], true,
<<<<<<< HEAD
                                 testParams.bindImageMemory, false);
=======
                                 testParams.swapchainMaintenance1, testParams.bindImageMemory, testParams.preferExt);
>>>>>>> 83226386
    const DeviceInterface &vkd = devHelper.vkd;
    const VkDevice device      = *devHelper.device;

    for (uint32_t i = 0; i < surfaceCount; ++i)
    {
        const std::vector<VkPresentModeKHR> presentModes =
            getPhysicalDeviceSurfacePresentModes(instHelper.vki, devHelper.physicalDevice, *surfaces[i]);
        if (std::find(presentModes.begin(), presentModes.end(), testParams.modes[i]) == presentModes.end())
            TCU_THROW(NotSupportedError, "Present mode not supported");
    }

    std::vector<VkSurfaceFormatKHR> surfaceFormats =
        getPhysicalDeviceSurfaceFormats(instHelper.vki, devHelper.physicalDevice, *surfaces[0]);
    if (surfaceFormats.empty())
        return tcu::TestStatus::fail("No VkSurfaceFormatKHR defined");

    std::vector<bool> isSharedPresentMode(surfaceCount);

    for (uint32_t i = 0; i < surfaceCount; ++i)
    {
        isSharedPresentMode[i] = testParams.modes[i] == VK_PRESENT_MODE_SHARED_DEMAND_REFRESH_KHR ||
                                 testParams.modes[i] == VK_PRESENT_MODE_SHARED_CONTINUOUS_REFRESH_KHR;
    }

    std::vector<VkSwapchainCreateInfoKHR> swapchainInfo;
    std::vector<Move<VkSwapchainKHR>> swapchains;
    std::vector<VkSwapchainKHR> swapchainHandles;
    std::vector<std::vector<VkImage>> swapchainImages;
    std::vector<std::vector<ImageSp>> bimImages;
    std::vector<std::vector<VkPresentModeKHR>> compatiblePresentModes;
    for (uint32_t i = 0; i < surfaceCount; ++i)
    {
        VkImageUsageFlags sharedImageUsage = 0;
        const VkSurfaceCapabilitiesKHR capabilities =
            getPhysicalDeviceSurfaceCapabilities(instHelper.vki, devHelper.physicalDevice, *surfaces[i],
                                                 isSharedPresentMode[i] ? &sharedImageUsage : nullptr);
        const VkSurfaceTransformFlagBitsKHR transform =
            (capabilities.supportedTransforms & VK_SURFACE_TRANSFORM_IDENTITY_BIT_KHR) != 0 ?
                VK_SURFACE_TRANSFORM_IDENTITY_BIT_KHR :
                capabilities.currentTransform;

        if (isSharedPresentMode[i] && (sharedImageUsage & VK_IMAGE_USAGE_TRANSFER_DST_BIT) == 0)
            TCU_THROW(NotSupportedError, "Transfer dst with shared present mode not supported");

        swapchainInfo.push_back(getBasicSwapchainParameters(
            *surfaces[i], surfaceFormats[0], native.windowSize, testParams.modes[i], transform,
            isSharedPresentMode[i] ? 1 : capabilities.minImageCount, testParams.deferMemoryAllocation));

        VkSwapchainPresentModesCreateInfoEXT compatibleModesCreateInfo = {
            VK_STRUCTURE_TYPE_SWAPCHAIN_PRESENT_MODES_CREATE_INFO_EXT,
            nullptr,
            0,
            nullptr,
        };
        if (testParams.changePresentModes)
        {
            compatiblePresentModes.push_back(getSurfaceCompatiblePresentModes(instHelper.vki, devHelper.physicalDevice,
                                                                              *surfaces[i], testParams.modes[i]));

            compatibleModesCreateInfo.presentModeCount = (uint32_t)compatiblePresentModes.back().size();
            compatibleModesCreateInfo.pPresentModes    = compatiblePresentModes.back().data();
            swapchainInfo.back().pNext                 = &compatibleModesCreateInfo;
        }

        swapchains.push_back(createSwapchainKHR(vkd, device, &swapchainInfo.back()));
        swapchainHandles.push_back(*swapchains.back());

        if (testParams.bindImageMemory)
        {
            uint32_t numImages = 0;
            VK_CHECK(vkd.getSwapchainImagesKHR(device, *swapchains.back(), &numImages, nullptr));
            swapchainImages.push_back(std::vector<VkImage>(numImages, VK_NULL_HANDLE));

            // If memory allocation is deferred, bind image memory lazily at acquire time.
            if (testParams.deferMemoryAllocation)
            {
                bimImages.push_back(std::vector<ImageSp>(numImages));
            }
            else
            {
                bimImages.push_back(bindImageMemory(vkd, device, *swapchains.back(), swapchainInfo.back()));
                for (size_t j = 0; j < bimImages.back().size(); ++j)
                {
                    swapchainImages.back()[j] = **bimImages.back()[j];
                }
            }
        }
        else
        {
            swapchainImages.push_back(getSwapchainImages(vkd, device, *swapchains.back()));
        }
    }

    const Unique<VkCommandPool> commandPool(
        createCommandPool(vkd, device, VK_COMMAND_POOL_CREATE_RESET_COMMAND_BUFFER_BIT, devHelper.queueFamilyIndex));

    const uint32_t iterations = getIterations(testParams.modes, compatiblePresentModes, false);

    const uint32_t configHash =
        (uint32_t)testParams.wsiType | (uint32_t)testParams.modes[0] << 4 |
        (uint32_t)testParams.deferMemoryAllocation << 28 | (uint32_t)testParams.bindImageMemory << 29 |
        (uint32_t)testParams.changePresentModes << 30 | (uint32_t)testParams.verifyFenceOrdering << 31;
    de::Random rng(0x53A4C8A1u ^ configHash);

    // Do iterations presents, each with an associated fence.  Destroy the wait semaphores as soon as the corresponding fence signals.
    const std::vector<FenceSp> presentFences(
        createFences(vkd, device, iterations * surfaceCount, testParams.nullHandles, rng));
    const std::vector<SemaphoreSp> acquireSems(createSemaphores(vkd, device, iterations * surfaceCount));
    std::vector<SemaphoreSp> presentSems(createSemaphores(vkd, device, iterations));

    const std::vector<CommandBufferSp> commandBuffers(
        allocateCommandBuffers(vkd, device, *commandPool, VK_COMMAND_BUFFER_LEVEL_PRIMARY, iterations));

    const uint64_t foreverNs = 0xFFFFFFFFFFFFFFFFul;

    VkImageSubresourceRange range = {
        VK_IMAGE_ASPECT_COLOR_BIT, 0, 1, 0, 1,
    };

    try
    {
        std::vector<uint32_t> nextUnfinishedPresent(surfaceCount, 0);

        for (uint32_t i = 0; i < iterations; ++i)
        {
            const VkSemaphore *presentSem = &**presentSems[i];
            std::vector<VkSemaphore> acquireSem;
            std::vector<VkFence> presentFence;
            std::vector<uint32_t> imageIndex(surfaceCount, 0x12345); // initialize to junk value
            // Acquire an image and clear it
            beginCommandBuffer(vkd, **commandBuffers[i], 0u);

            VkImageMemoryBarrier barrier = {
                VK_STRUCTURE_TYPE_IMAGE_MEMORY_BARRIER,
                nullptr,
                0,
                0,
                VK_IMAGE_LAYOUT_UNDEFINED,
                VK_IMAGE_LAYOUT_UNDEFINED,
                VK_QUEUE_FAMILY_IGNORED,
                VK_QUEUE_FAMILY_IGNORED,
                VK_NULL_HANDLE,
                range,
            };

            for (uint32_t j = 0; j < surfaceCount; ++j)
            {
                acquireSem.push_back(**acquireSems[i * surfaceCount + j]);
                if (presentFences[i * surfaceCount + j])
                    presentFence.push_back(**presentFences[i * surfaceCount + j]);
                else
                    presentFence.push_back(VK_NULL_HANDLE);

                VK_CHECK(vkd.acquireNextImageKHR(device, *swapchains[j], foreverNs, acquireSem[j], VK_NULL_HANDLE,
                                                 &imageIndex[j]));

                // If memory allocation is deferred and bind image memory is used, lazily bind image memory now if this is the first time the image is acquired.
                VkImage &acquiredImage = swapchainImages[j][imageIndex[j]];
                if (acquiredImage == VK_NULL_HANDLE)
                {
                    DE_ASSERT(testParams.bindImageMemory && testParams.deferMemoryAllocation);
                    DE_ASSERT(!bimImages[j][imageIndex[j]]);

                    bimImages[j][imageIndex[j]] =
                        bindSingleImageMemory(vkd, device, *swapchains[j], swapchainInfo[j], imageIndex[j]);
                    acquiredImage = **bimImages[j][imageIndex[j]];
                }

                barrier.newLayout =
                    isSharedPresentMode[j] ? VK_IMAGE_LAYOUT_SHARED_PRESENT_KHR : VK_IMAGE_LAYOUT_TRANSFER_DST_OPTIMAL,
                barrier.image = acquiredImage;

                vkd.cmdPipelineBarrier(**commandBuffers[i], VK_PIPELINE_STAGE_TOP_OF_PIPE_BIT,
                                       VK_PIPELINE_STAGE_TRANSFER_BIT, 0u, 0, nullptr, 0, nullptr, 1, &barrier);
            }

            for (uint32_t j = 0; j < surfaceCount; ++j)
            {
                VkClearColorValue clearValue;
                clearValue.float32[0] = static_cast<float>((i + j * 5) % 33) / 32.0f;
                clearValue.float32[1] = static_cast<float>(((i + j * 5) + 7) % 33) / 32.0f;
                clearValue.float32[2] = static_cast<float>(((i + j * 5) + 17) % 33) / 32.0f;
                clearValue.float32[3] = 1.0f;

                vkd.cmdClearColorImage(**commandBuffers[i], swapchainImages[j][imageIndex[j]],
                                       VK_IMAGE_LAYOUT_TRANSFER_DST_OPTIMAL, &clearValue, 1, &range);
            }

            barrier.srcAccessMask = VK_ACCESS_TRANSFER_WRITE_BIT;

            for (uint32_t j = 0; j < surfaceCount; ++j)
            {
                if (!isSharedPresentMode[j])
                {
                    barrier.oldLayout = VK_IMAGE_LAYOUT_TRANSFER_DST_OPTIMAL;
                    barrier.newLayout = VK_IMAGE_LAYOUT_PRESENT_SRC_KHR;
                }
                else
                {
                    barrier.oldLayout = VK_IMAGE_LAYOUT_SHARED_PRESENT_KHR;
                }
                barrier.image = swapchainImages[j][imageIndex[j]];

                vkd.cmdPipelineBarrier(**commandBuffers[i], VK_PIPELINE_STAGE_TRANSFER_BIT,
                                       VK_PIPELINE_STAGE_BOTTOM_OF_PIPE_BIT, 0u, 0, nullptr, 0, nullptr, 1, &barrier);
            }

            endCommandBuffer(vkd, **commandBuffers[i]);

            // Submit the command buffer
            std::vector<VkPipelineStageFlags> waitStages(surfaceCount, VK_PIPELINE_STAGE_TRANSFER_BIT);
            const VkSubmitInfo submitInfo = {
                VK_STRUCTURE_TYPE_SUBMIT_INFO, nullptr, surfaceCount, acquireSem.data(), waitStages.data(), 1u,
                &**commandBuffers[i],          1u,      presentSem,
            };
            VK_CHECK(vkd.queueSubmit(devHelper.queue, 1u, &submitInfo, VK_NULL_HANDLE));

            // Present the frame
            VkSwapchainPresentFenceInfoEXT presentFenceInfo = {
                VK_STRUCTURE_TYPE_SWAPCHAIN_PRESENT_FENCE_INFO_EXT,
                nullptr,
                surfaceCount,
                presentFence.data(),
            };
            std::vector<VkResult> result(surfaceCount);

            VkSwapchainPresentModeInfoEXT presentModeInfo = {
                VK_STRUCTURE_TYPE_SWAPCHAIN_PRESENT_MODE_INFO_EXT,
                nullptr,
                surfaceCount,
                nullptr,
            };
            std::vector<VkPresentModeKHR> presentModes;
            if (testParams.changePresentModes && rng.getUint32() % 10 != 0)
            {
                presentModes.resize(surfaceCount);
                presentModeInfo.pPresentModes = presentModes.data();
                presentFenceInfo.pNext        = &presentModeInfo;

                // Randomly switch modes.  This is randomly not done to test that the driver doens't expect it to be specified every time.
                for (uint32_t j = 0; j < surfaceCount; ++j)
                {
                    uint32_t randomIndex = rng.getUint32() % (uint32_t)compatiblePresentModes[j].size();
                    presentModes[j]      = compatiblePresentModes[j][randomIndex];
                }
            }

            const VkPresentInfoKHR presentInfo = {
                VK_STRUCTURE_TYPE_PRESENT_INFO_KHR,
                &presentFenceInfo,
                1u,
                presentSem,
                surfaceCount,
                swapchainHandles.data(),
                imageIndex.data(),
                result.data(),
            };
            VK_CHECK_WSI(vkd.queuePresentKHR(devHelper.queue, &presentInfo));
            for (uint32_t j = 0; j < surfaceCount; ++j)
            {
                VK_CHECK_WSI(result[j]);
            }

            for (uint32_t j = 0; j < surfaceCount; ++j)
            {
                // Check previous presents; if any is signaled, immediatey destroy its wait semaphore
                while (nextUnfinishedPresent[j] < i)
                {
                    const auto unfinishedPresent = nextUnfinishedPresent[j];
                    const auto &fence            = presentFences[unfinishedPresent * surfaceCount + j];
                    if (!fence)
                        ++nextUnfinishedPresent[j];

                    if (!fence || vkd.getFenceStatus(device, **fence) == VK_NOT_READY)
                        break;

                    presentSems[unfinishedPresent].clear();
                    ++nextUnfinishedPresent[j];
                }

                if (testParams.verifyFenceOrdering)
                    verifyFenceSignalOrdering(vkd, device, presentFences, surfaceCount, j, nextUnfinishedPresent[j],
                                              iterations, &results);
            }
        }

        // Wait for outstanding presents and destroy their wait semaphores
        for (uint32_t j = 0; j < surfaceCount; ++j)
        {
            if (testParams.verifyFenceOrdering)
                verifyFenceSignalOrdering(vkd, device, presentFences, surfaceCount, j, nextUnfinishedPresent[j],
                                          iterations, &results);

            while (nextUnfinishedPresent[j] < iterations)
            {
                const auto &fence = presentFences[nextUnfinishedPresent[j] * surfaceCount + j];
                if (fence)
                {
                    VK_CHECK(vkd.waitForFences(device, 1u, &**fence, VK_TRUE, kMaxFenceWaitTimeout));
                    presentSems[nextUnfinishedPresent[j]].clear();
                }
                ++nextUnfinishedPresent[j];
            }
        }
    }
    catch (...)
    {
        // Make sure device is idle before destroying resources
        vkd.deviceWaitIdle(device);
        throw;
    }

    for (uint32_t i = 0; i < surfaceCount; ++i)
    {
        native.windows[i]->setVisible(false);
    }

    return tcu::TestStatus(results.getResult(), results.getMessage());
}

void populatePresentFenceGroup(tcu::TestCaseGroup *testGroup, Type wsiType)
{
    const struct
    {
        VkPresentModeKHR mode;
        const char *name;
    } presentModes[] = {
        {VK_PRESENT_MODE_IMMEDIATE_KHR, "immediate"},
        {VK_PRESENT_MODE_MAILBOX_KHR, "mailbox"},
        {VK_PRESENT_MODE_FIFO_KHR, "fifo"},
        {VK_PRESENT_MODE_FIFO_RELAXED_KHR, "fifo_relaxed"},
        {VK_PRESENT_MODE_SHARED_DEMAND_REFRESH_KHR, "demand"},
        {VK_PRESENT_MODE_SHARED_CONTINUOUS_REFRESH_KHR, "continuous"},
        {VK_PRESENT_MODE_FIFO_LATEST_READY_EXT, "fifo_latest_ready"},
    };

    bool preferExt = true;
    for (size_t presentModeNdx = 0; presentModeNdx < DE_LENGTH_OF_ARRAY(presentModes); presentModeNdx++)
    {
        de::MovePtr<tcu::TestCaseGroup> presentModeGroup(
            new tcu::TestCaseGroup(testGroup->getTestContext(), presentModes[presentModeNdx].name));

        PresentFenceTestConfig config;
        config.wsiType               = wsiType;
        config.modes                 = std::vector<VkPresentModeKHR>(1, presentModes[presentModeNdx].mode);
        config.deferMemoryAllocation = false;
        config.bindImageMemory       = false;
        config.changePresentModes    = false;
        config.verifyFenceOrdering   = false;
        config.nullHandles           = false;
<<<<<<< HEAD
=======
        config.swapchainMaintenance1 = true;
        config.preferExt             = preferExt;
>>>>>>> 83226386

        // Basic present fence test
        addFunctionCase(&*presentModeGroup, "basic", presentFenceTest, config);

        config.verifyFenceOrdering = true;
        config.preferExt           = !preferExt;
        // Test ordering guarantee of present fence signals
        addFunctionCase(&*presentModeGroup, "ordering", presentFenceTest, config);

        if (canDoMultiSwapchainPresent(wsiType))
        {
            config.verifyFenceOrdering = false;
            config.modes               = std::vector<VkPresentModeKHR>(3, presentModes[presentModeNdx].mode);
            config.preferExt           = preferExt;
            // Present fence test with multiple swapchains
            addFunctionCase(&*presentModeGroup, "multi_swapchain", presentFenceTest, config);

            config.verifyFenceOrdering = true;
            config.preferExt           = !preferExt;
            // Test ordering guarantee of present fence signals with multiple swapchains
            addFunctionCase(&*presentModeGroup, "mult_swapchain_ordering", presentFenceTest, config);

            config.modes               = std::vector<VkPresentModeKHR>(5, presentModes[presentModeNdx].mode);
            config.verifyFenceOrdering = false;
            config.nullHandles         = true;
            config.preferExt           = preferExt;
            addFunctionCase(&*presentModeGroup, "null_handles", presentFenceTest, config);
        }

<<<<<<< HEAD
=======
        config.modes                 = std::vector<VkPresentModeKHR>(1, presentModes[presentModeNdx].mode);
        config.nullHandles           = false;
        config.swapchainMaintenance1 = false;
        config.preferExt             = !preferExt;
        addFunctionCase(&*presentModeGroup, "maintenance1_disabled", presentFenceTest, config);

>>>>>>> 83226386
        testGroup->addChild(presentModeGroup.release());

        // Make sure next iteration uses the other ext for the same class of tests.
        preferExt = !preferExt;
    }
}

struct PresentModesTestConfig
{
    vk::wsi::Type wsiType;
    VkPresentModeKHR mode;
    // See PresentFenceTestConfig::preferExt
    bool preferExt;
};

tcu::TestStatus verifyCompatiblePresentModes(const std::vector<VkPresentModeKHR> &supportedModes,
                                             const VkPresentModeKHR queryMode,
                                             const std::vector<VkPresentModeKHR> &compatibleModes,
                                             const std::vector<VkPresentModeKHR> *previouslyQueriedCompatibleModes)
{
    // Every returned compatible mode must be supported by the surface
    for (size_t i = 0; i < compatibleModes.size(); ++i)
        if (std::find(supportedModes.begin(), supportedModes.end(), compatibleModes[i]) == supportedModes.end())
            return tcu::TestStatus::fail("Returned compatible present mode " + de::toString(compatibleModes[i]) +
                                         " is not a supported present mode");

    // The original mode being queried must always be in the compatible list
    if (!compatibleModes.empty() &&
        std::find(compatibleModes.begin(), compatibleModes.end(), queryMode) == compatibleModes.end())
        return tcu::TestStatus::fail("Returned compatible present modes does not include the mode used in the query");

    // There should be no duplicates in the returned modes
    std::set<VkPresentModeKHR> visitedModes;
    for (VkPresentModeKHR compatibleMode : compatibleModes)
    {
        if (visitedModes.find(compatibleMode) != visitedModes.end())
            return tcu::TestStatus::fail("Duplicate mode " + de::toString(compatibleMode) +
                                         " returned in list of compatible present modes");
        visitedModes.insert(compatibleMode);
    }

    // If provided, the returned list of modes should match the last previous query
    if (previouslyQueriedCompatibleModes)
    {
        for (VkPresentModeKHR previousCompatibleMode : *previouslyQueriedCompatibleModes)
            if (visitedModes.find(previousCompatibleMode) == visitedModes.end())
                return tcu::TestStatus::fail("Different sets of compatible modes returned on re-query (present mode " +
                                             de::toString(previousCompatibleMode) + " missing on requery)");
    }

    return tcu::TestStatus::pass("");
}

tcu::TestStatus presentModesQueryTest(Context &context, const PresentModesTestConfig testParams)
{
    const InstanceHelper instHelper(context, testParams.wsiType, false, testParams.preferExt);
    const TestNativeObjects native(context, instHelper.supportedExtensions, testParams.wsiType, 1);
    Unique<VkSurfaceKHR> surface(createSurface(instHelper.vki, instHelper.instance, testParams.wsiType, *native.display,
                                               *native.windows[0], context.getTestContext().getCommandLine()));
    const DeviceHelper devHelper(context, instHelper.vki, instHelper.instance, *surface, false, false, false, false);

    const std::vector<VkPresentModeKHR> presentModes =
        getPhysicalDeviceSurfacePresentModes(instHelper.vki, devHelper.physicalDevice, *surface);
    if (std::find(presentModes.begin(), presentModes.end(), testParams.mode) == presentModes.end())
        TCU_THROW(NotSupportedError, "Present mode not supported");

    // Get the compatible present modes with the given one.
    VkSurfacePresentModeEXT presentModeInfo = {
        VK_STRUCTURE_TYPE_SURFACE_PRESENT_MODE_EXT,
        nullptr,
        testParams.mode,
    };
    const VkPhysicalDeviceSurfaceInfo2KHR surfaceInfo = {
        VK_STRUCTURE_TYPE_PHYSICAL_DEVICE_SURFACE_INFO_2_KHR,
        &presentModeInfo,
        *surface,
    };
    VkSurfacePresentModeCompatibilityEXT compatibility = {
        VK_STRUCTURE_TYPE_SURFACE_PRESENT_MODE_COMPATIBILITY_EXT,
        nullptr,
        0,
        nullptr,
    };
    VkSurfaceCapabilities2KHR capabilities = {
        VK_STRUCTURE_TYPE_SURFACE_CAPABILITIES_2_KHR,
        &compatibility,
        {},
    };

    // Test that querying only the count works.
    VK_CHECK(
        instHelper.vki.getPhysicalDeviceSurfaceCapabilities2KHR(devHelper.physicalDevice, &surfaceInfo, &capabilities));

    // Sometime ICD selected will not support the instance extensions got in enumerateInstanceExtensionProperties.
    // In this case the struct varible compatibility queried in getPhysicalDeviceSurfaceCapabilities2KHR will keep unchanged.
    if (compatibility.presentModeCount < 1)
        TCU_THROW(NotSupportedError, "Empty compatible present mode list, VK_EXT_surface_maintenance1 not supported.");

    // Test again providing a buffer that's too small
    constexpr VkPresentModeKHR invalidValue = (VkPresentModeKHR)0x1234;
    std::vector<VkPresentModeKHR> compatibleModes(compatibility.presentModeCount, invalidValue);
    compatibility.pPresentModes = compatibleModes.data();

    uint32_t originalCompatibleModesCount = compatibility.presentModeCount;

    // Check result when count is 0
    compatibility.presentModeCount = 0;
    VkResult result =
        instHelper.vki.getPhysicalDeviceSurfaceCapabilities2KHR(devHelper.physicalDevice, &surfaceInfo, &capabilities);
    if (result != VK_SUCCESS)
        return tcu::TestStatus::fail("Wrong result when the size is 0");

    // Check result when count is too small
    compatibility.presentModeCount = originalCompatibleModesCount - 1;
    result =
        instHelper.vki.getPhysicalDeviceSurfaceCapabilities2KHR(devHelper.physicalDevice, &surfaceInfo, &capabilities);
    if (result != VK_SUCCESS)
        return tcu::TestStatus::fail("Wrong result when the size is too small");

    // Make sure whatever _is_ returned is valid.
    if (compatibility.presentModeCount > originalCompatibleModesCount - 1)
        return tcu::TestStatus::fail("Re-query returned more results than provided");

    // Ensure the rest of the array is not overwritten
    for (size_t i = compatibility.presentModeCount; i < compatibleModes.size(); ++i)
    {
        if (compatibleModes[i] != invalidValue)
            return tcu::TestStatus::fail("Query overwrote beyond returned count");
    }
    compatibleModes.resize(compatibility.presentModeCount);
    tcu::TestStatus status = verifyCompatiblePresentModes(presentModes, testParams.mode, compatibleModes, nullptr);
    if (status.isFail())
        return status;

    // Check result when count is correct
    compatibility.presentModeCount = originalCompatibleModesCount;
    std::vector<VkPresentModeKHR> compatibleModes2(compatibility.presentModeCount, invalidValue);
    compatibility.pPresentModes = compatibleModes2.data();

    VK_CHECK(
        instHelper.vki.getPhysicalDeviceSurfaceCapabilities2KHR(devHelper.physicalDevice, &surfaceInfo, &capabilities));

    // Make sure returned modes are valid.
    if (compatibility.presentModeCount != originalCompatibleModesCount)
        return tcu::TestStatus::fail("Re-query returned different results count than provided");

    status = verifyCompatiblePresentModes(presentModes, testParams.mode, compatibleModes2, &compatibleModes);
    if (status.isFail())
        return status;

    // Check that querying with a count higher than supported still returns as many results as before.
    compatibility.presentModeCount = originalCompatibleModesCount * 2;
    std::vector<VkPresentModeKHR> compatibleModes3(compatibility.presentModeCount, invalidValue);
    compatibility.pPresentModes = compatibleModes3.data();

    VK_CHECK(
        instHelper.vki.getPhysicalDeviceSurfaceCapabilities2KHR(devHelper.physicalDevice, &surfaceInfo, &capabilities));

    // Make sure returned modes are the same as before.
    if (compatibility.presentModeCount != originalCompatibleModesCount)
        return tcu::TestStatus::fail("Re-query returned different results count than provided");

    // Ensure the rest of the array is not overwritten
    for (size_t i = compatibility.presentModeCount; i < compatibleModes3.size(); ++i)
    {
        if (compatibleModes3[i] != invalidValue)
            return tcu::TestStatus::fail("Query overwrote beyond returned count");
    }

    compatibleModes3.resize(compatibility.presentModeCount);
    status = verifyCompatiblePresentModes(presentModes, testParams.mode, compatibleModes3, &compatibleModes2);
    if (status.isFail())
        return status;

    return tcu::TestStatus::pass("Tests ran successfully");
}

void populatePresentModesGroup(tcu::TestCaseGroup *testGroup, Type wsiType)
{
    const struct
    {
        VkPresentModeKHR mode;
        const char *name;
    } presentModes[] = {
        {VK_PRESENT_MODE_IMMEDIATE_KHR, "immediate"},
        {VK_PRESENT_MODE_MAILBOX_KHR, "mailbox"},
        {VK_PRESENT_MODE_FIFO_KHR, "fifo"},
        {VK_PRESENT_MODE_FIFO_RELAXED_KHR, "fifo_relaxed"},
        {VK_PRESENT_MODE_SHARED_DEMAND_REFRESH_KHR, "demand"},
        {VK_PRESENT_MODE_SHARED_CONTINUOUS_REFRESH_KHR, "continuous"},
        {VK_PRESENT_MODE_FIFO_LATEST_READY_EXT, "fifo_latest_ready"},
    };

    bool preferExt = true;
    for (size_t presentModeNdx = 0; presentModeNdx < DE_LENGTH_OF_ARRAY(presentModes); presentModeNdx++)
    {
        de::MovePtr<tcu::TestCaseGroup> presentModeGroup(
            new tcu::TestCaseGroup(testGroup->getTestContext(), presentModes[presentModeNdx].name));

        {
            PresentModesTestConfig config;
            config.wsiType   = wsiType;
            config.mode      = presentModes[presentModeNdx].mode;
            config.preferExt = preferExt;

            // Query compatible present modes
            addFunctionCase(&*presentModeGroup, "query", presentModesQueryTest, config);
        }

        {
            PresentFenceTestConfig config;
            config.wsiType               = wsiType;
            config.modes                 = std::vector<VkPresentModeKHR>(1, presentModes[presentModeNdx].mode);
            config.deferMemoryAllocation = false;
            config.bindImageMemory       = false;
            config.changePresentModes    = true;
            config.verifyFenceOrdering   = false;
            config.nullHandles           = false;
<<<<<<< HEAD
=======
            config.swapchainMaintenance1 = true;
            config.preferExt             = !preferExt;
>>>>>>> 83226386

            // Switch between compatible modes
            addFunctionCase(&*presentModeGroup, "change_modes", presentFenceTest, config);

            if (canDoMultiSwapchainPresent(wsiType))
            {
                config.modes     = std::vector<VkPresentModeKHR>(4, presentModes[presentModeNdx].mode);
                config.preferExt = preferExt;

                // Switch between compatible modes with multiple swapchains
                addFunctionCase(&*presentModeGroup, "change_modes_multi_swapchain", presentFenceTest, config);

                config.modes                 = std::vector<VkPresentModeKHR>(2, presentModes[presentModeNdx].mode);
                config.deferMemoryAllocation = true;
                config.preferExt             = !preferExt;

                // Switch between compatible modes while swapchain uses deferred allocation
                addFunctionCase(&*presentModeGroup, "change_modes_with_deferred_alloc", presentFenceTest, config);
            }
        }

        testGroup->addChild(presentModeGroup.release());

        preferExt = !preferExt;
    }

    if (canDoMultiSwapchainPresent(wsiType))
    {
        // Switch between compatible modes with multiple swapchains in different modes
        de::MovePtr<tcu::TestCaseGroup> heterogenousGroup(
            new tcu::TestCaseGroup(testGroup->getTestContext(), "heterogenous"));

        std::vector<VkPresentModeKHR> modes(3);
        for (size_t i = 0; i < DE_LENGTH_OF_ARRAY(presentModes); i++)
        {
            for (size_t j = 0; j < DE_LENGTH_OF_ARRAY(presentModes); j++)
            {
                for (size_t k = 0; k < DE_LENGTH_OF_ARRAY(presentModes); k++)
                {
                    // Skip if not actually heterogenous
                    if (i == j && i == k)
                        continue;

                    std::string testName = presentModes[i].name;
                    testName += "_";
                    testName += presentModes[j].name;
                    testName += "_";
                    testName += presentModes[k].name;

                    modes[0] = presentModes[i].mode;
                    modes[1] = presentModes[j].mode;
                    modes[2] = presentModes[k].mode;

                    PresentFenceTestConfig config;
                    config.wsiType               = wsiType;
                    config.modes                 = modes;
                    config.deferMemoryAllocation = false;
                    config.bindImageMemory       = false;
                    config.changePresentModes    = true;
                    config.verifyFenceOrdering   = false;
                    config.nullHandles           = false;
<<<<<<< HEAD
=======
                    config.swapchainMaintenance1 = true;
                    config.preferExt             = preferExt;
>>>>>>> 83226386

                    addFunctionCase(&*heterogenousGroup, testName, presentFenceTest, config);

                    preferExt = !preferExt;
                }
            }
        }

        testGroup->addChild(heterogenousGroup.release());
    }
}

enum class SwapchainWindowSize
{
    Identical,
    SwapchainBigger,
    SwapchainSmaller,
};

enum class SwapchainWindowAspect
{
    Identical,
    SwapchainTaller,
    SwapchainWider,
};

struct ScalingQueryTestConfig
{
    vk::wsi::Type wsiType;
    VkPresentModeKHR mode;
    // See PresentFenceTestConfig::preferExt
    bool preferExt;
};

struct ScalingTestConfig
{
    vk::wsi::Type wsiType;
    VkPresentModeKHR mode;
    VkPresentScalingFlagsEXT scaling;
    VkPresentGravityFlagsEXT gravityX;
    VkPresentGravityFlagsEXT gravityY;
    SwapchainWindowSize size;
    SwapchainWindowAspect aspect;
    // Either have the swapchain be created with a different size, or resize the window after swapchain creation
    bool resizeWindow;
    // See PresentFenceTestConfig::preferExt
    bool preferExt;
};

tcu::TestStatus scalingQueryTest(Context &context, const ScalingQueryTestConfig testParams)
{
    const InstanceHelper instHelper(context, testParams.wsiType, false, testParams.preferExt);
    const TestNativeObjects native(context, instHelper.supportedExtensions, testParams.wsiType, 1);
    Unique<VkSurfaceKHR> surface(createSurface(instHelper.vki, instHelper.instance, testParams.wsiType, *native.display,
                                               *native.windows[0], context.getTestContext().getCommandLine()));
    const DeviceHelper devHelper(context, instHelper.vki, instHelper.instance, *surface, false, false, false, false);

    const std::vector<VkPresentModeKHR> presentModes =
        getPhysicalDeviceSurfacePresentModes(instHelper.vki, devHelper.physicalDevice, *surface);
    if (std::find(presentModes.begin(), presentModes.end(), testParams.mode) == presentModes.end())
        TCU_THROW(NotSupportedError, "Present mode not supported");

    // Query the scaling capabilities and make sure they only report acceptable values.
    VkSurfacePresentScalingCapabilitiesEXT scaling =
        getSurfaceScalingCapabilities(instHelper.vki, devHelper.physicalDevice, testParams.mode, *surface);

    constexpr VkPresentScalingFlagsEXT scalingFlags = VK_PRESENT_SCALING_ONE_TO_ONE_BIT_EXT |
                                                      VK_PRESENT_SCALING_ASPECT_RATIO_STRETCH_BIT_EXT |
                                                      VK_PRESENT_SCALING_STRETCH_BIT_EXT;
    constexpr VkPresentGravityFlagsEXT gravityFlags =
        VK_PRESENT_GRAVITY_MIN_BIT_EXT | VK_PRESENT_GRAVITY_MAX_BIT_EXT | VK_PRESENT_GRAVITY_CENTERED_BIT_EXT;

    if ((scaling.supportedPresentScaling & ~scalingFlags) != 0)
        return tcu::TestStatus::fail("Invalid bits in scaling flags");

    if ((scaling.supportedPresentGravityX & ~gravityFlags) != 0)
        return tcu::TestStatus::fail("Invalid bits in gravity flags (x axis)");

    if ((scaling.supportedPresentGravityY & ~gravityFlags) != 0)
        return tcu::TestStatus::fail("Invalid bits in gravity flags (y axis)");

    return tcu::TestStatus::pass("Tests ran successfully");
}

tcu::TestStatus scalingQueryCompatibleModesTest(Context &context, const ScalingQueryTestConfig testParams)
{
    const InstanceHelper instHelper(context, testParams.wsiType, false, testParams.preferExt);
    const TestNativeObjects native(context, instHelper.supportedExtensions, testParams.wsiType, 1);
    Unique<VkSurfaceKHR> surface(createSurface(instHelper.vki, instHelper.instance, testParams.wsiType, *native.display,
                                               *native.windows[0], context.getTestContext().getCommandLine()));
    const DeviceHelper devHelper(context, instHelper.vki, instHelper.instance, *surface, false, false, false, false);

    const std::vector<VkPresentModeKHR> presentModes =
        getPhysicalDeviceSurfacePresentModes(instHelper.vki, devHelper.physicalDevice, *surface);
    if (std::find(presentModes.begin(), presentModes.end(), testParams.mode) == presentModes.end())
        TCU_THROW(NotSupportedError, "Present mode not supported");

    // Query compatible present modes, and scaling capabilities for each mode.  They must all be identical.
    VkSurfacePresentModeEXT presentModeInfo = {
        VK_STRUCTURE_TYPE_SURFACE_PRESENT_MODE_EXT,
        nullptr,
        testParams.mode,
    };
    const VkPhysicalDeviceSurfaceInfo2KHR surfaceInfo = {
        VK_STRUCTURE_TYPE_PHYSICAL_DEVICE_SURFACE_INFO_2_KHR,
        &presentModeInfo,
        *surface,
    };
    VkSurfacePresentModeCompatibilityEXT compatibility = {
        VK_STRUCTURE_TYPE_SURFACE_PRESENT_MODE_COMPATIBILITY_EXT,
        nullptr,
        0,
        nullptr,
    };
    VkSurfaceCapabilities2KHR capabilities = {
        VK_STRUCTURE_TYPE_SURFACE_CAPABILITIES_2_KHR,
        &compatibility,
        {},
    };

    VK_CHECK(
        instHelper.vki.getPhysicalDeviceSurfaceCapabilities2KHR(devHelper.physicalDevice, &surfaceInfo, &capabilities));
    std::vector<VkPresentModeKHR> compatibleModes(compatibility.presentModeCount, (VkPresentModeKHR)0x5678);
    compatibility.pPresentModes = compatibleModes.data();

    VK_CHECK(
        instHelper.vki.getPhysicalDeviceSurfaceCapabilities2KHR(devHelper.physicalDevice, &surfaceInfo, &capabilities));

    std::vector<VkSurfacePresentScalingCapabilitiesEXT> scaling(compatibility.presentModeCount);

    for (uint32_t i = 0; i < compatibility.presentModeCount; ++i)
        scaling[i] =
            getSurfaceScalingCapabilities(instHelper.vki, devHelper.physicalDevice, compatibleModes[i], *surface);

    for (uint32_t i = 1; i < compatibility.presentModeCount; ++i)
    {
        if (scaling[i].supportedPresentScaling != scaling[0].supportedPresentScaling)
            return tcu::TestStatus::fail("Different scaling flags for compatible present modes is not allowed");

        if (scaling[i].supportedPresentGravityX != scaling[0].supportedPresentGravityX)
            return tcu::TestStatus::fail(
                "Different gravity flags (x axis) for compatible present modes is not allowed");

        if (scaling[i].supportedPresentGravityY != scaling[0].supportedPresentGravityY)
            return tcu::TestStatus::fail(
                "Different gravity flags (y axis) for compatible present modes is not allowed");
    }

    return tcu::TestStatus::pass("Tests ran successfully");
}

tcu::TestStatus scalingTest(Context &context, const ScalingTestConfig testParams)
{
    const InstanceHelper instHelper(context, testParams.wsiType, false, testParams.preferExt);
    TestNativeObjects native(context, instHelper.supportedExtensions, testParams.wsiType, 1);
    Unique<VkSurfaceKHR> surface(createSurface(instHelper.vki, instHelper.instance, testParams.wsiType, *native.display,
                                               *native.windows[0], context.getTestContext().getCommandLine()));

<<<<<<< HEAD
    const DeviceHelper devHelper(context, instHelper.vki, instHelper.instance, *surface, true, false, false);
=======
    const DeviceHelper devHelper(context, instHelper.vki, instHelper.instance, *surface, true, true, false,
                                 testParams.preferExt);
>>>>>>> 83226386
    const DeviceInterface &vkd = devHelper.vkd;
    const VkDevice device      = *devHelper.device;
    SimpleAllocator allocator(vkd, device, getPhysicalDeviceMemoryProperties(instHelper.vki, devHelper.physicalDevice));

    std::vector<VkSurfaceFormatKHR> surfaceFormats =
        getPhysicalDeviceSurfaceFormats(instHelper.vki, devHelper.physicalDevice, *surface);
    if (surfaceFormats.empty())
        return tcu::TestStatus::fail("No VkSurfaceFormatKHR defined");

    const VkSurfaceCapabilitiesKHR capabilities =
        getPhysicalDeviceSurfaceCapabilities(instHelper.vki, devHelper.physicalDevice, *surface, nullptr);
    const VkSurfaceTransformFlagBitsKHR transform =
        (capabilities.supportedTransforms & VK_SURFACE_TRANSFORM_IDENTITY_BIT_KHR) != 0 ?
            VK_SURFACE_TRANSFORM_IDENTITY_BIT_KHR :
            capabilities.currentTransform;

    const std::vector<VkPresentModeKHR> presentModes =
        getPhysicalDeviceSurfacePresentModes(instHelper.vki, devHelper.physicalDevice, *surface);
    if (std::find(presentModes.begin(), presentModes.end(), testParams.mode) == presentModes.end())
        TCU_THROW(NotSupportedError, "Present mode not supported");

    // Skip if configuration is not supported
    VkSurfacePresentScalingCapabilitiesEXT scaling =
        getSurfaceScalingCapabilities(instHelper.vki, devHelper.physicalDevice, testParams.mode, *surface);

    if ((scaling.supportedPresentScaling & testParams.scaling) == 0)
        TCU_THROW(NotSupportedError, "Scaling mode is not supported");
    if (testParams.scaling != VK_PRESENT_SCALING_STRETCH_BIT_EXT)
    {
        if ((scaling.supportedPresentGravityX & testParams.gravityX) == 0)
            TCU_THROW(NotSupportedError, "Gravity mode is not supported (x axis)");
        if ((scaling.supportedPresentGravityY & testParams.gravityY) == 0)
            TCU_THROW(NotSupportedError, "Gravity mode is not supported (y axis)");
    }

    tcu::UVec2 swapchainSize = native.windowSize;
    if (!testParams.resizeWindow)
    {
        switch (testParams.size)
        {
        case SwapchainWindowSize::SwapchainBigger:
            swapchainSize.x() *= 2;
            swapchainSize.y() *= 2;
            break;
        case SwapchainWindowSize::SwapchainSmaller:
            swapchainSize.x() /= 2;
            swapchainSize.y() /= 2;
            break;
        default:
            break;
        }
        switch (testParams.aspect)
        {
        case SwapchainWindowAspect::SwapchainTaller:
            swapchainSize.y() += swapchainSize.y() / 2;
            break;
        case SwapchainWindowAspect::SwapchainWider:
            swapchainSize.x() += swapchainSize.x() / 2;
            break;
        default:
            break;
        }
    }

    VkSwapchainCreateInfoKHR swapchainInfo = getBasicSwapchainParameters(
        *surface, surfaceFormats[0], swapchainSize, testParams.mode, transform, capabilities.minImageCount, false);

    VkSwapchainPresentScalingCreateInfoEXT scalingInfo = {
        VK_STRUCTURE_TYPE_SWAPCHAIN_PRESENT_SCALING_CREATE_INFO_EXT,
        nullptr,
        testParams.scaling,
        testParams.gravityX,
        testParams.gravityY,
    };
    swapchainInfo.pNext = &scalingInfo;

    const Unique<VkSwapchainKHR> swapchain(createSwapchainKHR(vkd, device, &swapchainInfo));
    std::vector<VkImage> swapchainImages = getSwapchainImages(vkd, device, *swapchain);

    const Unique<VkCommandPool> commandPool(
        createCommandPool(vkd, device, VK_COMMAND_POOL_CREATE_RESET_COMMAND_BUFFER_BIT, devHelper.queueFamilyIndex));

    constexpr uint32_t iterations = 100;

    // Do testParams.iterations presents, with a fence associated with the last one.
    FenceSp presentFence = FenceSp(new Unique<VkFence>(createFence(vkd, device)));
    const std::vector<SemaphoreSp> acquireSems(createSemaphores(vkd, device, iterations));
    const std::vector<SemaphoreSp> presentSems(createSemaphores(vkd, device, iterations));

    const std::vector<CommandBufferSp> commandBuffers(
        allocateCommandBuffers(vkd, device, *commandPool, VK_COMMAND_BUFFER_LEVEL_PRIMARY, iterations));

    const uint64_t foreverNs = 0xFFFFFFFFFFFFFFFFul;

    VkImageSubresourceRange range = {
        VK_IMAGE_ASPECT_COLOR_BIT, 0, 1, 0, 1,
    };

    tcu::UVec2 windowSize = tcu::UVec2(kDefaultWindowWidth, kDefaultWindowHeight);
    if (testParams.resizeWindow)
    {
        switch (testParams.size)
        {
        case SwapchainWindowSize::SwapchainBigger:
            windowSize.x() /= 2;
            windowSize.y() /= 2;
            break;
        case SwapchainWindowSize::SwapchainSmaller:
            windowSize.x() *= 2;
            windowSize.y() *= 2;
            break;
        default:
            break;
        }
        switch (testParams.aspect)
        {
        case SwapchainWindowAspect::SwapchainTaller:
            windowSize.x() += windowSize.x() / 2;
            break;
        case SwapchainWindowAspect::SwapchainWider:
            windowSize.y() += windowSize.y() / 2;
            break;
        default:
            break;
        }

        native.resizeWindow(0, windowSize);
    }

    const uint32_t quarterPixels = swapchainSize.x() * swapchainSize.y() / 4;
    const tcu::UVec4 red(255, 30, 20, 255);
    const tcu::UVec4 green(0, 255, 50, 255);
    const tcu::UVec4 blue(40, 60, 255, 255);
    const tcu::UVec4 yellow(200, 220, 20, 255);
    de::MovePtr<Allocation> redMemory;
    de::MovePtr<Allocation> greenMemory;
    de::MovePtr<Allocation> blueMemory;
    de::MovePtr<Allocation> yellowMemory;
    const vk::Move<vk::VkBuffer> redBuffer =
        createBufferAndBindMemory(devHelper, allocator, red, quarterPixels, &redMemory);
    const vk::Move<vk::VkBuffer> greenBuffer =
        createBufferAndBindMemory(devHelper, allocator, green, quarterPixels, &greenMemory);
    const vk::Move<vk::VkBuffer> blueBuffer =
        createBufferAndBindMemory(devHelper, allocator, blue, quarterPixels, &blueMemory);
    const vk::Move<vk::VkBuffer> yellowBuffer =
        createBufferAndBindMemory(devHelper, allocator, yellow, quarterPixels, &yellowMemory);

    try
    {
        for (uint32_t i = 0; i < iterations; ++i)
        {
            const VkSemaphore presentSem = **presentSems[i];
            const VkSemaphore acquireSem = **acquireSems[i];
            uint32_t imageIndex          = 0x12345; // initialize to junk value

            VK_CHECK(vkd.acquireNextImageKHR(device, *swapchain, foreverNs, acquireSem, VK_NULL_HANDLE, &imageIndex));

            beginCommandBuffer(vkd, **commandBuffers[i], 0u);

            VkImageMemoryBarrier barrier = {
                VK_STRUCTURE_TYPE_IMAGE_MEMORY_BARRIER,
                nullptr,
                0,
                VK_ACCESS_TRANSFER_WRITE_BIT,
                VK_IMAGE_LAYOUT_UNDEFINED,
                VK_IMAGE_LAYOUT_TRANSFER_DST_OPTIMAL,
                VK_QUEUE_FAMILY_IGNORED,
                VK_QUEUE_FAMILY_IGNORED,
                swapchainImages[imageIndex],
                range,
            };

            vkd.cmdPipelineBarrier(**commandBuffers[i], VK_PIPELINE_STAGE_BOTTOM_OF_PIPE_BIT,
                                   VK_PIPELINE_STAGE_TRANSFER_BIT, 0u, 0, nullptr, 0, nullptr, 1, &barrier);

            const tcu::UVec2 halfSwapchainSize = swapchainSize / 2u;
            copyBufferToImage(vkd, **commandBuffers[i], *redBuffer, swapchainImages[imageIndex], tcu::UVec2(0, 0),
                              halfSwapchainSize);
            copyBufferToImage(vkd, **commandBuffers[i], *greenBuffer, swapchainImages[imageIndex],
                              tcu::UVec2(halfSwapchainSize.x(), 0),
                              tcu::UVec2(swapchainSize.x() - halfSwapchainSize.x(), halfSwapchainSize.y()));
            copyBufferToImage(vkd, **commandBuffers[i], *blueBuffer, swapchainImages[imageIndex],
                              tcu::UVec2(0, halfSwapchainSize.y()),
                              tcu::UVec2(halfSwapchainSize.x(), swapchainSize.y() - halfSwapchainSize.y()));
            copyBufferToImage(
                vkd, **commandBuffers[i], *yellowBuffer, swapchainImages[imageIndex], halfSwapchainSize,
                tcu::UVec2(swapchainSize.x() - halfSwapchainSize.x(), swapchainSize.y() - halfSwapchainSize.y()));

            barrier.oldLayout     = VK_IMAGE_LAYOUT_TRANSFER_DST_OPTIMAL;
            barrier.newLayout     = VK_IMAGE_LAYOUT_PRESENT_SRC_KHR;
            barrier.srcAccessMask = VK_ACCESS_TRANSFER_WRITE_BIT;
            barrier.dstAccessMask = 0;

            vkd.cmdPipelineBarrier(**commandBuffers[i], VK_PIPELINE_STAGE_TRANSFER_BIT,
                                   VK_PIPELINE_STAGE_BOTTOM_OF_PIPE_BIT, 0u, 0, nullptr, 0, nullptr, 1, &barrier);

            endCommandBuffer(vkd, **commandBuffers[i]);

            // Submit the command buffer
            VkPipelineStageFlags waitStage = VK_PIPELINE_STAGE_TRANSFER_BIT;
            const VkSubmitInfo submitInfo  = {
                VK_STRUCTURE_TYPE_SUBMIT_INFO, nullptr, 1,           &acquireSem, &waitStage, 1u,
                &**commandBuffers[i],          1u,      &presentSem,
            };
            VK_CHECK(vkd.queueSubmit(devHelper.queue, 1u, &submitInfo, VK_NULL_HANDLE));

            // Present the frame
            const VkSwapchainPresentFenceInfoEXT presentFenceInfo = {
                VK_STRUCTURE_TYPE_SWAPCHAIN_PRESENT_FENCE_INFO_EXT,
                nullptr,
                1,
                &**presentFence,
            };
            VkResult result;

            const VkPresentInfoKHR presentInfo = {
                VK_STRUCTURE_TYPE_PRESENT_INFO_KHR,
                // Signal the present fence on the last present.
                i + 1 == iterations ? &presentFenceInfo : nullptr,
                1u,
                &presentSem,
                1,
                &*swapchain,
                &imageIndex,
                &result,
            };
            VK_CHECK_WSI(vkd.queuePresentKHR(devHelper.queue, &presentInfo));
            VK_CHECK_WSI(result);

            // TODO: wait for present, capture the screen and verify that scaling is done correctly.
        }

        // Wait for all presents before terminating the test (when semaphores are destroyed)
        VK_CHECK(vkd.waitForFences(device, 1u, &**presentFence, VK_TRUE, kMaxFenceWaitTimeout));
    }
    catch (...)
    {
        // Make sure device is idle before destroying resources
        vkd.deviceWaitIdle(device);
        throw;
    }

    native.windows[0]->setVisible(false);

    return tcu::TestStatus::pass("Tests ran successfully");
}

void populateScalingTests(tcu::TestCaseGroup *testGroup, Type wsiType, bool resizeWindow)
{
    const struct
    {
        VkPresentModeKHR mode;
        const char *name;
    } presentModes[] = {
        {VK_PRESENT_MODE_IMMEDIATE_KHR, "immediate"},
        {VK_PRESENT_MODE_MAILBOX_KHR, "mailbox"},
        {VK_PRESENT_MODE_FIFO_KHR, "fifo"},
        {VK_PRESENT_MODE_FIFO_RELAXED_KHR, "fifo_relaxed"},
        {VK_PRESENT_MODE_SHARED_DEMAND_REFRESH_KHR, "demand"},
        {VK_PRESENT_MODE_SHARED_CONTINUOUS_REFRESH_KHR, "continuous"},
        {VK_PRESENT_MODE_FIFO_LATEST_READY_EXT, "fifo_latest_ready"},
    };

    const struct
    {
        VkPresentScalingFlagBitsEXT scaling;
        const char *name;
    } scalingFlags[] = {
        {VK_PRESENT_SCALING_ONE_TO_ONE_BIT_EXT, "one_to_one"},
        {VK_PRESENT_SCALING_ASPECT_RATIO_STRETCH_BIT_EXT, "aspect_stretch"},
        {VK_PRESENT_SCALING_STRETCH_BIT_EXT, "stretch"},
    };

    const struct
    {
        VkPresentGravityFlagBitsEXT gravity;
        const char *name;
    } gravityFlags[] = {
        {VK_PRESENT_GRAVITY_MIN_BIT_EXT, "min"},
        {VK_PRESENT_GRAVITY_MAX_BIT_EXT, "max"},
        {VK_PRESENT_GRAVITY_CENTERED_BIT_EXT, "center"},
    };

    bool preferExt = true;
    for (size_t presentModeNdx = 0; presentModeNdx < DE_LENGTH_OF_ARRAY(presentModes); presentModeNdx++)
    {
        de::MovePtr<tcu::TestCaseGroup> presentModeGroup(
            new tcu::TestCaseGroup(testGroup->getTestContext(), presentModes[presentModeNdx].name));

        {
            ScalingQueryTestConfig config;
            config.wsiType   = wsiType;
            config.mode      = presentModes[presentModeNdx].mode;
            config.preferExt = preferExt;

            // Query supported scaling modes
            de::MovePtr<tcu::TestCaseGroup> queryGroup(new tcu::TestCaseGroup(testGroup->getTestContext(), "query"));
            // Basic test
            addFunctionCase(&*queryGroup, "basic", scalingQueryTest, config);

            config.preferExt = !preferExt;
            // Verify compatible present modes have the same scaling capabilities
            addFunctionCase(&*queryGroup, "verify_compatible_present_modes", scalingQueryCompatibleModesTest, config);
            presentModeGroup->addChild(queryGroup.release());
        }

        for (size_t scalingFlagNdx = 0; scalingFlagNdx < DE_LENGTH_OF_ARRAY(scalingFlags); scalingFlagNdx++)
        {
            de::MovePtr<tcu::TestCaseGroup> scalingFlagGroup(
                new tcu::TestCaseGroup(testGroup->getTestContext(), scalingFlags[scalingFlagNdx].name));

            const bool isStretch = scalingFlags[scalingFlagNdx].scaling == VK_PRESENT_SCALING_STRETCH_BIT_EXT;

            bool subTestPreferExt = preferExt;
            for (size_t gravityFlagXNdx = 0; gravityFlagXNdx < DE_LENGTH_OF_ARRAY(gravityFlags); gravityFlagXNdx++)
            {
                for (size_t gravityFlagYNdx = 0; gravityFlagYNdx < DE_LENGTH_OF_ARRAY(gravityFlags); gravityFlagYNdx++)
                {
                    std::string testName = gravityFlags[gravityFlagXNdx].name;
                    testName += "_";
                    testName += gravityFlags[gravityFlagYNdx].name;

                    de::MovePtr<tcu::TestCaseGroup> gravityFlagsGroup(
                        new tcu::TestCaseGroup(scalingFlagGroup->getTestContext(), testName.c_str()));

                    ScalingTestConfig config;
                    config.wsiType      = wsiType;
                    config.mode         = presentModes[presentModeNdx].mode;
                    config.scaling      = scalingFlags[scalingFlagNdx].scaling;
                    config.gravityX     = gravityFlags[gravityFlagXNdx].gravity;
                    config.gravityY     = gravityFlags[gravityFlagYNdx].gravity;
                    config.size         = SwapchainWindowSize::Identical;
                    config.aspect       = SwapchainWindowAspect::Identical;
                    config.resizeWindow = resizeWindow;
                    config.preferExt    = subTestPreferExt;

                    // Gravity does not apply to stretch
                    de::MovePtr<tcu::TestCaseGroup> *group = isStretch ? &scalingFlagGroup : &gravityFlagsGroup;

                    // Basic test without actual scaling
                    addFunctionCase(&**group, "same_size_and_aspect", scalingTest, config);

                    config.size      = SwapchainWindowSize::SwapchainBigger;
                    config.preferExt = !subTestPreferExt;
                    // Swapchain is bigger than window, but has same aspect
                    addFunctionCase(&**group, "swapchain_bigger_same_aspect", scalingTest, config);

                    config.size      = SwapchainWindowSize::SwapchainSmaller;
                    config.preferExt = subTestPreferExt;
                    // Swapchain is smaller than window, but has same aspect
                    addFunctionCase(&**group, "swapchain_smaller_same_aspect", scalingTest, config);

                    config.size      = SwapchainWindowSize::Identical;
                    config.aspect    = SwapchainWindowAspect::SwapchainTaller;
                    config.preferExt = !subTestPreferExt;
                    // Swapchain has same width, but is taller than window
                    addFunctionCase(&**group, "swapchain_taller", scalingTest, config);

                    config.size      = SwapchainWindowSize::SwapchainBigger;
                    config.preferExt = subTestPreferExt;
                    // Swapchain is bigger than window, and is taller in aspect ratio
                    addFunctionCase(&**group, "swapchain_bigger_taller_aspect", scalingTest, config);

                    config.size      = SwapchainWindowSize::SwapchainSmaller;
                    config.preferExt = !subTestPreferExt;
                    // Swapchain is smaller than window, but is taller in aspect ratio
                    addFunctionCase(&**group, "swapchain_smaller_taller_aspect", scalingTest, config);

                    config.size      = SwapchainWindowSize::Identical;
                    config.aspect    = SwapchainWindowAspect::SwapchainWider;
                    config.preferExt = subTestPreferExt;
                    // Swapchain has same height, but is wider than window
                    addFunctionCase(&**group, "swapchain_wider", scalingTest, config);

                    config.size      = SwapchainWindowSize::SwapchainBigger;
                    config.preferExt = !subTestPreferExt;
                    // Swapchain is bigger than window, and is wider in aspect ratio
                    addFunctionCase(&**group, "swapchain_bigger_wider_aspect", scalingTest, config);

                    config.size      = SwapchainWindowSize::SwapchainSmaller;
                    config.preferExt = subTestPreferExt;
                    // Swapchain is smaller than window, but is wider in aspect ratio
                    addFunctionCase(&**group, "swapchain_smaller_wider_aspect", scalingTest, config);

                    if (isStretch)
                    {
                        break;
                    }

                    scalingFlagGroup->addChild(gravityFlagsGroup.release());

                    subTestPreferExt = !subTestPreferExt;
                }

                if (isStretch)
                {
                    break;
                }
            }

            presentModeGroup->addChild(scalingFlagGroup.release());
        }

        testGroup->addChild(presentModeGroup.release());

        preferExt = !preferExt;
    }
}

void populateScalingGroup(tcu::TestCaseGroup *testGroup, Type wsiType)
{
    populateScalingTests(testGroup, wsiType, false);

    de::MovePtr<tcu::TestCaseGroup> resizeWindowGroup(
        new tcu::TestCaseGroup(testGroup->getTestContext(), "resize_window"));
    populateScalingTests(&*resizeWindowGroup, wsiType, true);
    testGroup->addChild(resizeWindowGroup.release());
}

void populateDeferredAllocGroup(tcu::TestCaseGroup *testGroup, Type wsiType)
{
    const struct
    {
        VkPresentModeKHR mode;
        const char *name;
    } presentModes[] = {
        {VK_PRESENT_MODE_IMMEDIATE_KHR, "immediate"},
        {VK_PRESENT_MODE_MAILBOX_KHR, "mailbox"},
        {VK_PRESENT_MODE_FIFO_KHR, "fifo"},
        {VK_PRESENT_MODE_FIFO_RELAXED_KHR, "fifo_relaxed"},
        {VK_PRESENT_MODE_SHARED_DEMAND_REFRESH_KHR, "demand"},
        {VK_PRESENT_MODE_SHARED_CONTINUOUS_REFRESH_KHR, "continuous"},
        {VK_PRESENT_MODE_FIFO_LATEST_READY_EXT, "fifo_latest_ready"},
    };

    bool preferExt = true;
    for (size_t presentModeNdx = 0; presentModeNdx < DE_LENGTH_OF_ARRAY(presentModes); presentModeNdx++)
    {
        de::MovePtr<tcu::TestCaseGroup> presentModeGroup(
            new tcu::TestCaseGroup(testGroup->getTestContext(), presentModes[presentModeNdx].name));

        PresentFenceTestConfig config;
        config.wsiType               = wsiType;
        config.modes                 = std::vector<VkPresentModeKHR>(1, presentModes[presentModeNdx].mode);
        config.deferMemoryAllocation = true;
        config.bindImageMemory       = false;
        config.changePresentModes    = false;
        config.verifyFenceOrdering   = false;
        config.nullHandles           = false;
<<<<<<< HEAD
=======
        config.swapchainMaintenance1 = true;
        config.preferExt             = preferExt;
>>>>>>> 83226386

        // Basic deferred allocation test
        addFunctionCase(&*presentModeGroup, "basic", presentFenceTest, config);

        config.bindImageMemory = true;

        // Bind image memory + shared present mode crashing on some drivers for unrelated reasons to VK_EXT_swapchain_maintenance1.  Will enable this test separately.
        if (presentModes[presentModeNdx].mode != VK_PRESENT_MODE_SHARED_CONTINUOUS_REFRESH_KHR &&
            presentModes[presentModeNdx].mode != VK_PRESENT_MODE_SHARED_DEMAND_REFRESH_KHR)
        {
            config.preferExt = !preferExt;
            // Bind image with VkBindImageMemorySwapchainInfoKHR
            addFunctionCase(&*presentModeGroup, "bind_image", presentFenceTest, config);
        }

        if (canDoMultiSwapchainPresent(wsiType))
        {
            config.modes = std::vector<VkPresentModeKHR>(2, presentModes[presentModeNdx].mode);

            config.preferExt = preferExt;
            // Bind image with VkBindImageMemorySwapchainInfoKHR with multiple swapchains
            addFunctionCase(&*presentModeGroup, "bind_image_multi_swapchain", presentFenceTest, config);
        }

        testGroup->addChild(presentModeGroup.release());

        preferExt = !preferExt;
    }
}

enum class ResizeWindow
{
    No,
    BeforeAcquire,
    BeforePresent,
};

struct ReleaseImagesTestConfig
{
    vk::wsi::Type wsiType;
    VkPresentModeKHR mode;
    VkPresentScalingFlagsEXT scaling;
    ResizeWindow resizeWindow;
    bool releaseBeforePresent;
    bool releaseBeforeRetire;
    // See PresentFenceTestConfig::preferExt
    bool preferExt;
};

tcu::TestStatus releaseImagesTest(Context &context, const ReleaseImagesTestConfig testParams)
{
    const InstanceHelper instHelper(context, testParams.wsiType, false, testParams.preferExt);
    TestNativeObjects native(context, instHelper.supportedExtensions, testParams.wsiType, 1);
    Unique<VkSurfaceKHR> surface(createSurface(instHelper.vki, instHelper.instance, testParams.wsiType, *native.display,
                                               *native.windows[0], context.getTestContext().getCommandLine()));

<<<<<<< HEAD
    const bool requireFifoLatestReady = testParams.mode == VK_PRESENT_MODE_FIFO_LATEST_READY_EXT;
    const DeviceHelper devHelper(context, instHelper.vki, instHelper.instance, *surface, true, false,
                                 requireFifoLatestReady);
=======
    const DeviceHelper devHelper(context, instHelper.vki, instHelper.instance, *surface, true, true, false,
                                 testParams.preferExt);
>>>>>>> 83226386
    const DeviceInterface &vkd = devHelper.vkd;
    const VkDevice device      = *devHelper.device;

    std::vector<VkSurfaceFormatKHR> surfaceFormats =
        getPhysicalDeviceSurfaceFormats(instHelper.vki, devHelper.physicalDevice, *surface);
    if (surfaceFormats.empty())
        return tcu::TestStatus::fail("No VkSurfaceFormatKHR defined");

    const std::vector<VkPresentModeKHR> presentModes =
        getPhysicalDeviceSurfacePresentModes(instHelper.vki, devHelper.physicalDevice, *surface);
    if (std::find(presentModes.begin(), presentModes.end(), testParams.mode) == presentModes.end())
        TCU_THROW(NotSupportedError, "Present mode not supported");

    const VkSurfaceCapabilitiesKHR capabilities =
        getPerPresentSurfaceCapabilities(instHelper.vki, devHelper.physicalDevice, *surface, testParams.mode);
    const VkSurfaceTransformFlagBitsKHR transform =
        (capabilities.supportedTransforms & VK_SURFACE_TRANSFORM_IDENTITY_BIT_KHR) != 0 ?
            VK_SURFACE_TRANSFORM_IDENTITY_BIT_KHR :
            capabilities.currentTransform;

    if (testParams.scaling != 0)
    {
        // Skip if configuration is not supported
        VkSurfacePresentScalingCapabilitiesEXT scaling =
            getSurfaceScalingCapabilities(instHelper.vki, devHelper.physicalDevice, testParams.mode, *surface);

        if ((scaling.supportedPresentScaling & testParams.scaling) == 0)
            TCU_THROW(NotSupportedError, "Scaling mode is not supported");
    }

    const bool isSharedPresentMode = testParams.mode == VK_PRESENT_MODE_SHARED_DEMAND_REFRESH_KHR ||
                                     testParams.mode == VK_PRESENT_MODE_SHARED_CONTINUOUS_REFRESH_KHR;
    if (isSharedPresentMode && (capabilities.minImageCount != 1 || capabilities.maxImageCount != 1))
    {
        return tcu::TestStatus::fail("min and max image count for shared present modes must be 1");
    }

    uint32_t imageCount = capabilities.minImageCount + 10;
    if (capabilities.maxImageCount > 0)
        imageCount = de::min(imageCount, capabilities.maxImageCount);

    VkSwapchainCreateInfoKHR swapchainInfo = getBasicSwapchainParameters(*surface, surfaceFormats[0], native.windowSize,
                                                                         testParams.mode, transform, imageCount, false);

    VkSwapchainPresentScalingCreateInfoEXT scalingInfo = {
        VK_STRUCTURE_TYPE_SWAPCHAIN_PRESENT_SCALING_CREATE_INFO_EXT, nullptr, testParams.scaling, 0, 0,
    };
    swapchainInfo.pNext = &scalingInfo;

    Move<VkSwapchainKHR> swapchain(createSwapchainKHR(vkd, device, &swapchainInfo));
    std::vector<VkImage> swapchainImages = getSwapchainImages(vkd, device, *swapchain);

    const Unique<VkCommandPool> commandPool(
        createCommandPool(vkd, device, VK_COMMAND_POOL_CREATE_RESET_COMMAND_BUFFER_BIT, devHelper.queueFamilyIndex));

    const uint32_t iterations = getIterations({testParams.mode}, {}, testParams.resizeWindow != ResizeWindow::No);

    // Do testParams.iterations presents, with a fence associated with the last one.
    FenceSp presentFence = FenceSp(new Unique<VkFence>(createFence(vkd, device)));
    const std::vector<SemaphoreSp> acquireSems(createSemaphores(vkd, device, iterations));
    const std::vector<SemaphoreSp> presentSems(createSemaphores(vkd, device, iterations));

    const std::vector<CommandBufferSp> commandBuffers(
        allocateCommandBuffers(vkd, device, *commandPool, VK_COMMAND_BUFFER_LEVEL_PRIMARY, iterations));

    const uint64_t foreverNs = 0xFFFFFFFFFFFFFFFFul;

    VkImageSubresourceRange range = {
        VK_IMAGE_ASPECT_COLOR_BIT, 0, 1, 0, 1,
    };

    const uint32_t configHash = (uint32_t)testParams.wsiType | (uint32_t)testParams.mode << 4 |
                                (uint32_t)testParams.scaling << 24 | (uint32_t)testParams.resizeWindow << 28 |
                                (uint32_t)testParams.releaseBeforePresent << 30 |
                                (uint32_t)testParams.releaseBeforeRetire << 31;
    de::Random rng(0x53A4C8A1u ^ configHash);

    try
    {
        for (uint32_t i = 0; i < iterations; ++i)
        {
            // Decide on how many acquires to do, and whether a presentation is to be done.  Presentation is always done for the last iteration, to facilitate clean up (by adding a present fence).
            const uint32_t maxAllowedAcquires = (uint32_t)swapchainImages.size() - capabilities.minImageCount + 1;
            const uint32_t acquireCount       = rng.getUint32() % maxAllowedAcquires + 1;
            const bool doPresent              = i + 1 == iterations || rng.getUint32() % 10 != 0;
            const bool doResize         = testParams.resizeWindow != ResizeWindow::No && rng.getUint32() % 10 != 0;
            const uint32_t presentIndex = doPresent ? rng.getUint32() % acquireCount : acquireCount;

            // Resize the window if requested.
            if (doResize && testParams.resizeWindow == ResizeWindow::BeforeAcquire)
            {
                tcu::UVec2 windowSize = tcu::UVec2(kDefaultWindowWidth, kDefaultWindowHeight);
                windowSize.x()        = windowSize.x() - 20 + rng.getUint32() % 41;
                windowSize.y()        = windowSize.y() - 20 + rng.getUint32() % 41;

                native.resizeWindow(0, windowSize);
            }

            // Acquire N times
            const VkSemaphore presentSem = **presentSems[i];
            const VkSemaphore acquireSem = **acquireSems[i];
            std::vector<uint32_t> acquiredIndices(acquireCount, 0x12345);
            FenceSp acquireFenceSp      = FenceSp(new Unique<VkFence>(createFence(vkd, device)));
            const VkFence &acquireFence = **acquireFenceSp;

            VkResult result =
                vkd.acquireNextImageKHR(device, *swapchain, foreverNs, presentIndex == 0 ? acquireSem : VK_NULL_HANDLE,
                                        acquireFence, &acquiredIndices[0]);
            if (result == VK_SUCCESS)
            {
                VK_CHECK(vkd.waitForFences(device, 1u, &acquireFence, VK_TRUE, kMaxFenceWaitTimeout));
                VK_CHECK(vkd.resetFences(device, 1u, &acquireFence));
            }

            // If out of date, recreate the swapchain and reacquire.
            if (result == VK_ERROR_OUT_OF_DATE_KHR)
            {
                if (testParams.scaling == 0)
                {
                    swapchainInfo.imageExtent = vk::makeExtent2D(native.windowSize.x(), native.windowSize.y());
                }

                swapchainInfo.oldSwapchain = *swapchain;
                Move<VkSwapchainKHR> newSwapchain(createSwapchainKHR(vkd, device, &swapchainInfo));
                swapchain = std::move(newSwapchain);

                const size_t previousImageCount = swapchainImages.size();
                swapchainImages                 = getSwapchainImages(vkd, device, *swapchain);
                if (previousImageCount != swapchainImages.size())
                    TCU_THROW(InternalError,
                              "Unexpected change in number of swapchain images when recreated during window resize");

                result = vkd.acquireNextImageKHR(device, *swapchain, foreverNs,
                                                 presentIndex == 0 ? acquireSem : VK_NULL_HANDLE, acquireFence,
                                                 &acquiredIndices[0]);
                if (result == VK_SUCCESS)
                {
                    VK_CHECK(vkd.waitForFences(device, 1u, &acquireFence, VK_TRUE, kMaxFenceWaitTimeout));
                    VK_CHECK(vkd.resetFences(device, 1u, &acquireFence));
                }
            }

            VK_CHECK_WSI(result);

            for (uint32_t j = 1; j < acquireCount; ++j)
            {
                VK_CHECK_WSI(vkd.acquireNextImageKHR(device, *swapchain, foreverNs,
                                                     presentIndex == j ? acquireSem : VK_NULL_HANDLE, acquireFence,
                                                     &acquiredIndices[j]));
                VK_CHECK(vkd.waitForFences(device, 1u, &acquireFence, VK_TRUE, kMaxFenceWaitTimeout));
                VK_CHECK(vkd.resetFences(device, 1u, &acquireFence));
            }

            // Construct a list of image indices to be released.  That is every index except the one being presented, if any.
            std::vector<uint32_t> releaseIndices = acquiredIndices;
            if (doPresent)
            {
                releaseIndices.erase(releaseIndices.begin() + presentIndex);
            }
            size_t imageReleaseSize = releaseIndices.size();

            // Randomize the indices to be released.
            rng.shuffle(releaseIndices.begin(), releaseIndices.end());

            if (doResize && testParams.resizeWindow == ResizeWindow::BeforePresent)
            {
                tcu::UVec2 windowSize = tcu::UVec2(kDefaultWindowWidth, kDefaultWindowHeight);
                windowSize.x()        = windowSize.x() - 20 + rng.getUint32() % 41;
                windowSize.y()        = windowSize.y() - 20 + rng.getUint32() % 41;

                native.resizeWindow(0, windowSize);
            }

            if (doPresent)
            {
                beginCommandBuffer(vkd, **commandBuffers[i], 0u);

                VkImageMemoryBarrier barrier = {
                    VK_STRUCTURE_TYPE_IMAGE_MEMORY_BARRIER,
                    nullptr,
                    0,
                    0,
                    VK_IMAGE_LAYOUT_UNDEFINED,
                    VK_IMAGE_LAYOUT_TRANSFER_DST_OPTIMAL,
                    VK_QUEUE_FAMILY_IGNORED,
                    VK_QUEUE_FAMILY_IGNORED,
                    swapchainImages[acquiredIndices[presentIndex]],
                    range,
                };
                vkd.cmdPipelineBarrier(**commandBuffers[i], VK_PIPELINE_STAGE_TOP_OF_PIPE_BIT,
                                       VK_PIPELINE_STAGE_TRANSFER_BIT, 0u, 0, nullptr, 0, nullptr, 1, &barrier);

                VkClearColorValue clearValue;
                clearValue.float32[0] = static_cast<float>(i % 33) / 32.0f;
                clearValue.float32[1] = static_cast<float>((i + 7) % 33) / 32.0f;
                clearValue.float32[2] = static_cast<float>((i + 17) % 33) / 32.0f;
                clearValue.float32[3] = 1.0f;

                vkd.cmdClearColorImage(**commandBuffers[i], swapchainImages[acquiredIndices[presentIndex]],
                                       VK_IMAGE_LAYOUT_TRANSFER_DST_OPTIMAL, &clearValue, 1, &range);

                barrier.oldLayout     = VK_IMAGE_LAYOUT_TRANSFER_DST_OPTIMAL;
                barrier.newLayout     = VK_IMAGE_LAYOUT_PRESENT_SRC_KHR;
                barrier.srcAccessMask = VK_ACCESS_TRANSFER_WRITE_BIT;

                vkd.cmdPipelineBarrier(**commandBuffers[i], VK_PIPELINE_STAGE_TRANSFER_BIT,
                                       VK_PIPELINE_STAGE_BOTTOM_OF_PIPE_BIT, 0u, 0, nullptr, 0, nullptr, 1, &barrier);

                endCommandBuffer(vkd, **commandBuffers[i]);

                // Submit the command buffer
                VkPipelineStageFlags waitStage = VK_PIPELINE_STAGE_TRANSFER_BIT;
                const VkSubmitInfo submitInfo  = {
                    VK_STRUCTURE_TYPE_SUBMIT_INFO, nullptr, 1,           &acquireSem, &waitStage, 1u,
                    &**commandBuffers[i],          1u,      &presentSem,
                };
                VK_CHECK(vkd.queueSubmit(devHelper.queue, 1u, &submitInfo, VK_NULL_HANDLE));
            }

            // If asked to release before present, do so now.
            const VkReleaseSwapchainImagesInfoEXT releaseInfo = {
                VK_STRUCTURE_TYPE_RELEASE_SWAPCHAIN_IMAGES_INFO_EXT,
                nullptr,
                *swapchain,
                (uint32_t)imageReleaseSize,
                releaseIndices.data(),
            };

            bool imagesReleased = false;
            if (testParams.releaseBeforePresent && imageReleaseSize > 0)
            {
                VK_CHECK(vkd.releaseSwapchainImagesKHR(device, &releaseInfo));
                imagesReleased = true;
            }

            // Present the frame
            if (doPresent)
            {
                const VkSwapchainPresentFenceInfoEXT presentFenceInfo = {
                    VK_STRUCTURE_TYPE_SWAPCHAIN_PRESENT_FENCE_INFO_EXT,
                    nullptr,
                    1,
                    &**presentFence,
                };

                const VkPresentInfoKHR presentInfo = {
                    VK_STRUCTURE_TYPE_PRESENT_INFO_KHR,
                    // Signal the present fence on the last present.
                    i + 1 == iterations ? &presentFenceInfo : nullptr,
                    1u,
                    &presentSem,
                    1,
                    &*swapchain,
                    &acquiredIndices[presentIndex],
                    &result,
                };
                VkResult aggregateResult = vkd.queuePresentKHR(devHelper.queue, &presentInfo);
                if (aggregateResult == VK_ERROR_OUT_OF_DATE_KHR || result == VK_ERROR_OUT_OF_DATE_KHR)
                {
                    // If OUT_OF_DATE is returned from present, recreate the swapchain and release images to the retired swapchain.
                    if (!imagesReleased && testParams.releaseBeforeRetire && imageReleaseSize > 0)
                    {
                        VK_CHECK(vkd.releaseSwapchainImagesKHR(device, &releaseInfo));
                        imagesReleased = true;
                    }

                    if (testParams.scaling == 0)
                    {
                        const VkSurfaceCapabilitiesKHR currentCapabilities = getPhysicalDeviceSurfaceCapabilities(
                            instHelper.vki, devHelper.physicalDevice, *surface, nullptr);
                        swapchainInfo.imageExtent = vk::makeExtent2D(currentCapabilities.minImageExtent.width,
                                                                     currentCapabilities.minImageExtent.height);
                    }

                    swapchainInfo.oldSwapchain = *swapchain;
                    Move<VkSwapchainKHR> newSwapchain(createSwapchainKHR(vkd, device, &swapchainInfo));

                    if (!imagesReleased && !testParams.releaseBeforeRetire && imageReleaseSize > 0)
                    {
                        // Release the images to the retired swapchain before deleting it (as part of move assignment below)
                        VK_CHECK(vkd.releaseSwapchainImagesKHR(device, &releaseInfo));
                        imagesReleased = true;
                    }

                    // Must have released old swapchain's images before destruction
                    DE_ASSERT(imagesReleased || imageReleaseSize == 0);
                    swapchain = std::move(newSwapchain);

                    const size_t previousImageCount = swapchainImages.size();
                    swapchainImages                 = getSwapchainImages(vkd, device, *swapchain);
                    if (previousImageCount != swapchainImages.size())
                        TCU_THROW(
                            InternalError,
                            "Unexpected change in number of swapchain images when recreated during window resize");
                }
                else
                {
                    VK_CHECK_WSI(result);
                    VK_CHECK_WSI(result);
                }
            }

            // If asked to release after present, do it now.
            if (!imagesReleased && imageReleaseSize > 0)
            {
                VK_CHECK_WSI(vkd.releaseSwapchainImagesKHR(device, &releaseInfo));
            }
        }

        // Wait for all presents before terminating the test (when semaphores are destroyed)
        VK_CHECK(vkd.waitForFences(device, 1u, &**presentFence, VK_TRUE, kMaxFenceWaitTimeout));
    }
    catch (...)
    {
        // Make sure device is idle before destroying resources
        vkd.deviceWaitIdle(device);
        throw;
    }

    native.windows[0]->setVisible(false);

    return tcu::TestStatus::pass("Tests ran successfully");
}

void checkPresentModeSupport(Context &context, ReleaseImagesTestConfig config)
{
    if (config.mode == VK_PRESENT_MODE_FIFO_LATEST_READY_EXT)
        context.requireDeviceFunctionality("VK_EXT_present_mode_fifo_latest_ready");
}

void populateReleaseImagesGroup(tcu::TestCaseGroup *testGroup, Type wsiType)
{
    const struct
    {
        VkPresentModeKHR mode;
        const char *name;
    } presentModes[] = {
        {VK_PRESENT_MODE_IMMEDIATE_KHR, "immediate"},
        {VK_PRESENT_MODE_MAILBOX_KHR, "mailbox"},
        {VK_PRESENT_MODE_FIFO_KHR, "fifo"},
        {VK_PRESENT_MODE_FIFO_RELAXED_KHR, "fifo_relaxed"},
        {VK_PRESENT_MODE_SHARED_DEMAND_REFRESH_KHR, "demand"},
        {VK_PRESENT_MODE_SHARED_CONTINUOUS_REFRESH_KHR, "continuous"},
        {VK_PRESENT_MODE_FIFO_LATEST_READY_EXT, "fifo_latest_ready"},
    };

    const struct
    {
        VkPresentScalingFlagsEXT scaling;
        const char *name;
    } scalingFlags[] = {
        {0, "no_scaling"},
        {VK_PRESENT_SCALING_STRETCH_BIT_EXT, "stretch"},
    };

    bool preferExt = true;
    for (size_t presentModeNdx = 0; presentModeNdx < DE_LENGTH_OF_ARRAY(presentModes); presentModeNdx++)
    {
        de::MovePtr<tcu::TestCaseGroup> presentModeGroup(
            new tcu::TestCaseGroup(testGroup->getTestContext(), presentModes[presentModeNdx].name));

        bool subTestPreferExt = preferExt;
        for (size_t scalingFlagNdx = 0; scalingFlagNdx < DE_LENGTH_OF_ARRAY(scalingFlags); scalingFlagNdx++)
        {
            de::MovePtr<tcu::TestCaseGroup> scalingFlagGroup(
                new tcu::TestCaseGroup(testGroup->getTestContext(), scalingFlags[scalingFlagNdx].name));

            ReleaseImagesTestConfig config;
            config.wsiType              = wsiType;
            config.mode                 = presentModes[presentModeNdx].mode;
            config.scaling              = scalingFlags[scalingFlagNdx].scaling;
            config.resizeWindow         = ResizeWindow::No;
            config.releaseBeforePresent = false;
            config.releaseBeforeRetire  = false;
            config.preferExt            = subTestPreferExt;

            // Basic release acquired images test
            addFunctionCase(&*scalingFlagGroup, "basic", checkPresentModeSupport, releaseImagesTest, config);

            config.releaseBeforePresent = true;
            config.preferExt            = !subTestPreferExt;
            // Basic release acquired images test where release happens before presenting an image
            addFunctionCase(&*scalingFlagGroup, "release_before_present", checkPresentModeSupport, releaseImagesTest,
                            config);

            config.releaseBeforePresent = false;
            config.resizeWindow         = ResizeWindow::BeforeAcquire;
            config.preferExt            = subTestPreferExt;
            // Release acquired images after a window resize before acquire
            addFunctionCase(&*scalingFlagGroup, "resize_window", checkPresentModeSupport, releaseImagesTest, config);

            config.resizeWindow = ResizeWindow::BeforePresent;
            config.preferExt    = !subTestPreferExt;
            // Release acquired images after a window resize after acquire
            addFunctionCase(&*scalingFlagGroup, "resize_window_after_acquire", checkPresentModeSupport,
                            releaseImagesTest, config);

            config.releaseBeforeRetire = true;
            config.preferExt           = subTestPreferExt;
            // Release acquired images after a window resize after acquire, but release the images before retiring the swapchain
            addFunctionCase(&*scalingFlagGroup, "resize_window_after_acquire_release_before_retire",
                            checkPresentModeSupport, releaseImagesTest, config);

            presentModeGroup->addChild(scalingFlagGroup.release());

            subTestPreferExt = !subTestPreferExt;
        }

        testGroup->addChild(presentModeGroup.release());

        preferExt = !preferExt;
    }
}

} // namespace

void createMaintenance1Tests(tcu::TestCaseGroup *testGroup, vk::wsi::Type wsiType)
{
    // Present fence
    addTestGroup(testGroup, "present_fence", populatePresentFenceGroup, wsiType);
    // Change present modes
    addTestGroup(testGroup, "present_modes", populatePresentModesGroup, wsiType);
    // Scaling and gravity
    addTestGroup(testGroup, "scaling", populateScalingGroup, wsiType);
    // Deferred allocation
    addTestGroup(testGroup, "deferred_alloc", populateDeferredAllocGroup, wsiType);
    // Release acquired images
    addTestGroup(testGroup, "release_images", populateReleaseImagesGroup, wsiType);
}

} // namespace wsi

} // namespace vkt<|MERGE_RESOLUTION|>--- conflicted
+++ resolved
@@ -175,13 +175,8 @@
 Move<VkDevice> createDeviceWithWsi(const vk::PlatformInterface &vkp, VkInstance instance, const InstanceInterface &vki,
                                    VkPhysicalDevice physicalDevice, const Extensions &supportedExtensions,
                                    const uint32_t queueFamilyIndex, const VkAllocationCallbacks *pAllocator,
-<<<<<<< HEAD
                                    bool requireSwapchainMaintenance1, bool requireDeviceGroup,
-                                   bool requireFifoLatestReady, bool validationEnabled)
-=======
-                                   bool requireSwapchainMaintenance1, bool enableSwapchainMaintenance1Feature,
-                                   bool requireDeviceGroup, bool validationEnabled, bool preferExt)
->>>>>>> 83226386
+                                   bool requireFifoLatestReady, bool validationEnabled, bool preferExt)
 {
     const float queuePriorities[]              = {1.0f};
     const VkDeviceQueueCreateInfo queueInfos[] = {{
@@ -285,26 +280,15 @@
     const VkQueue queue;
 
     DeviceHelper(Context &context, const InstanceInterface &vki, VkInstance instance, VkSurfaceKHR surface,
-<<<<<<< HEAD
                  bool requireSwapchainMaintenance1, bool requireDeviceGroup, bool requireFifoLatestReady,
-                 const VkAllocationCallbacks *pAllocator = nullptr)
-=======
-                 bool requireSwapchainMaintenance1, bool enableSwapchainMaintenance1Feature, bool requireDeviceGroup,
                  bool preferExt, const VkAllocationCallbacks *pAllocator = nullptr)
->>>>>>> 83226386
         : physicalDevice(chooseDevice(vki, instance, context.getTestContext().getCommandLine()))
         , queueFamilyIndex(chooseQueueFamilyIndex(vki, physicalDevice, surface))
         , device(createDeviceWithWsi(context.getPlatformInterface(), instance, vki, physicalDevice,
                                      enumerateDeviceExtensionProperties(vki, physicalDevice, nullptr), queueFamilyIndex,
-<<<<<<< HEAD
                                      pAllocator, requireSwapchainMaintenance1, requireDeviceGroup,
                                      requireFifoLatestReady,
-                                     context.getTestContext().getCommandLine().isValidationEnabled()))
-=======
-                                     pAllocator, requireSwapchainMaintenance1, enableSwapchainMaintenance1Feature,
-                                     requireDeviceGroup,
                                      context.getTestContext().getCommandLine().isValidationEnabled(), preferExt))
->>>>>>> 83226386
         , vkd(context.getPlatformInterface(), instance, *device, context.getUsedApiVersion(),
               context.getTestContext().getCommandLine())
         , queue(getDeviceQueue(vkd, *device, queueFamilyIndex, 0))
@@ -631,14 +615,10 @@
     bool changePresentModes;
     bool verifyFenceOrdering;
     bool nullHandles;
-<<<<<<< HEAD
-=======
-    bool swapchainMaintenance1;
     // Whether the EXT or KHR versions of the extensions should be used.  The test configs alternate
     // between EXT and KHR to cover both without duplicating all the tests, but if only one of two
     // is supported, the test automatically falls back to that one for all the tests.
     bool preferExt;
->>>>>>> 83226386
 };
 
 bool canDoMultiSwapchainPresent(vk::wsi::Type wsiType)
@@ -815,11 +795,7 @@
     }
 
     const DeviceHelper devHelper(context, instHelper.vki, instHelper.instance, *surfaces[0], true,
-<<<<<<< HEAD
-                                 testParams.bindImageMemory, false);
-=======
-                                 testParams.swapchainMaintenance1, testParams.bindImageMemory, testParams.preferExt);
->>>>>>> 83226386
+                                 testParams.bindImageMemory, false, testParams.preferExt);
     const DeviceInterface &vkd = devHelper.vkd;
     const VkDevice device      = *devHelper.device;
 
@@ -1170,11 +1146,7 @@
         config.changePresentModes    = false;
         config.verifyFenceOrdering   = false;
         config.nullHandles           = false;
-<<<<<<< HEAD
-=======
-        config.swapchainMaintenance1 = true;
         config.preferExt             = preferExt;
->>>>>>> 83226386
 
         // Basic present fence test
         addFunctionCase(&*presentModeGroup, "basic", presentFenceTest, config);
@@ -1204,15 +1176,6 @@
             addFunctionCase(&*presentModeGroup, "null_handles", presentFenceTest, config);
         }
 
-<<<<<<< HEAD
-=======
-        config.modes                 = std::vector<VkPresentModeKHR>(1, presentModes[presentModeNdx].mode);
-        config.nullHandles           = false;
-        config.swapchainMaintenance1 = false;
-        config.preferExt             = !preferExt;
-        addFunctionCase(&*presentModeGroup, "maintenance1_disabled", presentFenceTest, config);
-
->>>>>>> 83226386
         testGroup->addChild(presentModeGroup.release());
 
         // Make sure next iteration uses the other ext for the same class of tests.
@@ -1431,11 +1394,7 @@
             config.changePresentModes    = true;
             config.verifyFenceOrdering   = false;
             config.nullHandles           = false;
-<<<<<<< HEAD
-=======
-            config.swapchainMaintenance1 = true;
             config.preferExt             = !preferExt;
->>>>>>> 83226386
 
             // Switch between compatible modes
             addFunctionCase(&*presentModeGroup, "change_modes", presentFenceTest, config);
@@ -1497,11 +1456,7 @@
                     config.changePresentModes    = true;
                     config.verifyFenceOrdering   = false;
                     config.nullHandles           = false;
-<<<<<<< HEAD
-=======
-                    config.swapchainMaintenance1 = true;
                     config.preferExt             = preferExt;
->>>>>>> 83226386
 
                     addFunctionCase(&*heterogenousGroup, testName, presentFenceTest, config);
 
@@ -1660,12 +1615,7 @@
     Unique<VkSurfaceKHR> surface(createSurface(instHelper.vki, instHelper.instance, testParams.wsiType, *native.display,
                                                *native.windows[0], context.getTestContext().getCommandLine()));
 
-<<<<<<< HEAD
-    const DeviceHelper devHelper(context, instHelper.vki, instHelper.instance, *surface, true, false, false);
-=======
-    const DeviceHelper devHelper(context, instHelper.vki, instHelper.instance, *surface, true, true, false,
-                                 testParams.preferExt);
->>>>>>> 83226386
+    const DeviceHelper devHelper(context, instHelper.vki, instHelper.instance, *surface, true, false, false, testParams.preferExt);
     const DeviceInterface &vkd = devHelper.vkd;
     const VkDevice device      = *devHelper.device;
     SimpleAllocator allocator(vkd, device, getPhysicalDeviceMemoryProperties(instHelper.vki, devHelper.physicalDevice));
@@ -2115,11 +2065,7 @@
         config.changePresentModes    = false;
         config.verifyFenceOrdering   = false;
         config.nullHandles           = false;
-<<<<<<< HEAD
-=======
-        config.swapchainMaintenance1 = true;
         config.preferExt             = preferExt;
->>>>>>> 83226386
 
         // Basic deferred allocation test
         addFunctionCase(&*presentModeGroup, "basic", presentFenceTest, config);
@@ -2176,14 +2122,9 @@
     Unique<VkSurfaceKHR> surface(createSurface(instHelper.vki, instHelper.instance, testParams.wsiType, *native.display,
                                                *native.windows[0], context.getTestContext().getCommandLine()));
 
-<<<<<<< HEAD
     const bool requireFifoLatestReady = testParams.mode == VK_PRESENT_MODE_FIFO_LATEST_READY_EXT;
     const DeviceHelper devHelper(context, instHelper.vki, instHelper.instance, *surface, true, false,
-                                 requireFifoLatestReady);
-=======
-    const DeviceHelper devHelper(context, instHelper.vki, instHelper.instance, *surface, true, true, false,
-                                 testParams.preferExt);
->>>>>>> 83226386
+                                 requireFifoLatestReady, testParams.preferExt);
     const DeviceInterface &vkd = devHelper.vkd;
     const VkDevice device      = *devHelper.device;
 
