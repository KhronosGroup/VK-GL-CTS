/*-------------------------------------------------------------------------
 * Vulkan Conformance Tests
 * ------------------------
 *
 * Copyright (c) 2016 Google Inc.
 *
 * Licensed under the Apache License, Version 2.0 (the "License");
 * you may not use this file except in compliance with the License.
 * You may obtain a copy of the License at
 *
 *      http://www.apache.org/licenses/LICENSE-2.0
 *
 * Unless required by applicable law or agreed to in writing, software
 * distributed under the License is distributed on an "AS IS" BASIS,
 * WITHOUT WARRANTIES OR CONDITIONS OF ANY KIND, either express or implied.
 * See the License for the specific language governing permissions and
 * limitations under the License.
 *
 *//*!
 * \file
 * \brief VkSwapchain Tests
 *//*--------------------------------------------------------------------*/

#include "vktWsiSwapchainTests.hpp"

#include "vktTestCaseUtil.hpp"
#include "vktTestGroupUtil.hpp"
#include "vktCustomInstancesDevices.hpp"

#include "vkDefs.hpp"
#include "vkPlatform.hpp"
#include "vkStrUtil.hpp"
#include "vkRef.hpp"
#include "vkRefUtil.hpp"
#include "vkQueryUtil.hpp"
#include "vkMemUtil.hpp"
#include "vkDeviceUtil.hpp"
#include "vkPrograms.hpp"
#include "vkTypeUtil.hpp"
#include "vkWsiPlatform.hpp"
#include "vkWsiUtil.hpp"
#include "vkAllocationCallbackUtil.hpp"
#include "vkCmdUtil.hpp"
#include "vkObjUtil.hpp"

#include "tcuCommandLine.hpp"
#include "tcuTestLog.hpp"
#include "tcuFormatUtil.hpp"
#include "tcuPlatform.hpp"
#include "tcuResultCollector.hpp"

#include "deUniquePtr.hpp"
#include "deStringUtil.hpp"
#include "deArrayUtil.hpp"
#include "deSharedPtr.hpp"

#include <limits>

namespace vkt
{
namespace wsi
{

namespace
{

using namespace vk;
using namespace vk::wsi;

using tcu::TestLog;
using tcu::Maybe;
using tcu::UVec2;

using de::MovePtr;
using de::UniquePtr;

using std::string;
using std::vector;

typedef vector<VkExtensionProperties> Extensions;

void checkAllSupported (const Extensions& supportedExtensions, const vector<string>& requiredExtensions)
{
	for (vector<string>::const_iterator requiredExtName = requiredExtensions.begin();
		 requiredExtName != requiredExtensions.end();
		 ++requiredExtName)
	{
		if (!isExtensionSupported(supportedExtensions, RequiredExtension(*requiredExtName)))
			TCU_THROW(NotSupportedError, (*requiredExtName + " is not supported").c_str());
	}
}

CustomInstance createInstanceWithWsi (Context&						context,
									  const Extensions&				supportedExtensions,
									  Type							wsiType,
									  const vector<string>			extraExtensions,
									  const VkAllocationCallbacks*	pAllocator	= DE_NULL)
{
	vector<string>	extensions = extraExtensions;

	extensions.push_back("VK_KHR_surface");
	extensions.push_back(getExtensionName(wsiType));

	// VK_EXT_swapchain_colorspace adds new surface formats. Driver can enumerate
	// the formats regardless of whether VK_EXT_swapchain_colorspace was enabled,
	// but using them without enabling the extension is not allowed. Thus we have
	// two options:
	//
	// 1) Filter out non-core formats to stay within valid usage.
	//
	// 2) Enable VK_EXT_swapchain colorspace if advertised by the driver.
	//
	// We opt for (2) as it provides basic coverage for the extension as a bonus.
	if (isExtensionSupported(supportedExtensions, RequiredExtension("VK_EXT_swapchain_colorspace")))
		extensions.push_back("VK_EXT_swapchain_colorspace");

	checkAllSupported(supportedExtensions, extensions);

	return vkt::createCustomInstanceWithExtensions(context, extensions, pAllocator);
}

VkPhysicalDeviceFeatures getDeviceFeaturesForWsi (void)
{
	VkPhysicalDeviceFeatures features;
	deMemset(&features, 0, sizeof(features));
	return features;
}

Move<VkDevice> createDeviceWithWsi (const PlatformInterface&		vkp,
									VkInstance						instance,
									const InstanceInterface&		vki,
									VkPhysicalDevice				physicalDevice,
									const Extensions&				supportedExtensions,
<<<<<<< HEAD
									const deUint32					queueFamilyIndex,
=======
									const vector<deUint32>&			queueFamilyIndices,
>>>>>>> dd5da5be
									bool							validationEnabled,
									const VkAllocationCallbacks*	pAllocator = DE_NULL)
{
	const float						queuePriorities[]	= { 1.0f };

	vector<VkDeviceQueueCreateInfo>	queueInfos;
	for (const auto familyIndex : queueFamilyIndices)
	{
		const VkDeviceQueueCreateInfo info =
		{
			VK_STRUCTURE_TYPE_DEVICE_QUEUE_CREATE_INFO,
			nullptr,
			(VkDeviceQueueCreateFlags)0,
			familyIndex,
			DE_LENGTH_OF_ARRAY(queuePriorities),
			&queuePriorities[0],
		};

		queueInfos.push_back(info);
	}

	const VkPhysicalDeviceFeatures	features		= getDeviceFeaturesForWsi();
	const char* const				extensions[]	= { "VK_KHR_swapchain" };

	const VkDeviceCreateInfo		deviceParams	=
	{
		VK_STRUCTURE_TYPE_DEVICE_CREATE_INFO,
		DE_NULL,
		(VkDeviceCreateFlags)0,
		static_cast<deUint32>(queueInfos.size()),
		queueInfos.data(),
		0u,									// enabledLayerCount
		DE_NULL,							// ppEnabledLayerNames
		DE_LENGTH_OF_ARRAY(extensions),		// enabledExtensionCount
		DE_ARRAY_BEGIN(extensions),			// ppEnabledExtensionNames
		&features
	};

	for (int ndx = 0; ndx < DE_LENGTH_OF_ARRAY(extensions); ++ndx)
	{
		if (!isExtensionSupported(supportedExtensions, RequiredExtension(extensions[ndx])))
			TCU_THROW(NotSupportedError, (string(extensions[ndx]) + " is not supported").c_str());
	}

	return createCustomDevice(validationEnabled, vkp, instance, vki, physicalDevice, &deviceParams, pAllocator);
<<<<<<< HEAD
}

vector<deUint32> getSupportedQueueFamilyIndices (const InstanceInterface& vki, VkPhysicalDevice physicalDevice, VkSurfaceKHR surface)
{
	deUint32 numTotalFamilyIndices;
	vki.getPhysicalDeviceQueueFamilyProperties(physicalDevice, &numTotalFamilyIndices, DE_NULL);

	vector<VkQueueFamilyProperties> queueFamilyProperties(numTotalFamilyIndices);
	vki.getPhysicalDeviceQueueFamilyProperties(physicalDevice, &numTotalFamilyIndices, &queueFamilyProperties[0]);

	vector<deUint32>	supportedFamilyIndices;
	for (deUint32 queueFamilyNdx = 0; queueFamilyNdx < numTotalFamilyIndices; ++queueFamilyNdx)
	{
		if (getPhysicalDeviceSurfaceSupport(vki, physicalDevice, queueFamilyNdx, surface) != VK_FALSE)
			supportedFamilyIndices.push_back(queueFamilyNdx);
	}

	return supportedFamilyIndices;
=======
>>>>>>> dd5da5be
}

Move<VkDevice> createDeviceWithWsi (const PlatformInterface&		vkp,
									VkInstance						instance,
									const InstanceInterface&		vki,
									VkPhysicalDevice				physicalDevice,
									const Extensions&				supportedExtensions,
									const deUint32					queueFamilyIndex,
									bool							validationEnabled,
									const VkAllocationCallbacks*	pAllocator = DE_NULL)
{
	return createDeviceWithWsi(vkp, instance, vki, physicalDevice, supportedExtensions, vector<deUint32>(1u, queueFamilyIndex), validationEnabled, pAllocator);
}

struct InstanceHelper
{
	const vector<VkExtensionProperties>	supportedExtensions;
	const CustomInstance				instance;
	const InstanceDriver&				vki;

	InstanceHelper (Context& context, Type wsiType, const VkAllocationCallbacks* pAllocator = DE_NULL)
		: supportedExtensions	(enumerateInstanceExtensionProperties(context.getPlatformInterface(),
																	  DE_NULL))
		, instance				(createInstanceWithWsi(context,
													   supportedExtensions,
													   wsiType,
													   vector<string>(),
													   pAllocator))
		, vki					(instance.getDriver())
	{}

	InstanceHelper (Context& context, Type wsiType, const vector<string>& extensions, const VkAllocationCallbacks* pAllocator = DE_NULL)
		: supportedExtensions	(enumerateInstanceExtensionProperties(context.getPlatformInterface(),
																	  DE_NULL))
		, instance				(createInstanceWithWsi(context,
													   supportedExtensions,
													   wsiType,
													   extensions,
													   pAllocator))
		, vki					(instance.getDriver())
	{}
};

struct DeviceHelper
{
	const VkPhysicalDevice	physicalDevice;
	const deUint32			queueFamilyIndex;
	const Unique<VkDevice>	device;
	const DeviceDriver		vkd;
	const VkQueue			queue;

	DeviceHelper (Context&						context,
				  const InstanceInterface&		vki,
				  VkInstance					instance,
				  const vector<VkSurfaceKHR>&	surface,
				  const VkAllocationCallbacks*	pAllocator = DE_NULL)
		: physicalDevice	(chooseDevice(vki, instance, context.getTestContext().getCommandLine()))
		, queueFamilyIndex	(chooseQueueFamilyIndex(vki, physicalDevice, surface))
		, device			(createDeviceWithWsi(context.getPlatformInterface(),
												 context.getInstance(),
												 vki,
												 physicalDevice,
												 enumerateDeviceExtensionProperties(vki, physicalDevice, DE_NULL),
												 queueFamilyIndex,
												 context.getTestContext().getCommandLine().isValidationEnabled(),
												 pAllocator))
		, vkd				(context.getPlatformInterface(), context.getInstance(), *device)
		, queue				(getDeviceQueue(vkd, *device, queueFamilyIndex, 0))
	{
	}

	// Single-surface shortcut.
	DeviceHelper (Context&						context,
				  const InstanceInterface&		vki,
				  VkInstance					instance,
				  VkSurfaceKHR					surface,
				  const VkAllocationCallbacks*	pAllocator = DE_NULL)
		: DeviceHelper(context, vki, instance, vector<VkSurfaceKHR>(1u, surface), pAllocator)
	{
	}
};

// Similar to the one above with no queues and multiple queue families.
struct MultiQueueDeviceHelper
{
	const VkPhysicalDevice	physicalDevice;
	const vector<deUint32>	queueFamilyIndices;
	const Unique<VkDevice>	device;
	const DeviceDriver		vkd;

	MultiQueueDeviceHelper (Context&						context,
							const InstanceInterface&		vki,
							VkInstance						instance,
							const vector<VkSurfaceKHR>&		surface,
							const VkAllocationCallbacks*	pAllocator = DE_NULL)
		: physicalDevice	(chooseDevice(vki, instance, context.getTestContext().getCommandLine()))
		, queueFamilyIndices(getCompatibleQueueFamilyIndices(vki, physicalDevice, surface))
		, device			(createDeviceWithWsi(context.getPlatformInterface(),
												 context.getInstance(),
												 vki,
												 physicalDevice,
												 enumerateDeviceExtensionProperties(vki, physicalDevice, DE_NULL),
												 queueFamilyIndices,
												 context.getTestContext().getCommandLine().isValidationEnabled(),
												 pAllocator))
		, vkd				(context.getPlatformInterface(), context.getInstance(), *device)
	{
	}

	// Single-surface shortcut.
	MultiQueueDeviceHelper (Context&						context,
							const InstanceInterface&		vki,
							VkInstance						instance,
							VkSurfaceKHR					surface,
							const VkAllocationCallbacks*	pAllocator = DE_NULL)
		: MultiQueueDeviceHelper(context, vki, instance, vector<VkSurfaceKHR>(1u, surface), pAllocator)
	{
	}
};

MovePtr<Display> createDisplay (const vk::Platform&	platform,
								const Extensions&	supportedExtensions,
								Type				wsiType)
{
	try
	{
		return MovePtr<Display>(platform.createWsiDisplay(wsiType));
	}
	catch (const tcu::NotSupportedError& e)
	{
		if (isExtensionSupported(supportedExtensions, RequiredExtension(getExtensionName(wsiType))) &&
		    platform.hasDisplay(wsiType))
		{
			// If VK_KHR_{platform}_surface was supported, vk::Platform implementation
			// must support creating native display & window for that WSI type.
			throw tcu::TestError(e.getMessage());
		}
		else
			throw;
	}
}

MovePtr<Window> createWindow (const Display& display, const Maybe<UVec2>& initialSize)
{
	try
	{
		return MovePtr<Window>(display.createWindow(initialSize));
	}
	catch (const tcu::NotSupportedError& e)
	{
		// See createDisplay - assuming that wsi::Display was supported platform port
		// should also support creating a window.
		throw tcu::TestError(e.getMessage());
	}
}

class NativeObjects
{
private:
	UniquePtr<Display>		display;
	vector<MovePtr<Window>>	windows;

public:
	NativeObjects (Context&				context,
				   const Extensions&	supportedExtensions,
				   Type					wsiType,
				   size_t				windowCount = 1u,
				   const Maybe<UVec2>&	initialWindowSize = tcu::nothing<UVec2>())
		: display	(createDisplay(context.getTestContext().getPlatform().getVulkanPlatform(), supportedExtensions, wsiType))
	{
		DE_ASSERT(windowCount > 0u);
		for (size_t i = 0; i < windowCount; ++i)
			windows.emplace_back(createWindow(*display, initialWindowSize));
	}

	NativeObjects (NativeObjects&& other)
		: display	(other.display.move())
		, windows	()
	{
		windows.swap(other.windows);
	}

	Display&	getDisplay	() const
	{
		return *display;
	}

	Window&		getWindow	(size_t index = 0u) const
	{
		DE_ASSERT(index < windows.size());
		return *windows[index];
	}
};

enum TestDimension
{
	TEST_DIMENSION_MIN_IMAGE_COUNT = 0,	//!< Test all supported image counts
	TEST_DIMENSION_IMAGE_FORMAT,		//!< Test all supported formats
	TEST_DIMENSION_IMAGE_EXTENT,		//!< Test various (supported) extents
	TEST_DIMENSION_IMAGE_ARRAY_LAYERS,
	TEST_DIMENSION_IMAGE_USAGE,
	TEST_DIMENSION_IMAGE_SHARING_MODE,
	TEST_DIMENSION_PRE_TRANSFORM,
	TEST_DIMENSION_COMPOSITE_ALPHA,
	TEST_DIMENSION_PRESENT_MODE,
	TEST_DIMENSION_CLIPPED,

	TEST_DIMENSION_LAST
};

const char* getTestDimensionName (TestDimension dimension)
{
	static const char* const s_names[] =
	{
		"min_image_count",
		"image_format",
		"image_extent",
		"image_array_layers",
		"image_usage",
		"image_sharing_mode",
		"pre_transform",
		"composite_alpha",
		"present_mode",
		"clipped"
	};
	return de::getSizedArrayElement<TEST_DIMENSION_LAST>(s_names, dimension);
}

struct TestParameters
{
	Type			wsiType;
	TestDimension	dimension;

	TestParameters (Type wsiType_, TestDimension dimension_)
		: wsiType	(wsiType_)
		, dimension	(dimension_)
	{}

	TestParameters (void)
		: wsiType	(TYPE_LAST)
		, dimension	(TEST_DIMENSION_LAST)
	{}
};

vector<VkSwapchainCreateInfoKHR> generateSwapchainParameterCases (Type								wsiType,
																  TestDimension						dimension,
																  const VkSurfaceCapabilitiesKHR&	capabilities,
																  const vector<VkSurfaceFormatKHR>&	formats,
																  const vector<VkPresentModeKHR>&	presentModes)
{
	const PlatformProperties&			platformProperties	= getPlatformProperties(wsiType);
	vector<VkSwapchainCreateInfoKHR>	cases;
	const VkSurfaceTransformFlagBitsKHR defaultTransform	= (capabilities.supportedTransforms & VK_SURFACE_TRANSFORM_IDENTITY_BIT_KHR) ? VK_SURFACE_TRANSFORM_IDENTITY_BIT_KHR : capabilities.currentTransform;
	const VkSwapchainCreateInfoKHR		baseParameters		=
	{
		VK_STRUCTURE_TYPE_SWAPCHAIN_CREATE_INFO_KHR,
		DE_NULL,
		(VkSwapchainCreateFlagsKHR)0,
		(VkSurfaceKHR)0,
		capabilities.minImageCount,
		formats[0].format,
		formats[0].colorSpace,
		(platformProperties.swapchainExtent == PlatformProperties::SWAPCHAIN_EXTENT_SETS_WINDOW_SIZE
			? capabilities.minImageExtent : capabilities.currentExtent),
		1u,									// imageArrayLayers
		VK_IMAGE_USAGE_COLOR_ATTACHMENT_BIT,
		VK_SHARING_MODE_EXCLUSIVE,
		0u,
		(const deUint32*)DE_NULL,
		defaultTransform,
		VK_COMPOSITE_ALPHA_OPAQUE_BIT_KHR,
		VK_PRESENT_MODE_FIFO_KHR,
		VK_FALSE,							// clipped
		(VkSwapchainKHR)0					// oldSwapchain
	};

	switch (dimension)
	{
		case TEST_DIMENSION_MIN_IMAGE_COUNT:
		{
			const deUint32	maxImageCountToTest	= de::clamp(16u, capabilities.minImageCount, (capabilities.maxImageCount > 0) ? capabilities.maxImageCount : capabilities.minImageCount + 16u);

			for (deUint32 imageCount = capabilities.minImageCount; imageCount <= maxImageCountToTest; ++imageCount)
			{
				cases.push_back(baseParameters);
				cases.back().minImageCount = imageCount;
			}

			break;
		}

		case TEST_DIMENSION_IMAGE_FORMAT:
		{
			for (vector<VkSurfaceFormatKHR>::const_iterator curFmt = formats.begin(); curFmt != formats.end(); ++curFmt)
			{
				cases.push_back(baseParameters);
				cases.back().imageFormat		= curFmt->format;
				cases.back().imageColorSpace	= curFmt->colorSpace;
			}

			break;
		}

		case TEST_DIMENSION_IMAGE_EXTENT:
		{
			static const VkExtent2D	s_testSizes[]	=
			{
				{ 1, 1 },
				{ 16, 32 },
				{ 32, 16 },
				{ 632, 231 },
				{ 117, 998 },
			};

			if (platformProperties.swapchainExtent == PlatformProperties::SWAPCHAIN_EXTENT_SETS_WINDOW_SIZE ||
				platformProperties.swapchainExtent == PlatformProperties::SWAPCHAIN_EXTENT_SCALED_TO_WINDOW_SIZE)
			{
				for (int ndx = 0; ndx < DE_LENGTH_OF_ARRAY(s_testSizes); ++ndx)
				{
					cases.push_back(baseParameters);
					cases.back().imageExtent.width	= de::clamp(s_testSizes[ndx].width, capabilities.minImageExtent.width, capabilities.maxImageExtent.width);
					cases.back().imageExtent.height	= de::clamp(s_testSizes[ndx].height, capabilities.minImageExtent.height, capabilities.maxImageExtent.height);
				}
			}

			if (platformProperties.swapchainExtent != PlatformProperties::SWAPCHAIN_EXTENT_SETS_WINDOW_SIZE)
			{
				cases.push_back(baseParameters);
				cases.back().imageExtent = capabilities.currentExtent;
			}

			if (platformProperties.swapchainExtent != PlatformProperties::SWAPCHAIN_EXTENT_MUST_MATCH_WINDOW_SIZE)
			{
				cases.push_back(baseParameters);
				cases.back().imageExtent = capabilities.minImageExtent;

				cases.push_back(baseParameters);
				cases.back().imageExtent = capabilities.maxImageExtent;
			}

			break;
		}

		case TEST_DIMENSION_IMAGE_ARRAY_LAYERS:
		{
			const deUint32	maxLayers	= de::min(capabilities.maxImageArrayLayers, 16u);

			for (deUint32 numLayers = 1; numLayers <= maxLayers; ++numLayers)
			{
				cases.push_back(baseParameters);
				cases.back().imageArrayLayers = numLayers;
			}

			break;
		}

		case TEST_DIMENSION_IMAGE_USAGE:
		{
			for (deUint32 flags = 1u; flags <= capabilities.supportedUsageFlags; ++flags)
			{
				if ((flags & ~capabilities.supportedUsageFlags) == 0)
				{
					cases.push_back(baseParameters);
					cases.back().imageUsage = flags;
				}
			}

			break;
		}

		case TEST_DIMENSION_IMAGE_SHARING_MODE:
		{
#if 0
			// Skipping since this matches the base parameters.
			cases.push_back(baseParameters);
			cases.back().imageSharingMode = VK_SHARING_MODE_EXCLUSIVE;
#endif

			cases.push_back(baseParameters);
			cases.back().imageSharingMode = VK_SHARING_MODE_CONCURRENT;

			break;
		}

		case TEST_DIMENSION_PRE_TRANSFORM:
		{
			for (deUint32 transform = 1u;
				 transform <= capabilities.supportedTransforms;
				 transform = transform<<1u)
			{
				if ((transform & capabilities.supportedTransforms) != 0)
				{
					cases.push_back(baseParameters);
					cases.back().preTransform = (VkSurfaceTransformFlagBitsKHR)transform;
				}
			}

			break;
		}

		case TEST_DIMENSION_COMPOSITE_ALPHA:
		{
			for (deUint32 alphaMode = 1u;
				 alphaMode <= capabilities.supportedCompositeAlpha;
				 alphaMode = alphaMode<<1u)
			{
				if ((alphaMode & capabilities.supportedCompositeAlpha) != 0)
				{
					cases.push_back(baseParameters);
					cases.back().compositeAlpha = (VkCompositeAlphaFlagBitsKHR)alphaMode;
				}
			}

			break;
		}

		case TEST_DIMENSION_PRESENT_MODE:
		{
			for (vector<VkPresentModeKHR>::const_iterator curMode = presentModes.begin(); curMode != presentModes.end(); ++curMode)
			{
				cases.push_back(baseParameters);
				cases.back().presentMode = *curMode;
			}

			break;
		}

		case TEST_DIMENSION_CLIPPED:
		{
			cases.push_back(baseParameters);
			cases.back().clipped = VK_FALSE;

			cases.push_back(baseParameters);
			cases.back().clipped = VK_TRUE;

			break;
		}

		default:
			DE_FATAL("Impossible");
	}

	DE_ASSERT(!cases.empty());
	return cases;
}

vector<VkSwapchainCreateInfoKHR> generateSwapchainParameterCases (Type								wsiType,
																  TestDimension						dimension,
																  const InstanceInterface&			vki,
																  VkPhysicalDevice					physicalDevice,
																  VkSurfaceKHR						surface)
{
	const VkSurfaceCapabilitiesKHR		capabilities	= getPhysicalDeviceSurfaceCapabilities(vki,
																							   physicalDevice,
																							   surface);
	const vector<VkSurfaceFormatKHR>	formats			= getPhysicalDeviceSurfaceFormats(vki,
																						  physicalDevice,
																						  surface);
	const vector<VkPresentModeKHR>		presentModes	= getPhysicalDeviceSurfacePresentModes(vki,
																							   physicalDevice,
																							   surface);

	return generateSwapchainParameterCases(wsiType, dimension, capabilities, formats, presentModes);
}

tcu::TestStatus createSwapchainTest (Context& context, TestParameters params)
{
	tcu::TestLog&							log			= context.getTestContext().getLog();
	const InstanceHelper					instHelper	(context, params.wsiType);
	const NativeObjects						native		(context, instHelper.supportedExtensions, params.wsiType);
<<<<<<< HEAD
	const Unique<VkSurfaceKHR>				surface		(createSurface(instHelper.vki, instHelper.instance, params.wsiType, *native.display, *native.window));
	const DeviceHelper						devHelper	(context, instHelper.vki, instHelper.instance, *surface);
=======
	const Unique<VkSurfaceKHR>				surface		(createSurface(instHelper.vki, instHelper.instance, params.wsiType, native.getDisplay(), native.getWindow()));
	const MultiQueueDeviceHelper			devHelper	(context, instHelper.vki, instHelper.instance, *surface);
>>>>>>> dd5da5be
	const vector<VkSwapchainCreateInfoKHR>	cases		(generateSwapchainParameterCases(params.wsiType, params.dimension, instHelper.vki, devHelper.physicalDevice, *surface));
	const VkSurfaceCapabilitiesKHR			capabilities(getPhysicalDeviceSurfaceCapabilities(instHelper.vki, devHelper.physicalDevice, *surface));

	for (size_t caseNdx = 0; caseNdx < cases.size(); ++caseNdx)
	{
		std::ostringstream subcase;
		subcase << "Sub-case " << (caseNdx+1) << " / " << cases.size() << ": ";

		VkSwapchainCreateInfoKHR	curParams	= cases[caseNdx];

		if (curParams.imageSharingMode == VK_SHARING_MODE_CONCURRENT)
		{
			const deUint32 numFamilies = static_cast<deUint32>(devHelper.queueFamilyIndices.size());
			if (numFamilies < 2u)
				TCU_THROW(NotSupportedError, "Only " + de::toString(numFamilies) + " queue families available for VK_SHARING_MODE_CONCURRENT");
			curParams.queueFamilyIndexCount	= numFamilies;
		}
		else
		{
			// Take only the first queue.
			if (devHelper.queueFamilyIndices.empty())
				TCU_THROW(NotSupportedError, "No queue families compatible with the given surface");
			curParams.queueFamilyIndexCount	= 1u;
		}
		curParams.pQueueFamilyIndices	= devHelper.queueFamilyIndices.data();
		curParams.surface				= *surface;

		log << TestLog::Message << subcase.str() << curParams << TestLog::EndMessage;

		// The Vulkan 1.1.87 spec contains the following VU for VkSwapchainCreateInfoKHR:
		//
		//     * imageFormat, imageUsage, imageExtent, and imageArrayLayers must be supported for VK_IMAGE_TYPE_2D
		//     VK_IMAGE_TILING_OPTIMAL images as reported by vkGetPhysicalDeviceImageFormatProperties.
		VkImageFormatProperties properties;
		const VkResult propertiesResult = instHelper.vki.getPhysicalDeviceImageFormatProperties(devHelper.physicalDevice,
																								curParams.imageFormat,
																								VK_IMAGE_TYPE_2D,
																								VK_IMAGE_TILING_OPTIMAL,
																								curParams.imageUsage,
																								0, // flags
																								&properties);

		log << TestLog::Message << subcase.str()
			<< "vkGetPhysicalDeviceImageFormatProperties => "
			<< getResultStr(propertiesResult) << TestLog::EndMessage;

		switch (propertiesResult) {
		case VK_SUCCESS:
			{
				// The maxExtents case might not be able to create the requested surface due to insufficient
				// memory, so in this case *only* we handle the OOM exception.
				if (params.dimension == TEST_DIMENSION_IMAGE_EXTENT &&
					capabilities.maxImageExtent.width == curParams.imageExtent.width &&
					capabilities.maxImageExtent.height == curParams.imageExtent.height)
				{
					try
					{
						const Unique<VkSwapchainKHR>	swapchain	(createSwapchainKHR(devHelper.vkd, *devHelper.device, &curParams));

						log << TestLog::Message << subcase.str()
							<< "Creating swapchain succeeded" << TestLog::EndMessage;
					}
					catch (const OutOfMemoryError& e)
					{
						log << TestLog::Message << subcase.str() << "vkCreateSwapchainKHR with maxImageExtent encountered " << e.getError() << TestLog::EndMessage;
					}
				}
				else
				{
					const Unique<VkSwapchainKHR>	swapchain	(createSwapchainKHR(devHelper.vkd, *devHelper.device, &curParams));

					log << TestLog::Message << subcase.str()
						<< "Creating swapchain succeeded" << TestLog::EndMessage;
				}
			}
			break;
		case VK_ERROR_FORMAT_NOT_SUPPORTED:
			log << TestLog::Message << subcase.str()
				<< "Skip because vkGetPhysicalDeviceImageFormatProperties returned VK_ERROR_FORMAT_NOT_SUPPORTED" << TestLog::EndMessage;
			break;
		default:
			log << TestLog::Message << subcase.str()
				<< "Fail because vkGetPhysicalDeviceImageFormatProperties returned "
				<< getResultStr(propertiesResult) << TestLog::EndMessage;
			return tcu::TestStatus::fail("Unexpected result from vkGetPhysicalDeviceImageFormatProperties");
		}
	}

	return tcu::TestStatus::pass("No sub-case failed");
}

tcu::TestStatus createSwapchainSimulateOOMTest (Context& context, TestParameters params)
{
	const size_t				maxCases			= 300u;
	const deUint32				maxAllocs			= 1024u;

	tcu::TestLog&				log					= context.getTestContext().getLog();
	tcu::ResultCollector		results				(log);

	AllocationCallbackRecorder	allocationRecorder	(getSystemAllocator());
	DeterministicFailAllocator	failingAllocator	(allocationRecorder.getCallbacks(),
													 DeterministicFailAllocator::MODE_DO_NOT_COUNT,
													 0);
	{
		const InstanceHelper					instHelper	(context, params.wsiType, failingAllocator.getCallbacks());
		const NativeObjects						native		(context, instHelper.supportedExtensions, params.wsiType);
		const Unique<VkSurfaceKHR>				surface		(createSurface(instHelper.vki,
																			instHelper.instance,
																			params.wsiType,
																			native.getDisplay(),
																			native.getWindow(),
																			failingAllocator.getCallbacks()));
		const DeviceHelper						devHelper	(context, instHelper.vki, instHelper.instance, *surface, failingAllocator.getCallbacks());
		const vector<VkSwapchainCreateInfoKHR>	allCases	(generateSwapchainParameterCases(params.wsiType, params.dimension, instHelper.vki, devHelper.physicalDevice, *surface));

		if (maxCases < allCases.size())
			log << TestLog::Message << "Note: Will only test first " << maxCases << " cases out of total of " << allCases.size() << " parameter combinations" << TestLog::EndMessage;

		for (size_t caseNdx = 0; caseNdx < de::min(maxCases, allCases.size()); ++caseNdx)
		{
			log << TestLog::Message << "Testing parameter case " << caseNdx << ": " << allCases[caseNdx] << TestLog::EndMessage;

			for (deUint32 numPassingAllocs = 0; numPassingAllocs <= maxAllocs; ++numPassingAllocs)
			{
				bool	gotOOM	= false;

				failingAllocator.reset(DeterministicFailAllocator::MODE_COUNT_AND_FAIL, numPassingAllocs);

				log << TestLog::Message << "Testing with " << numPassingAllocs << " first allocations succeeding" << TestLog::EndMessage;

				try
				{
					VkSwapchainCreateInfoKHR	curParams	= allCases[caseNdx];

					curParams.surface				= *surface;
					curParams.queueFamilyIndexCount	= 1u;
					curParams.pQueueFamilyIndices	= &devHelper.queueFamilyIndex;

					{
						const Unique<VkSwapchainKHR>	swapchain	(createSwapchainKHR(devHelper.vkd, *devHelper.device, &curParams, failingAllocator.getCallbacks()));
					}
				}
				catch (const OutOfMemoryError& e)
				{
					log << TestLog::Message << "Got " << e.getError() << TestLog::EndMessage;
					gotOOM = true;
				}

				if (!gotOOM)
				{
					log << TestLog::Message << "Creating swapchain succeeded!" << TestLog::EndMessage;

					if (numPassingAllocs == 0)
						results.addResult(QP_TEST_RESULT_QUALITY_WARNING, "Allocation callbacks were not used");

					break;
				}
				else if (numPassingAllocs == maxAllocs)
					results.addResult(QP_TEST_RESULT_QUALITY_WARNING, "Creating swapchain did not succeed, callback limit exceeded");
			}

			context.getTestContext().touchWatchdog();
		}
	}

	if (!validateAndLog(log, allocationRecorder, 0u))
		results.fail("Detected invalid system allocation callback");

	return tcu::TestStatus(results.getResult(), results.getMessage());
}

tcu::TestStatus testImageSwapchainCreateInfo (Context& context, Type wsiType)
{
	const tcu::UVec2			desiredSize			(256, 256);
	const InstanceHelper		instHelper			(context, wsiType, vector<string>(1, string("VK_KHR_device_group_creation")));
	const NativeObjects			native				(context, instHelper.supportedExtensions, wsiType, 1u, tcu::just(desiredSize));
	const Unique<VkSurfaceKHR>	surface				(createSurface(instHelper.vki,
																   instHelper.instance,
																   wsiType,
<<<<<<< HEAD
																   *native.display,
																   *native.window));
=======
																   native.getDisplay(),
																   native.getWindow()));
>>>>>>> dd5da5be
	const DeviceHelper			devHelper			(context, instHelper.vki, instHelper.instance, *surface);
	const Extensions&			deviceExtensions	= enumerateDeviceExtensionProperties(instHelper.vki, devHelper.physicalDevice, DE_NULL);

	// structures this tests checks were added in revision 69
	if (!isExtensionSupported(deviceExtensions, RequiredExtension("VK_KHR_swapchain", 69)))
		TCU_THROW(NotSupportedError, "Required extension revision is not supported");

	const VkSurfaceCapabilitiesKHR		capabilities		= getPhysicalDeviceSurfaceCapabilities(instHelper.vki,
																								   devHelper.physicalDevice,
																								   *surface);
	const vector<VkSurfaceFormatKHR>	formats				= getPhysicalDeviceSurfaceFormats(instHelper.vki,
																							  devHelper.physicalDevice,
																							  *surface);
	const PlatformProperties&			platformProperties	= getPlatformProperties(wsiType);
	const VkSurfaceTransformFlagBitsKHR transform			= (capabilities.supportedTransforms & VK_SURFACE_TRANSFORM_IDENTITY_BIT_KHR) ? VK_SURFACE_TRANSFORM_IDENTITY_BIT_KHR : capabilities.currentTransform;
	const deUint32						desiredImageCount	= 2;
	const VkSwapchainCreateInfoKHR		swapchainInfo		=
	{
		VK_STRUCTURE_TYPE_SWAPCHAIN_CREATE_INFO_KHR,
		DE_NULL,
		(VkSwapchainCreateFlagsKHR)0,
		*surface,
		de::clamp(desiredImageCount, capabilities.minImageCount, capabilities.maxImageCount > 0 ? capabilities.maxImageCount : capabilities.minImageCount + desiredImageCount),
		formats[0].format,
		formats[0].colorSpace,
		(platformProperties.swapchainExtent == PlatformProperties::SWAPCHAIN_EXTENT_MUST_MATCH_WINDOW_SIZE
			? capabilities.currentExtent : vk::makeExtent2D(desiredSize.x(), desiredSize.y())),
		1u,
		VK_IMAGE_USAGE_COLOR_ATTACHMENT_BIT,
		VK_SHARING_MODE_EXCLUSIVE,
		0u,
		(const deUint32*)DE_NULL,
		transform,
		VK_COMPOSITE_ALPHA_OPAQUE_BIT_KHR,
		VK_PRESENT_MODE_FIFO_KHR,
		VK_FALSE,							// clipped
		(VkSwapchainKHR)0					// oldSwapchain
	};

	const Unique<VkSwapchainKHR>	swapchain	(createSwapchainKHR(devHelper.vkd, *devHelper.device, &swapchainInfo));
	deUint32						numImages	= 0;
	VK_CHECK(devHelper.vkd.getSwapchainImagesKHR(*devHelper.device, *swapchain, &numImages, DE_NULL));
	if (numImages == 0)
		return tcu::TestStatus::pass("Pass");

	VkImageSwapchainCreateInfoKHR imageSwapchainCreateInfo =
	{
		VK_STRUCTURE_TYPE_IMAGE_SWAPCHAIN_CREATE_INFO_KHR,
		DE_NULL,
		*swapchain
	};

	VkImageCreateInfo imageCreateInfo =
	{
		VK_STRUCTURE_TYPE_IMAGE_CREATE_INFO,
		&imageSwapchainCreateInfo,
		(VkImageCreateFlags)0u,					// flags
		VK_IMAGE_TYPE_2D,						// imageType
		formats[0].format,						// format
		{										// extent
			desiredSize.x(),					//   width
			desiredSize.y(),					//   height
			1u									//   depth
		},
		1u,										// mipLevels
		1u,										// arrayLayers
		VK_SAMPLE_COUNT_1_BIT,					// samples
		VK_IMAGE_TILING_OPTIMAL,				// tiling
		VK_IMAGE_USAGE_COLOR_ATTACHMENT_BIT,	// usage
		VK_SHARING_MODE_EXCLUSIVE,				// sharingMode
		0u,										// queueFamilyIndexCount
		DE_NULL,								// pQueueFamilyIndices
		VK_IMAGE_LAYOUT_UNDEFINED				// initialLayout
	};

	typedef vk::Unique<VkImage>			UniqueImage;
	typedef de::SharedPtr<UniqueImage>	ImageSp;

	std::vector<ImageSp>							images						(numImages);
	std::vector<VkBindImageMemorySwapchainInfoKHR>	bindImageMemorySwapchainInfo(numImages);
	std::vector<VkBindImageMemoryInfo>				bindImageMemoryInfos		(numImages);

	for (deUint32 idx = 0; idx < numImages; ++idx)
	{
		// Create image
		images[idx] = ImageSp(new UniqueImage(createImage(devHelper.vkd, *devHelper.device, &imageCreateInfo)));

		VkBindImageMemorySwapchainInfoKHR bimsInfo =
		{
			VK_STRUCTURE_TYPE_BIND_IMAGE_MEMORY_SWAPCHAIN_INFO_KHR,
			DE_NULL,
			*swapchain,
			idx
		};
		bindImageMemorySwapchainInfo[idx] = bimsInfo;

		VkBindImageMemoryInfo bimInfo =
		{
			VK_STRUCTURE_TYPE_BIND_IMAGE_MEMORY_INFO,
			&bindImageMemorySwapchainInfo[idx],
			**images[idx],
			DE_NULL,				// If the pNext chain includes an instance of VkBindImageMemorySwapchainInfoKHR, memory must be VK_NULL_HANDLE
			0u						// If swapchain <in VkBindImageMemorySwapchainInfoKHR> is not NULL, the swapchain and imageIndex are used to determine the memory that the image is bound to, instead of memory and memoryOffset.
		};

		bindImageMemoryInfos[idx] = bimInfo;
	}

	VK_CHECK(devHelper.vkd.bindImageMemory2(*devHelper.device, numImages, &bindImageMemoryInfos[0]));

	return tcu::TestStatus::pass("Pass");
}

struct GroupParameters
{
	typedef FunctionInstance1<TestParameters>::Function	Function;

	Type		wsiType;
	Function	function;

	GroupParameters (Type wsiType_, Function function_)
		: wsiType	(wsiType_)
		, function	(function_)
	{}

	GroupParameters (void)
		: wsiType	(TYPE_LAST)
		, function	((Function)DE_NULL)
	{}
};

void populateSwapchainGroup (tcu::TestCaseGroup* testGroup, GroupParameters params)
{
	for (int dimensionNdx = 0; dimensionNdx < TEST_DIMENSION_LAST; ++dimensionNdx)
	{
		const TestDimension		testDimension	= (TestDimension)dimensionNdx;

		addFunctionCase(testGroup, getTestDimensionName(testDimension), "", params.function, TestParameters(params.wsiType, testDimension));
	}

	addFunctionCase(testGroup, "image_swapchain_create_info", "Test VkImageSwapchainCreateInfoKHR", testImageSwapchainCreateInfo, params.wsiType);
}

VkSwapchainCreateInfoKHR getBasicSwapchainParameters (Type						wsiType,
													  const InstanceInterface&	vki,
													  VkPhysicalDevice			physicalDevice,
													  VkSurfaceKHR				surface,
													  const tcu::UVec2&			desiredSize,
													  deUint32					desiredImageCount)
{
	const VkSurfaceCapabilitiesKHR		capabilities		= getPhysicalDeviceSurfaceCapabilities(vki,
																								   physicalDevice,
																								   surface);
	const vector<VkSurfaceFormatKHR>	formats				= getPhysicalDeviceSurfaceFormats(vki,
																							  physicalDevice,
																							  surface);
	const PlatformProperties&			platformProperties	= getPlatformProperties(wsiType);
	const VkSurfaceTransformFlagBitsKHR transform			= (capabilities.supportedTransforms & VK_SURFACE_TRANSFORM_IDENTITY_BIT_KHR) ? VK_SURFACE_TRANSFORM_IDENTITY_BIT_KHR : capabilities.currentTransform;
	const VkSwapchainCreateInfoKHR		parameters			=
	{
		VK_STRUCTURE_TYPE_SWAPCHAIN_CREATE_INFO_KHR,
		DE_NULL,
		(VkSwapchainCreateFlagsKHR)0,
		surface,
		de::clamp(desiredImageCount, capabilities.minImageCount, capabilities.maxImageCount > 0 ? capabilities.maxImageCount : capabilities.minImageCount + desiredImageCount),
		formats[0].format,
		formats[0].colorSpace,
		(platformProperties.swapchainExtent == PlatformProperties::SWAPCHAIN_EXTENT_MUST_MATCH_WINDOW_SIZE
			? capabilities.currentExtent : vk::makeExtent2D(desiredSize.x(), desiredSize.y())),
		1u,									// imageArrayLayers
		VK_IMAGE_USAGE_COLOR_ATTACHMENT_BIT,
		VK_SHARING_MODE_EXCLUSIVE,
		0u,
		(const deUint32*)DE_NULL,
		transform,
		VK_COMPOSITE_ALPHA_OPAQUE_BIT_KHR,
		VK_PRESENT_MODE_FIFO_KHR,
		VK_FALSE,							// clipped
		(VkSwapchainKHR)0					// oldSwapchain
	};

	return parameters;
}

typedef de::SharedPtr<Unique<VkCommandBuffer> >	CommandBufferSp;
typedef de::SharedPtr<Unique<VkFence> >			FenceSp;
typedef de::SharedPtr<Unique<VkSemaphore> >		SemaphoreSp;

vector<FenceSp> createFences (const DeviceInterface&	vkd,
							  const VkDevice			device,
							  size_t					numFences)
{
	vector<FenceSp> fences(numFences);

	for (size_t ndx = 0; ndx < numFences; ++ndx)
		fences[ndx] = FenceSp(new Unique<VkFence>(createFence(vkd, device, vk::VK_FENCE_CREATE_SIGNALED_BIT)));

	return fences;
}

vector<SemaphoreSp> createSemaphores (const DeviceInterface&	vkd,
									  const VkDevice			device,
									  size_t					numSemaphores)
{
	vector<SemaphoreSp> semaphores(numSemaphores);

	for (size_t ndx = 0; ndx < numSemaphores; ++ndx)
		semaphores[ndx] = SemaphoreSp(new Unique<VkSemaphore>(createSemaphore(vkd, device)));

	return semaphores;
}

vector<CommandBufferSp> allocateCommandBuffers (const DeviceInterface&		vkd,
												const VkDevice				device,
												const VkCommandPool			commandPool,
												const VkCommandBufferLevel	level,
												const size_t				numCommandBuffers)
{
	vector<CommandBufferSp>				buffers		(numCommandBuffers);

	for (size_t ndx = 0; ndx < numCommandBuffers; ++ndx)
		buffers[ndx] = CommandBufferSp(new Unique<VkCommandBuffer>(allocateCommandBuffer(vkd, device, commandPool, level)));

	return buffers;
}

class AcquireNextImageWrapper
{
public:

	AcquireNextImageWrapper(const DeviceInterface&	vkd,
							VkDevice				device,
							deUint32				deviceMask,
							VkSwapchainKHR			swapchain,
							deUint64				timeout)
		: m_vkd			(vkd)
		, m_device		(device)
		, m_swapchain	(swapchain)
		, m_timeout		(timeout)
	{
		DE_UNREF(deviceMask);	// needed for compatibility with acquireNextImage2KHR
	}

	bool featureAvailable(Context&)
	{
		return true;			// needed for compatibility with acquireNextImage2KHR
	}

	VkResult call(VkSemaphore semaphore, VkFence fence, deUint32* imageIndex)
	{
		return m_vkd.acquireNextImageKHR(m_device,
										 m_swapchain,
										 m_timeout,
										 semaphore,
										 fence,
										 imageIndex);
	}

protected:

	const DeviceInterface&	m_vkd;
	VkDevice				m_device;
	VkSwapchainKHR			m_swapchain;
	deUint64				m_timeout;
};

class AcquireNextImage2Wrapper
{
public:

	AcquireNextImage2Wrapper(const DeviceInterface&	vkd,
							 VkDevice				device,
							 deUint32				deviceMask,
							 VkSwapchainKHR			swapchain,
							 deUint64				timeout)
		: m_vkd		(vkd)
		, m_device	(device)
	{
		m_info.sType		= VK_STRUCTURE_TYPE_ACQUIRE_NEXT_IMAGE_INFO_KHR;
		m_info.pNext		= DE_NULL;
		m_info.swapchain	= swapchain;
		m_info.timeout		= timeout;
		m_info.semaphore	= DE_NULL;
		m_info.fence		= DE_NULL;
		m_info.deviceMask	= deviceMask;
	}

	bool featureAvailable(Context& context)
	{
		return context.isDeviceFunctionalitySupported("VK_KHR_device_group");
	}

	VkResult call(VkSemaphore semaphore, VkFence fence, deUint32* imageIndex)
	{
		m_info.semaphore	= semaphore;
		m_info.fence		= fence;
		return m_vkd.acquireNextImage2KHR(m_device,
										  &m_info,
										  imageIndex);
	}

protected:

	const DeviceInterface&		m_vkd;
	VkDevice					m_device;
	VkAcquireNextImageInfoKHR	m_info;
};


template <typename AcquireWrapperType>
tcu::TestStatus basicRenderTest (Context& context, Type wsiType)
{
	const tcu::UVec2				desiredSize					(256, 256);
	const InstanceHelper			instHelper					(context, wsiType);
<<<<<<< HEAD
	const NativeObjects				native						(context, instHelper.supportedExtensions, wsiType, tcu::just(desiredSize));
	const Unique<VkSurfaceKHR>		surface						(createSurface(instHelper.vki, instHelper.instance, wsiType, *native.display, *native.window));
=======
	const NativeObjects				native						(context, instHelper.supportedExtensions, wsiType, 1u, tcu::just(desiredSize));
	const Unique<VkSurfaceKHR>		surface						(createSurface(instHelper.vki, instHelper.instance, wsiType, native.getDisplay(), native.getWindow()));
>>>>>>> dd5da5be
	const DeviceHelper				devHelper					(context, instHelper.vki, instHelper.instance, *surface);
	const DeviceInterface&			vkd							= devHelper.vkd;
	const VkDevice					device						= *devHelper.device;
	SimpleAllocator					allocator					(vkd, device, getPhysicalDeviceMemoryProperties(instHelper.vki, devHelper.physicalDevice));
	const VkSwapchainCreateInfoKHR	swapchainInfo				= getBasicSwapchainParameters(wsiType, instHelper.vki, devHelper.physicalDevice, *surface, desiredSize, 2);
	const Unique<VkSwapchainKHR>	swapchain					(createSwapchainKHR(vkd, device, &swapchainInfo));
	const vector<VkImage>			swapchainImages				= getSwapchainImages(vkd, device, *swapchain);

	AcquireWrapperType acquireImageWrapper(vkd, device, 1u, *swapchain, std::numeric_limits<deUint64>::max());
	if (!acquireImageWrapper.featureAvailable(context))
		TCU_THROW(NotSupportedError, "Required extension is not supported");

	const WsiTriangleRenderer		renderer					(vkd,
																 device,
																 allocator,
																 context.getBinaryCollection(),
																 false,
																 swapchainImages,
																 swapchainImages,
																 swapchainInfo.imageFormat,
																 tcu::UVec2(swapchainInfo.imageExtent.width, swapchainInfo.imageExtent.height));

	const Unique<VkCommandPool>		commandPool					(createCommandPool(vkd, device, VK_COMMAND_POOL_CREATE_RESET_COMMAND_BUFFER_BIT, devHelper.queueFamilyIndex));

	const size_t					maxQueuedFrames				= swapchainImages.size()*2;

	// We need to keep hold of fences from vkAcquireNextImage(2)KHR to actually
	// limit number of frames we allow to be queued.
	const vector<FenceSp>			imageReadyFences			(createFences(vkd, device, maxQueuedFrames));

	// We need maxQueuedFrames+1 for imageReadySemaphores pool as we need to pass
	// the semaphore in same time as the fence we use to meter rendering.
	const vector<SemaphoreSp>		imageReadySemaphores		(createSemaphores(vkd, device, maxQueuedFrames+1));

	// For rest we simply need maxQueuedFrames as we will wait for image
	// from frameNdx-maxQueuedFrames to become available to us, guaranteeing that
	// previous uses must have completed.
	const vector<SemaphoreSp>		renderingCompleteSemaphores	(createSemaphores(vkd, device, maxQueuedFrames));
	const vector<CommandBufferSp>	commandBuffers				(allocateCommandBuffers(vkd, device, *commandPool, VK_COMMAND_BUFFER_LEVEL_PRIMARY, maxQueuedFrames));

	try
	{
		const deUint32	numFramesToRender	= 60*10;

		for (deUint32 frameNdx = 0; frameNdx < numFramesToRender; ++frameNdx)
		{
			const VkFence		imageReadyFence		= **imageReadyFences[frameNdx%imageReadyFences.size()];
			const VkSemaphore	imageReadySemaphore	= **imageReadySemaphores[frameNdx%imageReadySemaphores.size()];
			deUint32			imageNdx			= ~0u;

			VK_CHECK(vkd.waitForFences(device, 1u, &imageReadyFence, VK_TRUE, std::numeric_limits<deUint64>::max()));
			VK_CHECK(vkd.resetFences(device, 1, &imageReadyFence));

			{
				const VkResult	acquireResult	= acquireImageWrapper.call(imageReadySemaphore, (VkFence)0, &imageNdx);

				if (acquireResult == VK_SUBOPTIMAL_KHR)
					context.getTestContext().getLog() << TestLog::Message << "Got " << acquireResult << " at frame " << frameNdx << TestLog::EndMessage;
				else
					VK_CHECK(acquireResult);
			}

			TCU_CHECK((size_t)imageNdx < swapchainImages.size());

			{
				const VkSemaphore			renderingCompleteSemaphore	= **renderingCompleteSemaphores[frameNdx%renderingCompleteSemaphores.size()];
				const VkCommandBuffer		commandBuffer				= **commandBuffers[frameNdx%commandBuffers.size()];
				const VkPipelineStageFlags	waitDstStage				= VK_PIPELINE_STAGE_COLOR_ATTACHMENT_OUTPUT_BIT;
				const VkSubmitInfo			submitInfo					=
				{
					VK_STRUCTURE_TYPE_SUBMIT_INFO,
					DE_NULL,
					1u,
					&imageReadySemaphore,
					&waitDstStage,
					1u,
					&commandBuffer,
					1u,
					&renderingCompleteSemaphore
				};
				const VkPresentInfoKHR		presentInfo					=
				{
					VK_STRUCTURE_TYPE_PRESENT_INFO_KHR,
					DE_NULL,
					1u,
					&renderingCompleteSemaphore,
					1u,
					&*swapchain,
					&imageNdx,
					(VkResult*)DE_NULL
				};

				renderer.recordFrame(commandBuffer, imageNdx, frameNdx);
				VK_CHECK(vkd.queueSubmit(devHelper.queue, 1u, &submitInfo, imageReadyFence));
				VK_CHECK_WSI(vkd.queuePresentKHR(devHelper.queue, &presentInfo));
			}
		}

		VK_CHECK(vkd.deviceWaitIdle(device));
	}
	catch (...)
	{
		// Make sure device is idle before destroying resources
		vkd.deviceWaitIdle(device);
		throw;
	}

	return tcu::TestStatus::pass("Rendering tests succeeded");
}

class FrameStreamObjects
{
public:
	struct FrameObjects
	{
		const vk::VkFence&			renderCompleteFence;
		const vk::VkSemaphore&		renderCompleteSemaphore;
		const vk::VkSemaphore&		imageAvailableSemaphore;
		const vk::VkCommandBuffer&	commandBuffer;
	};

	FrameStreamObjects (const vk::DeviceInterface& vkd, vk::VkDevice device, vk::VkCommandPool cmdPool, size_t maxQueuedFrames)
		: renderingCompleteFences(createFences(vkd, device, maxQueuedFrames))
		, renderingCompleteSemaphores(createSemaphores(vkd, device, maxQueuedFrames))
		, imageAvailableSemaphores(createSemaphores(vkd, device, maxQueuedFrames))
		, commandBuffers(allocateCommandBuffers(vkd, device, cmdPool, vk::VK_COMMAND_BUFFER_LEVEL_PRIMARY, maxQueuedFrames))
		, m_maxQueuedFrames(maxQueuedFrames)
		, m_nextFrame(0u)
	{}

	size_t frameNumber (void) const { DE_ASSERT(m_nextFrame > 0u); return m_nextFrame - 1u; }

	FrameObjects newFrame ()
	{
		const size_t mod = m_nextFrame % m_maxQueuedFrames;
		FrameObjects ret =
		{
			**renderingCompleteFences[mod],
			**renderingCompleteSemaphores[mod],
			**imageAvailableSemaphores[mod],
			**commandBuffers[mod],
		};
		++m_nextFrame;
		return ret;
	}

private:
	const vector<FenceSp>			renderingCompleteFences;
	const vector<SemaphoreSp>		renderingCompleteSemaphores;
	const vector<SemaphoreSp>		imageAvailableSemaphores;
	const vector<CommandBufferSp>	commandBuffers;

	const size_t	m_maxQueuedFrames;
	size_t			m_nextFrame;
};

struct MultiSwapchainParams
{
	Type	wsiType;
	size_t	swapchainCount;
};

struct AccumulatedPresentInfo
{
	vector<VkSemaphore>		semaphores;
	vector<VkSwapchainKHR>	swapchains;
	vector<deUint32>		imageIndices;

	AccumulatedPresentInfo ()
		: semaphores(), swapchains(), imageIndices()
	{
	}

	void push_back (VkSemaphore sem, VkSwapchainKHR sc, deUint32 index)
	{
		semaphores.push_back(sem);
		swapchains.push_back(sc);
		imageIndices.push_back(index);
	}

	void reset ()
	{
		semaphores.resize(0);
		swapchains.resize(0);
		imageIndices.resize(0);
	}

	size_t size () const
	{
		// Any of the vectors would do.
		return semaphores.size();
	}
};

template <typename AcquireWrapperType>
tcu::TestStatus multiSwapchainRenderTest (Context& context, MultiSwapchainParams params)
{
	DE_ASSERT(params.swapchainCount > 0);

	const tcu::UVec2		desiredSize	(256, 256);
	const InstanceHelper	instHelper	(context, params.wsiType);

	// Create native window system objects, surfaces and helper surface vector.
	std::unique_ptr<NativeObjects> native;
	try
	{
		native.reset(new NativeObjects(context, instHelper.supportedExtensions, params.wsiType, params.swapchainCount, tcu::just(desiredSize)));
	}
	catch(tcu::ResourceError& err)
	{
		std::ostringstream msg;
		msg << "Unable to create " << params.swapchainCount << " windows";
		TCU_THROW(NotSupportedError, msg.str());
	}

	vector<Move<VkSurfaceKHR>>	surface;
	vector<VkSurfaceKHR>		surfaceKHR;	// The plain Vulkan objects from the vector above.

	for (size_t i = 0; i < params.swapchainCount; ++i)
	{
		surface.emplace_back(createSurface(instHelper.vki, instHelper.instance, params.wsiType, native->getDisplay(), native->getWindow(i)));
		surfaceKHR.push_back(surface.back().get());
	}

	// Create a device compatible with all surfaces.
	const DeviceHelper		devHelper	(context, instHelper.vki, instHelper.instance, surfaceKHR);
	const DeviceInterface&	vkd			= devHelper.vkd;
	const VkDevice			device		= *devHelper.device;
	SimpleAllocator			allocator	(vkd, device, getPhysicalDeviceMemoryProperties(instHelper.vki, devHelper.physicalDevice));

	// Create several swapchains and images.
	vector<VkSwapchainCreateInfoKHR>	swapchainInfo;
	vector<Move<VkSwapchainKHR>>		swapchain;
	vector<vector<VkImage>>				swapchainImages;
	vector<AcquireWrapperType>			acquireImageWrapper;
	for (size_t i = 0; i < params.swapchainCount; ++i)
	{
		swapchainInfo.emplace_back(getBasicSwapchainParameters(params.wsiType, instHelper.vki, devHelper.physicalDevice, *surface[i], desiredSize, 2));
		swapchain.emplace_back(createSwapchainKHR(vkd, device, &swapchainInfo.back()));
		swapchainImages.emplace_back(getSwapchainImages(vkd, device, swapchain.back().get()));
		acquireImageWrapper.emplace_back(vkd, device, 1u, swapchain.back().get(), std::numeric_limits<deUint64>::max());
	}

	// Every acquire wrapper requires the same features, so we only check the first one.
	if (!acquireImageWrapper.front().featureAvailable(context))
		TCU_THROW(NotSupportedError, "Required extension is not supported");

	// Renderer per swapchain.
	vector<WsiTriangleRenderer> renderer;
	for (size_t i = 0; i < params.swapchainCount; ++i)
	{
		renderer.emplace_back(vkd,
							  device,
							  allocator,
							  context.getBinaryCollection(),
							  false,
							  swapchainImages[i],
							  swapchainImages[i],
							  swapchainInfo[i].imageFormat,
							  tcu::UVec2(swapchainInfo[i].imageExtent.width, swapchainInfo[i].imageExtent.height));
	}

	const Unique<VkCommandPool>	commandPool			(createCommandPool(vkd, device, VK_COMMAND_POOL_CREATE_RESET_COMMAND_BUFFER_BIT, devHelper.queueFamilyIndex));
	const size_t				maxQueuedFrames		= swapchainImages.front().size()*2;	// Limit in-flight frames.

	vector<FrameStreamObjects>	frameStreamObjects;
	for (size_t i = 0; i < params.swapchainCount; ++i)
		frameStreamObjects.emplace_back(vkd, device, commandPool.get(), maxQueuedFrames);

	try
	{
		// 3 seconds for 60 Hz screens.
		const deUint32			kNumFramesToRender		= 60*3*static_cast<deUint32>(params.swapchainCount);
		AccumulatedPresentInfo	accumulatedPresentInfo;

		for (size_t frameNdx = 0; frameNdx < kNumFramesToRender; ++frameNdx)
		{
			size_t		swapchainIndex	= frameNdx % params.swapchainCount;
			auto&		fsObjects		= frameStreamObjects[swapchainIndex];
			auto		frameObjects	= fsObjects.newFrame();
			deUint32	imageNdx		= std::numeric_limits<deUint32>::max();

			VK_CHECK(vkd.waitForFences(device, 1u, &frameObjects.renderCompleteFence, VK_TRUE, std::numeric_limits<deUint64>::max()));
			VK_CHECK(vkd.resetFences(device, 1u, &frameObjects.renderCompleteFence));

			{
				const VkResult acquireResult = acquireImageWrapper[swapchainIndex].call(frameObjects.imageAvailableSemaphore, (VkFence)DE_NULL, &imageNdx);
				if (acquireResult == VK_SUBOPTIMAL_KHR)
					context.getTestContext().getLog() << TestLog::Message << "Got " << acquireResult << " at frame " << frameNdx << TestLog::EndMessage;
				else
					VK_CHECK(acquireResult);
			}

			TCU_CHECK(static_cast<size_t>(imageNdx) < swapchainImages[swapchainIndex].size());

			{
				const VkPipelineStageFlags	waitDstStage	= VK_PIPELINE_STAGE_COLOR_ATTACHMENT_OUTPUT_BIT;
				const VkSubmitInfo			submitInfo		=
				{
					VK_STRUCTURE_TYPE_SUBMIT_INFO,
					DE_NULL,
					1u,
					&frameObjects.imageAvailableSemaphore,
					&waitDstStage,
					1u,
					&frameObjects.commandBuffer,
					1u,
					&frameObjects.renderCompleteSemaphore,
				};

				renderer[swapchainIndex].recordFrame(frameObjects.commandBuffer, imageNdx, static_cast<deUint32>(frameNdx));
				VK_CHECK(vkd.queueSubmit(devHelper.queue, 1u, &submitInfo, frameObjects.renderCompleteFence));

				// Save present information for the current frame.
				accumulatedPresentInfo.push_back(frameObjects.renderCompleteSemaphore, swapchain[swapchainIndex].get(), imageNdx);

				// Present frames when we have accumulated one frame per swapchain.
				if (accumulatedPresentInfo.size() == params.swapchainCount)
				{
					DE_ASSERT(	accumulatedPresentInfo.semaphores.size() == accumulatedPresentInfo.swapchains.size()	&&
								accumulatedPresentInfo.semaphores.size() == accumulatedPresentInfo.imageIndices.size()	);

					vector<VkResult> results(params.swapchainCount, VK_ERROR_DEVICE_LOST);

					const VkPresentInfoKHR presentInfo =
					{
						VK_STRUCTURE_TYPE_PRESENT_INFO_KHR,
						DE_NULL,
						static_cast<deUint32>(accumulatedPresentInfo.semaphores.size()),
						accumulatedPresentInfo.semaphores.data(),
						static_cast<deUint32>(accumulatedPresentInfo.swapchains.size()),
						accumulatedPresentInfo.swapchains.data(),
						accumulatedPresentInfo.imageIndices.data(),
						results.data(),
					};

					// Check both the global result and the individual results.
					VK_CHECK_WSI(vkd.queuePresentKHR(devHelper.queue, &presentInfo));
					for (const auto& result : results)
						VK_CHECK_WSI(result);

					accumulatedPresentInfo.reset();
				}
			}
		}

		VK_CHECK(vkd.deviceWaitIdle(device));
	}
	catch (...)
	{
		// Make sure device is idle before destroying resources
		vkd.deviceWaitIdle(device);
		throw;
	}

	return tcu::TestStatus::pass("Rendering tests succeeded");
}

tcu::TestStatus deviceGroupRenderTest (Context& context, Type wsiType)
{
	const InstanceHelper		instHelper			(context, wsiType, vector<string>(1, string("VK_KHR_device_group_creation")));
	const tcu::CommandLine&		cmdLine				= context.getTestContext().getCommandLine();
	VkPhysicalDevice			physicalDevice		= chooseDevice(instHelper.vki, instHelper.instance, cmdLine);
	const Extensions&			supportedExtensions	= enumerateDeviceExtensionProperties(instHelper.vki, physicalDevice, DE_NULL);

	std::vector<const char*> deviceExtensions;
	deviceExtensions.push_back("VK_KHR_swapchain");
	if (!isCoreDeviceExtension(context.getUsedApiVersion(), "VK_KHR_device_group"))
		deviceExtensions.push_back("VK_KHR_device_group");

	for (std::size_t ndx = 0; ndx < deviceExtensions.size(); ++ndx)
	{
		if (!isExtensionSupported(supportedExtensions, RequiredExtension(deviceExtensions[ndx])))
			TCU_THROW(NotSupportedError, (string(deviceExtensions[ndx]) + " is not supported").c_str());
	}

	const tcu::UVec2								desiredSize					(256, 256);
<<<<<<< HEAD
	const NativeObjects								native						(context, instHelper.supportedExtensions, wsiType, tcu::just(desiredSize));
	const Unique<VkSurfaceKHR>						surface						(createSurface(instHelper.vki, instHelper.instance, wsiType, *native.display, *native.window));
=======
	const NativeObjects								native						(context, instHelper.supportedExtensions, wsiType, 1u, tcu::just(desiredSize));
	const Unique<VkSurfaceKHR>						surface						(createSurface(instHelper.vki, instHelper.instance, wsiType, native.getDisplay(), native.getWindow()));
>>>>>>> dd5da5be

	const deUint32									devGroupIdx					= cmdLine.getVKDeviceGroupId() - 1;
	const deUint32									deviceIdx					= context.getTestContext().getCommandLine().getVKDeviceId() - 1u;
	const vector<VkPhysicalDeviceGroupProperties>	deviceGroupProps			= enumeratePhysicalDeviceGroups(instHelper.vki, instHelper.instance);
	deUint32										physicalDevicesInGroupCount	= deviceGroupProps[devGroupIdx].physicalDeviceCount;
	const VkPhysicalDevice*							physicalDevicesInGroup		= deviceGroupProps[devGroupIdx].physicalDevices;
	deUint32										queueFamilyIndex			= chooseQueueFamilyIndex(instHelper.vki, physicalDevicesInGroup[deviceIdx], *surface);
	const std::vector<VkQueueFamilyProperties>		queueProps					= getPhysicalDeviceQueueFamilyProperties(instHelper.vki, physicalDevicesInGroup[deviceIdx]);
	const float										queuePriority				= 1.0f;
	const deUint32									firstDeviceID				= 0;
	const deUint32									secondDeviceID				= 1;

	// create a device group
	const VkDeviceGroupDeviceCreateInfo groupDeviceInfo =
	{
		VK_STRUCTURE_TYPE_DEVICE_GROUP_DEVICE_CREATE_INFO_KHR,			// stype
		DE_NULL,														// pNext
		physicalDevicesInGroupCount,									// physicalDeviceCount
		physicalDevicesInGroup											// physicalDevices
	};
	const VkDeviceQueueCreateInfo deviceQueueCreateInfo =
	{
		VK_STRUCTURE_TYPE_DEVICE_QUEUE_CREATE_INFO,						// type
		DE_NULL,														// pNext
		(VkDeviceQueueCreateFlags)0u,									// flags
		queueFamilyIndex,												// queueFamilyIndex
		1u,																// queueCount
		&queuePriority,													// pQueuePriorities
	};

	const VkDeviceCreateInfo	deviceCreateInfo =
	{
		VK_STRUCTURE_TYPE_DEVICE_CREATE_INFO,							// sType
		&groupDeviceInfo,												// pNext
		(VkDeviceCreateFlags)0u,										// flags
		1,																// queueRecordCount
		&deviceQueueCreateInfo,											// pRequestedQueues
		0,																// layerCount
		DE_NULL,														// ppEnabledLayerNames
		deUint32(deviceExtensions.size()),								// enabledExtensionCount
		&deviceExtensions[0],											// ppEnabledExtensionNames
		DE_NULL,														// pEnabledFeatures
	};

	Move<VkDevice>					groupDevice					= createCustomDevice(context.getTestContext().getCommandLine().isValidationEnabled(), context.getPlatformInterface(), instHelper.instance, instHelper.vki, physicalDevicesInGroup[deviceIdx], &deviceCreateInfo);
	const DeviceDriver				vkd							(context.getPlatformInterface(), instHelper.instance, *groupDevice);
	VkQueue							queue						(getDeviceQueue(vkd, *groupDevice, queueFamilyIndex, 0));
	SimpleAllocator					allocator					(vkd, *groupDevice, getPhysicalDeviceMemoryProperties(instHelper.vki, physicalDevicesInGroup[deviceIdx]));

	// create swapchain for device group
	struct VkDeviceGroupSwapchainCreateInfoKHR deviceGroupSwapchainInfo =
	{
		VK_STRUCTURE_TYPE_IMAGE_SWAPCHAIN_CREATE_INFO_KHR,
		DE_NULL,
		VK_DEVICE_GROUP_PRESENT_MODE_LOCAL_BIT_KHR
	};
	VkSwapchainCreateInfoKHR swapchainInfo = getBasicSwapchainParameters(wsiType,
																		 instHelper.vki,
																		 physicalDevicesInGroup[deviceIdx],
																		 *surface,
																		 desiredSize,
																		 2);
	swapchainInfo.pNext = &deviceGroupSwapchainInfo;

	const Unique<VkSwapchainKHR>	swapchain					(createSwapchainKHR(vkd, *groupDevice, &swapchainInfo));
	const vector<VkImage>			swapchainImages				= getSwapchainImages(vkd, *groupDevice, *swapchain);

	const WsiTriangleRenderer		renderer					(vkd,
																 *groupDevice,
																 allocator,
																 context.getBinaryCollection(),
																 false,
																 swapchainImages,
																 swapchainImages,
																 swapchainInfo.imageFormat,
																 tcu::UVec2(swapchainInfo.imageExtent.width, swapchainInfo.imageExtent.height));

	const Unique<VkCommandPool>		commandPool					(createCommandPool(vkd, *groupDevice, VK_COMMAND_POOL_CREATE_RESET_COMMAND_BUFFER_BIT, queueFamilyIndex));

	const size_t					maxQueuedFrames				= swapchainImages.size()*2;

	// We need to keep hold of fences from vkAcquireNextImage2KHR
	// to actually limit number of frames we allow to be queued.
	const vector<FenceSp>			imageReadyFences			(createFences(vkd, *groupDevice, maxQueuedFrames));

	// We need maxQueuedFrames+1 for imageReadySemaphores pool as we need to
	// pass the semaphore in same time as the fence we use to meter rendering.
	const vector<SemaphoreSp>		imageReadySemaphores		(createSemaphores(vkd, *groupDevice, maxQueuedFrames+1));

	// For rest we simply need maxQueuedFrames as we will wait for image from frameNdx-maxQueuedFrames
	// to become available to us, guaranteeing that previous uses must have completed.
	const vector<SemaphoreSp>		renderingCompleteSemaphores	(createSemaphores(vkd, *groupDevice, maxQueuedFrames));
	const vector<CommandBufferSp>	commandBuffers				(allocateCommandBuffers(vkd, *groupDevice, *commandPool, VK_COMMAND_BUFFER_LEVEL_PRIMARY, maxQueuedFrames));

	try
	{
		const deUint32	numFramesToRender = 60*10;

		for (deUint32 frameNdx = 0; frameNdx < numFramesToRender; ++frameNdx)
		{
			const VkFence		imageReadyFence		= **imageReadyFences[frameNdx%imageReadyFences.size()];
			const VkSemaphore	imageReadySemaphore	= **imageReadySemaphores[frameNdx%imageReadySemaphores.size()];
			deUint32			imageNdx			= ~0u;

			VK_CHECK(vkd.waitForFences(*groupDevice, 1u, &imageReadyFence, VK_TRUE, std::numeric_limits<deUint64>::max()));
			VK_CHECK(vkd.resetFences(*groupDevice, 1, &imageReadyFence));

			{
				VkAcquireNextImageInfoKHR acquireNextImageInfo =
				{
					VK_STRUCTURE_TYPE_ACQUIRE_NEXT_IMAGE_INFO_KHR,
					DE_NULL,
					*swapchain,
					std::numeric_limits<deUint64>::max(),
					imageReadySemaphore,
					(VkFence)0,
					(1 << firstDeviceID)
				};

				const VkResult acquireResult = vkd.acquireNextImage2KHR(*groupDevice, &acquireNextImageInfo, &imageNdx);

				if (acquireResult == VK_SUBOPTIMAL_KHR)
					context.getTestContext().getLog() << TestLog::Message << "Got " << acquireResult << " at frame " << frameNdx << TestLog::EndMessage;
				else
					VK_CHECK(acquireResult);
			}

			TCU_CHECK((size_t)imageNdx < swapchainImages.size());

			{
				const VkSemaphore			renderingCompleteSemaphore	= **renderingCompleteSemaphores[frameNdx%renderingCompleteSemaphores.size()];
				const VkCommandBuffer		commandBuffer				= **commandBuffers[frameNdx%commandBuffers.size()];
				const VkPipelineStageFlags	waitDstStage				= VK_PIPELINE_STAGE_COLOR_ATTACHMENT_OUTPUT_BIT;

				// render triangle using one or two subdevices when available
				renderer.recordDeviceGroupFrame(commandBuffer, firstDeviceID, secondDeviceID, physicalDevicesInGroupCount, imageNdx, frameNdx);

				// submit queue
				deUint32 deviceMask = (1 << firstDeviceID);
				std::vector<deUint32> deviceIndices(1, firstDeviceID);
				if (physicalDevicesInGroupCount > 1)
				{
					deviceMask |= (1 << secondDeviceID);
					deviceIndices.push_back(secondDeviceID);
				}
				const VkDeviceGroupSubmitInfo deviceGroupSubmitInfo =
				{
					VK_STRUCTURE_TYPE_DEVICE_GROUP_SUBMIT_INFO_KHR,		// sType
					DE_NULL,											// pNext
					deUint32(deviceIndices.size()),						// waitSemaphoreCount
					&deviceIndices[0],									// pWaitSemaphoreDeviceIndices
					1u,													// commandBufferCount
					&deviceMask,										// pCommandBufferDeviceMasks
					deUint32(deviceIndices.size()),						// signalSemaphoreCount
					&deviceIndices[0],									// pSignalSemaphoreDeviceIndices
				};
				const VkSubmitInfo submitInfo =
				{
					VK_STRUCTURE_TYPE_SUBMIT_INFO,						// sType
					&deviceGroupSubmitInfo,								// pNext
					1u,													// waitSemaphoreCount
					&imageReadySemaphore,								// pWaitSemaphores
					&waitDstStage,										// pWaitDstStageMask
					1u,													// commandBufferCount
					&commandBuffer,										// pCommandBuffers
					1u,													// signalSemaphoreCount
					&renderingCompleteSemaphore,						// pSignalSemaphores
				};
				VK_CHECK(vkd.queueSubmit(queue, 1u, &submitInfo, imageReadyFence));

				// present swapchain image
				deviceMask = (1 << firstDeviceID);
				const VkDeviceGroupPresentInfoKHR deviceGroupPresentInfo =
				{
					VK_STRUCTURE_TYPE_DEVICE_GROUP_PRESENT_INFO_KHR,
					DE_NULL,
					1u,
					&deviceMask,
					VK_DEVICE_GROUP_PRESENT_MODE_LOCAL_BIT_KHR,
				};
				const VkPresentInfoKHR presentInfo =
				{
					VK_STRUCTURE_TYPE_PRESENT_INFO_KHR,
					&deviceGroupPresentInfo,
					1u,
					&renderingCompleteSemaphore,
					1u,
					&*swapchain,
					&imageNdx,
					(VkResult*)DE_NULL
				};
				VK_CHECK_WSI(vkd.queuePresentKHR(queue, &presentInfo));
			}
		}

		VK_CHECK(vkd.deviceWaitIdle(*groupDevice));
	}
	catch (...)
	{
		// Make sure device is idle before destroying resources
		vkd.deviceWaitIdle(*groupDevice);
		throw;
	}

	return tcu::TestStatus::pass("Rendering tests succeeded");
}

tcu::TestStatus deviceGroupRenderTest2 (Context& context, Type wsiType)
{
	const InstanceHelper		instHelper			(context, wsiType, vector<string>(1, string("VK_KHR_device_group_creation")));
	const tcu::CommandLine&		cmdLine				= context.getTestContext().getCommandLine();
	VkPhysicalDevice			physicalDevice		= chooseDevice(instHelper.vki, instHelper.instance, cmdLine);
	const Extensions&			deviceExtensions	= enumerateDeviceExtensionProperties(instHelper.vki, physicalDevice, DE_NULL);

	// structures this tests checks were added in revision 69
	if (!isExtensionSupported(deviceExtensions, RequiredExtension("VK_KHR_swapchain", 69)))
		TCU_THROW(NotSupportedError, "Required extension revision is not supported");

	std::vector<const char*> requiredExtensions;
	requiredExtensions.push_back("VK_KHR_swapchain");
	if (!isCoreDeviceExtension(context.getUsedApiVersion(), "VK_KHR_device_group"))
	{
		requiredExtensions.push_back("VK_KHR_device_group");
		if (!isExtensionSupported(deviceExtensions, RequiredExtension("VK_KHR_device_group")))
			TCU_THROW(NotSupportedError, "VK_KHR_device_group is not supported");
	}

	const tcu::UVec2								desiredSize					(256, 256);
<<<<<<< HEAD
	const NativeObjects								native						(context, instHelper.supportedExtensions, wsiType, tcu::just(desiredSize));
	const Unique<VkSurfaceKHR>						surface						(createSurface(instHelper.vki, instHelper.instance, wsiType, *native.display, *native.window));
=======
	const NativeObjects								native						(context, instHelper.supportedExtensions, wsiType, 1u, tcu::just(desiredSize));
	const Unique<VkSurfaceKHR>						surface						(createSurface(instHelper.vki, instHelper.instance, wsiType, native.getDisplay(), native.getWindow()));
>>>>>>> dd5da5be

	const deUint32									devGroupIdx					= cmdLine.getVKDeviceGroupId() - 1;
	const deUint32									deviceIdx					= context.getTestContext().getCommandLine().getVKDeviceId() - 1u;
	const vector<VkPhysicalDeviceGroupProperties>	deviceGroupProps			= enumeratePhysicalDeviceGroups(instHelper.vki, instHelper.instance);
	deUint32										physicalDevicesInGroupCount	= deviceGroupProps[devGroupIdx].physicalDeviceCount;
	const VkPhysicalDevice*							physicalDevicesInGroup		= deviceGroupProps[devGroupIdx].physicalDevices;
	deUint32										queueFamilyIndex			= chooseQueueFamilyIndex(instHelper.vki, physicalDevicesInGroup[deviceIdx], *surface);
	const std::vector<VkQueueFamilyProperties>		queueProps					= getPhysicalDeviceQueueFamilyProperties(instHelper.vki, physicalDevicesInGroup[deviceIdx]);
	const float										queuePriority				= 1.0f;
	const deUint32									firstDeviceID				= 0;
	const deUint32									secondDeviceID				= 1;
	const deUint32									deviceIndices[]				= { firstDeviceID, secondDeviceID };

	if (physicalDevicesInGroupCount < 2)
		TCU_THROW(NotSupportedError, "Test requires more then 1 device in device group");

	// create a device group
	const VkDeviceGroupDeviceCreateInfo groupDeviceInfo =
	{
		VK_STRUCTURE_TYPE_DEVICE_GROUP_DEVICE_CREATE_INFO_KHR,			// stype
		DE_NULL,														// pNext
		physicalDevicesInGroupCount,									// physicalDeviceCount
		physicalDevicesInGroup											// physicalDevices
	};
	const VkDeviceQueueCreateInfo deviceQueueCreateInfo =
	{
		VK_STRUCTURE_TYPE_DEVICE_QUEUE_CREATE_INFO,						// type
		DE_NULL,														// pNext
		(VkDeviceQueueCreateFlags)0u,									// flags
		queueFamilyIndex,												// queueFamilyIndex
		1u,																// queueCount
		&queuePriority,													// pQueuePriorities
	};

	const VkDeviceCreateInfo deviceCreateInfo =
	{
		VK_STRUCTURE_TYPE_DEVICE_CREATE_INFO,							// sType
		&groupDeviceInfo,												// pNext
		(VkDeviceCreateFlags)0u,										// flags
		1,																// queueRecordCount
		&deviceQueueCreateInfo,											// pRequestedQueues
		0,																// layerCount
		DE_NULL,														// ppEnabledLayerNames
		deUint32(requiredExtensions.size()),							// enabledExtensionCount
		&requiredExtensions[0],											// ppEnabledExtensionNames
		DE_NULL,														// pEnabledFeatures
	};

	Move<VkDevice>						groupDevice			= createCustomDevice(context.getTestContext().getCommandLine().isValidationEnabled(), context.getPlatformInterface(), instHelper.instance, instHelper.vki, physicalDevicesInGroup[deviceIdx], &deviceCreateInfo);
	const DeviceDriver					vkd					(context.getPlatformInterface(), instHelper.instance, *groupDevice);
	VkQueue								queue				(getDeviceQueue(vkd, *groupDevice, queueFamilyIndex, 0));
	SimpleAllocator						allocator			(vkd, *groupDevice, getPhysicalDeviceMemoryProperties(instHelper.vki, physicalDevicesInGroup[deviceIdx]));

	// create swapchain for device group
	const VkSurfaceCapabilitiesKHR		capabilities		= getPhysicalDeviceSurfaceCapabilities(instHelper.vki, physicalDevice, *surface);
	const vector<VkSurfaceFormatKHR>	formats				= getPhysicalDeviceSurfaceFormats(instHelper.vki, physicalDevice, *surface);
	const PlatformProperties&			platformProperties	= getPlatformProperties(wsiType);
	const VkSurfaceTransformFlagBitsKHR transform			= (capabilities.supportedTransforms & VK_SURFACE_TRANSFORM_IDENTITY_BIT_KHR) ? VK_SURFACE_TRANSFORM_IDENTITY_BIT_KHR : capabilities.currentTransform;
	const deUint32						desiredImageCount	= 2;

	struct VkDeviceGroupSwapchainCreateInfoKHR deviceGroupSwapchainInfo =
	{
		VK_STRUCTURE_TYPE_IMAGE_SWAPCHAIN_CREATE_INFO_KHR,
		DE_NULL,
		VK_DEVICE_GROUP_PRESENT_MODE_LOCAL_BIT_KHR
	};
	const VkSwapchainCreateInfoKHR swapchainInfo =
	{
		VK_STRUCTURE_TYPE_SWAPCHAIN_CREATE_INFO_KHR,
		&deviceGroupSwapchainInfo,
		VK_SWAPCHAIN_CREATE_SPLIT_INSTANCE_BIND_REGIONS_BIT_KHR,
		*surface,
		de::clamp(desiredImageCount, capabilities.minImageCount, capabilities.maxImageCount > 0 ? capabilities.maxImageCount : capabilities.minImageCount + desiredImageCount),
		formats[0].format,
		formats[0].colorSpace,
		(platformProperties.swapchainExtent == PlatformProperties::SWAPCHAIN_EXTENT_MUST_MATCH_WINDOW_SIZE
			? capabilities.currentExtent : vk::makeExtent2D(desiredSize.x(), desiredSize.y())),
		1u,
		VK_IMAGE_USAGE_COLOR_ATTACHMENT_BIT,
		VK_SHARING_MODE_EXCLUSIVE,
		0u,
		(const deUint32*)DE_NULL,
		transform,
		VK_COMPOSITE_ALPHA_OPAQUE_BIT_KHR,
		VK_PRESENT_MODE_FIFO_KHR,
		VK_FALSE,
		(VkSwapchainKHR)0
	};

	const Unique<VkSwapchainKHR>	swapchain	(createSwapchainKHR(vkd, *groupDevice, &swapchainInfo));
	deUint32						numImages	= 0;
	VK_CHECK(vkd.getSwapchainImagesKHR(*groupDevice, *swapchain, &numImages, DE_NULL));
	if (numImages == 0)
		return tcu::TestStatus::pass("Pass");

	VkImageSwapchainCreateInfoKHR imageSwapchainCreateInfo =
	{
		VK_STRUCTURE_TYPE_IMAGE_SWAPCHAIN_CREATE_INFO_KHR,
		DE_NULL,
		*swapchain
	};

	VkImageCreateInfo imageCreateInfo =
	{
		VK_STRUCTURE_TYPE_IMAGE_CREATE_INFO,
		&imageSwapchainCreateInfo,
		VK_IMAGE_CREATE_ALIAS_BIT |
		VK_IMAGE_CREATE_SPLIT_INSTANCE_BIND_REGIONS_BIT_KHR,		// flags
		VK_IMAGE_TYPE_2D,											// imageType
		formats[0].format,											// format
		{															// extent
			desiredSize.x(),										//   width
			desiredSize.y(),										//   height
			1u														//   depth
		},
		1u,															// mipLevels
		1u,															// arrayLayers
		VK_SAMPLE_COUNT_1_BIT,										// samples
		VK_IMAGE_TILING_OPTIMAL,									// tiling
		VK_IMAGE_USAGE_COLOR_ATTACHMENT_BIT,						// usage
		VK_SHARING_MODE_EXCLUSIVE,									// sharingMode
		0u,															// queueFamilyIndexCount
		DE_NULL,													// pQueueFamilyIndices
		VK_IMAGE_LAYOUT_UNDEFINED									// initialLayout
	};

	typedef vk::Unique<VkImage>			UniqueImage;
	typedef de::SharedPtr<UniqueImage>	ImageSp;

	vector<ImageSp>								images							(numImages);
	vector<VkImage>								rawImages						(numImages);
	vector<ImageSp>								imagesSfr						(numImages);
	vector<VkImage>								rawImagesSfr					(numImages);

	// Create non-SFR image aliases for image layout transition
	{
	vector<VkBindImageMemorySwapchainInfoKHR>	bindImageMemorySwapchainInfo	(numImages);
	vector<VkBindImageMemoryDeviceGroupInfo	>	bindImageMemoryDeviceGroupInfo	(numImages);
	vector<VkBindImageMemoryInfo>				bindImageMemoryInfos			(numImages);

	for (deUint32 idx = 0; idx < numImages; ++idx)
	{
		// Create image
		images[idx] = ImageSp(new UniqueImage(createImage(vkd, *groupDevice, &imageCreateInfo)));

			VkBindImageMemoryInfo bimInfo =
			{
				VK_STRUCTURE_TYPE_BIND_IMAGE_MEMORY_INFO,
				DE_NULL,
				**images[idx],
				DE_NULL,				// If the pNext chain includes an instance of VkBindImageMemorySwapchainInfoKHR, memory must be VK_NULL_HANDLE
				0u						// If swapchain <in VkBindImageMemorySwapchainInfoKHR> is not NULL, the swapchain and imageIndex are used to determine the memory that the image is bound to, instead of memory and memoryOffset.
			};
			bindImageMemoryInfos[idx]	= bimInfo;
			rawImages[idx]				= **images[idx];
		}

		VK_CHECK(vkd.bindImageMemory2(*groupDevice, numImages, &bindImageMemoryInfos[0]));
	}

	// Create the SFR images
	{
		vector<VkBindImageMemorySwapchainInfoKHR>	bindImageMemorySwapchainInfo	(numImages);
		vector<VkBindImageMemoryDeviceGroupInfo	>	bindImageMemoryDeviceGroupInfo	(numImages);
		vector<VkBindImageMemoryInfo>				bindImageMemoryInfos			(numImages);
		for (deUint32 idx = 0; idx < numImages; ++idx)
		{
			// Create image
			imagesSfr[idx] = ImageSp(new UniqueImage(createImage(vkd, *groupDevice, &imageCreateInfo)));

		VkBindImageMemorySwapchainInfoKHR bimsInfo =
		{
			VK_STRUCTURE_TYPE_BIND_IMAGE_MEMORY_SWAPCHAIN_INFO_KHR,
			DE_NULL,
			*swapchain,
			idx
		};
		bindImageMemorySwapchainInfo[idx] = bimsInfo;

		// Split into 2 vertical halves
		// NOTE: the same split has to be done also in WsiTriangleRenderer::recordDeviceGroupFrame
		const deUint32	halfWidth			= desiredSize.x() / 2;
		const deUint32	height				= desiredSize.y();
		const VkRect2D	sfrRects[] =
		{
			{	{ 0, 0 },					{ halfWidth, height }	},		// offset, extent
			{	{ (deInt32)halfWidth, 0 },	{ halfWidth, height }	},		// offset, extent
			{	{ 0, 0 },					{ halfWidth, height }	},		// offset, extent
			{	{ (deInt32)halfWidth, 0 },	{ halfWidth, height }	}		// offset, extent
		};

		VkBindImageMemoryDeviceGroupInfo bimdgInfo =
		{
			VK_STRUCTURE_TYPE_BIND_IMAGE_MEMORY_DEVICE_GROUP_INFO,
			&bindImageMemorySwapchainInfo[idx],
			DE_LENGTH_OF_ARRAY(deviceIndices),
			deviceIndices,
			DE_LENGTH_OF_ARRAY(sfrRects),
			sfrRects
		};
		bindImageMemoryDeviceGroupInfo[idx] = bimdgInfo;

		VkBindImageMemoryInfo bimInfo =
		{
			VK_STRUCTURE_TYPE_BIND_IMAGE_MEMORY_INFO,
			&bindImageMemoryDeviceGroupInfo[idx],
				**imagesSfr[idx],
			DE_NULL,				// If the pNext chain includes an instance of VkBindImageMemorySwapchainInfoKHR, memory must be VK_NULL_HANDLE
			0u						// If swapchain <in VkBindImageMemorySwapchainInfoKHR> is not NULL, the swapchain and imageIndex are used to determine the memory that the image is bound to, instead of memory and memoryOffset.
		};
		bindImageMemoryInfos[idx]	= bimInfo;
			rawImagesSfr[idx]			= **imagesSfr[idx];
	}

	VK_CHECK(vkd.bindImageMemory2(*groupDevice, numImages, &bindImageMemoryInfos[0]));
	}

	VkPeerMemoryFeatureFlags peerMemoryFeatures = 0u;
	vkd.getDeviceGroupPeerMemoryFeatures(*groupDevice, 0, firstDeviceID, secondDeviceID, &peerMemoryFeatures);
	bool explicitLayoutTransitions = !(peerMemoryFeatures & VK_PEER_MEMORY_FEATURE_GENERIC_SRC_BIT) ||
									 !(peerMemoryFeatures & VK_PEER_MEMORY_FEATURE_GENERIC_DST_BIT);

	const WsiTriangleRenderer			renderer					(vkd,
																 *groupDevice,
																 allocator,
																 context.getBinaryCollection(),
																 explicitLayoutTransitions,
																 rawImagesSfr,
																 rawImages,
																 swapchainInfo.imageFormat,
																 tcu::UVec2(swapchainInfo.imageExtent.width, swapchainInfo.imageExtent.height));

	const Unique<VkCommandPool>		commandPool					(createCommandPool(vkd, *groupDevice, VK_COMMAND_POOL_CREATE_RESET_COMMAND_BUFFER_BIT, queueFamilyIndex));

	const size_t					maxQueuedFrames				= rawImagesSfr.size()*2;

	// We need to keep hold of fences from vkAcquireNextImage2KHR
	// to actually limit number of frames we allow to be queued.
	const vector<FenceSp>			imageReadyFences			(createFences(vkd, *groupDevice, maxQueuedFrames));

	// We need maxQueuedFrames+1 for imageReadySemaphores pool as we need to
	// pass the semaphore in same time as the fence we use to meter rendering.
	const vector<SemaphoreSp>		imageReadySemaphores		(createSemaphores(vkd, *groupDevice, maxQueuedFrames+1));

	// For rest we simply need maxQueuedFrames as we will wait for image from frameNdx-maxQueuedFrames
	// to become available to us, guaranteeing that previous uses must have completed.
	const vector<SemaphoreSp>		renderingCompleteSemaphores	(createSemaphores(vkd, *groupDevice, maxQueuedFrames));
	const vector<CommandBufferSp>	commandBuffers				(allocateCommandBuffers(vkd, *groupDevice, *commandPool, VK_COMMAND_BUFFER_LEVEL_PRIMARY, maxQueuedFrames));

	try
	{
		const deUint32	numFramesToRender = 60*10;

		for (deUint32 frameNdx = 0; frameNdx < numFramesToRender; ++frameNdx)
		{
			const VkFence		imageReadyFence		= **imageReadyFences[frameNdx%imageReadyFences.size()];
			const VkSemaphore	imageReadySemaphore	= **imageReadySemaphores[frameNdx%imageReadySemaphores.size()];
			deUint32			imageNdx			= ~0u;

			VK_CHECK(vkd.waitForFences(*groupDevice, 1u, &imageReadyFence, VK_TRUE, std::numeric_limits<deUint64>::max()));
			VK_CHECK(vkd.resetFences(*groupDevice, 1, &imageReadyFence));

			{
				VkAcquireNextImageInfoKHR acquireNextImageInfo =
				{
					VK_STRUCTURE_TYPE_ACQUIRE_NEXT_IMAGE_INFO_KHR,
					DE_NULL,
					*swapchain,
					std::numeric_limits<deUint64>::max(),
					imageReadySemaphore,
					(VkFence)0,
					(1 << firstDeviceID)
				};

				const VkResult acquireResult = vkd.acquireNextImage2KHR(*groupDevice, &acquireNextImageInfo, &imageNdx);

				if (acquireResult == VK_SUBOPTIMAL_KHR)
					context.getTestContext().getLog() << TestLog::Message << "Got " << acquireResult << " at frame " << frameNdx << TestLog::EndMessage;
				else
					VK_CHECK(acquireResult);
			}

			TCU_CHECK((size_t)imageNdx < rawImagesSfr.size());

			{
				const VkSemaphore			renderingCompleteSemaphore	= **renderingCompleteSemaphores[frameNdx%renderingCompleteSemaphores.size()];
				const VkCommandBuffer		commandBuffer				= **commandBuffers[frameNdx%commandBuffers.size()];
				const VkPipelineStageFlags	waitDstStage				= VK_PIPELINE_STAGE_COLOR_ATTACHMENT_OUTPUT_BIT;

				// render triangle using one or two subdevices when available
				renderer.recordDeviceGroupFrame(commandBuffer, firstDeviceID, secondDeviceID, physicalDevicesInGroupCount, imageNdx, frameNdx);

				// submit queue
				deUint32 deviceMask = (1 << firstDeviceID) | (1 << secondDeviceID);
				const VkDeviceGroupSubmitInfo deviceGroupSubmitInfo =
				{
					VK_STRUCTURE_TYPE_DEVICE_GROUP_SUBMIT_INFO_KHR,		// sType
					DE_NULL,											// pNext
					DE_LENGTH_OF_ARRAY(deviceIndices),					// waitSemaphoreCount
					deviceIndices,										// pWaitSemaphoreDeviceIndices
					1u,													// commandBufferCount
					&deviceMask,										// pCommandBufferDeviceMasks
					DE_LENGTH_OF_ARRAY(deviceIndices),					// signalSemaphoreCount
					deviceIndices,										// pSignalSemaphoreDeviceIndices
				};
				const VkSubmitInfo submitInfo =
				{
					VK_STRUCTURE_TYPE_SUBMIT_INFO,						// sType
					&deviceGroupSubmitInfo,								// pNext
					1u,													// waitSemaphoreCount
					&imageReadySemaphore,								// pWaitSemaphores
					&waitDstStage,										// pWaitDstStageMask
					1u,													// commandBufferCount
					&commandBuffer,										// pCommandBuffers
					1u,													// signalSemaphoreCount
					&renderingCompleteSemaphore,						// pSignalSemaphores
				};
				VK_CHECK(vkd.queueSubmit(queue, 1u, &submitInfo, imageReadyFence));

				// present swapchain image -  asume that first device has a presentation engine
				deviceMask = (1 << firstDeviceID);
				const VkDeviceGroupPresentInfoKHR deviceGroupPresentInfo =
				{
					VK_STRUCTURE_TYPE_DEVICE_GROUP_PRESENT_INFO_KHR,
					DE_NULL,
					1u,
					&deviceMask,
					VK_DEVICE_GROUP_PRESENT_MODE_REMOTE_BIT_KHR,
				};
				const VkPresentInfoKHR presentInfo =
				{
					VK_STRUCTURE_TYPE_PRESENT_INFO_KHR,
					&deviceGroupPresentInfo,
					1u,
					&renderingCompleteSemaphore,
					1u,
					&*swapchain,
					&imageNdx,
					(VkResult*)DE_NULL
				};
				VK_CHECK(vkd.queuePresentKHR(queue, &presentInfo));
			}
		}

		VK_CHECK(vkd.deviceWaitIdle(*groupDevice));
	}
	catch (...)
	{
		// Make sure device is idle before destroying resources
		vkd.deviceWaitIdle(*groupDevice);
		throw;
	}

	return tcu::TestStatus::pass("Rendering tests succeeded");
}

vector<tcu::UVec2> getSwapchainSizeSequence (const VkSurfaceCapabilitiesKHR& capabilities, const tcu::UVec2& defaultSize)
{
	vector<tcu::UVec2> sizes(3);
	sizes[0] = defaultSize / 2u;
	sizes[1] = defaultSize;
	sizes[2] = defaultSize * 2u;

	for (deUint32 i = 0; i < sizes.size(); ++i)
	{
		sizes[i].x() = de::clamp(sizes[i].x(), capabilities.minImageExtent.width,  capabilities.maxImageExtent.width);
		sizes[i].y() = de::clamp(sizes[i].y(), capabilities.minImageExtent.height, capabilities.maxImageExtent.height);
	}

	return sizes;
}

tcu::TestStatus resizeSwapchainTest (Context& context, Type wsiType)
{
	const tcu::UVec2				desiredSize			(256, 256);
	const InstanceHelper			instHelper			(context, wsiType);
<<<<<<< HEAD
	const NativeObjects				native				(context, instHelper.supportedExtensions, wsiType, tcu::just(desiredSize));
	const Unique<VkSurfaceKHR>		surface				(createSurface(instHelper.vki, instHelper.instance, wsiType, *native.display, *native.window));
=======
	const NativeObjects				native				(context, instHelper.supportedExtensions, wsiType, 1u, tcu::just(desiredSize));
	const Unique<VkSurfaceKHR>		surface				(createSurface(instHelper.vki, instHelper.instance, wsiType, native.getDisplay(), native.getWindow()));
>>>>>>> dd5da5be
	const DeviceHelper				devHelper			(context, instHelper.vki, instHelper.instance, *surface);
	const PlatformProperties&		platformProperties	= getPlatformProperties(wsiType);
	const VkSurfaceCapabilitiesKHR	capabilities		= getPhysicalDeviceSurfaceCapabilities(instHelper.vki, devHelper.physicalDevice, *surface);
	const DeviceInterface&			vkd					= devHelper.vkd;
	const VkDevice					device				= *devHelper.device;
	SimpleAllocator					allocator			(vkd, device, getPhysicalDeviceMemoryProperties(instHelper.vki, devHelper.physicalDevice));
	vector<tcu::UVec2>				sizes				= getSwapchainSizeSequence(capabilities, desiredSize);
	Move<VkSwapchainKHR>			prevSwapchain;

	DE_ASSERT(platformProperties.swapchainExtent != PlatformProperties::SWAPCHAIN_EXTENT_MUST_MATCH_WINDOW_SIZE);
	DE_UNREF(platformProperties);

	for (deUint32 sizeNdx = 0; sizeNdx < sizes.size(); ++sizeNdx)
	{
		// \todo [2016-05-30 jesse] This test currently waits for idle and
		// recreates way more than necessary when recreating the swapchain. Make
		// it match expected real app behavior better by smoothly switching from
		// old to new swapchain. Once that is done, it will also be possible to
		// test creating a new swapchain while images from the previous one are
		// still acquired.

		VkSwapchainCreateInfoKHR		swapchainInfo				= getBasicSwapchainParameters(wsiType, instHelper.vki, devHelper.physicalDevice, *surface, sizes[sizeNdx], 2);
		swapchainInfo.oldSwapchain = *prevSwapchain;

		Move<VkSwapchainKHR>			swapchain					(createSwapchainKHR(vkd, device, &swapchainInfo));
		const vector<VkImage>			swapchainImages				= getSwapchainImages(vkd, device, *swapchain);
		const WsiTriangleRenderer		renderer					(vkd,
																	device,
																	allocator,
																	context.getBinaryCollection(),
																	false,
																	swapchainImages,
																	swapchainImages,
																	swapchainInfo.imageFormat,
																	tcu::UVec2(swapchainInfo.imageExtent.width, swapchainInfo.imageExtent.height));
		const Unique<VkCommandPool>		commandPool					(createCommandPool(vkd, device, VK_COMMAND_POOL_CREATE_RESET_COMMAND_BUFFER_BIT, devHelper.queueFamilyIndex));
		const size_t					maxQueuedFrames				= swapchainImages.size()*2;

		// We need to keep hold of fences from vkAcquireNextImageKHR to actually
		// limit number of frames we allow to be queued.
		const vector<FenceSp>			imageReadyFences			(createFences(vkd, device, maxQueuedFrames));

		// We need maxQueuedFrames+1 for imageReadySemaphores pool as we need to pass
		// the semaphore in same time as the fence we use to meter rendering.
		const vector<SemaphoreSp>		imageReadySemaphores		(createSemaphores(vkd, device, maxQueuedFrames+1));

		// For rest we simply need maxQueuedFrames as we will wait for image
		// from frameNdx-maxQueuedFrames to become available to us, guaranteeing that
		// previous uses must have completed.
		const vector<SemaphoreSp>		renderingCompleteSemaphores	(createSemaphores(vkd, device, maxQueuedFrames));
		const vector<CommandBufferSp>	commandBuffers				(allocateCommandBuffers(vkd, device, *commandPool, VK_COMMAND_BUFFER_LEVEL_PRIMARY, maxQueuedFrames));

		try
		{
			const deUint32	numFramesToRender	= 60;

			for (deUint32 frameNdx = 0; frameNdx < numFramesToRender; ++frameNdx)
			{
				const VkFence		imageReadyFence		= **imageReadyFences[frameNdx%imageReadyFences.size()];
				const VkSemaphore	imageReadySemaphore	= **imageReadySemaphores[frameNdx%imageReadySemaphores.size()];
				deUint32			imageNdx			= ~0u;

				VK_CHECK(vkd.waitForFences(device, 1u, &imageReadyFence, VK_TRUE, std::numeric_limits<deUint64>::max()));
				VK_CHECK(vkd.resetFences(device, 1, &imageReadyFence));

				{
					const VkResult	acquireResult	= vkd.acquireNextImageKHR(device,
																			  *swapchain,
																			  std::numeric_limits<deUint64>::max(),
																			  imageReadySemaphore,
																			  imageReadyFence,
																			  &imageNdx);

					if (acquireResult == VK_SUBOPTIMAL_KHR)
						context.getTestContext().getLog() << TestLog::Message << "Got " << acquireResult << " at frame " << frameNdx << TestLog::EndMessage;
					else
						VK_CHECK(acquireResult);
				}

				TCU_CHECK((size_t)imageNdx < swapchainImages.size());

				{
					const VkSemaphore			renderingCompleteSemaphore	= **renderingCompleteSemaphores[frameNdx%renderingCompleteSemaphores.size()];
					const VkCommandBuffer		commandBuffer				= **commandBuffers[frameNdx%commandBuffers.size()];
					const VkPipelineStageFlags	waitDstStage				= VK_PIPELINE_STAGE_COLOR_ATTACHMENT_OUTPUT_BIT;
					const VkSubmitInfo			submitInfo					=
					{
						VK_STRUCTURE_TYPE_SUBMIT_INFO,
						DE_NULL,
						1u,
						&imageReadySemaphore,
						&waitDstStage,
						1u,
						&commandBuffer,
						1u,
						&renderingCompleteSemaphore
					};
					const VkPresentInfoKHR		presentInfo					=
					{
						VK_STRUCTURE_TYPE_PRESENT_INFO_KHR,
						DE_NULL,
						1u,
						&renderingCompleteSemaphore,
						1u,
						&*swapchain,
						&imageNdx,
						(VkResult*)DE_NULL
					};

					renderer.recordFrame(commandBuffer, imageNdx, frameNdx);
					VK_CHECK(vkd.queueSubmit(devHelper.queue, 1u, &submitInfo, (VkFence)0));
					VK_CHECK_WSI(vkd.queuePresentKHR(devHelper.queue, &presentInfo));
				}
			}

			VK_CHECK(vkd.deviceWaitIdle(device));

			prevSwapchain = swapchain;
		}
		catch (...)
		{
			// Make sure device is idle before destroying resources
			vkd.deviceWaitIdle(device);
			throw;
		}
	}

	return tcu::TestStatus::pass("Resizing tests succeeded");
}

tcu::TestStatus getImagesIncompleteResultTest (Context& context, Type wsiType)
{
	const tcu::UVec2				desiredSize		(256, 256);
	const InstanceHelper			instHelper		(context, wsiType);
<<<<<<< HEAD
	const NativeObjects				native			(context, instHelper.supportedExtensions, wsiType, tcu::just(desiredSize));
	const Unique<VkSurfaceKHR>		surface			(createSurface(instHelper.vki, instHelper.instance, wsiType, *native.display, *native.window));
=======
	const NativeObjects				native			(context, instHelper.supportedExtensions, wsiType, 1u, tcu::just(desiredSize));
	const Unique<VkSurfaceKHR>		surface			(createSurface(instHelper.vki, instHelper.instance, wsiType, native.getDisplay(), native.getWindow()));
>>>>>>> dd5da5be
	const DeviceHelper				devHelper		(context, instHelper.vki, instHelper.instance, *surface);
	const VkSwapchainCreateInfoKHR	swapchainInfo	= getBasicSwapchainParameters(wsiType, instHelper.vki, devHelper.physicalDevice, *surface, desiredSize, 2);
	const Unique<VkSwapchainKHR>	swapchain		(createSwapchainKHR(devHelper.vkd, *devHelper.device, &swapchainInfo));

	vector<VkImage>		swapchainImages	= getSwapchainImages(devHelper.vkd, *devHelper.device, *swapchain);

	ValidateQueryBits::fillBits(swapchainImages.begin(), swapchainImages.end());

	const deUint32		usedCount		= static_cast<deUint32>(swapchainImages.size() / 2);
	deUint32			count			= usedCount;
	const VkResult		result			= devHelper.vkd.getSwapchainImagesKHR(*devHelper.device, *swapchain, &count, &swapchainImages[0]);

	if (count != usedCount || result != VK_INCOMPLETE || !ValidateQueryBits::checkBits(swapchainImages.begin() + count, swapchainImages.end()))
		return tcu::TestStatus::fail("Get swapchain images didn't return VK_INCOMPLETE");
	else
		return tcu::TestStatus::pass("Get swapchain images tests succeeded");
}

tcu::TestStatus getImagesResultsCountTest (Context& context, Type wsiType)
{
	const tcu::UVec2				desiredSize(256, 256);
	const InstanceHelper			instHelper(context, wsiType);
<<<<<<< HEAD
	const NativeObjects				native(context, instHelper.supportedExtensions, wsiType, tcu::just(desiredSize));
	const Unique<VkSurfaceKHR>		surface(createSurface(instHelper.vki, instHelper.instance, wsiType, *native.display, *native.window));
=======
	const NativeObjects				native(context, instHelper.supportedExtensions, wsiType, 1u, tcu::just(desiredSize));
	const Unique<VkSurfaceKHR>		surface(createSurface(instHelper.vki, instHelper.instance, wsiType, native.getDisplay(), native.getWindow()));
>>>>>>> dd5da5be
	const DeviceHelper				devHelper(context, instHelper.vki, instHelper.instance, *surface);
	const VkSwapchainCreateInfoKHR	swapchainInfo = getBasicSwapchainParameters(wsiType, instHelper.vki, devHelper.physicalDevice, *surface, desiredSize, 2);
	const Unique<VkSwapchainKHR>	swapchain(createSwapchainKHR(devHelper.vkd, *devHelper.device, &swapchainInfo));

	deUint32	numImages = 0;

	VK_CHECK(devHelper.vkd.getSwapchainImagesKHR(*devHelper.device, *swapchain, &numImages, DE_NULL));

	if (numImages > 0)
	{
		std::vector<VkImage>	images			(numImages + 1);
		const deUint32			numImagesOrig	= numImages;

		// check if below call properly overwrites formats count
		numImages++;

		VK_CHECK(devHelper.vkd.getSwapchainImagesKHR(*devHelper.device, *swapchain, &numImages, &images[0]));

		if ((size_t)numImages != numImagesOrig)
			TCU_FAIL("Image count changed between calls");
	}
	return tcu::TestStatus::pass("Get swapchain images tests succeeded");
}

tcu::TestStatus destroyNullHandleSwapchainTest (Context& context, Type wsiType)
{
	const InstanceHelper		instHelper	(context, wsiType);
	const NativeObjects			native		(context, instHelper.supportedExtensions, wsiType);
<<<<<<< HEAD
	const Unique<VkSurfaceKHR>	surface		(createSurface(instHelper.vki, instHelper.instance, wsiType, *native.display, *native.window));
=======
	const Unique<VkSurfaceKHR>	surface		(createSurface(instHelper.vki, instHelper.instance, wsiType, native.getDisplay(), native.getWindow()));
>>>>>>> dd5da5be
	const DeviceHelper			devHelper	(context, instHelper.vki, instHelper.instance, *surface);
	const VkSwapchainKHR		nullHandle	= DE_NULL;

	// Default allocator
	devHelper.vkd.destroySwapchainKHR(*devHelper.device, nullHandle, DE_NULL);

	// Custom allocator
	{
		AllocationCallbackRecorder	recordingAllocator	(getSystemAllocator(), 1u);

		devHelper.vkd.destroySwapchainKHR(*devHelper.device, nullHandle, recordingAllocator.getCallbacks());

		if (recordingAllocator.getNumRecords() != 0u)
			return tcu::TestStatus::fail("Implementation allocated/freed the memory");
	}

	return tcu::TestStatus::pass("Destroying a VK_NULL_HANDLE surface has no effect");
}

void getBasicRenderPrograms (SourceCollections& dst, Type)
{
	WsiTriangleRenderer::getPrograms(dst);
}

void getBasicRenderPrograms (SourceCollections& dst, MultiSwapchainParams)
{
	WsiTriangleRenderer::getPrograms(dst);
}

void populateRenderGroup (tcu::TestCaseGroup* testGroup, Type wsiType)
{
	addFunctionCaseWithPrograms(testGroup, "basic", "Basic Rendering Test", getBasicRenderPrograms, basicRenderTest<AcquireNextImageWrapper>, wsiType);
	addFunctionCaseWithPrograms(testGroup, "basic2", "Basic Rendering Test using AcquireNextImage2", getBasicRenderPrograms, basicRenderTest<AcquireNextImage2Wrapper>, wsiType);
	addFunctionCaseWithPrograms(testGroup, "device_group", "Basic Rendering Test using device_group", getBasicRenderPrograms, deviceGroupRenderTest, wsiType);
	addFunctionCaseWithPrograms(testGroup, "device_group2", "Rendering Test using device_group and VkImageSwapchainCreateInfo", getBasicRenderPrograms, deviceGroupRenderTest2, wsiType);

	const MultiSwapchainParams kTwoSwapchains	{ wsiType, 2u	};
	const MultiSwapchainParams kTenSwapchains	{ wsiType, 10u	};

	addFunctionCaseWithPrograms(testGroup, "2swapchains", "2 Swapchains Rendering Test", getBasicRenderPrograms, multiSwapchainRenderTest<AcquireNextImageWrapper>, kTwoSwapchains);
	addFunctionCaseWithPrograms(testGroup, "2swapchains2", "2 Swapchains Rendering Test using AcquireNextImage2", getBasicRenderPrograms, multiSwapchainRenderTest<AcquireNextImage2Wrapper>, kTwoSwapchains);
	addFunctionCaseWithPrograms(testGroup, "10swapchains", "10 Swapchains Rendering Test", getBasicRenderPrograms, multiSwapchainRenderTest<AcquireNextImageWrapper>, kTenSwapchains);
	addFunctionCaseWithPrograms(testGroup, "10swapchains2", "10 Swapchains Rendering Test using AcquireNextImage2", getBasicRenderPrograms, multiSwapchainRenderTest<AcquireNextImage2Wrapper>, kTenSwapchains);
}

void populateGetImagesGroup (tcu::TestCaseGroup* testGroup, Type wsiType)
{
	addFunctionCase(testGroup, "incomplete", "Test VK_INCOMPLETE return code", getImagesIncompleteResultTest, wsiType);
	addFunctionCase(testGroup, "count",	"Test proper count of images", getImagesResultsCountTest, wsiType);
}

void populateModifyGroup (tcu::TestCaseGroup* testGroup, Type wsiType)
{
	const PlatformProperties&	platformProperties	= getPlatformProperties(wsiType);

	if (platformProperties.swapchainExtent != PlatformProperties::SWAPCHAIN_EXTENT_MUST_MATCH_WINDOW_SIZE)
	{
		addFunctionCaseWithPrograms(testGroup, "resize", "Resize Swapchain Test", getBasicRenderPrograms, resizeSwapchainTest, wsiType);
	}

	// \todo [2016-05-30 jesse] Add tests for modifying preTransform, compositeAlpha, presentMode
}

void populateDestroyGroup (tcu::TestCaseGroup* testGroup, Type wsiType)
{
	addFunctionCase(testGroup, "null_handle", "Destroying a VK_NULL_HANDLE swapchain", destroyNullHandleSwapchainTest, wsiType);
}

} // anonymous

void createSwapchainTests (tcu::TestCaseGroup* testGroup, vk::wsi::Type wsiType)
{
	addTestGroup(testGroup, "create",			"Create VkSwapchain with various parameters",					populateSwapchainGroup,		GroupParameters(wsiType, createSwapchainTest));
	addTestGroup(testGroup, "simulate_oom",		"Simulate OOM using callbacks during swapchain construction",	populateSwapchainGroup,		GroupParameters(wsiType, createSwapchainSimulateOOMTest));
	addTestGroup(testGroup, "render",			"Rendering Tests",												populateRenderGroup,		wsiType);
	addTestGroup(testGroup, "modify",			"Modify VkSwapchain",											populateModifyGroup,		wsiType);
	addTestGroup(testGroup, "destroy",			"Destroy VkSwapchain",											populateDestroyGroup,		wsiType);
	addTestGroup(testGroup, "get_images",		"Get swapchain images",											populateGetImagesGroup,		wsiType);
}

} // wsi
} // vkt<|MERGE_RESOLUTION|>--- conflicted
+++ resolved
@@ -131,11 +131,7 @@
 									const InstanceInterface&		vki,
 									VkPhysicalDevice				physicalDevice,
 									const Extensions&				supportedExtensions,
-<<<<<<< HEAD
-									const deUint32					queueFamilyIndex,
-=======
 									const vector<deUint32>&			queueFamilyIndices,
->>>>>>> dd5da5be
 									bool							validationEnabled,
 									const VkAllocationCallbacks*	pAllocator = DE_NULL)
 {
@@ -181,27 +177,6 @@
 	}
 
 	return createCustomDevice(validationEnabled, vkp, instance, vki, physicalDevice, &deviceParams, pAllocator);
-<<<<<<< HEAD
-}
-
-vector<deUint32> getSupportedQueueFamilyIndices (const InstanceInterface& vki, VkPhysicalDevice physicalDevice, VkSurfaceKHR surface)
-{
-	deUint32 numTotalFamilyIndices;
-	vki.getPhysicalDeviceQueueFamilyProperties(physicalDevice, &numTotalFamilyIndices, DE_NULL);
-
-	vector<VkQueueFamilyProperties> queueFamilyProperties(numTotalFamilyIndices);
-	vki.getPhysicalDeviceQueueFamilyProperties(physicalDevice, &numTotalFamilyIndices, &queueFamilyProperties[0]);
-
-	vector<deUint32>	supportedFamilyIndices;
-	for (deUint32 queueFamilyNdx = 0; queueFamilyNdx < numTotalFamilyIndices; ++queueFamilyNdx)
-	{
-		if (getPhysicalDeviceSurfaceSupport(vki, physicalDevice, queueFamilyNdx, surface) != VK_FALSE)
-			supportedFamilyIndices.push_back(queueFamilyNdx);
-	}
-
-	return supportedFamilyIndices;
-=======
->>>>>>> dd5da5be
 }
 
 Move<VkDevice> createDeviceWithWsi (const PlatformInterface&		vkp,
@@ -672,13 +647,8 @@
 	tcu::TestLog&							log			= context.getTestContext().getLog();
 	const InstanceHelper					instHelper	(context, params.wsiType);
 	const NativeObjects						native		(context, instHelper.supportedExtensions, params.wsiType);
-<<<<<<< HEAD
-	const Unique<VkSurfaceKHR>				surface		(createSurface(instHelper.vki, instHelper.instance, params.wsiType, *native.display, *native.window));
-	const DeviceHelper						devHelper	(context, instHelper.vki, instHelper.instance, *surface);
-=======
 	const Unique<VkSurfaceKHR>				surface		(createSurface(instHelper.vki, instHelper.instance, params.wsiType, native.getDisplay(), native.getWindow()));
 	const MultiQueueDeviceHelper			devHelper	(context, instHelper.vki, instHelper.instance, *surface);
->>>>>>> dd5da5be
 	const vector<VkSwapchainCreateInfoKHR>	cases		(generateSwapchainParameterCases(params.wsiType, params.dimension, instHelper.vki, devHelper.physicalDevice, *surface));
 	const VkSurfaceCapabilitiesKHR			capabilities(getPhysicalDeviceSurfaceCapabilities(instHelper.vki, devHelper.physicalDevice, *surface));
 
@@ -858,13 +828,8 @@
 	const Unique<VkSurfaceKHR>	surface				(createSurface(instHelper.vki,
 																   instHelper.instance,
 																   wsiType,
-<<<<<<< HEAD
-																   *native.display,
-																   *native.window));
-=======
 																   native.getDisplay(),
 																   native.getWindow()));
->>>>>>> dd5da5be
 	const DeviceHelper			devHelper			(context, instHelper.vki, instHelper.instance, *surface);
 	const Extensions&			deviceExtensions	= enumerateDeviceExtensionProperties(instHelper.vki, devHelper.physicalDevice, DE_NULL);
 
@@ -1179,13 +1144,8 @@
 {
 	const tcu::UVec2				desiredSize					(256, 256);
 	const InstanceHelper			instHelper					(context, wsiType);
-<<<<<<< HEAD
-	const NativeObjects				native						(context, instHelper.supportedExtensions, wsiType, tcu::just(desiredSize));
-	const Unique<VkSurfaceKHR>		surface						(createSurface(instHelper.vki, instHelper.instance, wsiType, *native.display, *native.window));
-=======
 	const NativeObjects				native						(context, instHelper.supportedExtensions, wsiType, 1u, tcu::just(desiredSize));
 	const Unique<VkSurfaceKHR>		surface						(createSurface(instHelper.vki, instHelper.instance, wsiType, native.getDisplay(), native.getWindow()));
->>>>>>> dd5da5be
 	const DeviceHelper				devHelper					(context, instHelper.vki, instHelper.instance, *surface);
 	const DeviceInterface&			vkd							= devHelper.vkd;
 	const VkDevice					device						= *devHelper.device;
@@ -1563,13 +1523,8 @@
 	}
 
 	const tcu::UVec2								desiredSize					(256, 256);
-<<<<<<< HEAD
-	const NativeObjects								native						(context, instHelper.supportedExtensions, wsiType, tcu::just(desiredSize));
-	const Unique<VkSurfaceKHR>						surface						(createSurface(instHelper.vki, instHelper.instance, wsiType, *native.display, *native.window));
-=======
 	const NativeObjects								native						(context, instHelper.supportedExtensions, wsiType, 1u, tcu::just(desiredSize));
 	const Unique<VkSurfaceKHR>						surface						(createSurface(instHelper.vki, instHelper.instance, wsiType, native.getDisplay(), native.getWindow()));
->>>>>>> dd5da5be
 
 	const deUint32									devGroupIdx					= cmdLine.getVKDeviceGroupId() - 1;
 	const deUint32									deviceIdx					= context.getTestContext().getCommandLine().getVKDeviceId() - 1u;
@@ -1798,13 +1753,8 @@
 	}
 
 	const tcu::UVec2								desiredSize					(256, 256);
-<<<<<<< HEAD
-	const NativeObjects								native						(context, instHelper.supportedExtensions, wsiType, tcu::just(desiredSize));
-	const Unique<VkSurfaceKHR>						surface						(createSurface(instHelper.vki, instHelper.instance, wsiType, *native.display, *native.window));
-=======
 	const NativeObjects								native						(context, instHelper.supportedExtensions, wsiType, 1u, tcu::just(desiredSize));
 	const Unique<VkSurfaceKHR>						surface						(createSurface(instHelper.vki, instHelper.instance, wsiType, native.getDisplay(), native.getWindow()));
->>>>>>> dd5da5be
 
 	const deUint32									devGroupIdx					= cmdLine.getVKDeviceGroupId() - 1;
 	const deUint32									deviceIdx					= context.getTestContext().getCommandLine().getVKDeviceId() - 1u;
@@ -2181,13 +2131,8 @@
 {
 	const tcu::UVec2				desiredSize			(256, 256);
 	const InstanceHelper			instHelper			(context, wsiType);
-<<<<<<< HEAD
-	const NativeObjects				native				(context, instHelper.supportedExtensions, wsiType, tcu::just(desiredSize));
-	const Unique<VkSurfaceKHR>		surface				(createSurface(instHelper.vki, instHelper.instance, wsiType, *native.display, *native.window));
-=======
 	const NativeObjects				native				(context, instHelper.supportedExtensions, wsiType, 1u, tcu::just(desiredSize));
 	const Unique<VkSurfaceKHR>		surface				(createSurface(instHelper.vki, instHelper.instance, wsiType, native.getDisplay(), native.getWindow()));
->>>>>>> dd5da5be
 	const DeviceHelper				devHelper			(context, instHelper.vki, instHelper.instance, *surface);
 	const PlatformProperties&		platformProperties	= getPlatformProperties(wsiType);
 	const VkSurfaceCapabilitiesKHR	capabilities		= getPhysicalDeviceSurfaceCapabilities(instHelper.vki, devHelper.physicalDevice, *surface);
@@ -2322,13 +2267,8 @@
 {
 	const tcu::UVec2				desiredSize		(256, 256);
 	const InstanceHelper			instHelper		(context, wsiType);
-<<<<<<< HEAD
-	const NativeObjects				native			(context, instHelper.supportedExtensions, wsiType, tcu::just(desiredSize));
-	const Unique<VkSurfaceKHR>		surface			(createSurface(instHelper.vki, instHelper.instance, wsiType, *native.display, *native.window));
-=======
 	const NativeObjects				native			(context, instHelper.supportedExtensions, wsiType, 1u, tcu::just(desiredSize));
 	const Unique<VkSurfaceKHR>		surface			(createSurface(instHelper.vki, instHelper.instance, wsiType, native.getDisplay(), native.getWindow()));
->>>>>>> dd5da5be
 	const DeviceHelper				devHelper		(context, instHelper.vki, instHelper.instance, *surface);
 	const VkSwapchainCreateInfoKHR	swapchainInfo	= getBasicSwapchainParameters(wsiType, instHelper.vki, devHelper.physicalDevice, *surface, desiredSize, 2);
 	const Unique<VkSwapchainKHR>	swapchain		(createSwapchainKHR(devHelper.vkd, *devHelper.device, &swapchainInfo));
@@ -2351,13 +2291,8 @@
 {
 	const tcu::UVec2				desiredSize(256, 256);
 	const InstanceHelper			instHelper(context, wsiType);
-<<<<<<< HEAD
-	const NativeObjects				native(context, instHelper.supportedExtensions, wsiType, tcu::just(desiredSize));
-	const Unique<VkSurfaceKHR>		surface(createSurface(instHelper.vki, instHelper.instance, wsiType, *native.display, *native.window));
-=======
 	const NativeObjects				native(context, instHelper.supportedExtensions, wsiType, 1u, tcu::just(desiredSize));
 	const Unique<VkSurfaceKHR>		surface(createSurface(instHelper.vki, instHelper.instance, wsiType, native.getDisplay(), native.getWindow()));
->>>>>>> dd5da5be
 	const DeviceHelper				devHelper(context, instHelper.vki, instHelper.instance, *surface);
 	const VkSwapchainCreateInfoKHR	swapchainInfo = getBasicSwapchainParameters(wsiType, instHelper.vki, devHelper.physicalDevice, *surface, desiredSize, 2);
 	const Unique<VkSwapchainKHR>	swapchain(createSwapchainKHR(devHelper.vkd, *devHelper.device, &swapchainInfo));
@@ -2386,11 +2321,7 @@
 {
 	const InstanceHelper		instHelper	(context, wsiType);
 	const NativeObjects			native		(context, instHelper.supportedExtensions, wsiType);
-<<<<<<< HEAD
-	const Unique<VkSurfaceKHR>	surface		(createSurface(instHelper.vki, instHelper.instance, wsiType, *native.display, *native.window));
-=======
 	const Unique<VkSurfaceKHR>	surface		(createSurface(instHelper.vki, instHelper.instance, wsiType, native.getDisplay(), native.getWindow()));
->>>>>>> dd5da5be
 	const DeviceHelper			devHelper	(context, instHelper.vki, instHelper.instance, *surface);
 	const VkSwapchainKHR		nullHandle	= DE_NULL;
 
