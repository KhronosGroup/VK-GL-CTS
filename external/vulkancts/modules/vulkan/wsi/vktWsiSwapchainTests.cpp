--- conflicted
+++ resolved
@@ -971,23 +971,11 @@
 
 				try
 				{
-<<<<<<< HEAD
-					const Unique<VkSwapchainKHR>	swapchain	(createSwapchainKHR(devHelper.vkd, *devHelper.device, &curParams, failingAllocator.getCallbacks()));
-=======
-					VkSwapchainCreateInfoKHR	curParams	= allCases[caseNdx];
-
 					// With concurrent sharing mode, at least two queues are needed.
 					if (curParams.imageSharingMode == VK_SHARING_MODE_CONCURRENT)
 						continue;
 
-					curParams.surface				= *surface;
-					curParams.queueFamilyIndexCount	= 1u;
-					curParams.pQueueFamilyIndices	= &devHelper.queueFamilyIndex;
-
-					{
-						const Unique<VkSwapchainKHR>	swapchain	(createSwapchainKHR(devHelper.vkd, *devHelper.device, &curParams, failingAllocator.getCallbacks()));
-					}
->>>>>>> fa9555b1
+					const Unique<VkSwapchainKHR>	swapchain	(createSwapchainKHR(devHelper.vkd, *devHelper.device, &curParams, failingAllocator.getCallbacks()));
 				}
 				catch (const OutOfMemoryError& e)
 				{
