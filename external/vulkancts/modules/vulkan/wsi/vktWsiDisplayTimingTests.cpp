--- conflicted
+++ resolved
@@ -731,7 +731,6 @@
 
 void DisplayTimingTestInstance::render(void)
 {
-<<<<<<< HEAD
     const uint64_t foreverNs = ~0x0ull;
     const vk::VkFence fence  = m_fences[m_frameNdx % m_fences.size()];
     const uint32_t width     = m_swapchainConfig.imageExtent.width;
@@ -928,7 +927,8 @@
         else
         {
             desiredPresentTime = m_prevDesiredPresentTime + m_targetIPD;
-            if ((presentTime.presentID == 80) && (m_swapchainConfig.presentMode != vk::VK_PRESENT_MODE_MAILBOX_KHR))
+            if ((presentTime.presentID == 80) && (m_swapchainConfig.presentMode != vk::VK_PRESENT_MODE_MAILBOX_KHR) &&
+                (m_swapchainConfig.presentMode != vk::VK_PRESENT_MODE_FIFO_LATEST_READY_EXT))
             {
                 // Test if desiredPresentTime is 1 second earlier (i.e. before the previous image could have been presented)
                 presentTime.desiredPresentTime -= SECOND;
@@ -974,240 +974,6 @@
         m_freeRenderSemaphore          = m_renderSemaphores[imageIndex];
         m_renderSemaphores[imageIndex] = currentRenderSemaphore;
     }
-=======
-	const deUint64		foreverNs		= ~0x0ull;
-	const vk::VkFence	fence			= m_fences[m_frameNdx % m_fences.size()];
-	const deUint32		width			= m_swapchainConfig.imageExtent.width;
-	const deUint32		height			= m_swapchainConfig.imageExtent.height;
-	tcu::TestLog&		log				= m_context.getTestContext().getLog();
-
-	// Throttle execution
-	if (m_frameNdx >= m_fences.size())
-	{
-		VK_CHECK(m_vkd.waitForFences(*m_device, 1u, &fence, VK_TRUE, foreverNs));
-		VK_CHECK(m_vkd.resetFences(*m_device, 1u, &fence));
-
-		m_vkd.freeCommandBuffers(*m_device, *m_commandPool, 1u, &m_commandBuffers[m_frameNdx % m_commandBuffers.size()]);
-		m_commandBuffers[m_frameNdx % m_commandBuffers.size()] = (vk::VkCommandBuffer)0;
-	}
-
-	vk::VkSemaphore		currentAcquireSemaphore	= m_freeAcquireSemaphore;
-	vk::VkSemaphore		currentRenderSemaphore	= m_freeRenderSemaphore;
-	deUint32			imageIndex;
-
-	// Acquire next image
-	VK_CHECK(m_vkd.acquireNextImageKHR(*m_device, *m_swapchain, foreverNs, currentAcquireSemaphore, (vk::VkFence)0, &imageIndex));
-
-	// Create command buffer
-	m_commandBuffers[m_frameNdx % m_commandBuffers.size()] = createCommandBuffer(m_vkd, *m_device, *m_commandPool, *m_pipelineLayout, *m_renderPass, m_framebuffers[imageIndex], *m_pipeline,
-																				 m_swapchainImages[imageIndex], m_isFirst[imageIndex], m_frameNdx, m_quadCount, width, height).disown();
-	m_isFirst[imageIndex] = false;
-
-	// Obtain timing data from previous frames
-	if (m_useDisplayTiming)
-	{
-		const vector<vk::VkPastPresentationTimingGOOGLE>	pastPresentationTimings	(getPastPresentationTiming(m_vkd, *m_device, *m_swapchain));
-		bool												isEarly					= false;
-		bool												isLate					= false;
-
-		for (size_t pastPresentationInfoNdx = 0 ; pastPresentationInfoNdx < pastPresentationTimings.size(); pastPresentationInfoNdx++)
-		{
-			if (m_queuePresentTimes[pastPresentationTimings[pastPresentationInfoNdx].presentID] > pastPresentationTimings[pastPresentationInfoNdx].actualPresentTime)
-			{
-				m_resultCollector.fail("Image with PresentID " + de::toString(pastPresentationTimings[pastPresentationInfoNdx].presentID) + "was displayed before vkQueuePresentKHR was called.");
-			}
-			if (!m_ignoreThruPresentID)
-			{
-				// This is the first time that we've received an
-				// actualPresentTime for this swapchain.  In order to not
-				// perceive these early frames as "late", we need to sync-up
-				// our future desiredPresentTime's with the
-				// actualPresentTime(s) that we're receiving now.
-				const deInt64	multiple	= m_nextPresentID - pastPresentationTimings.back().presentID;
-
-				m_prevDesiredPresentTime	= pastPresentationTimings.back().actualPresentTime + (multiple * m_targetIPD);
-				m_ignoreThruPresentID		= pastPresentationTimings[pastPresentationInfoNdx].presentID + 1;
-			}
-			else if (pastPresentationTimings[pastPresentationInfoNdx].presentID > m_ignoreThruPresentID)
-			{
-				if (pastPresentationTimings[pastPresentationInfoNdx].actualPresentTime > (pastPresentationTimings[pastPresentationInfoNdx].desiredPresentTime + m_rcDuration.refreshDuration + MILLISECOND))
-				{
-					const deUint64 actual	= pastPresentationTimings[pastPresentationInfoNdx].actualPresentTime;
-					const deUint64 desired	= pastPresentationTimings[pastPresentationInfoNdx].desiredPresentTime;
-					const deUint64 rdur		= m_rcDuration.refreshDuration;
-					const deUint64 diff1	= actual - (desired + rdur);
-					const deUint64 diff2	= actual - desired;
-
-					log << TestLog::Message << "Image PresentID " << pastPresentationTimings[pastPresentationInfoNdx].presentID << " was " << diff1 << " nsec late." << TestLog::EndMessage;
-					if (m_ExpectImage80Late && (pastPresentationTimings[pastPresentationInfoNdx].presentID == 80))
-					{
-						if (diff1 > (SECOND / 2))
-							log << TestLog::Message << "\tNote: Image PresentID 80 was expected to be late by approximately 1 second." << TestLog::EndMessage;
-						else
-							m_resultCollector.fail("Image PresentID 80 was not late by approximately 1 second, as expected.");
-					}
-					log << TestLog::Message << "\t\t   actualPresentTime = " << actual << " nsec" << TestLog::EndMessage;
-					log << TestLog::Message << "\t\t - desiredPresentTime= " << desired << " nsec" << TestLog::EndMessage;
-					log << TestLog::Message << "\t\t =========================================" << TestLog::EndMessage;
-					log << TestLog::Message << "\t\t   diff              =       " << diff2 << " nsec" << TestLog::EndMessage;
-					log << TestLog::Message << "\t\t - refreshDuration   =       "    << rdur << " nsec" << TestLog::EndMessage;
-					log << TestLog::Message << "\t\t =========================================" << TestLog::EndMessage;
-					log << TestLog::Message << "\t\t   diff              =        " << diff1 << " nsec" << TestLog::EndMessage;
-
-					isLate = true;
-				}
-				else if ((pastPresentationTimings[pastPresentationInfoNdx].actualPresentTime > pastPresentationTimings[pastPresentationInfoNdx].earliestPresentTime) &&
-						 (pastPresentationTimings[pastPresentationInfoNdx].presentMargin > (2 * MILLISECOND)))
-				{
-					const deUint64 actual	= pastPresentationTimings[pastPresentationInfoNdx].actualPresentTime;
-					const deUint64 earliest	= pastPresentationTimings[pastPresentationInfoNdx].earliestPresentTime;
-					const deUint64 diff		= actual - earliest;
-
-					log << TestLog::Message << "Image PresentID " << pastPresentationTimings[pastPresentationInfoNdx].presentID << " can be presented " << diff << " nsec earlier." << TestLog::EndMessage;
-					log << TestLog::Message << "\t\t   actualPresentTime = " << actual << " nsec" << TestLog::EndMessage;
-					log << TestLog::Message << "\t\t -earliestPresentTime= " << earliest << " nsec" << TestLog::EndMessage;
-					log << TestLog::Message << "\t\t =========================================" << TestLog::EndMessage;
-					log << TestLog::Message << "\t\t   diff              =        " << diff << " nsec" << TestLog::EndMessage;
-
-					isEarly = true;
-				}
-			}
-		}
-		// Preference is given to late presents over early presents:
-		if (isLate)
-		{
-			// Demonstrate how to slow down the frame rate if a frame is late,
-			// but don't go too slow (for test time reasons):
-			if (++m_refreshDurationMultiplier > 2)
-				m_refreshDurationMultiplier = 2;
-			else
-				log << TestLog::Message << "Increasing multiplier." << TestLog::EndMessage;
-		}
-		else if (isEarly)
-		{
-			// Demonstrate how to speed up the frame rate if a frame is early,
-			// but don't let the multiplier hit zero:
-			if (--m_refreshDurationMultiplier == 0)
-				m_refreshDurationMultiplier = 1;
-			else
-				log << TestLog::Message << "Decreasing multiplier." << TestLog::EndMessage;
-		}
-		m_targetIPD = m_rcDuration.refreshDuration * m_refreshDurationMultiplier;
-	}
-
-	// Submit command buffer
-	{
-		const vk::VkPipelineStageFlags	dstStageMask	= vk::VK_PIPELINE_STAGE_COLOR_ATTACHMENT_OUTPUT_BIT;
-		const vk::VkSubmitInfo			submitInfo		=
-		{
-			vk::VK_STRUCTURE_TYPE_SUBMIT_INFO,
-			DE_NULL,
-			1u,
-			&currentAcquireSemaphore,
-			&dstStageMask,
-			1u,
-			&m_commandBuffers[m_frameNdx % m_commandBuffers.size()],
-			1u,
-			&currentRenderSemaphore
-		};
-
-		VK_CHECK(m_vkd.queueSubmit(m_queue, 1u, &submitInfo, fence));
-	}
-
-	// Present frame
-	if (m_useDisplayTiming)
-	{
-		// This portion should do interesting bits
-
-		// Initially, mirror reference to move things along
-		vk::VkResult result;
-		vk::VkPresentTimeGOOGLE presentTime =
-		{
-			++m_nextPresentID,
-			m_prevDesiredPresentTime
-		};
-		// Record the current time, to record as the time of the vkQueuePresentKHR() call:
-		const deUint64 curtimeNano = deGetMicroseconds() * 1000;
-		m_queuePresentTimes[m_nextPresentID] = curtimeNano;
-
-		deUint64 desiredPresentTime = 0u;
-		if (m_prevDesiredPresentTime == 0)
-		{
-			// This must be the first present for this swapchain.  Find out the
-			// current time, as the basis for desiredPresentTime:
-			if (curtimeNano != 0)
-			{
-				presentTime.desiredPresentTime = curtimeNano;
-				presentTime.desiredPresentTime += (m_targetIPD / 2);
-			}
-			else
-			{
-				// Since we didn't find out the current time, don't give a
-				// desiredPresentTime:
-				presentTime.desiredPresentTime = 0;
-			}
-		}
-		else
-		{
-			desiredPresentTime = m_prevDesiredPresentTime + m_targetIPD;
-			if ((presentTime.presentID == 80) && (m_swapchainConfig.presentMode != vk::VK_PRESENT_MODE_MAILBOX_KHR) && (m_swapchainConfig.presentMode != vk::VK_PRESENT_MODE_FIFO_LATEST_READY_EXT))
-			{
-				// Test if desiredPresentTime is 1 second earlier (i.e. before the previous image could have been presented)
-				presentTime.desiredPresentTime -= SECOND;
-				m_ExpectImage80Late = true;
-			}
-		}
-		m_prevDesiredPresentTime = desiredPresentTime;
-
-		const vk::VkPresentTimesInfoGOOGLE presentTimesInfo =
-		{
-			vk::VK_STRUCTURE_TYPE_PRESENT_TIMES_INFO_GOOGLE,
-			DE_NULL,
-			1u,
-			&presentTime
-		};
-		const vk::VkPresentInfoKHR presentInfo =
-		{
-			vk::VK_STRUCTURE_TYPE_PRESENT_INFO_KHR,
-			&presentTimesInfo,
-			1u,
-			&currentRenderSemaphore,
-			1u,
-			&*m_swapchain,
-			&imageIndex,
-			&result
-		};
-
-		VK_CHECK_WSI(m_vkd.queuePresentKHR(m_queue, &presentInfo));
-		VK_CHECK_WSI(result);
-	}
-	else
-	{
-		vk::VkResult result;
-		const vk::VkPresentInfoKHR presentInfo =
-		{
-			vk::VK_STRUCTURE_TYPE_PRESENT_INFO_KHR,
-			DE_NULL,
-			1u,
-			&currentRenderSemaphore,
-			1u,
-			&*m_swapchain,
-			&imageIndex,
-			&result
-		};
-
-		VK_CHECK_WSI(m_vkd.queuePresentKHR(m_queue, &presentInfo));
-		VK_CHECK_WSI(result);
-	}
-
-	{
-		m_freeAcquireSemaphore = m_acquireSemaphores[imageIndex];
-		m_acquireSemaphores[imageIndex] = currentAcquireSemaphore;
-
-		m_freeRenderSemaphore = m_renderSemaphores[imageIndex];
-		m_renderSemaphores[imageIndex] = currentRenderSemaphore;
-	}
->>>>>>> 2e0362cb
 }
 
 tcu::TestStatus DisplayTimingTestInstance::iterate(void)
@@ -1315,7 +1081,6 @@
 
 void createDisplayTimingTests(tcu::TestCaseGroup *testGroup, vk::wsi::Type wsiType)
 {
-<<<<<<< HEAD
     const struct
     {
         vk::VkPresentModeKHR mode;
@@ -1325,6 +1090,7 @@
         {vk::VK_PRESENT_MODE_FIFO_RELAXED_KHR, "fifo_relaxed"},
         {vk::VK_PRESENT_MODE_IMMEDIATE_KHR, "immediate"},
         {vk::VK_PRESENT_MODE_MAILBOX_KHR, "mailbox"},
+        {vk::VK_PRESENT_MODE_FIFO_LATEST_READY_EXT, "fifo_latest_ready"},
     };
 
     for (size_t presentModeNdx = 0; presentModeNdx < DE_LENGTH_OF_ARRAY(presentModes); presentModeNdx++)
@@ -1348,40 +1114,6 @@
 
         testGroup->addChild(presentModeGroup.release());
     }
-=======
-	const struct
-	{
-		vk::VkPresentModeKHR	mode;
-		const char*				name;
-	} presentModes[] =
-	{
-		{ vk::VK_PRESENT_MODE_FIFO_KHR,					"fifo"				},
-		{ vk::VK_PRESENT_MODE_FIFO_RELAXED_KHR,			"fifo_relaxed"		},
-		{ vk::VK_PRESENT_MODE_IMMEDIATE_KHR,			"immediate"			},
-		{ vk::VK_PRESENT_MODE_MAILBOX_KHR,				"mailbox"			},
-		{ vk::VK_PRESENT_MODE_FIFO_LATEST_READY_EXT,	"fifo_latest_ready"	},
-	};
-
-	for (size_t presentModeNdx = 0; presentModeNdx < DE_LENGTH_OF_ARRAY(presentModes); presentModeNdx++)
-	{
-		de::MovePtr<tcu::TestCaseGroup>	presentModeGroup	(new tcu::TestCaseGroup(testGroup->getTestContext(), presentModes[presentModeNdx].name));
-
-		for (size_t ref = 0; ref < 2; ref++)
-		{
-			const bool						isReference	= (ref == 0);
-			const char* const				name		= isReference ? "reference" : "display_timing";
-			TestConfig						config;
-
-			config.wsiType					= wsiType;
-			config.useDisplayTiming			= !isReference;
-			config.presentMode				= presentModes[presentModeNdx].mode;
-
-			presentModeGroup->addChild(new vkt::InstanceFactory1<DisplayTimingTestInstance, TestConfig, Programs>(testGroup->getTestContext(), name, Programs(), config));
-		}
-
-		testGroup->addChild(presentModeGroup.release());
-	}
->>>>>>> 2e0362cb
 }
 
 } // namespace wsi
