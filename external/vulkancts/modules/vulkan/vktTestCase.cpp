/*-------------------------------------------------------------------------
 * Vulkan Conformance Tests
 * ------------------------
 *
 * Copyright (c) 2015 Google Inc.
 *
 * Licensed under the Apache License, Version 2.0 (the "License");
 * you may not use this file except in compliance with the License.
 * You may obtain a copy of the License at
 *
 *      http://www.apache.org/licenses/LICENSE-2.0
 *
 * Unless required by applicable law or agreed to in writing, software
 * distributed under the License is distributed on an "AS IS" BASIS,
 * WITHOUT WARRANTIES OR CONDITIONS OF ANY KIND, either express or implied.
 * See the License for the specific language governing permissions and
 * limitations under the License.
 *
 *//*!
 * \file
 * \brief Vulkan test case base classes
 *//*--------------------------------------------------------------------*/

#include "vktTestCase.hpp"
#include "vktCustomInstancesDevices.hpp"

#include "vkRef.hpp"
#include "vkRefUtil.hpp"
#include "vkQueryUtil.hpp"
#include "vkDeviceUtil.hpp"
#include "vkMemUtil.hpp"
#include "vkPlatform.hpp"
#include "vkDebugReportUtil.hpp"
#include "vkDeviceFeatures.hpp"
#include "vkDeviceProperties.hpp"
#ifdef CTS_USES_VULKANSC
#include "vkSafetyCriticalUtil.hpp"
#endif // CTS_USES_VULKANSC

#include "tcuCommandLine.hpp"
#include "tcuTestLog.hpp"

#include "deSTLUtil.hpp"
#include "deMemory.h"

#include <set>

namespace vkt
{

// Default device utilities

using std::vector;
using std::string;
using std::set;
using namespace vk;

namespace
{

vector<string> filterExtensions (const vector<VkExtensionProperties>& extensions)
{
	vector<string>	enabledExtensions;
	bool			khrBufferDeviceAddress	= false;

	const char*		extensionGroups[]		=
	{
		"VK_KHR_",
		"VK_EXT_",
		"VK_KHX_",
		"VK_NV_cooperative_matrix",
		"VK_NV_ray_tracing",
		"VK_NV_inherited_viewport_scissor",
		"VK_NV_mesh_shader",
		"VK_AMD_mixed_attachment_samples",
		"VK_AMD_shader_fragment_mask",
		"VK_AMD_buffer_marker",
		"VK_AMD_shader_explicit_vertex_parameter",
		"VK_AMD_shader_image_load_store_lod",
		"VK_AMD_shader_trinary_minmax",
		"VK_AMD_texture_gather_bias_lod",
		"VK_ANDROID_external_memory_android_hardware_buffer",
		"VK_VALVE_mutable_descriptor_type",
		"VK_NV_shader_subgroup_partitioned",
		"VK_NV_clip_space_w_scaling",
		"VK_NV_scissor_exclusive",
		"VK_NV_shading_rate_image",
	};

	for (size_t extNdx = 0; extNdx < extensions.size(); extNdx++)
	{
		if (deStringEqual(extensions[extNdx].extensionName, "VK_KHR_buffer_device_address"))
		{
			khrBufferDeviceAddress = true;
			break;
		}
	}

	for (size_t extNdx = 0; extNdx < extensions.size(); extNdx++)
	{
		const auto& extName = extensions[extNdx].extensionName;

		// Skip enabling VK_KHR_pipeline_library unless needed.
		if (deStringEqual(extName, "VK_KHR_pipeline_library"))
			continue;

		// VK_EXT_buffer_device_address is deprecated and must not be enabled if VK_KHR_buffer_device_address is enabled
		if (khrBufferDeviceAddress && deStringEqual(extName, "VK_EXT_buffer_device_address"))
			continue;

		for (int extGroupNdx = 0; extGroupNdx < DE_LENGTH_OF_ARRAY(extensionGroups); extGroupNdx++)
		{
			if (deStringBeginsWith(extName, extensionGroups[extGroupNdx]))
				enabledExtensions.push_back(extName);
		}
	}

	return enabledExtensions;
}

vector<string> addExtensions (const vector<string>& a, const vector<const char*>& b)
{
	vector<string>	res		(a);

	for (vector<const char*>::const_iterator bIter = b.begin(); bIter != b.end(); ++bIter)
	{
		if (!de::contains(res.begin(), res.end(), string(*bIter)))
			res.push_back(string(*bIter));
	}

	return res;
}

vector<string> removeExtensions (const vector<string>& a, const vector<const char*>& b)
{
	vector<string>	res;
	set<string>		removeExts	(b.begin(), b.end());

	for (vector<string>::const_iterator aIter = a.begin(); aIter != a.end(); ++aIter)
	{
		if (!de::contains(removeExts, *aIter))
			res.push_back(*aIter);
	}

	return res;
}

vector<string> addCoreInstanceExtensions (const vector<string>& extensions, deUint32 instanceVersion)
{
	vector<const char*> coreExtensions;
	getCoreInstanceExtensions(instanceVersion, coreExtensions);
	return addExtensions(extensions, coreExtensions);
}

vector<string> addCoreDeviceExtensions(const vector<string>& extensions, deUint32 instanceVersion)
{
	vector<const char*> coreExtensions;
	getCoreDeviceExtensions(instanceVersion, coreExtensions);
	return addExtensions(extensions, coreExtensions);
}

deUint32 getTargetInstanceVersion (const PlatformInterface& vkp)
{
	deUint32 version = pack(ApiVersion(0, 1, 0, 0));

	if (vkp.enumerateInstanceVersion(&version) != VK_SUCCESS)
		TCU_THROW(InternalError, "Enumerate instance version error");
#ifdef CTS_USES_VULKANSC
	// Temporary workaround for Vulkan loader problem - currently Vulkan loader always returs API variant == 0
	version = pack(ApiVersion(1, 1, 0, 0));
#endif
	return version;
}

std::pair<deUint32, deUint32> determineDeviceVersions(const PlatformInterface& vkp, deUint32 apiVersion, const tcu::CommandLine& cmdLine)
{
	Move<VkInstance>						preinstance				= createDefaultInstance(vkp, apiVersion);
	InstanceDriver							preinterface			(vkp, preinstance.get());

	const vector<VkPhysicalDevice>			devices					= enumeratePhysicalDevices(preinterface, preinstance.get());
	deUint32								lowestDeviceVersion		= 0xFFFFFFFFu;
	for (deUint32 deviceNdx = 0u; deviceNdx < devices.size(); ++deviceNdx)
	{
		const VkPhysicalDeviceProperties	props					= getPhysicalDeviceProperties(preinterface, devices[deviceNdx]);
		if (props.apiVersion < lowestDeviceVersion)
			lowestDeviceVersion = props.apiVersion;
	}

	const vk::VkPhysicalDevice				choosenDevice			= chooseDevice(preinterface, *preinstance, cmdLine);
	const VkPhysicalDeviceProperties		props					= getPhysicalDeviceProperties(preinterface, choosenDevice);
	const deUint32							choosenDeviceVersion	= props.apiVersion;

	return std::make_pair(choosenDeviceVersion, lowestDeviceVersion);
}

#ifndef CTS_USES_VULKANSC
Move<VkInstance> createInstance (const PlatformInterface& vkp, deUint32 apiVersion, const vector<string>& enabledExtensions, DebugReportRecorder* recorder)
#else
Move<VkInstance> createInstance (const PlatformInterface& vkp, deUint32 apiVersion, const vector<string>& enabledExtensions)
#endif // CTS_USES_VULKANSC
{
#ifndef CTS_USES_VULKANSC
	const bool			isValidationEnabled	= (recorder != nullptr);
#else
	const bool			isValidationEnabled = false;
#endif // CTS_USES_VULKANSC
	vector<const char*>	enabledLayers;

	// \note Extensions in core are not explicitly enabled even though
	//		 they are in the extension list advertised to tests.
	vector<const char*> coreExtensions;
	getCoreInstanceExtensions(apiVersion, coreExtensions);
	const auto nonCoreExtensions = removeExtensions(enabledExtensions, coreExtensions);

	if (isValidationEnabled)
	{
		if (!isDebugReportSupported(vkp))
			TCU_THROW(NotSupportedError, "VK_EXT_debug_report is not supported");

		enabledLayers = vkt::getValidationLayers(vkp);
		if (enabledLayers.empty())
			TCU_THROW(NotSupportedError, "No validation layers found");
	}

#ifndef CTS_USES_VULKANSC
	return createDefaultInstance(vkp, apiVersion, vector<string>(begin(enabledLayers), end(enabledLayers)), nonCoreExtensions, recorder);
#else
	return createDefaultInstance(vkp, apiVersion, vector<string>(begin(enabledLayers), end(enabledLayers)), nonCoreExtensions);
#endif // CTS_USES_VULKANSC
}

static deUint32 findQueueFamilyIndexWithCaps (const InstanceInterface& vkInstance, VkPhysicalDevice physicalDevice, VkQueueFlags requiredCaps)
{
	const vector<VkQueueFamilyProperties>	queueProps	= getPhysicalDeviceQueueFamilyProperties(vkInstance, physicalDevice);

	for (size_t queueNdx = 0; queueNdx < queueProps.size(); queueNdx++)
	{
		if ((queueProps[queueNdx].queueFlags & requiredCaps) == requiredCaps)
			return (deUint32)queueNdx;
	}

	TCU_THROW(NotSupportedError, "No matching queue found");
}

Move<VkDevice> createDefaultDevice (const PlatformInterface&				vkp,
									VkInstance								instance,
									const InstanceInterface&				vki,
									VkPhysicalDevice						physicalDevice,
									const deUint32							apiVersion,
									deUint32								queueIndex,
									deUint32								sparseQueueIndex,
									const VkPhysicalDeviceFeatures2&		enabledFeatures,
									const vector<string>&					enabledExtensions,
									const tcu::CommandLine&					cmdLine,
									de::SharedPtr<vk::ResourceInterface>	resourceInterface)
{
	VkDeviceQueueCreateInfo		queueInfo[2];
	VkDeviceCreateInfo			deviceInfo;
	vector<const char*>			enabledLayers;
	vector<const char*>			extensionPtrs;
	const float					queuePriority	= 1.0f;
	const deUint32				numQueues = (enabledFeatures.features.sparseBinding && (queueIndex != sparseQueueIndex)) ? 2 : 1;

	deMemset(&queueInfo,	0, sizeof(queueInfo));
	deMemset(&deviceInfo,	0, sizeof(deviceInfo));

	if (cmdLine.isValidationEnabled())
	{
		enabledLayers = vkt::getValidationLayers(vki, physicalDevice);
		if (enabledLayers.empty())
			TCU_THROW(NotSupportedError, "No validation layers found");
	}

	// \note Extensions in core are not explicitly enabled even though
	//		 they are in the extension list advertised to tests.
	vector<const char*> coreExtensions;
	getCoreDeviceExtensions(apiVersion, coreExtensions);
	vector<string>	nonCoreExtensions(removeExtensions(enabledExtensions, coreExtensions));

	extensionPtrs.resize(nonCoreExtensions.size());

	for (size_t ndx = 0; ndx < nonCoreExtensions.size(); ++ndx)
		extensionPtrs[ndx] = nonCoreExtensions[ndx].c_str();

	queueInfo[0].sType						= VK_STRUCTURE_TYPE_DEVICE_QUEUE_CREATE_INFO;
	queueInfo[0].pNext						= DE_NULL;
	queueInfo[0].flags						= (VkDeviceQueueCreateFlags)0u;
	queueInfo[0].queueFamilyIndex			= queueIndex;
	queueInfo[0].queueCount					= 1u;
	queueInfo[0].pQueuePriorities			= &queuePriority;

	if (numQueues > 1)
	{
		queueInfo[1].sType						= VK_STRUCTURE_TYPE_DEVICE_QUEUE_CREATE_INFO;
		queueInfo[1].pNext						= DE_NULL;
		queueInfo[1].flags						= (VkDeviceQueueCreateFlags)0u;
		queueInfo[1].queueFamilyIndex			= sparseQueueIndex;
		queueInfo[1].queueCount					= 1u;
		queueInfo[1].pQueuePriorities			= &queuePriority;
	}

	// VK_KHR_get_physical_device_properties2 is used if enabledFeatures.pNext != 0
	deviceInfo.sType						= VK_STRUCTURE_TYPE_DEVICE_CREATE_INFO;
	deviceInfo.pNext						= enabledFeatures.pNext ? &enabledFeatures : DE_NULL;
	deviceInfo.queueCreateInfoCount			= numQueues;
	deviceInfo.pQueueCreateInfos			= queueInfo;
	deviceInfo.enabledExtensionCount		= (deUint32)extensionPtrs.size();
	deviceInfo.ppEnabledExtensionNames		= (extensionPtrs.empty() ? DE_NULL : &extensionPtrs[0]);
	deviceInfo.enabledLayerCount			= (deUint32)enabledLayers.size();
	deviceInfo.ppEnabledLayerNames			= (enabledLayers.empty() ? DE_NULL : enabledLayers.data());
	deviceInfo.pEnabledFeatures				= enabledFeatures.pNext ? DE_NULL : &enabledFeatures.features;

#ifdef CTS_USES_VULKANSC
	// devices created for Vulkan SC must have VkDeviceObjectReservationCreateInfo structure defined in VkDeviceCreateInfo::pNext chain
	VkDeviceObjectReservationCreateInfo	dmrCI	= resetDeviceObjectReservationCreateInfo();
	VkPipelineCacheCreateInfo			pcCI	=
	{
		VK_STRUCTURE_TYPE_PIPELINE_CACHE_CREATE_INFO,				// VkStructureType				sType;
		DE_NULL,													// const void*					pNext;
		VK_PIPELINE_CACHE_CREATE_READ_ONLY_BIT |
			VK_PIPELINE_CACHE_CREATE_USE_APPLICATION_STORAGE_BIT,	// VkPipelineCacheCreateFlags	flags;
		0U,															// deUintptr					initialDataSize;
		DE_NULL														// const void*					pInitialData;
	};

	std::vector<VkPipelinePoolSize> poolSizes;
	if (cmdLine.isSubProcess())
	{
		resourceInterface->importPipelineCacheData(vkp, instance, vki, physicalDevice, queueIndex);

		dmrCI									= resourceInterface->getStatMax();

		if(resourceInterface->getCacheDataSize() > 0)
		{
			pcCI.initialDataSize				= resourceInterface->getCacheDataSize();
			pcCI.pInitialData					= resourceInterface->getCacheData();
			dmrCI.pipelineCacheCreateInfoCount	= 1;
			dmrCI.pPipelineCacheCreateInfos		= &pcCI;
		}

		poolSizes								= resourceInterface->getPipelinePoolSizes();
		if (!poolSizes.empty())
		{
			dmrCI.pipelinePoolSizeCount			= deUint32(poolSizes.size());
			dmrCI.pPipelinePoolSizes			= poolSizes.data();
		}
	}

	dmrCI.pNext										= deviceInfo.pNext;
	VkPhysicalDeviceVulkanSC10Features sc10Features	= createDefaultSC10Features();
	if (findStructureInChain(dmrCI.pNext, getStructureType<VkPhysicalDeviceVulkanSC10Features>()) == nullptr)
	{
		sc10Features.pNext = &dmrCI;
		deviceInfo.pNext = &sc10Features;
	}
	else
		deviceInfo.pNext = &dmrCI;
#else
	DE_UNREF(resourceInterface);
#endif // CTS_USES_VULKANSC

	return createDevice(vkp, instance, vki, physicalDevice, &deviceInfo);
}

} // anonymous

class DefaultDevice
{
public:
																	DefaultDevice							(const PlatformInterface& vkPlatform, const tcu::CommandLine& cmdLine, de::SharedPtr<vk::ResourceInterface> resourceInterface);
																	~DefaultDevice							(void);

	VkInstance														getInstance								(void) const { return *m_instance;											}
	const InstanceInterface&										getInstanceInterface					(void) const { return m_instanceInterface;									}
	deUint32														getMaximumFrameworkVulkanVersion		(void) const { return m_maximumFrameworkVulkanVersion;						}
	deUint32														getAvailableInstanceVersion				(void) const { return m_availableInstanceVersion;							}
	deUint32														getUsedInstanceVersion					(void) const { return m_usedInstanceVersion;								}
	const vector<string>&											getInstanceExtensions					(void) const { return m_instanceExtensions;									}

	VkPhysicalDevice												getPhysicalDevice						(void) const { return m_physicalDevice;										}
	deUint32														getDeviceVersion						(void) const { return m_deviceVersion;										}

	bool															isDeviceFeatureInitialized				(VkStructureType sType) const { return m_deviceFeatures.isDeviceFeatureInitialized(sType);		}
	const VkPhysicalDeviceFeatures&									getDeviceFeatures						(void) const { return m_deviceFeatures.getCoreFeatures2().features;			}
	const VkPhysicalDeviceFeatures2&								getDeviceFeatures2						(void) const { return m_deviceFeatures.getCoreFeatures2();					}
	const VkPhysicalDeviceVulkan11Features&							getVulkan11Features						(void) const { return m_deviceFeatures.getVulkan11Features();				}
	const VkPhysicalDeviceVulkan12Features&							getVulkan12Features						(void) const { return m_deviceFeatures.getVulkan12Features();				}
	const VkPhysicalDeviceVulkan13Features&							getVulkan13Features						(void) const { return m_deviceFeatures.getVulkan13Features();				}

#include "vkDeviceFeaturesForDefaultDeviceDefs.inl"

	bool															isDevicePropertyInitialized				(VkStructureType sType) const { return m_deviceProperties.isDevicePropertyInitialized(sType);	}
	const VkPhysicalDeviceProperties&								getDeviceProperties						(void) const { return m_deviceProperties.getCoreProperties2().properties;	}
	const VkPhysicalDeviceProperties2&								getDeviceProperties2					(void) const { return m_deviceProperties.getCoreProperties2();				}
	const VkPhysicalDeviceVulkan11Properties&						getDeviceVulkan11Properties				(void) const { return m_deviceProperties.getVulkan11Properties();			}
	const VkPhysicalDeviceVulkan12Properties&						getDeviceVulkan12Properties				(void) const { return m_deviceProperties.getVulkan12Properties();			}
<<<<<<< HEAD
#ifdef CTS_USES_VULKANSC
	const VkPhysicalDeviceVulkanSC10Properties&						getDeviceVulkanSC10Properties			(void) const { return m_deviceProperties.getVulkanSC10Properties(); }
#endif // CTS_USES_VULKANSC
=======
	const VkPhysicalDeviceVulkan13Properties&						getDeviceVulkan13Properties				(void) const { return m_deviceProperties.getVulkan13Properties();			}
>>>>>>> 2d1377ec

#include "vkDevicePropertiesForDefaultDeviceDefs.inl"

	VkDevice														getDevice								(void) const { return *m_device;											}
	const DeviceInterface&											getDeviceInterface						(void) const { return *m_deviceInterface;									}
	const vector<string>&											getDeviceExtensions						(void) const { return m_deviceExtensions;									}
	deUint32														getUsedApiVersion						(void) const { return m_usedApiVersion;										}
	deUint32														getUniversalQueueFamilyIndex			(void) const { return m_universalQueueFamilyIndex;							}
	VkQueue															getUniversalQueue						(void) const;
	deUint32														getSparseQueueFamilyIndex				(void) const { return m_sparseQueueFamilyIndex;								}
	VkQueue															getSparseQueue							(void) const;

#ifndef CTS_USES_VULKANSC
	bool															hasDebugReportRecorder					(void) const { return m_debugReportRecorder.get() != nullptr;				}
	vk::DebugReportRecorder&										getDebugReportRecorder					(void) const { return *m_debugReportRecorder.get();							}
#endif // CTS_USES_VULKANSC

private:
#ifndef CTS_USES_VULKANSC
	using DebugReportRecorderPtr		= de::UniquePtr<vk::DebugReportRecorder>;
	using DebugReportCallbackPtr		= vk::Move<VkDebugReportCallbackEXT>;
#endif // CTS_USES_VULKANSC

	const deUint32						m_maximumFrameworkVulkanVersion;
	const deUint32						m_availableInstanceVersion;
	const deUint32						m_usedInstanceVersion;

	const std::pair<deUint32, deUint32> m_deviceVersions;
	const deUint32						m_usedApiVersion;

#ifndef CTS_USES_VULKANSC
	const DebugReportRecorderPtr		m_debugReportRecorder;
#endif // CTS_USES_VULKANSC
	const vector<string>				m_instanceExtensions;
	const Unique<VkInstance>			m_instance;
#ifndef CTS_USES_VULKANSC
	const InstanceDriver				m_instanceInterface;
	const DebugReportCallbackPtr		m_debugReportCallback;
#else
	const InstanceDriverSC				m_instanceInterface;
#endif // CTS_USES_VULKANSC
	const VkPhysicalDevice				m_physicalDevice;
	const deUint32						m_deviceVersion;

	const vector<string>				m_deviceExtensions;
	const DeviceFeatures				m_deviceFeatures;

	const deUint32						m_universalQueueFamilyIndex;
	const deUint32						m_sparseQueueFamilyIndex;
	const DeviceProperties				m_deviceProperties;

	const Unique<VkDevice>				m_device;
	const de::MovePtr<DeviceDriver>		m_deviceInterface;
};

namespace
{

deUint32 sanitizeApiVersion(deUint32 v)
{
	return VK_MAKE_API_VERSION(VK_API_VERSION_VARIANT(v), VK_API_VERSION_MAJOR(v), VK_API_VERSION_MINOR(v), 0 );
}

#ifndef CTS_USES_VULKANSC
de::MovePtr<vk::DebugReportRecorder> createDebugReportRecorder (const vk::PlatformInterface& vkp, bool printValidationErrors)
{
	if (isDebugReportSupported(vkp))
		return de::MovePtr<vk::DebugReportRecorder>(new vk::DebugReportRecorder(printValidationErrors));
	else
		TCU_THROW(NotSupportedError, "VK_EXT_debug_report is not supported");
}
#endif // CTS_USES_VULKANSC
} // anonymous

DefaultDevice::DefaultDevice (const PlatformInterface& vkPlatform, const tcu::CommandLine& cmdLine, de::SharedPtr<vk::ResourceInterface> resourceInterface)
#ifndef CTS_USES_VULKANSC
	: m_maximumFrameworkVulkanVersion	(VK_API_MAX_FRAMEWORK_VERSION)
#else
	: m_maximumFrameworkVulkanVersion	(VKSC_API_MAX_FRAMEWORK_VERSION)
#endif // CTS_USES_VULKANSC
	, m_availableInstanceVersion		(getTargetInstanceVersion(vkPlatform))
	, m_usedInstanceVersion				(sanitizeApiVersion(minVulkanAPIVersion(m_availableInstanceVersion, m_maximumFrameworkVulkanVersion)))
	, m_deviceVersions					(determineDeviceVersions(vkPlatform, m_usedInstanceVersion, cmdLine))
	, m_usedApiVersion					(sanitizeApiVersion(minVulkanAPIVersion(m_usedInstanceVersion, m_deviceVersions.first)))

#ifndef CTS_USES_VULKANSC
	, m_debugReportRecorder				(cmdLine.isValidationEnabled()
										 ? createDebugReportRecorder(vkPlatform, cmdLine.printValidationErrors())
										 : de::MovePtr<vk::DebugReportRecorder>())
#endif // CTS_USES_VULKANSC
	, m_instanceExtensions				(addCoreInstanceExtensions(filterExtensions(enumerateInstanceExtensionProperties(vkPlatform, DE_NULL)), m_usedApiVersion))
#ifndef CTS_USES_VULKANSC
	, m_instance						(createInstance(vkPlatform, m_usedApiVersion, m_instanceExtensions, m_debugReportRecorder.get()))
#else
	, m_instance						(createInstance(vkPlatform, m_usedApiVersion, m_instanceExtensions))
#endif // CTS_USES_VULKANSC

#ifndef CTS_USES_VULKANSC
	, m_instanceInterface				(vkPlatform, *m_instance)

	, m_debugReportCallback				(cmdLine.isValidationEnabled()
										 ? m_debugReportRecorder->createCallback(m_instanceInterface, m_instance.get())
										 : DebugReportCallbackPtr())
#else
	, m_instanceInterface				(vkPlatform, *m_instance, cmdLine, resourceInterface)
#endif // CTS_USES_VULKANSC
	, m_physicalDevice					(chooseDevice(m_instanceInterface, *m_instance, cmdLine))
	, m_deviceVersion					(getPhysicalDeviceProperties(m_instanceInterface, m_physicalDevice).apiVersion)

	, m_deviceExtensions				(addCoreDeviceExtensions(filterExtensions(enumerateDeviceExtensionProperties(m_instanceInterface, m_physicalDevice, DE_NULL)), m_usedApiVersion))
	, m_deviceFeatures					(m_instanceInterface, m_usedApiVersion, m_physicalDevice, m_instanceExtensions, m_deviceExtensions)
	, m_universalQueueFamilyIndex		(findQueueFamilyIndexWithCaps(m_instanceInterface, m_physicalDevice, VK_QUEUE_GRAPHICS_BIT|VK_QUEUE_COMPUTE_BIT))
#ifndef CTS_USES_VULKANSC
	, m_sparseQueueFamilyIndex			(m_deviceFeatures.getCoreFeatures2().features.sparseBinding ? findQueueFamilyIndexWithCaps(m_instanceInterface, m_physicalDevice, VK_QUEUE_SPARSE_BINDING_BIT) : 0)
#else
	, m_sparseQueueFamilyIndex			(0)
#endif // CTS_USES_VULKANSC
	, m_deviceProperties				(m_instanceInterface, m_usedApiVersion, m_physicalDevice, m_instanceExtensions, m_deviceExtensions)
	, m_device							(createDefaultDevice(vkPlatform, *m_instance, m_instanceInterface, m_physicalDevice, m_usedApiVersion, m_universalQueueFamilyIndex, m_sparseQueueFamilyIndex, m_deviceFeatures.getCoreFeatures2(), m_deviceExtensions, cmdLine, resourceInterface))
#ifndef CTS_USES_VULKANSC
	, m_deviceInterface					(de::MovePtr<DeviceDriver>(new DeviceDriver(vkPlatform, *m_instance, *m_device)))
#else
	, m_deviceInterface					(de::MovePtr<DeviceDriverSC>(new DeviceDriverSC(vkPlatform, *m_instance, *m_device, cmdLine, resourceInterface, getDeviceVulkanSC10Properties())))
#endif // CTS_USES_VULKANSC
{
#ifndef CTS_USES_VULKANSC
	DE_UNREF(resourceInterface);
#endif
	DE_ASSERT(m_deviceVersions.first == m_deviceVersion);
}

DefaultDevice::~DefaultDevice (void)
{
}

VkQueue DefaultDevice::getUniversalQueue (void) const
{
	return getDeviceQueue(*m_deviceInterface, *m_device, m_universalQueueFamilyIndex, 0);
}

VkQueue DefaultDevice::getSparseQueue (void) const
{
	if (!m_deviceFeatures.getCoreFeatures2().features.sparseBinding)
		TCU_THROW(NotSupportedError, "Sparse binding not supported.");

	return getDeviceQueue(*m_deviceInterface, *m_device, m_sparseQueueFamilyIndex, 0);
}

namespace
{
// Allocator utilities

vk::Allocator* createAllocator (DefaultDevice* device)
{
	const VkPhysicalDeviceMemoryProperties memoryProperties = vk::getPhysicalDeviceMemoryProperties(device->getInstanceInterface(), device->getPhysicalDevice());

	// \todo [2015-07-24 jarkko] support allocator selection/configuration from command line (or compile time)
	return new SimpleAllocator(device->getDeviceInterface(), device->getDevice(), memoryProperties);
}

} // anonymous

// Context

Context::Context (tcu::TestContext&						testCtx,
				  const vk::PlatformInterface&			platformInterface,
				  vk::BinaryCollection&					progCollection,
				  de::SharedPtr<vk::ResourceInterface>	resourceInterface )
	: m_testCtx					(testCtx)
	, m_platformInterface		(platformInterface)
	, m_progCollection			(progCollection)
	, m_resourceInterface		(resourceInterface)
	, m_device					(new DefaultDevice(m_platformInterface, testCtx.getCommandLine(), resourceInterface))
	, m_allocator				(createAllocator(m_device.get()))
	, m_resultSetOnValidation	(false)
{
}

Context::~Context (void)
{
}

deUint32										Context::getMaximumFrameworkVulkanVersion		(void) const { return m_device->getMaximumFrameworkVulkanVersion();			}
deUint32										Context::getAvailableInstanceVersion			(void) const { return m_device->getAvailableInstanceVersion();				}
const vector<string>&							Context::getInstanceExtensions					(void) const { return m_device->getInstanceExtensions();					}
vk::VkInstance									Context::getInstance							(void) const { return m_device->getInstance();								}
const vk::InstanceInterface&					Context::getInstanceInterface					(void) const { return m_device->getInstanceInterface();						}
vk::VkPhysicalDevice							Context::getPhysicalDevice						(void) const { return m_device->getPhysicalDevice();						}
deUint32										Context::getDeviceVersion						(void) const { return m_device->getDeviceVersion();							}
const vk::VkPhysicalDeviceFeatures&				Context::getDeviceFeatures						(void) const { return m_device->getDeviceFeatures();						}
const vk::VkPhysicalDeviceFeatures2&			Context::getDeviceFeatures2						(void) const { return m_device->getDeviceFeatures2();						}
const vk::VkPhysicalDeviceVulkan11Features&		Context::getDeviceVulkan11Features				(void) const { return m_device->getVulkan11Features();						}
const vk::VkPhysicalDeviceVulkan12Features&		Context::getDeviceVulkan12Features				(void) const { return m_device->getVulkan12Features();						}
<<<<<<< HEAD
#ifdef CTS_USES_VULKANSC
const vk::VkPhysicalDeviceVulkanSC10Features&	Context::getDeviceVulkanSC10Features			(void) const { return m_device->getVulkanSC10Features();					}
#endif // CTS_USES_VULKANSC
=======
const vk::VkPhysicalDeviceVulkan13Features&		Context::getDeviceVulkan13Features				(void) const { return m_device->getVulkan13Features();						}
>>>>>>> 2d1377ec

bool Context::isDeviceFunctionalitySupported (const std::string& extension) const
{
	// check if extension was promoted to core
	deUint32 apiVersion = getUsedApiVersion();
	if (isCoreDeviceExtension(apiVersion, extension))
	{
		if (apiVersion < VK_MAKE_API_VERSION(0, 1, 2, 0))
		{
			// Check feature bits in extension-specific structures.
			if (extension == "VK_KHR_multiview")
				return !!m_device->getMultiviewFeatures().multiview;
			if (extension == "VK_KHR_variable_pointers")
				return !!m_device->getVariablePointersFeatures().variablePointersStorageBuffer;
			if (extension == "VK_KHR_sampler_ycbcr_conversion")
				return !!m_device->getSamplerYcbcrConversionFeatures().samplerYcbcrConversion;
			if (extension == "VK_KHR_shader_draw_parameters")
				return !!m_device->getShaderDrawParametersFeatures().shaderDrawParameters;
		}
		else
		{
			// Check feature bits using the new Vulkan 1.2 structures.
			const auto& vk11Features = m_device->getVulkan11Features();
			if (extension == "VK_KHR_multiview")
				return !!vk11Features.multiview;
			if (extension == "VK_KHR_variable_pointers")
				return !!vk11Features.variablePointersStorageBuffer;
			if (extension == "VK_KHR_sampler_ycbcr_conversion")
				return !!vk11Features.samplerYcbcrConversion;
			if (extension == "VK_KHR_shader_draw_parameters")
				return !!vk11Features.shaderDrawParameters;

			const auto& vk12Features = m_device->getVulkan12Features();
			if (extension == "VK_KHR_timeline_semaphore")
				return !!vk12Features.timelineSemaphore;
			if (extension == "VK_KHR_buffer_device_address")
				return !!vk12Features.bufferDeviceAddress;
			if (extension == "VK_EXT_descriptor_indexing")
				return !!vk12Features.descriptorIndexing;
			if (extension == "VK_KHR_draw_indirect_count")
				return !!vk12Features.drawIndirectCount;
			if (extension == "VK_KHR_sampler_mirror_clamp_to_edge")
				return !!vk12Features.samplerMirrorClampToEdge;
			if (extension == "VK_EXT_sampler_filter_minmax")
				return !!vk12Features.samplerFilterMinmax;
			if (extension == "VK_EXT_shader_viewport_index_layer")
				return !!vk12Features.shaderOutputViewportIndex && !!vk12Features.shaderOutputLayer;

<<<<<<< HEAD
#ifdef CTS_USES_VULKANSC
			const auto& vk12Properties = m_device->getDeviceVulkan12Properties();
			if (extension == "VK_KHR_depth_stencil_resolve")
				return (vk12Properties.supportedDepthResolveModes != VK_RESOLVE_MODE_NONE) && (vk12Properties.supportedStencilResolveModes != VK_RESOLVE_MODE_NONE);
#endif // CTS_USES_VULKANSC
=======
			const auto& vk13Features = m_device->getVulkan13Features();
			if (extension == "VK_EXT_image_robustness")
				return !!vk13Features.robustImageAccess;
			if (extension == "VK_EXT_inline_uniform_block")
				return !!vk13Features.inlineUniformBlock;
			if (extension == "VK_EXT_pipeline_creation_cache_control")
				return !!vk13Features.pipelineCreationCacheControl;
			if (extension == "VK_EXT_private_data")
				return !!vk13Features.privateData;
			if (extension == "VK_EXT_shader_demote_to_helper_invocation")
				return !!vk13Features.shaderDemoteToHelperInvocation;
			if (extension == "VK_KHR_shader_terminate_invocation")
				return !!vk13Features.shaderTerminateInvocation;
			if (extension == "VK_EXT_subgroup_size_control")
				return !!vk13Features.subgroupSizeControl;
			if (extension == "VK_KHR_synchronization2")
				return !!vk13Features.synchronization2;
			if (extension == "VK_EXT_texture_compression_astc_hdr")
				return !!vk13Features.textureCompressionASTC_HDR;
			if (extension == "VK_KHR_zero_initialize_workgroup_memory")
				return !!vk13Features.shaderZeroInitializeWorkgroupMemory;
			if (extension == "VK_KHR_dynamic_rendering")
				return !!vk13Features.dynamicRendering;
			if (extension == "VK_KHR_shader_integer_dot_product")
				return !!vk13Features.shaderIntegerDotProduct;
			if (extension == "VK_KHR_maintenance4")
				return !!vk13Features.maintenance4;
>>>>>>> 2d1377ec
		}

		// No feature flags to check.
		return true;
	}

	// check if extension is on the list of extensions for current device
	const auto& extensions = getDeviceExtensions();
	if (de::contains(extensions.begin(), extensions.end(), extension))
	{
		if (extension == "VK_KHR_timeline_semaphore")
			return !!getTimelineSemaphoreFeatures().timelineSemaphore;
		if (extension == "VK_KHR_synchronization2")
			return !!getSynchronization2Features().synchronization2;
		if (extension == "VK_EXT_extended_dynamic_state")
			return !!getExtendedDynamicStateFeaturesEXT().extendedDynamicState;
		if (extension == "VK_EXT_shader_demote_to_helper_invocation")
<<<<<<< HEAD
			return !!getShaderDemoteToHelperInvocationFeaturesEXT().shaderDemoteToHelperInvocation;
#ifndef CTS_USES_VULKANSC
=======
			return !!getShaderDemoteToHelperInvocationFeatures().shaderDemoteToHelperInvocation;
>>>>>>> 2d1377ec
		if (extension == "VK_KHR_workgroup_memory_explicit_layout")
			return !!getWorkgroupMemoryExplicitLayoutFeatures().workgroupMemoryExplicitLayout;
#endif // CTS_USES_VULKANSC

		return true;
	}

	return false;
}

bool Context::isInstanceFunctionalitySupported(const std::string& extension) const
{
	// NOTE: current implementation uses isInstanceExtensionSupported but
	// this will change when some instance extensions will be promoted to the
	// core; don't use isInstanceExtensionSupported directly, use this method instead
	return isInstanceExtensionSupported(getUsedApiVersion(), getInstanceExtensions(), extension);
}

#include "vkDeviceFeaturesForContextDefs.inl"

const vk::VkPhysicalDeviceProperties&			Context::getDeviceProperties				(void) const { return m_device->getDeviceProperties();			}
const vk::VkPhysicalDeviceProperties2&			Context::getDeviceProperties2				(void) const { return m_device->getDeviceProperties2();			}
const vk::VkPhysicalDeviceVulkan11Properties&	Context::getDeviceVulkan11Properties		(void) const { return m_device->getDeviceVulkan11Properties();	}
const vk::VkPhysicalDeviceVulkan12Properties&	Context::getDeviceVulkan12Properties		(void) const { return m_device->getDeviceVulkan12Properties();	}
<<<<<<< HEAD
#ifdef CTS_USES_VULKANSC
const vk::VkPhysicalDeviceVulkanSC10Properties&	Context::getDeviceVulkanSC10Properties		(void) const { return m_device->getDeviceVulkanSC10Properties(); }
#endif // CTS_USES_VULKANSC
=======
const vk::VkPhysicalDeviceVulkan13Properties&	Context::getDeviceVulkan13Properties		(void) const { return m_device->getDeviceVulkan13Properties();	}
>>>>>>> 2d1377ec

#include "vkDevicePropertiesForContextDefs.inl"

const vector<string>&					Context::getDeviceExtensions				(void) const { return m_device->getDeviceExtensions();			}
vk::VkDevice							Context::getDevice							(void) const { return m_device->getDevice();					}
const vk::DeviceInterface&				Context::getDeviceInterface					(void) const { return m_device->getDeviceInterface();			}
deUint32								Context::getUniversalQueueFamilyIndex		(void) const { return m_device->getUniversalQueueFamilyIndex();	}
vk::VkQueue								Context::getUniversalQueue					(void) const { return m_device->getUniversalQueue();			}
deUint32								Context::getSparseQueueFamilyIndex			(void) const { return m_device->getSparseQueueFamilyIndex();	}
vk::VkQueue								Context::getSparseQueue						(void) const { return m_device->getSparseQueue();				}
de::SharedPtr<vk::ResourceInterface>	Context::getResourceInterface				(void) const { return m_resourceInterface;						}
vk::Allocator&							Context::getDefaultAllocator				(void) const { return *m_allocator;								}
deUint32								Context::getUsedApiVersion					(void) const { return m_device->getUsedApiVersion();			}
bool									Context::contextSupports					(const deUint32 variantNum, const deUint32 majorNum, const deUint32 minorNum, const deUint32 patchNum) const
																							{ return isApiVersionSupported(m_device->getUsedApiVersion(), VK_MAKE_API_VERSION(variantNum, majorNum, minorNum, patchNum)); }
bool									Context::contextSupports					(const ApiVersion version) const
																							{ return isApiVersionSupported(m_device->getUsedApiVersion(), pack(version)); }
bool									Context::contextSupports					(const deUint32 requiredApiVersionBits) const
																							{ return isApiVersionSupported(m_device->getUsedApiVersion(), requiredApiVersionBits); }
bool									Context::isDeviceFeatureInitialized			(vk::VkStructureType sType) const
																							{ return m_device->isDeviceFeatureInitialized(sType);	}
bool									Context::isDevicePropertyInitialized		(vk::VkStructureType sType) const
																							{ return m_device->isDevicePropertyInitialized(sType);	}

bool Context::requireDeviceFunctionality (const std::string& required) const
{
	if (!isDeviceFunctionalitySupported(required))
		TCU_THROW(NotSupportedError, required + " is not supported");

	return true;
}

bool Context::requireInstanceFunctionality (const std::string& required) const
{
	if (!isInstanceFunctionalitySupported(required))
		TCU_THROW(NotSupportedError, required + " is not supported");

	return true;
}

struct DeviceCoreFeaturesTable
{
	const char*		featureName;
	const deUint32	featureArrayIndex;
	const deUint32	featureArrayOffset;
};

#define DEVICE_CORE_FEATURE_OFFSET(FEATURE_FIELD_NAME)	DE_OFFSET_OF(VkPhysicalDeviceFeatures, FEATURE_FIELD_NAME)
#define DEVICE_CORE_FEATURE_ENTRY(BITNAME, FIELDNAME)	{ #FIELDNAME, BITNAME, DEVICE_CORE_FEATURE_OFFSET(FIELDNAME) }

const DeviceCoreFeaturesTable	deviceCoreFeaturesTable[] =
{
	DEVICE_CORE_FEATURE_ENTRY(DEVICE_CORE_FEATURE_ROBUST_BUFFER_ACCESS							,	robustBufferAccess						),
	DEVICE_CORE_FEATURE_ENTRY(DEVICE_CORE_FEATURE_FULL_DRAW_INDEX_UINT32						,	fullDrawIndexUint32						),
	DEVICE_CORE_FEATURE_ENTRY(DEVICE_CORE_FEATURE_IMAGE_CUBE_ARRAY								,	imageCubeArray							),
	DEVICE_CORE_FEATURE_ENTRY(DEVICE_CORE_FEATURE_INDEPENDENT_BLEND								,	independentBlend						),
	DEVICE_CORE_FEATURE_ENTRY(DEVICE_CORE_FEATURE_GEOMETRY_SHADER								,	geometryShader							),
	DEVICE_CORE_FEATURE_ENTRY(DEVICE_CORE_FEATURE_TESSELLATION_SHADER							,	tessellationShader						),
	DEVICE_CORE_FEATURE_ENTRY(DEVICE_CORE_FEATURE_SAMPLE_RATE_SHADING							,	sampleRateShading						),
	DEVICE_CORE_FEATURE_ENTRY(DEVICE_CORE_FEATURE_DUAL_SRC_BLEND								,	dualSrcBlend							),
	DEVICE_CORE_FEATURE_ENTRY(DEVICE_CORE_FEATURE_LOGIC_OP										,	logicOp									),
	DEVICE_CORE_FEATURE_ENTRY(DEVICE_CORE_FEATURE_MULTI_DRAW_INDIRECT							,	multiDrawIndirect						),
	DEVICE_CORE_FEATURE_ENTRY(DEVICE_CORE_FEATURE_DRAW_INDIRECT_FIRST_INSTANCE					,	drawIndirectFirstInstance				),
	DEVICE_CORE_FEATURE_ENTRY(DEVICE_CORE_FEATURE_DEPTH_CLAMP									,	depthClamp								),
	DEVICE_CORE_FEATURE_ENTRY(DEVICE_CORE_FEATURE_DEPTH_BIAS_CLAMP								,	depthBiasClamp							),
	DEVICE_CORE_FEATURE_ENTRY(DEVICE_CORE_FEATURE_FILL_MODE_NON_SOLID							,	fillModeNonSolid						),
	DEVICE_CORE_FEATURE_ENTRY(DEVICE_CORE_FEATURE_DEPTH_BOUNDS									,	depthBounds								),
	DEVICE_CORE_FEATURE_ENTRY(DEVICE_CORE_FEATURE_WIDE_LINES									,	wideLines								),
	DEVICE_CORE_FEATURE_ENTRY(DEVICE_CORE_FEATURE_LARGE_POINTS									,	largePoints								),
	DEVICE_CORE_FEATURE_ENTRY(DEVICE_CORE_FEATURE_ALPHA_TO_ONE									,	alphaToOne								),
	DEVICE_CORE_FEATURE_ENTRY(DEVICE_CORE_FEATURE_MULTI_VIEWPORT								,	multiViewport							),
	DEVICE_CORE_FEATURE_ENTRY(DEVICE_CORE_FEATURE_SAMPLER_ANISOTROPY							,	samplerAnisotropy						),
	DEVICE_CORE_FEATURE_ENTRY(DEVICE_CORE_FEATURE_TEXTURE_COMPRESSION_ETC2						,	textureCompressionETC2					),
	DEVICE_CORE_FEATURE_ENTRY(DEVICE_CORE_FEATURE_TEXTURE_COMPRESSION_ASTC_LDR					,	textureCompressionASTC_LDR				),
	DEVICE_CORE_FEATURE_ENTRY(DEVICE_CORE_FEATURE_TEXTURE_COMPRESSION_BC						,	textureCompressionBC					),
	DEVICE_CORE_FEATURE_ENTRY(DEVICE_CORE_FEATURE_OCCLUSION_QUERY_PRECISE						,	occlusionQueryPrecise					),
	DEVICE_CORE_FEATURE_ENTRY(DEVICE_CORE_FEATURE_PIPELINE_STATISTICS_QUERY						,	pipelineStatisticsQuery					),
	DEVICE_CORE_FEATURE_ENTRY(DEVICE_CORE_FEATURE_VERTEX_PIPELINE_STORES_AND_ATOMICS			,	vertexPipelineStoresAndAtomics			),
	DEVICE_CORE_FEATURE_ENTRY(DEVICE_CORE_FEATURE_FRAGMENT_STORES_AND_ATOMICS					,	fragmentStoresAndAtomics				),
	DEVICE_CORE_FEATURE_ENTRY(DEVICE_CORE_FEATURE_SHADER_TESSELLATION_AND_GEOMETRY_POINT_SIZE	,	shaderTessellationAndGeometryPointSize	),
	DEVICE_CORE_FEATURE_ENTRY(DEVICE_CORE_FEATURE_SHADER_IMAGE_GATHER_EXTENDED					,	shaderImageGatherExtended				),
	DEVICE_CORE_FEATURE_ENTRY(DEVICE_CORE_FEATURE_SHADER_STORAGE_IMAGE_EXTENDED_FORMATS			,	shaderStorageImageExtendedFormats		),
	DEVICE_CORE_FEATURE_ENTRY(DEVICE_CORE_FEATURE_SHADER_STORAGE_IMAGE_MULTISAMPLE				,	shaderStorageImageMultisample			),
	DEVICE_CORE_FEATURE_ENTRY(DEVICE_CORE_FEATURE_SHADER_STORAGE_IMAGE_READ_WITHOUT_FORMAT		,	shaderStorageImageReadWithoutFormat		),
	DEVICE_CORE_FEATURE_ENTRY(DEVICE_CORE_FEATURE_SHADER_STORAGE_IMAGE_WRITE_WITHOUT_FORMAT		,	shaderStorageImageWriteWithoutFormat	),
	DEVICE_CORE_FEATURE_ENTRY(DEVICE_CORE_FEATURE_SHADER_UNIFORM_BUFFER_ARRAY_DYNAMIC_INDEXING	,	shaderUniformBufferArrayDynamicIndexing	),
	DEVICE_CORE_FEATURE_ENTRY(DEVICE_CORE_FEATURE_SHADER_SAMPLED_IMAGE_ARRAY_DYNAMIC_INDEXING	,	shaderSampledImageArrayDynamicIndexing	),
	DEVICE_CORE_FEATURE_ENTRY(DEVICE_CORE_FEATURE_SHADER_STORAGE_BUFFER_ARRAY_DYNAMIC_INDEXING	,	shaderStorageBufferArrayDynamicIndexing	),
	DEVICE_CORE_FEATURE_ENTRY(DEVICE_CORE_FEATURE_SHADER_STORAGE_IMAGE_ARRAY_DYNAMIC_INDEXING	,	shaderStorageImageArrayDynamicIndexing	),
	DEVICE_CORE_FEATURE_ENTRY(DEVICE_CORE_FEATURE_SHADER_CLIP_DISTANCE							,	shaderClipDistance						),
	DEVICE_CORE_FEATURE_ENTRY(DEVICE_CORE_FEATURE_SHADER_CULL_DISTANCE							,	shaderCullDistance						),
	DEVICE_CORE_FEATURE_ENTRY(DEVICE_CORE_FEATURE_SHADER_FLOAT64								,	shaderFloat64							),
	DEVICE_CORE_FEATURE_ENTRY(DEVICE_CORE_FEATURE_SHADER_INT64									,	shaderInt64								),
	DEVICE_CORE_FEATURE_ENTRY(DEVICE_CORE_FEATURE_SHADER_INT16									,	shaderInt16								),
	DEVICE_CORE_FEATURE_ENTRY(DEVICE_CORE_FEATURE_SHADER_RESOURCE_RESIDENCY						,	shaderResourceResidency					),
	DEVICE_CORE_FEATURE_ENTRY(DEVICE_CORE_FEATURE_SHADER_RESOURCE_MIN_LOD						,	shaderResourceMinLod					),
	DEVICE_CORE_FEATURE_ENTRY(DEVICE_CORE_FEATURE_SPARSE_BINDING								,	sparseBinding							),
	DEVICE_CORE_FEATURE_ENTRY(DEVICE_CORE_FEATURE_SPARSE_RESIDENCY_BUFFER						,	sparseResidencyBuffer					),
	DEVICE_CORE_FEATURE_ENTRY(DEVICE_CORE_FEATURE_SPARSE_RESIDENCY_IMAGE2D						,	sparseResidencyImage2D					),
	DEVICE_CORE_FEATURE_ENTRY(DEVICE_CORE_FEATURE_SPARSE_RESIDENCY_IMAGE3D						,	sparseResidencyImage3D					),
	DEVICE_CORE_FEATURE_ENTRY(DEVICE_CORE_FEATURE_SPARSE_RESIDENCY2_SAMPLES						,	sparseResidency2Samples					),
	DEVICE_CORE_FEATURE_ENTRY(DEVICE_CORE_FEATURE_SPARSE_RESIDENCY4_SAMPLES						,	sparseResidency4Samples					),
	DEVICE_CORE_FEATURE_ENTRY(DEVICE_CORE_FEATURE_SPARSE_RESIDENCY8_SAMPLES						,	sparseResidency8Samples					),
	DEVICE_CORE_FEATURE_ENTRY(DEVICE_CORE_FEATURE_SPARSE_RESIDENCY16_SAMPLES					,	sparseResidency16Samples				),
	DEVICE_CORE_FEATURE_ENTRY(DEVICE_CORE_FEATURE_SPARSE_RESIDENCY_ALIASED						,	sparseResidencyAliased					),
	DEVICE_CORE_FEATURE_ENTRY(DEVICE_CORE_FEATURE_VARIABLE_MULTISAMPLE_RATE						,	variableMultisampleRate					),
	DEVICE_CORE_FEATURE_ENTRY(DEVICE_CORE_FEATURE_INHERITED_QUERIES								,	inheritedQueries						),
};

bool Context::requireDeviceCoreFeature (const DeviceCoreFeature requiredFeature)
{
	const vk::VkPhysicalDeviceFeatures& featuresAvailable		= getDeviceFeatures();
	const vk::VkBool32*					featuresAvailableArray	= (vk::VkBool32*)(&featuresAvailable);
	const deUint32						requiredFeatureIndex	= static_cast<deUint32>(requiredFeature);

	DE_ASSERT(requiredFeatureIndex * sizeof(vk::VkBool32) < sizeof(featuresAvailable));
	DE_ASSERT(deviceCoreFeaturesTable[requiredFeatureIndex].featureArrayIndex * sizeof(vk::VkBool32) == deviceCoreFeaturesTable[requiredFeatureIndex].featureArrayOffset);

	if (featuresAvailableArray[requiredFeatureIndex] == DE_FALSE)
		TCU_THROW(NotSupportedError, "Requested core feature is not supported: " + std::string(deviceCoreFeaturesTable[requiredFeatureIndex].featureName));

	return true;
}

static bool isExtendedStorageFormat (VkFormat format)
{
	switch(format)
	{
		case VK_FORMAT_R8G8B8A8_UNORM:
		case VK_FORMAT_R8G8B8A8_SNORM:
		case VK_FORMAT_R8G8B8A8_UINT:
		case VK_FORMAT_R8G8B8A8_SINT:
		case VK_FORMAT_R32_UINT:
		case VK_FORMAT_R32_SINT:
		case VK_FORMAT_R32_SFLOAT:
		case VK_FORMAT_R32G32_UINT:
		case VK_FORMAT_R32G32_SINT:
		case VK_FORMAT_R32G32_SFLOAT:
		case VK_FORMAT_R32G32B32A32_UINT:
		case VK_FORMAT_R32G32B32A32_SINT:
		case VK_FORMAT_R32G32B32A32_SFLOAT:
		case VK_FORMAT_R16G16B16A16_UINT:
		case VK_FORMAT_R16G16B16A16_SINT:
		case VK_FORMAT_R16G16B16A16_SFLOAT:
		case VK_FORMAT_R16G16_SFLOAT:
		case VK_FORMAT_B10G11R11_UFLOAT_PACK32:
		case VK_FORMAT_R16_SFLOAT:
		case VK_FORMAT_R16G16B16A16_UNORM:
		case VK_FORMAT_A2B10G10R10_UNORM_PACK32:
		case VK_FORMAT_R16G16_UNORM:
		case VK_FORMAT_R8G8_UNORM:
		case VK_FORMAT_R16_UNORM:
		case VK_FORMAT_R8_UNORM:
		case VK_FORMAT_R16G16B16A16_SNORM:
		case VK_FORMAT_R16G16_SNORM:
		case VK_FORMAT_R8G8_SNORM:
		case VK_FORMAT_R16_SNORM:
		case VK_FORMAT_R8_SNORM:
		case VK_FORMAT_R16G16_SINT:
		case VK_FORMAT_R8G8_SINT:
		case VK_FORMAT_R16_SINT:
		case VK_FORMAT_R8_SINT:
		case VK_FORMAT_A2B10G10R10_UINT_PACK32:
		case VK_FORMAT_R16G16_UINT:
		case VK_FORMAT_R8G8_UINT:
		case VK_FORMAT_R16_UINT:
		case VK_FORMAT_R8_UINT:
			return true;
		default:
			return false;
	}
}

static bool isDepthFormat (VkFormat format)
{
	switch(format)
	{
		case VK_FORMAT_D16_UNORM:
		case VK_FORMAT_X8_D24_UNORM_PACK32:
		case VK_FORMAT_D32_SFLOAT:
		case VK_FORMAT_D16_UNORM_S8_UINT:
		case VK_FORMAT_D24_UNORM_S8_UINT:
		case VK_FORMAT_D32_SFLOAT_S8_UINT:
			return true;
		default:
			return false;
	}
}

<<<<<<< HEAD
#ifndef CTS_USES_VULKANSC
vk::VkFormatPropertiesExtendedKHR Context::getRequiredFormatProperties(const vk::VkFormat& format) const
=======
vk::VkFormatProperties3 Context::getRequiredFormatProperties(const vk::VkFormat& format) const
>>>>>>> 2d1377ec
{
	vk::VkFormatProperties3 p;
	p.sType = VK_STRUCTURE_TYPE_FORMAT_PROPERTIES_3;
	p.pNext = DE_NULL;

	vk::VkFormatProperties properties;
	getInstanceInterface().getPhysicalDeviceFormatProperties(getPhysicalDevice(), format, &properties);
	p.linearTilingFeatures	= properties.linearTilingFeatures;
	p.optimalTilingFeatures	= properties.optimalTilingFeatures;
	p.bufferFeatures		= properties.bufferFeatures;

	const vk::VkPhysicalDeviceFeatures& featuresAvailable = getDeviceFeatures();
	if (isExtendedStorageFormat(format) && featuresAvailable.shaderStorageImageReadWithoutFormat)
	{
		if (p.linearTilingFeatures & VK_FORMAT_FEATURE_2_STORAGE_IMAGE_BIT_KHR)
			p.linearTilingFeatures	|= VK_FORMAT_FEATURE_2_STORAGE_READ_WITHOUT_FORMAT_BIT_KHR;
		if (p.optimalTilingFeatures & VK_FORMAT_FEATURE_2_STORAGE_IMAGE_BIT_KHR)
			p.optimalTilingFeatures	|= VK_FORMAT_FEATURE_2_STORAGE_READ_WITHOUT_FORMAT_BIT_KHR;
	}
	if (isExtendedStorageFormat(format) && featuresAvailable.shaderStorageImageWriteWithoutFormat)
	{
		if (p.linearTilingFeatures & VK_FORMAT_FEATURE_2_STORAGE_IMAGE_BIT_KHR)
			p.linearTilingFeatures	|= VK_FORMAT_FEATURE_2_STORAGE_WRITE_WITHOUT_FORMAT_BIT_KHR;
		if (p.optimalTilingFeatures & VK_FORMAT_FEATURE_2_STORAGE_IMAGE_BIT_KHR)
			p.optimalTilingFeatures	|= VK_FORMAT_FEATURE_2_STORAGE_WRITE_WITHOUT_FORMAT_BIT_KHR;
	}
	if (isDepthFormat(format) && (p.linearTilingFeatures & (VK_FORMAT_FEATURE_2_SAMPLED_IMAGE_BIT_KHR)))
		p.linearTilingFeatures |= VK_FORMAT_FEATURE_2_SAMPLED_IMAGE_DEPTH_COMPARISON_BIT_KHR;
	if (isDepthFormat(format) && (p.optimalTilingFeatures & (VK_FORMAT_FEATURE_2_SAMPLED_IMAGE_BIT_KHR)))
		p.optimalTilingFeatures |= VK_FORMAT_FEATURE_2_SAMPLED_IMAGE_DEPTH_COMPARISON_BIT_KHR;

	return p;
}

vk::VkFormatProperties3 Context::getFormatProperties(const vk::VkFormat& format) const
{
	if (isDeviceFunctionalitySupported("VK_KHR_format_feature_flags2"))
	{
		vk::VkFormatProperties3 p;
		p.sType = VK_STRUCTURE_TYPE_FORMAT_PROPERTIES_3;
		p.pNext = DE_NULL;

		vk::VkFormatProperties2 properties;
		properties.sType = VK_STRUCTURE_TYPE_FORMAT_PROPERTIES_2;
		properties.pNext = &p;

		getInstanceInterface().getPhysicalDeviceFormatProperties2(getPhysicalDevice(), format, &properties);
		return p;
	}
	else
		return Context::getRequiredFormatProperties(format);
}
#endif // CTS_USES_VULKANSC

void* Context::getInstanceProcAddr	()
{
	return (void*)m_platformInterface.getGetInstanceProcAddr();
}

bool Context::isBufferDeviceAddressSupported(void) const
{
	return isDeviceFunctionalitySupported("VK_KHR_buffer_device_address") ||
		   isDeviceFunctionalitySupported("VK_EXT_buffer_device_address");
}

#ifndef CTS_USES_VULKANSC

bool Context::hasDebugReportRecorder () const
{
	return m_device->hasDebugReportRecorder();
}

vk::DebugReportRecorder& Context::getDebugReportRecorder () const
{
	return m_device->getDebugReportRecorder();
}

#endif // CTS_USES_VULKANSC

// TestCase

void TestCase::initPrograms (SourceCollections&) const
{
}

void TestCase::checkSupport (Context&) const
{
}

void TestCase::delayedInit (void)
{
}

#ifndef CTS_USES_VULKANSC

void collectAndReportDebugMessages(vk::DebugReportRecorder &debugReportRecorder, Context& context)
{
	using DebugMessages = vk::DebugReportRecorder::MessageList;

	const DebugMessages&	messages	= debugReportRecorder.getMessages();
	tcu::TestLog&			log			= context.getTestContext().getLog();

	if (messages.size() > 0)
	{
		const tcu::ScopedLogSection	section		(log, "DebugMessages", "Debug Messages");
		int							numErrors	= 0;

		for (const auto& msg : messages)
		{
			if (msg.shouldBeLogged())
				log << tcu::TestLog::Message << msg << tcu::TestLog::EndMessage;

			if (msg.isError())
				numErrors += 1;
		}

		debugReportRecorder.clearMessages();

		if (numErrors > 0)
		{
			string errorMsg = de::toString(numErrors) + " API usage errors found";
			context.resultSetOnValidation(true);
			context.getTestContext().setTestResult(QP_TEST_RESULT_INTERNAL_ERROR, errorMsg.c_str());
		}
	}
}

#endif // CTS_USES_VULKANSC

} // vkt<|MERGE_RESOLUTION|>--- conflicted
+++ resolved
@@ -385,7 +385,9 @@
 	const VkPhysicalDeviceFeatures2&								getDeviceFeatures2						(void) const { return m_deviceFeatures.getCoreFeatures2();					}
 	const VkPhysicalDeviceVulkan11Features&							getVulkan11Features						(void) const { return m_deviceFeatures.getVulkan11Features();				}
 	const VkPhysicalDeviceVulkan12Features&							getVulkan12Features						(void) const { return m_deviceFeatures.getVulkan12Features();				}
+#ifndef CTS_USES_VULKANSC
 	const VkPhysicalDeviceVulkan13Features&							getVulkan13Features						(void) const { return m_deviceFeatures.getVulkan13Features();				}
+#endif // CTS_USES_VULKANSC
 
 #include "vkDeviceFeaturesForDefaultDeviceDefs.inl"
 
@@ -394,13 +396,12 @@
 	const VkPhysicalDeviceProperties2&								getDeviceProperties2					(void) const { return m_deviceProperties.getCoreProperties2();				}
 	const VkPhysicalDeviceVulkan11Properties&						getDeviceVulkan11Properties				(void) const { return m_deviceProperties.getVulkan11Properties();			}
 	const VkPhysicalDeviceVulkan12Properties&						getDeviceVulkan12Properties				(void) const { return m_deviceProperties.getVulkan12Properties();			}
-<<<<<<< HEAD
+#ifndef CTS_USES_VULKANSC
+	const VkPhysicalDeviceVulkan13Properties&						getDeviceVulkan13Properties				(void) const { return m_deviceProperties.getVulkan13Properties();			}
+#endif // CTS_USES_VULKANSC
 #ifdef CTS_USES_VULKANSC
 	const VkPhysicalDeviceVulkanSC10Properties&						getDeviceVulkanSC10Properties			(void) const { return m_deviceProperties.getVulkanSC10Properties(); }
 #endif // CTS_USES_VULKANSC
-=======
-	const VkPhysicalDeviceVulkan13Properties&						getDeviceVulkan13Properties				(void) const { return m_deviceProperties.getVulkan13Properties();			}
->>>>>>> 2d1377ec
 
 #include "vkDevicePropertiesForDefaultDeviceDefs.inl"
 
@@ -594,13 +595,12 @@
 const vk::VkPhysicalDeviceFeatures2&			Context::getDeviceFeatures2						(void) const { return m_device->getDeviceFeatures2();						}
 const vk::VkPhysicalDeviceVulkan11Features&		Context::getDeviceVulkan11Features				(void) const { return m_device->getVulkan11Features();						}
 const vk::VkPhysicalDeviceVulkan12Features&		Context::getDeviceVulkan12Features				(void) const { return m_device->getVulkan12Features();						}
-<<<<<<< HEAD
+#ifndef CTS_USES_VULKANSC
+const vk::VkPhysicalDeviceVulkan13Features&		Context::getDeviceVulkan13Features				(void) const { return m_device->getVulkan13Features();						}
+#endif // CTS_USES_VULKANSC
 #ifdef CTS_USES_VULKANSC
 const vk::VkPhysicalDeviceVulkanSC10Features&	Context::getDeviceVulkanSC10Features			(void) const { return m_device->getVulkanSC10Features();					}
 #endif // CTS_USES_VULKANSC
-=======
-const vk::VkPhysicalDeviceVulkan13Features&		Context::getDeviceVulkan13Features				(void) const { return m_device->getVulkan13Features();						}
->>>>>>> 2d1377ec
 
 bool Context::isDeviceFunctionalitySupported (const std::string& extension) const
 {
@@ -649,13 +649,7 @@
 			if (extension == "VK_EXT_shader_viewport_index_layer")
 				return !!vk12Features.shaderOutputViewportIndex && !!vk12Features.shaderOutputLayer;
 
-<<<<<<< HEAD
-#ifdef CTS_USES_VULKANSC
-			const auto& vk12Properties = m_device->getDeviceVulkan12Properties();
-			if (extension == "VK_KHR_depth_stencil_resolve")
-				return (vk12Properties.supportedDepthResolveModes != VK_RESOLVE_MODE_NONE) && (vk12Properties.supportedStencilResolveModes != VK_RESOLVE_MODE_NONE);
-#endif // CTS_USES_VULKANSC
-=======
+#ifndef CTS_USES_VULKANSC
 			const auto& vk13Features = m_device->getVulkan13Features();
 			if (extension == "VK_EXT_image_robustness")
 				return !!vk13Features.robustImageAccess;
@@ -683,7 +677,13 @@
 				return !!vk13Features.shaderIntegerDotProduct;
 			if (extension == "VK_KHR_maintenance4")
 				return !!vk13Features.maintenance4;
->>>>>>> 2d1377ec
+#endif // CTS_USES_VULKANSC
+
+#ifdef CTS_USES_VULKANSC
+			const auto& vk12Properties = m_device->getDeviceVulkan12Properties();
+			if (extension == "VK_KHR_depth_stencil_resolve")
+				return (vk12Properties.supportedDepthResolveModes != VK_RESOLVE_MODE_NONE) && (vk12Properties.supportedStencilResolveModes != VK_RESOLVE_MODE_NONE);
+#endif // CTS_USES_VULKANSC
 		}
 
 		// No feature flags to check.
@@ -700,13 +700,9 @@
 			return !!getSynchronization2Features().synchronization2;
 		if (extension == "VK_EXT_extended_dynamic_state")
 			return !!getExtendedDynamicStateFeaturesEXT().extendedDynamicState;
+#ifndef CTS_USES_VULKANSC
 		if (extension == "VK_EXT_shader_demote_to_helper_invocation")
-<<<<<<< HEAD
-			return !!getShaderDemoteToHelperInvocationFeaturesEXT().shaderDemoteToHelperInvocation;
-#ifndef CTS_USES_VULKANSC
-=======
 			return !!getShaderDemoteToHelperInvocationFeatures().shaderDemoteToHelperInvocation;
->>>>>>> 2d1377ec
 		if (extension == "VK_KHR_workgroup_memory_explicit_layout")
 			return !!getWorkgroupMemoryExplicitLayoutFeatures().workgroupMemoryExplicitLayout;
 #endif // CTS_USES_VULKANSC
@@ -731,13 +727,12 @@
 const vk::VkPhysicalDeviceProperties2&			Context::getDeviceProperties2				(void) const { return m_device->getDeviceProperties2();			}
 const vk::VkPhysicalDeviceVulkan11Properties&	Context::getDeviceVulkan11Properties		(void) const { return m_device->getDeviceVulkan11Properties();	}
 const vk::VkPhysicalDeviceVulkan12Properties&	Context::getDeviceVulkan12Properties		(void) const { return m_device->getDeviceVulkan12Properties();	}
-<<<<<<< HEAD
+#ifndef CTS_USES_VULKANSC
+const vk::VkPhysicalDeviceVulkan13Properties&	Context::getDeviceVulkan13Properties		(void) const { return m_device->getDeviceVulkan13Properties();	}
+#endif // CTS_USES_VULKANSC
 #ifdef CTS_USES_VULKANSC
 const vk::VkPhysicalDeviceVulkanSC10Properties&	Context::getDeviceVulkanSC10Properties		(void) const { return m_device->getDeviceVulkanSC10Properties(); }
 #endif // CTS_USES_VULKANSC
-=======
-const vk::VkPhysicalDeviceVulkan13Properties&	Context::getDeviceVulkan13Properties		(void) const { return m_device->getDeviceVulkan13Properties();	}
->>>>>>> 2d1377ec
 
 #include "vkDevicePropertiesForContextDefs.inl"
 
@@ -862,6 +857,8 @@
 	return true;
 }
 
+#ifndef CTS_USES_VULKANSC
+
 static bool isExtendedStorageFormat (VkFormat format)
 {
 	switch(format)
@@ -927,12 +924,7 @@
 	}
 }
 
-<<<<<<< HEAD
-#ifndef CTS_USES_VULKANSC
-vk::VkFormatPropertiesExtendedKHR Context::getRequiredFormatProperties(const vk::VkFormat& format) const
-=======
 vk::VkFormatProperties3 Context::getRequiredFormatProperties(const vk::VkFormat& format) const
->>>>>>> 2d1377ec
 {
 	vk::VkFormatProperties3 p;
 	p.sType = VK_STRUCTURE_TYPE_FORMAT_PROPERTIES_3;
@@ -985,6 +977,7 @@
 	else
 		return Context::getRequiredFormatProperties(format);
 }
+
 #endif // CTS_USES_VULKANSC
 
 void* Context::getInstanceProcAddr	()
