/*-------------------------------------------------------------------------
 * Vulkan Conformance Tests
 * ------------------------
 *
 * Copyright (c) 2015 Google Inc.
 *
 * Licensed under the Apache License, Version 2.0 (the "License");
 * you may not use this file except in compliance with the License.
 * You may obtain a copy of the License at
 *
 *      http://www.apache.org/licenses/LICENSE-2.0
 *
 * Unless required by applicable law or agreed to in writing, software
 * distributed under the License is distributed on an "AS IS" BASIS,
 * WITHOUT WARRANTIES OR CONDITIONS OF ANY KIND, either express or implied.
 * See the License for the specific language governing permissions and
 * limitations under the License.
 *
 *//*!
 * \file
 * \brief Vulkan test case base classes
 *//*--------------------------------------------------------------------*/

#include "vktTestCase.hpp"

#include "vkRef.hpp"
#include "vkRefUtil.hpp"
#include "vkQueryUtil.hpp"
#include "vkDeviceUtil.hpp"
#include "vkMemUtil.hpp"
#include "vkPlatform.hpp"
#include "vkDebugReportUtil.hpp"

#include "tcuCommandLine.hpp"

#include "deSTLUtil.hpp"
#include "deMemory.h"

#include <set>

namespace vkt
{

// Default device utilities

using std::vector;
using std::string;
using std::set;
using namespace vk;

namespace
{

vector<string> getValidationLayers (const vector<VkLayerProperties>& supportedLayers)
{
	static const char*	s_magicLayer		= "VK_LAYER_LUNARG_standard_validation";
	static const char*	s_defaultLayers[]	=
	{
		"VK_LAYER_GOOGLE_threading",
		"VK_LAYER_LUNARG_parameter_validation",
		"VK_LAYER_LUNARG_device_limits",
		"VK_LAYER_LUNARG_object_tracker",
		"VK_LAYER_LUNARG_image",
		"VK_LAYER_LUNARG_core_validation",
		"VK_LAYER_LUNARG_swapchain",
		"VK_LAYER_GOOGLE_unique_objects"
	};

	vector<string>		enabledLayers;

	if (isLayerSupported(supportedLayers, RequiredLayer(s_magicLayer)))
		enabledLayers.push_back(s_magicLayer);
	else
	{
		for (int ndx = 0; ndx < DE_LENGTH_OF_ARRAY(s_defaultLayers); ++ndx)
		{
			if (isLayerSupported(supportedLayers, RequiredLayer(s_defaultLayers[ndx])))
				enabledLayers.push_back(s_defaultLayers[ndx]);
		}
	}

	return enabledLayers;
}

vector<string> getValidationLayers (const PlatformInterface& vkp)
{
	return getValidationLayers(enumerateInstanceLayerProperties(vkp));
}

vector<string> getValidationLayers (const InstanceInterface& vki, VkPhysicalDevice physicalDevice)
{
	return getValidationLayers(enumerateDeviceLayerProperties(vki, physicalDevice));
}

vector<string> filterExtensions (const vector<VkExtensionProperties>& extensions)
{
	vector<string>	enabledExtensions;
	const char*		extensionGroups[] =
	{
		"VK_KHR_",
		"VK_EXT_",
		"VK_KHX_"
	};

	for (size_t extNdx = 0; extNdx < extensions.size(); extNdx++)
	{
		for (int extGroupNdx = 0; extGroupNdx < DE_LENGTH_OF_ARRAY(extensionGroups); extGroupNdx++)
		{
			if (deStringBeginsWith(extensions[extNdx].extensionName, extensionGroups[extGroupNdx]))
				enabledExtensions.push_back(extensions[extNdx].extensionName);
		}
	}

	return enabledExtensions;
}

vector<string> addExtensions (const vector<string>& a, const vector<const char*>& b)
{
	vector<string>	res		(a);

	for (vector<const char*>::const_iterator bIter = b.begin(); bIter != b.end(); ++bIter)
	{
		if (!de::contains(res.begin(), res.end(), string(*bIter)))
			res.push_back(string(*bIter));
	}

	return res;
}

vector<string> removeExtensions (const vector<string>& a, const vector<const char*>& b)
{
	vector<string>	res;
	set<string>		removeExts	(b.begin(), b.end());

	for (vector<string>::const_iterator aIter = a.begin(); aIter != a.end(); ++aIter)
	{
		if (!de::contains(removeExts, *aIter))
			res.push_back(*aIter);
	}

	return res;
}

vector<string> addCoreInstanceExtensions (const vector<string>& extensions, deUint32 instanceVersion)
{
	vector<const char*> coreExtensions;
	getCoreInstanceExtensions(instanceVersion, coreExtensions);
	return addExtensions(extensions, coreExtensions);
}

vector<string> addCoreDeviceExtensions(const vector<string>& extensions, deUint32 instanceVersion)
{
	vector<const char*> coreExtensions;
	getCoreDeviceExtensions(instanceVersion, coreExtensions);
	return addExtensions(extensions, coreExtensions);
}

deUint32 getTargetInstanceVersion (const PlatformInterface& vkp)
{
	deUint32 version = pack(ApiVersion(1, 0, 0));
	if (vkp.enumerateInstanceVersion(&version) != VK_SUCCESS)
		TCU_THROW(InternalError, "Enumerate instance version error");
	return version;
}

std::pair<deUint32, deUint32> determineDeviceVersions(const PlatformInterface& vkp, deUint32 apiVersion, const tcu::CommandLine& cmdLine)
{
	Move<VkInstance>						preinstance				= createDefaultInstance(vkp, apiVersion);
	InstanceDriver							preinterface			(vkp, preinstance.get());

	const vector<VkPhysicalDevice>			devices					= enumeratePhysicalDevices(preinterface, preinstance.get());
	deUint32								lowestDeviceVersion		= 0xFFFFFFFFu;
	for (deUint32 deviceNdx = 0u; deviceNdx < devices.size(); ++deviceNdx)
	{
		const VkPhysicalDeviceProperties	props					= getPhysicalDeviceProperties(preinterface, devices[deviceNdx]);
		if (props.apiVersion < lowestDeviceVersion)
			lowestDeviceVersion = props.apiVersion;
	}

	const vk::VkPhysicalDevice				choosenDevice			= chooseDevice(preinterface, *preinstance, cmdLine);
	const VkPhysicalDeviceProperties		props					= getPhysicalDeviceProperties(preinterface, choosenDevice);
	const deUint32							choosenDeviceVersion	= props.apiVersion;

	return std::make_pair(choosenDeviceVersion, lowestDeviceVersion);
}


Move<VkInstance> createInstance (const PlatformInterface& vkp, deUint32 apiVersion, const vector<string>& enabledExtensions, const tcu::CommandLine& cmdLine)
{
	const bool								isValidationEnabled	= cmdLine.isValidationEnabled();
	vector<string>							enabledLayers;

	// \note Extensions in core are not explicitly enabled even though
	//		 they are in the extension list advertised to tests.
	vector<const char*>						coreExtensions;
	getCoreInstanceExtensions(apiVersion, coreExtensions);
	vector<string>							nonCoreExtensions	(removeExtensions(enabledExtensions, coreExtensions));

	if (isValidationEnabled)
	{
		if (!isDebugReportSupported(vkp))
			TCU_THROW(NotSupportedError, "VK_EXT_debug_report is not supported");

		enabledLayers = getValidationLayers(vkp);
		if (enabledLayers.empty())
			TCU_THROW(NotSupportedError, "No validation layers found");
	}

	return createDefaultInstance(vkp, apiVersion, enabledLayers, nonCoreExtensions);
}

static deUint32 findQueueFamilyIndexWithCaps (const InstanceInterface& vkInstance, VkPhysicalDevice physicalDevice, VkQueueFlags requiredCaps)
{
	const vector<VkQueueFamilyProperties>	queueProps	= getPhysicalDeviceQueueFamilyProperties(vkInstance, physicalDevice);

	for (size_t queueNdx = 0; queueNdx < queueProps.size(); queueNdx++)
	{
		if ((queueProps[queueNdx].queueFlags & requiredCaps) == requiredCaps)
			return (deUint32)queueNdx;
	}

	TCU_THROW(NotSupportedError, "No matching queue found");
}

Move<VkDevice> createDefaultDevice (const PlatformInterface&			vkp,
									VkInstance							instance,
									const InstanceInterface&			vki,
									VkPhysicalDevice					physicalDevice,
									const deUint32						apiVersion,
									deUint32							queueIndex,
									deUint32							sparseQueueIndex,
									const VkPhysicalDeviceFeatures2&	enabledFeatures,
									const vector<string>&				enabledExtensions,
									const tcu::CommandLine&				cmdLine)
{
	VkDeviceQueueCreateInfo		queueInfo[2];
	VkDeviceCreateInfo			deviceInfo;
	vector<string>				enabledLayers;
	vector<const char*>			layerPtrs;
	vector<const char*>			extensionPtrs;
	const float					queuePriority	= 1.0f;
	const deUint32				numQueues = (enabledFeatures.features.sparseBinding && (queueIndex != sparseQueueIndex)) ? 2 : 1;

	deMemset(&queueInfo,	0, sizeof(queueInfo));
	deMemset(&deviceInfo,	0, sizeof(deviceInfo));

	if (cmdLine.isValidationEnabled())
	{
		enabledLayers = getValidationLayers(vki, physicalDevice);
		if (enabledLayers.empty())
			TCU_THROW(NotSupportedError, "No validation layers found");
	}

	layerPtrs.resize(enabledLayers.size());

	for (size_t ndx = 0; ndx < enabledLayers.size(); ++ndx)
		layerPtrs[ndx] = enabledLayers[ndx].c_str();

	// \note Extensions in core are not explicitly enabled even though
	//		 they are in the extension list advertised to tests.
	vector<const char*> coreExtensions;
	getCoreDeviceExtensions(apiVersion, coreExtensions);
	vector<string>	nonCoreExtensions(removeExtensions(enabledExtensions, coreExtensions));

	extensionPtrs.resize(nonCoreExtensions.size());

	for (size_t ndx = 0; ndx < nonCoreExtensions.size(); ++ndx)
		extensionPtrs[ndx] = nonCoreExtensions[ndx].c_str();

	queueInfo[0].sType						= VK_STRUCTURE_TYPE_DEVICE_QUEUE_CREATE_INFO;
	queueInfo[0].pNext						= DE_NULL;
	queueInfo[0].flags						= (VkDeviceQueueCreateFlags)0u;
	queueInfo[0].queueFamilyIndex			= queueIndex;
	queueInfo[0].queueCount					= 1u;
	queueInfo[0].pQueuePriorities			= &queuePriority;

	if (numQueues > 1)
	{
		queueInfo[1].sType						= VK_STRUCTURE_TYPE_DEVICE_QUEUE_CREATE_INFO;
		queueInfo[1].pNext						= DE_NULL;
		queueInfo[1].flags						= (VkDeviceQueueCreateFlags)0u;
		queueInfo[1].queueFamilyIndex			= sparseQueueIndex;
		queueInfo[1].queueCount					= 1u;
		queueInfo[1].pQueuePriorities			= &queuePriority;
	}

	// VK_KHR_get_physical_device_properties2 is used if enabledFeatures.pNext != 0
	deviceInfo.sType						= VK_STRUCTURE_TYPE_DEVICE_CREATE_INFO;
	deviceInfo.pNext						= enabledFeatures.pNext ? &enabledFeatures : DE_NULL;
	deviceInfo.queueCreateInfoCount			= numQueues;
	deviceInfo.pQueueCreateInfos			= queueInfo;
	deviceInfo.enabledExtensionCount		= (deUint32)extensionPtrs.size();
	deviceInfo.ppEnabledExtensionNames		= (extensionPtrs.empty() ? DE_NULL : &extensionPtrs[0]);
	deviceInfo.enabledLayerCount			= (deUint32)layerPtrs.size();
	deviceInfo.ppEnabledLayerNames			= (layerPtrs.empty() ? DE_NULL : &layerPtrs[0]);
	deviceInfo.pEnabledFeatures				= enabledFeatures.pNext ? DE_NULL : &enabledFeatures.features;

	return createDevice(vkp, instance, vki, physicalDevice, &deviceInfo);
};

bool isPhysicalDeviceFeatures2Supported (const deUint32 version, const vector<string>& instanceExtensions)
{
	return isInstanceExtensionSupported(version, instanceExtensions, "VK_KHR_get_physical_device_properties2");
}

class DeviceFeatures
{
public:
	VkPhysicalDeviceFeatures2						coreFeatures;
	VkPhysicalDeviceSamplerYcbcrConversionFeatures	samplerYCbCrConversionFeatures;
	VkPhysicalDevice8BitStorageFeaturesKHR			eightBitStorageFeatures;
	VkPhysicalDevice16BitStorageFeatures			sixteenBitStorageFeatures;
	VkPhysicalDeviceVariablePointerFeatures			variablePointerFeatures;
<<<<<<< HEAD
	VkPhysicalDeviceDescriptorIndexingFeaturesEXT	descriptorIndexingFeatures;
	VkPhysicalDeviceInlineUniformBlockFeaturesEXT	inlineUniformBlockFeatures;
	VkPhysicalDeviceFloat16Int8FeaturesKHR			float16Int8Features;
=======
	VkPhysicalDeviceVertexAttributeDivisorFeaturesEXT	vertexAttributeDivisorFeatures;
>>>>>>> 33af336e

	DeviceFeatures (const InstanceInterface&	vki,
					const deUint32				apiVersion,
					const VkPhysicalDevice&		physicalDevice,
					const vector<string>&		instanceExtensions,
					const vector<string>&		deviceExtensions)
	{
		deMemset(&coreFeatures, 0, sizeof(coreFeatures));
		deMemset(&samplerYCbCrConversionFeatures, 0, sizeof(samplerYCbCrConversionFeatures));
		deMemset(&eightBitStorageFeatures, 0, sizeof(eightBitStorageFeatures));
		deMemset(&sixteenBitStorageFeatures, 0, sizeof(sixteenBitStorageFeatures));
		deMemset(&variablePointerFeatures, 0, sizeof(variablePointerFeatures));
<<<<<<< HEAD
		deMemset(&descriptorIndexingFeatures, 0, sizeof(descriptorIndexingFeatures));
		deMemset(&inlineUniformBlockFeatures, 0, sizeof(inlineUniformBlockFeatures));
		deMemset(&float16Int8Features, 0, sizeof(float16Int8Features));
=======
		deMemset(&vertexAttributeDivisorFeatures, 0, sizeof(vertexAttributeDivisorFeatures));
>>>>>>> 33af336e

		coreFeatures.sType						= VK_STRUCTURE_TYPE_PHYSICAL_DEVICE_FEATURES_2;
		samplerYCbCrConversionFeatures.sType	= VK_STRUCTURE_TYPE_PHYSICAL_DEVICE_SAMPLER_YCBCR_CONVERSION_FEATURES;
		eightBitStorageFeatures.sType			= VK_STRUCTURE_TYPE_PHYSICAL_DEVICE_8BIT_STORAGE_FEATURES_KHR;
		sixteenBitStorageFeatures.sType			= VK_STRUCTURE_TYPE_PHYSICAL_DEVICE_16BIT_STORAGE_FEATURES_KHR;
		variablePointerFeatures.sType			= VK_STRUCTURE_TYPE_PHYSICAL_DEVICE_VARIABLE_POINTER_FEATURES_KHR;
<<<<<<< HEAD
		descriptorIndexingFeatures.sType		= VK_STRUCTURE_TYPE_PHYSICAL_DEVICE_DESCRIPTOR_INDEXING_FEATURES_EXT;
		inlineUniformBlockFeatures.sType		= VK_STRUCTURE_TYPE_PHYSICAL_DEVICE_INLINE_UNIFORM_BLOCK_FEATURES_EXT;
		float16Int8Features.sType				= VK_STRUCTURE_TYPE_PHYSICAL_DEVICE_FLOAT16_INT8_FEATURES_KHR;
=======
		vertexAttributeDivisorFeatures.sType	= VK_STRUCTURE_TYPE_PHYSICAL_DEVICE_VERTEX_ATTRIBUTE_DIVISOR_FEATURES_EXT;
>>>>>>> 33af336e

		if (isPhysicalDeviceFeatures2Supported(apiVersion, instanceExtensions))
		{
			void** nextPtr = &coreFeatures.pNext;

			if (de::contains(deviceExtensions.begin(), deviceExtensions.end(), "VK_KHR_sampler_ycbcr_conversion"))
			{
				*nextPtr	= &samplerYCbCrConversionFeatures;
				nextPtr		= &samplerYCbCrConversionFeatures.pNext;
			}
			if (de::contains(deviceExtensions.begin(), deviceExtensions.end(), "VK_KHR_8bit_storage"))
			{
				*nextPtr	= &eightBitStorageFeatures;
				nextPtr		= &eightBitStorageFeatures.pNext;
			}
			if (de::contains(deviceExtensions.begin(), deviceExtensions.end(), "VK_KHR_16bit_storage"))
			{
				*nextPtr	= &sixteenBitStorageFeatures;
				nextPtr		= &sixteenBitStorageFeatures.pNext;
			}
			if (de::contains(deviceExtensions.begin(), deviceExtensions.end(), "VK_KHR_variable_pointers"))
			{
				*nextPtr	= &variablePointerFeatures;
				nextPtr		= &variablePointerFeatures.pNext;
			}
<<<<<<< HEAD
			if (de::contains(deviceExtensions.begin(), deviceExtensions.end(), "VK_EXT_descriptor_indexing"))
			{
				*nextPtr	= &descriptorIndexingFeatures;
				nextPtr		= &descriptorIndexingFeatures.pNext;
			}
			if (de::contains(deviceExtensions.begin(), deviceExtensions.end(), "VK_EXT_inline_uniform_block"))
			{
				*nextPtr	= &inlineUniformBlockFeatures;
				nextPtr		= &inlineUniformBlockFeatures.pNext;
			}
			if (de::contains(deviceExtensions.begin(), deviceExtensions.end(), "VK_KHR_shader_float16_int8"))
			{
				*nextPtr	= &float16Int8Features;
				nextPtr		= &float16Int8Features.pNext;
=======
			if (de::contains(deviceExtensions.begin(), deviceExtensions.end(), "VK_EXT_vertex_attribute_divisor"))
			{
				*nextPtr	= &vertexAttributeDivisorFeatures;
				nextPtr		= &vertexAttributeDivisorFeatures.pNext;
>>>>>>> 33af336e
			}

			vki.getPhysicalDeviceFeatures2(physicalDevice, &coreFeatures);
		}
		else
			coreFeatures.features = getPhysicalDeviceFeatures(vki, physicalDevice);

		// Disable robustness by default, as it has an impact on performance on some HW.
		coreFeatures.features.robustBufferAccess = false;
	}
};

} // anonymous

class DefaultDevice
{
public:
															DefaultDevice						(const PlatformInterface& vkPlatform, const tcu::CommandLine& cmdLine);
															~DefaultDevice						(void);

	VkInstance												getInstance							(void) const	{ return *m_instance;										}
	const InstanceInterface&								getInstanceInterface				(void) const	{ return m_instanceInterface;								}
	deUint32												getAvailableInstanceVersion			(void) const	{ return m_availableInstanceVersion;						}
	const vector<string>&									getInstanceExtensions				(void) const	{ return m_instanceExtensions;								}

	VkPhysicalDevice										getPhysicalDevice					(void) const	{ return m_physicalDevice;									}
	deUint32												getDeviceVersion					(void) const	{ return m_deviceVersion;									}
	const VkPhysicalDeviceFeatures&							getDeviceFeatures					(void) const	{ return m_deviceFeatures.coreFeatures.features;			}
	const VkPhysicalDeviceFeatures2&						getDeviceFeatures2					(void) const	{ return m_deviceFeatures.coreFeatures; }
	const VkPhysicalDeviceSamplerYcbcrConversionFeatures&	getSamplerYCbCrConversionFeatures	(void) const	{ return m_deviceFeatures.samplerYCbCrConversionFeatures;	}
	const VkPhysicalDevice8BitStorageFeaturesKHR&			get8BitStorageFeatures				(void) const	{ return m_deviceFeatures.eightBitStorageFeatures;			}
	const VkPhysicalDevice16BitStorageFeatures&				get16BitStorageFeatures				(void) const	{ return m_deviceFeatures.sixteenBitStorageFeatures;		}
	const VkPhysicalDeviceVariablePointerFeatures&			getVariablePointerFeatures			(void) const	{ return m_deviceFeatures.variablePointerFeatures;			}
<<<<<<< HEAD
	const VkPhysicalDeviceFloat16Int8FeaturesKHR&			getFloat16Int8Features				(void) const	{ return m_deviceFeatures.float16Int8Features;				}
=======
	const VkPhysicalDeviceVertexAttributeDivisorFeaturesEXT&	getVertexAttributeDivisorFeatures	(void) const	{ return m_deviceFeatures.vertexAttributeDivisorFeatures;	}
>>>>>>> 33af336e
	VkDevice												getDevice							(void) const	{ return *m_device;											}
	const DeviceInterface&									getDeviceInterface					(void) const	{ return m_deviceInterface;									}
	const VkPhysicalDeviceProperties&						getDeviceProperties					(void) const	{ return m_deviceProperties;								}
	const vector<string>&									getDeviceExtensions					(void) const	{ return m_deviceExtensions;								}

	deUint32												getUsedApiVersion					(void) const	{ return m_usedApiVersion;									}

	deUint32												getUniversalQueueFamilyIndex		(void) const	{ return m_universalQueueFamilyIndex;						}
	VkQueue													getUniversalQueue					(void) const;
	deUint32												getSparseQueueFamilyIndex		(void) const	{ return m_sparseQueueFamilyIndex;					}
	VkQueue													getSparseQueue					(void) const;

private:

	const deUint32						m_availableInstanceVersion;

	const std::pair<deUint32, deUint32> m_deviceVersions;
	const deUint32						m_usedApiVersion;

	const vector<string>				m_instanceExtensions;
	const Unique<VkInstance>			m_instance;
	const InstanceDriver				m_instanceInterface;

	const VkPhysicalDevice				m_physicalDevice;
	const deUint32						m_deviceVersion;

	const vector<string>				m_deviceExtensions;
	const DeviceFeatures				m_deviceFeatures;

	const deUint32						m_universalQueueFamilyIndex;
	const deUint32						m_sparseQueueFamilyIndex;
	const VkPhysicalDeviceProperties	m_deviceProperties;

	const Unique<VkDevice>				m_device;
	const DeviceDriver					m_deviceInterface;

};

DefaultDevice::DefaultDevice (const PlatformInterface& vkPlatform, const tcu::CommandLine& cmdLine)
	: m_availableInstanceVersion	(getTargetInstanceVersion(vkPlatform))
	, m_deviceVersions				(determineDeviceVersions(vkPlatform, m_availableInstanceVersion, cmdLine))
	, m_usedApiVersion				(deMinu32(m_availableInstanceVersion, m_deviceVersions.first))

	, m_instanceExtensions			(addCoreInstanceExtensions(filterExtensions(enumerateInstanceExtensionProperties(vkPlatform, DE_NULL)), m_usedApiVersion))
	, m_instance					(createInstance(vkPlatform, m_usedApiVersion, m_instanceExtensions, cmdLine))

	, m_instanceInterface			(vkPlatform, *m_instance)
	, m_physicalDevice				(chooseDevice(m_instanceInterface, *m_instance, cmdLine))
	, m_deviceVersion				(getPhysicalDeviceProperties(m_instanceInterface, m_physicalDevice).apiVersion)

	, m_deviceExtensions			(addCoreDeviceExtensions(filterExtensions(enumerateDeviceExtensionProperties(m_instanceInterface, m_physicalDevice, DE_NULL)), m_usedApiVersion))
	, m_deviceFeatures				(m_instanceInterface, m_usedApiVersion, m_physicalDevice, m_instanceExtensions, m_deviceExtensions)
	, m_universalQueueFamilyIndex	(findQueueFamilyIndexWithCaps(m_instanceInterface, m_physicalDevice, VK_QUEUE_GRAPHICS_BIT|VK_QUEUE_COMPUTE_BIT))
	, m_sparseQueueFamilyIndex		(m_deviceFeatures.coreFeatures.features.sparseBinding ? findQueueFamilyIndexWithCaps(m_instanceInterface, m_physicalDevice, VK_QUEUE_SPARSE_BINDING_BIT) : 0)
	, m_deviceProperties			(getPhysicalDeviceProperties(m_instanceInterface, m_physicalDevice))
	, m_device						(createDefaultDevice(vkPlatform, *m_instance, m_instanceInterface, m_physicalDevice, m_usedApiVersion, m_universalQueueFamilyIndex, m_sparseQueueFamilyIndex, m_deviceFeatures.coreFeatures, m_deviceExtensions, cmdLine))
	, m_deviceInterface				(vkPlatform, *m_instance, *m_device)
{
	DE_ASSERT(m_deviceVersions.first == m_deviceVersion);
}

DefaultDevice::~DefaultDevice (void)
{
}

VkQueue DefaultDevice::getUniversalQueue (void) const
{
	return getDeviceQueue(m_deviceInterface, *m_device, m_universalQueueFamilyIndex, 0);
}

VkQueue DefaultDevice::getSparseQueue (void) const
{
	if (!m_deviceFeatures.coreFeatures.features.sparseBinding)
		TCU_THROW(NotSupportedError, "Sparse binding not supported.");

	return getDeviceQueue(m_deviceInterface, *m_device, m_sparseQueueFamilyIndex, 0);
}

namespace
{
// Allocator utilities

vk::Allocator* createAllocator (DefaultDevice* device)
{
	const VkPhysicalDeviceMemoryProperties memoryProperties = vk::getPhysicalDeviceMemoryProperties(device->getInstanceInterface(), device->getPhysicalDevice());

	// \todo [2015-07-24 jarkko] support allocator selection/configuration from command line (or compile time)
	return new SimpleAllocator(device->getDeviceInterface(), device->getDevice(), memoryProperties);
}

} // anonymous

// Context

Context::Context (tcu::TestContext&				testCtx,
				  const vk::PlatformInterface&	platformInterface,
				  vk::BinaryCollection&			progCollection)
	: m_testCtx				(testCtx)
	, m_platformInterface	(platformInterface)
	, m_progCollection		(progCollection)
	, m_device				(new DefaultDevice(m_platformInterface, testCtx.getCommandLine()))
	, m_allocator			(createAllocator(m_device.get()))
{
}

Context::~Context (void)
{
}

deUint32								Context::getAvailableInstanceVersion	(void) const { return m_device->getAvailableInstanceVersion();	}
const vector<string>&					Context::getInstanceExtensions			(void) const { return m_device->getInstanceExtensions();		}
vk::VkInstance							Context::getInstance					(void) const { return m_device->getInstance();					}
const vk::InstanceInterface&			Context::getInstanceInterface			(void) const { return m_device->getInstanceInterface();			}
vk::VkPhysicalDevice					Context::getPhysicalDevice				(void) const { return m_device->getPhysicalDevice();			}
deUint32								Context::getDeviceVersion				(void) const { return m_device->getDeviceVersion();				}
const vk::VkPhysicalDeviceFeatures&		Context::getDeviceFeatures				(void) const { return m_device->getDeviceFeatures();			}
const vk::VkPhysicalDeviceFeatures2&	Context::getDeviceFeatures2				(void) const { return m_device->getDeviceFeatures2();			}
const vk::VkPhysicalDeviceSamplerYcbcrConversionFeatures&
										Context::getSamplerYCbCrConversionFeatures
																				(void) const { return m_device->getSamplerYCbCrConversionFeatures();	}
const vk::VkPhysicalDevice8BitStorageFeaturesKHR&
										Context::get8BitStorageFeatures			(void) const { return m_device->get8BitStorageFeatures();		}
const vk::VkPhysicalDevice16BitStorageFeatures&
										Context::get16BitStorageFeatures		(void) const { return m_device->get16BitStorageFeatures();		}
const vk::VkPhysicalDeviceVariablePointerFeatures&
										Context::getVariablePointerFeatures		(void) const { return m_device->getVariablePointerFeatures();	}
<<<<<<< HEAD
const vk::VkPhysicalDeviceFloat16Int8FeaturesKHR&
										Context::getFloat16Int8Features			(void) const { return m_device->getFloat16Int8Features();		}
=======
const vk::VkPhysicalDeviceVertexAttributeDivisorFeaturesEXT&
										Context::getVertexAttributeDivisorFeatures	(void) const { return m_device->getVertexAttributeDivisorFeatures();	}
>>>>>>> 33af336e
const vk::VkPhysicalDeviceProperties&	Context::getDeviceProperties			(void) const { return m_device->getDeviceProperties();			}
const vector<string>&					Context::getDeviceExtensions			(void) const { return m_device->getDeviceExtensions();			}
vk::VkDevice							Context::getDevice						(void) const { return m_device->getDevice();					}
const vk::DeviceInterface&				Context::getDeviceInterface				(void) const { return m_device->getDeviceInterface();			}
deUint32								Context::getUniversalQueueFamilyIndex	(void) const { return m_device->getUniversalQueueFamilyIndex();	}
vk::VkQueue								Context::getUniversalQueue				(void) const { return m_device->getUniversalQueue();			}
deUint32								Context::getSparseQueueFamilyIndex		(void) const { return m_device->getSparseQueueFamilyIndex();	}
vk::VkQueue								Context::getSparseQueue					(void) const { return m_device->getSparseQueue();				}
vk::Allocator&							Context::getDefaultAllocator			(void) const { return *m_allocator;								}
deUint32								Context::getUsedApiVersion				(void) const { return m_device->getUsedApiVersion();			}
bool									Context::contextSupports				(const deUint32 majorNum, const deUint32 minorNum, const deUint32 patchNum) const
																							{ return m_device->getUsedApiVersion() >= VK_MAKE_VERSION(majorNum, minorNum, patchNum); }
bool									Context::contextSupports				(const ApiVersion version) const
																							{ return m_device->getUsedApiVersion() >= pack(version); }
bool									Context::contextSupports				(const deUint32 requiredApiVersionBits) const
																							{ return m_device->getUsedApiVersion() >= requiredApiVersionBits; }

bool Context::requireDeviceExtension (const std::string& required)
{
	if (!isDeviceExtensionSupported(getUsedApiVersion(), getDeviceExtensions(), required))
		TCU_THROW(NotSupportedError, required + " is not supported");

	return true;
}

bool Context::requireInstanceExtension (const std::string& required)
{
	if (!isInstanceExtensionSupported(getUsedApiVersion(), getInstanceExtensions(), required))
		TCU_THROW(NotSupportedError, required + " is not supported");

	return true;
}

struct DeviceCoreFeaturesTable
{
	const char*		featureName;
	const deUint32	featureArrayIndex;
	const deUint32	featureArrayOffset;
};

#define DEVICE_CORE_FEATURE_OFFSET(FEATURE_FIELD_NAME)	DE_OFFSET_OF(VkPhysicalDeviceFeatures, FEATURE_FIELD_NAME)
#define DEVICE_CORE_FEATURE_ENTRY(BITNAME, FIELDNAME)	{ #FIELDNAME, BITNAME, DEVICE_CORE_FEATURE_OFFSET(FIELDNAME) }

const DeviceCoreFeaturesTable	deviceCoreFeaturesTable[] =
{
	DEVICE_CORE_FEATURE_ENTRY(DEVICE_CORE_FEATURE_ROBUST_BUFFER_ACCESS							,	robustBufferAccess						),
	DEVICE_CORE_FEATURE_ENTRY(DEVICE_CORE_FEATURE_FULL_DRAW_INDEX_UINT32						,	fullDrawIndexUint32						),
	DEVICE_CORE_FEATURE_ENTRY(DEVICE_CORE_FEATURE_IMAGE_CUBE_ARRAY								,	imageCubeArray							),
	DEVICE_CORE_FEATURE_ENTRY(DEVICE_CORE_FEATURE_INDEPENDENT_BLEND								,	independentBlend						),
	DEVICE_CORE_FEATURE_ENTRY(DEVICE_CORE_FEATURE_GEOMETRY_SHADER								,	geometryShader							),
	DEVICE_CORE_FEATURE_ENTRY(DEVICE_CORE_FEATURE_TESSELLATION_SHADER							,	tessellationShader						),
	DEVICE_CORE_FEATURE_ENTRY(DEVICE_CORE_FEATURE_SAMPLE_RATE_SHADING							,	sampleRateShading						),
	DEVICE_CORE_FEATURE_ENTRY(DEVICE_CORE_FEATURE_DUAL_SRC_BLEND								,	dualSrcBlend							),
	DEVICE_CORE_FEATURE_ENTRY(DEVICE_CORE_FEATURE_LOGIC_OP										,	logicOp									),
	DEVICE_CORE_FEATURE_ENTRY(DEVICE_CORE_FEATURE_MULTI_DRAW_INDIRECT							,	multiDrawIndirect						),
	DEVICE_CORE_FEATURE_ENTRY(DEVICE_CORE_FEATURE_DRAW_INDIRECT_FIRST_INSTANCE					,	drawIndirectFirstInstance				),
	DEVICE_CORE_FEATURE_ENTRY(DEVICE_CORE_FEATURE_DEPTH_CLAMP									,	depthClamp								),
	DEVICE_CORE_FEATURE_ENTRY(DEVICE_CORE_FEATURE_DEPTH_BIAS_CLAMP								,	depthBiasClamp							),
	DEVICE_CORE_FEATURE_ENTRY(DEVICE_CORE_FEATURE_FILL_MODE_NON_SOLID							,	fillModeNonSolid						),
	DEVICE_CORE_FEATURE_ENTRY(DEVICE_CORE_FEATURE_DEPTH_BOUNDS									,	depthBounds								),
	DEVICE_CORE_FEATURE_ENTRY(DEVICE_CORE_FEATURE_WIDE_LINES									,	wideLines								),
	DEVICE_CORE_FEATURE_ENTRY(DEVICE_CORE_FEATURE_LARGE_POINTS									,	largePoints								),
	DEVICE_CORE_FEATURE_ENTRY(DEVICE_CORE_FEATURE_ALPHA_TO_ONE									,	alphaToOne								),
	DEVICE_CORE_FEATURE_ENTRY(DEVICE_CORE_FEATURE_MULTI_VIEWPORT								,	multiViewport							),
	DEVICE_CORE_FEATURE_ENTRY(DEVICE_CORE_FEATURE_SAMPLER_ANISOTROPY							,	samplerAnisotropy						),
	DEVICE_CORE_FEATURE_ENTRY(DEVICE_CORE_FEATURE_TEXTURE_COMPRESSION_ETC2						,	textureCompressionETC2					),
	DEVICE_CORE_FEATURE_ENTRY(DEVICE_CORE_FEATURE_TEXTURE_COMPRESSION_ASTC_LDR					,	textureCompressionASTC_LDR				),
	DEVICE_CORE_FEATURE_ENTRY(DEVICE_CORE_FEATURE_TEXTURE_COMPRESSION_BC						,	textureCompressionBC					),
	DEVICE_CORE_FEATURE_ENTRY(DEVICE_CORE_FEATURE_OCCLUSION_QUERY_PRECISE						,	occlusionQueryPrecise					),
	DEVICE_CORE_FEATURE_ENTRY(DEVICE_CORE_FEATURE_PIPELINE_STATISTICS_QUERY						,	pipelineStatisticsQuery					),
	DEVICE_CORE_FEATURE_ENTRY(DEVICE_CORE_FEATURE_VERTEX_PIPELINE_STORES_AND_ATOMICS			,	vertexPipelineStoresAndAtomics			),
	DEVICE_CORE_FEATURE_ENTRY(DEVICE_CORE_FEATURE_FRAGMENT_STORES_AND_ATOMICS					,	fragmentStoresAndAtomics				),
	DEVICE_CORE_FEATURE_ENTRY(DEVICE_CORE_FEATURE_SHADER_TESSELLATION_AND_GEOMETRY_POINT_SIZE	,	shaderTessellationAndGeometryPointSize	),
	DEVICE_CORE_FEATURE_ENTRY(DEVICE_CORE_FEATURE_SHADER_IMAGE_GATHER_EXTENDED					,	shaderImageGatherExtended				),
	DEVICE_CORE_FEATURE_ENTRY(DEVICE_CORE_FEATURE_SHADER_STORAGE_IMAGE_EXTENDED_FORMATS			,	shaderStorageImageExtendedFormats		),
	DEVICE_CORE_FEATURE_ENTRY(DEVICE_CORE_FEATURE_SHADER_STORAGE_IMAGE_MULTISAMPLE				,	shaderStorageImageMultisample			),
	DEVICE_CORE_FEATURE_ENTRY(DEVICE_CORE_FEATURE_SHADER_STORAGE_IMAGE_READ_WITHOUT_FORMAT		,	shaderStorageImageReadWithoutFormat		),
	DEVICE_CORE_FEATURE_ENTRY(DEVICE_CORE_FEATURE_SHADER_STORAGE_IMAGE_WRITE_WITHOUT_FORMAT		,	shaderStorageImageWriteWithoutFormat	),
	DEVICE_CORE_FEATURE_ENTRY(DEVICE_CORE_FEATURE_SHADER_UNIFORM_BUFFER_ARRAY_DYNAMIC_INDEXING	,	shaderUniformBufferArrayDynamicIndexing	),
	DEVICE_CORE_FEATURE_ENTRY(DEVICE_CORE_FEATURE_SHADER_SAMPLED_IMAGE_ARRAY_DYNAMIC_INDEXING	,	shaderSampledImageArrayDynamicIndexing	),
	DEVICE_CORE_FEATURE_ENTRY(DEVICE_CORE_FEATURE_SHADER_STORAGE_BUFFER_ARRAY_DYNAMIC_INDEXING	,	shaderStorageBufferArrayDynamicIndexing	),
	DEVICE_CORE_FEATURE_ENTRY(DEVICE_CORE_FEATURE_SHADER_STORAGE_IMAGE_ARRAY_DYNAMIC_INDEXING	,	shaderStorageImageArrayDynamicIndexing	),
	DEVICE_CORE_FEATURE_ENTRY(DEVICE_CORE_FEATURE_SHADER_CLIP_DISTANCE							,	shaderClipDistance						),
	DEVICE_CORE_FEATURE_ENTRY(DEVICE_CORE_FEATURE_SHADER_CULL_DISTANCE							,	shaderCullDistance						),
	DEVICE_CORE_FEATURE_ENTRY(DEVICE_CORE_FEATURE_SHADER_FLOAT64								,	shaderFloat64							),
	DEVICE_CORE_FEATURE_ENTRY(DEVICE_CORE_FEATURE_SHADER_INT64									,	shaderInt64								),
	DEVICE_CORE_FEATURE_ENTRY(DEVICE_CORE_FEATURE_SHADER_INT16									,	shaderInt16								),
	DEVICE_CORE_FEATURE_ENTRY(DEVICE_CORE_FEATURE_SHADER_RESOURCE_RESIDENCY						,	shaderResourceResidency					),
	DEVICE_CORE_FEATURE_ENTRY(DEVICE_CORE_FEATURE_SHADER_RESOURCE_MIN_LOD						,	shaderResourceMinLod					),
	DEVICE_CORE_FEATURE_ENTRY(DEVICE_CORE_FEATURE_SPARSE_BINDING								,	sparseBinding							),
	DEVICE_CORE_FEATURE_ENTRY(DEVICE_CORE_FEATURE_SPARSE_RESIDENCY_BUFFER						,	sparseResidencyBuffer					),
	DEVICE_CORE_FEATURE_ENTRY(DEVICE_CORE_FEATURE_SPARSE_RESIDENCY_IMAGE2D						,	sparseResidencyImage2D					),
	DEVICE_CORE_FEATURE_ENTRY(DEVICE_CORE_FEATURE_SPARSE_RESIDENCY_IMAGE3D						,	sparseResidencyImage3D					),
	DEVICE_CORE_FEATURE_ENTRY(DEVICE_CORE_FEATURE_SPARSE_RESIDENCY2_SAMPLES						,	sparseResidency2Samples					),
	DEVICE_CORE_FEATURE_ENTRY(DEVICE_CORE_FEATURE_SPARSE_RESIDENCY4_SAMPLES						,	sparseResidency4Samples					),
	DEVICE_CORE_FEATURE_ENTRY(DEVICE_CORE_FEATURE_SPARSE_RESIDENCY8_SAMPLES						,	sparseResidency8Samples					),
	DEVICE_CORE_FEATURE_ENTRY(DEVICE_CORE_FEATURE_SPARSE_RESIDENCY16_SAMPLES					,	sparseResidency16Samples				),
	DEVICE_CORE_FEATURE_ENTRY(DEVICE_CORE_FEATURE_SPARSE_RESIDENCY_ALIASED						,	sparseResidencyAliased					),
	DEVICE_CORE_FEATURE_ENTRY(DEVICE_CORE_FEATURE_VARIABLE_MULTISAMPLE_RATE						,	variableMultisampleRate					),
	DEVICE_CORE_FEATURE_ENTRY(DEVICE_CORE_FEATURE_INHERITED_QUERIES								,	inheritedQueries						),
};

bool Context::requireDeviceCoreFeature (const DeviceCoreFeature requiredFeature)
{
	const vk::VkPhysicalDeviceFeatures& featuresAvailable		= getDeviceFeatures();
	const vk::VkBool32*					featuresAvailableArray	= (vk::VkBool32*)(&featuresAvailable);
	const deUint32						requiredFeatureIndex	= static_cast<deUint32>(requiredFeature);

	DE_ASSERT(requiredFeatureIndex * sizeof(vk::VkBool32) < sizeof(featuresAvailable));
	DE_ASSERT(deviceCoreFeaturesTable[requiredFeatureIndex].featureArrayIndex * sizeof(vk::VkBool32) == deviceCoreFeaturesTable[requiredFeatureIndex].featureArrayOffset);

	if (featuresAvailableArray[requiredFeatureIndex] == DE_FALSE)
		TCU_THROW(NotSupportedError, "Requested core feature is not supported: " + std::string(deviceCoreFeaturesTable[requiredFeatureIndex].featureName));

	return true;
}

// TestCase

void TestCase::initPrograms (SourceCollections&) const
{
}

void TestCase::checkSupport (Context&) const
{
}

} // vkt<|MERGE_RESOLUTION|>--- conflicted
+++ resolved
@@ -306,18 +306,15 @@
 class DeviceFeatures
 {
 public:
-	VkPhysicalDeviceFeatures2						coreFeatures;
-	VkPhysicalDeviceSamplerYcbcrConversionFeatures	samplerYCbCrConversionFeatures;
-	VkPhysicalDevice8BitStorageFeaturesKHR			eightBitStorageFeatures;
-	VkPhysicalDevice16BitStorageFeatures			sixteenBitStorageFeatures;
-	VkPhysicalDeviceVariablePointerFeatures			variablePointerFeatures;
-<<<<<<< HEAD
-	VkPhysicalDeviceDescriptorIndexingFeaturesEXT	descriptorIndexingFeatures;
-	VkPhysicalDeviceInlineUniformBlockFeaturesEXT	inlineUniformBlockFeatures;
-	VkPhysicalDeviceFloat16Int8FeaturesKHR			float16Int8Features;
-=======
+	VkPhysicalDeviceFeatures2							coreFeatures;
+	VkPhysicalDeviceSamplerYcbcrConversionFeatures		samplerYCbCrConversionFeatures;
+	VkPhysicalDevice8BitStorageFeaturesKHR				eightBitStorageFeatures;
+	VkPhysicalDevice16BitStorageFeatures				sixteenBitStorageFeatures;
+	VkPhysicalDeviceVariablePointerFeatures				variablePointerFeatures;
+	VkPhysicalDeviceDescriptorIndexingFeaturesEXT		descriptorIndexingFeatures;
+	VkPhysicalDeviceInlineUniformBlockFeaturesEXT		inlineUniformBlockFeatures;
+	VkPhysicalDeviceFloat16Int8FeaturesKHR				float16Int8Features;
 	VkPhysicalDeviceVertexAttributeDivisorFeaturesEXT	vertexAttributeDivisorFeatures;
->>>>>>> 33af336e
 
 	DeviceFeatures (const InstanceInterface&	vki,
 					const deUint32				apiVersion,
@@ -330,26 +327,20 @@
 		deMemset(&eightBitStorageFeatures, 0, sizeof(eightBitStorageFeatures));
 		deMemset(&sixteenBitStorageFeatures, 0, sizeof(sixteenBitStorageFeatures));
 		deMemset(&variablePointerFeatures, 0, sizeof(variablePointerFeatures));
-<<<<<<< HEAD
 		deMemset(&descriptorIndexingFeatures, 0, sizeof(descriptorIndexingFeatures));
 		deMemset(&inlineUniformBlockFeatures, 0, sizeof(inlineUniformBlockFeatures));
 		deMemset(&float16Int8Features, 0, sizeof(float16Int8Features));
-=======
 		deMemset(&vertexAttributeDivisorFeatures, 0, sizeof(vertexAttributeDivisorFeatures));
->>>>>>> 33af336e
 
 		coreFeatures.sType						= VK_STRUCTURE_TYPE_PHYSICAL_DEVICE_FEATURES_2;
 		samplerYCbCrConversionFeatures.sType	= VK_STRUCTURE_TYPE_PHYSICAL_DEVICE_SAMPLER_YCBCR_CONVERSION_FEATURES;
 		eightBitStorageFeatures.sType			= VK_STRUCTURE_TYPE_PHYSICAL_DEVICE_8BIT_STORAGE_FEATURES_KHR;
 		sixteenBitStorageFeatures.sType			= VK_STRUCTURE_TYPE_PHYSICAL_DEVICE_16BIT_STORAGE_FEATURES_KHR;
 		variablePointerFeatures.sType			= VK_STRUCTURE_TYPE_PHYSICAL_DEVICE_VARIABLE_POINTER_FEATURES_KHR;
-<<<<<<< HEAD
 		descriptorIndexingFeatures.sType		= VK_STRUCTURE_TYPE_PHYSICAL_DEVICE_DESCRIPTOR_INDEXING_FEATURES_EXT;
 		inlineUniformBlockFeatures.sType		= VK_STRUCTURE_TYPE_PHYSICAL_DEVICE_INLINE_UNIFORM_BLOCK_FEATURES_EXT;
 		float16Int8Features.sType				= VK_STRUCTURE_TYPE_PHYSICAL_DEVICE_FLOAT16_INT8_FEATURES_KHR;
-=======
 		vertexAttributeDivisorFeatures.sType	= VK_STRUCTURE_TYPE_PHYSICAL_DEVICE_VERTEX_ATTRIBUTE_DIVISOR_FEATURES_EXT;
->>>>>>> 33af336e
 
 		if (isPhysicalDeviceFeatures2Supported(apiVersion, instanceExtensions))
 		{
@@ -375,7 +366,6 @@
 				*nextPtr	= &variablePointerFeatures;
 				nextPtr		= &variablePointerFeatures.pNext;
 			}
-<<<<<<< HEAD
 			if (de::contains(deviceExtensions.begin(), deviceExtensions.end(), "VK_EXT_descriptor_indexing"))
 			{
 				*nextPtr	= &descriptorIndexingFeatures;
@@ -390,12 +380,11 @@
 			{
 				*nextPtr	= &float16Int8Features;
 				nextPtr		= &float16Int8Features.pNext;
-=======
+			}
 			if (de::contains(deviceExtensions.begin(), deviceExtensions.end(), "VK_EXT_vertex_attribute_divisor"))
 			{
 				*nextPtr	= &vertexAttributeDivisorFeatures;
 				nextPtr		= &vertexAttributeDivisorFeatures.pNext;
->>>>>>> 33af336e
 			}
 
 			vki.getPhysicalDeviceFeatures2(physicalDevice, &coreFeatures);
@@ -429,11 +418,8 @@
 	const VkPhysicalDevice8BitStorageFeaturesKHR&			get8BitStorageFeatures				(void) const	{ return m_deviceFeatures.eightBitStorageFeatures;			}
 	const VkPhysicalDevice16BitStorageFeatures&				get16BitStorageFeatures				(void) const	{ return m_deviceFeatures.sixteenBitStorageFeatures;		}
 	const VkPhysicalDeviceVariablePointerFeatures&			getVariablePointerFeatures			(void) const	{ return m_deviceFeatures.variablePointerFeatures;			}
-<<<<<<< HEAD
 	const VkPhysicalDeviceFloat16Int8FeaturesKHR&			getFloat16Int8Features				(void) const	{ return m_deviceFeatures.float16Int8Features;				}
-=======
 	const VkPhysicalDeviceVertexAttributeDivisorFeaturesEXT&	getVertexAttributeDivisorFeatures	(void) const	{ return m_deviceFeatures.vertexAttributeDivisorFeatures;	}
->>>>>>> 33af336e
 	VkDevice												getDevice							(void) const	{ return *m_device;											}
 	const DeviceInterface&									getDeviceInterface					(void) const	{ return m_deviceInterface;									}
 	const VkPhysicalDeviceProperties&						getDeviceProperties					(void) const	{ return m_deviceProperties;								}
@@ -560,13 +546,10 @@
 										Context::get16BitStorageFeatures		(void) const { return m_device->get16BitStorageFeatures();		}
 const vk::VkPhysicalDeviceVariablePointerFeatures&
 										Context::getVariablePointerFeatures		(void) const { return m_device->getVariablePointerFeatures();	}
-<<<<<<< HEAD
 const vk::VkPhysicalDeviceFloat16Int8FeaturesKHR&
 										Context::getFloat16Int8Features			(void) const { return m_device->getFloat16Int8Features();		}
-=======
 const vk::VkPhysicalDeviceVertexAttributeDivisorFeaturesEXT&
 										Context::getVertexAttributeDivisorFeatures	(void) const { return m_device->getVertexAttributeDivisorFeatures();	}
->>>>>>> 33af336e
 const vk::VkPhysicalDeviceProperties&	Context::getDeviceProperties			(void) const { return m_device->getDeviceProperties();			}
 const vector<string>&					Context::getDeviceExtensions			(void) const { return m_device->getDeviceExtensions();			}
 vk::VkDevice							Context::getDevice						(void) const { return m_device->getDevice();					}
