--- conflicted
+++ resolved
@@ -311,19 +311,14 @@
 	VkPhysicalDevice8BitStorageFeaturesKHR				eightBitStorageFeatures;
 	VkPhysicalDevice16BitStorageFeatures				sixteenBitStorageFeatures;
 	VkPhysicalDeviceVariablePointerFeatures				variablePointerFeatures;
-	VkPhysicalDeviceFloat16Int8FeaturesKHR				float16Int8Features;
 	VkPhysicalDeviceVertexAttributeDivisorFeaturesEXT	vertexAttributeDivisorFeatures;
 	VkPhysicalDeviceDescriptorIndexingFeaturesEXT		descriptorIndexingFeatures;
 	VkPhysicalDeviceInlineUniformBlockFeaturesEXT		inlineUniformBlockFeatures;
 	VkPhysicalDeviceVulkanMemoryModelFeaturesKHR		vulkanMemoryModelFeatures;
 	VkPhysicalDeviceShaderAtomicInt64FeaturesKHR		shaderAtomicInt64Features;
-<<<<<<< HEAD
 	VkPhysicalDeviceConditionalRenderingFeaturesEXT		conditionalRenderingFeatures;
 	VkPhysicalDeviceScalarBlockLayoutFeaturesEXT		scalarBlockLayoutFeatures;
-=======
-	VkPhysicalDeviceScalarBlockLayoutFeaturesEXT		scalarBlockLayoutFeatures;
 	VkPhysicalDeviceFloat16Int8FeaturesKHR				float16Int8Features;
->>>>>>> 4cb5a729
 
 	DeviceFeatures (const InstanceInterface&	vki,
 					const deUint32				apiVersion,
@@ -344,13 +339,9 @@
 		deMemset(&inlineUniformBlockFeatures, 0, sizeof(inlineUniformBlockFeatures));
 		deMemset(&vulkanMemoryModelFeatures, 0, sizeof(vulkanMemoryModelFeatures));
 		deMemset(&shaderAtomicInt64Features, 0, sizeof(shaderAtomicInt64Features));
-<<<<<<< HEAD
 		deMemset(&conditionalRenderingFeatures, 0, sizeof(conditionalRenderingFeatures));
 		deMemset(&scalarBlockLayoutFeatures, 0, sizeof(scalarBlockLayoutFeatures));
-=======
-		deMemset(&scalarBlockLayoutFeatures, 0, sizeof(scalarBlockLayoutFeatures));
 		deMemset(&float16Int8Features, 0, sizeof(float16Int8Features));
->>>>>>> 4cb5a729
 
 		coreFeatures.sType						= VK_STRUCTURE_TYPE_PHYSICAL_DEVICE_FEATURES_2;
 		samplerYCbCrConversionFeatures.sType	= VK_STRUCTURE_TYPE_PHYSICAL_DEVICE_SAMPLER_YCBCR_CONVERSION_FEATURES;
@@ -365,13 +356,9 @@
 		inlineUniformBlockFeatures.sType		= VK_STRUCTURE_TYPE_PHYSICAL_DEVICE_INLINE_UNIFORM_BLOCK_FEATURES_EXT;
 		vulkanMemoryModelFeatures.sType			= VK_STRUCTURE_TYPE_PHYSICAL_DEVICE_VULKAN_MEMORY_MODEL_FEATURES_KHR;
 		shaderAtomicInt64Features.sType			= VK_STRUCTURE_TYPE_PHYSICAL_DEVICE_SHADER_ATOMIC_INT64_FEATURES_KHR;
-<<<<<<< HEAD
 		conditionalRenderingFeatures.sType		= VK_STRUCTURE_TYPE_PHYSICAL_DEVICE_CONDITIONAL_RENDERING_FEATURES_EXT;
 		scalarBlockLayoutFeatures.sType			= VK_STRUCTURE_TYPE_PHYSICAL_DEVICE_SCALAR_BLOCK_LAYOUT_FEATURES_EXT;
-=======
-		scalarBlockLayoutFeatures.sType			= VK_STRUCTURE_TYPE_PHYSICAL_DEVICE_SCALAR_BLOCK_LAYOUT_FEATURES_EXT;
 		float16Int8Features.sType				= VK_STRUCTURE_TYPE_PHYSICAL_DEVICE_FLOAT16_INT8_FEATURES_KHR;
->>>>>>> 4cb5a729
 
 
 		if (isPhysicalDeviceFeatures2Supported(apiVersion, instanceExtensions))
@@ -428,27 +415,21 @@
 				*nextPtr	= &shaderAtomicInt64Features;
 				nextPtr		= &shaderAtomicInt64Features.pNext;
 			}
-<<<<<<< HEAD
 			if (de::contains(deviceExtensions.begin(), deviceExtensions.end(), "VK_EXT_conditional_rendering"))
 			{
 				*nextPtr	= &conditionalRenderingFeatures;
 				nextPtr		= &conditionalRenderingFeatures.pNext;
 			}
-=======
->>>>>>> 4cb5a729
 			if (de::contains(deviceExtensions.begin(), deviceExtensions.end(), "VK_EXT_scalar_block_layout"))
 			{
 				*nextPtr	= &scalarBlockLayoutFeatures;
 				nextPtr		= &scalarBlockLayoutFeatures.pNext;
 			}
-<<<<<<< HEAD
-=======
 			if (de::contains(deviceExtensions.begin(), deviceExtensions.end(), "VK_KHR_shader_float16_int8"))
 			{
 				*nextPtr	= &float16Int8Features;
 				nextPtr		= &float16Int8Features.pNext;
 			}
->>>>>>> 4cb5a729
 
 			vki.getPhysicalDeviceFeatures2(physicalDevice, &coreFeatures);
 		}
@@ -481,17 +462,12 @@
 	const VkPhysicalDevice8BitStorageFeaturesKHR&			get8BitStorageFeatures				(void) const	{ return m_deviceFeatures.eightBitStorageFeatures;			}
 	const VkPhysicalDevice16BitStorageFeatures&				get16BitStorageFeatures				(void) const	{ return m_deviceFeatures.sixteenBitStorageFeatures;		}
 	const VkPhysicalDeviceVariablePointerFeatures&			getVariablePointerFeatures			(void) const	{ return m_deviceFeatures.variablePointerFeatures;			}
-	const VkPhysicalDeviceFloat16Int8FeaturesKHR&			getFloat16Int8Features				(void) const	{ return m_deviceFeatures.float16Int8Features;				}
 	const VkPhysicalDeviceVertexAttributeDivisorFeaturesEXT&getVertexAttributeDivisorFeatures	(void) const	{ return m_deviceFeatures.vertexAttributeDivisorFeatures;	}
 	const VkPhysicalDeviceVulkanMemoryModelFeaturesKHR&		getVulkanMemoryModelFeatures		(void) const	{ return m_deviceFeatures.vulkanMemoryModelFeatures;	}
 	const VkPhysicalDeviceShaderAtomicInt64FeaturesKHR&		getShaderAtomicInt64Features		(void) const	{ return m_deviceFeatures.shaderAtomicInt64Features;	}
-<<<<<<< HEAD
 	const VkPhysicalDeviceConditionalRenderingFeaturesEXT&	getConditionalRenderingFeatures		(void) const	{ return m_deviceFeatures.conditionalRenderingFeatures;	}
 	const VkPhysicalDeviceScalarBlockLayoutFeaturesEXT&		getScalarBlockLayoutFeatures		(void) const	{ return m_deviceFeatures.scalarBlockLayoutFeatures;	}
-=======
-	const VkPhysicalDeviceScalarBlockLayoutFeaturesEXT&		getScalarBlockLayoutFeatures		(void) const	{ return m_deviceFeatures.scalarBlockLayoutFeatures;	}
 	const VkPhysicalDeviceFloat16Int8FeaturesKHR&			getFloat16Int8Features				(void) const	{ return m_deviceFeatures.float16Int8Features;				}
->>>>>>> 4cb5a729
 	VkDevice												getDevice							(void) const	{ return *m_device;											}
 	const DeviceInterface&									getDeviceInterface					(void) const	{ return m_deviceInterface;									}
 	const VkPhysicalDeviceProperties&						getDeviceProperties					(void) const	{ return m_deviceProperties;								}
@@ -623,25 +599,18 @@
 										Context::get16BitStorageFeatures		(void) const { return m_device->get16BitStorageFeatures();		}
 const vk::VkPhysicalDeviceVariablePointerFeatures&
 										Context::getVariablePointerFeatures		(void) const { return m_device->getVariablePointerFeatures();	}
-const vk::VkPhysicalDeviceFloat16Int8FeaturesKHR&
-										Context::getFloat16Int8Features			(void) const { return m_device->getFloat16Int8Features();		}
 const vk::VkPhysicalDeviceVertexAttributeDivisorFeaturesEXT&
 										Context::getVertexAttributeDivisorFeatures	(void) const { return m_device->getVertexAttributeDivisorFeatures();	}
 const vk::VkPhysicalDeviceVulkanMemoryModelFeaturesKHR&
 										Context::getVulkanMemoryModelFeatures	(void) const { return m_device->getVulkanMemoryModelFeatures();	}
 const vk::VkPhysicalDeviceShaderAtomicInt64FeaturesKHR&
 										Context::getShaderAtomicInt64Features	(void) const { return m_device->getShaderAtomicInt64Features();	}
-<<<<<<< HEAD
 const vk::VkPhysicalDeviceConditionalRenderingFeaturesEXT&
 										Context::getConditionalRenderingFeatures(void) const { return m_device->getConditionalRenderingFeatures();	}
 const vk::VkPhysicalDeviceScalarBlockLayoutFeaturesEXT&
 										Context::getScalarBlockLayoutFeatures	(void) const { return m_device->getScalarBlockLayoutFeatures();	}
-=======
-const vk::VkPhysicalDeviceScalarBlockLayoutFeaturesEXT&
-										Context::getScalarBlockLayoutFeatures	(void) const { return m_device->getScalarBlockLayoutFeatures();	}
 const vk::VkPhysicalDeviceFloat16Int8FeaturesKHR&
 										Context::getFloat16Int8Features			(void) const { return m_device->getFloat16Int8Features();		}
->>>>>>> 4cb5a729
 const vk::VkPhysicalDeviceProperties&	Context::getDeviceProperties			(void) const { return m_device->getDeviceProperties();			}
 const vector<string>&					Context::getDeviceExtensions			(void) const { return m_device->getDeviceExtensions();			}
 vk::VkDevice							Context::getDevice						(void) const { return m_device->getDevice();					}
