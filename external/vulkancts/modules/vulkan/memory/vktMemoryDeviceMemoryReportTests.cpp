/*------------------------------------------------------------------------
* Vulkan Conformance Tests
* ------------------------
*
* Copyright (c) 2020 The Khronos Group Inc.
* Copyright (c) 2020 Google LLC
*
* Licensed under the Apache License, Version 2.0 (the "License");
* you may not use this file except in compliance with the License.
* You may obtain a copy of the License at
*
*      http://www.apache.org/licenses/LICENSE-2.0
*
* Unless required by applicable law or agreed to in writing, software
* distributed under the License is distributed on an "AS IS" BASIS,
* WITHOUT WARRANTIES OR CONDITIONS OF ANY KIND, either express or implied.
* See the License for the specific language governing permissions and
* limitations under the License.
*
*//*!
* \file
* \brief VK_EXT_device_memory_report extension tests.
*//*--------------------------------------------------------------------*/

#include "vktMemoryDeviceMemoryReportTests.hpp"

#include "vktCustomInstancesDevices.hpp"
#include "vktExternalMemoryUtil.hpp"
#include "vktTestCaseUtil.hpp"

#include "vkDeviceUtil.hpp"
#include "vkObjUtil.hpp"
#include "vkQueryUtil.hpp"
#include "vkRefUtil.hpp"
#include "vkTypeUtil.hpp"

#include "tcuCommandLine.hpp"
#include "tcuTestCase.hpp"
#include "tcuTestLog.hpp"

#include "deSharedPtr.hpp"

#include <set>
#include <vector>
#include <limits>

namespace vkt
{
namespace memory
{
namespace
{

#define VK_DESCRIPTOR_TYPE_LAST (VK_DESCRIPTOR_TYPE_INPUT_ATTACHMENT + 1)

using namespace vk;
using namespace vkt::ExternalMemoryUtil;
using de::MovePtr;
using de::SharedPtr;

enum CallbackMarker
{
	MARKER_UNKNOWN = 0,
	MARKER_ALLOCATE,
	MARKER_FREE,
	MARKER_IMPORT,
	MARKER_UNIMPORT,
	MARKER_ALLOCATION_FAILED
};

class CallbackRecorder
{
public:
	CallbackRecorder(void): mMarker(MARKER_UNKNOWN) {}
	~CallbackRecorder(void) = default;

	typedef std::vector<std::pair<VkDeviceMemoryReportCallbackDataEXT, CallbackMarker>>::const_iterator	RecordIterator;

	RecordIterator getRecordsBegin (void) const
	{
		return mRecords.begin();
	}

	RecordIterator getRecordsEnd (void) const
	{
		return mRecords.end();
	}

	std::size_t getNumRecords (void) const
	{
		return mRecords.size();
	}

	void setCallbackMarker(CallbackMarker marker)
	{
		mMarker = marker;
	}

	void callbackInternal (const VkDeviceMemoryReportCallbackDataEXT* pCallbackData)
	{
		mRecords.emplace_back(*pCallbackData, mMarker);
	}

	static VKAPI_ATTR void VKAPI_CALL callback (const struct VkDeviceMemoryReportCallbackDataEXT* pCallbackData, void* pUserData)
	{
		reinterpret_cast<CallbackRecorder*>(pUserData)->callbackInternal(pCallbackData);
	}

private:
	typedef std::vector<std::pair<VkDeviceMemoryReportCallbackDataEXT, CallbackMarker>>	Records;

	Records			mRecords;
	CallbackMarker	mMarker;
};

struct Environment
{
	const PlatformInterface&	vkp;
	const InstanceInterface&	vki;
	VkInstance					instance;
	VkPhysicalDevice			physicalDevice;
	const DeviceInterface&		vkd;
	VkDevice					device;
	deUint32					queueFamilyIndex;
	const BinaryCollection&		programBinaries;
	const tcu::CommandLine&		commandLine;
	const CallbackRecorder*		recorder;

	Environment (const PlatformInterface&	vkp_,
				 const InstanceInterface&	vki_,
				 VkInstance					instance_,
				 VkPhysicalDevice			physicalDevice_,
				 const DeviceInterface&		vkd_,
				 VkDevice					device_,
				 deUint32					queueFamilyIndex_,
				 const BinaryCollection&	programBinaries_,
				 const tcu::CommandLine&	commandLine_,
				 const CallbackRecorder*	recorder_)
		: vkp				(vkp_)
		, vki				(vki_)
		, instance			(instance_)
		, physicalDevice	(physicalDevice_)
		, vkd				(vkd_)
		, device			(device_)
		, queueFamilyIndex	(queueFamilyIndex_)
		, programBinaries	(programBinaries_)
		, commandLine		(commandLine_)
		, recorder			(recorder_)
	{
	}
};

template<typename Case>
struct Dependency
{
	typename Case::Resources	resources;
	Unique<typename Case::Type>	object;

	Dependency (const Environment& env, const typename Case::Parameters& params)
		: resources	(env, params)
		, object	(Case::create(env, resources, params))
	{}
};

static Move<VkDevice> createDeviceWithMemoryReport (deBool								isValidationEnabled,
													const PlatformInterface&			vkp,
													VkInstance							instance,
													const InstanceInterface&			vki,
													VkPhysicalDevice					physicalDevice,
													deUint32							queueFamilyIndex,
													const CallbackRecorder*				recorder)
{
	const deUint32										queueCount						= 1;
	const float											queuePriority					= 1.0f;
	const char* const									enabledExtensions[]				= {"VK_EXT_device_memory_report"};
	const VkPhysicalDeviceDeviceMemoryReportFeaturesEXT	deviceMemoryReportFeatures		=
	{
		VK_STRUCTURE_TYPE_PHYSICAL_DEVICE_DEVICE_MEMORY_REPORT_FEATURES_EXT,	// VkStructureType						sType;
		DE_NULL,																// void*								pNext;
		VK_TRUE																	// VkBool32								deviceMemoryReport;
	};
	const VkDeviceDeviceMemoryReportCreateInfoEXT		deviceMemoryReportCreateInfo	=
	{
		VK_STRUCTURE_TYPE_DEVICE_DEVICE_MEMORY_REPORT_CREATE_INFO_EXT,			// VkStructureType						sType;
		&deviceMemoryReportFeatures,											// void*								pNext;
		(VkDeviceMemoryReportFlagsEXT)0,										// VkDeviceMemoryReportFlagsEXT			flags;
		recorder->callback,														// PFN_vkDeviceMemoryReportCallbackEXT	pfnUserCallback;
		(void*)recorder,														// void*								pUserData;
	};
	const VkDeviceQueueCreateInfo						queueCreateInfo					=
	{
		VK_STRUCTURE_TYPE_DEVICE_QUEUE_CREATE_INFO,								// VkStructureType						sType;
		DE_NULL,																// const void*							pNext;
		(VkDeviceQueueCreateFlags)0,											// VkDeviceQueueCreateFlags				flags;
		queueFamilyIndex,														// deUint32								queueFamilyIndex;
		queueCount,																// deUint32								queueCount;
		&queuePriority,															// const float*							pQueuePriorities;
	};
	const VkDeviceCreateInfo							deviceCreateInfo				=
	{
		VK_STRUCTURE_TYPE_DEVICE_CREATE_INFO,									// VkStructureType						sType;
		&deviceMemoryReportCreateInfo,											// const void*							pNext;
		(VkDeviceCreateFlags)0,													// VkDeviceCreateFlags					flags;
		queueCount,																// uint32_t								queueCreateInfoCount;
		&queueCreateInfo,														// const VkDeviceQueueCreateInfo*		pQueueCreateInfos;
		0u,																		// uint32_t								enabledLayerCount
		DE_NULL,																// const char* const*					ppEnabledLayerNames
		DE_LENGTH_OF_ARRAY(enabledExtensions),									// uint32_t								enabledExtensionCount
		DE_ARRAY_BEGIN(enabledExtensions),										// const char* const*					ppEnabledExtensionNames
		DE_NULL,																// const VkPhysicalDeviceFeatures*		pEnabledFeatures
	};

	return createCustomDevice(isValidationEnabled, vkp, instance, vki, physicalDevice, &deviceCreateInfo);
}

struct Device
{
	typedef VkDevice Type;

	struct Parameters
	{
		Parameters (void) {}
	};

	struct Resources
	{
		Resources (const Environment&, const Parameters&) {}
	};

	static Move<VkDevice> create (const Environment& env, const Resources&, const Parameters&)
	{
		return createDeviceWithMemoryReport(env.commandLine.isValidationEnabled(), env.vkp, env.instance, env.vki, env.physicalDevice, env.queueFamilyIndex, env.recorder);
	}
};

struct DeviceMemory
{
	typedef VkDeviceMemory Type;

	struct Parameters
	{
		VkDeviceSize	size;
		deUint32		memoryTypeIndex;

		Parameters (VkDeviceSize size_, deUint32 memoryTypeIndex_)
			: size				(size_)
			, memoryTypeIndex	(memoryTypeIndex_)
		{
			DE_ASSERT(memoryTypeIndex < VK_MAX_MEMORY_TYPES);
		}
	};

	struct Resources
	{
		Resources (const Environment&, const Parameters&) {}
	};

	static Move<VkDeviceMemory> create (const Environment& env, const Resources&, const Parameters& params)
	{
		const VkMemoryAllocateInfo	memoryAllocateInfo	=
		{
			VK_STRUCTURE_TYPE_MEMORY_ALLOCATE_INFO,	// VkStructureType	sType;
			DE_NULL,								// const void*		pNext;
			params.size,							// VkDeviceSize		allocationSize;
			params.memoryTypeIndex,					// uint32_t			memoryTypeIndex;
		};

		return allocateMemory(env.vkd, env.device, &memoryAllocateInfo);
	}
};

DeviceMemory::Parameters getDeviceMemoryParameters (const VkMemoryRequirements& memReqs)
{
	return DeviceMemory::Parameters(memReqs.size, deCtz32(memReqs.memoryTypeBits));
}

DeviceMemory::Parameters getDeviceMemoryParameters (const Environment& env, VkImage image)
{
	return getDeviceMemoryParameters(getImageMemoryRequirements(env.vkd, env.device, image));
}

DeviceMemory::Parameters getDeviceMemoryParameters (const Environment& env, VkBuffer buffer)
{
	return getDeviceMemoryParameters(getBufferMemoryRequirements(env.vkd, env.device, buffer));
}

struct Buffer
{
	typedef VkBuffer Type;

	struct Parameters
	{
		VkDeviceSize		size;
		VkBufferUsageFlags	usage;

		Parameters (VkDeviceSize		size_,
					VkBufferUsageFlags	usage_)
			: size	(size_)
			, usage	(usage_)
		{}
	};

	struct Resources
	{
		Resources (const Environment&, const Parameters&) {}
	};

	static Move<VkBuffer> create (const Environment& env, const Resources&, const Parameters& params)
	{
		const VkBufferCreateInfo	bufferCreateInfo	=
		{
			VK_STRUCTURE_TYPE_BUFFER_CREATE_INFO,	// VkStructureType		sType;
			DE_NULL,								// const void*			pNext;
			(VkBufferCreateFlags)0,					// VkBufferCreateFlags	flags;
			params.size,							// VkDeviceSize			size;
			params.usage,							// VkBufferUsageFlags	usage;
			VK_SHARING_MODE_EXCLUSIVE,				// VkSharingMode		sharingMode;
			1u,										// uint32_t				queueFamilyIndexCount;
			&env.queueFamilyIndex,					// const uint32_t*		pQueueFamilyIndices;
		};

		return createBuffer(env.vkd, env.device, &bufferCreateInfo);
	}
};

struct BufferView
{
	typedef VkBufferView Type;

	struct Parameters
	{
		Buffer::Parameters	buffer;
		VkFormat			format;
		VkDeviceSize		offset;
		VkDeviceSize		range;

		Parameters (const Buffer::Parameters&	buffer_,
					VkFormat					format_,
					VkDeviceSize				offset_,
					VkDeviceSize				range_)
			: buffer	(buffer_)
			, format	(format_)
			, offset	(offset_)
			, range		(range_)
		{}
	};

	struct Resources
	{
		Dependency<Buffer>			buffer;
		Dependency<DeviceMemory>	memory;

		Resources (const Environment& env, const Parameters& params)
			: buffer(env, params.buffer)
			, memory(env, getDeviceMemoryParameters(env, *buffer.object))
		{
			VK_CHECK(env.vkd.bindBufferMemory(env.device, *buffer.object, *memory.object, 0));
		}
	};

	static Move<VkBufferView> create (const Environment& env, const Resources& res, const Parameters& params)
	{
		const VkBufferViewCreateInfo	bufferViewCreateInfo	=
		{
			VK_STRUCTURE_TYPE_BUFFER_VIEW_CREATE_INFO,	// VkStructureType			sType;
			DE_NULL,									// const void*				pNext;
			(VkBufferViewCreateFlags)0,					// VkBufferViewCreateFlags	flags;
			*res.buffer.object,							// VkBuffer					buffer;
			params.format,								// VkFormat					format;
			params.offset,								// VkDeviceSize				offset;
			params.range,								// VkDeviceSize				range;
		};

		return createBufferView(env.vkd, env.device, &bufferViewCreateInfo);
	}
};

struct Image
{
	typedef VkImage Type;

	struct Parameters
	{
		VkImageCreateFlags		flags;
		VkImageType				imageType;
		VkFormat				format;
		VkExtent3D				extent;
		deUint32				mipLevels;
		deUint32				arraySize;
		VkSampleCountFlagBits	samples;
		VkImageTiling			tiling;
		VkImageUsageFlags		usage;
		VkImageLayout			initialLayout;

		Parameters (VkImageCreateFlags		flags_,
					VkImageType				imageType_,
					VkFormat				format_,
					VkExtent3D				extent_,
					deUint32				mipLevels_,
					deUint32				arraySize_,
					VkSampleCountFlagBits	samples_,
					VkImageTiling			tiling_,
					VkImageUsageFlags		usage_,
					VkImageLayout			initialLayout_)
			: flags			(flags_)
			, imageType		(imageType_)
			, format		(format_)
			, extent		(extent_)
			, mipLevels		(mipLevels_)
			, arraySize		(arraySize_)
			, samples		(samples_)
			, tiling		(tiling_)
			, usage			(usage_)
			, initialLayout	(initialLayout_)
		{}
	};

	struct Resources
	{
		Resources (const Environment&, const Parameters&) {}
	};

	static Move<VkImage> create (const Environment& env, const Resources&, const Parameters& params)
	{
		const VkImageCreateInfo		imageCreateInfo	=
		{
			VK_STRUCTURE_TYPE_IMAGE_CREATE_INFO,	// VkStructureType			sType;
			DE_NULL,								// const void*				pNext;
			params.flags,							// VkImageCreateFlags		flags;
			params.imageType,						// VkImageType				imageType;
			params.format,							// VkFormat					format;
			params.extent,							// VkExtent3D				extent;
			params.mipLevels,						// uint32_t					mipLevels;
			params.arraySize,						// uint32_t					arrayLayers;
			params.samples,							// VkSampleCountFlagBits	samples;
			params.tiling,							// VkImageTiling			tiling;
			params.usage,							// VkImageUsageFlags		usage;
			VK_SHARING_MODE_EXCLUSIVE,				// VkSharingMode			sharingMode;
			1u,										// uint32_t					queueFamilyIndexCount;
			&env.queueFamilyIndex,					// const uint32_t*			pQueueFamilyIndices;
			params.initialLayout,					// VkImageLayout			initialLayout;
		};

		return createImage(env.vkd, env.device, &imageCreateInfo);
	}
};

struct ImageView
{
	typedef VkImageView Type;

	struct Parameters
	{
		Image::Parameters		image;
		VkImageViewType			viewType;
		VkFormat				format;
		VkComponentMapping		components;
		VkImageSubresourceRange	subresourceRange;

		Parameters (const Image::Parameters&	image_,
					VkImageViewType				viewType_,
					VkFormat					format_,
					VkComponentMapping			components_,
					VkImageSubresourceRange		subresourceRange_)
			: image				(image_)
			, viewType			(viewType_)
			, format			(format_)
			, components		(components_)
			, subresourceRange	(subresourceRange_)
		{}
	};

	struct Resources
	{
		Dependency<Image>			image;
		Dependency<DeviceMemory>	memory;

		Resources (const Environment& env, const Parameters& params)
			: image	(env, params.image)
			, memory(env, getDeviceMemoryParameters(env, *image.object))
		{
			VK_CHECK(env.vkd.bindImageMemory(env.device, *image.object, *memory.object, 0));
		}
	};

	static Move<VkImageView> create (const Environment& env, const Resources& res, const Parameters& params)
	{
		const VkImageViewCreateInfo	imageViewCreateInfo	=
		{
			VK_STRUCTURE_TYPE_IMAGE_VIEW_CREATE_INFO,	// VkStructureType			sType;
			DE_NULL,									// const void*				pNext;
			(VkImageViewCreateFlags)0,					// VkImageViewCreateFlags	flags;
			*res.image.object,							// VkImage					image;
			params.viewType,							// VkImageViewType			viewType;
			params.format,								// VkFormat					format;
			params.components,							// VkComponentMapping		components;
			params.subresourceRange,					// VkImageSubresourceRange	subresourceRange;
		};

		return createImageView(env.vkd, env.device, &imageViewCreateInfo);
	}
};

struct Semaphore
{
	typedef VkSemaphore Type;

	struct Parameters
	{
		VkSemaphoreCreateFlags	flags;

		Parameters (VkSemaphoreCreateFlags flags_)
			: flags(flags_)
		{}
	};

	struct Resources
	{
		Resources (const Environment&, const Parameters&) {}
	};

	static Move<VkSemaphore> create (const Environment& env, const Resources&, const Parameters& params)
	{
		const VkSemaphoreCreateInfo	semaphoreCreateInfo	=
		{
			VK_STRUCTURE_TYPE_SEMAPHORE_CREATE_INFO,	// VkStructureType			sType;
			DE_NULL,									// const void*				pNext;
			params.flags,								// VkSemaphoreCreateFlags	flags;
		};

		return createSemaphore(env.vkd, env.device, &semaphoreCreateInfo);
	}
};

struct Fence
{
	typedef VkFence Type;

	struct Parameters
	{
		VkFenceCreateFlags	flags;

		Parameters (VkFenceCreateFlags flags_)
			: flags(flags_)
		{}
	};

	struct Resources
	{
		Resources (const Environment&, const Parameters&) {}
	};

	static Move<VkFence> create (const Environment& env, const Resources&, const Parameters& params)
	{
		const VkFenceCreateInfo	fenceCreateInfo	=
		{
			VK_STRUCTURE_TYPE_FENCE_CREATE_INFO,	// VkStructureType		sType;
			DE_NULL,								// const void*			pNext;
			params.flags,							// VkFenceCreateFlags	flags;
		};

		return createFence(env.vkd, env.device, &fenceCreateInfo);
	}
};

struct Event
{
	typedef VkEvent Type;

	struct Parameters
	{
		VkEventCreateFlags	flags;

		Parameters (VkEventCreateFlags flags_)
			: flags(flags_)
		{}
	};

	struct Resources
	{
		Resources (const Environment&, const Parameters&) {}
	};

	static Move<VkEvent> create (const Environment& env, const Resources&, const Parameters& params)
	{
		const VkEventCreateInfo	eventCreateInfo	=
		{
			VK_STRUCTURE_TYPE_EVENT_CREATE_INFO,	// VkStructureType		sType;
			DE_NULL,								// const void*			pNext;
			params.flags,							// VkEventCreateFlags	flags;
		};

		return createEvent(env.vkd, env.device, &eventCreateInfo);
	}
};

struct QueryPool
{
	typedef VkQueryPool Type;

	struct Parameters
	{
		VkQueryType						queryType;
		deUint32						entryCount;
		VkQueryPipelineStatisticFlags	pipelineStatistics;

		Parameters (VkQueryType						queryType_,
					deUint32						entryCount_,
					VkQueryPipelineStatisticFlags	pipelineStatistics_)
			: queryType				(queryType_)
			, entryCount			(entryCount_)
			, pipelineStatistics	(pipelineStatistics_)
		{}
	};

	struct Resources
	{
		Resources (const Environment&, const Parameters&) {}
	};

	static Move<VkQueryPool> create (const Environment& env, const Resources&, const Parameters& params)
	{
		const VkQueryPoolCreateInfo	queryPoolCreateInfo	=
		{
			VK_STRUCTURE_TYPE_QUERY_POOL_CREATE_INFO,	// VkStructureType					sType;
			DE_NULL,									// const void*						pNext;
			(VkQueryPoolCreateFlags)0,					// VkQueryPoolCreateFlags			flags;
			params.queryType,							// VkQueryType						queryType;
			params.entryCount,							// uint32_t							queryCount;
			params.pipelineStatistics,					// VkQueryPipelineStatisticFlags	pipelineStatistics;
		};

		return createQueryPool(env.vkd, env.device, &queryPoolCreateInfo);
	}
};

struct ShaderModule
{
	typedef VkShaderModule Type;

	struct Parameters
	{
		VkShaderStageFlagBits	shaderStage;
		std::string				binaryName;

		Parameters (VkShaderStageFlagBits	shaderStage_,
					const std::string&		binaryName_)
			: shaderStage	(shaderStage_)
			, binaryName	(binaryName_)
		{}
	};

	struct Resources
	{
		const ProgramBinary&	binary;

		Resources (const Environment& env, const Parameters& params)
			: binary(env.programBinaries.get(params.binaryName))
		{}
	};

	static const char* getSource (VkShaderStageFlagBits stage)
	{
		switch (stage)
		{
			case VK_SHADER_STAGE_VERTEX_BIT:
				return "#version 310 es\n"
					   "layout(location = 0) in highp vec4 a_position;\n"
					   "void main () { gl_Position = a_position; }\n";

			case VK_SHADER_STAGE_FRAGMENT_BIT:
				return "#version 310 es\n"
					   "layout(location = 0) out mediump vec4 o_color;\n"
					   "void main () { o_color = vec4(1.0, 0.5, 0.25, 1.0); }";

			case VK_SHADER_STAGE_COMPUTE_BIT:
				return "#version 310 es\n"
					   "layout(binding = 0) buffer Input { highp uint dataIn[]; };\n"
					   "layout(binding = 1) buffer Output { highp uint dataOut[]; };\n"
					   "void main (void)\n"
					   "{\n"
					   "	dataOut[gl_GlobalInvocationID.x] = ~dataIn[gl_GlobalInvocationID.x];\n"
					   "}\n";

			default:
				DE_FATAL("Not implemented");
				return DE_NULL;
		}
	}

	static void initPrograms (SourceCollections& dst, Parameters params)
	{
		const char* const	source	= getSource(params.shaderStage);

		DE_ASSERT(source);

		dst.glslSources.add(params.binaryName)
			<< glu::ShaderSource(getGluShaderType(params.shaderStage), source);
	}

	static Move<VkShaderModule> create (const Environment& env, const Resources& res, const Parameters&)
	{
		const VkShaderModuleCreateInfo	shaderModuleCreateInfo	=
		{
			VK_STRUCTURE_TYPE_SHADER_MODULE_CREATE_INFO,	// VkStructureType				sType;
			DE_NULL,										// const void*					pNext;
			(VkShaderModuleCreateFlags)0,					// VkShaderModuleCreateFlags	flags;
			res.binary.getSize(),							// size_t						codeSize;
			(const deUint32*)res.binary.getBinary(),		// const uint32_t*				pCode;
		};

		return createShaderModule(env.vkd, env.device, &shaderModuleCreateInfo);
	}
};

struct PipelineCache
{
	typedef VkPipelineCache Type;

	struct Parameters
	{
		Parameters (void) {}
	};

	struct Resources
	{
		Resources (const Environment&, const Parameters&) {}
	};

	static Move<VkPipelineCache> create (const Environment& env, const Resources&, const Parameters&)
	{
		const VkPipelineCacheCreateInfo	pipelineCacheCreateInfo	=
		{
			VK_STRUCTURE_TYPE_PIPELINE_CACHE_CREATE_INFO,			// VkStructureType				sType;
			DE_NULL,												// const void*					pNext;
#ifndef CTS_USES_VULKANSC
		(VkPipelineCacheCreateFlags)0u,								// VkPipelineCacheCreateFlags	flags;
		0,															// size_t						initialDataSize;
		DE_NULL														// const void*					pInitialData;
#else
		VK_PIPELINE_CACHE_CREATE_READ_ONLY_BIT |
			VK_PIPELINE_CACHE_CREATE_USE_APPLICATION_STORAGE_BIT,	// VkPipelineCacheCreateFlags	flags;
		env.resourceInterface->getCacheDataSize(),						// deUintptr					initialDataSize;
		env.resourceInterface->getCacheData()							// const void*					pInitialData;
#endif // CTS_USES_VULKANSC
		};

		return createPipelineCache(env.vkd, env.device, &pipelineCacheCreateInfo);
	}
};

struct Sampler
{
	typedef VkSampler Type;

	struct Parameters
	{
		VkFilter				magFilter;
		VkFilter				minFilter;
		VkSamplerMipmapMode		mipmapMode;
		VkSamplerAddressMode	addressModeU;
		VkSamplerAddressMode	addressModeV;
		VkSamplerAddressMode	addressModeW;
		float					mipLodBias;
		VkBool32				anisotropyEnable;
		float					maxAnisotropy;
		VkBool32				compareEnable;
		VkCompareOp				compareOp;
		float					minLod;
		float					maxLod;
		VkBorderColor			borderColor;
		VkBool32				unnormalizedCoordinates;

		Parameters (void)
			: magFilter					(VK_FILTER_NEAREST)
			, minFilter					(VK_FILTER_NEAREST)
			, mipmapMode				(VK_SAMPLER_MIPMAP_MODE_NEAREST)
			, addressModeU				(VK_SAMPLER_ADDRESS_MODE_CLAMP_TO_EDGE)
			, addressModeV				(VK_SAMPLER_ADDRESS_MODE_CLAMP_TO_EDGE)
			, addressModeW				(VK_SAMPLER_ADDRESS_MODE_CLAMP_TO_EDGE)
			, mipLodBias				(0.0f)
			, anisotropyEnable			(VK_FALSE)
			, maxAnisotropy				(1.0f)
			, compareEnable				(VK_FALSE)
			, compareOp					(VK_COMPARE_OP_ALWAYS)
			, minLod					(-1000.f)
			, maxLod					(+1000.f)
			, borderColor				(VK_BORDER_COLOR_FLOAT_TRANSPARENT_BLACK)
			, unnormalizedCoordinates	(VK_FALSE)
		{}
	};

	struct Resources
	{
		Resources (const Environment&, const Parameters&) {}
	};

	static Move<VkSampler> create (const Environment& env, const Resources&, const Parameters& params)
	{
		const VkSamplerCreateInfo	samplerCreateInfo	=
		{
			VK_STRUCTURE_TYPE_SAMPLER_CREATE_INFO,	// VkStructureType		sType;
			DE_NULL,								// const void*			pNext;
			(VkSamplerCreateFlags)0,				// VkSamplerCreateFlags	flags;
			params.magFilter,						// VkFilter				magFilter;
			params.minFilter,						// VkFilter				minFilter;
			params.mipmapMode,						// VkSamplerMipmapMode	mipmapMode;
			params.addressModeU,					// VkSamplerAddressMode	addressModeU;
			params.addressModeV,					// VkSamplerAddressMode	addressModeV;
			params.addressModeW,					// VkSamplerAddressMode	addressModeW;
			params.mipLodBias,						// float				mipLodBias;
			params.anisotropyEnable,				// VkBool32				anisotropyEnable;
			params.maxAnisotropy,					// float				maxAnisotropy;
			params.compareEnable,					// VkBool32				compareEnable;
			params.compareOp,						// VkCompareOp			compareOp;
			params.minLod,							// float				minLod;
			params.maxLod,							// float				maxLod;
			params.borderColor,						// VkBorderColor		borderColor;
			params.unnormalizedCoordinates,			// VkBool32				unnormalizedCoordinates;
		};

		return createSampler(env.vkd, env.device, &samplerCreateInfo);
	}
};

struct DescriptorSetLayout
{
	typedef VkDescriptorSetLayout Type;

	struct Parameters
	{
		struct Binding
		{
			deUint32			binding;
			VkDescriptorType	descriptorType;
			deUint32			descriptorCount;
			VkShaderStageFlags	stageFlags;
			bool				useImmutableSampler;

			Binding (deUint32			binding_,
					 VkDescriptorType	descriptorType_,
					 deUint32			descriptorCount_,
					 VkShaderStageFlags	stageFlags_,
					 bool				useImmutableSampler_)
				: binding				(binding_)
				, descriptorType		(descriptorType_)
				, descriptorCount		(descriptorCount_)
				, stageFlags			(stageFlags_)
				, useImmutableSampler	(useImmutableSampler_)
			{}

			Binding (void) {}
		};

		std::vector<Binding>	bindings;

		Parameters (const std::vector<Binding>& bindings_)
			: bindings(bindings_)
		{}

		static Parameters empty (void)
		{
			return Parameters(std::vector<Binding>());
		}

		static Parameters single (deUint32				binding,
								  VkDescriptorType		descriptorType,
								  deUint32				descriptorCount,
								  VkShaderStageFlags	stageFlags,
								  bool					useImmutableSampler = false)
		{
			std::vector<Binding> bindings;
			bindings.push_back(Binding(binding, descriptorType, descriptorCount, stageFlags, useImmutableSampler));
			return Parameters(bindings);
		}
	};

	struct Resources
	{
		std::vector<VkDescriptorSetLayoutBinding>	bindings;
		MovePtr<Dependency<Sampler>>				immutableSampler;
		std::vector<VkSampler>						immutableSamplersPtr;

		Resources (const Environment& env, const Parameters& params)
		{
			for (std::vector<Parameters::Binding>::const_iterator cur = params.bindings.begin(); cur != params.bindings.end(); cur++)
			{
				if (cur->useImmutableSampler && !immutableSampler)
				{
					immutableSampler = de::newMovePtr<Dependency<Sampler>>(env, Sampler::Parameters());

					if (cur->useImmutableSampler && immutableSamplersPtr.size() < (size_t)cur->descriptorCount)
						immutableSamplersPtr.resize(cur->descriptorCount, *immutableSampler->object);
				}
			}

			for (std::vector<Parameters::Binding>::const_iterator cur = params.bindings.begin(); cur != params.bindings.end(); cur++)
			{
				const VkDescriptorSetLayoutBinding	binding	=
				{
					cur->binding,														// uint32_t				binding;
					cur->descriptorType,												// VkDescriptorType		descriptorType;
					cur->descriptorCount,												// uint32_t				descriptorCount;
					cur->stageFlags,													// VkShaderStageFlags	stageFlags;
					(cur->useImmutableSampler ? &immutableSamplersPtr[0] : DE_NULL),	// const VkSampler*		pImmutableSamplers;
				};

				bindings.push_back(binding);
			}
		}
	};

	static Move<VkDescriptorSetLayout> create (const Environment& env, const Resources& res, const Parameters&)
	{
		const VkDescriptorSetLayoutCreateInfo	descriptorSetLayoutCreateInfo	=
		{
			VK_STRUCTURE_TYPE_DESCRIPTOR_SET_LAYOUT_CREATE_INFO,	// VkStructureType						sType;
			DE_NULL,												// const void*							pNext;
			(VkDescriptorSetLayoutCreateFlags)0,					// VkDescriptorSetLayoutCreateFlags		flags;
			(deUint32)res.bindings.size(),							// uint32_t								bindingCount;
			(res.bindings.empty() ? DE_NULL : &res.bindings[0]),	// const VkDescriptorSetLayoutBinding*	pBindings;
		};

		return createDescriptorSetLayout(env.vkd, env.device, &descriptorSetLayoutCreateInfo);
	}
};

struct PipelineLayout
{
	typedef VkPipelineLayout Type;

	struct Parameters
	{
		std::vector<DescriptorSetLayout::Parameters>	descriptorSetLayouts;
		std::vector<VkPushConstantRange>				pushConstantRanges;

		Parameters (void) {}

		static Parameters empty (void)
		{
			return Parameters();
		}

		static Parameters singleDescriptorSet (const DescriptorSetLayout::Parameters& descriptorSetLayout)
		{
			Parameters params;
			params.descriptorSetLayouts.push_back(descriptorSetLayout);
			return params;
		}
	};

	struct Resources
	{
		typedef SharedPtr<Dependency<DescriptorSetLayout>>	DescriptorSetLayoutDepSp;
		typedef std::vector<DescriptorSetLayoutDepSp>		DescriptorSetLayouts;

		DescriptorSetLayouts				descriptorSetLayouts;
		std::vector<VkDescriptorSetLayout>	pSetLayouts;

		Resources (const Environment& env, const Parameters& params)
		{
			for (std::vector<DescriptorSetLayout::Parameters>::const_iterator dsParams = params.descriptorSetLayouts.begin();
				 dsParams != params.descriptorSetLayouts.end();
				 ++dsParams)
			{
				descriptorSetLayouts.push_back(DescriptorSetLayoutDepSp(new Dependency<DescriptorSetLayout>(env, *dsParams)));
				pSetLayouts.push_back(*descriptorSetLayouts.back()->object);
			}
		}
	};

	static Move<VkPipelineLayout> create (const Environment& env, const Resources& res, const Parameters& params)
	{
		const VkPipelineLayoutCreateInfo	pipelineLayoutCreateInfo	=
		{
			VK_STRUCTURE_TYPE_PIPELINE_LAYOUT_CREATE_INFO,									// VkStructureType				sType;
			DE_NULL,																		// const void*					pNext;
			(VkPipelineLayoutCreateFlags)0,													// VkPipelineLayoutCreateFlags	flags;
			(deUint32)res.pSetLayouts.size(),												// uint32_t						setLayoutCount;
			(res.pSetLayouts.empty() ? DE_NULL : &res.pSetLayouts[0]),						// const VkDescriptorSetLayout*	pSetLayouts;
			(deUint32)params.pushConstantRanges.size(),										// uint32_t						pushConstantRangeCount;
			(params.pushConstantRanges.empty() ? DE_NULL : &params.pushConstantRanges[0]),	// const VkPushConstantRange*	pPushConstantRanges;
		};

		return createPipelineLayout(env.vkd, env.device, &pipelineLayoutCreateInfo);
	}
};

struct RenderPass
{
	typedef VkRenderPass Type;

	struct Parameters
	{
		Parameters (void) {}
	};

	struct Resources
	{
		Resources (const Environment&, const Parameters&) {}
	};

	static Move<VkRenderPass> create (const Environment& env, const Resources&, const Parameters&)
	{
		return makeRenderPass(env.vkd, env.device, VK_FORMAT_R8G8B8A8_UNORM, VK_FORMAT_D16_UNORM,
			VK_ATTACHMENT_LOAD_OP_CLEAR,
			VK_IMAGE_LAYOUT_COLOR_ATTACHMENT_OPTIMAL,
			VK_IMAGE_LAYOUT_DEPTH_STENCIL_ATTACHMENT_OPTIMAL,
			VK_IMAGE_LAYOUT_COLOR_ATTACHMENT_OPTIMAL,
			VK_IMAGE_LAYOUT_DEPTH_STENCIL_ATTACHMENT_OPTIMAL);
	}
};

struct GraphicsPipeline
{
	typedef VkPipeline Type;

	struct Parameters
	{
		Parameters (void) {}
	};

	struct Resources
	{
		Dependency<ShaderModule>	vertexShader;
		Dependency<ShaderModule>	fragmentShader;
		Dependency<PipelineLayout>	layout;
		Dependency<RenderPass>		renderPass;
		Dependency<PipelineCache>	pipelineCache;

		Resources (const Environment& env, const Parameters&)
			: vertexShader		(env, ShaderModule::Parameters(VK_SHADER_STAGE_VERTEX_BIT, "vert"))
			, fragmentShader	(env, ShaderModule::Parameters(VK_SHADER_STAGE_FRAGMENT_BIT, "frag"))
			, layout			(env, PipelineLayout::Parameters::singleDescriptorSet(
										DescriptorSetLayout::Parameters::single(0u, VK_DESCRIPTOR_TYPE_COMBINED_IMAGE_SAMPLER, 1u, VK_SHADER_STAGE_FRAGMENT_BIT, true)))
			, renderPass		(env, RenderPass::Parameters())
			, pipelineCache		(env, PipelineCache::Parameters())
		{}
	};

	static void initPrograms (SourceCollections& dst, Parameters)
	{
		ShaderModule::initPrograms(dst, ShaderModule::Parameters(VK_SHADER_STAGE_VERTEX_BIT, "vert"));
		ShaderModule::initPrograms(dst, ShaderModule::Parameters(VK_SHADER_STAGE_FRAGMENT_BIT, "frag"));
	}

	static Move<VkPipeline> create (const Environment& env, const Resources& res, const Parameters&)
	{
		const VkPipelineShaderStageCreateInfo			stages[]			=
		{
			{
				VK_STRUCTURE_TYPE_PIPELINE_SHADER_STAGE_CREATE_INFO,		// VkStructureType									sType;
				DE_NULL,													// const void*										pNext;
				(VkPipelineShaderStageCreateFlags)0,						// VkPipelineShaderStageCreateFlags					flags;
				VK_SHADER_STAGE_VERTEX_BIT,									// VkShaderStageFlagBits							stage;
				*res.vertexShader.object,									// VkShaderModule									module;
				"main",														// const char*										pName;
				DE_NULL,													// const VkSpecializationInfo*						pSpecializationInfo;
			},
			{
				VK_STRUCTURE_TYPE_PIPELINE_SHADER_STAGE_CREATE_INFO,		// VkStructureType									sType;
				DE_NULL,													// const void*										pNext;
				(VkPipelineShaderStageCreateFlags)0,						// VkPipelineShaderStageCreateFlags					flags;
				VK_SHADER_STAGE_FRAGMENT_BIT,								// VkShaderStageFlagBits							stage;
				*res.fragmentShader.object,									// VkShaderModule									module;
				"main",														// const char*										pName;
				DE_NULL,													// const VkSpecializationInfo*						pSpecializationInfo;
			}
		};
		const VkVertexInputBindingDescription			vertexBindings[]	=
		{
			{
				0u,															// uint32_t											binding;
				16u,														// uint32_t											stride;
				VK_VERTEX_INPUT_RATE_VERTEX,								// VkVertexInputRate								inputRate;
			}
		};
		const VkVertexInputAttributeDescription			vertexAttribs[]		=
		{
			{
				0u,															// uint32_t											location;
				0u,															// uint32_t											binding;
				VK_FORMAT_R32G32B32A32_SFLOAT,								// VkFormat											format;
				0u,															// uint32_t											offset;
			}
		};
		const VkPipelineVertexInputStateCreateInfo		vertexInputState	=
		{
			VK_STRUCTURE_TYPE_PIPELINE_VERTEX_INPUT_STATE_CREATE_INFO,		// VkStructureType									sType;
			DE_NULL,														// const void*										pNext;
			(VkPipelineVertexInputStateCreateFlags)0,						// VkPipelineVertexInputStateCreateFlags			flags;
			DE_LENGTH_OF_ARRAY(vertexBindings),								// uint32_t											vertexBindingDescriptionCount;
			vertexBindings,													// const VkVertexInputBindingDescription*			pVertexBindingDescriptions;
			DE_LENGTH_OF_ARRAY(vertexAttribs),								// uint32_t											vertexAttributeDescriptionCount;
			vertexAttribs,													// const VkVertexInputAttributeDescription*			pVertexAttributeDescriptions;
		};
		const VkPipelineInputAssemblyStateCreateInfo	inputAssemblyState	=
		{
			VK_STRUCTURE_TYPE_PIPELINE_INPUT_ASSEMBLY_STATE_CREATE_INFO,	// VkStructureType									sType;
			DE_NULL,														// const void*										pNext;
			(VkPipelineInputAssemblyStateCreateFlags)0,						// VkPipelineInputAssemblyStateCreateFlags			flags;
			VK_PRIMITIVE_TOPOLOGY_TRIANGLE_LIST,							// VkPrimitiveTopology								topology;
			VK_FALSE,														// VkBool32											primitiveRestartEnable;
		};
		const VkViewport								viewport			= makeViewport(tcu::UVec2(64));
		const VkRect2D									scissor				= makeRect2D(tcu::UVec2(64));

		const VkPipelineViewportStateCreateInfo			viewportState		=
		{
			VK_STRUCTURE_TYPE_PIPELINE_VIEWPORT_STATE_CREATE_INFO,			// VkStructureType									sType;
			DE_NULL,														// const void*										pNext;
			(VkPipelineViewportStateCreateFlags)0,							// VkPipelineViewportStateCreateFlags				flags;
			1u,																// uint32_t											viewportCount;
			&viewport,														// const VkViewport*								pViewports;
			1u,																// uint32_t											scissorCount;
			&scissor,														// const VkRect2D*									pScissors;
		};
		const VkPipelineRasterizationStateCreateInfo	rasterState			=
		{
			VK_STRUCTURE_TYPE_PIPELINE_RASTERIZATION_STATE_CREATE_INFO,		// VkStructureType									sType;
			DE_NULL,														// const void*										pNext;
			(VkPipelineRasterizationStateCreateFlags)0,						// VkPipelineRasterizationStateCreateFlags			flags;
			VK_FALSE,														// VkBool32											depthClampEnable;
			VK_FALSE,														// VkBool32											rasterizerDiscardEnable;
			VK_POLYGON_MODE_FILL,											// VkPolygonMode									polygonMode;
			VK_CULL_MODE_BACK_BIT,											// VkCullModeFlags									cullMode;
			VK_FRONT_FACE_COUNTER_CLOCKWISE,								// VkFrontFace										frontFace;
			VK_FALSE,														// VkBool32											depthBiasEnable;
			0.0f,															// float											depthBiasConstantFactor;
			0.0f,															// float											depthBiasClamp;
			0.0f,															// float											depthBiasSlopeFactor;
			1.0f,															// float											lineWidth;
		};
		const VkPipelineMultisampleStateCreateInfo		multisampleState	=
		{
			VK_STRUCTURE_TYPE_PIPELINE_MULTISAMPLE_STATE_CREATE_INFO,		// VkStructureType									sType;
			DE_NULL,														// const void*										pNext;
			(VkPipelineMultisampleStateCreateFlags)0,						// VkPipelineMultisampleStateCreateFlags			flags;
			VK_SAMPLE_COUNT_1_BIT,											// VkSampleCountFlagBits							rasterizationSamples;
			VK_FALSE,														// VkBool32											sampleShadingEnable;
			1.0f,															// float											minSampleShading;
			DE_NULL,														// const VkSampleMask*								pSampleMask;
			VK_FALSE,														// VkBool32											alphaToCoverageEnable;
			VK_FALSE,														// VkBool32											alphaToOneEnable;
		};
		const VkPipelineDepthStencilStateCreateInfo		depthStencilState	=
		{
			VK_STRUCTURE_TYPE_PIPELINE_DEPTH_STENCIL_STATE_CREATE_INFO,		// VkStructureType									sType;
			DE_NULL,														// const void*										pNext;
			(VkPipelineDepthStencilStateCreateFlags)0,						// VkPipelineDepthStencilStateCreateFlags			flags;
			VK_TRUE,														// VkBool32											depthTestEnable;
			VK_TRUE,														// VkBool32											depthWriteEnable;
			VK_COMPARE_OP_LESS,												// VkCompareOp										depthCompareOp;
			VK_FALSE,														// VkBool32											depthBoundsTestEnable;
			VK_FALSE,														// VkBool32											stencilTestEnable;
			{
				VK_STENCIL_OP_KEEP,											// VkStencilOp										failOp;
				VK_STENCIL_OP_KEEP,											// VkStencilOp										passOp;
				VK_STENCIL_OP_KEEP,											// VkStencilOp										depthFailOp;
				VK_COMPARE_OP_ALWAYS,										// VkCompareOp										compareOp;
				0u,															// uint32_t											compareMask;
				0u,															// uint32_t											writeMask;
				0u,															// uint32_t											reference;
			},
			{
				VK_STENCIL_OP_KEEP,											// VkStencilOp										failOp;
				VK_STENCIL_OP_KEEP,											// VkStencilOp										passOp;
				VK_STENCIL_OP_KEEP,											// VkStencilOp										depthFailOp;
				VK_COMPARE_OP_ALWAYS,										// VkCompareOp										compareOp;
				0u,															// uint32_t											compareMask;
				0u,															// uint32_t											writeMask;
				0u,															// uint32_t											reference;
			},
			0.0f,															// float											minDepthBounds;
			1.0f,															// float											maxDepthBounds;
		};
		const VkPipelineColorBlendAttachmentState		colorBlendAttState[]=
		{
			{
				VK_FALSE,													// VkBool32											blendEnable;
				VK_BLEND_FACTOR_ONE,										// VkBlendFactor									srcColorBlendFactor;
				VK_BLEND_FACTOR_ZERO,										// VkBlendFactor									dstColorBlendFactor;
				VK_BLEND_OP_ADD,											// VkBlendOp										colorBlendOp;
				VK_BLEND_FACTOR_ONE,										// VkBlendFactor									srcAlphaBlendFactor;
				VK_BLEND_FACTOR_ZERO,										// VkBlendFactor									dstAlphaBlendFactor;
				VK_BLEND_OP_ADD,											// VkBlendOp										alphaBlendOp;
				VK_COLOR_COMPONENT_R_BIT | VK_COLOR_COMPONENT_G_BIT |
				VK_COLOR_COMPONENT_B_BIT | VK_COLOR_COMPONENT_A_BIT,		// VkColorComponentFlags							colorWriteMask;
			}
		};
		const VkPipelineColorBlendStateCreateInfo		colorBlendState		=
		{
			VK_STRUCTURE_TYPE_PIPELINE_COLOR_BLEND_STATE_CREATE_INFO,		// VkStructureType									sType;
			DE_NULL,														// const void*										pNext;
			(VkPipelineColorBlendStateCreateFlags)0,						// VkPipelineColorBlendStateCreateFlags				flags;
			VK_FALSE,														// VkBool32											logicOpEnable;
			VK_LOGIC_OP_COPY,												// VkLogicOp										logicOp;
			DE_LENGTH_OF_ARRAY(colorBlendAttState),							// uint32_t											attachmentCount;
			colorBlendAttState,												// const VkPipelineColorBlendAttachmentState*		pAttachments;
			{ 0.0f, 0.0f, 0.0f, 0.0f },										// float											blendConstants[4];
		};
		const VkGraphicsPipelineCreateInfo				pipelineCreateInfo	=
		{
			VK_STRUCTURE_TYPE_GRAPHICS_PIPELINE_CREATE_INFO,				// VkStructureType									sType;
			DE_NULL,														// const void*										pNext;
			(VkPipelineCreateFlags)0,										// VkPipelineCreateFlags							flags;
			DE_LENGTH_OF_ARRAY(stages),										// uint32_t											stageCount;
			stages,															// const VkPipelineShaderStageCreateInfo*			pStages;
			&vertexInputState,												// const VkPipelineVertexInputStateCreateInfo*		pVertexInputState;
			&inputAssemblyState,											// const VkPipelineInputAssemblyStateCreateInfo*	pInputAssemblyState;
			DE_NULL,														// const VkPipelineTessellationStateCreateInfo*		pTessellationState;
			&viewportState,													// const VkPipelineViewportStateCreateInfo*			pViewportState;
			&rasterState,													// const VkPipelineRasterizationStateCreateInfo*	pRasterizationState;
			&multisampleState,												// const VkPipelineMultisampleStateCreateInfo*		pMultisampleState;
			&depthStencilState,												// const VkPipelineDepthStencilStateCreateInfo*		pDepthStencilState;
			&colorBlendState,												// const VkPipelineColorBlendStateCreateInfo*		pColorBlendState;
			(const VkPipelineDynamicStateCreateInfo*)DE_NULL,				// const VkPipelineDynamicStateCreateInfo*			pDynamicState;
			*res.layout.object,												// VkPipelineLayout									layout;
			*res.renderPass.object,											// VkRenderPass										renderPass;
			0u,																// uint32_t											subpass;
			(VkPipeline)0,													// VkPipeline										basePipelineHandle;
			0,																// int32_t											basePipelineIndex;
		};

		return createGraphicsPipeline(env.vkd, env.device, *res.pipelineCache.object, &pipelineCreateInfo);
	}
};

struct ComputePipeline
{
	typedef VkPipeline Type;

	struct Parameters
	{
		Parameters (void) {}
	};

	struct Resources
	{
		Dependency<ShaderModule>	shaderModule;
		Dependency<PipelineLayout>	layout;
		Dependency<PipelineCache>	pipelineCache;

		static DescriptorSetLayout::Parameters getDescriptorSetLayout (void)
		{
			typedef DescriptorSetLayout::Parameters::Binding	Binding;

			std::vector<Binding>	bindings;

			bindings.push_back(Binding(0, VK_DESCRIPTOR_TYPE_STORAGE_BUFFER, 1u, VK_SHADER_STAGE_COMPUTE_BIT, false));
			bindings.push_back(Binding(1, VK_DESCRIPTOR_TYPE_STORAGE_BUFFER, 1u, VK_SHADER_STAGE_COMPUTE_BIT, false));

			return DescriptorSetLayout::Parameters(bindings);
		}

		Resources (const Environment& env, const Parameters&)
			: shaderModule		(env, ShaderModule::Parameters(VK_SHADER_STAGE_COMPUTE_BIT, "comp"))
			, layout			(env, PipelineLayout::Parameters::singleDescriptorSet(getDescriptorSetLayout()))
			, pipelineCache		(env, PipelineCache::Parameters())
		{}
	};

	static void initPrograms (SourceCollections& dst, Parameters)
	{
		ShaderModule::initPrograms(dst, ShaderModule::Parameters(VK_SHADER_STAGE_COMPUTE_BIT, "comp"));
	}

	static Move<VkPipeline> create (const Environment& env, const Resources& res, const Parameters&)
	{
		const VkComputePipelineCreateInfo	pipelineCreateInfo	=
		{
			VK_STRUCTURE_TYPE_COMPUTE_PIPELINE_CREATE_INFO,				// VkStructureType					sType;
			DE_NULL,													// const void*						pNext;
			(VkPipelineCreateFlags)0,									// VkPipelineCreateFlags			flags;
			{
				VK_STRUCTURE_TYPE_PIPELINE_SHADER_STAGE_CREATE_INFO,	// VkStructureType					sType;
				DE_NULL,												// const void*						pNext;
				(VkPipelineShaderStageCreateFlags)0,					// VkPipelineShaderStageCreateFlags	flags;
				VK_SHADER_STAGE_COMPUTE_BIT,							// VkShaderStageFlagBits			stage;
				*res.shaderModule.object,								// VkShaderModule					module;
				"main",													// const char*						pName;
				DE_NULL,												// const VkSpecializationInfo*		pSpecializationInfo;
			},
			*res.layout.object,											// VkPipelineLayout					layout;
			(VkPipeline)0,												// VkPipeline						basePipelineHandle;
			0u,															// int32_t							basePipelineIndex;
		};

		return createComputePipeline(env.vkd, env.device, *res.pipelineCache.object, &pipelineCreateInfo);
	}
};

struct DescriptorPool
{
	typedef VkDescriptorPool Type;

	struct Parameters
	{
		VkDescriptorPoolCreateFlags			flags;
		deUint32							maxSets;
		std::vector<VkDescriptorPoolSize>	poolSizes;

		Parameters (VkDescriptorPoolCreateFlags					flags_,
					deUint32									maxSets_,
					const std::vector<VkDescriptorPoolSize>&	poolSizes_)
			: flags		(flags_)
			, maxSets	(maxSets_)
			, poolSizes	(poolSizes_)
		{}

		static Parameters singleType (VkDescriptorPoolCreateFlags	flags,
									  deUint32						maxSets,
									  VkDescriptorType				type,
									  deUint32						count)
		{
			std::vector<VkDescriptorPoolSize>	poolSizes;
			poolSizes.push_back(makeDescriptorPoolSize(type, count));
			return Parameters(flags, maxSets, poolSizes);
		}
	};

	struct Resources
	{
		Resources (const Environment&, const Parameters&) {}
	};

	static Move<VkDescriptorPool> create (const Environment& env, const Resources&, const Parameters& params)
	{
		const VkDescriptorPoolCreateInfo	descriptorPoolCreateInfo	=
		{
			VK_STRUCTURE_TYPE_DESCRIPTOR_POOL_CREATE_INFO,					// VkStructureType				sType;
			DE_NULL,														// const void*					pNext;
			params.flags,													// VkDescriptorPoolCreateFlags	flags;
			params.maxSets,													// uint32_t						maxSets;
			(deUint32)params.poolSizes.size(),								// uint32_t						poolSizeCount;
			(params.poolSizes.empty() ? DE_NULL : &params.poolSizes[0]),	// const VkDescriptorPoolSize*	pPoolSizes;
		};

		return createDescriptorPool(env.vkd, env.device, &descriptorPoolCreateInfo);
	}
};

struct DescriptorSet
{
	typedef VkDescriptorSet Type;

	struct Parameters
	{
		DescriptorSetLayout::Parameters	descriptorSetLayout;

		Parameters (const DescriptorSetLayout::Parameters& descriptorSetLayout_)
			: descriptorSetLayout(descriptorSetLayout_)
		{}
	};

	struct Resources
	{
		Dependency<DescriptorPool>		descriptorPool;
		Dependency<DescriptorSetLayout>	descriptorSetLayout;

		static std::vector<VkDescriptorPoolSize> computePoolSizes (const DescriptorSetLayout::Parameters& layout, int maxSets)
		{
			deUint32							countByType[VK_DESCRIPTOR_TYPE_LAST];
			std::vector<VkDescriptorPoolSize>	typeCounts;

			std::fill(DE_ARRAY_BEGIN(countByType), DE_ARRAY_END(countByType), 0u);

			for (std::vector<DescriptorSetLayout::Parameters::Binding>::const_iterator cur = layout.bindings.begin(); cur != layout.bindings.end(); cur++)
			{
				DE_ASSERT((deUint32)cur->descriptorType < VK_DESCRIPTOR_TYPE_LAST);
				countByType[cur->descriptorType] += cur->descriptorCount * maxSets;
			}

			for (deUint32 type = 0; type < VK_DESCRIPTOR_TYPE_LAST; type++)
			{
				if (countByType[type] > 0)
					typeCounts.push_back(makeDescriptorPoolSize((VkDescriptorType)type, countByType[type]));
			}

			return typeCounts;
		}

		Resources (const Environment& env, const Parameters& params)
			: descriptorPool		(env, DescriptorPool::Parameters(VK_DESCRIPTOR_POOL_CREATE_FREE_DESCRIPTOR_SET_BIT, 1u, computePoolSizes(params.descriptorSetLayout, 1u)))
			, descriptorSetLayout	(env, params.descriptorSetLayout)
		{
		}
	};

	static Move<VkDescriptorSet> create (const Environment& env, const Resources& res, const Parameters&)
	{
		const VkDescriptorSetAllocateInfo	allocateInfo	=
		{
			VK_STRUCTURE_TYPE_DESCRIPTOR_SET_ALLOCATE_INFO,	// VkStructureType				sType;
			DE_NULL,										// const void*					pNext;
			*res.descriptorPool.object,						// VkDescriptorPool				descriptorPool;
			1u,												// uint32_t						descriptorSetCount;
			&(*res.descriptorSetLayout.object),				// const VkDescriptorSetLayout*	pSetLayouts;
		};

		return allocateDescriptorSet(env.vkd, env.device, &allocateInfo);
	}
};

struct Framebuffer
{
	typedef VkFramebuffer Type;

	struct Parameters
	{
		Parameters (void)
		{}
	};

	struct Resources
	{
		Dependency<ImageView>	colorAttachment;
		Dependency<ImageView>	depthStencilAttachment;
		Dependency<RenderPass>	renderPass;

		Resources (const Environment& env, const Parameters&)
			: colorAttachment			(env, ImageView::Parameters(Image::Parameters(0u, VK_IMAGE_TYPE_2D, VK_FORMAT_R8G8B8A8_UNORM,
																					  makeExtent3D(256, 256, 1),
																					  1u, 1u,
																					  VK_SAMPLE_COUNT_1_BIT,
																					  VK_IMAGE_TILING_OPTIMAL,
																					  VK_IMAGE_USAGE_COLOR_ATTACHMENT_BIT,
																					  VK_IMAGE_LAYOUT_UNDEFINED),
																		 VK_IMAGE_VIEW_TYPE_2D, VK_FORMAT_R8G8B8A8_UNORM,
																		 makeComponentMappingRGBA(),
																		 makeImageSubresourceRange(VK_IMAGE_ASPECT_COLOR_BIT, 0u, 1u, 0u, 1u)))
			, depthStencilAttachment	(env, ImageView::Parameters(Image::Parameters(0u, VK_IMAGE_TYPE_2D, VK_FORMAT_D16_UNORM,
																					  makeExtent3D(256, 256, 1),
																					  1u, 1u,
																					  VK_SAMPLE_COUNT_1_BIT,
																					  VK_IMAGE_TILING_OPTIMAL,
																					  VK_IMAGE_USAGE_DEPTH_STENCIL_ATTACHMENT_BIT,
																					  VK_IMAGE_LAYOUT_UNDEFINED),
																		 VK_IMAGE_VIEW_TYPE_2D, VK_FORMAT_D16_UNORM,
																		 makeComponentMappingRGBA(),
																		 makeImageSubresourceRange(VK_IMAGE_ASPECT_DEPTH_BIT, 0u, 1u, 0u, 1u)))
			, renderPass				(env, RenderPass::Parameters())
		{}
	};

	static Move<VkFramebuffer> create (const Environment& env, const Resources& res, const Parameters&)
	{
		const VkImageView				attachments[]			=
		{
			*res.colorAttachment.object,
			*res.depthStencilAttachment.object,
		};
		const VkFramebufferCreateInfo	framebufferCreateInfo	=
		{
			VK_STRUCTURE_TYPE_FRAMEBUFFER_CREATE_INFO,	// VkStructureType			sType;
			DE_NULL,									// const void*				pNext;
			(VkFramebufferCreateFlags)0,				// VkFramebufferCreateFlags	flags;
			*res.renderPass.object,						// VkRenderPass				renderPass;
			(deUint32)DE_LENGTH_OF_ARRAY(attachments),	// uint32_t					attachmentCount;
			attachments,								// const VkImageView*		pAttachments;
			256u,										// uint32_t					width;
			256u,										// uint32_t					height;
			1u,											// uint32_t					layers;
		};

		return createFramebuffer(env.vkd, env.device, &framebufferCreateInfo);
	}
};

struct CommandPool
{
	typedef VkCommandPool Type;

	struct Parameters
	{
		VkCommandPoolCreateFlags	flags;

		Parameters (VkCommandPoolCreateFlags flags_)
			: flags(flags_)
		{}
	};

	struct Resources
	{
		Resources (const Environment&, const Parameters&) {}
	};

	static Move<VkCommandPool> create (const Environment& env, const Resources&, const Parameters& params)
	{
		const VkCommandPoolCreateInfo	commandPoolCreateInfo	=
		{
			VK_STRUCTURE_TYPE_COMMAND_POOL_CREATE_INFO,	// VkStructureType			sType;
			DE_NULL,									// const void*				pNext;
			params.flags,								// VkCommandPoolCreateFlags	flags;
			env.queueFamilyIndex,						// uint32_t					queueFamilyIndex;
		};

		return createCommandPool(env.vkd, env.device, &commandPoolCreateInfo);
	}
};

struct CommandBuffer
{
	typedef VkCommandBuffer Type;

	struct Parameters
	{
		CommandPool::Parameters		commandPool;
		VkCommandBufferLevel		level;

		Parameters (const CommandPool::Parameters&	commandPool_,
					VkCommandBufferLevel			level_)
			: commandPool	(commandPool_)
			, level			(level_)
		{}
	};

	struct Resources
	{
		Dependency<CommandPool>	commandPool;

		Resources (const Environment& env, const Parameters& params)
			: commandPool(env, params.commandPool)
		{}
	};

	static Move<VkCommandBuffer> create (const Environment& env, const Resources& res, const Parameters& params)
	{
		const VkCommandBufferAllocateInfo	allocateInfo	=
		{
			VK_STRUCTURE_TYPE_COMMAND_BUFFER_ALLOCATE_INFO,	// VkStructureType		sType;
			DE_NULL,										// const void*			pNext;
			*res.commandPool.object,						// VkCommandPool		commandPool;
			params.level,									// VkCommandBufferLevel	level;
			1,												// uint32_t				commandBufferCount;
		};

		return allocateCommandBuffer(env.vkd, env.device, &allocateInfo);
	}
};

template<typename Object>
struct NamedParameters
{
	const char*					name;
	typename Object::Parameters	parameters;
};

template<typename Object>
struct CaseDescription
{
	typename FunctionInstance1<typename Object::Parameters>::Function	function;
	const NamedParameters<Object>*										paramsBegin;
	const NamedParameters<Object>*										paramsEnd;
};

#define CASE_DESC(FUNCTION, CASES) \
	{ FUNCTION, DE_ARRAY_BEGIN(CASES), DE_ARRAY_END(CASES) }

struct CaseDescriptions
{
	CaseDescription<Device>					device;
	CaseDescription<DeviceMemory>			deviceMemory;
	CaseDescription<Buffer>					buffer;
	CaseDescription<BufferView>				bufferView;
	CaseDescription<Image>					image;
	CaseDescription<ImageView>				imageView;
	CaseDescription<Semaphore>				semaphore;
	CaseDescription<Event>					event;
	CaseDescription<Fence>					fence;
	CaseDescription<QueryPool>				queryPool;
	CaseDescription<ShaderModule>			shaderModule;
	CaseDescription<PipelineCache>			pipelineCache;
	CaseDescription<Sampler>				sampler;
	CaseDescription<DescriptorSetLayout>	descriptorSetLayout;
	CaseDescription<PipelineLayout>			pipelineLayout;
	CaseDescription<RenderPass>				renderPass;
	CaseDescription<GraphicsPipeline>		graphicsPipeline;
	CaseDescription<ComputePipeline>		computePipeline;
	CaseDescription<DescriptorPool>			descriptorPool;
	CaseDescription<DescriptorSet>			descriptorSet;
	CaseDescription<Framebuffer>			framebuffer;
	CaseDescription<CommandPool>			commandPool;
	CaseDescription<CommandBuffer>			commandBuffer;
};

static void checkSupport(Context& context)
{
	const std::vector<VkExtensionProperties> extensions =
		enumerateDeviceExtensionProperties(context.getInstanceInterface(), context.getPhysicalDevice(), DE_NULL);

	for (size_t extNdx = 0; extNdx < extensions.size(); extNdx++)
	{
		if (deStringEqual("VK_EXT_device_memory_report", extensions[extNdx].extensionName))
		{
			VkPhysicalDeviceDeviceMemoryReportFeaturesEXT deviceMemoryReportFeatures =
			{
				VK_STRUCTURE_TYPE_PHYSICAL_DEVICE_DEVICE_MEMORY_REPORT_FEATURES_EXT,
				DE_NULL,
				VK_FALSE
			};

			VkPhysicalDeviceFeatures2 availFeatures;
			availFeatures.sType = VK_STRUCTURE_TYPE_PHYSICAL_DEVICE_FEATURES_2;
			availFeatures.pNext = &deviceMemoryReportFeatures;

			context.getInstanceInterface().getPhysicalDeviceFeatures2(context.getPhysicalDevice(), &availFeatures);

			if (deviceMemoryReportFeatures.deviceMemoryReport == VK_FALSE)
			{
				TCU_THROW(NotSupportedError, "VK_EXT_device_memory_report not supported");
			}
			return;
		}
	}

	TCU_THROW(NotSupportedError, "VK_EXT_device_memory_report not supported");
}

template<typename Object>
static void checkSupport (Context& context, typename Object::Parameters)
{
	checkSupport(context);
}

template<typename Object>
void addCases (const MovePtr<tcu::TestCaseGroup>& group, const CaseDescription<Object>& cases)
{
	for (const NamedParameters<Object>* cur = cases.paramsBegin; cur != cases.paramsEnd; cur++)
	{
		addFunctionCase(group.get(), cur->name, "", checkSupport<Object>, cases.function, cur->parameters);
	}
}

template<typename Object>
void addCasesWithProgs (const MovePtr<tcu::TestCaseGroup>& group, const CaseDescription<Object>& cases)
{
	for (const NamedParameters<Object>* cur = cases.paramsBegin; cur != cases.paramsEnd; cur++)
	{
		addFunctionCaseWithPrograms(group.get(), cur->name, "", checkSupport<Object>, Object::initPrograms, cases.function, cur->parameters);
	}
}

tcu::TestCaseGroup* createObjectTestsGroup (tcu::TestContext& testCtx, const char* name, const char* desc, const CaseDescriptions& cases)
{
	MovePtr<tcu::TestCaseGroup>	group	(new tcu::TestCaseGroup(testCtx, name, desc));

	addCases			(group, cases.device);
	addCases			(group, cases.deviceMemory);
	addCases			(group, cases.buffer);
	addCases			(group, cases.bufferView);
	addCases			(group, cases.image);
	addCases			(group, cases.imageView);
	addCases			(group, cases.semaphore);
	addCases			(group, cases.event);
	addCases			(group, cases.fence);
	addCases			(group, cases.queryPool);
	addCasesWithProgs	(group, cases.shaderModule);
	addCases			(group, cases.pipelineCache);
	addCases			(group, cases.sampler);
	addCases			(group, cases.descriptorSetLayout);
	addCases			(group, cases.pipelineLayout);
	addCases			(group, cases.renderPass);
	addCasesWithProgs	(group, cases.graphicsPipeline);
	addCasesWithProgs	(group, cases.computePipeline);
	addCases			(group, cases.descriptorPool);
	addCases			(group, cases.descriptorSet);
	addCases			(group, cases.framebuffer);
	addCases			(group, cases.commandPool);
	addCases			(group, cases.commandBuffer);

	return group.release();
}

static deBool validateCallbackRecords (Context& context, const CallbackRecorder& recorder)
{
	tcu::TestLog&							log					= context.getTestContext().getLog();
	const VkPhysicalDevice					physicalDevice		= context.getPhysicalDevice();
	const InstanceInterface&				vki					= context.getInstanceInterface();
	const VkPhysicalDeviceMemoryProperties	memoryProperties	= getPhysicalDeviceMemoryProperties(vki, physicalDevice);
	std::set<std::pair<deUint64, deUint64>>	memoryObjectSet;

	for (auto iter = recorder.getRecordsBegin(); iter != recorder.getRecordsEnd(); iter++)
	{
		const VkDeviceMemoryReportCallbackDataEXT&	record	= iter->first;

		if ((record.type == VK_DEVICE_MEMORY_REPORT_EVENT_TYPE_ALLOCATE_EXT ||
			 record.type == VK_DEVICE_MEMORY_REPORT_EVENT_TYPE_ALLOCATION_FAILED_EXT) &&
			record.heapIndex >= memoryProperties.memoryHeapCount)
		{
			log << tcu::TestLog::Message << "memoryHeapCount: " << memoryProperties.memoryHeapCount << tcu::TestLog::EndMessage;
			log << tcu::TestLog::Message << record << tcu::TestLog::EndMessage;
			return  false;
		}

		if (record.type == VK_DEVICE_MEMORY_REPORT_EVENT_TYPE_ALLOCATION_FAILED_EXT)
		{
			log << tcu::TestLog::Message << "Observed ALLOCATION_FAILED event" << tcu::TestLog::EndMessage;
			log << tcu::TestLog::Message << record << tcu::TestLog::EndMessage;
			continue;
		}

		if (record.type == VK_DEVICE_MEMORY_REPORT_EVENT_TYPE_ALLOCATE_EXT ||
			record.type == VK_DEVICE_MEMORY_REPORT_EVENT_TYPE_IMPORT_EXT)
		{
			memoryObjectSet.insert(std::make_pair(record.memoryObjectId, record.objectHandle));
			continue;
		}

		if (record.type == VK_DEVICE_MEMORY_REPORT_EVENT_TYPE_FREE_EXT ||
			record.type == VK_DEVICE_MEMORY_REPORT_EVENT_TYPE_UNIMPORT_EXT)
		{
			const auto objectPair = std::make_pair(record.memoryObjectId, record.objectHandle);
			if (!memoryObjectSet.count(objectPair))
			{
				log << tcu::TestLog::Message << "Unpaired or out-of-order free/unimport event" << tcu::TestLog::EndMessage;
				log << tcu::TestLog::Message << record << tcu::TestLog::EndMessage;
				return false;
			}
			memoryObjectSet.erase(objectPair);
		}
	}

	if (!memoryObjectSet.empty())
	{
		log << tcu::TestLog::Message << "Unpaired alloc/import event" << tcu::TestLog::EndMessage;
		return false;
	}

	return true;
}

struct EnvClone
{
	Unique<VkDevice>	device;
	DeviceDriver		vkd;
	Environment			env;

	EnvClone (const Environment& parent)
		: device	(Device::create(parent, Device::Resources(parent, Device::Parameters()), Device::Parameters()))
		, vkd		(parent.vkp, parent.instance, *device)
		, env		(parent.vkp, parent.vki, parent.instance, parent.physicalDevice, vkd, *device, parent.queueFamilyIndex, parent.programBinaries, parent.commandLine, nullptr)
	{
	}
};

template<typename Object>
tcu::TestStatus createDestroyObjectTest (Context& context, typename Object::Parameters params)
{
	CallbackRecorder	recorder;
	const Environment	env	(context.getPlatformInterface(),
							 context.getInstanceInterface(),
							 context.getInstance(),
							 context.getPhysicalDevice(),
							 context.getDeviceInterface(),
							 context.getDevice(),
							 context.getUniversalQueueFamilyIndex(),
							 context.getBinaryCollection(),
							 context.getTestContext().getCommandLine(),
							 &recorder);

	if (std::is_same<Object, Device>::value)
	{
		const typename Object::Resources	res					(env, params);
		Unique<typename Object::Type>		obj	(Object::create(env, res, params));
	}
	else
	{
		const EnvClone						envWithCustomDevice	(env);
		const typename Object::Resources	res					(envWithCustomDevice.env, params);
		Unique<typename Object::Type>		obj	(Object::create(envWithCustomDevice.env, res, params));
	}

	if (!validateCallbackRecords(context, recorder))
	{
		return tcu::TestStatus::fail("Invalid device memory report callback");
	}

	return tcu::TestStatus::pass("Ok");
}

tcu::TestStatus vkDeviceMemoryAllocateAndFreeTest (Context& context)
{
	CallbackRecorder						recorder;
	const PlatformInterface&				vkp					= context.getPlatformInterface();
	const VkInstance						instance			= context.getInstance();
	const InstanceInterface&				vki					= context.getInstanceInterface();
	const VkPhysicalDevice					physicalDevice		= context.getPhysicalDevice();
	const deUint32							queueFamilyIndex	= context.getUniversalQueueFamilyIndex();
	const deBool							isValidationEnabled	= context.getTestContext().getCommandLine().isValidationEnabled();
	const Unique<VkDevice>					device				(createDeviceWithMemoryReport(isValidationEnabled, vkp, instance, vki, physicalDevice, queueFamilyIndex, &recorder));
	const DeviceDriver						vkd					(vkp, instance, *device);
	const VkPhysicalDeviceMemoryProperties	memoryProperties	= getPhysicalDeviceMemoryProperties(vki, physicalDevice);
	const VkDeviceSize						testSize			= 1024;
	const deUint32							testTypeIndex		= 0;
	const deUint32							testHeapIndex		= memoryProperties.memoryTypes[testTypeIndex].heapIndex;
	deUint64								objectHandle		= 0;

	{
		recorder.setCallbackMarker(MARKER_ALLOCATE);

		VkResult					result				= VK_SUCCESS;
		VkDeviceMemory				memory				= DE_NULL;
		const VkMemoryAllocateInfo	memoryAllocateInfo	=
		{
			VK_STRUCTURE_TYPE_MEMORY_ALLOCATE_INFO,	// VkStructureType	sType;
			DE_NULL,								// const void*		pNext;
			testSize,								// VkDeviceSize		allocationSize;
			testTypeIndex,							// uint32_t			memoryTypeIndex;
		};

		result = vkd.allocateMemory(*device, &memoryAllocateInfo, (const VkAllocationCallbacks*)DE_NULL, &memory);
		if (result != VK_SUCCESS)
		{
			return tcu::TestStatus::fail("Unable to allocate " + de::toString(testSize) + " bytes of memory");
		}
		objectHandle									= memory.getInternal();

		recorder.setCallbackMarker(MARKER_FREE);
		vkd.freeMemory(*device, memory, (const VkAllocationCallbacks*)DE_NULL);
	}

	recorder.setCallbackMarker(MARKER_UNKNOWN);

	deBool							allocateEvent		= false;
	deBool							freeEvent			= false;
	deUint64						memoryObjectId		= 0;

	for (auto iter = recorder.getRecordsBegin(); iter != recorder.getRecordsEnd(); iter++)
	{
		const VkDeviceMemoryReportCallbackDataEXT&	record	= iter->first;
		const CallbackMarker						marker	= iter->second;

		if (record.objectHandle == objectHandle && record.type == VK_DEVICE_MEMORY_REPORT_EVENT_TYPE_ALLOCATE_EXT)
		{
			TCU_CHECK(marker == MARKER_ALLOCATE);
			TCU_CHECK(record.objectType == VK_OBJECT_TYPE_DEVICE_MEMORY);
			TCU_CHECK(memoryObjectId == 0);
			TCU_CHECK(record.memoryObjectId != 0);
			TCU_CHECK_MSG(record.size >= testSize, ("record.size=" + de::toString(record.size) + ", testSize=" + de::toString(testSize)).c_str());
			TCU_CHECK(record.heapIndex == testHeapIndex);

			memoryObjectId	= record.memoryObjectId;
			allocateEvent	= true;
		}
		else if (record.objectHandle == objectHandle && record.type == VK_DEVICE_MEMORY_REPORT_EVENT_TYPE_FREE_EXT)
		{
			TCU_CHECK(marker == MARKER_FREE);
			TCU_CHECK_MSG(record.memoryObjectId == memoryObjectId,
						  ("record.memoryObjectId=" + de::toString(record.memoryObjectId) +
						   ", memoryObjectId=" + de::toString(memoryObjectId)).c_str());

			freeEvent		= true;
		}
	}

	TCU_CHECK(allocateEvent);
	TCU_CHECK(freeEvent);

	return tcu::TestStatus::pass("Ok");
}

<<<<<<< HEAD
tcu::TestStatus vkDeviceMemoryAllocationFailedTest (Context& context)
{
	CallbackRecorder						recorder;
	const PlatformInterface&				vkp					= context.getPlatformInterface();
	const VkInstance						instance			= context.getInstance();
	const InstanceInterface&				vki					= context.getInstanceInterface();
	const VkPhysicalDevice					physicalDevice		= context.getPhysicalDevice();
	const deUint32							queueFamilyIndex	= context.getUniversalQueueFamilyIndex();
	const deBool							isValidationEnabled	= context.getTestContext().getCommandLine().isValidationEnabled();
	const Unique<VkDevice>					device				(createDeviceWithMemoryReport(isValidationEnabled, vkp, instance, vki, physicalDevice, queueFamilyIndex, &recorder));
	const DeviceDriver						vkd					(vkp, instance, *device);
	const VkPhysicalDeviceMemoryProperties	memoryProperties	= getPhysicalDeviceMemoryProperties(vki, physicalDevice);
	const deUint32							testTypeIndex		= 0;
	const deUint32							testHeapIndex		= memoryProperties.memoryTypes[testTypeIndex].heapIndex;
	const VkDeviceSize						testSize			= memoryProperties.memoryHeaps[testHeapIndex].size;
	const deUint32							testNumAlloc		= 10;

	{
		recorder.setCallbackMarker(MARKER_UNKNOWN);

		std::vector<VkDeviceMemory>	memories;
		VkResult					result				= VK_SUCCESS;
		VkMemoryAllocateInfo		memoryAllocateInfo	=
		{
			VK_STRUCTURE_TYPE_MEMORY_ALLOCATE_INFO,	// VkStructureType	sType;
			DE_NULL,								// const void*		pNext;
			128,									// VkDeviceSize		allocationSize;
			testTypeIndex,							// uint32_t			memoryTypeIndex;
		};

		{
			VkDeviceMemory	memory	= DE_NULL;

			// first do a small allocation to prevent LowMemoryKiller on android from culling this app
			result = vkd.allocateMemory(*device, &memoryAllocateInfo, (const VkAllocationCallbacks*)DE_NULL, &memory);
			if (result != VK_SUCCESS)
				TCU_THROW(NotSupportedError, "Unable to do a small allocation");

			memories.emplace_back(memory);
		}

		// use heap size to trigger allocation failure (up to testNumAlloc times for overallocation)
		memoryAllocateInfo.allocationSize = testSize;
		// only mark the range that an allocation failure could occur
		recorder.setCallbackMarker(MARKER_ALLOCATION_FAILED);
		for (deUint32 i = 0; i < testNumAlloc; i++)
		{
			VkDeviceMemory	memory	= DE_NULL;

			result = vkd.allocateMemory(*device, &memoryAllocateInfo, (const VkAllocationCallbacks*)DE_NULL, &memory);
			if (result != VK_SUCCESS)
			{
				break;
			}

			memories.emplace_back(memory);
		}
		recorder.setCallbackMarker(MARKER_UNKNOWN);

		for (auto memory : memories)
		{
			vkd.freeMemory(*device, memory, DE_NULL);
		}

		if (result == VK_SUCCESS)
		{
			return tcu::TestStatus::fail(std::string("Should not be able to allocate ") + std::to_string(testNumAlloc * testSize) + " bytes of memory");
		}
	}

	deBool	allocationFailedEvent	= false;

	for (auto iter = recorder.getRecordsBegin(); iter != recorder.getRecordsEnd(); iter++)
	{
		const VkDeviceMemoryReportCallbackDataEXT&	record	= iter->first;
		const CallbackMarker						marker	= iter->second;

		if (record.type == VK_DEVICE_MEMORY_REPORT_EVENT_TYPE_ALLOCATION_FAILED_EXT)
		{
			TCU_CHECK(marker == MARKER_ALLOCATION_FAILED);
			TCU_CHECK(record.objectType == VK_OBJECT_TYPE_DEVICE_MEMORY);
			TCU_CHECK_MSG(record.size >= testSize, ("record.size=" + de::toString(record.size) + ", testSize=" + de::toString(testSize)).c_str());
			TCU_CHECK(record.heapIndex == testHeapIndex);

			allocationFailedEvent	= true;
		}
	}

	TCU_CHECK(allocationFailedEvent);

	return tcu::TestStatus::pass("Ok");
=======
static void checkSupport (Context& context)
{
	context.requireDeviceFunctionality("VK_EXT_device_memory_report");
>>>>>>> c5c62339
}

tcu::TestCaseGroup* createVkDeviceMemoryTestsGroup (tcu::TestContext& testCtx, const char* name, const char* desc)
{
	MovePtr<tcu::TestCaseGroup>	group	(new tcu::TestCaseGroup(testCtx, name, desc));

	addFunctionCase(group.get(), "allocate_and_free",	"", checkSupport, vkDeviceMemoryAllocateAndFreeTest);

	return group.release();
}

static void checkSupport (Context& context, VkExternalMemoryHandleTypeFlagBits externalMemoryType)
{
	checkSupport(context);

	context.requireInstanceFunctionality("VK_KHR_external_memory_capabilities");
	context.requireDeviceFunctionality("VK_KHR_dedicated_allocation");
	context.requireDeviceFunctionality("VK_KHR_get_memory_requirements2");

	if (externalMemoryType & (VK_EXTERNAL_MEMORY_HANDLE_TYPE_OPAQUE_FD_BIT |
							  VK_EXTERNAL_MEMORY_HANDLE_TYPE_DMA_BUF_BIT_EXT))
	{
		context.requireDeviceFunctionality("VK_KHR_external_memory_fd");
	}

	if (externalMemoryType & VK_EXTERNAL_MEMORY_HANDLE_TYPE_DMA_BUF_BIT_EXT)
	{
		context.requireDeviceFunctionality("VK_EXT_external_memory_dma_buf");
	}

	if (externalMemoryType & (VK_EXTERNAL_MEMORY_HANDLE_TYPE_OPAQUE_WIN32_BIT |
							  VK_EXTERNAL_MEMORY_HANDLE_TYPE_OPAQUE_WIN32_KMT_BIT |
							  VK_EXTERNAL_MEMORY_HANDLE_TYPE_D3D11_TEXTURE_BIT |
							  VK_EXTERNAL_MEMORY_HANDLE_TYPE_D3D11_TEXTURE_KMT_BIT |
							  VK_EXTERNAL_MEMORY_HANDLE_TYPE_D3D12_HEAP_BIT |
							  VK_EXTERNAL_MEMORY_HANDLE_TYPE_D3D12_RESOURCE_BIT))
	{
		context.requireDeviceFunctionality("VK_KHR_external_memory_win32");
	}

	if (externalMemoryType & VK_EXTERNAL_MEMORY_HANDLE_TYPE_ANDROID_HARDWARE_BUFFER_BIT_ANDROID)
	{
		context.requireDeviceFunctionality("VK_ANDROID_external_memory_android_hardware_buffer");
	}
}

static std::vector<std::string> getInstanceExtensions (const deUint32 instanceVersion)
{
	std::vector<std::string> instanceExtensions;

	if (!isCoreInstanceExtension(instanceVersion, "VK_KHR_get_physical_device_properties2"))
		instanceExtensions.push_back("VK_KHR_get_physical_device_properties2");

	if (!isCoreInstanceExtension(instanceVersion, "VK_KHR_external_memory_capabilities"))
		instanceExtensions.push_back("VK_KHR_external_memory_capabilities");

	return instanceExtensions;
}

static Move<VkDevice> createExternalMemoryDevice (deBool								isValidationEnabled,
												  const PlatformInterface&				vkp,
												  VkInstance							instance,
												  const InstanceInterface&				vki,
												  VkPhysicalDevice						physicalDevice,
												  deUint32								apiVersion,
												  deUint32								queueFamilyIndex,
												  VkExternalMemoryHandleTypeFlagBits	externalMemoryType,
												  const CallbackRecorder*				recorder)
{
	const deUint32				queueCount			= 1;
	const float					queuePriority		= 1.0f;
	std::vector<const char*>	enabledExtensions	= {"VK_EXT_device_memory_report"};

	if (!isCoreDeviceExtension(apiVersion, "VK_KHR_dedicated_allocation"))
	{
		enabledExtensions.push_back("VK_KHR_dedicated_allocation");
	}
	if (!isCoreDeviceExtension(apiVersion, "VK_KHR_get_memory_requirements2"))
	{
		enabledExtensions.push_back("VK_KHR_get_memory_requirements2");
	}

	if (externalMemoryType & (VK_EXTERNAL_MEMORY_HANDLE_TYPE_OPAQUE_FD_BIT |
							  VK_EXTERNAL_MEMORY_HANDLE_TYPE_DMA_BUF_BIT_EXT))
	{
		if (!isCoreDeviceExtension(apiVersion, "VK_KHR_external_memory_fd"))
		{
			enabledExtensions.push_back("VK_KHR_external_memory_fd");
		}
	}

	if (externalMemoryType & VK_EXTERNAL_MEMORY_HANDLE_TYPE_DMA_BUF_BIT_EXT)
	{
		enabledExtensions.push_back("VK_EXT_external_memory_dma_buf");
	}

	if (externalMemoryType & (VK_EXTERNAL_MEMORY_HANDLE_TYPE_OPAQUE_WIN32_BIT |
							  VK_EXTERNAL_MEMORY_HANDLE_TYPE_OPAQUE_WIN32_KMT_BIT |
							  VK_EXTERNAL_MEMORY_HANDLE_TYPE_D3D11_TEXTURE_BIT |
							  VK_EXTERNAL_MEMORY_HANDLE_TYPE_D3D11_TEXTURE_KMT_BIT |
							  VK_EXTERNAL_MEMORY_HANDLE_TYPE_D3D12_HEAP_BIT |
							  VK_EXTERNAL_MEMORY_HANDLE_TYPE_D3D12_RESOURCE_BIT))
	{
		enabledExtensions.push_back("VK_KHR_external_memory_win32");
	}

	if (externalMemoryType & VK_EXTERNAL_MEMORY_HANDLE_TYPE_ANDROID_HARDWARE_BUFFER_BIT_ANDROID)
	{
		enabledExtensions.push_back("VK_ANDROID_external_memory_android_hardware_buffer");
		enabledExtensions.push_back("VK_EXT_queue_family_foreign");
		if (!isCoreDeviceExtension(apiVersion, "VK_KHR_sampler_ycbcr_conversion"))
		{
			enabledExtensions.push_back("VK_KHR_sampler_ycbcr_conversion");
		}
	}

	const VkPhysicalDeviceDeviceMemoryReportFeaturesEXT	deviceMemoryReportFeatures		=
	{
		VK_STRUCTURE_TYPE_PHYSICAL_DEVICE_DEVICE_MEMORY_REPORT_FEATURES_EXT,	// VkStructureType						sType;
		DE_NULL,																// void*								pNext;
		VK_TRUE																	// VkBool32								deviceMemoryReport;
	};
	const VkDeviceDeviceMemoryReportCreateInfoEXT		deviceMemoryReportCreateInfo	=
	{
		VK_STRUCTURE_TYPE_DEVICE_DEVICE_MEMORY_REPORT_CREATE_INFO_EXT,			// VkStructureType						sType;
		&deviceMemoryReportFeatures,											// void*								pNext;
		(VkDeviceMemoryReportFlagsEXT)0,										// VkDeviceMemoryReportFlagsEXT			flags;
		recorder->callback,														// PFN_vkDeviceMemoryReportCallbackEXT	pfnUserCallback;
		(void*)recorder,														// void*								pUserData;
	};
	const VkDeviceQueueCreateInfo						queueCreateInfo					=
	{
		VK_STRUCTURE_TYPE_DEVICE_QUEUE_CREATE_INFO,								// VkStructureType						sType;
		DE_NULL,																// const void*							pNext;
		(VkDeviceQueueCreateFlags)0,											// VkDeviceQueueCreateFlags				flags;
		queueFamilyIndex,														// deUint32								queueFamilyIndex;
		queueCount,																// deUint32								queueCount;
		&queuePriority,															// const float*							pQueuePriorities;
	};
	const VkDeviceCreateInfo							deviceCreateInfo				=
	{
		VK_STRUCTURE_TYPE_DEVICE_CREATE_INFO,									// VkStructureType						sType;
		&deviceMemoryReportCreateInfo,											// const void*							pNext;
		(VkDeviceCreateFlags)0,													// VkDeviceCreateFlags					flags;
		queueCount,																// uint32_t								queueCreateInfoCount;
		&queueCreateInfo,														// const VkDeviceQueueCreateInfo*		pQueueCreateInfos;
		0u,																		// uint32_t								enabledLayerCount;
		DE_NULL,																// const char* const*					ppEnabledLayerNames;
		(deUint32)enabledExtensions.size(),										// uint32_t								enabledExtensionCount;
		enabledExtensions.data(),												// const char* const*					ppEnabledExtensionNames;
		DE_NULL,																// const VkPhysicalDeviceFeatures*		pEnabledFeatures;
	};

	return createCustomDevice(isValidationEnabled, vkp, instance, vki, physicalDevice, &deviceCreateInfo);
}

static void checkBufferSupport (const InstanceInterface&			vki,
								VkPhysicalDevice					device,
								VkBufferUsageFlags					usage,
								VkExternalMemoryHandleTypeFlagBits	externalMemoryType)
{
	const VkPhysicalDeviceExternalBufferInfo	info		=
	{
		VK_STRUCTURE_TYPE_PHYSICAL_DEVICE_EXTERNAL_BUFFER_INFO,	// VkStructureType						sType;
		DE_NULL,												// void*								pNext;
		(VkBufferCreateFlags)0,									// VkBufferCreateFlags					flags;
		usage,													// VkBufferUsageFlags					usage;
		externalMemoryType,										// VkExternalMemoryHandleTypeFlagBits	handleType;
	};
	VkExternalBufferProperties					properties	=
	{
		VK_STRUCTURE_TYPE_EXTERNAL_BUFFER_PROPERTIES,			// VkStructureType						sType;
		DE_NULL,												// void*								pNext;
		{ 0u, 0u, 0u },											// VkExternalMemoryProperties			externalMemoryProperties;
	};

	vki.getPhysicalDeviceExternalBufferProperties(device, &info, &properties);

	if ((properties.externalMemoryProperties.externalMemoryFeatures & VK_EXTERNAL_MEMORY_FEATURE_EXPORTABLE_BIT) == 0)
		TCU_THROW(NotSupportedError, "External handle type doesn't support exporting buffer");

	if ((properties.externalMemoryProperties.externalMemoryFeatures & VK_EXTERNAL_MEMORY_FEATURE_IMPORTABLE_BIT) == 0)
		TCU_THROW(NotSupportedError, "External handle type doesn't support importing buffer");
}

tcu::TestStatus testImportAndUnimportExternalMemory (Context& context, VkExternalMemoryHandleTypeFlagBits externalMemoryType)
{
	CallbackRecorder			recorder;
	const PlatformInterface&	vkp					(context.getPlatformInterface());
	const CustomInstance		instance			(createCustomInstanceWithExtensions(context, getInstanceExtensions(context.getUsedApiVersion())));
	const InstanceDriver&		vki					(instance.getDriver());
	const VkPhysicalDevice		physicalDevice		(chooseDevice(vki, instance, context.getTestContext().getCommandLine()));
	const deUint32				queueFamilyIndex	(context.getUniversalQueueFamilyIndex());
	const Unique<VkDevice>		device				(createExternalMemoryDevice(context.getTestContext().getCommandLine().isValidationEnabled(),
																				vkp,
																				instance,
																				vki,
																				physicalDevice,
																				context.getUsedApiVersion(),
																				queueFamilyIndex,
																				externalMemoryType,
																				&recorder));
	const DeviceDriver			vkd					(vkp, instance, *device);
	const VkBufferUsageFlags	usage				= VK_BUFFER_USAGE_TRANSFER_SRC_BIT | VK_BUFFER_USAGE_TRANSFER_DST_BIT;
	const VkDeviceSize			bufferSize			= 1024;

	checkBufferSupport(vki, physicalDevice, usage, externalMemoryType);

	const Unique<VkBuffer>		buffer				(createExternalBuffer(vkd, *device, queueFamilyIndex, externalMemoryType, bufferSize, 0u, usage));
	const VkMemoryRequirements	requirements		(getBufferMemoryRequirements(vkd, *device, *buffer));
	const deUint32				memoryTypeIndex		(chooseMemoryType(requirements.memoryTypeBits));
	deUint64					objectHandle		= 0;
	deUint64					objectHandleA		= 0;
	deUint64					objectHandleB		= 0;

	{
		recorder.setCallbackMarker(MARKER_ALLOCATE);
		const Unique<VkDeviceMemory>	memory	(allocateExportableMemory(vkd, *device, requirements.size, memoryTypeIndex, externalMemoryType, *buffer));
		objectHandle							= (*memory).getInternal();
		NativeHandle					handleA;

		getMemoryNative(vkd, *device, *memory, externalMemoryType, handleA);

		NativeHandle					handleB	(handleA);
		const Unique<VkBuffer>			bufferA	(createExternalBuffer(vkd, *device, queueFamilyIndex, externalMemoryType, bufferSize, 0u, usage));
		const Unique<VkBuffer>			bufferB	(createExternalBuffer(vkd, *device, queueFamilyIndex, externalMemoryType, bufferSize, 0u, usage));

		{
			recorder.setCallbackMarker(MARKER_IMPORT);
			const Unique<VkDeviceMemory>	memoryA	(importDedicatedMemory(vkd, *device, *bufferA, requirements, externalMemoryType, memoryTypeIndex, handleA));
			const Unique<VkDeviceMemory>	memoryB	(importDedicatedMemory(vkd, *device, *bufferB, requirements, externalMemoryType, memoryTypeIndex, handleB));
			objectHandleA							= (*memoryA).getInternal();
			objectHandleB							= (*memoryB).getInternal();
			recorder.setCallbackMarker(MARKER_UNIMPORT);
		}

		recorder.setCallbackMarker(MARKER_FREE);
	}

	recorder.setCallbackMarker(MARKER_UNKNOWN);

	deBool		allocateEvent	= false;
	deBool		freeEvent		= false;
	deBool		importA			= false;
	deBool		importB			= false;
	deBool		unimportA		= false;
	deBool		unimportB		= false;
	deUint64	memoryObjectId	= 0;

	for (auto iter = recorder.getRecordsBegin(); iter != recorder.getRecordsEnd(); iter++)
	{
		const VkDeviceMemoryReportCallbackDataEXT&	record	= iter->first;
		const CallbackMarker						marker	= iter->second;

		if (record.objectHandle == objectHandle && record.type == VK_DEVICE_MEMORY_REPORT_EVENT_TYPE_ALLOCATE_EXT)
		{
			TCU_CHECK(marker == MARKER_ALLOCATE);
			TCU_CHECK(record.objectType == VK_OBJECT_TYPE_DEVICE_MEMORY);
			TCU_CHECK(memoryObjectId == 0);
			TCU_CHECK(record.memoryObjectId != 0);
			TCU_CHECK_MSG(record.size >= requirements.size,
						  ("size: record=" + de::toString(record.size) +
						   ", requirements=" + de::toString(requirements.size)).c_str());

			allocateEvent	= true;
			memoryObjectId	= record.memoryObjectId;
		}
		else if (record.objectHandle == objectHandleA && record.type == VK_DEVICE_MEMORY_REPORT_EVENT_TYPE_IMPORT_EXT)
		{
			TCU_CHECK(marker == MARKER_IMPORT);
			TCU_CHECK(record.objectType == VK_OBJECT_TYPE_DEVICE_MEMORY);
			TCU_CHECK_MSG(record.size >= requirements.size,
						  ("sizeA: record=" + de::toString(record.size) +
						   ", requirements=" + de::toString(requirements.size)).c_str());
			TCU_CHECK_MSG(record.memoryObjectId == memoryObjectId,
						  ("memoryObjectIdA: record=" + de::toString(record.memoryObjectId) +
						   ", original=" + de::toString(memoryObjectId)).c_str());

			importA			= true;
		}
		else if (record.objectHandle == objectHandleB && record.type == VK_DEVICE_MEMORY_REPORT_EVENT_TYPE_IMPORT_EXT)
		{
			TCU_CHECK(marker == MARKER_IMPORT);
			TCU_CHECK(record.objectType == VK_OBJECT_TYPE_DEVICE_MEMORY);
			TCU_CHECK_MSG(record.size >= requirements.size,
						  ("sizeB: record=" + de::toString(record.size) +
						   ", requirements=" + de::toString(requirements.size)).c_str());
			TCU_CHECK_MSG(record.memoryObjectId == memoryObjectId,
						  ("memoryObjectIdB: record=" + de::toString(record.memoryObjectId) +
						   ", original=" + de::toString(memoryObjectId)).c_str());

			importB			= true;
		}
		else if (record.objectHandle == objectHandleB && record.type == VK_DEVICE_MEMORY_REPORT_EVENT_TYPE_UNIMPORT_EXT)
		{
			TCU_CHECK(marker == MARKER_UNIMPORT);
			TCU_CHECK_MSG(record.memoryObjectId == memoryObjectId,
						  ("memoryObjectIdA: record=" + de::toString(record.memoryObjectId) +
						   ", original=" + de::toString(memoryObjectId)).c_str());

			unimportB		= true;
		}
		else if (record.objectHandle == objectHandleA && record.type == VK_DEVICE_MEMORY_REPORT_EVENT_TYPE_UNIMPORT_EXT)
		{
			TCU_CHECK(marker == MARKER_UNIMPORT);
			TCU_CHECK_MSG(record.memoryObjectId == memoryObjectId,
						  ("memoryObjectIdB: record=" + de::toString(record.memoryObjectId) +
						   ", original=" + de::toString(memoryObjectId)).c_str());

			unimportA		= true;
		}
		else if (record.objectHandle == objectHandle && record.type == VK_DEVICE_MEMORY_REPORT_EVENT_TYPE_FREE_EXT)
		{
			TCU_CHECK(marker == MARKER_FREE);
			TCU_CHECK_MSG(record.memoryObjectId == memoryObjectId,
						  ("memoryObjectId: record=" + de::toString(record.memoryObjectId) +
						   ", original=" + de::toString(memoryObjectId)).c_str());

			freeEvent		= true;
		}
	}

	TCU_CHECK(allocateEvent);
	TCU_CHECK(importA);
	TCU_CHECK(importB);
	TCU_CHECK(unimportB);
	TCU_CHECK(unimportA);
	TCU_CHECK(freeEvent);

	return tcu::TestStatus::pass("Pass");
}

tcu::TestCaseGroup* createExternalMemoryTestsGroup (tcu::TestContext& testCtx, const char* name, const char* desc)
{
	MovePtr<tcu::TestCaseGroup>	group (new tcu::TestCaseGroup(testCtx, name, desc));

	const std::vector<VkExternalMemoryHandleTypeFlagBits>	externalMemoryTypes	=
	{
		VK_EXTERNAL_MEMORY_HANDLE_TYPE_OPAQUE_FD_BIT,
		VK_EXTERNAL_MEMORY_HANDLE_TYPE_OPAQUE_WIN32_BIT,
		VK_EXTERNAL_MEMORY_HANDLE_TYPE_OPAQUE_WIN32_KMT_BIT,
		VK_EXTERNAL_MEMORY_HANDLE_TYPE_ANDROID_HARDWARE_BUFFER_BIT_ANDROID,
		VK_EXTERNAL_MEMORY_HANDLE_TYPE_DMA_BUF_BIT_EXT
	};

	for (const auto externalMemoryType : externalMemoryTypes)
	{
		const std::string	testName	= std::string("import_and_unimport_") + std::string(externalMemoryTypeToName(externalMemoryType));

		addFunctionCase(group.get(), testName.c_str(), "", checkSupport, testImportAndUnimportExternalMemory, externalMemoryType);
	}

	return group.release();
}

} // anonymous

tcu::TestCaseGroup* createDeviceMemoryReportTests (tcu::TestContext& testCtx)
{
	MovePtr<tcu::TestCaseGroup>	deviceMemoryReportTests (new tcu::TestCaseGroup(testCtx, "device_memory_report", "Device Memory Report tests"));

	const Image::Parameters		img1D			(0u,
												 VK_IMAGE_TYPE_1D,
												 VK_FORMAT_R8G8B8A8_UNORM,
												 makeExtent3D(256, 1, 1),
												 1u,
												 4u,
												 VK_SAMPLE_COUNT_1_BIT,
												 VK_IMAGE_TILING_OPTIMAL,
												 VK_IMAGE_USAGE_SAMPLED_BIT,
												 VK_IMAGE_LAYOUT_UNDEFINED);
	const Image::Parameters		img2D			(0u,
												 VK_IMAGE_TYPE_2D,
												 VK_FORMAT_R8G8B8A8_UNORM,
												 makeExtent3D(64, 64, 1),
												 1u,
												 12u,
												 VK_SAMPLE_COUNT_1_BIT,
												 VK_IMAGE_TILING_OPTIMAL,
												 VK_IMAGE_USAGE_SAMPLED_BIT | VK_IMAGE_USAGE_COLOR_ATTACHMENT_BIT,
												 VK_IMAGE_LAYOUT_UNDEFINED);
	const Image::Parameters		imgCube			(VK_IMAGE_CREATE_CUBE_COMPATIBLE_BIT,
												 VK_IMAGE_TYPE_2D,
												 VK_FORMAT_R8G8B8A8_UNORM,
												 makeExtent3D(64, 64, 1),
												 1u,
												 12u,
												 VK_SAMPLE_COUNT_1_BIT,
												 VK_IMAGE_TILING_OPTIMAL,
												 VK_IMAGE_USAGE_SAMPLED_BIT | VK_IMAGE_USAGE_COLOR_ATTACHMENT_BIT,
												 VK_IMAGE_LAYOUT_UNDEFINED);
	const Image::Parameters		img3D			(0u,
												 VK_IMAGE_TYPE_3D,
												 VK_FORMAT_R8G8B8A8_UNORM,
												 makeExtent3D(64, 64, 4),
												 1u,
												 1u,
												 VK_SAMPLE_COUNT_1_BIT,
												 VK_IMAGE_TILING_OPTIMAL,
												 VK_IMAGE_USAGE_SAMPLED_BIT,
												 VK_IMAGE_LAYOUT_UNDEFINED);
	const ImageView::Parameters	imgView1D		(img1D,
												 VK_IMAGE_VIEW_TYPE_1D,
												 img1D.format,
												 makeComponentMappingRGBA(),
												 makeImageSubresourceRange(VK_IMAGE_ASPECT_COLOR_BIT, 0u, 1u, 0u, 1u));
	const ImageView::Parameters	imgView1DArr	(img1D,
												 VK_IMAGE_VIEW_TYPE_1D_ARRAY,
												 img1D.format,
												 makeComponentMappingRGBA(),
												 makeImageSubresourceRange(VK_IMAGE_ASPECT_COLOR_BIT, 0u, 1u, 0u, 4u));
	const ImageView::Parameters	imgView2D		(img2D,
												 VK_IMAGE_VIEW_TYPE_2D,
												 img2D.format,
												 makeComponentMappingRGBA(),
												 makeImageSubresourceRange(VK_IMAGE_ASPECT_COLOR_BIT, 0u, 1u, 0u, 1u));
	const ImageView::Parameters	imgView2DArr	(img2D,
												 VK_IMAGE_VIEW_TYPE_2D_ARRAY,
												 img2D.format,
												 makeComponentMappingRGBA(),
												 makeImageSubresourceRange(VK_IMAGE_ASPECT_COLOR_BIT, 0u, 1u, 0u, 8u));
	const ImageView::Parameters	imgViewCube		(imgCube,VK_IMAGE_VIEW_TYPE_CUBE,
												 img2D.format,
												 makeComponentMappingRGBA(),
												 makeImageSubresourceRange(VK_IMAGE_ASPECT_COLOR_BIT, 0u, 1u, 0u, 6u));
	const ImageView::Parameters	imgViewCubeArr	(imgCube,
												 VK_IMAGE_VIEW_TYPE_CUBE_ARRAY,
												 img2D.format,
												 makeComponentMappingRGBA(),
												 makeImageSubresourceRange(VK_IMAGE_ASPECT_COLOR_BIT, 0u, 1u, 0u, 12u));
	const ImageView::Parameters	imgView3D		(img3D,
												 VK_IMAGE_VIEW_TYPE_3D,
												 img3D.format,
												 makeComponentMappingRGBA(),
												 makeImageSubresourceRange(VK_IMAGE_ASPECT_COLOR_BIT, 0u, 1u, 0u, 1u));

	const DescriptorSetLayout::Parameters	singleUboDescLayout	= DescriptorSetLayout::Parameters::single(0u, VK_DESCRIPTOR_TYPE_UNIFORM_BUFFER, 1u, VK_SHADER_STAGE_VERTEX_BIT);

	const NamedParameters<Device>						s_deviceCases[]					=
	{
		{ "device",						Device::Parameters()	},
	};
	static const NamedParameters<DeviceMemory>			s_deviceMemCases[]				=
	{
		{ "device_memory_small",		DeviceMemory::Parameters(1024, 0u)	},
	};
	static const NamedParameters<Buffer>				s_bufferCases[]					=
	{
		{ "buffer_uniform_small",		Buffer::Parameters(1024u,			VK_BUFFER_USAGE_UNIFORM_BUFFER_BIT),	},
		{ "buffer_uniform_large",		Buffer::Parameters(1024u*1024u*16u,	VK_BUFFER_USAGE_UNIFORM_BUFFER_BIT),	},
		{ "buffer_storage_small",		Buffer::Parameters(1024u,			VK_BUFFER_USAGE_STORAGE_BUFFER_BIT),	},
		{ "buffer_storage_large",		Buffer::Parameters(1024u*1024u*16u,	VK_BUFFER_USAGE_STORAGE_BUFFER_BIT),	},
	};
	static const NamedParameters<BufferView>			s_bufferViewCases[]				=
	{
		{ "buffer_view_uniform_r8g8b8a8_unorm",	BufferView::Parameters(Buffer::Parameters(8192u, VK_BUFFER_USAGE_UNIFORM_TEXEL_BUFFER_BIT), VK_FORMAT_R8G8B8A8_UNORM, 0u, 4096u)	},
		{ "buffer_view_storage_r8g8b8a8_unorm",	BufferView::Parameters(Buffer::Parameters(8192u, VK_BUFFER_USAGE_STORAGE_TEXEL_BUFFER_BIT), VK_FORMAT_R8G8B8A8_UNORM, 0u, 4096u)	},
	};
	static const NamedParameters<Image>					s_imageCases[]					=
	{
		{ "image_1d",					img1D		},
		{ "image_2d",					img2D		},
		{ "image_3d",					img3D		},
	};
	static const NamedParameters<ImageView>				s_imageViewCases[]				=
	{
		{ "image_view_1d",				imgView1D		},
		{ "image_view_1d_arr",			imgView1DArr	},
		{ "image_view_2d",				imgView2D		},
		{ "image_view_2d_arr",			imgView2DArr	},
		{ "image_view_cube",			imgViewCube		},
		{ "image_view_cube_arr",		imgViewCubeArr	},
		{ "image_view_3d",				imgView3D		},
	};
	static const NamedParameters<Semaphore>				s_semaphoreCases[]				=
	{
		{ "semaphore",					Semaphore::Parameters(0u),	}
	};
	static const NamedParameters<Event>					s_eventCases[]					=
	{
		{ "event",						Event::Parameters(0u)		}
	};
	static const NamedParameters<Fence>					s_fenceCases[]					=
	{
		{ "fence",						Fence::Parameters(0u)								},
		{ "fence_signaled",				Fence::Parameters(VK_FENCE_CREATE_SIGNALED_BIT)		}
	};
	static const NamedParameters<QueryPool>				s_queryPoolCases[]				=
	{
		{ "query_pool",					QueryPool::Parameters(VK_QUERY_TYPE_OCCLUSION, 1u, 0u)	}
	};
	static const NamedParameters<ShaderModule>			s_shaderModuleCases[]			=
	{
		{ "shader_module",				ShaderModule::Parameters(VK_SHADER_STAGE_COMPUTE_BIT, "test")	}
	};
	static const NamedParameters<PipelineCache>			s_pipelineCacheCases[]			=
	{
		{ "pipeline_cache",				PipelineCache::Parameters()		}
	};
	static const NamedParameters<Sampler>				s_samplerCases[]				=
	{
		{ "sampler",					Sampler::Parameters()	}
	};
	static const NamedParameters<DescriptorSetLayout>	s_descriptorSetLayoutCases[]	=
	{
		{ "descriptor_set_layout_empty",	DescriptorSetLayout::Parameters::empty()	},
		{ "descriptor_set_layout_single",	singleUboDescLayout							}
	};
	static const NamedParameters<PipelineLayout>		s_pipelineLayoutCases[]			=
	{
		{ "pipeline_layout_empty",		PipelineLayout::Parameters::empty()										},
		{ "pipeline_layout_single",		PipelineLayout::Parameters::singleDescriptorSet(singleUboDescLayout)	}
	};
	static const NamedParameters<RenderPass>			s_renderPassCases[]				=
	{
		{ "render_pass",				RenderPass::Parameters()		}
	};
	static const NamedParameters<GraphicsPipeline>		s_graphicsPipelineCases[]		=
	{
		{ "graphics_pipeline",			GraphicsPipeline::Parameters()	}
	};
	static const NamedParameters<ComputePipeline>		s_computePipelineCases[]		=
	{
		{ "compute_pipeline",			ComputePipeline::Parameters()	}
	};
	static const NamedParameters<DescriptorPool>		s_descriptorPoolCases[]			=
	{
		{ "descriptor_pool",						DescriptorPool::Parameters::singleType((VkDescriptorPoolCreateFlags)0,						4u, VK_DESCRIPTOR_TYPE_UNIFORM_BUFFER, 3u)	},
		{ "descriptor_pool_free_descriptor_set",	DescriptorPool::Parameters::singleType(VK_DESCRIPTOR_POOL_CREATE_FREE_DESCRIPTOR_SET_BIT,	4u, VK_DESCRIPTOR_TYPE_UNIFORM_BUFFER, 3u)	}
	};
	static const NamedParameters<DescriptorSet>			s_descriptorSetCases[]			=
	{
		{ "descriptor_set",				DescriptorSet::Parameters(singleUboDescLayout)	}
	};
	static const NamedParameters<Framebuffer>			s_framebufferCases[]			=
	{
		{ "framebuffer",				Framebuffer::Parameters()	}
	};
	static const NamedParameters<CommandPool>			s_commandPoolCases[]			=
	{
		{ "command_pool",				CommandPool::Parameters((VkCommandPoolCreateFlags)0)			},
		{ "command_pool_transient",		CommandPool::Parameters(VK_COMMAND_POOL_CREATE_TRANSIENT_BIT)	}
	};
	static const NamedParameters<CommandBuffer>			s_commandBufferCases[]			=
	{
		{ "command_buffer_primary",		CommandBuffer::Parameters(CommandPool::Parameters((VkCommandPoolCreateFlags)0u), VK_COMMAND_BUFFER_LEVEL_PRIMARY)	},
		{ "command_buffer_secondary",	CommandBuffer::Parameters(CommandPool::Parameters((VkCommandPoolCreateFlags)0u), VK_COMMAND_BUFFER_LEVEL_SECONDARY)	}
	};

	const CaseDescriptions	s_createDestroyObjectGroup	=
	{
		CASE_DESC(createDestroyObjectTest	<Device>,				s_deviceCases),
		CASE_DESC(createDestroyObjectTest	<DeviceMemory>,			s_deviceMemCases),
		CASE_DESC(createDestroyObjectTest	<Buffer>,				s_bufferCases),
		CASE_DESC(createDestroyObjectTest	<BufferView>,			s_bufferViewCases),
		CASE_DESC(createDestroyObjectTest	<Image>,				s_imageCases),
		CASE_DESC(createDestroyObjectTest	<ImageView>,			s_imageViewCases),
		CASE_DESC(createDestroyObjectTest	<Semaphore>,			s_semaphoreCases),
		CASE_DESC(createDestroyObjectTest	<Event>,				s_eventCases),
		CASE_DESC(createDestroyObjectTest	<Fence>,				s_fenceCases),
		CASE_DESC(createDestroyObjectTest	<QueryPool>,			s_queryPoolCases),
		CASE_DESC(createDestroyObjectTest	<ShaderModule>,			s_shaderModuleCases),
		CASE_DESC(createDestroyObjectTest	<PipelineCache>,		s_pipelineCacheCases),
		CASE_DESC(createDestroyObjectTest	<Sampler>,				s_samplerCases),
		CASE_DESC(createDestroyObjectTest	<DescriptorSetLayout>,	s_descriptorSetLayoutCases),
		CASE_DESC(createDestroyObjectTest	<PipelineLayout>,		s_pipelineLayoutCases),
		CASE_DESC(createDestroyObjectTest	<RenderPass>,			s_renderPassCases),
		CASE_DESC(createDestroyObjectTest	<GraphicsPipeline>,		s_graphicsPipelineCases),
		CASE_DESC(createDestroyObjectTest	<ComputePipeline>,		s_computePipelineCases),
		CASE_DESC(createDestroyObjectTest	<DescriptorPool>,		s_descriptorPoolCases),
		CASE_DESC(createDestroyObjectTest	<DescriptorSet>,		s_descriptorSetCases),
		CASE_DESC(createDestroyObjectTest	<Framebuffer>,			s_framebufferCases),
		CASE_DESC(createDestroyObjectTest	<CommandPool>,			s_commandPoolCases),
		CASE_DESC(createDestroyObjectTest	<CommandBuffer>,		s_commandBufferCases),
	};
	deviceMemoryReportTests->addChild(createObjectTestsGroup(testCtx, "create_and_destroy_object", "Check emitted callbacks are properly paired", s_createDestroyObjectGroup));
	deviceMemoryReportTests->addChild(createVkDeviceMemoryTestsGroup(testCtx, "vk_device_memory", "Check callbacks are emitted properly for VkDeviceMemory"));
	deviceMemoryReportTests->addChild(createExternalMemoryTestsGroup(testCtx, "external_memory", "Check callbacks are emitted properly for external memory"));

	return deviceMemoryReportTests.release();
}

} // memory
} // vkt<|MERGE_RESOLUTION|>--- conflicted
+++ resolved
@@ -1858,105 +1858,6 @@
 	TCU_CHECK(freeEvent);
 
 	return tcu::TestStatus::pass("Ok");
-}
-
-<<<<<<< HEAD
-tcu::TestStatus vkDeviceMemoryAllocationFailedTest (Context& context)
-{
-	CallbackRecorder						recorder;
-	const PlatformInterface&				vkp					= context.getPlatformInterface();
-	const VkInstance						instance			= context.getInstance();
-	const InstanceInterface&				vki					= context.getInstanceInterface();
-	const VkPhysicalDevice					physicalDevice		= context.getPhysicalDevice();
-	const deUint32							queueFamilyIndex	= context.getUniversalQueueFamilyIndex();
-	const deBool							isValidationEnabled	= context.getTestContext().getCommandLine().isValidationEnabled();
-	const Unique<VkDevice>					device				(createDeviceWithMemoryReport(isValidationEnabled, vkp, instance, vki, physicalDevice, queueFamilyIndex, &recorder));
-	const DeviceDriver						vkd					(vkp, instance, *device);
-	const VkPhysicalDeviceMemoryProperties	memoryProperties	= getPhysicalDeviceMemoryProperties(vki, physicalDevice);
-	const deUint32							testTypeIndex		= 0;
-	const deUint32							testHeapIndex		= memoryProperties.memoryTypes[testTypeIndex].heapIndex;
-	const VkDeviceSize						testSize			= memoryProperties.memoryHeaps[testHeapIndex].size;
-	const deUint32							testNumAlloc		= 10;
-
-	{
-		recorder.setCallbackMarker(MARKER_UNKNOWN);
-
-		std::vector<VkDeviceMemory>	memories;
-		VkResult					result				= VK_SUCCESS;
-		VkMemoryAllocateInfo		memoryAllocateInfo	=
-		{
-			VK_STRUCTURE_TYPE_MEMORY_ALLOCATE_INFO,	// VkStructureType	sType;
-			DE_NULL,								// const void*		pNext;
-			128,									// VkDeviceSize		allocationSize;
-			testTypeIndex,							// uint32_t			memoryTypeIndex;
-		};
-
-		{
-			VkDeviceMemory	memory	= DE_NULL;
-
-			// first do a small allocation to prevent LowMemoryKiller on android from culling this app
-			result = vkd.allocateMemory(*device, &memoryAllocateInfo, (const VkAllocationCallbacks*)DE_NULL, &memory);
-			if (result != VK_SUCCESS)
-				TCU_THROW(NotSupportedError, "Unable to do a small allocation");
-
-			memories.emplace_back(memory);
-		}
-
-		// use heap size to trigger allocation failure (up to testNumAlloc times for overallocation)
-		memoryAllocateInfo.allocationSize = testSize;
-		// only mark the range that an allocation failure could occur
-		recorder.setCallbackMarker(MARKER_ALLOCATION_FAILED);
-		for (deUint32 i = 0; i < testNumAlloc; i++)
-		{
-			VkDeviceMemory	memory	= DE_NULL;
-
-			result = vkd.allocateMemory(*device, &memoryAllocateInfo, (const VkAllocationCallbacks*)DE_NULL, &memory);
-			if (result != VK_SUCCESS)
-			{
-				break;
-			}
-
-			memories.emplace_back(memory);
-		}
-		recorder.setCallbackMarker(MARKER_UNKNOWN);
-
-		for (auto memory : memories)
-		{
-			vkd.freeMemory(*device, memory, DE_NULL);
-		}
-
-		if (result == VK_SUCCESS)
-		{
-			return tcu::TestStatus::fail(std::string("Should not be able to allocate ") + std::to_string(testNumAlloc * testSize) + " bytes of memory");
-		}
-	}
-
-	deBool	allocationFailedEvent	= false;
-
-	for (auto iter = recorder.getRecordsBegin(); iter != recorder.getRecordsEnd(); iter++)
-	{
-		const VkDeviceMemoryReportCallbackDataEXT&	record	= iter->first;
-		const CallbackMarker						marker	= iter->second;
-
-		if (record.type == VK_DEVICE_MEMORY_REPORT_EVENT_TYPE_ALLOCATION_FAILED_EXT)
-		{
-			TCU_CHECK(marker == MARKER_ALLOCATION_FAILED);
-			TCU_CHECK(record.objectType == VK_OBJECT_TYPE_DEVICE_MEMORY);
-			TCU_CHECK_MSG(record.size >= testSize, ("record.size=" + de::toString(record.size) + ", testSize=" + de::toString(testSize)).c_str());
-			TCU_CHECK(record.heapIndex == testHeapIndex);
-
-			allocationFailedEvent	= true;
-		}
-	}
-
-	TCU_CHECK(allocationFailedEvent);
-
-	return tcu::TestStatus::pass("Ok");
-=======
-static void checkSupport (Context& context)
-{
-	context.requireDeviceFunctionality("VK_EXT_device_memory_report");
->>>>>>> c5c62339
 }
 
 tcu::TestCaseGroup* createVkDeviceMemoryTestsGroup (tcu::TestContext& testCtx, const char* name, const char* desc)
