/*-------------------------------------------------------------------------
 * Vulkan Conformance Tests
 * ------------------------
 *
 * Copyright (c) 2015 Google Inc.
 *
 * Licensed under the Apache License, Version 2.0 (the "License");
 * you may not use this file except in compliance with the License.
 * You may obtain a copy of the License at
 *
 *      http://www.apache.org/licenses/LICENSE-2.0
 *
 * Unless required by applicable law or agreed to in writing, software
 * distributed under the License is distributed on an "AS IS" BASIS,
 * WITHOUT WARRANTIES OR CONDITIONS OF ANY KIND, either express or implied.
 * See the License for the specific language governing permissions and
 * limitations under the License.
 *
 *//*!
 * \file
 * \brief Simple memory allocation tests.
 *//*--------------------------------------------------------------------*/

#include "vktMemoryAllocationTests.hpp"

#include "vktTestCaseUtil.hpp"

#include "tcuMaybe.hpp"
#include "tcuResultCollector.hpp"
#include "tcuTestLog.hpp"
#include "tcuPlatform.hpp"
#include "tcuCommandLine.hpp"

#include "vkPlatform.hpp"
#include "vkStrUtil.hpp"
#include "vkRef.hpp"
#include "vkDeviceUtil.hpp"
#include "vkQueryUtil.hpp"
#include "vkRefUtil.hpp"
#include "vkAllocationCallbackUtil.hpp"

#include "deUniquePtr.hpp"
#include "deStringUtil.hpp"
#include "deRandom.hpp"

using tcu::Maybe;
using tcu::TestLog;

using std::string;
using std::vector;

using namespace vk;

namespace vkt
{
namespace memory
{
namespace
{

template<typename T>
T roundUpToMultiple(const T& a, const T& b)
{
	return b * (a / b + (a % b != 0 ? 1 : 0));
}

enum
{
	// The min max for allocation count is 4096. Use 4000 to take into account
	// possible memory allocations made by layers etc.
	MAX_ALLOCATION_COUNT = 4000
};

struct TestConfig
{
	enum Order
	{
		ALLOC_FREE,
		ALLOC_REVERSE_FREE,
		MIXED_ALLOC_FREE,
		ORDER_LAST
	};

	Maybe<VkDeviceSize>	memorySize;
	Maybe<float>		memoryPercentage;
	deUint32			memoryAllocationCount;
	Order				order;
	bool				useDeviceGroups;

	TestConfig (void)
		: memoryAllocationCount	((deUint32)-1)
		, order					(ORDER_LAST)
		, useDeviceGroups		(false)
	{
	}
};

struct TestConfigRandom
{
	const deUint32		seed;
	const bool			useDeviceGroups;

	TestConfigRandom (const deUint32 _seed, const bool _useDeviceGroups)
		: seed				(_seed)
		, useDeviceGroups	(_useDeviceGroups)
	{
	}
};

template<typename T>
T roundUpToNextMultiple (T value, T multiple)
{
	if (value % multiple == 0)
		return value;
	else
		return value + multiple - (value % multiple);
}

vk::Move<VkInstance> createInstanceWithExtensions (const vk::PlatformInterface& vkp, deUint32 version, const std::vector<std::string>& enableExtensions)
{
	std::vector<std::string>					enableExtensionPtrs;
	const std::vector<VkExtensionProperties>	availableExtensions	 = enumerateInstanceExtensionProperties(vkp, DE_NULL);
	for (size_t extensionID = 0; extensionID < enableExtensions.size(); extensionID++)
	{
		if (!isInstanceExtensionSupported(version, availableExtensions, RequiredExtension(enableExtensions[extensionID])))
			TCU_THROW(NotSupportedError, (enableExtensions[extensionID] + " is not supported").c_str());

		if (!isCoreInstanceExtension(version, enableExtensions[extensionID]))
			enableExtensionPtrs.push_back(enableExtensions[extensionID]);
	}

	return createDefaultInstance(vkp, version, std::vector<std::string>() /* layers */, enableExtensionPtrs);
}

class BaseAllocateTestInstance : public TestInstance
{
public:
						BaseAllocateTestInstance		(Context& context, bool useDeviceGroups)
		: TestInstance				(context)
		, m_useDeviceGroups			(useDeviceGroups)
		, m_subsetAllocationAllowed	(false)
		, m_numPhysDevices			(1)
		, m_memoryProperties		(getPhysicalDeviceMemoryProperties(context.getInstanceInterface(), context.getPhysicalDevice()))
	{
		if (m_useDeviceGroups)
			createDeviceGroup();
		m_allocFlagsInfo.sType		= VK_STRUCTURE_TYPE_MEMORY_ALLOCATE_FLAGS_INFO_KHR;
		m_allocFlagsInfo.pNext		= DE_NULL;
		m_allocFlagsInfo.flags		= VK_MEMORY_ALLOCATE_DEVICE_MASK_BIT;
		m_allocFlagsInfo.deviceMask	= 0;
	}

	void						createDeviceGroup	(void);
	const vk::DeviceInterface&	getDeviceInterface	(void) { return m_useDeviceGroups ? *m_deviceDriver : m_context.getDeviceInterface(); }
	vk::VkDevice				getDevice			(void) { return m_useDeviceGroups ? m_logicalDevice.get() : m_context.getDevice(); }

protected:
	bool									m_useDeviceGroups;
	bool									m_subsetAllocationAllowed;
	VkMemoryAllocateFlagsInfo				m_allocFlagsInfo;
	deUint32								m_numPhysDevices;
	VkPhysicalDeviceMemoryProperties		m_memoryProperties;

private:
	vk::Move<vk::VkInstance>		m_deviceGroupInstance;
	vk::Move<vk::VkDevice>			m_logicalDevice;
	de::MovePtr<vk::DeviceDriver>	m_deviceDriver;
};

void BaseAllocateTestInstance::createDeviceGroup (void)
{
	const tcu::CommandLine&							cmdLine					= m_context.getTestContext().getCommandLine();
	const deUint32									devGroupIdx				= cmdLine.getVKDeviceGroupId() - 1;
	const deUint32									physDeviceIdx			= cmdLine.getVKDeviceId() - 1;
	const float										queuePriority			= 1.0f;
	deUint32										queueFamilyIndex		= 0;
	const std::vector<std::string>					requiredExtensions		(1, "VK_KHR_device_group_creation");
	m_deviceGroupInstance													= createInstanceWithExtensions(m_context.getPlatformInterface(), m_context.getUsedApiVersion(), requiredExtensions);
	std::vector<VkPhysicalDeviceGroupProperties>	devGroupProperties		= enumeratePhysicalDeviceGroups(m_context.getInstanceInterface(), m_deviceGroupInstance.get());
	m_numPhysDevices														= devGroupProperties[devGroupIdx].physicalDeviceCount;
	m_subsetAllocationAllowed												= devGroupProperties[devGroupIdx].subsetAllocation;
	if (m_numPhysDevices < 2)
		TCU_THROW(NotSupportedError, "Device group allocation tests not supported with 1 physical device");
	std::vector<const char*>						deviceExtensions;

	if (!isCoreDeviceExtension(m_context.getUsedApiVersion(), "VK_KHR_device_group"))
		deviceExtensions.push_back("VK_KHR_device_group");

	VkDeviceGroupDeviceCreateInfo					deviceGroupInfo =
	{
		VK_STRUCTURE_TYPE_DEVICE_GROUP_DEVICE_CREATE_INFO_KHR,								//stype
		DE_NULL,																			//pNext
		devGroupProperties[devGroupIdx].physicalDeviceCount,								//physicalDeviceCount
		devGroupProperties[devGroupIdx].physicalDevices										//physicalDevices
	};
	InstanceDriver									instance				(m_context.getPlatformInterface(), m_useDeviceGroups ? m_deviceGroupInstance.get() : m_context.getInstance());
	const VkPhysicalDeviceFeatures					deviceFeatures	=		getPhysicalDeviceFeatures(instance, deviceGroupInfo.pPhysicalDevices[physDeviceIdx]);

	const std::vector<VkQueueFamilyProperties>		queueProps		=		getPhysicalDeviceQueueFamilyProperties(instance, devGroupProperties[devGroupIdx].physicalDevices[physDeviceIdx]);
	for (size_t queueNdx = 0; queueNdx < queueProps.size(); queueNdx++)
	{
		if (queueProps[queueNdx].queueFlags & VK_QUEUE_COMPUTE_BIT)
			queueFamilyIndex = (deUint32)queueNdx;
	}

	VkDeviceQueueCreateInfo							queueInfo		=
	{
		VK_STRUCTURE_TYPE_DEVICE_QUEUE_CREATE_INFO,					// VkStructureType					sType;
		DE_NULL,													// const void*						pNext;
		(VkDeviceQueueCreateFlags)0u,								// VkDeviceQueueCreateFlags			flags;
		queueFamilyIndex,											// deUint32							queueFamilyIndex;
		1u,															// deUint32							queueCount;
		&queuePriority												// const float*						pQueuePriorities;
	};

	const VkDeviceCreateInfo						deviceInfo		=
	{
		VK_STRUCTURE_TYPE_DEVICE_CREATE_INFO,						// VkStructureType					sType;
		m_useDeviceGroups ? &deviceGroupInfo : DE_NULL,				// const void*						pNext;
		(VkDeviceCreateFlags)0,										// VkDeviceCreateFlags				flags;
		1u	,														// uint32_t							queueCreateInfoCount;
		&queueInfo,													// const VkDeviceQueueCreateInfo*	pQueueCreateInfos;
		0u,															// uint32_t							enabledLayerCount;
		DE_NULL,													// const char* const*				ppEnabledLayerNames;
		deUint32(deviceExtensions.size()),							// uint32_t							enabledExtensionCount;
		deviceExtensions.empty() ? DE_NULL : &deviceExtensions[0],	// const char* const*	ppEnabledExtensionNames;
		&deviceFeatures,											// const VkPhysicalDeviceFeatures*	pEnabledFeatures;
	};
	m_logicalDevice		= createDevice(instance, deviceGroupInfo.pPhysicalDevices[physDeviceIdx], &deviceInfo);
	m_deviceDriver		= de::MovePtr<DeviceDriver>(new DeviceDriver(instance, *m_logicalDevice));
	m_memoryProperties	= getPhysicalDeviceMemoryProperties(instance, deviceGroupInfo.pPhysicalDevices[physDeviceIdx]);
}

class AllocateFreeTestInstance : public BaseAllocateTestInstance
{
public:
						AllocateFreeTestInstance		(Context& context, const TestConfig config)
		: BaseAllocateTestInstance			(context, config.useDeviceGroups)
		, m_config				(config)
		, m_result				(m_context.getTestContext().getLog())
		, m_memoryTypeIndex		(0)
		, m_memoryLimits		(getMemoryLimits(context.getTestContext().getPlatform().getVulkanPlatform()))
	{
		DE_ASSERT(!!m_config.memorySize != !!m_config.memoryPercentage);
	}

	tcu::TestStatus		iterate							(void);

private:
	const TestConfig						m_config;
	tcu::ResultCollector					m_result;
	deUint32								m_memoryTypeIndex;
	const PlatformMemoryLimits				m_memoryLimits;
};


tcu::TestStatus AllocateFreeTestInstance::iterate (void)
{
	TestLog&								log					= m_context.getTestContext().getLog();
	const VkDevice							device				= getDevice();
	const DeviceInterface&					vkd					= getDeviceInterface();
	VkMemoryRequirements					memReqs;
	const deUint32							queueFamilyIndex	= m_context.getUniversalQueueFamilyIndex();
	VkBufferCreateFlags						createFlags			= (vk::VkBufferCreateFlagBits)0u;
	VkBufferUsageFlags						usageFlags			= vk::VK_BUFFER_USAGE_TRANSFER_SRC_BIT|VK_BUFFER_USAGE_TRANSFER_DST_BIT;
	VkSharingMode							sharingMode			= vk::VK_SHARING_MODE_EXCLUSIVE;
	Move<VkBuffer>							buffer;

	if ((m_memoryProperties.memoryTypes[m_memoryTypeIndex].propertyFlags & vk::VK_MEMORY_PROPERTY_PROTECTED_BIT) == vk::VK_MEMORY_PROPERTY_PROTECTED_BIT)
	{
		createFlags |= vk::VK_BUFFER_CREATE_PROTECTED_BIT;
	}

	// Create a minimal buffer first to get the supported memory types
<<<<<<< HEAD
	VkBufferCreateInfo				bufferParams					=
=======
	VkBufferCreateInfo						bufferParams		=
>>>>>>> c12630bf
	{
		VK_STRUCTURE_TYPE_BUFFER_CREATE_INFO,                       // VkStructureType          sType;
		DE_NULL,                                                    // const void*              pNext;
		createFlags,                                                // VkBufferCreateFlags      flags;
		1u,                                                         // VkDeviceSize             size;
		usageFlags,                                                 // VkBufferUsageFlags       usage;
		sharingMode,                                                // VkSharingMode            sharingMode;
		1u,                                                         // uint32_t                 queueFamilyIndexCount;
		&queueFamilyIndex,                                          // const uint32_t*          pQueueFamilyIndices;
	};

	buffer = createBuffer(vkd, device, &bufferParams);
	vkd.getBufferMemoryRequirements(device, *buffer, &memReqs);

	DE_ASSERT(m_config.memoryAllocationCount <= MAX_ALLOCATION_COUNT);

	if (m_memoryTypeIndex == 0)
	{
		log << TestLog::Message << "Memory allocation count: " << m_config.memoryAllocationCount << TestLog::EndMessage;
		log << TestLog::Message << "Single allocation size: " << (m_config.memorySize ? de::toString(*m_config.memorySize) : de::toString(100.0f * (*m_config.memoryPercentage)) + " percent of the heap size.") << TestLog::EndMessage;

		if (m_config.order == TestConfig::ALLOC_REVERSE_FREE)
			log << TestLog::Message << "Memory is freed in reversed order. " << TestLog::EndMessage;
		else if (m_config.order == TestConfig::ALLOC_FREE)
			log << TestLog::Message << "Memory is freed in same order as allocated. " << TestLog::EndMessage;
		else if (m_config.order == TestConfig::MIXED_ALLOC_FREE)
			log << TestLog::Message << "Memory is freed right after allocation. " << TestLog::EndMessage;
		else
			DE_FATAL("Unknown allocation order");
	}

	try
	{
		const VkMemoryType		memoryType				= m_memoryProperties.memoryTypes[m_memoryTypeIndex];
		const VkMemoryHeap		memoryHeap				= m_memoryProperties.memoryHeaps[memoryType.heapIndex];

<<<<<<< HEAD
		const VkDeviceSize		allocationSize	= (m_config.memorySize ? memReqs.size : (VkDeviceSize)(*m_config.memoryPercentage * (float)memoryHeap.size));
		const VkDeviceSize		roundedUpAllocationSize	 = roundUpToNextMultiple(allocationSize, m_memoryLimits.deviceMemoryAllocationGranularity);
		vector<VkDeviceMemory>	memoryObjects	(m_config.memoryAllocationCount, (VkDeviceMemory)0);
=======
		const VkDeviceSize		allocationSize			= (m_config.memorySize ? memReqs.size : (VkDeviceSize)(*m_config.memoryPercentage * (float)memoryHeap.size));
		const VkDeviceSize		roundedUpAllocationSize	= roundUpToMultiple(allocationSize, m_memoryLimits.deviceMemoryAllocationGranularity);
		vector<VkDeviceMemory>	memoryObjects			(m_config.memoryAllocationCount, (VkDeviceMemory)0);
>>>>>>> c12630bf

		log << TestLog::Message << "Memory type index: " << m_memoryTypeIndex << TestLog::EndMessage;

		if (memoryType.heapIndex >= m_memoryProperties.memoryHeapCount)
			m_result.fail("Invalid heap index defined for memory type.");

		{
			log << TestLog::Message << "Memory type: " << memoryType << TestLog::EndMessage;
			log << TestLog::Message << "Memory heap: " << memoryHeap << TestLog::EndMessage;

<<<<<<< HEAD
			if (roundedUpAllocationSize * m_config.memoryAllocationCount > memoryHeap.size)
=======
			if (roundedUpAllocationSize * m_config.memoryAllocationCount * 8 > memoryHeap.size)
>>>>>>> c12630bf
				TCU_THROW(NotSupportedError, "Memory heap doesn't have enough memory.");

#if (DE_PTR_SIZE == 4)
			// For 32-bit binaries we cap the total host visible allocations to 1.5GB to
			// avoid exhausting CPU virtual address space and throwing a false negative result.
			if ((memoryType.propertyFlags & VK_MEMORY_PROPERTY_HOST_VISIBLE_BIT) &&
				allocationSize * m_config.memoryAllocationCount * (m_subsetAllocationAllowed ? 1 : m_numPhysDevices) >= 1610612736)

				log << TestLog::Message << "    Skipping: Not enough CPU virtual address space for all host visible allocations." << TestLog::EndMessage;
			else
			{
#else
			{
#endif

				try
				{
					const deUint32 totalDeviceMaskCombinations = m_subsetAllocationAllowed ? (1 << m_numPhysDevices) - 1 : 1;
					for (deUint32 deviceMask = 1; deviceMask <= totalDeviceMaskCombinations; deviceMask++)
					{
						// Allocate on all physical devices if subset allocation is not allowed, do only once.
						if (!m_subsetAllocationAllowed)
							deviceMask = (1 << m_numPhysDevices) - 1;
						m_allocFlagsInfo.deviceMask = deviceMask;

						if (m_config.order == TestConfig::ALLOC_FREE || m_config.order == TestConfig::ALLOC_REVERSE_FREE)
						{
							for (size_t ndx = 0; ndx < m_config.memoryAllocationCount; ndx++)
							{
								VkMemoryAllocateInfo alloc =
								{
									VK_STRUCTURE_TYPE_MEMORY_ALLOCATE_INFO,				// sType
									m_useDeviceGroups ? &m_allocFlagsInfo : DE_NULL,	// pNext
									allocationSize,										// allocationSize
									m_memoryTypeIndex									// memoryTypeIndex;
								};

								VK_CHECK(vkd.allocateMemory(device, &alloc, (const VkAllocationCallbacks*)DE_NULL, &memoryObjects[ndx]));

								TCU_CHECK(!!memoryObjects[ndx]);
							}

							if (m_config.order == TestConfig::ALLOC_FREE)
							{
								for (size_t ndx = 0; ndx < m_config.memoryAllocationCount; ndx++)
								{
									const VkDeviceMemory mem = memoryObjects[memoryObjects.size() - 1 - ndx];

									vkd.freeMemory(device, mem, (const VkAllocationCallbacks*)DE_NULL);
									memoryObjects[memoryObjects.size() - 1 - ndx] = (VkDeviceMemory)0;
								}
							}
							else
							{
								for (size_t ndx = 0; ndx < m_config.memoryAllocationCount; ndx++)
								{
									const VkDeviceMemory mem = memoryObjects[ndx];

									vkd.freeMemory(device, mem, (const VkAllocationCallbacks*)DE_NULL);
									memoryObjects[ndx] = (VkDeviceMemory)0;
								}
							}
						}
						else
						{
							for (size_t ndx = 0; ndx < m_config.memoryAllocationCount; ndx++)
							{
								const VkMemoryAllocateInfo alloc =
								{
									VK_STRUCTURE_TYPE_MEMORY_ALLOCATE_INFO,				// sType
									m_useDeviceGroups ? &m_allocFlagsInfo : DE_NULL,	// pNext
									allocationSize,										// allocationSize
									m_memoryTypeIndex									// memoryTypeIndex;
								};

								VK_CHECK(vkd.allocateMemory(device, &alloc, (const VkAllocationCallbacks*)DE_NULL, &memoryObjects[ndx]));
								TCU_CHECK(!!memoryObjects[ndx]);

								vkd.freeMemory(device, memoryObjects[ndx], (const VkAllocationCallbacks*)DE_NULL);
								memoryObjects[ndx] = (VkDeviceMemory)0;
							}
						}
					}
				}
				catch (...)
				{
					for (size_t ndx = 0; ndx < m_config.memoryAllocationCount; ndx++)
					{
						const VkDeviceMemory mem = memoryObjects[ndx];

						if (!!mem)
						{
							vkd.freeMemory(device, mem, (const VkAllocationCallbacks*)DE_NULL);
							memoryObjects[ndx] = (VkDeviceMemory)0;
						}
					}

					throw;
				}
			}
		}
	}
	catch (const tcu::TestError& error)
	{
		m_result.fail(error.getMessage());
	}

	m_memoryTypeIndex++;

	if (m_memoryTypeIndex < m_memoryProperties.memoryTypeCount)
		return tcu::TestStatus::incomplete();
	else
		return tcu::TestStatus(m_result.getResult(), m_result.getMessage());
}

size_t computeDeviceMemorySystemMemFootprint (const DeviceInterface& vk, VkDevice device)
{
	AllocationCallbackRecorder	callbackRecorder	(getSystemAllocator());

	{
		// 1 B allocation from memory type 0
		const VkMemoryAllocateInfo	allocInfo	=
		{
			VK_STRUCTURE_TYPE_MEMORY_ALLOCATE_INFO,
			DE_NULL,
			1u,
			0u,
		};
		const Unique<VkDeviceMemory>			memory			(allocateMemory(vk, device, &allocInfo));
		AllocationCallbackValidationResults		validateRes;

		validateAllocationCallbacks(callbackRecorder, &validateRes);

		TCU_CHECK(validateRes.violations.empty());

		return getLiveSystemAllocationTotal(validateRes)
			   + sizeof(void*)*validateRes.liveAllocations.size(); // allocation overhead
	}
}

struct MemoryType
{
	deUint32		index;
	VkMemoryType	type;
};

struct MemoryObject
{
	VkDeviceMemory	memory;
	VkDeviceSize	size;
};

struct Heap
{
	VkMemoryHeap			heap;
	VkDeviceSize			memoryUsage;
	VkDeviceSize			maxMemoryUsage;
	vector<MemoryType>		types;
	vector<MemoryObject>	objects;
};

class RandomAllocFreeTestInstance : public BaseAllocateTestInstance
{
public:
								RandomAllocFreeTestInstance		(Context& context, TestConfigRandom config);
								~RandomAllocFreeTestInstance	(void);

	tcu::TestStatus				iterate							(void);

private:
	const size_t				m_opCount;
	const size_t				m_allocSysMemSize;
	const PlatformMemoryLimits	m_memoryLimits;
	const deUint32				m_totalDeviceMaskCombinations;

	deUint32					m_memoryObjectCount;
	deUint32					m_currentDeviceMask;
	size_t						m_opNdx;
	de::Random					m_rng;
	vector<Heap>				m_heaps;
	VkDeviceSize				m_totalSystemMem;
	VkDeviceSize				m_totalDeviceMem;
};

RandomAllocFreeTestInstance::RandomAllocFreeTestInstance (Context& context, TestConfigRandom config)
	: BaseAllocateTestInstance	(context, config.useDeviceGroups)
	, m_opCount						(128)
	, m_allocSysMemSize				(computeDeviceMemorySystemMemFootprint(getDeviceInterface(), context.getDevice())
									 + sizeof(MemoryObject))
	, m_memoryLimits				(getMemoryLimits(context.getTestContext().getPlatform().getVulkanPlatform()))
	, m_totalDeviceMaskCombinations	(m_subsetAllocationAllowed ? (1 << m_numPhysDevices) - 1 : 1)
	, m_memoryObjectCount			(0)
	, m_currentDeviceMask			(m_subsetAllocationAllowed ? 1 : (1 << m_numPhysDevices) - 1)
	, m_opNdx						(0)
	, m_rng							(config.seed)
	, m_totalSystemMem				(0)
	, m_totalDeviceMem				(0)
{
	TCU_CHECK(m_memoryProperties.memoryHeapCount <= 32);
	TCU_CHECK(m_memoryProperties.memoryTypeCount <= 32);

	m_heaps.resize(m_memoryProperties.memoryHeapCount);

	for (deUint32 heapNdx = 0; heapNdx < m_memoryProperties.memoryHeapCount; heapNdx++)
	{
		m_heaps[heapNdx].heap			= m_memoryProperties.memoryHeaps[heapNdx];
		m_heaps[heapNdx].memoryUsage	= 0;
		m_heaps[heapNdx].maxMemoryUsage	= m_heaps[heapNdx].heap.size / 8; /* Use at maximum 12.5% of heap */

		m_heaps[heapNdx].objects.reserve(100);
	}

	for (deUint32 memoryTypeNdx = 0; memoryTypeNdx < m_memoryProperties.memoryTypeCount; memoryTypeNdx++)
	{
		const MemoryType type =
		{
			memoryTypeNdx,
			m_memoryProperties.memoryTypes[memoryTypeNdx]
		};

		TCU_CHECK(type.type.heapIndex < m_memoryProperties.memoryHeapCount);

		m_heaps[type.type.heapIndex].types.push_back(type);
	}
}

RandomAllocFreeTestInstance::~RandomAllocFreeTestInstance (void)
{
	const VkDevice							device				= getDevice();
	const DeviceInterface&					vkd					= getDeviceInterface();

	for (deUint32 heapNdx = 0; heapNdx < (deUint32)m_heaps.size(); heapNdx++)
	{
		const Heap&	heap	= m_heaps[heapNdx];

		for (size_t objectNdx = 0; objectNdx < heap.objects.size(); objectNdx++)
		{
			if (!!heap.objects[objectNdx].memory)
				vkd.freeMemory(device, heap.objects[objectNdx].memory, (const VkAllocationCallbacks*)DE_NULL);
		}
	}
}

tcu::TestStatus RandomAllocFreeTestInstance::iterate (void)
{
	const VkDevice			device			= getDevice();
	const DeviceInterface&	vkd				= getDeviceInterface();
	TestLog&				log				= m_context.getTestContext().getLog();
	const bool				isUMA			= m_memoryLimits.totalDeviceLocalMemory == 0;
	const VkDeviceSize		usedSysMem		= isUMA ? (m_totalDeviceMem+m_totalSystemMem) : m_totalSystemMem;
	const bool				canAllocateSys	= usedSysMem + m_allocSysMemSize + 1024 < m_memoryLimits.totalSystemMemory; // \note Always leave room for 1 KiB sys mem alloc
	const bool				canAllocateDev	= isUMA ? canAllocateSys : (m_totalDeviceMem + 16 < m_memoryLimits.totalDeviceLocalMemory);
	vector<size_t>			nonFullHeaps;
	vector<size_t>			nonEmptyHeaps;
	bool					allocateMore;

	if (m_opNdx == 0)
	{
		log << TestLog::Message << "Performing " << m_opCount << " random VkAllocMemory() / VkFreeMemory() calls before freeing all memory." << TestLog::EndMessage;
		log << TestLog::Message << "Using max 1/8 of the memory in each memory heap." << TestLog::EndMessage;
	}

	// Sort heaps based on whether allocations or frees are possible
	for (size_t heapNdx = 0; heapNdx < m_heaps.size(); ++heapNdx)
	{
		const bool	isDeviceLocal	= (m_heaps[heapNdx].heap.flags & VK_MEMORY_HEAP_DEVICE_LOCAL_BIT) != 0;
		const bool	isHeapFull		= m_heaps[heapNdx].memoryUsage >= m_heaps[heapNdx].maxMemoryUsage;
		const bool	isHeapEmpty		= m_heaps[heapNdx].memoryUsage == 0;

		if (!isHeapEmpty)
			nonEmptyHeaps.push_back(heapNdx);

		if (!isHeapFull && ((isUMA && canAllocateSys) ||
							(!isUMA && isDeviceLocal && canAllocateDev) ||
							(!isUMA && !isDeviceLocal && canAllocateSys)))
			nonFullHeaps.push_back(heapNdx);
	}

	if (m_opNdx >= m_opCount)
	{
		if (nonEmptyHeaps.empty())
		{
			m_currentDeviceMask++;
			if (m_currentDeviceMask > m_totalDeviceMaskCombinations)
				return tcu::TestStatus::pass("Pass");
			else
			{
				m_opNdx = 0;
				return tcu::TestStatus::incomplete();
			}
		}
		else
			allocateMore = false;
	}
	else if (!nonEmptyHeaps.empty() &&
			 !nonFullHeaps.empty() &&
			 (m_memoryObjectCount < MAX_ALLOCATION_COUNT) &&
			 canAllocateSys)
		allocateMore = m_rng.getBool(); // Randomize if both operations are doable.
	else if (nonEmptyHeaps.empty())
	{
		DE_ASSERT(canAllocateSys);
		allocateMore = true; // Allocate more if there are no objects to free.
	}
	else if (nonFullHeaps.empty() || !canAllocateSys)
		allocateMore = false; // Free objects if there is no free space for new objects.
	else
	{
		allocateMore = false;
		DE_FATAL("Fail");
	}

	if (allocateMore)
	{
		const size_t		nonFullHeapNdx	= (size_t)(m_rng.getUint32() % (deUint32)nonFullHeaps.size());
		const size_t		heapNdx			= nonFullHeaps[nonFullHeapNdx];
		Heap&				heap			= m_heaps[heapNdx];
		const MemoryType&	memoryType		= m_rng.choose<MemoryType>(heap.types.begin(), heap.types.end());
		const bool			isDeviceLocal	= (heap.heap.flags & VK_MEMORY_HEAP_DEVICE_LOCAL_BIT) != 0;
		const VkDeviceSize	maxAllocSize	= (isDeviceLocal && !isUMA)
											? de::min(heap.maxMemoryUsage - heap.memoryUsage, (VkDeviceSize)m_memoryLimits.totalDeviceLocalMemory - m_totalDeviceMem)
											: de::min(heap.maxMemoryUsage - heap.memoryUsage, (VkDeviceSize)m_memoryLimits.totalSystemMemory - usedSysMem - m_allocSysMemSize);
		const VkDeviceSize	allocationSize	= 1 + (m_rng.getUint64() % maxAllocSize);

		if ((allocationSize > (deUint64)(heap.maxMemoryUsage - heap.memoryUsage)) && (allocationSize != 1))
			TCU_THROW(InternalError, "Test Error: trying to allocate memory more than the available heap size.");

		const MemoryObject object =
		{
			(VkDeviceMemory)0,
			allocationSize
		};

		heap.objects.push_back(object);

		m_allocFlagsInfo.deviceMask = m_currentDeviceMask;
		const VkMemoryAllocateInfo alloc =
		{
			VK_STRUCTURE_TYPE_MEMORY_ALLOCATE_INFO,				// sType
			m_useDeviceGroups ? &m_allocFlagsInfo : DE_NULL,	// pNext
			object.size,										// allocationSize
			memoryType.index									// memoryTypeIndex;
		};

		VK_CHECK(vkd.allocateMemory(device, &alloc, (const VkAllocationCallbacks*)DE_NULL, &heap.objects.back().memory));
		TCU_CHECK(!!heap.objects.back().memory);
		m_memoryObjectCount++;

		heap.memoryUsage										+= allocationSize;
		(isDeviceLocal ? m_totalDeviceMem : m_totalSystemMem)	+= allocationSize;
		m_totalSystemMem										+= m_allocSysMemSize;
	}
	else
	{
		const size_t		nonEmptyHeapNdx	= (size_t)(m_rng.getUint32() % (deUint32)nonEmptyHeaps.size());
		const size_t		heapNdx			= nonEmptyHeaps[nonEmptyHeapNdx];
		Heap&				heap			= m_heaps[heapNdx];
		const size_t		memoryObjectNdx	= m_rng.getUint32() % heap.objects.size();
		MemoryObject&		memoryObject	= heap.objects[memoryObjectNdx];
		const bool			isDeviceLocal	= (heap.heap.flags & VK_MEMORY_HEAP_DEVICE_LOCAL_BIT) != 0;

		vkd.freeMemory(device, memoryObject.memory, (const VkAllocationCallbacks*)DE_NULL);
		memoryObject.memory = (VkDeviceMemory)0;
		m_memoryObjectCount--;

		heap.memoryUsage										-= memoryObject.size;
		(isDeviceLocal ? m_totalDeviceMem : m_totalSystemMem)	-= memoryObject.size;
		m_totalSystemMem										-= m_allocSysMemSize;

		heap.objects[memoryObjectNdx] = heap.objects.back();
		heap.objects.pop_back();

		DE_ASSERT(heap.memoryUsage == 0 || !heap.objects.empty());
	}

	m_opNdx++;
	return tcu::TestStatus::incomplete();
}


} // anonymous

tcu::TestCaseGroup* createAllocationTestsCommon (tcu::TestContext& testCtx, bool useDeviceGroups)
{
	const char* name = useDeviceGroups ? "device_group_allocation" : "allocation";
	de::MovePtr<tcu::TestCaseGroup> group (new tcu::TestCaseGroup(testCtx, name, "Memory allocation tests."));

	const VkDeviceSize	KiB	= 1024;
	const VkDeviceSize	MiB	= 1024 * KiB;

	const struct
	{
		const char* const	str;
		VkDeviceSize		size;
	} allocationSizes[] =
	{
		{   "64", 64 },
		{  "128", 128 },
		{  "256", 256 },
		{  "512", 512 },
		{ "1KiB", 1*KiB },
		{ "4KiB", 4*KiB },
		{ "8KiB", 8*KiB },
		{ "1MiB", 1*MiB }
	};

	const int allocationPercents[] =
	{
		1
	};

	const int allocationCounts[] =
	{
		1, 10, 100, 1000, -1
	};

	const struct
	{
		const char* const		str;
		const TestConfig::Order	order;
	} orders[] =
	{
		{ "forward",	TestConfig::ALLOC_FREE },
		{ "reverse",	TestConfig::ALLOC_REVERSE_FREE },
		{ "mixed",		TestConfig::MIXED_ALLOC_FREE }
	};

	{
		de::MovePtr<tcu::TestCaseGroup>	basicGroup(new tcu::TestCaseGroup(testCtx, "basic", "Basic memory allocation and free tests"));

		for (size_t allocationSizeNdx = 0; allocationSizeNdx < DE_LENGTH_OF_ARRAY(allocationSizes); allocationSizeNdx++)
		{
			const VkDeviceSize				allocationSize		= allocationSizes[allocationSizeNdx].size;
			const char* const				allocationSizeName	= allocationSizes[allocationSizeNdx].str;
			de::MovePtr<tcu::TestCaseGroup>	sizeGroup			(new tcu::TestCaseGroup(testCtx, ("size_" + string(allocationSizeName)).c_str(), ("Test different allocation sizes " + de::toString(allocationSize)).c_str()));

			for (size_t orderNdx = 0; orderNdx < DE_LENGTH_OF_ARRAY(orders); orderNdx++)
			{
				const TestConfig::Order			order				= orders[orderNdx].order;
				const char* const				orderName			= orders[orderNdx].str;
				const char* const				orderDescription	= orderName;
				de::MovePtr<tcu::TestCaseGroup>	orderGroup			(new tcu::TestCaseGroup(testCtx, orderName, orderDescription));

				for (size_t allocationCountNdx = 0; allocationCountNdx < DE_LENGTH_OF_ARRAY(allocationCounts); allocationCountNdx++)
				{
					const int allocationCount = allocationCounts[allocationCountNdx];

					if (allocationCount != -1 && allocationCount * allocationSize > 50 * MiB)
						continue;

					TestConfig config;

					config.memorySize				= allocationSize;
					config.order					= order;
					config.useDeviceGroups			= useDeviceGroups;
					if (allocationCount == -1)
					{
						if (allocationSize < 4096)
							continue;

						config.memoryAllocationCount	= de::min((deUint32)(50 * MiB / allocationSize), (deUint32)MAX_ALLOCATION_COUNT);

						if (config.memoryAllocationCount == 0
							|| config.memoryAllocationCount == 1
							|| config.memoryAllocationCount == 10
							|| config.memoryAllocationCount == 100
							|| config.memoryAllocationCount == 1000)
						continue;
					}
					else
						config.memoryAllocationCount	= allocationCount;

					orderGroup->addChild(new InstanceFactory1<AllocateFreeTestInstance, TestConfig>(testCtx, tcu::NODETYPE_SELF_VALIDATE, "count_" + de::toString(config.memoryAllocationCount), "", config));
				}

				sizeGroup->addChild(orderGroup.release());
			}

			basicGroup->addChild(sizeGroup.release());
		}

		for (size_t allocationPercentNdx = 0; allocationPercentNdx < DE_LENGTH_OF_ARRAY(allocationPercents); allocationPercentNdx++)
		{
			const int						allocationPercent	= allocationPercents[allocationPercentNdx];
			de::MovePtr<tcu::TestCaseGroup>	percentGroup		(new tcu::TestCaseGroup(testCtx, ("percent_" + de::toString(allocationPercent)).c_str(), ("Test different allocation percents " + de::toString(allocationPercent)).c_str()));

			for (size_t orderNdx = 0; orderNdx < DE_LENGTH_OF_ARRAY(orders); orderNdx++)
			{
				const TestConfig::Order			order				= orders[orderNdx].order;
				const char* const				orderName			= orders[orderNdx].str;
				const char* const				orderDescription	= orderName;
				de::MovePtr<tcu::TestCaseGroup>	orderGroup			(new tcu::TestCaseGroup(testCtx, orderName, orderDescription));

				for (size_t allocationCountNdx = 0; allocationCountNdx < DE_LENGTH_OF_ARRAY(allocationCounts); allocationCountNdx++)
				{
					const int allocationCount = allocationCounts[allocationCountNdx];

					if ((allocationCount != -1) && ((float)allocationCount * (float)allocationPercent >= 1.00f / 8.00f))
						continue;

					TestConfig config;

					config.memoryPercentage			= (float)allocationPercent / 100.0f;
					config.order					= order;
					config.useDeviceGroups			= useDeviceGroups;

					if (allocationCount == -1)
					{
						config.memoryAllocationCount	= de::min((deUint32)((1.00f / 8.00f) / ((float)allocationPercent / 100.0f)), (deUint32)MAX_ALLOCATION_COUNT);

						if (config.memoryAllocationCount == 0
							|| config.memoryAllocationCount == 1
							|| config.memoryAllocationCount == 10
							|| config.memoryAllocationCount == 100
							|| config.memoryAllocationCount == 1000)
						continue;
					}
					else
						config.memoryAllocationCount	= allocationCount;

					orderGroup->addChild(new InstanceFactory1<AllocateFreeTestInstance, TestConfig>(testCtx, tcu::NODETYPE_SELF_VALIDATE, "count_" + de::toString(config.memoryAllocationCount), "", config));
				}

				percentGroup->addChild(orderGroup.release());
			}

			basicGroup->addChild(percentGroup.release());
		}

		group->addChild(basicGroup.release());
	}

	{
		const deUint32					caseCount	= 100;
		de::MovePtr<tcu::TestCaseGroup>	randomGroup	(new tcu::TestCaseGroup(testCtx, "random", "Random memory allocation tests."));

		for (deUint32 caseNdx = 0; caseNdx < caseCount; caseNdx++)
		{
			TestConfigRandom config(deInt32Hash(caseNdx ^ 32480), useDeviceGroups);

			randomGroup->addChild(new InstanceFactory1<RandomAllocFreeTestInstance, TestConfigRandom>(testCtx, tcu::NODETYPE_SELF_VALIDATE, de::toString(caseNdx), "Random case", config));
		}

		group->addChild(randomGroup.release());
	}

	return group.release();
}

tcu::TestCaseGroup* createAllocationTests (tcu::TestContext& testCtx)
{
	return createAllocationTestsCommon(testCtx, false);
}

tcu::TestCaseGroup* createDeviceGroupAllocationTests (tcu::TestContext& testCtx)
{
	return createAllocationTestsCommon(testCtx, true);
}

} // memory
} // vkt<|MERGE_RESOLUTION|>--- conflicted
+++ resolved
@@ -272,11 +272,7 @@
 	}
 
 	// Create a minimal buffer first to get the supported memory types
-<<<<<<< HEAD
 	VkBufferCreateInfo				bufferParams					=
-=======
-	VkBufferCreateInfo						bufferParams		=
->>>>>>> c12630bf
 	{
 		VK_STRUCTURE_TYPE_BUFFER_CREATE_INFO,                       // VkStructureType          sType;
 		DE_NULL,                                                    // const void*              pNext;
@@ -313,15 +309,9 @@
 		const VkMemoryType		memoryType				= m_memoryProperties.memoryTypes[m_memoryTypeIndex];
 		const VkMemoryHeap		memoryHeap				= m_memoryProperties.memoryHeaps[memoryType.heapIndex];
 
-<<<<<<< HEAD
 		const VkDeviceSize		allocationSize	= (m_config.memorySize ? memReqs.size : (VkDeviceSize)(*m_config.memoryPercentage * (float)memoryHeap.size));
 		const VkDeviceSize		roundedUpAllocationSize	 = roundUpToNextMultiple(allocationSize, m_memoryLimits.deviceMemoryAllocationGranularity);
 		vector<VkDeviceMemory>	memoryObjects	(m_config.memoryAllocationCount, (VkDeviceMemory)0);
-=======
-		const VkDeviceSize		allocationSize			= (m_config.memorySize ? memReqs.size : (VkDeviceSize)(*m_config.memoryPercentage * (float)memoryHeap.size));
-		const VkDeviceSize		roundedUpAllocationSize	= roundUpToMultiple(allocationSize, m_memoryLimits.deviceMemoryAllocationGranularity);
-		vector<VkDeviceMemory>	memoryObjects			(m_config.memoryAllocationCount, (VkDeviceMemory)0);
->>>>>>> c12630bf
 
 		log << TestLog::Message << "Memory type index: " << m_memoryTypeIndex << TestLog::EndMessage;
 
@@ -332,11 +322,7 @@
 			log << TestLog::Message << "Memory type: " << memoryType << TestLog::EndMessage;
 			log << TestLog::Message << "Memory heap: " << memoryHeap << TestLog::EndMessage;
 
-<<<<<<< HEAD
 			if (roundedUpAllocationSize * m_config.memoryAllocationCount > memoryHeap.size)
-=======
-			if (roundedUpAllocationSize * m_config.memoryAllocationCount * 8 > memoryHeap.size)
->>>>>>> c12630bf
 				TCU_THROW(NotSupportedError, "Memory heap doesn't have enough memory.");
 
 #if (DE_PTR_SIZE == 4)
