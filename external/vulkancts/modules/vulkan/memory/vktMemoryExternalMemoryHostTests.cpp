--- conflicted
+++ resolved
@@ -945,15 +945,9 @@
 {
     VkBufferMemoryBarrier bufferBarrier = {
         VK_STRUCTURE_TYPE_BUFFER_MEMORY_BARRIER, // VkStructureType sType;
-<<<<<<< HEAD
         nullptr,                                 // const void* pNext;
-        VK_ACCESS_TRANSFER_WRITE_BIT,            // VkAccessFlags srcAccessMask;
-        VK_ACCESS_HOST_WRITE_BIT,                // VkAccessFlags dstAccessMask;
-=======
-        DE_NULL,                                 // const void* pNext;
         VK_ACCESS_HOST_WRITE_BIT,                // VkAccessFlags srcAccessMask;
         VK_ACCESS_TRANSFER_READ_BIT,             // VkAccessFlags dstAccessMask;
->>>>>>> 50c7a99a
         VK_QUEUE_FAMILY_IGNORED,                 // uint32_t srcQueueFamilyIndex;
         VK_QUEUE_FAMILY_IGNORED,                 // uint32_t dstQueueFamilyIndex;
         *m_dataBuffer,                           // VkBuffer buffer;
@@ -961,14 +955,8 @@
         size                                     // VkDeviceSize size;
     };
 
-<<<<<<< HEAD
-    m_vkd.cmdPipelineBarrier(*m_cmdBuffer, VK_PIPELINE_STAGE_TRANSFER_BIT, VK_PIPELINE_STAGE_HOST_BIT, false, 0u,
-                             nullptr, 1u, &bufferBarrier, 0u, nullptr);
-}
-=======
     m_vkd.cmdPipelineBarrier(*m_cmdBufferCopy, VK_PIPELINE_STAGE_HOST_BIT, VK_PIPELINE_STAGE_TRANSFER_BIT, false, 0u,
                              nullptr, 1u, &bufferBarrier, 0u, nullptr);
->>>>>>> 50c7a99a
 
     const VkBufferCopy region_all = {
         0,   //VkDeviceSize srcOffset;
@@ -1038,12 +1026,8 @@
     };
 
     m_vkd.cmdPipelineBarrier(*m_cmdBuffer, VK_PIPELINE_STAGE_TRANSFER_BIT, VK_PIPELINE_STAGE_TRANSFER_BIT, false, 0u,
-<<<<<<< HEAD
                              nullptr, 1u, &bufferBarrier, 0u, nullptr);
-=======
-                             DE_NULL, 1u, &bufferBarrier, 0u, DE_NULL);
-
->>>>>>> 50c7a99a
+
     m_vkd.cmdFillBuffer(*m_cmdBuffer, *m_dataBuffer, 0, size, 0xFFFFFFFF);
 
     bufferBarrier.srcAccessMask = VK_ACCESS_TRANSFER_WRITE_BIT;
