--- conflicted
+++ resolved
@@ -1146,25 +1146,16 @@
 	vector<tcu::Vec4>			inputDataBase		(numDataPoints);
 	for (deUint32 numIdx = 0; numIdx < numDataPoints; ++numIdx)
 		inputDataBase[numIdx] = tcu::randomVec4(rnd);
-<<<<<<< HEAD
-=======
 	// Depth only has 1 component
 	vector<tcu::Vec4>			inputDataBaseDepth	= inputDataBase;
 	inputDataBaseDepth.resize(numDataPoints / 4);
->>>>>>> 39111d7a
 
 	for (deUint32 opNdx = 0u; opNdx < READOP_LAST; opNdx++)
 	{
 		de::MovePtr<tcu::TestCaseGroup>	readOpGroup	(new tcu::TestCaseGroup(testCtx, getReadOpName((ReadOp)opNdx), ""));
 
-<<<<<<< HEAD
-		vector<tcu::Vec4>				inputData	= inputDataBase;
-		if (opNdx > READOP_IMAGESAMPLE)
-			inputData.resize(numDataPoints / 4u);
-=======
 		const VkFormat					imageFormat			= getImageFormat((ReadOp)opNdx);
 		const bool						hasDepthComponent	= tcu::hasDepthComponent(vk::mapVkFormat(imageFormat).order);
->>>>>>> 39111d7a
 
 		for (deUint32 descNdx = 0u; descNdx < DESCRIPTOR_TYPE_LAST; descNdx++)
 		{
@@ -1213,29 +1204,17 @@
 
 					getDefaultColors(defaultColors);
 
-<<<<<<< HEAD
-					if (opNdx > READOP_IMAGESAMPLE)
-					{
-						resources.verifyIO		= verifyDepthCompareResult;
-						resources.inputFormat	= getImageFormat((ReadOp)opNdx);
-					}
-
-=======
->>>>>>> 39111d7a
 					// If testing for mismatched optypeimage, ignore the rendered
 					// result (we're only interested to see if we crash)
 					if (testNdx == TESTTYPE_OPTYPEIMAGE_MISMATCH)
 					{
 						resources.verifyIO		= nopVerifyFunction;
 						resources.inputFormat	= optypeimageFormatMismatchVkFormat[formatIndex];
-<<<<<<< HEAD
-=======
 					}
 					else if (hasDepthComponent)
 					{
 						resources.verifyIO		= verifyDepthCompareResult;
 						resources.inputFormat	= getImageFormat((ReadOp)opNdx);
->>>>>>> 39111d7a
 					}
 
 					de::MovePtr<tcu::TestCaseGroup> depthGroup (new tcu::TestCaseGroup(testCtx, "depth_property", ""));
@@ -1251,7 +1230,6 @@
 							vulkanFeatures.coreFeatures.fragmentStoresAndAtomics = DE_FALSE;
 							createTestForStage(VK_SHADER_STAGE_VERTEX_BIT, "shader_vert", defaultColors, defaultColors, fragments, noSpecConstants,
 								noPushConstants, resources, noInterfaces, noExtensions, vulkanFeatures, depthPropertyGroup.get());
-<<<<<<< HEAD
 
 							createTestForStage(VK_SHADER_STAGE_TESSELLATION_CONTROL_BIT, "shader_tessc", defaultColors, defaultColors, fragments, noSpecConstants,
 								noPushConstants, resources, noInterfaces, noExtensions, vulkanFeatures, depthPropertyGroup.get());
@@ -1268,24 +1246,6 @@
 						createTestForStage(VK_SHADER_STAGE_FRAGMENT_BIT, "shader_frag", defaultColors, defaultColors, fragments, noSpecConstants,
 							noPushConstants, resources, noInterfaces, noExtensions, vulkanFeatures, depthPropertyGroup.get());
 
-=======
-
-							createTestForStage(VK_SHADER_STAGE_TESSELLATION_CONTROL_BIT, "shader_tessc", defaultColors, defaultColors, fragments, noSpecConstants,
-								noPushConstants, resources, noInterfaces, noExtensions, vulkanFeatures, depthPropertyGroup.get());
-
-							createTestForStage(VK_SHADER_STAGE_TESSELLATION_EVALUATION_BIT, "shader_tesse", defaultColors, defaultColors, fragments, noSpecConstants,
-								noPushConstants, resources, noInterfaces, noExtensions, vulkanFeatures, depthPropertyGroup.get());
-
-							createTestForStage(VK_SHADER_STAGE_GEOMETRY_BIT, "shader_geom", defaultColors, defaultColors, fragments, noSpecConstants,
-								noPushConstants, resources, noInterfaces, noExtensions, vulkanFeatures, depthPropertyGroup.get());
-						}
-
-						vulkanFeatures.coreFeatures.vertexPipelineStoresAndAtomics = DE_FALSE;
-						vulkanFeatures.coreFeatures.fragmentStoresAndAtomics = DE_TRUE;
-						createTestForStage(VK_SHADER_STAGE_FRAGMENT_BIT, "shader_frag", defaultColors, defaultColors, fragments, noSpecConstants,
-							noPushConstants, resources, noInterfaces, noExtensions, vulkanFeatures, depthPropertyGroup.get());
-
->>>>>>> 39111d7a
 						depthGroup->addChild(depthPropertyGroup.release());
 					}
 					typeGroup->addChild(depthGroup.release());
