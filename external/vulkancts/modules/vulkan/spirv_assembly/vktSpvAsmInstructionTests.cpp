/*-------------------------------------------------------------------------
 * Vulkan Conformance Tests
 * ------------------------
 *
 * Copyright (c) 2015 Google Inc.
 * Copyright (c) 2016 The Khronos Group Inc.
 *
 * Licensed under the Apache License, Version 2.0 (the "License");
 * you may not use this file except in compliance with the License.
 * You may obtain a copy of the License at
 *
 *      http://www.apache.org/licenses/LICENSE-2.0
 *
 * Unless required by applicable law or agreed to in writing, software
 * distributed under the License is distributed on an "AS IS" BASIS,
 * WITHOUT WARRANTIES OR CONDITIONS OF ANY KIND, either express or implied.
 * See the License for the specific language governing permissions and
 * limitations under the License.
 *
 *//*!
 * \file
 * \brief SPIR-V Assembly Tests for Instructions (special opcode/operand)
 *//*--------------------------------------------------------------------*/

#include "vktSpvAsmInstructionTests.hpp"

#include "tcuCommandLine.hpp"
#include "tcuFormatUtil.hpp"
#include "tcuFloat.hpp"
#include "tcuRGBA.hpp"
#include "tcuStringTemplate.hpp"
#include "tcuTestLog.hpp"
#include "tcuVectorUtil.hpp"

#include "vkDefs.hpp"
#include "vkDeviceUtil.hpp"
#include "vkMemUtil.hpp"
#include "vkPlatform.hpp"
#include "vkPrograms.hpp"
#include "vkQueryUtil.hpp"
#include "vkRef.hpp"
#include "vkRefUtil.hpp"
#include "vkStrUtil.hpp"
#include "vkTypeUtil.hpp"

#include "deRandom.hpp"
#include "deStringUtil.hpp"
#include "deUniquePtr.hpp"
#include "tcuStringTemplate.hpp"

#include "vktSpvAsm16bitStorageTests.hpp"
#include "vktSpvAsmComputeShaderCase.hpp"
#include "vktSpvAsmComputeShaderTestUtil.hpp"
#include "vktSpvAsmGraphicsShaderTestUtil.hpp"
#include "vktSpvAsmVariablePointersTests.hpp"
#include "vktTestCaseUtil.hpp"

#include <cmath>
#include <limits>
#include <map>
#include <string>
#include <sstream>
#include <utility>

namespace vkt
{
namespace SpirVAssembly
{

namespace
{

using namespace vk;
using std::map;
using std::string;
using std::vector;
using tcu::IVec3;
using tcu::IVec4;
using tcu::RGBA;
using tcu::TestLog;
using tcu::TestStatus;
using tcu::Vec4;
using de::UniquePtr;
using tcu::StringTemplate;
using tcu::Vec4;

template<typename T>
static void fillRandomScalars (de::Random& rnd, T minValue, T maxValue, void* dst, int numValues, int offset = 0)
{
	T* const typedPtr = (T*)dst;
	for (int ndx = 0; ndx < numValues; ndx++)
		typedPtr[offset + ndx] = randomScalar<T>(rnd, minValue, maxValue);
}

// Filter is a function that returns true if a value should pass, false otherwise.
template<typename T, typename FilterT>
static void fillRandomScalars (de::Random& rnd, T minValue, T maxValue, void* dst, int numValues, FilterT filter, int offset = 0)
{
	T* const typedPtr = (T*)dst;
	T value;
	for (int ndx = 0; ndx < numValues; ndx++)
	{
		do
			value = randomScalar<T>(rnd, minValue, maxValue);
		while (!filter(value));

		typedPtr[offset + ndx] = value;
	}
}

static void floorAll (vector<float>& values)
{
	for (size_t i = 0; i < values.size(); i++)
		values[i] = deFloatFloor(values[i]);
}

static void floorAll (vector<Vec4>& values)
{
	for (size_t i = 0; i < values.size(); i++)
		values[i] = floor(values[i]);
}

struct CaseParameter
{
	const char*		name;
	string			param;

	CaseParameter	(const char* case_, const string& param_) : name(case_), param(param_) {}
};

// Assembly code used for testing OpNop, OpConstant{Null|Composite}, Op[No]Line, OpSource[Continued], OpSourceExtension, OpUndef is based on GLSL source code:
//
// #version 430
//
// layout(std140, set = 0, binding = 0) readonly buffer Input {
//   float elements[];
// } input_data;
// layout(std140, set = 0, binding = 1) writeonly buffer Output {
//   float elements[];
// } output_data;
//
// layout (local_size_x = 1, local_size_y = 1, local_size_z = 1) in;
//
// void main() {
//   uint x = gl_GlobalInvocationID.x;
//   output_data.elements[x] = -input_data.elements[x];
// }

tcu::TestCaseGroup* createOpNopGroup (tcu::TestContext& testCtx)
{
	de::MovePtr<tcu::TestCaseGroup>	group			(new tcu::TestCaseGroup(testCtx, "opnop", "Test the OpNop instruction"));
	ComputeShaderSpec				spec;
	de::Random						rnd				(deStringHash(group->getName()));
	const int						numElements		= 100;
	vector<float>					positiveFloats	(numElements, 0);
	vector<float>					negativeFloats	(numElements, 0);

	fillRandomScalars(rnd, 1.f, 100.f, &positiveFloats[0], numElements);

	for (size_t ndx = 0; ndx < numElements; ++ndx)
		negativeFloats[ndx] = -positiveFloats[ndx];

	spec.assembly =
		string(getComputeAsmShaderPreamble()) +

		"OpSource GLSL 430\n"
		"OpName %main           \"main\"\n"
		"OpName %id             \"gl_GlobalInvocationID\"\n"

		"OpDecorate %id BuiltIn GlobalInvocationId\n"

		+ string(getComputeAsmInputOutputBufferTraits()) + string(getComputeAsmCommonTypes())

		+ string(getComputeAsmInputOutputBuffer()) +

		"%id        = OpVariable %uvec3ptr Input\n"
		"%zero      = OpConstant %i32 0\n"

		"%main      = OpFunction %void None %voidf\n"
		"%label     = OpLabel\n"
		"%idval     = OpLoad %uvec3 %id\n"
		"%x         = OpCompositeExtract %u32 %idval 0\n"

		"             OpNop\n" // Inside a function body

		"%inloc     = OpAccessChain %f32ptr %indata %zero %x\n"
		"%inval     = OpLoad %f32 %inloc\n"
		"%neg       = OpFNegate %f32 %inval\n"
		"%outloc    = OpAccessChain %f32ptr %outdata %zero %x\n"
		"             OpStore %outloc %neg\n"
		"             OpReturn\n"
		"             OpFunctionEnd\n";
	spec.inputs.push_back(BufferSp(new Float32Buffer(positiveFloats)));
	spec.outputs.push_back(BufferSp(new Float32Buffer(negativeFloats)));
	spec.numWorkGroups = IVec3(numElements, 1, 1);

	group->addChild(new SpvAsmComputeShaderCase(testCtx, "all", "OpNop appearing at different places", spec));

	return group.release();
}

bool compareFUnord (const std::vector<BufferSp>& inputs, const vector<AllocationSp>& outputAllocs, const std::vector<BufferSp>& expectedOutputs, TestLog& log)
{
	if (outputAllocs.size() != 1)
		return false;

	const BufferSp&	expectedOutput			= expectedOutputs[0];
	const deInt32*	expectedOutputAsInt		= static_cast<const deInt32*>(expectedOutputs[0]->data());
	const deInt32*	outputAsInt				= static_cast<const deInt32*>(outputAllocs[0]->getHostPtr());
	const float*	input1AsFloat			= static_cast<const float*>(inputs[0]->data());
	const float*	input2AsFloat			= static_cast<const float*>(inputs[1]->data());
	bool returnValue						= true;

	for (size_t idx = 0; idx < expectedOutput->getNumBytes() / sizeof(deInt32); ++idx)
	{
		if (outputAsInt[idx] != expectedOutputAsInt[idx])
		{
			log << TestLog::Message << "ERROR: Sub-case failed. inputs: " << input1AsFloat[idx] << "," << input2AsFloat[idx] << " output: " << outputAsInt[idx]<< " expected output: " << expectedOutputAsInt[idx] << TestLog::EndMessage;
			returnValue = false;
		}
	}
	return returnValue;
}

typedef VkBool32 (*compareFuncType) (float, float);

struct OpFUnordCase
{
	const char*		name;
	const char*		opCode;
	compareFuncType	compareFunc;

					OpFUnordCase			(const char* _name, const char* _opCode, compareFuncType _compareFunc)
						: name				(_name)
						, opCode			(_opCode)
						, compareFunc		(_compareFunc) {}
};

#define ADD_OPFUNORD_CASE(NAME, OPCODE, OPERATOR) \
do { \
    struct compare_##NAME { static VkBool32 compare(float x, float y) { return (x OPERATOR y) ? VK_TRUE : VK_FALSE; } }; \
    cases.push_back(OpFUnordCase(#NAME, OPCODE, compare_##NAME::compare)); \
} while (deGetFalse())

tcu::TestCaseGroup* createOpFUnordGroup (tcu::TestContext& testCtx)
{
	de::MovePtr<tcu::TestCaseGroup>	group			(new tcu::TestCaseGroup(testCtx, "opfunord", "Test the OpFUnord* opcodes"));
	de::Random						rnd				(deStringHash(group->getName()));
	const int						numElements		= 100;
	vector<OpFUnordCase>			cases;

	const StringTemplate			shaderTemplate	(

		string(getComputeAsmShaderPreamble()) +

		"OpSource GLSL 430\n"
		"OpName %main           \"main\"\n"
		"OpName %id             \"gl_GlobalInvocationID\"\n"

		"OpDecorate %id BuiltIn GlobalInvocationId\n"

		"OpDecorate %buf BufferBlock\n"
		"OpDecorate %buf2 BufferBlock\n"
		"OpDecorate %indata1 DescriptorSet 0\n"
		"OpDecorate %indata1 Binding 0\n"
		"OpDecorate %indata2 DescriptorSet 0\n"
		"OpDecorate %indata2 Binding 1\n"
		"OpDecorate %outdata DescriptorSet 0\n"
		"OpDecorate %outdata Binding 2\n"
		"OpDecorate %f32arr ArrayStride 4\n"
		"OpDecorate %i32arr ArrayStride 4\n"
		"OpMemberDecorate %buf 0 Offset 0\n"
		"OpMemberDecorate %buf2 0 Offset 0\n"

		+ string(getComputeAsmCommonTypes()) +

		"%buf        = OpTypeStruct %f32arr\n"
		"%bufptr     = OpTypePointer Uniform %buf\n"
		"%indata1    = OpVariable %bufptr Uniform\n"
		"%indata2    = OpVariable %bufptr Uniform\n"

		"%buf2       = OpTypeStruct %i32arr\n"
		"%buf2ptr    = OpTypePointer Uniform %buf2\n"
		"%outdata    = OpVariable %buf2ptr Uniform\n"

		"%id        = OpVariable %uvec3ptr Input\n"
		"%zero      = OpConstant %i32 0\n"
		"%consti1   = OpConstant %i32 1\n"
		"%constf1   = OpConstant %f32 1.0\n"

		"%main      = OpFunction %void None %voidf\n"
		"%label     = OpLabel\n"
		"%idval     = OpLoad %uvec3 %id\n"
		"%x         = OpCompositeExtract %u32 %idval 0\n"

		"%inloc1    = OpAccessChain %f32ptr %indata1 %zero %x\n"
		"%inval1    = OpLoad %f32 %inloc1\n"
		"%inloc2    = OpAccessChain %f32ptr %indata2 %zero %x\n"
		"%inval2    = OpLoad %f32 %inloc2\n"
		"%outloc    = OpAccessChain %i32ptr %outdata %zero %x\n"

		"%result    = ${OPCODE} %bool %inval1 %inval2\n"
		"%int_res   = OpSelect %i32 %result %consti1 %zero\n"
		"             OpStore %outloc %int_res\n"

		"             OpReturn\n"
		"             OpFunctionEnd\n");

	ADD_OPFUNORD_CASE(equal, "OpFUnordEqual", ==);
	ADD_OPFUNORD_CASE(less, "OpFUnordLessThan", <);
	ADD_OPFUNORD_CASE(lessequal, "OpFUnordLessThanEqual", <=);
	ADD_OPFUNORD_CASE(greater, "OpFUnordGreaterThan", >);
	ADD_OPFUNORD_CASE(greaterequal, "OpFUnordGreaterThanEqual", >=);
	ADD_OPFUNORD_CASE(notequal, "OpFUnordNotEqual", !=);

	for (size_t caseNdx = 0; caseNdx < cases.size(); ++caseNdx)
	{
		map<string, string>			specializations;
		ComputeShaderSpec			spec;
		const float					NaN				= std::numeric_limits<float>::quiet_NaN();
		vector<float>				inputFloats1	(numElements, 0);
		vector<float>				inputFloats2	(numElements, 0);
		vector<deInt32>				expectedInts	(numElements, 0);

		specializations["OPCODE"]	= cases[caseNdx].opCode;
		spec.assembly				= shaderTemplate.specialize(specializations);

		fillRandomScalars(rnd, 1.f, 100.f, &inputFloats1[0], numElements);
		for (size_t ndx = 0; ndx < numElements; ++ndx)
		{
			switch (ndx % 6)
			{
				case 0:		inputFloats2[ndx] = inputFloats1[ndx] + 1.0f; break;
				case 1:		inputFloats2[ndx] = inputFloats1[ndx] - 1.0f; break;
				case 2:		inputFloats2[ndx] = inputFloats1[ndx]; break;
				case 3:		inputFloats2[ndx] = NaN; break;
				case 4:		inputFloats2[ndx] = inputFloats1[ndx];	inputFloats1[ndx] = NaN; break;
				case 5:		inputFloats2[ndx] = NaN;				inputFloats1[ndx] = NaN; break;
			}
			expectedInts[ndx] = tcu::Float32(inputFloats1[ndx]).isNaN() || tcu::Float32(inputFloats2[ndx]).isNaN() || cases[caseNdx].compareFunc(inputFloats1[ndx], inputFloats2[ndx]);
		}

		spec.inputs.push_back(BufferSp(new Float32Buffer(inputFloats1)));
		spec.inputs.push_back(BufferSp(new Float32Buffer(inputFloats2)));
		spec.outputs.push_back(BufferSp(new Int32Buffer(expectedInts)));
		spec.numWorkGroups = IVec3(numElements, 1, 1);
		spec.verifyIO = &compareFUnord;
		group->addChild(new SpvAsmComputeShaderCase(testCtx, cases[caseNdx].name, cases[caseNdx].name, spec));
	}

	return group.release();
}

struct OpAtomicCase
{
	const char*		name;
	const char*		assembly;
	void			(*calculateExpected)(deInt32&, deInt32);
	deInt32			numOutputElements;

					OpAtomicCase			(const char* _name, const char* _assembly, void (*_calculateExpected)(deInt32&, deInt32), deInt32 _numOutputElements)
						: name				(_name)
						, assembly			(_assembly)
						, calculateExpected	(_calculateExpected)
						, numOutputElements (_numOutputElements) {}
};

tcu::TestCaseGroup* createOpAtomicGroup (tcu::TestContext& testCtx, bool useStorageBuffer)
{
	de::MovePtr<tcu::TestCaseGroup>	group				(new tcu::TestCaseGroup(testCtx,
																				useStorageBuffer ? "opatomic_storage_buffer" : "opatomic",
																				"Test the OpAtomic* opcodes"));
	de::Random						rnd					(deStringHash(group->getName()));
<<<<<<< HEAD
	const int						numElements			= 1000000;
=======
	const int						numElements			= 65535;
>>>>>>> 9b726ab8
	vector<OpAtomicCase>			cases;

	const StringTemplate			shaderTemplate	(

		string("OpCapability Shader\n") +
		(useStorageBuffer ? "OpExtension \"SPV_KHR_storage_buffer_storage_class\"\n" : "") +
		"OpMemoryModel Logical GLSL450\n"
		"OpEntryPoint GLCompute %main \"main\" %id\n"
		"OpExecutionMode %main LocalSize 1 1 1\n" +

		"OpSource GLSL 430\n"
		"OpName %main           \"main\"\n"
		"OpName %id             \"gl_GlobalInvocationID\"\n"

		"OpDecorate %id BuiltIn GlobalInvocationId\n"

		"OpDecorate %buf ${BLOCK_DECORATION}\n"
		"OpDecorate %indata DescriptorSet 0\n"
		"OpDecorate %indata Binding 0\n"
		"OpDecorate %i32arr ArrayStride 4\n"
		"OpMemberDecorate %buf 0 Offset 0\n"

		"OpDecorate %sumbuf ${BLOCK_DECORATION}\n"
		"OpDecorate %sum DescriptorSet 0\n"
		"OpDecorate %sum Binding 1\n"
		"OpMemberDecorate %sumbuf 0 Coherent\n"
		"OpMemberDecorate %sumbuf 0 Offset 0\n"

		"%void      = OpTypeVoid\n"
		"%voidf     = OpTypeFunction %void\n"
		"%u32       = OpTypeInt 32 0\n"
		"%i32       = OpTypeInt 32 1\n"
		"%uvec3     = OpTypeVector %u32 3\n"
		"%uvec3ptr  = OpTypePointer Input %uvec3\n"
		"%i32ptr    = OpTypePointer ${BLOCK_POINTER_TYPE} %i32\n"
		"%i32arr    = OpTypeRuntimeArray %i32\n"

		"%buf       = OpTypeStruct %i32arr\n"
		"%bufptr    = OpTypePointer ${BLOCK_POINTER_TYPE} %buf\n"
		"%indata    = OpVariable %bufptr ${BLOCK_POINTER_TYPE}\n"

		"%sumbuf    = OpTypeStruct %i32arr\n"
		"%sumbufptr = OpTypePointer ${BLOCK_POINTER_TYPE} %sumbuf\n"
		"%sum       = OpVariable %sumbufptr ${BLOCK_POINTER_TYPE}\n"

		"%id        = OpVariable %uvec3ptr Input\n"
		"%minusone  = OpConstant %i32 -1\n"
		"%zero      = OpConstant %i32 0\n"
		"%one       = OpConstant %u32 1\n"
		"%two       = OpConstant %i32 2\n"

		"%main      = OpFunction %void None %voidf\n"
		"%label     = OpLabel\n"
		"%idval     = OpLoad %uvec3 %id\n"
		"%x         = OpCompositeExtract %u32 %idval 0\n"

		"%inloc     = OpAccessChain %i32ptr %indata %zero %x\n"
		"%inval     = OpLoad %i32 %inloc\n"

		"%outloc    = OpAccessChain %i32ptr %sum %zero ${INDEX}\n"
		"${INSTRUCTION}"

		"             OpReturn\n"
		"             OpFunctionEnd\n");

	#define ADD_OPATOMIC_CASE(NAME, ASSEMBLY, CALCULATE_EXPECTED, NUM_OUTPUT_ELEMENTS) \
	do { \
		DE_STATIC_ASSERT((NUM_OUTPUT_ELEMENTS) == 1 || (NUM_OUTPUT_ELEMENTS) == numElements); \
		struct calculateExpected_##NAME { static void calculateExpected(deInt32& expected, deInt32 input) CALCULATE_EXPECTED }; /* NOLINT(CALCULATE_EXPECTED) */ \
		cases.push_back(OpAtomicCase(#NAME, ASSEMBLY, calculateExpected_##NAME::calculateExpected, NUM_OUTPUT_ELEMENTS)); \
	} while (deGetFalse())
	#define ADD_OPATOMIC_CASE_1(NAME, ASSEMBLY, CALCULATE_EXPECTED) ADD_OPATOMIC_CASE(NAME, ASSEMBLY, CALCULATE_EXPECTED, 1)
	#define ADD_OPATOMIC_CASE_N(NAME, ASSEMBLY, CALCULATE_EXPECTED) ADD_OPATOMIC_CASE(NAME, ASSEMBLY, CALCULATE_EXPECTED, numElements)

	ADD_OPATOMIC_CASE_1(iadd,	"%unused    = OpAtomicIAdd %i32 %outloc %one %zero %inval\n", { expected += input; } );
	ADD_OPATOMIC_CASE_1(isub,	"%unused    = OpAtomicISub %i32 %outloc %one %zero %inval\n", { expected -= input; } );
	ADD_OPATOMIC_CASE_1(iinc,	"%unused    = OpAtomicIIncrement %i32 %outloc %one %zero\n",  { ++expected; (void)input;} );
	ADD_OPATOMIC_CASE_1(idec,	"%unused    = OpAtomicIDecrement %i32 %outloc %one %zero\n",  { --expected; (void)input;} );
	ADD_OPATOMIC_CASE_N(load,	"%inval2    = OpAtomicLoad %i32 %inloc %zero %zero\n"
								"             OpStore %outloc %inval2\n",  { expected = input;} );
	ADD_OPATOMIC_CASE_N(store,	"             OpAtomicStore %outloc %zero %zero %inval\n",  { expected = input;} );
	ADD_OPATOMIC_CASE_N(compex, "%even      = OpSMod %i32 %inval %two\n"
								"             OpStore %outloc %even\n"
								"%unused    = OpAtomicCompareExchange %i32 %outloc %one %zero %zero %minusone %zero\n",  { expected = (input % 2) == 0 ? -1 : 1;} );

	#undef ADD_OPATOMIC_CASE
	#undef ADD_OPATOMIC_CASE_1
	#undef ADD_OPATOMIC_CASE_N

	for (size_t caseNdx = 0; caseNdx < cases.size(); ++caseNdx)
	{
		map<string, string>			specializations;
		ComputeShaderSpec			spec;
		vector<deInt32>				inputInts		(numElements, 0);
		vector<deInt32>				expected		(cases[caseNdx].numOutputElements, -1);

		specializations["INDEX"]				= (cases[caseNdx].numOutputElements == 1) ? "%zero" : "%x";
		specializations["INSTRUCTION"]			= cases[caseNdx].assembly;
		specializations["BLOCK_DECORATION"]		= useStorageBuffer ? "Block" : "BufferBlock";
		specializations["BLOCK_POINTER_TYPE"]	= useStorageBuffer ? "StorageBuffer" : "Uniform";
		spec.assembly							= shaderTemplate.specialize(specializations);

		if (useStorageBuffer)
			spec.extensions.push_back("VK_KHR_storage_buffer_storage_class");

		fillRandomScalars(rnd, 1, 100, &inputInts[0], numElements);
		for (size_t ndx = 0; ndx < numElements; ++ndx)
		{
			cases[caseNdx].calculateExpected((cases[caseNdx].numOutputElements == 1) ? expected[0] : expected[ndx], inputInts[ndx]);
		}

		spec.inputs.push_back(BufferSp(new Int32Buffer(inputInts)));
		spec.outputs.push_back(BufferSp(new Int32Buffer(expected)));
		spec.numWorkGroups = IVec3(numElements, 1, 1);
		group->addChild(new SpvAsmComputeShaderCase(testCtx, cases[caseNdx].name, cases[caseNdx].name, spec));
	}

	return group.release();
}

tcu::TestCaseGroup* createOpLineGroup (tcu::TestContext& testCtx)
{
	de::MovePtr<tcu::TestCaseGroup>	group			(new tcu::TestCaseGroup(testCtx, "opline", "Test the OpLine instruction"));
	ComputeShaderSpec				spec;
	de::Random						rnd				(deStringHash(group->getName()));
	const int						numElements		= 100;
	vector<float>					positiveFloats	(numElements, 0);
	vector<float>					negativeFloats	(numElements, 0);

	fillRandomScalars(rnd, 1.f, 100.f, &positiveFloats[0], numElements);

	for (size_t ndx = 0; ndx < numElements; ++ndx)
		negativeFloats[ndx] = -positiveFloats[ndx];

	spec.assembly =
		string(getComputeAsmShaderPreamble()) +

		"%fname1 = OpString \"negateInputs.comp\"\n"
		"%fname2 = OpString \"negateInputs\"\n"

		"OpSource GLSL 430\n"
		"OpName %main           \"main\"\n"
		"OpName %id             \"gl_GlobalInvocationID\"\n"

		"OpDecorate %id BuiltIn GlobalInvocationId\n"

		+ string(getComputeAsmInputOutputBufferTraits()) +

		"OpLine %fname1 0 0\n" // At the earliest possible position

		+ string(getComputeAsmCommonTypes()) + string(getComputeAsmInputOutputBuffer()) +

		"OpLine %fname1 0 1\n" // Multiple OpLines in sequence
		"OpLine %fname2 1 0\n" // Different filenames
		"OpLine %fname1 1000 100000\n"

		"%id        = OpVariable %uvec3ptr Input\n"
		"%zero      = OpConstant %i32 0\n"

		"OpLine %fname1 1 1\n" // Before a function

		"%main      = OpFunction %void None %voidf\n"
		"%label     = OpLabel\n"

		"OpLine %fname1 1 1\n" // In a function

		"%idval     = OpLoad %uvec3 %id\n"
		"%x         = OpCompositeExtract %u32 %idval 0\n"
		"%inloc     = OpAccessChain %f32ptr %indata %zero %x\n"
		"%inval     = OpLoad %f32 %inloc\n"
		"%neg       = OpFNegate %f32 %inval\n"
		"%outloc    = OpAccessChain %f32ptr %outdata %zero %x\n"
		"             OpStore %outloc %neg\n"
		"             OpReturn\n"
		"             OpFunctionEnd\n";
	spec.inputs.push_back(BufferSp(new Float32Buffer(positiveFloats)));
	spec.outputs.push_back(BufferSp(new Float32Buffer(negativeFloats)));
	spec.numWorkGroups = IVec3(numElements, 1, 1);

	group->addChild(new SpvAsmComputeShaderCase(testCtx, "all", "OpLine appearing at different places", spec));

	return group.release();
}

tcu::TestCaseGroup* createOpNoLineGroup (tcu::TestContext& testCtx)
{
	de::MovePtr<tcu::TestCaseGroup>	group			(new tcu::TestCaseGroup(testCtx, "opnoline", "Test the OpNoLine instruction"));
	ComputeShaderSpec				spec;
	de::Random						rnd				(deStringHash(group->getName()));
	const int						numElements		= 100;
	vector<float>					positiveFloats	(numElements, 0);
	vector<float>					negativeFloats	(numElements, 0);

	fillRandomScalars(rnd, 1.f, 100.f, &positiveFloats[0], numElements);

	for (size_t ndx = 0; ndx < numElements; ++ndx)
		negativeFloats[ndx] = -positiveFloats[ndx];

	spec.assembly =
		string(getComputeAsmShaderPreamble()) +

		"%fname = OpString \"negateInputs.comp\"\n"

		"OpSource GLSL 430\n"
		"OpName %main           \"main\"\n"
		"OpName %id             \"gl_GlobalInvocationID\"\n"

		"OpDecorate %id BuiltIn GlobalInvocationId\n"

		+ string(getComputeAsmInputOutputBufferTraits()) +

		"OpNoLine\n" // At the earliest possible position, without preceding OpLine

		+ string(getComputeAsmCommonTypes()) + string(getComputeAsmInputOutputBuffer()) +

		"OpLine %fname 0 1\n"
		"OpNoLine\n" // Immediately following a preceding OpLine

		"OpLine %fname 1000 1\n"

		"%id        = OpVariable %uvec3ptr Input\n"
		"%zero      = OpConstant %i32 0\n"

		"OpNoLine\n" // Contents after the previous OpLine

		"%main      = OpFunction %void None %voidf\n"
		"%label     = OpLabel\n"
		"%idval     = OpLoad %uvec3 %id\n"
		"%x         = OpCompositeExtract %u32 %idval 0\n"

		"OpNoLine\n" // Multiple OpNoLine
		"OpNoLine\n"
		"OpNoLine\n"

		"%inloc     = OpAccessChain %f32ptr %indata %zero %x\n"
		"%inval     = OpLoad %f32 %inloc\n"
		"%neg       = OpFNegate %f32 %inval\n"
		"%outloc    = OpAccessChain %f32ptr %outdata %zero %x\n"
		"             OpStore %outloc %neg\n"
		"             OpReturn\n"
		"             OpFunctionEnd\n";
	spec.inputs.push_back(BufferSp(new Float32Buffer(positiveFloats)));
	spec.outputs.push_back(BufferSp(new Float32Buffer(negativeFloats)));
	spec.numWorkGroups = IVec3(numElements, 1, 1);

	group->addChild(new SpvAsmComputeShaderCase(testCtx, "all", "OpNoLine appearing at different places", spec));

	return group.release();
}

// Compare instruction for the contraction compute case.
// Returns true if the output is what is expected from the test case.
bool compareNoContractCase(const std::vector<BufferSp>&, const vector<AllocationSp>& outputAllocs, const std::vector<BufferSp>& expectedOutputs, TestLog&)
{
	if (outputAllocs.size() != 1)
		return false;

	// We really just need this for size because we are not comparing the exact values.
	const BufferSp&	expectedOutput	= expectedOutputs[0];
	const float*	outputAsFloat	= static_cast<const float*>(outputAllocs[0]->getHostPtr());;

	for(size_t i = 0; i < expectedOutput->getNumBytes() / sizeof(float); ++i) {
		if (outputAsFloat[i] != 0.f &&
			outputAsFloat[i] != -ldexp(1, -24)) {
			return false;
		}
	}

	return true;
}

tcu::TestCaseGroup* createNoContractionGroup (tcu::TestContext& testCtx)
{
	de::MovePtr<tcu::TestCaseGroup>	group			(new tcu::TestCaseGroup(testCtx, "nocontraction", "Test the NoContraction decoration"));
	vector<CaseParameter>			cases;
	const int						numElements		= 100;
	vector<float>					inputFloats1	(numElements, 0);
	vector<float>					inputFloats2	(numElements, 0);
	vector<float>					outputFloats	(numElements, 0);
	const StringTemplate			shaderTemplate	(
		string(getComputeAsmShaderPreamble()) +

		"OpName %main           \"main\"\n"
		"OpName %id             \"gl_GlobalInvocationID\"\n"

		"OpDecorate %id BuiltIn GlobalInvocationId\n"

		"${DECORATION}\n"

		"OpDecorate %buf BufferBlock\n"
		"OpDecorate %indata1 DescriptorSet 0\n"
		"OpDecorate %indata1 Binding 0\n"
		"OpDecorate %indata2 DescriptorSet 0\n"
		"OpDecorate %indata2 Binding 1\n"
		"OpDecorate %outdata DescriptorSet 0\n"
		"OpDecorate %outdata Binding 2\n"
		"OpDecorate %f32arr ArrayStride 4\n"
		"OpMemberDecorate %buf 0 Offset 0\n"

		+ string(getComputeAsmCommonTypes()) +

		"%buf        = OpTypeStruct %f32arr\n"
		"%bufptr     = OpTypePointer Uniform %buf\n"
		"%indata1    = OpVariable %bufptr Uniform\n"
		"%indata2    = OpVariable %bufptr Uniform\n"
		"%outdata    = OpVariable %bufptr Uniform\n"

		"%id         = OpVariable %uvec3ptr Input\n"
		"%zero       = OpConstant %i32 0\n"
		"%c_f_m1     = OpConstant %f32 -1.\n"

		"%main       = OpFunction %void None %voidf\n"
		"%label      = OpLabel\n"
		"%idval      = OpLoad %uvec3 %id\n"
		"%x          = OpCompositeExtract %u32 %idval 0\n"
		"%inloc1     = OpAccessChain %f32ptr %indata1 %zero %x\n"
		"%inval1     = OpLoad %f32 %inloc1\n"
		"%inloc2     = OpAccessChain %f32ptr %indata2 %zero %x\n"
		"%inval2     = OpLoad %f32 %inloc2\n"
		"%mul        = OpFMul %f32 %inval1 %inval2\n"
		"%add        = OpFAdd %f32 %mul %c_f_m1\n"
		"%outloc     = OpAccessChain %f32ptr %outdata %zero %x\n"
		"              OpStore %outloc %add\n"
		"              OpReturn\n"
		"              OpFunctionEnd\n");

	cases.push_back(CaseParameter("multiplication",	"OpDecorate %mul NoContraction"));
	cases.push_back(CaseParameter("addition",		"OpDecorate %add NoContraction"));
	cases.push_back(CaseParameter("both",			"OpDecorate %mul NoContraction\nOpDecorate %add NoContraction"));

	for (size_t ndx = 0; ndx < numElements; ++ndx)
	{
		inputFloats1[ndx]	= 1.f + std::ldexp(1.f, -23); // 1 + 2^-23.
		inputFloats2[ndx]	= 1.f - std::ldexp(1.f, -23); // 1 - 2^-23.
		// Result for (1 + 2^-23) * (1 - 2^-23) - 1. With NoContraction, the multiplication will be
		// conducted separately and the result is rounded to 1, or 0x1.fffffcp-1
		// So the final result will be 0.f or 0x1p-24.
		// If the operation is combined into a precise fused multiply-add, then the result would be
		// 2^-46 (0xa8800000).
		outputFloats[ndx]	= 0.f;
	}

	for (size_t caseNdx = 0; caseNdx < cases.size(); ++caseNdx)
	{
		map<string, string>		specializations;
		ComputeShaderSpec		spec;

		specializations["DECORATION"] = cases[caseNdx].param;
		spec.assembly = shaderTemplate.specialize(specializations);
		spec.inputs.push_back(BufferSp(new Float32Buffer(inputFloats1)));
		spec.inputs.push_back(BufferSp(new Float32Buffer(inputFloats2)));
		spec.outputs.push_back(BufferSp(new Float32Buffer(outputFloats)));
		spec.numWorkGroups = IVec3(numElements, 1, 1);
		// Check against the two possible answers based on rounding mode.
		spec.verifyIO = &compareNoContractCase;

		group->addChild(new SpvAsmComputeShaderCase(testCtx, cases[caseNdx].name, cases[caseNdx].name, spec));
	}
	return group.release();
}

bool compareFRem(const std::vector<BufferSp>&, const vector<AllocationSp>& outputAllocs, const std::vector<BufferSp>& expectedOutputs, TestLog&)
{
	if (outputAllocs.size() != 1)
		return false;

	const BufferSp& expectedOutput = expectedOutputs[0];
	const float *expectedOutputAsFloat = static_cast<const float*>(expectedOutput->data());
	const float* outputAsFloat = static_cast<const float*>(outputAllocs[0]->getHostPtr());;

	for (size_t idx = 0; idx < expectedOutput->getNumBytes() / sizeof(float); ++idx)
	{
		const float f0 = expectedOutputAsFloat[idx];
		const float f1 = outputAsFloat[idx];
		// \todo relative error needs to be fairly high because FRem may be implemented as
		// (roughly) frac(a/b)*b, so LSB errors can be magnified. But this should be fine for now.
		if (deFloatAbs((f1 - f0) / f0) > 0.02)
			return false;
	}

	return true;
}

tcu::TestCaseGroup* createOpFRemGroup (tcu::TestContext& testCtx)
{
	de::MovePtr<tcu::TestCaseGroup>	group			(new tcu::TestCaseGroup(testCtx, "opfrem", "Test the OpFRem instruction"));
	ComputeShaderSpec				spec;
	de::Random						rnd				(deStringHash(group->getName()));
	const int						numElements		= 200;
	vector<float>					inputFloats1	(numElements, 0);
	vector<float>					inputFloats2	(numElements, 0);
	vector<float>					outputFloats	(numElements, 0);

	fillRandomScalars(rnd, -10000.f, 10000.f, &inputFloats1[0], numElements);
	fillRandomScalars(rnd, -100.f, 100.f, &inputFloats2[0], numElements);

	for (size_t ndx = 0; ndx < numElements; ++ndx)
	{
		// Guard against divisors near zero.
		if (std::fabs(inputFloats2[ndx]) < 1e-3)
			inputFloats2[ndx] = 8.f;

		// The return value of std::fmod() has the same sign as its first operand, which is how OpFRem spec'd.
		outputFloats[ndx] = std::fmod(inputFloats1[ndx], inputFloats2[ndx]);
	}

	spec.assembly =
		string(getComputeAsmShaderPreamble()) +

		"OpName %main           \"main\"\n"
		"OpName %id             \"gl_GlobalInvocationID\"\n"

		"OpDecorate %id BuiltIn GlobalInvocationId\n"

		"OpDecorate %buf BufferBlock\n"
		"OpDecorate %indata1 DescriptorSet 0\n"
		"OpDecorate %indata1 Binding 0\n"
		"OpDecorate %indata2 DescriptorSet 0\n"
		"OpDecorate %indata2 Binding 1\n"
		"OpDecorate %outdata DescriptorSet 0\n"
		"OpDecorate %outdata Binding 2\n"
		"OpDecorate %f32arr ArrayStride 4\n"
		"OpMemberDecorate %buf 0 Offset 0\n"

		+ string(getComputeAsmCommonTypes()) +

		"%buf        = OpTypeStruct %f32arr\n"
		"%bufptr     = OpTypePointer Uniform %buf\n"
		"%indata1    = OpVariable %bufptr Uniform\n"
		"%indata2    = OpVariable %bufptr Uniform\n"
		"%outdata    = OpVariable %bufptr Uniform\n"

		"%id        = OpVariable %uvec3ptr Input\n"
		"%zero      = OpConstant %i32 0\n"

		"%main      = OpFunction %void None %voidf\n"
		"%label     = OpLabel\n"
		"%idval     = OpLoad %uvec3 %id\n"
		"%x         = OpCompositeExtract %u32 %idval 0\n"
		"%inloc1    = OpAccessChain %f32ptr %indata1 %zero %x\n"
		"%inval1    = OpLoad %f32 %inloc1\n"
		"%inloc2    = OpAccessChain %f32ptr %indata2 %zero %x\n"
		"%inval2    = OpLoad %f32 %inloc2\n"
		"%rem       = OpFRem %f32 %inval1 %inval2\n"
		"%outloc    = OpAccessChain %f32ptr %outdata %zero %x\n"
		"             OpStore %outloc %rem\n"
		"             OpReturn\n"
		"             OpFunctionEnd\n";

	spec.inputs.push_back(BufferSp(new Float32Buffer(inputFloats1)));
	spec.inputs.push_back(BufferSp(new Float32Buffer(inputFloats2)));
	spec.outputs.push_back(BufferSp(new Float32Buffer(outputFloats)));
	spec.numWorkGroups = IVec3(numElements, 1, 1);
	spec.verifyIO = &compareFRem;

	group->addChild(new SpvAsmComputeShaderCase(testCtx, "all", "", spec));

	return group.release();
}

// Copy contents in the input buffer to the output buffer.
tcu::TestCaseGroup* createOpCopyMemoryGroup (tcu::TestContext& testCtx)
{
	de::MovePtr<tcu::TestCaseGroup>	group			(new tcu::TestCaseGroup(testCtx, "opcopymemory", "Test the OpCopyMemory instruction"));
	de::Random						rnd				(deStringHash(group->getName()));
	const int						numElements		= 100;

	// The following case adds vec4(0., 0.5, 1.5, 2.5) to each of the elements in the input buffer and writes output to the output buffer.
	ComputeShaderSpec				spec1;
	vector<Vec4>					inputFloats1	(numElements);
	vector<Vec4>					outputFloats1	(numElements);

	fillRandomScalars(rnd, -200.f, 200.f, &inputFloats1[0], numElements * 4);

	// CPU might not use the same rounding mode as the GPU. Use whole numbers to avoid rounding differences.
	floorAll(inputFloats1);

	for (size_t ndx = 0; ndx < numElements; ++ndx)
		outputFloats1[ndx] = inputFloats1[ndx] + Vec4(0.f, 0.5f, 1.5f, 2.5f);

	spec1.assembly =
		string(getComputeAsmShaderPreamble()) +

		"OpName %main           \"main\"\n"
		"OpName %id             \"gl_GlobalInvocationID\"\n"

		"OpDecorate %id BuiltIn GlobalInvocationId\n"
		"OpDecorate %vec4arr ArrayStride 16\n"

		+ string(getComputeAsmInputOutputBufferTraits()) + string(getComputeAsmCommonTypes()) +

		"%vec4       = OpTypeVector %f32 4\n"
		"%vec4ptr_u  = OpTypePointer Uniform %vec4\n"
		"%vec4ptr_f  = OpTypePointer Function %vec4\n"
		"%vec4arr    = OpTypeRuntimeArray %vec4\n"
		"%buf        = OpTypeStruct %vec4arr\n"
		"%bufptr     = OpTypePointer Uniform %buf\n"
		"%indata     = OpVariable %bufptr Uniform\n"
		"%outdata    = OpVariable %bufptr Uniform\n"

		"%id         = OpVariable %uvec3ptr Input\n"
		"%zero       = OpConstant %i32 0\n"
		"%c_f_0      = OpConstant %f32 0.\n"
		"%c_f_0_5    = OpConstant %f32 0.5\n"
		"%c_f_1_5    = OpConstant %f32 1.5\n"
		"%c_f_2_5    = OpConstant %f32 2.5\n"
		"%c_vec4     = OpConstantComposite %vec4 %c_f_0 %c_f_0_5 %c_f_1_5 %c_f_2_5\n"

		"%main       = OpFunction %void None %voidf\n"
		"%label      = OpLabel\n"
		"%v_vec4     = OpVariable %vec4ptr_f Function\n"
		"%idval      = OpLoad %uvec3 %id\n"
		"%x          = OpCompositeExtract %u32 %idval 0\n"
		"%inloc      = OpAccessChain %vec4ptr_u %indata %zero %x\n"
		"%outloc     = OpAccessChain %vec4ptr_u %outdata %zero %x\n"
		"              OpCopyMemory %v_vec4 %inloc\n"
		"%v_vec4_val = OpLoad %vec4 %v_vec4\n"
		"%add        = OpFAdd %vec4 %v_vec4_val %c_vec4\n"
		"              OpStore %outloc %add\n"
		"              OpReturn\n"
		"              OpFunctionEnd\n";

	spec1.inputs.push_back(BufferSp(new Vec4Buffer(inputFloats1)));
	spec1.outputs.push_back(BufferSp(new Vec4Buffer(outputFloats1)));
	spec1.numWorkGroups = IVec3(numElements, 1, 1);

	group->addChild(new SpvAsmComputeShaderCase(testCtx, "vector", "OpCopyMemory elements of vector type", spec1));

	// The following case copies a float[100] variable from the input buffer to the output buffer.
	ComputeShaderSpec				spec2;
	vector<float>					inputFloats2	(numElements);
	vector<float>					outputFloats2	(numElements);

	fillRandomScalars(rnd, -200.f, 200.f, &inputFloats2[0], numElements);

	for (size_t ndx = 0; ndx < numElements; ++ndx)
		outputFloats2[ndx] = inputFloats2[ndx];

	spec2.assembly =
		string(getComputeAsmShaderPreamble()) +

		"OpName %main           \"main\"\n"
		"OpName %id             \"gl_GlobalInvocationID\"\n"

		"OpDecorate %id BuiltIn GlobalInvocationId\n"
		"OpDecorate %f32arr100 ArrayStride 4\n"

		+ string(getComputeAsmInputOutputBufferTraits()) + string(getComputeAsmCommonTypes()) +

		"%hundred        = OpConstant %u32 100\n"
		"%f32arr100      = OpTypeArray %f32 %hundred\n"
		"%f32arr100ptr_f = OpTypePointer Function %f32arr100\n"
		"%f32arr100ptr_u = OpTypePointer Uniform %f32arr100\n"
		"%buf            = OpTypeStruct %f32arr100\n"
		"%bufptr         = OpTypePointer Uniform %buf\n"
		"%indata         = OpVariable %bufptr Uniform\n"
		"%outdata        = OpVariable %bufptr Uniform\n"

		"%id             = OpVariable %uvec3ptr Input\n"
		"%zero           = OpConstant %i32 0\n"

		"%main           = OpFunction %void None %voidf\n"
		"%label          = OpLabel\n"
		"%var            = OpVariable %f32arr100ptr_f Function\n"
		"%inarr          = OpAccessChain %f32arr100ptr_u %indata %zero\n"
		"%outarr         = OpAccessChain %f32arr100ptr_u %outdata %zero\n"
		"                  OpCopyMemory %var %inarr\n"
		"                  OpCopyMemory %outarr %var\n"
		"                  OpReturn\n"
		"                  OpFunctionEnd\n";

	spec2.inputs.push_back(BufferSp(new Float32Buffer(inputFloats2)));
	spec2.outputs.push_back(BufferSp(new Float32Buffer(outputFloats2)));
	spec2.numWorkGroups = IVec3(1, 1, 1);

	group->addChild(new SpvAsmComputeShaderCase(testCtx, "array", "OpCopyMemory elements of array type", spec2));

	// The following case copies a struct{vec4, vec4, vec4, vec4} variable from the input buffer to the output buffer.
	ComputeShaderSpec				spec3;
	vector<float>					inputFloats3	(16);
	vector<float>					outputFloats3	(16);

	fillRandomScalars(rnd, -200.f, 200.f, &inputFloats3[0], 16);

	for (size_t ndx = 0; ndx < 16; ++ndx)
		outputFloats3[ndx] = inputFloats3[ndx];

	spec3.assembly =
		string(getComputeAsmShaderPreamble()) +

		"OpName %main           \"main\"\n"
		"OpName %id             \"gl_GlobalInvocationID\"\n"

		"OpDecorate %id BuiltIn GlobalInvocationId\n"
		"OpMemberDecorate %buf 0 Offset 0\n"
		"OpMemberDecorate %buf 1 Offset 16\n"
		"OpMemberDecorate %buf 2 Offset 32\n"
		"OpMemberDecorate %buf 3 Offset 48\n"

		+ string(getComputeAsmInputOutputBufferTraits()) + string(getComputeAsmCommonTypes()) +

		"%vec4      = OpTypeVector %f32 4\n"
		"%buf       = OpTypeStruct %vec4 %vec4 %vec4 %vec4\n"
		"%bufptr    = OpTypePointer Uniform %buf\n"
		"%indata    = OpVariable %bufptr Uniform\n"
		"%outdata   = OpVariable %bufptr Uniform\n"
		"%vec4stptr = OpTypePointer Function %buf\n"

		"%id        = OpVariable %uvec3ptr Input\n"
		"%zero      = OpConstant %i32 0\n"

		"%main      = OpFunction %void None %voidf\n"
		"%label     = OpLabel\n"
		"%var       = OpVariable %vec4stptr Function\n"
		"             OpCopyMemory %var %indata\n"
		"             OpCopyMemory %outdata %var\n"
		"             OpReturn\n"
		"             OpFunctionEnd\n";

	spec3.inputs.push_back(BufferSp(new Float32Buffer(inputFloats3)));
	spec3.outputs.push_back(BufferSp(new Float32Buffer(outputFloats3)));
	spec3.numWorkGroups = IVec3(1, 1, 1);

	group->addChild(new SpvAsmComputeShaderCase(testCtx, "struct", "OpCopyMemory elements of struct type", spec3));

	// The following case negates multiple float variables from the input buffer and stores the results to the output buffer.
	ComputeShaderSpec				spec4;
	vector<float>					inputFloats4	(numElements);
	vector<float>					outputFloats4	(numElements);

	fillRandomScalars(rnd, -200.f, 200.f, &inputFloats4[0], numElements);

	for (size_t ndx = 0; ndx < numElements; ++ndx)
		outputFloats4[ndx] = -inputFloats4[ndx];

	spec4.assembly =
		string(getComputeAsmShaderPreamble()) +

		"OpName %main           \"main\"\n"
		"OpName %id             \"gl_GlobalInvocationID\"\n"

		"OpDecorate %id BuiltIn GlobalInvocationId\n"

		+ string(getComputeAsmInputOutputBufferTraits()) + string(getComputeAsmCommonTypes()) + string(getComputeAsmInputOutputBuffer()) +

		"%f32ptr_f  = OpTypePointer Function %f32\n"
		"%id        = OpVariable %uvec3ptr Input\n"
		"%zero      = OpConstant %i32 0\n"

		"%main      = OpFunction %void None %voidf\n"
		"%label     = OpLabel\n"
		"%var       = OpVariable %f32ptr_f Function\n"
		"%idval     = OpLoad %uvec3 %id\n"
		"%x         = OpCompositeExtract %u32 %idval 0\n"
		"%inloc     = OpAccessChain %f32ptr %indata %zero %x\n"
		"%outloc    = OpAccessChain %f32ptr %outdata %zero %x\n"
		"             OpCopyMemory %var %inloc\n"
		"%val       = OpLoad %f32 %var\n"
		"%neg       = OpFNegate %f32 %val\n"
		"             OpStore %outloc %neg\n"
		"             OpReturn\n"
		"             OpFunctionEnd\n";

	spec4.inputs.push_back(BufferSp(new Float32Buffer(inputFloats4)));
	spec4.outputs.push_back(BufferSp(new Float32Buffer(outputFloats4)));
	spec4.numWorkGroups = IVec3(numElements, 1, 1);

	group->addChild(new SpvAsmComputeShaderCase(testCtx, "float", "OpCopyMemory elements of float type", spec4));

	return group.release();
}

tcu::TestCaseGroup* createOpCopyObjectGroup (tcu::TestContext& testCtx)
{
	de::MovePtr<tcu::TestCaseGroup>	group			(new tcu::TestCaseGroup(testCtx, "opcopyobject", "Test the OpCopyObject instruction"));
	ComputeShaderSpec				spec;
	de::Random						rnd				(deStringHash(group->getName()));
	const int						numElements		= 100;
	vector<float>					inputFloats		(numElements, 0);
	vector<float>					outputFloats	(numElements, 0);

	fillRandomScalars(rnd, -200.f, 200.f, &inputFloats[0], numElements);

	// CPU might not use the same rounding mode as the GPU. Use whole numbers to avoid rounding differences.
	floorAll(inputFloats);

	for (size_t ndx = 0; ndx < numElements; ++ndx)
		outputFloats[ndx] = inputFloats[ndx] + 7.5f;

	spec.assembly =
		string(getComputeAsmShaderPreamble()) +

		"OpName %main           \"main\"\n"
		"OpName %id             \"gl_GlobalInvocationID\"\n"

		"OpDecorate %id BuiltIn GlobalInvocationId\n"

		+ string(getComputeAsmInputOutputBufferTraits()) + string(getComputeAsmCommonTypes()) +

		"%fmat     = OpTypeMatrix %fvec3 3\n"
		"%three    = OpConstant %u32 3\n"
		"%farr     = OpTypeArray %f32 %three\n"
		"%fst      = OpTypeStruct %f32 %f32\n"

		+ string(getComputeAsmInputOutputBuffer()) +

		"%id            = OpVariable %uvec3ptr Input\n"
		"%zero          = OpConstant %i32 0\n"
		"%c_f           = OpConstant %f32 1.5\n"
		"%c_fvec3       = OpConstantComposite %fvec3 %c_f %c_f %c_f\n"
		"%c_fmat        = OpConstantComposite %fmat %c_fvec3 %c_fvec3 %c_fvec3\n"
		"%c_farr        = OpConstantComposite %farr %c_f %c_f %c_f\n"
		"%c_fst         = OpConstantComposite %fst %c_f %c_f\n"

		"%main          = OpFunction %void None %voidf\n"
		"%label         = OpLabel\n"
		"%c_f_copy      = OpCopyObject %f32   %c_f\n"
		"%c_fvec3_copy  = OpCopyObject %fvec3 %c_fvec3\n"
		"%c_fmat_copy   = OpCopyObject %fmat  %c_fmat\n"
		"%c_farr_copy   = OpCopyObject %farr  %c_farr\n"
		"%c_fst_copy    = OpCopyObject %fst   %c_fst\n"
		"%fvec3_elem    = OpCompositeExtract %f32 %c_fvec3_copy 0\n"
		"%fmat_elem     = OpCompositeExtract %f32 %c_fmat_copy 1 2\n"
		"%farr_elem     = OpCompositeExtract %f32 %c_farr_copy 2\n"
		"%fst_elem      = OpCompositeExtract %f32 %c_fst_copy 1\n"
		// Add up. 1.5 * 5 = 7.5.
		"%add1          = OpFAdd %f32 %c_f_copy %fvec3_elem\n"
		"%add2          = OpFAdd %f32 %add1     %fmat_elem\n"
		"%add3          = OpFAdd %f32 %add2     %farr_elem\n"
		"%add4          = OpFAdd %f32 %add3     %fst_elem\n"

		"%idval         = OpLoad %uvec3 %id\n"
		"%x             = OpCompositeExtract %u32 %idval 0\n"
		"%inloc         = OpAccessChain %f32ptr %indata %zero %x\n"
		"%outloc        = OpAccessChain %f32ptr %outdata %zero %x\n"
		"%inval         = OpLoad %f32 %inloc\n"
		"%add           = OpFAdd %f32 %add4 %inval\n"
		"                 OpStore %outloc %add\n"
		"                 OpReturn\n"
		"                 OpFunctionEnd\n";
	spec.inputs.push_back(BufferSp(new Float32Buffer(inputFloats)));
	spec.outputs.push_back(BufferSp(new Float32Buffer(outputFloats)));
	spec.numWorkGroups = IVec3(numElements, 1, 1);

	group->addChild(new SpvAsmComputeShaderCase(testCtx, "spotcheck", "OpCopyObject on different types", spec));

	return group.release();
}
// Assembly code used for testing OpUnreachable is based on GLSL source code:
//
// #version 430
//
// layout(std140, set = 0, binding = 0) readonly buffer Input {
//   float elements[];
// } input_data;
// layout(std140, set = 0, binding = 1) writeonly buffer Output {
//   float elements[];
// } output_data;
//
// void not_called_func() {
//   // place OpUnreachable here
// }
//
// uint modulo4(uint val) {
//   switch (val % uint(4)) {
//     case 0:  return 3;
//     case 1:  return 2;
//     case 2:  return 1;
//     case 3:  return 0;
//     default: return 100; // place OpUnreachable here
//   }
// }
//
// uint const5() {
//   return 5;
//   // place OpUnreachable here
// }
//
// void main() {
//   uint x = gl_GlobalInvocationID.x;
//   if (const5() > modulo4(1000)) {
//     output_data.elements[x] = -input_data.elements[x];
//   } else {
//     // place OpUnreachable here
//     output_data.elements[x] = input_data.elements[x];
//   }
// }

tcu::TestCaseGroup* createOpUnreachableGroup (tcu::TestContext& testCtx)
{
	de::MovePtr<tcu::TestCaseGroup>	group			(new tcu::TestCaseGroup(testCtx, "opunreachable", "Test the OpUnreachable instruction"));
	ComputeShaderSpec				spec;
	de::Random						rnd				(deStringHash(group->getName()));
	const int						numElements		= 100;
	vector<float>					positiveFloats	(numElements, 0);
	vector<float>					negativeFloats	(numElements, 0);

	fillRandomScalars(rnd, 1.f, 100.f, &positiveFloats[0], numElements);

	for (size_t ndx = 0; ndx < numElements; ++ndx)
		negativeFloats[ndx] = -positiveFloats[ndx];

	spec.assembly =
		string(getComputeAsmShaderPreamble()) +

		"OpSource GLSL 430\n"
		"OpName %main            \"main\"\n"
		"OpName %func_not_called_func \"not_called_func(\"\n"
		"OpName %func_modulo4         \"modulo4(u1;\"\n"
		"OpName %func_const5          \"const5(\"\n"
		"OpName %id                   \"gl_GlobalInvocationID\"\n"

		"OpDecorate %id BuiltIn GlobalInvocationId\n"

		+ string(getComputeAsmInputOutputBufferTraits()) + string(getComputeAsmCommonTypes()) +

		"%u32ptr    = OpTypePointer Function %u32\n"
		"%uintfuint = OpTypeFunction %u32 %u32ptr\n"
		"%unitf     = OpTypeFunction %u32\n"

		"%id        = OpVariable %uvec3ptr Input\n"
		"%zero      = OpConstant %u32 0\n"
		"%one       = OpConstant %u32 1\n"
		"%two       = OpConstant %u32 2\n"
		"%three     = OpConstant %u32 3\n"
		"%four      = OpConstant %u32 4\n"
		"%five      = OpConstant %u32 5\n"
		"%hundred   = OpConstant %u32 100\n"
		"%thousand  = OpConstant %u32 1000\n"

		+ string(getComputeAsmInputOutputBuffer()) +

		// Main()
		"%main   = OpFunction %void None %voidf\n"
		"%main_entry  = OpLabel\n"
		"%v_thousand  = OpVariable %u32ptr Function %thousand\n"
		"%idval       = OpLoad %uvec3 %id\n"
		"%x           = OpCompositeExtract %u32 %idval 0\n"
		"%inloc       = OpAccessChain %f32ptr %indata %zero %x\n"
		"%inval       = OpLoad %f32 %inloc\n"
		"%outloc      = OpAccessChain %f32ptr %outdata %zero %x\n"
		"%ret_const5  = OpFunctionCall %u32 %func_const5\n"
		"%ret_modulo4 = OpFunctionCall %u32 %func_modulo4 %v_thousand\n"
		"%cmp_gt      = OpUGreaterThan %bool %ret_const5 %ret_modulo4\n"
		"               OpSelectionMerge %if_end None\n"
		"               OpBranchConditional %cmp_gt %if_true %if_false\n"
		"%if_true     = OpLabel\n"
		"%negate      = OpFNegate %f32 %inval\n"
		"               OpStore %outloc %negate\n"
		"               OpBranch %if_end\n"
		"%if_false    = OpLabel\n"
		"               OpUnreachable\n" // Unreachable else branch for if statement
		"%if_end      = OpLabel\n"
		"               OpReturn\n"
		"               OpFunctionEnd\n"

		// not_called_function()
		"%func_not_called_func  = OpFunction %void None %voidf\n"
		"%not_called_func_entry = OpLabel\n"
		"                         OpUnreachable\n" // Unreachable entry block in not called static function
		"                         OpFunctionEnd\n"

		// modulo4()
		"%func_modulo4  = OpFunction %u32 None %uintfuint\n"
		"%valptr        = OpFunctionParameter %u32ptr\n"
		"%modulo4_entry = OpLabel\n"
		"%val           = OpLoad %u32 %valptr\n"
		"%modulo        = OpUMod %u32 %val %four\n"
		"                 OpSelectionMerge %switch_merge None\n"
		"                 OpSwitch %modulo %default 0 %case0 1 %case1 2 %case2 3 %case3\n"
		"%case0         = OpLabel\n"
		"                 OpReturnValue %three\n"
		"%case1         = OpLabel\n"
		"                 OpReturnValue %two\n"
		"%case2         = OpLabel\n"
		"                 OpReturnValue %one\n"
		"%case3         = OpLabel\n"
		"                 OpReturnValue %zero\n"
		"%default       = OpLabel\n"
		"                 OpUnreachable\n" // Unreachable default case for switch statement
		"%switch_merge  = OpLabel\n"
		"                 OpUnreachable\n" // Unreachable merge block for switch statement
		"                 OpFunctionEnd\n"

		// const5()
		"%func_const5  = OpFunction %u32 None %unitf\n"
		"%const5_entry = OpLabel\n"
		"                OpReturnValue %five\n"
		"%unreachable  = OpLabel\n"
		"                OpUnreachable\n" // Unreachable block in function
		"                OpFunctionEnd\n";
	spec.inputs.push_back(BufferSp(new Float32Buffer(positiveFloats)));
	spec.outputs.push_back(BufferSp(new Float32Buffer(negativeFloats)));
	spec.numWorkGroups = IVec3(numElements, 1, 1);

	group->addChild(new SpvAsmComputeShaderCase(testCtx, "all", "OpUnreachable appearing at different places", spec));

	return group.release();
}

// Assembly code used for testing decoration group is based on GLSL source code:
//
// #version 430
//
// layout(std140, set = 0, binding = 0) readonly buffer Input0 {
//   float elements[];
// } input_data0;
// layout(std140, set = 0, binding = 1) readonly buffer Input1 {
//   float elements[];
// } input_data1;
// layout(std140, set = 0, binding = 2) readonly buffer Input2 {
//   float elements[];
// } input_data2;
// layout(std140, set = 0, binding = 3) readonly buffer Input3 {
//   float elements[];
// } input_data3;
// layout(std140, set = 0, binding = 4) readonly buffer Input4 {
//   float elements[];
// } input_data4;
// layout(std140, set = 0, binding = 5) writeonly buffer Output {
//   float elements[];
// } output_data;
//
// void main() {
//   uint x = gl_GlobalInvocationID.x;
//   output_data.elements[x] = input_data0.elements[x] + input_data1.elements[x] + input_data2.elements[x] + input_data3.elements[x] + input_data4.elements[x];
// }
tcu::TestCaseGroup* createDecorationGroupGroup (tcu::TestContext& testCtx)
{
	de::MovePtr<tcu::TestCaseGroup>	group			(new tcu::TestCaseGroup(testCtx, "decoration_group", "Test the OpDecorationGroup & OpGroupDecorate instruction"));
	ComputeShaderSpec				spec;
	de::Random						rnd				(deStringHash(group->getName()));
	const int						numElements		= 100;
	vector<float>					inputFloats0	(numElements, 0);
	vector<float>					inputFloats1	(numElements, 0);
	vector<float>					inputFloats2	(numElements, 0);
	vector<float>					inputFloats3	(numElements, 0);
	vector<float>					inputFloats4	(numElements, 0);
	vector<float>					outputFloats	(numElements, 0);

	fillRandomScalars(rnd, -300.f, 300.f, &inputFloats0[0], numElements);
	fillRandomScalars(rnd, -300.f, 300.f, &inputFloats1[0], numElements);
	fillRandomScalars(rnd, -300.f, 300.f, &inputFloats2[0], numElements);
	fillRandomScalars(rnd, -300.f, 300.f, &inputFloats3[0], numElements);
	fillRandomScalars(rnd, -300.f, 300.f, &inputFloats4[0], numElements);

	// CPU might not use the same rounding mode as the GPU. Use whole numbers to avoid rounding differences.
	floorAll(inputFloats0);
	floorAll(inputFloats1);
	floorAll(inputFloats2);
	floorAll(inputFloats3);
	floorAll(inputFloats4);

	for (size_t ndx = 0; ndx < numElements; ++ndx)
		outputFloats[ndx] = inputFloats0[ndx] + inputFloats1[ndx] + inputFloats2[ndx] + inputFloats3[ndx] + inputFloats4[ndx];

	spec.assembly =
		string(getComputeAsmShaderPreamble()) +

		"OpSource GLSL 430\n"
		"OpName %main \"main\"\n"
		"OpName %id \"gl_GlobalInvocationID\"\n"

		// Not using group decoration on variable.
		"OpDecorate %id BuiltIn GlobalInvocationId\n"
		// Not using group decoration on type.
		"OpDecorate %f32arr ArrayStride 4\n"

		"OpDecorate %groups BufferBlock\n"
		"OpDecorate %groupm Offset 0\n"
		"%groups = OpDecorationGroup\n"
		"%groupm = OpDecorationGroup\n"

		// Group decoration on multiple structs.
		"OpGroupDecorate %groups %outbuf %inbuf0 %inbuf1 %inbuf2 %inbuf3 %inbuf4\n"
		// Group decoration on multiple struct members.
		"OpGroupMemberDecorate %groupm %outbuf 0 %inbuf0 0 %inbuf1 0 %inbuf2 0 %inbuf3 0 %inbuf4 0\n"

		"OpDecorate %group1 DescriptorSet 0\n"
		"OpDecorate %group3 DescriptorSet 0\n"
		"OpDecorate %group3 NonWritable\n"
		"OpDecorate %group3 Restrict\n"
		"%group0 = OpDecorationGroup\n"
		"%group1 = OpDecorationGroup\n"
		"%group3 = OpDecorationGroup\n"

		// Applying the same decoration group multiple times.
		"OpGroupDecorate %group1 %outdata\n"
		"OpGroupDecorate %group1 %outdata\n"
		"OpGroupDecorate %group1 %outdata\n"
		"OpDecorate %outdata DescriptorSet 0\n"
		"OpDecorate %outdata Binding 5\n"
		// Applying decoration group containing nothing.
		"OpGroupDecorate %group0 %indata0\n"
		"OpDecorate %indata0 DescriptorSet 0\n"
		"OpDecorate %indata0 Binding 0\n"
		// Applying decoration group containing one decoration.
		"OpGroupDecorate %group1 %indata1\n"
		"OpDecorate %indata1 Binding 1\n"
		// Applying decoration group containing multiple decorations.
		"OpGroupDecorate %group3 %indata2 %indata3\n"
		"OpDecorate %indata2 Binding 2\n"
		"OpDecorate %indata3 Binding 3\n"
		// Applying multiple decoration groups (with overlapping).
		"OpGroupDecorate %group0 %indata4\n"
		"OpGroupDecorate %group1 %indata4\n"
		"OpGroupDecorate %group3 %indata4\n"
		"OpDecorate %indata4 Binding 4\n"

		+ string(getComputeAsmCommonTypes()) +

		"%id   = OpVariable %uvec3ptr Input\n"
		"%zero = OpConstant %i32 0\n"

		"%outbuf    = OpTypeStruct %f32arr\n"
		"%outbufptr = OpTypePointer Uniform %outbuf\n"
		"%outdata   = OpVariable %outbufptr Uniform\n"
		"%inbuf0    = OpTypeStruct %f32arr\n"
		"%inbuf0ptr = OpTypePointer Uniform %inbuf0\n"
		"%indata0   = OpVariable %inbuf0ptr Uniform\n"
		"%inbuf1    = OpTypeStruct %f32arr\n"
		"%inbuf1ptr = OpTypePointer Uniform %inbuf1\n"
		"%indata1   = OpVariable %inbuf1ptr Uniform\n"
		"%inbuf2    = OpTypeStruct %f32arr\n"
		"%inbuf2ptr = OpTypePointer Uniform %inbuf2\n"
		"%indata2   = OpVariable %inbuf2ptr Uniform\n"
		"%inbuf3    = OpTypeStruct %f32arr\n"
		"%inbuf3ptr = OpTypePointer Uniform %inbuf3\n"
		"%indata3   = OpVariable %inbuf3ptr Uniform\n"
		"%inbuf4    = OpTypeStruct %f32arr\n"
		"%inbufptr  = OpTypePointer Uniform %inbuf4\n"
		"%indata4   = OpVariable %inbufptr Uniform\n"

		"%main   = OpFunction %void None %voidf\n"
		"%label  = OpLabel\n"
		"%idval  = OpLoad %uvec3 %id\n"
		"%x      = OpCompositeExtract %u32 %idval 0\n"
		"%inloc0 = OpAccessChain %f32ptr %indata0 %zero %x\n"
		"%inloc1 = OpAccessChain %f32ptr %indata1 %zero %x\n"
		"%inloc2 = OpAccessChain %f32ptr %indata2 %zero %x\n"
		"%inloc3 = OpAccessChain %f32ptr %indata3 %zero %x\n"
		"%inloc4 = OpAccessChain %f32ptr %indata4 %zero %x\n"
		"%outloc = OpAccessChain %f32ptr %outdata %zero %x\n"
		"%inval0 = OpLoad %f32 %inloc0\n"
		"%inval1 = OpLoad %f32 %inloc1\n"
		"%inval2 = OpLoad %f32 %inloc2\n"
		"%inval3 = OpLoad %f32 %inloc3\n"
		"%inval4 = OpLoad %f32 %inloc4\n"
		"%add0   = OpFAdd %f32 %inval0 %inval1\n"
		"%add1   = OpFAdd %f32 %add0 %inval2\n"
		"%add2   = OpFAdd %f32 %add1 %inval3\n"
		"%add    = OpFAdd %f32 %add2 %inval4\n"
		"          OpStore %outloc %add\n"
		"          OpReturn\n"
		"          OpFunctionEnd\n";
	spec.inputs.push_back(BufferSp(new Float32Buffer(inputFloats0)));
	spec.inputs.push_back(BufferSp(new Float32Buffer(inputFloats1)));
	spec.inputs.push_back(BufferSp(new Float32Buffer(inputFloats2)));
	spec.inputs.push_back(BufferSp(new Float32Buffer(inputFloats3)));
	spec.inputs.push_back(BufferSp(new Float32Buffer(inputFloats4)));
	spec.outputs.push_back(BufferSp(new Float32Buffer(outputFloats)));
	spec.numWorkGroups = IVec3(numElements, 1, 1);

	group->addChild(new SpvAsmComputeShaderCase(testCtx, "all", "decoration group cases", spec));

	return group.release();
}

struct SpecConstantTwoIntCase
{
	const char*		caseName;
	const char*		scDefinition0;
	const char*		scDefinition1;
	const char*		scResultType;
	const char*		scOperation;
	deInt32			scActualValue0;
	deInt32			scActualValue1;
	const char*		resultOperation;
	vector<deInt32>	expectedOutput;

					SpecConstantTwoIntCase (const char* name,
											const char* definition0,
											const char* definition1,
											const char* resultType,
											const char* operation,
											deInt32 value0,
											deInt32 value1,
											const char* resultOp,
											const vector<deInt32>& output)
						: caseName			(name)
						, scDefinition0		(definition0)
						, scDefinition1		(definition1)
						, scResultType		(resultType)
						, scOperation		(operation)
						, scActualValue0	(value0)
						, scActualValue1	(value1)
						, resultOperation	(resultOp)
						, expectedOutput	(output) {}
};

tcu::TestCaseGroup* createSpecConstantGroup (tcu::TestContext& testCtx)
{
	de::MovePtr<tcu::TestCaseGroup>	group			(new tcu::TestCaseGroup(testCtx, "opspecconstantop", "Test the OpSpecConstantOp instruction"));
	vector<SpecConstantTwoIntCase>	cases;
	de::Random						rnd				(deStringHash(group->getName()));
	const int						numElements		= 100;
	vector<deInt32>					inputInts		(numElements, 0);
	vector<deInt32>					outputInts1		(numElements, 0);
	vector<deInt32>					outputInts2		(numElements, 0);
	vector<deInt32>					outputInts3		(numElements, 0);
	vector<deInt32>					outputInts4		(numElements, 0);
	const StringTemplate			shaderTemplate	(
		string(getComputeAsmShaderPreamble()) +

		"OpName %main           \"main\"\n"
		"OpName %id             \"gl_GlobalInvocationID\"\n"

		"OpDecorate %id BuiltIn GlobalInvocationId\n"
		"OpDecorate %sc_0  SpecId 0\n"
		"OpDecorate %sc_1  SpecId 1\n"
		"OpDecorate %i32arr ArrayStride 4\n"

		+ string(getComputeAsmInputOutputBufferTraits()) + string(getComputeAsmCommonTypes()) +

		"%buf     = OpTypeStruct %i32arr\n"
		"%bufptr  = OpTypePointer Uniform %buf\n"
		"%indata    = OpVariable %bufptr Uniform\n"
		"%outdata   = OpVariable %bufptr Uniform\n"

		"%id        = OpVariable %uvec3ptr Input\n"
		"%zero      = OpConstant %i32 0\n"

		"%sc_0      = OpSpecConstant${SC_DEF0}\n"
		"%sc_1      = OpSpecConstant${SC_DEF1}\n"
		"%sc_final  = OpSpecConstantOp ${SC_RESULT_TYPE} ${SC_OP}\n"

		"%main      = OpFunction %void None %voidf\n"
		"%label     = OpLabel\n"
		"%idval     = OpLoad %uvec3 %id\n"
		"%x         = OpCompositeExtract %u32 %idval 0\n"
		"%inloc     = OpAccessChain %i32ptr %indata %zero %x\n"
		"%inval     = OpLoad %i32 %inloc\n"
		"%final     = ${GEN_RESULT}\n"
		"%outloc    = OpAccessChain %i32ptr %outdata %zero %x\n"
		"             OpStore %outloc %final\n"
		"             OpReturn\n"
		"             OpFunctionEnd\n");

	fillRandomScalars(rnd, -65536, 65536, &inputInts[0], numElements);

	for (size_t ndx = 0; ndx < numElements; ++ndx)
	{
		outputInts1[ndx] = inputInts[ndx] + 42;
		outputInts2[ndx] = inputInts[ndx];
		outputInts3[ndx] = inputInts[ndx] - 11200;
		outputInts4[ndx] = inputInts[ndx] + 1;
	}

	const char addScToInput[]		= "OpIAdd %i32 %inval %sc_final";
	const char selectTrueUsingSc[]	= "OpSelect %i32 %sc_final %inval %zero";
	const char selectFalseUsingSc[]	= "OpSelect %i32 %sc_final %zero %inval";

	cases.push_back(SpecConstantTwoIntCase("iadd",					" %i32 0",		" %i32 0",		"%i32",		"IAdd                 %sc_0 %sc_1",			62,		-20,	addScToInput,		outputInts1));
	cases.push_back(SpecConstantTwoIntCase("isub",					" %i32 0",		" %i32 0",		"%i32",		"ISub                 %sc_0 %sc_1",			100,	58,		addScToInput,		outputInts1));
	cases.push_back(SpecConstantTwoIntCase("imul",					" %i32 0",		" %i32 0",		"%i32",		"IMul                 %sc_0 %sc_1",			-2,		-21,	addScToInput,		outputInts1));
	cases.push_back(SpecConstantTwoIntCase("sdiv",					" %i32 0",		" %i32 0",		"%i32",		"SDiv                 %sc_0 %sc_1",			-126,	-3,		addScToInput,		outputInts1));
	cases.push_back(SpecConstantTwoIntCase("udiv",					" %i32 0",		" %i32 0",		"%i32",		"UDiv                 %sc_0 %sc_1",			126,	3,		addScToInput,		outputInts1));
	cases.push_back(SpecConstantTwoIntCase("srem",					" %i32 0",		" %i32 0",		"%i32",		"SRem                 %sc_0 %sc_1",			7,		3,		addScToInput,		outputInts4));
	cases.push_back(SpecConstantTwoIntCase("smod",					" %i32 0",		" %i32 0",		"%i32",		"SMod                 %sc_0 %sc_1",			7,		3,		addScToInput,		outputInts4));
	cases.push_back(SpecConstantTwoIntCase("umod",					" %i32 0",		" %i32 0",		"%i32",		"UMod                 %sc_0 %sc_1",			342,	50,		addScToInput,		outputInts1));
	cases.push_back(SpecConstantTwoIntCase("bitwiseand",			" %i32 0",		" %i32 0",		"%i32",		"BitwiseAnd           %sc_0 %sc_1",			42,		63,		addScToInput,		outputInts1));
	cases.push_back(SpecConstantTwoIntCase("bitwiseor",				" %i32 0",		" %i32 0",		"%i32",		"BitwiseOr            %sc_0 %sc_1",			34,		8,		addScToInput,		outputInts1));
	cases.push_back(SpecConstantTwoIntCase("bitwisexor",			" %i32 0",		" %i32 0",		"%i32",		"BitwiseXor           %sc_0 %sc_1",			18,		56,		addScToInput,		outputInts1));
	cases.push_back(SpecConstantTwoIntCase("shiftrightlogical",		" %i32 0",		" %i32 0",		"%i32",		"ShiftRightLogical    %sc_0 %sc_1",			168,	2,		addScToInput,		outputInts1));
	cases.push_back(SpecConstantTwoIntCase("shiftrightarithmetic",	" %i32 0",		" %i32 0",		"%i32",		"ShiftRightArithmetic %sc_0 %sc_1",			168,	2,		addScToInput,		outputInts1));
	cases.push_back(SpecConstantTwoIntCase("shiftleftlogical",		" %i32 0",		" %i32 0",		"%i32",		"ShiftLeftLogical     %sc_0 %sc_1",			21,		1,		addScToInput,		outputInts1));
	cases.push_back(SpecConstantTwoIntCase("slessthan",				" %i32 0",		" %i32 0",		"%bool",	"SLessThan            %sc_0 %sc_1",			-20,	-10,	selectTrueUsingSc,	outputInts2));
	cases.push_back(SpecConstantTwoIntCase("ulessthan",				" %i32 0",		" %i32 0",		"%bool",	"ULessThan            %sc_0 %sc_1",			10,		20,		selectTrueUsingSc,	outputInts2));
	cases.push_back(SpecConstantTwoIntCase("sgreaterthan",			" %i32 0",		" %i32 0",		"%bool",	"SGreaterThan         %sc_0 %sc_1",			-1000,	50,		selectFalseUsingSc,	outputInts2));
	cases.push_back(SpecConstantTwoIntCase("ugreaterthan",			" %i32 0",		" %i32 0",		"%bool",	"UGreaterThan         %sc_0 %sc_1",			10,		5,		selectTrueUsingSc,	outputInts2));
	cases.push_back(SpecConstantTwoIntCase("slessthanequal",		" %i32 0",		" %i32 0",		"%bool",	"SLessThanEqual       %sc_0 %sc_1",			-10,	-10,	selectTrueUsingSc,	outputInts2));
	cases.push_back(SpecConstantTwoIntCase("ulessthanequal",		" %i32 0",		" %i32 0",		"%bool",	"ULessThanEqual       %sc_0 %sc_1",			50,		100,	selectTrueUsingSc,	outputInts2));
	cases.push_back(SpecConstantTwoIntCase("sgreaterthanequal",		" %i32 0",		" %i32 0",		"%bool",	"SGreaterThanEqual    %sc_0 %sc_1",			-1000,	50,		selectFalseUsingSc,	outputInts2));
	cases.push_back(SpecConstantTwoIntCase("ugreaterthanequal",		" %i32 0",		" %i32 0",		"%bool",	"UGreaterThanEqual    %sc_0 %sc_1",			10,		10,		selectTrueUsingSc,	outputInts2));
	cases.push_back(SpecConstantTwoIntCase("iequal",				" %i32 0",		" %i32 0",		"%bool",	"IEqual               %sc_0 %sc_1",			42,		24,		selectFalseUsingSc,	outputInts2));
	cases.push_back(SpecConstantTwoIntCase("logicaland",			"True %bool",	"True %bool",	"%bool",	"LogicalAnd           %sc_0 %sc_1",			0,		1,		selectFalseUsingSc,	outputInts2));
	cases.push_back(SpecConstantTwoIntCase("logicalor",				"False %bool",	"False %bool",	"%bool",	"LogicalOr            %sc_0 %sc_1",			1,		0,		selectTrueUsingSc,	outputInts2));
	cases.push_back(SpecConstantTwoIntCase("logicalequal",			"True %bool",	"True %bool",	"%bool",	"LogicalEqual         %sc_0 %sc_1",			0,		1,		selectFalseUsingSc,	outputInts2));
	cases.push_back(SpecConstantTwoIntCase("logicalnotequal",		"False %bool",	"False %bool",	"%bool",	"LogicalNotEqual      %sc_0 %sc_1",			1,		0,		selectTrueUsingSc,	outputInts2));
	cases.push_back(SpecConstantTwoIntCase("snegate",				" %i32 0",		" %i32 0",		"%i32",		"SNegate              %sc_0",				-42,	0,		addScToInput,		outputInts1));
	cases.push_back(SpecConstantTwoIntCase("not",					" %i32 0",		" %i32 0",		"%i32",		"Not                  %sc_0",				-43,	0,		addScToInput,		outputInts1));
	cases.push_back(SpecConstantTwoIntCase("logicalnot",			"False %bool",	"False %bool",	"%bool",	"LogicalNot           %sc_0",				1,		0,		selectFalseUsingSc,	outputInts2));
	cases.push_back(SpecConstantTwoIntCase("select",				"False %bool",	" %i32 0",		"%i32",		"Select               %sc_0 %sc_1 %zero",	1,		42,		addScToInput,		outputInts1));
	// OpSConvert, OpFConvert: these two instructions involve ints/floats of different bitwidths.

	for (size_t caseNdx = 0; caseNdx < cases.size(); ++caseNdx)
	{
		map<string, string>		specializations;
		ComputeShaderSpec		spec;

		specializations["SC_DEF0"]			= cases[caseNdx].scDefinition0;
		specializations["SC_DEF1"]			= cases[caseNdx].scDefinition1;
		specializations["SC_RESULT_TYPE"]	= cases[caseNdx].scResultType;
		specializations["SC_OP"]			= cases[caseNdx].scOperation;
		specializations["GEN_RESULT"]		= cases[caseNdx].resultOperation;

		spec.assembly = shaderTemplate.specialize(specializations);
		spec.inputs.push_back(BufferSp(new Int32Buffer(inputInts)));
		spec.outputs.push_back(BufferSp(new Int32Buffer(cases[caseNdx].expectedOutput)));
		spec.numWorkGroups = IVec3(numElements, 1, 1);
		spec.specConstants.push_back(cases[caseNdx].scActualValue0);
		spec.specConstants.push_back(cases[caseNdx].scActualValue1);

		group->addChild(new SpvAsmComputeShaderCase(testCtx, cases[caseNdx].caseName, cases[caseNdx].caseName, spec));
	}

	ComputeShaderSpec				spec;

	spec.assembly =
		string(getComputeAsmShaderPreamble()) +

		"OpName %main           \"main\"\n"
		"OpName %id             \"gl_GlobalInvocationID\"\n"

		"OpDecorate %id BuiltIn GlobalInvocationId\n"
		"OpDecorate %sc_0  SpecId 0\n"
		"OpDecorate %sc_1  SpecId 1\n"
		"OpDecorate %sc_2  SpecId 2\n"
		"OpDecorate %i32arr ArrayStride 4\n"

		+ string(getComputeAsmInputOutputBufferTraits()) + string(getComputeAsmCommonTypes()) +

		"%ivec3     = OpTypeVector %i32 3\n"
		"%buf     = OpTypeStruct %i32arr\n"
		"%bufptr  = OpTypePointer Uniform %buf\n"
		"%indata    = OpVariable %bufptr Uniform\n"
		"%outdata   = OpVariable %bufptr Uniform\n"

		"%id        = OpVariable %uvec3ptr Input\n"
		"%zero      = OpConstant %i32 0\n"
		"%ivec3_0   = OpConstantComposite %ivec3 %zero %zero %zero\n"

		"%sc_0        = OpSpecConstant %i32 0\n"
		"%sc_1        = OpSpecConstant %i32 0\n"
		"%sc_2        = OpSpecConstant %i32 0\n"
		"%sc_vec3_0   = OpSpecConstantOp %ivec3 CompositeInsert  %sc_0        %ivec3_0   0\n"     // (sc_0, 0, 0)
		"%sc_vec3_1   = OpSpecConstantOp %ivec3 CompositeInsert  %sc_1        %ivec3_0   1\n"     // (0, sc_1, 0)
		"%sc_vec3_2   = OpSpecConstantOp %ivec3 CompositeInsert  %sc_2        %ivec3_0   2\n"     // (0, 0, sc_2)
		"%sc_vec3_01  = OpSpecConstantOp %ivec3 VectorShuffle    %sc_vec3_0   %sc_vec3_1 1 0 4\n" // (0,    sc_0, sc_1)
		"%sc_vec3_012 = OpSpecConstantOp %ivec3 VectorShuffle    %sc_vec3_01  %sc_vec3_2 5 1 2\n" // (sc_2, sc_0, sc_1)
		"%sc_ext_0    = OpSpecConstantOp %i32   CompositeExtract %sc_vec3_012            0\n"     // sc_2
		"%sc_ext_1    = OpSpecConstantOp %i32   CompositeExtract %sc_vec3_012            1\n"     // sc_0
		"%sc_ext_2    = OpSpecConstantOp %i32   CompositeExtract %sc_vec3_012            2\n"     // sc_1
		"%sc_sub      = OpSpecConstantOp %i32   ISub             %sc_ext_0    %sc_ext_1\n"        // (sc_2 - sc_0)
		"%sc_final    = OpSpecConstantOp %i32   IMul             %sc_sub      %sc_ext_2\n"        // (sc_2 - sc_0) * sc_1

		"%main      = OpFunction %void None %voidf\n"
		"%label     = OpLabel\n"
		"%idval     = OpLoad %uvec3 %id\n"
		"%x         = OpCompositeExtract %u32 %idval 0\n"
		"%inloc     = OpAccessChain %i32ptr %indata %zero %x\n"
		"%inval     = OpLoad %i32 %inloc\n"
		"%final     = OpIAdd %i32 %inval %sc_final\n"
		"%outloc    = OpAccessChain %i32ptr %outdata %zero %x\n"
		"             OpStore %outloc %final\n"
		"             OpReturn\n"
		"             OpFunctionEnd\n";
	spec.inputs.push_back(BufferSp(new Int32Buffer(inputInts)));
	spec.outputs.push_back(BufferSp(new Int32Buffer(outputInts3)));
	spec.numWorkGroups = IVec3(numElements, 1, 1);
	spec.specConstants.push_back(123);
	spec.specConstants.push_back(56);
	spec.specConstants.push_back(-77);

	group->addChild(new SpvAsmComputeShaderCase(testCtx, "vector_related", "VectorShuffle, CompositeExtract, & CompositeInsert", spec));

	return group.release();
}

tcu::TestCaseGroup* createOpPhiGroup (tcu::TestContext& testCtx)
{
	de::MovePtr<tcu::TestCaseGroup>	group			(new tcu::TestCaseGroup(testCtx, "opphi", "Test the OpPhi instruction"));
	ComputeShaderSpec				spec1;
	ComputeShaderSpec				spec2;
	ComputeShaderSpec				spec3;
	de::Random						rnd				(deStringHash(group->getName()));
	const int						numElements		= 100;
	vector<float>					inputFloats		(numElements, 0);
	vector<float>					outputFloats1	(numElements, 0);
	vector<float>					outputFloats2	(numElements, 0);
	vector<float>					outputFloats3	(numElements, 0);

	fillRandomScalars(rnd, -300.f, 300.f, &inputFloats[0], numElements);

	// CPU might not use the same rounding mode as the GPU. Use whole numbers to avoid rounding differences.
	floorAll(inputFloats);

	for (size_t ndx = 0; ndx < numElements; ++ndx)
	{
		switch (ndx % 3)
		{
			case 0:		outputFloats1[ndx] = inputFloats[ndx] + 5.5f;	break;
			case 1:		outputFloats1[ndx] = inputFloats[ndx] + 20.5f;	break;
			case 2:		outputFloats1[ndx] = inputFloats[ndx] + 1.75f;	break;
			default:	break;
		}
		outputFloats2[ndx] = inputFloats[ndx] + 6.5f * 3;
		outputFloats3[ndx] = 8.5f - inputFloats[ndx];
	}

	spec1.assembly =
		string(getComputeAsmShaderPreamble()) +

		"OpSource GLSL 430\n"
		"OpName %main \"main\"\n"
		"OpName %id \"gl_GlobalInvocationID\"\n"

		"OpDecorate %id BuiltIn GlobalInvocationId\n"

		+ string(getComputeAsmInputOutputBufferTraits()) + string(getComputeAsmCommonTypes()) + string(getComputeAsmInputOutputBuffer()) +

		"%id = OpVariable %uvec3ptr Input\n"
		"%zero       = OpConstant %i32 0\n"
		"%three      = OpConstant %u32 3\n"
		"%constf5p5  = OpConstant %f32 5.5\n"
		"%constf20p5 = OpConstant %f32 20.5\n"
		"%constf1p75 = OpConstant %f32 1.75\n"
		"%constf8p5  = OpConstant %f32 8.5\n"
		"%constf6p5  = OpConstant %f32 6.5\n"

		"%main     = OpFunction %void None %voidf\n"
		"%entry    = OpLabel\n"
		"%idval    = OpLoad %uvec3 %id\n"
		"%x        = OpCompositeExtract %u32 %idval 0\n"
		"%selector = OpUMod %u32 %x %three\n"
		"            OpSelectionMerge %phi None\n"
		"            OpSwitch %selector %default 0 %case0 1 %case1 2 %case2\n"

		// Case 1 before OpPhi.
		"%case1    = OpLabel\n"
		"            OpBranch %phi\n"

		"%default  = OpLabel\n"
		"            OpUnreachable\n"

		"%phi      = OpLabel\n"
		"%operand  = OpPhi %f32   %constf1p75 %case2   %constf20p5 %case1   %constf5p5 %case0\n" // not in the order of blocks
		"%inloc    = OpAccessChain %f32ptr %indata %zero %x\n"
		"%inval    = OpLoad %f32 %inloc\n"
		"%add      = OpFAdd %f32 %inval %operand\n"
		"%outloc   = OpAccessChain %f32ptr %outdata %zero %x\n"
		"            OpStore %outloc %add\n"
		"            OpReturn\n"

		// Case 0 after OpPhi.
		"%case0    = OpLabel\n"
		"            OpBranch %phi\n"


		// Case 2 after OpPhi.
		"%case2    = OpLabel\n"
		"            OpBranch %phi\n"

		"            OpFunctionEnd\n";
	spec1.inputs.push_back(BufferSp(new Float32Buffer(inputFloats)));
	spec1.outputs.push_back(BufferSp(new Float32Buffer(outputFloats1)));
	spec1.numWorkGroups = IVec3(numElements, 1, 1);

	group->addChild(new SpvAsmComputeShaderCase(testCtx, "block", "out-of-order and unreachable blocks for OpPhi", spec1));

	spec2.assembly =
		string(getComputeAsmShaderPreamble()) +

		"OpName %main \"main\"\n"
		"OpName %id \"gl_GlobalInvocationID\"\n"

		"OpDecorate %id BuiltIn GlobalInvocationId\n"

		+ string(getComputeAsmInputOutputBufferTraits()) + string(getComputeAsmCommonTypes()) + string(getComputeAsmInputOutputBuffer()) +

		"%id         = OpVariable %uvec3ptr Input\n"
		"%zero       = OpConstant %i32 0\n"
		"%one        = OpConstant %i32 1\n"
		"%three      = OpConstant %i32 3\n"
		"%constf6p5  = OpConstant %f32 6.5\n"

		"%main       = OpFunction %void None %voidf\n"
		"%entry      = OpLabel\n"
		"%idval      = OpLoad %uvec3 %id\n"
		"%x          = OpCompositeExtract %u32 %idval 0\n"
		"%inloc      = OpAccessChain %f32ptr %indata %zero %x\n"
		"%outloc     = OpAccessChain %f32ptr %outdata %zero %x\n"
		"%inval      = OpLoad %f32 %inloc\n"
		"              OpBranch %phi\n"

		"%phi        = OpLabel\n"
		"%step       = OpPhi %i32 %zero  %entry %step_next  %phi\n"
		"%accum      = OpPhi %f32 %inval %entry %accum_next %phi\n"
		"%step_next  = OpIAdd %i32 %step %one\n"
		"%accum_next = OpFAdd %f32 %accum %constf6p5\n"
		"%still_loop = OpSLessThan %bool %step %three\n"
		"              OpLoopMerge %exit %phi None\n"
		"              OpBranchConditional %still_loop %phi %exit\n"

		"%exit       = OpLabel\n"
		"              OpStore %outloc %accum\n"
		"              OpReturn\n"
		"              OpFunctionEnd\n";
	spec2.inputs.push_back(BufferSp(new Float32Buffer(inputFloats)));
	spec2.outputs.push_back(BufferSp(new Float32Buffer(outputFloats2)));
	spec2.numWorkGroups = IVec3(numElements, 1, 1);

	group->addChild(new SpvAsmComputeShaderCase(testCtx, "induction", "The usual way induction variables are handled in LLVM IR", spec2));

	spec3.assembly =
		string(getComputeAsmShaderPreamble()) +

		"OpName %main \"main\"\n"
		"OpName %id \"gl_GlobalInvocationID\"\n"

		"OpDecorate %id BuiltIn GlobalInvocationId\n"

		+ string(getComputeAsmInputOutputBufferTraits()) + string(getComputeAsmCommonTypes()) + string(getComputeAsmInputOutputBuffer()) +

		"%f32ptr_f   = OpTypePointer Function %f32\n"
		"%id         = OpVariable %uvec3ptr Input\n"
		"%true       = OpConstantTrue %bool\n"
		"%false      = OpConstantFalse %bool\n"
		"%zero       = OpConstant %i32 0\n"
		"%constf8p5  = OpConstant %f32 8.5\n"

		"%main       = OpFunction %void None %voidf\n"
		"%entry      = OpLabel\n"
		"%b          = OpVariable %f32ptr_f Function %constf8p5\n"
		"%idval      = OpLoad %uvec3 %id\n"
		"%x          = OpCompositeExtract %u32 %idval 0\n"
		"%inloc      = OpAccessChain %f32ptr %indata %zero %x\n"
		"%outloc     = OpAccessChain %f32ptr %outdata %zero %x\n"
		"%a_init     = OpLoad %f32 %inloc\n"
		"%b_init     = OpLoad %f32 %b\n"
		"              OpBranch %phi\n"

		"%phi        = OpLabel\n"
		"%still_loop = OpPhi %bool %true   %entry %false  %phi\n"
		"%a_next     = OpPhi %f32  %a_init %entry %b_next %phi\n"
		"%b_next     = OpPhi %f32  %b_init %entry %a_next %phi\n"
		"              OpLoopMerge %exit %phi None\n"
		"              OpBranchConditional %still_loop %phi %exit\n"

		"%exit       = OpLabel\n"
		"%sub        = OpFSub %f32 %a_next %b_next\n"
		"              OpStore %outloc %sub\n"
		"              OpReturn\n"
		"              OpFunctionEnd\n";
	spec3.inputs.push_back(BufferSp(new Float32Buffer(inputFloats)));
	spec3.outputs.push_back(BufferSp(new Float32Buffer(outputFloats3)));
	spec3.numWorkGroups = IVec3(numElements, 1, 1);

	group->addChild(new SpvAsmComputeShaderCase(testCtx, "swap", "Swap the values of two variables using OpPhi", spec3));

	return group.release();
}

// Assembly code used for testing block order is based on GLSL source code:
//
// #version 430
//
// layout(std140, set = 0, binding = 0) readonly buffer Input {
//   float elements[];
// } input_data;
// layout(std140, set = 0, binding = 1) writeonly buffer Output {
//   float elements[];
// } output_data;
//
// void main() {
//   uint x = gl_GlobalInvocationID.x;
//   output_data.elements[x] = input_data.elements[x];
//   if (x > uint(50)) {
//     switch (x % uint(3)) {
//       case 0: output_data.elements[x] += 1.5f; break;
//       case 1: output_data.elements[x] += 42.f; break;
//       case 2: output_data.elements[x] -= 27.f; break;
//       default: break;
//     }
//   } else {
//     output_data.elements[x] = -input_data.elements[x];
//   }
// }
tcu::TestCaseGroup* createBlockOrderGroup (tcu::TestContext& testCtx)
{
	de::MovePtr<tcu::TestCaseGroup>	group			(new tcu::TestCaseGroup(testCtx, "block_order", "Test block orders"));
	ComputeShaderSpec				spec;
	de::Random						rnd				(deStringHash(group->getName()));
	const int						numElements		= 100;
	vector<float>					inputFloats		(numElements, 0);
	vector<float>					outputFloats	(numElements, 0);

	fillRandomScalars(rnd, -100.f, 100.f, &inputFloats[0], numElements);

	// CPU might not use the same rounding mode as the GPU. Use whole numbers to avoid rounding differences.
	floorAll(inputFloats);

	for (size_t ndx = 0; ndx <= 50; ++ndx)
		outputFloats[ndx] = -inputFloats[ndx];

	for (size_t ndx = 51; ndx < numElements; ++ndx)
	{
		switch (ndx % 3)
		{
			case 0:		outputFloats[ndx] = inputFloats[ndx] + 1.5f; break;
			case 1:		outputFloats[ndx] = inputFloats[ndx] + 42.f; break;
			case 2:		outputFloats[ndx] = inputFloats[ndx] - 27.f; break;
			default:	break;
		}
	}

	spec.assembly =
		string(getComputeAsmShaderPreamble()) +

		"OpSource GLSL 430\n"
		"OpName %main \"main\"\n"
		"OpName %id \"gl_GlobalInvocationID\"\n"

		"OpDecorate %id BuiltIn GlobalInvocationId\n"

		+ string(getComputeAsmInputOutputBufferTraits()) + string(getComputeAsmCommonTypes()) +

		"%u32ptr       = OpTypePointer Function %u32\n"
		"%u32ptr_input = OpTypePointer Input %u32\n"

		+ string(getComputeAsmInputOutputBuffer()) +

		"%id        = OpVariable %uvec3ptr Input\n"
		"%zero      = OpConstant %i32 0\n"
		"%const3    = OpConstant %u32 3\n"
		"%const50   = OpConstant %u32 50\n"
		"%constf1p5 = OpConstant %f32 1.5\n"
		"%constf27  = OpConstant %f32 27.0\n"
		"%constf42  = OpConstant %f32 42.0\n"

		"%main = OpFunction %void None %voidf\n"

		// entry block.
		"%entry    = OpLabel\n"

		// Create a temporary variable to hold the value of gl_GlobalInvocationID.x.
		"%xvar     = OpVariable %u32ptr Function\n"
		"%xptr     = OpAccessChain %u32ptr_input %id %zero\n"
		"%x        = OpLoad %u32 %xptr\n"
		"            OpStore %xvar %x\n"

		"%cmp      = OpUGreaterThan %bool %x %const50\n"
		"            OpSelectionMerge %if_merge None\n"
		"            OpBranchConditional %cmp %if_true %if_false\n"

		// False branch for if-statement: placed in the middle of switch cases and before true branch.
		"%if_false = OpLabel\n"
		"%x_f      = OpLoad %u32 %xvar\n"
		"%inloc_f  = OpAccessChain %f32ptr %indata %zero %x_f\n"
		"%inval_f  = OpLoad %f32 %inloc_f\n"
		"%negate   = OpFNegate %f32 %inval_f\n"
		"%outloc_f = OpAccessChain %f32ptr %outdata %zero %x_f\n"
		"            OpStore %outloc_f %negate\n"
		"            OpBranch %if_merge\n"

		// Merge block for if-statement: placed in the middle of true and false branch.
		"%if_merge = OpLabel\n"
		"            OpReturn\n"

		// True branch for if-statement: placed in the middle of swtich cases and after the false branch.
		"%if_true  = OpLabel\n"
		"%xval_t   = OpLoad %u32 %xvar\n"
		"%mod      = OpUMod %u32 %xval_t %const3\n"
		"            OpSelectionMerge %switch_merge None\n"
		"            OpSwitch %mod %default 0 %case0 1 %case1 2 %case2\n"

		// Merge block for switch-statement: placed before the case
                // bodies.  But it must follow OpSwitch which dominates it.
		"%switch_merge = OpLabel\n"
		"                OpBranch %if_merge\n"

		// Case 1 for switch-statement: placed before case 0.
                // It must follow the OpSwitch that dominates it.
		"%case1    = OpLabel\n"
		"%x_1      = OpLoad %u32 %xvar\n"
		"%inloc_1  = OpAccessChain %f32ptr %indata %zero %x_1\n"
		"%inval_1  = OpLoad %f32 %inloc_1\n"
		"%addf42   = OpFAdd %f32 %inval_1 %constf42\n"
		"%outloc_1 = OpAccessChain %f32ptr %outdata %zero %x_1\n"
		"            OpStore %outloc_1 %addf42\n"
		"            OpBranch %switch_merge\n"

		// Case 2 for switch-statement.
		"%case2    = OpLabel\n"
		"%x_2      = OpLoad %u32 %xvar\n"
		"%inloc_2  = OpAccessChain %f32ptr %indata %zero %x_2\n"
		"%inval_2  = OpLoad %f32 %inloc_2\n"
		"%subf27   = OpFSub %f32 %inval_2 %constf27\n"
		"%outloc_2 = OpAccessChain %f32ptr %outdata %zero %x_2\n"
		"            OpStore %outloc_2 %subf27\n"
		"            OpBranch %switch_merge\n"

		// Default case for switch-statement: placed in the middle of normal cases.
		"%default = OpLabel\n"
		"           OpBranch %switch_merge\n"

		// Case 0 for switch-statement: out of order.
		"%case0    = OpLabel\n"
		"%x_0      = OpLoad %u32 %xvar\n"
		"%inloc_0  = OpAccessChain %f32ptr %indata %zero %x_0\n"
		"%inval_0  = OpLoad %f32 %inloc_0\n"
		"%addf1p5  = OpFAdd %f32 %inval_0 %constf1p5\n"
		"%outloc_0 = OpAccessChain %f32ptr %outdata %zero %x_0\n"
		"            OpStore %outloc_0 %addf1p5\n"
		"            OpBranch %switch_merge\n"

		"            OpFunctionEnd\n";
	spec.inputs.push_back(BufferSp(new Float32Buffer(inputFloats)));
	spec.outputs.push_back(BufferSp(new Float32Buffer(outputFloats)));
	spec.numWorkGroups = IVec3(numElements, 1, 1);

	group->addChild(new SpvAsmComputeShaderCase(testCtx, "all", "various out-of-order blocks", spec));

	return group.release();
}

tcu::TestCaseGroup* createMultipleShaderGroup (tcu::TestContext& testCtx)
{
	de::MovePtr<tcu::TestCaseGroup>	group			(new tcu::TestCaseGroup(testCtx, "multiple_shaders", "Test multiple shaders in the same module"));
	ComputeShaderSpec				spec1;
	ComputeShaderSpec				spec2;
	de::Random						rnd				(deStringHash(group->getName()));
	const int						numElements		= 100;
	vector<float>					inputFloats		(numElements, 0);
	vector<float>					outputFloats1	(numElements, 0);
	vector<float>					outputFloats2	(numElements, 0);
	fillRandomScalars(rnd, -500.f, 500.f, &inputFloats[0], numElements);

	for (size_t ndx = 0; ndx < numElements; ++ndx)
	{
		outputFloats1[ndx] = inputFloats[ndx] + inputFloats[ndx];
		outputFloats2[ndx] = -inputFloats[ndx];
	}

	const string assembly(
		"OpCapability Shader\n"
		"OpCapability ClipDistance\n"
		"OpMemoryModel Logical GLSL450\n"
		"OpEntryPoint GLCompute %comp_main1 \"entrypoint1\" %id\n"
		"OpEntryPoint GLCompute %comp_main2 \"entrypoint2\" %id\n"
		// A module cannot have two OpEntryPoint instructions with the same Execution Model and the same Name string.
		"OpEntryPoint Vertex    %vert_main  \"entrypoint2\" %vert_builtins %vertexIndex %instanceIndex\n"
		"OpExecutionMode %comp_main1 LocalSize 1 1 1\n"
		"OpExecutionMode %comp_main2 LocalSize 1 1 1\n"

		"OpName %comp_main1              \"entrypoint1\"\n"
		"OpName %comp_main2              \"entrypoint2\"\n"
		"OpName %vert_main               \"entrypoint2\"\n"
		"OpName %id                      \"gl_GlobalInvocationID\"\n"
		"OpName %vert_builtin_st         \"gl_PerVertex\"\n"
		"OpName %vertexIndex             \"gl_VertexIndex\"\n"
		"OpName %instanceIndex           \"gl_InstanceIndex\"\n"
		"OpMemberName %vert_builtin_st 0 \"gl_Position\"\n"
		"OpMemberName %vert_builtin_st 1 \"gl_PointSize\"\n"
		"OpMemberName %vert_builtin_st 2 \"gl_ClipDistance\"\n"

		"OpDecorate %id                      BuiltIn GlobalInvocationId\n"
		"OpDecorate %vertexIndex             BuiltIn VertexIndex\n"
		"OpDecorate %instanceIndex           BuiltIn InstanceIndex\n"
		"OpDecorate %vert_builtin_st         Block\n"
		"OpMemberDecorate %vert_builtin_st 0 BuiltIn Position\n"
		"OpMemberDecorate %vert_builtin_st 1 BuiltIn PointSize\n"
		"OpMemberDecorate %vert_builtin_st 2 BuiltIn ClipDistance\n"

		+ string(getComputeAsmInputOutputBufferTraits()) + string(getComputeAsmCommonTypes()) + string(getComputeAsmInputOutputBuffer()) +

		"%zero       = OpConstant %i32 0\n"
		"%one        = OpConstant %u32 1\n"
		"%c_f32_1    = OpConstant %f32 1\n"

		"%i32inputptr         = OpTypePointer Input %i32\n"
		"%vec4                = OpTypeVector %f32 4\n"
		"%vec4ptr             = OpTypePointer Output %vec4\n"
		"%f32arr1             = OpTypeArray %f32 %one\n"
		"%vert_builtin_st     = OpTypeStruct %vec4 %f32 %f32arr1\n"
		"%vert_builtin_st_ptr = OpTypePointer Output %vert_builtin_st\n"
		"%vert_builtins       = OpVariable %vert_builtin_st_ptr Output\n"

		"%id         = OpVariable %uvec3ptr Input\n"
		"%vertexIndex = OpVariable %i32inputptr Input\n"
		"%instanceIndex = OpVariable %i32inputptr Input\n"
		"%c_vec4_1   = OpConstantComposite %vec4 %c_f32_1 %c_f32_1 %c_f32_1 %c_f32_1\n"

		// gl_Position = vec4(1.);
		"%vert_main  = OpFunction %void None %voidf\n"
		"%vert_entry = OpLabel\n"
		"%position   = OpAccessChain %vec4ptr %vert_builtins %zero\n"
		"              OpStore %position %c_vec4_1\n"
		"              OpReturn\n"
		"              OpFunctionEnd\n"

		// Double inputs.
		"%comp_main1  = OpFunction %void None %voidf\n"
		"%comp1_entry = OpLabel\n"
		"%idval1      = OpLoad %uvec3 %id\n"
		"%x1          = OpCompositeExtract %u32 %idval1 0\n"
		"%inloc1      = OpAccessChain %f32ptr %indata %zero %x1\n"
		"%inval1      = OpLoad %f32 %inloc1\n"
		"%add         = OpFAdd %f32 %inval1 %inval1\n"
		"%outloc1     = OpAccessChain %f32ptr %outdata %zero %x1\n"
		"               OpStore %outloc1 %add\n"
		"               OpReturn\n"
		"               OpFunctionEnd\n"

		// Negate inputs.
		"%comp_main2  = OpFunction %void None %voidf\n"
		"%comp2_entry = OpLabel\n"
		"%idval2      = OpLoad %uvec3 %id\n"
		"%x2          = OpCompositeExtract %u32 %idval2 0\n"
		"%inloc2      = OpAccessChain %f32ptr %indata %zero %x2\n"
		"%inval2      = OpLoad %f32 %inloc2\n"
		"%neg         = OpFNegate %f32 %inval2\n"
		"%outloc2     = OpAccessChain %f32ptr %outdata %zero %x2\n"
		"               OpStore %outloc2 %neg\n"
		"               OpReturn\n"
		"               OpFunctionEnd\n");

	spec1.assembly = assembly;
	spec1.inputs.push_back(BufferSp(new Float32Buffer(inputFloats)));
	spec1.outputs.push_back(BufferSp(new Float32Buffer(outputFloats1)));
	spec1.numWorkGroups = IVec3(numElements, 1, 1);
	spec1.entryPoint = "entrypoint1";

	spec2.assembly = assembly;
	spec2.inputs.push_back(BufferSp(new Float32Buffer(inputFloats)));
	spec2.outputs.push_back(BufferSp(new Float32Buffer(outputFloats2)));
	spec2.numWorkGroups = IVec3(numElements, 1, 1);
	spec2.entryPoint = "entrypoint2";

	group->addChild(new SpvAsmComputeShaderCase(testCtx, "shader1", "multiple shaders in the same module", spec1));
	group->addChild(new SpvAsmComputeShaderCase(testCtx, "shader2", "multiple shaders in the same module", spec2));

	return group.release();
}

inline std::string makeLongUTF8String (size_t num4ByteChars)
{
	// An example of a longest valid UTF-8 character.  Be explicit about the
	// character type because Microsoft compilers can otherwise interpret the
	// character string as being over wide (16-bit) characters. Ideally, we
	// would just use a C++11 UTF-8 string literal, but we want to support older
	// Microsoft compilers.
	const std::basic_string<char> earthAfrica("\xF0\x9F\x8C\x8D");
	std::string longString;
	longString.reserve(num4ByteChars * 4);
	for (size_t count = 0; count < num4ByteChars; count++)
	{
		longString += earthAfrica;
	}
	return longString;
}

tcu::TestCaseGroup* createOpSourceGroup (tcu::TestContext& testCtx)
{
	de::MovePtr<tcu::TestCaseGroup>	group			(new tcu::TestCaseGroup(testCtx, "opsource", "Tests the OpSource & OpSourceContinued instruction"));
	vector<CaseParameter>			cases;
	de::Random						rnd				(deStringHash(group->getName()));
	const int						numElements		= 100;
	vector<float>					positiveFloats	(numElements, 0);
	vector<float>					negativeFloats	(numElements, 0);
	const StringTemplate			shaderTemplate	(
		"OpCapability Shader\n"
		"OpMemoryModel Logical GLSL450\n"

		"OpEntryPoint GLCompute %main \"main\" %id\n"
		"OpExecutionMode %main LocalSize 1 1 1\n"

		"${SOURCE}\n"

		"OpName %main           \"main\"\n"
		"OpName %id             \"gl_GlobalInvocationID\"\n"

		"OpDecorate %id BuiltIn GlobalInvocationId\n"

		+ string(getComputeAsmInputOutputBufferTraits()) + string(getComputeAsmCommonTypes()) + string(getComputeAsmInputOutputBuffer()) +

		"%id        = OpVariable %uvec3ptr Input\n"
		"%zero      = OpConstant %i32 0\n"

		"%main      = OpFunction %void None %voidf\n"
		"%label     = OpLabel\n"
		"%idval     = OpLoad %uvec3 %id\n"
		"%x         = OpCompositeExtract %u32 %idval 0\n"
		"%inloc     = OpAccessChain %f32ptr %indata %zero %x\n"
		"%inval     = OpLoad %f32 %inloc\n"
		"%neg       = OpFNegate %f32 %inval\n"
		"%outloc    = OpAccessChain %f32ptr %outdata %zero %x\n"
		"             OpStore %outloc %neg\n"
		"             OpReturn\n"
		"             OpFunctionEnd\n");

	cases.push_back(CaseParameter("unknown_source",							"OpSource Unknown 0"));
	cases.push_back(CaseParameter("wrong_source",							"OpSource OpenCL_C 210"));
	cases.push_back(CaseParameter("normal_filename",						"%fname = OpString \"filename\"\n"
																			"OpSource GLSL 430 %fname"));
	cases.push_back(CaseParameter("empty_filename",							"%fname = OpString \"\"\n"
																			"OpSource GLSL 430 %fname"));
	cases.push_back(CaseParameter("normal_source_code",						"%fname = OpString \"filename\"\n"
																			"OpSource GLSL 430 %fname \"#version 430\nvoid main() {}\""));
	cases.push_back(CaseParameter("empty_source_code",						"%fname = OpString \"filename\"\n"
																			"OpSource GLSL 430 %fname \"\""));
	cases.push_back(CaseParameter("long_source_code",						"%fname = OpString \"filename\"\n"
																			"OpSource GLSL 430 %fname \"" + makeLongUTF8String(65530) + "ccc\"")); // word count: 65535
	cases.push_back(CaseParameter("utf8_source_code",						"%fname = OpString \"filename\"\n"
																			"OpSource GLSL 430 %fname \"\xE2\x98\x82\xE2\x98\x85\"")); // umbrella & black star symbol
	cases.push_back(CaseParameter("normal_sourcecontinued",					"%fname = OpString \"filename\"\n"
																			"OpSource GLSL 430 %fname \"#version 430\nvo\"\n"
																			"OpSourceContinued \"id main() {}\""));
	cases.push_back(CaseParameter("empty_sourcecontinued",					"%fname = OpString \"filename\"\n"
																			"OpSource GLSL 430 %fname \"#version 430\nvoid main() {}\"\n"
																			"OpSourceContinued \"\""));
	cases.push_back(CaseParameter("long_sourcecontinued",					"%fname = OpString \"filename\"\n"
																			"OpSource GLSL 430 %fname \"#version 430\nvoid main() {}\"\n"
																			"OpSourceContinued \"" + makeLongUTF8String(65533) + "ccc\"")); // word count: 65535
	cases.push_back(CaseParameter("utf8_sourcecontinued",					"%fname = OpString \"filename\"\n"
																			"OpSource GLSL 430 %fname \"#version 430\nvoid main() {}\"\n"
																			"OpSourceContinued \"\xE2\x98\x8E\xE2\x9A\x91\"")); // white telephone & black flag symbol
	cases.push_back(CaseParameter("multi_sourcecontinued",					"%fname = OpString \"filename\"\n"
																			"OpSource GLSL 430 %fname \"#version 430\n\"\n"
																			"OpSourceContinued \"void\"\n"
																			"OpSourceContinued \"main()\"\n"
																			"OpSourceContinued \"{}\""));
	cases.push_back(CaseParameter("empty_source_before_sourcecontinued",	"%fname = OpString \"filename\"\n"
																			"OpSource GLSL 430 %fname \"\"\n"
																			"OpSourceContinued \"#version 430\nvoid main() {}\""));

	fillRandomScalars(rnd, 1.f, 100.f, &positiveFloats[0], numElements);

	for (size_t ndx = 0; ndx < numElements; ++ndx)
		negativeFloats[ndx] = -positiveFloats[ndx];

	for (size_t caseNdx = 0; caseNdx < cases.size(); ++caseNdx)
	{
		map<string, string>		specializations;
		ComputeShaderSpec		spec;

		specializations["SOURCE"] = cases[caseNdx].param;
		spec.assembly = shaderTemplate.specialize(specializations);
		spec.inputs.push_back(BufferSp(new Float32Buffer(positiveFloats)));
		spec.outputs.push_back(BufferSp(new Float32Buffer(negativeFloats)));
		spec.numWorkGroups = IVec3(numElements, 1, 1);

		group->addChild(new SpvAsmComputeShaderCase(testCtx, cases[caseNdx].name, cases[caseNdx].name, spec));
	}

	return group.release();
}

tcu::TestCaseGroup* createOpSourceExtensionGroup (tcu::TestContext& testCtx)
{
	de::MovePtr<tcu::TestCaseGroup>	group			(new tcu::TestCaseGroup(testCtx, "opsourceextension", "Tests the OpSource instruction"));
	vector<CaseParameter>			cases;
	de::Random						rnd				(deStringHash(group->getName()));
	const int						numElements		= 100;
	vector<float>					inputFloats		(numElements, 0);
	vector<float>					outputFloats	(numElements, 0);
	const StringTemplate			shaderTemplate	(
		string(getComputeAsmShaderPreamble()) +

		"OpSourceExtension \"${EXTENSION}\"\n"

		"OpName %main           \"main\"\n"
		"OpName %id             \"gl_GlobalInvocationID\"\n"

		"OpDecorate %id BuiltIn GlobalInvocationId\n"

		+ string(getComputeAsmInputOutputBufferTraits()) + string(getComputeAsmCommonTypes()) + string(getComputeAsmInputOutputBuffer()) +

		"%id        = OpVariable %uvec3ptr Input\n"
		"%zero      = OpConstant %i32 0\n"

		"%main      = OpFunction %void None %voidf\n"
		"%label     = OpLabel\n"
		"%idval     = OpLoad %uvec3 %id\n"
		"%x         = OpCompositeExtract %u32 %idval 0\n"
		"%inloc     = OpAccessChain %f32ptr %indata %zero %x\n"
		"%inval     = OpLoad %f32 %inloc\n"
		"%neg       = OpFNegate %f32 %inval\n"
		"%outloc    = OpAccessChain %f32ptr %outdata %zero %x\n"
		"             OpStore %outloc %neg\n"
		"             OpReturn\n"
		"             OpFunctionEnd\n");

	cases.push_back(CaseParameter("empty_extension",	""));
	cases.push_back(CaseParameter("real_extension",		"GL_ARB_texture_rectangle"));
	cases.push_back(CaseParameter("fake_extension",		"GL_ARB_im_the_ultimate_extension"));
	cases.push_back(CaseParameter("utf8_extension",		"GL_ARB_\xE2\x98\x82\xE2\x98\x85"));
	cases.push_back(CaseParameter("long_extension",		makeLongUTF8String(65533) + "ccc")); // word count: 65535

	fillRandomScalars(rnd, -200.f, 200.f, &inputFloats[0], numElements);

	for (size_t ndx = 0; ndx < numElements; ++ndx)
		outputFloats[ndx] = -inputFloats[ndx];

	for (size_t caseNdx = 0; caseNdx < cases.size(); ++caseNdx)
	{
		map<string, string>		specializations;
		ComputeShaderSpec		spec;

		specializations["EXTENSION"] = cases[caseNdx].param;
		spec.assembly = shaderTemplate.specialize(specializations);
		spec.inputs.push_back(BufferSp(new Float32Buffer(inputFloats)));
		spec.outputs.push_back(BufferSp(new Float32Buffer(outputFloats)));
		spec.numWorkGroups = IVec3(numElements, 1, 1);

		group->addChild(new SpvAsmComputeShaderCase(testCtx, cases[caseNdx].name, cases[caseNdx].name, spec));
	}

	return group.release();
}

// Checks that a compute shader can generate a constant null value of various types, without exercising a computation on it.
tcu::TestCaseGroup* createOpConstantNullGroup (tcu::TestContext& testCtx)
{
	de::MovePtr<tcu::TestCaseGroup>	group			(new tcu::TestCaseGroup(testCtx, "opconstantnull", "Tests the OpConstantNull instruction"));
	vector<CaseParameter>			cases;
	de::Random						rnd				(deStringHash(group->getName()));
	const int						numElements		= 100;
	vector<float>					positiveFloats	(numElements, 0);
	vector<float>					negativeFloats	(numElements, 0);
	const StringTemplate			shaderTemplate	(
		string(getComputeAsmShaderPreamble()) +

		"OpSource GLSL 430\n"
		"OpName %main           \"main\"\n"
		"OpName %id             \"gl_GlobalInvocationID\"\n"

		"OpDecorate %id BuiltIn GlobalInvocationId\n"

		+ string(getComputeAsmInputOutputBufferTraits()) + string(getComputeAsmCommonTypes()) +
		"%uvec2     = OpTypeVector %u32 2\n"
		"%bvec3     = OpTypeVector %bool 3\n"
		"%fvec4     = OpTypeVector %f32 4\n"
		"%fmat33    = OpTypeMatrix %fvec3 3\n"
		"%const100  = OpConstant %u32 100\n"
		"%uarr100   = OpTypeArray %i32 %const100\n"
		"%struct    = OpTypeStruct %f32 %i32 %u32\n"
		"%pointer   = OpTypePointer Function %i32\n"
		+ string(getComputeAsmInputOutputBuffer()) +

		"%null      = OpConstantNull ${TYPE}\n"

		"%id        = OpVariable %uvec3ptr Input\n"
		"%zero      = OpConstant %i32 0\n"

		"%main      = OpFunction %void None %voidf\n"
		"%label     = OpLabel\n"
		"%idval     = OpLoad %uvec3 %id\n"
		"%x         = OpCompositeExtract %u32 %idval 0\n"
		"%inloc     = OpAccessChain %f32ptr %indata %zero %x\n"
		"%inval     = OpLoad %f32 %inloc\n"
		"%neg       = OpFNegate %f32 %inval\n"
		"%outloc    = OpAccessChain %f32ptr %outdata %zero %x\n"
		"             OpStore %outloc %neg\n"
		"             OpReturn\n"
		"             OpFunctionEnd\n");

	cases.push_back(CaseParameter("bool",			"%bool"));
	cases.push_back(CaseParameter("sint32",			"%i32"));
	cases.push_back(CaseParameter("uint32",			"%u32"));
	cases.push_back(CaseParameter("float32",		"%f32"));
	cases.push_back(CaseParameter("vec4float32",	"%fvec4"));
	cases.push_back(CaseParameter("vec3bool",		"%bvec3"));
	cases.push_back(CaseParameter("vec2uint32",		"%uvec2"));
	cases.push_back(CaseParameter("matrix",			"%fmat33"));
	cases.push_back(CaseParameter("array",			"%uarr100"));
	cases.push_back(CaseParameter("struct",			"%struct"));
	cases.push_back(CaseParameter("pointer",		"%pointer"));

	fillRandomScalars(rnd, 1.f, 100.f, &positiveFloats[0], numElements);

	for (size_t ndx = 0; ndx < numElements; ++ndx)
		negativeFloats[ndx] = -positiveFloats[ndx];

	for (size_t caseNdx = 0; caseNdx < cases.size(); ++caseNdx)
	{
		map<string, string>		specializations;
		ComputeShaderSpec		spec;

		specializations["TYPE"] = cases[caseNdx].param;
		spec.assembly = shaderTemplate.specialize(specializations);
		spec.inputs.push_back(BufferSp(new Float32Buffer(positiveFloats)));
		spec.outputs.push_back(BufferSp(new Float32Buffer(negativeFloats)));
		spec.numWorkGroups = IVec3(numElements, 1, 1);

		group->addChild(new SpvAsmComputeShaderCase(testCtx, cases[caseNdx].name, cases[caseNdx].name, spec));
	}

	return group.release();
}

// Checks that a compute shader can generate a constant composite value of various types, without exercising a computation on it.
tcu::TestCaseGroup* createOpConstantCompositeGroup (tcu::TestContext& testCtx)
{
	de::MovePtr<tcu::TestCaseGroup>	group			(new tcu::TestCaseGroup(testCtx, "opconstantcomposite", "Tests the OpConstantComposite instruction"));
	vector<CaseParameter>			cases;
	de::Random						rnd				(deStringHash(group->getName()));
	const int						numElements		= 100;
	vector<float>					positiveFloats	(numElements, 0);
	vector<float>					negativeFloats	(numElements, 0);
	const StringTemplate			shaderTemplate	(
		string(getComputeAsmShaderPreamble()) +

		"OpSource GLSL 430\n"
		"OpName %main           \"main\"\n"
		"OpName %id             \"gl_GlobalInvocationID\"\n"

		"OpDecorate %id BuiltIn GlobalInvocationId\n"

		+ string(getComputeAsmInputOutputBufferTraits()) + string(getComputeAsmCommonTypes()) + string(getComputeAsmInputOutputBuffer()) +

		"%id        = OpVariable %uvec3ptr Input\n"
		"%zero      = OpConstant %i32 0\n"

		"${CONSTANT}\n"

		"%main      = OpFunction %void None %voidf\n"
		"%label     = OpLabel\n"
		"%idval     = OpLoad %uvec3 %id\n"
		"%x         = OpCompositeExtract %u32 %idval 0\n"
		"%inloc     = OpAccessChain %f32ptr %indata %zero %x\n"
		"%inval     = OpLoad %f32 %inloc\n"
		"%neg       = OpFNegate %f32 %inval\n"
		"%outloc    = OpAccessChain %f32ptr %outdata %zero %x\n"
		"             OpStore %outloc %neg\n"
		"             OpReturn\n"
		"             OpFunctionEnd\n");

	cases.push_back(CaseParameter("vector",			"%five = OpConstant %u32 5\n"
													"%const = OpConstantComposite %uvec3 %five %zero %five"));
	cases.push_back(CaseParameter("matrix",			"%m3fvec3 = OpTypeMatrix %fvec3 3\n"
													"%ten = OpConstant %f32 10.\n"
													"%fzero = OpConstant %f32 0.\n"
													"%vec = OpConstantComposite %fvec3 %ten %fzero %ten\n"
													"%mat = OpConstantComposite %m3fvec3 %vec %vec %vec"));
	cases.push_back(CaseParameter("struct",			"%m2vec3 = OpTypeMatrix %fvec3 2\n"
													"%struct = OpTypeStruct %i32 %f32 %fvec3 %m2vec3\n"
													"%fzero = OpConstant %f32 0.\n"
													"%one = OpConstant %f32 1.\n"
													"%point5 = OpConstant %f32 0.5\n"
													"%vec = OpConstantComposite %fvec3 %one %one %fzero\n"
													"%mat = OpConstantComposite %m2vec3 %vec %vec\n"
													"%const = OpConstantComposite %struct %zero %point5 %vec %mat"));
	cases.push_back(CaseParameter("nested_struct",	"%st1 = OpTypeStruct %u32 %f32\n"
													"%st2 = OpTypeStruct %i32 %i32\n"
													"%struct = OpTypeStruct %st1 %st2\n"
													"%point5 = OpConstant %f32 0.5\n"
													"%one = OpConstant %u32 1\n"
													"%ten = OpConstant %i32 10\n"
													"%st1val = OpConstantComposite %st1 %one %point5\n"
													"%st2val = OpConstantComposite %st2 %ten %ten\n"
													"%const = OpConstantComposite %struct %st1val %st2val"));

	fillRandomScalars(rnd, 1.f, 100.f, &positiveFloats[0], numElements);

	for (size_t ndx = 0; ndx < numElements; ++ndx)
		negativeFloats[ndx] = -positiveFloats[ndx];

	for (size_t caseNdx = 0; caseNdx < cases.size(); ++caseNdx)
	{
		map<string, string>		specializations;
		ComputeShaderSpec		spec;

		specializations["CONSTANT"] = cases[caseNdx].param;
		spec.assembly = shaderTemplate.specialize(specializations);
		spec.inputs.push_back(BufferSp(new Float32Buffer(positiveFloats)));
		spec.outputs.push_back(BufferSp(new Float32Buffer(negativeFloats)));
		spec.numWorkGroups = IVec3(numElements, 1, 1);

		group->addChild(new SpvAsmComputeShaderCase(testCtx, cases[caseNdx].name, cases[caseNdx].name, spec));
	}

	return group.release();
}

// Creates a floating point number with the given exponent, and significand
// bits set. It can only create normalized numbers. Only the least significant
// 24 bits of the significand will be examined. The final bit of the
// significand will also be ignored. This allows alignment to be written
// similarly to C99 hex-floats.
// For example if you wanted to write 0x1.7f34p-12 you would call
// constructNormalizedFloat(-12, 0x7f3400)
float constructNormalizedFloat (deInt32 exponent, deUint32 significand)
{
	float f = 1.0f;

	for (deInt32 idx = 0; idx < 23; ++idx)
	{
		f += ((significand & 0x800000) == 0) ? 0.f : std::ldexp(1.0f, -(idx + 1));
		significand <<= 1;
	}

	return std::ldexp(f, exponent);
}

// Compare instruction for the OpQuantizeF16 compute exact case.
// Returns true if the output is what is expected from the test case.
bool compareOpQuantizeF16ComputeExactCase (const std::vector<BufferSp>&, const vector<AllocationSp>& outputAllocs, const std::vector<BufferSp>& expectedOutputs, TestLog&)
{
	if (outputAllocs.size() != 1)
		return false;

	// We really just need this for size because we cannot compare Nans.
	const BufferSp&	expectedOutput	= expectedOutputs[0];
	const float*	outputAsFloat	= static_cast<const float*>(outputAllocs[0]->getHostPtr());;

	if (expectedOutput->getNumBytes() != 4*sizeof(float)) {
		return false;
	}

	if (*outputAsFloat != constructNormalizedFloat(8, 0x304000) &&
		*outputAsFloat != constructNormalizedFloat(8, 0x300000)) {
		return false;
	}
	outputAsFloat++;

	if (*outputAsFloat != -constructNormalizedFloat(-7, 0x600000) &&
		*outputAsFloat != -constructNormalizedFloat(-7, 0x604000)) {
		return false;
	}
	outputAsFloat++;

	if (*outputAsFloat != constructNormalizedFloat(2, 0x01C000) &&
		*outputAsFloat != constructNormalizedFloat(2, 0x020000)) {
		return false;
	}
	outputAsFloat++;

	if (*outputAsFloat != constructNormalizedFloat(1, 0xFFC000) &&
		*outputAsFloat != constructNormalizedFloat(2, 0x000000)) {
		return false;
	}

	return true;
}

// Checks that every output from a test-case is a float NaN.
bool compareNan (const std::vector<BufferSp>&, const vector<AllocationSp>& outputAllocs, const std::vector<BufferSp>& expectedOutputs, TestLog&)
{
	if (outputAllocs.size() != 1)
		return false;

	// We really just need this for size because we cannot compare Nans.
	const BufferSp& expectedOutput		= expectedOutputs[0];
	const float* output_as_float		= static_cast<const float*>(outputAllocs[0]->getHostPtr());;

	for (size_t idx = 0; idx < expectedOutput->getNumBytes() / sizeof(float); ++idx)
	{
		if (!deFloatIsNaN(output_as_float[idx]))
		{
			return false;
		}
	}

	return true;
}

// Checks that a compute shader can generate a constant composite value of various types, without exercising a computation on it.
tcu::TestCaseGroup* createOpQuantizeToF16Group (tcu::TestContext& testCtx)
{
	de::MovePtr<tcu::TestCaseGroup>	group			(new tcu::TestCaseGroup(testCtx, "opquantize", "Tests the OpQuantizeToF16 instruction"));

	const std::string shader (
		string(getComputeAsmShaderPreamble()) +

		"OpSource GLSL 430\n"
		"OpName %main           \"main\"\n"
		"OpName %id             \"gl_GlobalInvocationID\"\n"

		"OpDecorate %id BuiltIn GlobalInvocationId\n"

		+ string(getComputeAsmInputOutputBufferTraits()) + string(getComputeAsmCommonTypes()) + string(getComputeAsmInputOutputBuffer()) +

		"%id        = OpVariable %uvec3ptr Input\n"
		"%zero      = OpConstant %i32 0\n"

		"%main      = OpFunction %void None %voidf\n"
		"%label     = OpLabel\n"
		"%idval     = OpLoad %uvec3 %id\n"
		"%x         = OpCompositeExtract %u32 %idval 0\n"
		"%inloc     = OpAccessChain %f32ptr %indata %zero %x\n"
		"%inval     = OpLoad %f32 %inloc\n"
		"%quant     = OpQuantizeToF16 %f32 %inval\n"
		"%outloc    = OpAccessChain %f32ptr %outdata %zero %x\n"
		"             OpStore %outloc %quant\n"
		"             OpReturn\n"
		"             OpFunctionEnd\n");

	{
		ComputeShaderSpec	spec;
		const deUint32		numElements		= 100;
		vector<float>		infinities;
		vector<float>		results;

		infinities.reserve(numElements);
		results.reserve(numElements);

		for (size_t idx = 0; idx < numElements; ++idx)
		{
			switch(idx % 4)
			{
				case 0:
					infinities.push_back(std::numeric_limits<float>::infinity());
					results.push_back(std::numeric_limits<float>::infinity());
					break;
				case 1:
					infinities.push_back(-std::numeric_limits<float>::infinity());
					results.push_back(-std::numeric_limits<float>::infinity());
					break;
				case 2:
					infinities.push_back(std::ldexp(1.0f, 16));
					results.push_back(std::numeric_limits<float>::infinity());
					break;
				case 3:
					infinities.push_back(std::ldexp(-1.0f, 32));
					results.push_back(-std::numeric_limits<float>::infinity());
					break;
			}
		}

		spec.assembly = shader;
		spec.inputs.push_back(BufferSp(new Float32Buffer(infinities)));
		spec.outputs.push_back(BufferSp(new Float32Buffer(results)));
		spec.numWorkGroups = IVec3(numElements, 1, 1);

		group->addChild(new SpvAsmComputeShaderCase(
			testCtx, "infinities", "Check that infinities propagated and created", spec));
	}

	{
		ComputeShaderSpec	spec;
		vector<float>		nans;
		const deUint32		numElements		= 100;

		nans.reserve(numElements);

		for (size_t idx = 0; idx < numElements; ++idx)
		{
			if (idx % 2 == 0)
			{
				nans.push_back(std::numeric_limits<float>::quiet_NaN());
			}
			else
			{
				nans.push_back(-std::numeric_limits<float>::quiet_NaN());
			}
		}

		spec.assembly = shader;
		spec.inputs.push_back(BufferSp(new Float32Buffer(nans)));
		spec.outputs.push_back(BufferSp(new Float32Buffer(nans)));
		spec.numWorkGroups = IVec3(numElements, 1, 1);
		spec.verifyIO = &compareNan;

		group->addChild(new SpvAsmComputeShaderCase(
			testCtx, "propagated_nans", "Check that nans are propagated", spec));
	}

	{
		ComputeShaderSpec	spec;
		vector<float>		small;
		vector<float>		zeros;
		const deUint32		numElements		= 100;

		small.reserve(numElements);
		zeros.reserve(numElements);

		for (size_t idx = 0; idx < numElements; ++idx)
		{
			switch(idx % 6)
			{
				case 0:
					small.push_back(0.f);
					zeros.push_back(0.f);
					break;
				case 1:
					small.push_back(-0.f);
					zeros.push_back(-0.f);
					break;
				case 2:
					small.push_back(std::ldexp(1.0f, -16));
					zeros.push_back(0.f);
					break;
				case 3:
					small.push_back(std::ldexp(-1.0f, -32));
					zeros.push_back(-0.f);
					break;
				case 4:
					small.push_back(std::ldexp(1.0f, -127));
					zeros.push_back(0.f);
					break;
				case 5:
					small.push_back(-std::ldexp(1.0f, -128));
					zeros.push_back(-0.f);
					break;
			}
		}

		spec.assembly = shader;
		spec.inputs.push_back(BufferSp(new Float32Buffer(small)));
		spec.outputs.push_back(BufferSp(new Float32Buffer(zeros)));
		spec.numWorkGroups = IVec3(numElements, 1, 1);

		group->addChild(new SpvAsmComputeShaderCase(
			testCtx, "flush_to_zero", "Check that values are zeroed correctly", spec));
	}

	{
		ComputeShaderSpec	spec;
		vector<float>		exact;
		const deUint32		numElements		= 200;

		exact.reserve(numElements);

		for (size_t idx = 0; idx < numElements; ++idx)
			exact.push_back(static_cast<float>(static_cast<int>(idx) - 100));

		spec.assembly = shader;
		spec.inputs.push_back(BufferSp(new Float32Buffer(exact)));
		spec.outputs.push_back(BufferSp(new Float32Buffer(exact)));
		spec.numWorkGroups = IVec3(numElements, 1, 1);

		group->addChild(new SpvAsmComputeShaderCase(
			testCtx, "exact", "Check that values exactly preserved where appropriate", spec));
	}

	{
		ComputeShaderSpec	spec;
		vector<float>		inputs;
		const deUint32		numElements		= 4;

		inputs.push_back(constructNormalizedFloat(8,	0x300300));
		inputs.push_back(-constructNormalizedFloat(-7,	0x600800));
		inputs.push_back(constructNormalizedFloat(2,	0x01E000));
		inputs.push_back(constructNormalizedFloat(1,	0xFFE000));

		spec.assembly = shader;
		spec.verifyIO = &compareOpQuantizeF16ComputeExactCase;
		spec.inputs.push_back(BufferSp(new Float32Buffer(inputs)));
		spec.outputs.push_back(BufferSp(new Float32Buffer(inputs)));
		spec.numWorkGroups = IVec3(numElements, 1, 1);

		group->addChild(new SpvAsmComputeShaderCase(
			testCtx, "rounded", "Check that are rounded when needed", spec));
	}

	return group.release();
}

tcu::TestCaseGroup* createSpecConstantOpQuantizeToF16Group (tcu::TestContext& testCtx)
{
	de::MovePtr<tcu::TestCaseGroup>	group			(new tcu::TestCaseGroup(testCtx, "opspecconstantop_opquantize", "Tests the OpQuantizeToF16 opcode for the OpSpecConstantOp instruction"));

	const std::string shader (
		string(getComputeAsmShaderPreamble()) +

		"OpName %main           \"main\"\n"
		"OpName %id             \"gl_GlobalInvocationID\"\n"

		"OpDecorate %id BuiltIn GlobalInvocationId\n"

		"OpDecorate %sc_0  SpecId 0\n"
		"OpDecorate %sc_1  SpecId 1\n"
		"OpDecorate %sc_2  SpecId 2\n"
		"OpDecorate %sc_3  SpecId 3\n"
		"OpDecorate %sc_4  SpecId 4\n"
		"OpDecorate %sc_5  SpecId 5\n"

		+ string(getComputeAsmInputOutputBufferTraits()) + string(getComputeAsmCommonTypes()) + string(getComputeAsmInputOutputBuffer()) +

		"%id        = OpVariable %uvec3ptr Input\n"
		"%zero      = OpConstant %i32 0\n"
		"%c_u32_6   = OpConstant %u32 6\n"

		"%sc_0      = OpSpecConstant %f32 0.\n"
		"%sc_1      = OpSpecConstant %f32 0.\n"
		"%sc_2      = OpSpecConstant %f32 0.\n"
		"%sc_3      = OpSpecConstant %f32 0.\n"
		"%sc_4      = OpSpecConstant %f32 0.\n"
		"%sc_5      = OpSpecConstant %f32 0.\n"

		"%sc_0_quant = OpSpecConstantOp %f32 QuantizeToF16 %sc_0\n"
		"%sc_1_quant = OpSpecConstantOp %f32 QuantizeToF16 %sc_1\n"
		"%sc_2_quant = OpSpecConstantOp %f32 QuantizeToF16 %sc_2\n"
		"%sc_3_quant = OpSpecConstantOp %f32 QuantizeToF16 %sc_3\n"
		"%sc_4_quant = OpSpecConstantOp %f32 QuantizeToF16 %sc_4\n"
		"%sc_5_quant = OpSpecConstantOp %f32 QuantizeToF16 %sc_5\n"

		"%main      = OpFunction %void None %voidf\n"
		"%label     = OpLabel\n"
		"%idval     = OpLoad %uvec3 %id\n"
		"%x         = OpCompositeExtract %u32 %idval 0\n"
		"%outloc    = OpAccessChain %f32ptr %outdata %zero %x\n"
		"%selector  = OpUMod %u32 %x %c_u32_6\n"
		"            OpSelectionMerge %exit None\n"
		"            OpSwitch %selector %exit 0 %case0 1 %case1 2 %case2 3 %case3 4 %case4 5 %case5\n"

		"%case0     = OpLabel\n"
		"             OpStore %outloc %sc_0_quant\n"
		"             OpBranch %exit\n"

		"%case1     = OpLabel\n"
		"             OpStore %outloc %sc_1_quant\n"
		"             OpBranch %exit\n"

		"%case2     = OpLabel\n"
		"             OpStore %outloc %sc_2_quant\n"
		"             OpBranch %exit\n"

		"%case3     = OpLabel\n"
		"             OpStore %outloc %sc_3_quant\n"
		"             OpBranch %exit\n"

		"%case4     = OpLabel\n"
		"             OpStore %outloc %sc_4_quant\n"
		"             OpBranch %exit\n"

		"%case5     = OpLabel\n"
		"             OpStore %outloc %sc_5_quant\n"
		"             OpBranch %exit\n"

		"%exit      = OpLabel\n"
		"             OpReturn\n"

		"             OpFunctionEnd\n");

	{
		ComputeShaderSpec	spec;
		const deUint8		numCases	= 4;
		vector<float>		inputs		(numCases, 0.f);
		vector<float>		outputs;

		spec.assembly		= shader;
		spec.numWorkGroups	= IVec3(numCases, 1, 1);

		spec.specConstants.push_back(bitwiseCast<deUint32>(std::numeric_limits<float>::infinity()));
		spec.specConstants.push_back(bitwiseCast<deUint32>(-std::numeric_limits<float>::infinity()));
		spec.specConstants.push_back(bitwiseCast<deUint32>(std::ldexp(1.0f, 16)));
		spec.specConstants.push_back(bitwiseCast<deUint32>(std::ldexp(-1.0f, 32)));

		outputs.push_back(std::numeric_limits<float>::infinity());
		outputs.push_back(-std::numeric_limits<float>::infinity());
		outputs.push_back(std::numeric_limits<float>::infinity());
		outputs.push_back(-std::numeric_limits<float>::infinity());

		spec.inputs.push_back(BufferSp(new Float32Buffer(inputs)));
		spec.outputs.push_back(BufferSp(new Float32Buffer(outputs)));

		group->addChild(new SpvAsmComputeShaderCase(
			testCtx, "infinities", "Check that infinities propagated and created", spec));
	}

	{
		ComputeShaderSpec	spec;
		const deUint8		numCases	= 2;
		vector<float>		inputs		(numCases, 0.f);
		vector<float>		outputs;

		spec.assembly		= shader;
		spec.numWorkGroups	= IVec3(numCases, 1, 1);
		spec.verifyIO		= &compareNan;

		outputs.push_back(std::numeric_limits<float>::quiet_NaN());
		outputs.push_back(-std::numeric_limits<float>::quiet_NaN());

		for (deUint8 idx = 0; idx < numCases; ++idx)
			spec.specConstants.push_back(bitwiseCast<deUint32>(outputs[idx]));

		spec.inputs.push_back(BufferSp(new Float32Buffer(inputs)));
		spec.outputs.push_back(BufferSp(new Float32Buffer(outputs)));

		group->addChild(new SpvAsmComputeShaderCase(
			testCtx, "propagated_nans", "Check that nans are propagated", spec));
	}

	{
		ComputeShaderSpec	spec;
		const deUint8		numCases	= 6;
		vector<float>		inputs		(numCases, 0.f);
		vector<float>		outputs;

		spec.assembly		= shader;
		spec.numWorkGroups	= IVec3(numCases, 1, 1);

		spec.specConstants.push_back(bitwiseCast<deUint32>(0.f));
		spec.specConstants.push_back(bitwiseCast<deUint32>(-0.f));
		spec.specConstants.push_back(bitwiseCast<deUint32>(std::ldexp(1.0f, -16)));
		spec.specConstants.push_back(bitwiseCast<deUint32>(std::ldexp(-1.0f, -32)));
		spec.specConstants.push_back(bitwiseCast<deUint32>(std::ldexp(1.0f, -127)));
		spec.specConstants.push_back(bitwiseCast<deUint32>(-std::ldexp(1.0f, -128)));

		outputs.push_back(0.f);
		outputs.push_back(-0.f);
		outputs.push_back(0.f);
		outputs.push_back(-0.f);
		outputs.push_back(0.f);
		outputs.push_back(-0.f);

		spec.inputs.push_back(BufferSp(new Float32Buffer(inputs)));
		spec.outputs.push_back(BufferSp(new Float32Buffer(outputs)));

		group->addChild(new SpvAsmComputeShaderCase(
			testCtx, "flush_to_zero", "Check that values are zeroed correctly", spec));
	}

	{
		ComputeShaderSpec	spec;
		const deUint8		numCases	= 6;
		vector<float>		inputs		(numCases, 0.f);
		vector<float>		outputs;

		spec.assembly		= shader;
		spec.numWorkGroups	= IVec3(numCases, 1, 1);

		for (deUint8 idx = 0; idx < 6; ++idx)
		{
			const float f = static_cast<float>(idx * 10 - 30) / 4.f;
			spec.specConstants.push_back(bitwiseCast<deUint32>(f));
			outputs.push_back(f);
		}

		spec.inputs.push_back(BufferSp(new Float32Buffer(inputs)));
		spec.outputs.push_back(BufferSp(new Float32Buffer(outputs)));

		group->addChild(new SpvAsmComputeShaderCase(
			testCtx, "exact", "Check that values exactly preserved where appropriate", spec));
	}

	{
		ComputeShaderSpec	spec;
		const deUint8		numCases	= 4;
		vector<float>		inputs		(numCases, 0.f);
		vector<float>		outputs;

		spec.assembly		= shader;
		spec.numWorkGroups	= IVec3(numCases, 1, 1);
		spec.verifyIO		= &compareOpQuantizeF16ComputeExactCase;

		outputs.push_back(constructNormalizedFloat(8, 0x300300));
		outputs.push_back(-constructNormalizedFloat(-7, 0x600800));
		outputs.push_back(constructNormalizedFloat(2, 0x01E000));
		outputs.push_back(constructNormalizedFloat(1, 0xFFE000));

		for (deUint8 idx = 0; idx < numCases; ++idx)
			spec.specConstants.push_back(bitwiseCast<deUint32>(outputs[idx]));

		spec.inputs.push_back(BufferSp(new Float32Buffer(inputs)));
		spec.outputs.push_back(BufferSp(new Float32Buffer(outputs)));

		group->addChild(new SpvAsmComputeShaderCase(
			testCtx, "rounded", "Check that are rounded when needed", spec));
	}

	return group.release();
}

// Checks that constant null/composite values can be used in computation.
tcu::TestCaseGroup* createOpConstantUsageGroup (tcu::TestContext& testCtx)
{
	de::MovePtr<tcu::TestCaseGroup>	group			(new tcu::TestCaseGroup(testCtx, "opconstantnullcomposite", "Spotcheck the OpConstantNull & OpConstantComposite instruction"));
	ComputeShaderSpec				spec;
	de::Random						rnd				(deStringHash(group->getName()));
	const int						numElements		= 100;
	vector<float>					positiveFloats	(numElements, 0);
	vector<float>					negativeFloats	(numElements, 0);

	fillRandomScalars(rnd, 1.f, 100.f, &positiveFloats[0], numElements);

	for (size_t ndx = 0; ndx < numElements; ++ndx)
		negativeFloats[ndx] = -positiveFloats[ndx];

	spec.assembly =
		"OpCapability Shader\n"
		"%std450 = OpExtInstImport \"GLSL.std.450\"\n"
		"OpMemoryModel Logical GLSL450\n"
		"OpEntryPoint GLCompute %main \"main\" %id\n"
		"OpExecutionMode %main LocalSize 1 1 1\n"

		"OpSource GLSL 430\n"
		"OpName %main           \"main\"\n"
		"OpName %id             \"gl_GlobalInvocationID\"\n"

		"OpDecorate %id BuiltIn GlobalInvocationId\n"

		+ string(getComputeAsmInputOutputBufferTraits()) + string(getComputeAsmCommonTypes()) +

		"%fmat      = OpTypeMatrix %fvec3 3\n"
		"%ten       = OpConstant %u32 10\n"
		"%f32arr10  = OpTypeArray %f32 %ten\n"
		"%fst       = OpTypeStruct %f32 %f32\n"

		+ string(getComputeAsmInputOutputBuffer()) +

		"%id        = OpVariable %uvec3ptr Input\n"
		"%zero      = OpConstant %i32 0\n"

		// Create a bunch of null values
		"%unull     = OpConstantNull %u32\n"
		"%fnull     = OpConstantNull %f32\n"
		"%vnull     = OpConstantNull %fvec3\n"
		"%mnull     = OpConstantNull %fmat\n"
		"%anull     = OpConstantNull %f32arr10\n"
		"%snull     = OpConstantComposite %fst %fnull %fnull\n"

		"%main      = OpFunction %void None %voidf\n"
		"%label     = OpLabel\n"
		"%idval     = OpLoad %uvec3 %id\n"
		"%x         = OpCompositeExtract %u32 %idval 0\n"
		"%inloc     = OpAccessChain %f32ptr %indata %zero %x\n"
		"%inval     = OpLoad %f32 %inloc\n"
		"%neg       = OpFNegate %f32 %inval\n"

		// Get the abs() of (a certain element of) those null values
		"%unull_cov = OpConvertUToF %f32 %unull\n"
		"%unull_abs = OpExtInst %f32 %std450 FAbs %unull_cov\n"
		"%fnull_abs = OpExtInst %f32 %std450 FAbs %fnull\n"
		"%vnull_0   = OpCompositeExtract %f32 %vnull 0\n"
		"%vnull_abs = OpExtInst %f32 %std450 FAbs %vnull_0\n"
		"%mnull_12  = OpCompositeExtract %f32 %mnull 1 2\n"
		"%mnull_abs = OpExtInst %f32 %std450 FAbs %mnull_12\n"
		"%anull_3   = OpCompositeExtract %f32 %anull 3\n"
		"%anull_abs = OpExtInst %f32 %std450 FAbs %anull_3\n"
		"%snull_1   = OpCompositeExtract %f32 %snull 1\n"
		"%snull_abs = OpExtInst %f32 %std450 FAbs %snull_1\n"

		// Add them all
		"%add1      = OpFAdd %f32 %neg  %unull_abs\n"
		"%add2      = OpFAdd %f32 %add1 %fnull_abs\n"
		"%add3      = OpFAdd %f32 %add2 %vnull_abs\n"
		"%add4      = OpFAdd %f32 %add3 %mnull_abs\n"
		"%add5      = OpFAdd %f32 %add4 %anull_abs\n"
		"%final     = OpFAdd %f32 %add5 %snull_abs\n"

		"%outloc    = OpAccessChain %f32ptr %outdata %zero %x\n"
		"             OpStore %outloc %final\n" // write to output
		"             OpReturn\n"
		"             OpFunctionEnd\n";
	spec.inputs.push_back(BufferSp(new Float32Buffer(positiveFloats)));
	spec.outputs.push_back(BufferSp(new Float32Buffer(negativeFloats)));
	spec.numWorkGroups = IVec3(numElements, 1, 1);

	group->addChild(new SpvAsmComputeShaderCase(testCtx, "spotcheck", "Check that values constructed via OpConstantNull & OpConstantComposite can be used", spec));

	return group.release();
}

// Assembly code used for testing loop control is based on GLSL source code:
// #version 430
//
// layout(std140, set = 0, binding = 0) readonly buffer Input {
//   float elements[];
// } input_data;
// layout(std140, set = 0, binding = 1) writeonly buffer Output {
//   float elements[];
// } output_data;
//
// void main() {
//   uint x = gl_GlobalInvocationID.x;
//   output_data.elements[x] = input_data.elements[x];
//   for (uint i = 0; i < 4; ++i)
//     output_data.elements[x] += 1.f;
// }
tcu::TestCaseGroup* createLoopControlGroup (tcu::TestContext& testCtx)
{
	de::MovePtr<tcu::TestCaseGroup>	group			(new tcu::TestCaseGroup(testCtx, "loop_control", "Tests loop control cases"));
	vector<CaseParameter>			cases;
	de::Random						rnd				(deStringHash(group->getName()));
	const int						numElements		= 100;
	vector<float>					inputFloats		(numElements, 0);
	vector<float>					outputFloats	(numElements, 0);
	const StringTemplate			shaderTemplate	(
		string(getComputeAsmShaderPreamble()) +

		"OpSource GLSL 430\n"
		"OpName %main \"main\"\n"
		"OpName %id \"gl_GlobalInvocationID\"\n"

		"OpDecorate %id BuiltIn GlobalInvocationId\n"

		+ string(getComputeAsmInputOutputBufferTraits()) + string(getComputeAsmCommonTypes()) + string(getComputeAsmInputOutputBuffer()) +

		"%u32ptr      = OpTypePointer Function %u32\n"

		"%id          = OpVariable %uvec3ptr Input\n"
		"%zero        = OpConstant %i32 0\n"
		"%uzero       = OpConstant %u32 0\n"
		"%one         = OpConstant %i32 1\n"
		"%constf1     = OpConstant %f32 1.0\n"
		"%four        = OpConstant %u32 4\n"

		"%main        = OpFunction %void None %voidf\n"
		"%entry       = OpLabel\n"
		"%i           = OpVariable %u32ptr Function\n"
		"               OpStore %i %uzero\n"

		"%idval       = OpLoad %uvec3 %id\n"
		"%x           = OpCompositeExtract %u32 %idval 0\n"
		"%inloc       = OpAccessChain %f32ptr %indata %zero %x\n"
		"%inval       = OpLoad %f32 %inloc\n"
		"%outloc      = OpAccessChain %f32ptr %outdata %zero %x\n"
		"               OpStore %outloc %inval\n"
		"               OpBranch %loop_entry\n"

		"%loop_entry  = OpLabel\n"
		"%i_val       = OpLoad %u32 %i\n"
		"%cmp_lt      = OpULessThan %bool %i_val %four\n"
		"               OpLoopMerge %loop_merge %loop_body ${CONTROL}\n"
		"               OpBranchConditional %cmp_lt %loop_body %loop_merge\n"
		"%loop_body   = OpLabel\n"
		"%outval      = OpLoad %f32 %outloc\n"
		"%addf1       = OpFAdd %f32 %outval %constf1\n"
		"               OpStore %outloc %addf1\n"
		"%new_i       = OpIAdd %u32 %i_val %one\n"
		"               OpStore %i %new_i\n"
		"               OpBranch %loop_entry\n"
		"%loop_merge  = OpLabel\n"
		"               OpReturn\n"
		"               OpFunctionEnd\n");

	cases.push_back(CaseParameter("none",				"None"));
	cases.push_back(CaseParameter("unroll",				"Unroll"));
	cases.push_back(CaseParameter("dont_unroll",		"DontUnroll"));
	cases.push_back(CaseParameter("unroll_dont_unroll",	"Unroll|DontUnroll"));

	fillRandomScalars(rnd, -100.f, 100.f, &inputFloats[0], numElements);

	for (size_t ndx = 0; ndx < numElements; ++ndx)
		outputFloats[ndx] = inputFloats[ndx] + 4.f;

	for (size_t caseNdx = 0; caseNdx < cases.size(); ++caseNdx)
	{
		map<string, string>		specializations;
		ComputeShaderSpec		spec;

		specializations["CONTROL"] = cases[caseNdx].param;
		spec.assembly = shaderTemplate.specialize(specializations);
		spec.inputs.push_back(BufferSp(new Float32Buffer(inputFloats)));
		spec.outputs.push_back(BufferSp(new Float32Buffer(outputFloats)));
		spec.numWorkGroups = IVec3(numElements, 1, 1);

		group->addChild(new SpvAsmComputeShaderCase(testCtx, cases[caseNdx].name, cases[caseNdx].name, spec));
	}

	return group.release();
}

// Assembly code used for testing selection control is based on GLSL source code:
// #version 430
//
// layout(std140, set = 0, binding = 0) readonly buffer Input {
//   float elements[];
// } input_data;
// layout(std140, set = 0, binding = 1) writeonly buffer Output {
//   float elements[];
// } output_data;
//
// void main() {
//   uint x = gl_GlobalInvocationID.x;
//   float val = input_data.elements[x];
//   if (val > 10.f)
//     output_data.elements[x] = val + 1.f;
//   else
//     output_data.elements[x] = val - 1.f;
// }
tcu::TestCaseGroup* createSelectionControlGroup (tcu::TestContext& testCtx)
{
	de::MovePtr<tcu::TestCaseGroup>	group			(new tcu::TestCaseGroup(testCtx, "selection_control", "Tests selection control cases"));
	vector<CaseParameter>			cases;
	de::Random						rnd				(deStringHash(group->getName()));
	const int						numElements		= 100;
	vector<float>					inputFloats		(numElements, 0);
	vector<float>					outputFloats	(numElements, 0);
	const StringTemplate			shaderTemplate	(
		string(getComputeAsmShaderPreamble()) +

		"OpSource GLSL 430\n"
		"OpName %main \"main\"\n"
		"OpName %id \"gl_GlobalInvocationID\"\n"

		"OpDecorate %id BuiltIn GlobalInvocationId\n"

		+ string(getComputeAsmInputOutputBufferTraits()) + string(getComputeAsmCommonTypes()) + string(getComputeAsmInputOutputBuffer()) +

		"%id       = OpVariable %uvec3ptr Input\n"
		"%zero     = OpConstant %i32 0\n"
		"%constf1  = OpConstant %f32 1.0\n"
		"%constf10 = OpConstant %f32 10.0\n"

		"%main     = OpFunction %void None %voidf\n"
		"%entry    = OpLabel\n"
		"%idval    = OpLoad %uvec3 %id\n"
		"%x        = OpCompositeExtract %u32 %idval 0\n"
		"%inloc    = OpAccessChain %f32ptr %indata %zero %x\n"
		"%inval    = OpLoad %f32 %inloc\n"
		"%outloc   = OpAccessChain %f32ptr %outdata %zero %x\n"
		"%cmp_gt   = OpFOrdGreaterThan %bool %inval %constf10\n"

		"            OpSelectionMerge %if_end ${CONTROL}\n"
		"            OpBranchConditional %cmp_gt %if_true %if_false\n"
		"%if_true  = OpLabel\n"
		"%addf1    = OpFAdd %f32 %inval %constf1\n"
		"            OpStore %outloc %addf1\n"
		"            OpBranch %if_end\n"
		"%if_false = OpLabel\n"
		"%subf1    = OpFSub %f32 %inval %constf1\n"
		"            OpStore %outloc %subf1\n"
		"            OpBranch %if_end\n"
		"%if_end   = OpLabel\n"
		"            OpReturn\n"
		"            OpFunctionEnd\n");

	cases.push_back(CaseParameter("none",					"None"));
	cases.push_back(CaseParameter("flatten",				"Flatten"));
	cases.push_back(CaseParameter("dont_flatten",			"DontFlatten"));
	cases.push_back(CaseParameter("flatten_dont_flatten",	"DontFlatten|Flatten"));

	fillRandomScalars(rnd, -100.f, 100.f, &inputFloats[0], numElements);

	// CPU might not use the same rounding mode as the GPU. Use whole numbers to avoid rounding differences.
	floorAll(inputFloats);

	for (size_t ndx = 0; ndx < numElements; ++ndx)
		outputFloats[ndx] = inputFloats[ndx] + (inputFloats[ndx] > 10.f ? 1.f : -1.f);

	for (size_t caseNdx = 0; caseNdx < cases.size(); ++caseNdx)
	{
		map<string, string>		specializations;
		ComputeShaderSpec		spec;

		specializations["CONTROL"] = cases[caseNdx].param;
		spec.assembly = shaderTemplate.specialize(specializations);
		spec.inputs.push_back(BufferSp(new Float32Buffer(inputFloats)));
		spec.outputs.push_back(BufferSp(new Float32Buffer(outputFloats)));
		spec.numWorkGroups = IVec3(numElements, 1, 1);

		group->addChild(new SpvAsmComputeShaderCase(testCtx, cases[caseNdx].name, cases[caseNdx].name, spec));
	}

	return group.release();
}

// Assembly code used for testing function control is based on GLSL source code:
//
// #version 430
//
// layout(std140, set = 0, binding = 0) readonly buffer Input {
//   float elements[];
// } input_data;
// layout(std140, set = 0, binding = 1) writeonly buffer Output {
//   float elements[];
// } output_data;
//
// float const10() { return 10.f; }
//
// void main() {
//   uint x = gl_GlobalInvocationID.x;
//   output_data.elements[x] = input_data.elements[x] + const10();
// }
tcu::TestCaseGroup* createFunctionControlGroup (tcu::TestContext& testCtx)
{
	de::MovePtr<tcu::TestCaseGroup>	group			(new tcu::TestCaseGroup(testCtx, "function_control", "Tests function control cases"));
	vector<CaseParameter>			cases;
	de::Random						rnd				(deStringHash(group->getName()));
	const int						numElements		= 100;
	vector<float>					inputFloats		(numElements, 0);
	vector<float>					outputFloats	(numElements, 0);
	const StringTemplate			shaderTemplate	(
		string(getComputeAsmShaderPreamble()) +

		"OpSource GLSL 430\n"
		"OpName %main \"main\"\n"
		"OpName %func_const10 \"const10(\"\n"
		"OpName %id \"gl_GlobalInvocationID\"\n"

		"OpDecorate %id BuiltIn GlobalInvocationId\n"

		+ string(getComputeAsmInputOutputBufferTraits()) + string(getComputeAsmCommonTypes()) + string(getComputeAsmInputOutputBuffer()) +

		"%f32f = OpTypeFunction %f32\n"
		"%id = OpVariable %uvec3ptr Input\n"
		"%zero = OpConstant %i32 0\n"
		"%constf10 = OpConstant %f32 10.0\n"

		"%main         = OpFunction %void None %voidf\n"
		"%entry        = OpLabel\n"
		"%idval        = OpLoad %uvec3 %id\n"
		"%x            = OpCompositeExtract %u32 %idval 0\n"
		"%inloc        = OpAccessChain %f32ptr %indata %zero %x\n"
		"%inval        = OpLoad %f32 %inloc\n"
		"%ret_10       = OpFunctionCall %f32 %func_const10\n"
		"%fadd         = OpFAdd %f32 %inval %ret_10\n"
		"%outloc       = OpAccessChain %f32ptr %outdata %zero %x\n"
		"                OpStore %outloc %fadd\n"
		"                OpReturn\n"
		"                OpFunctionEnd\n"

		"%func_const10 = OpFunction %f32 ${CONTROL} %f32f\n"
		"%label        = OpLabel\n"
		"                OpReturnValue %constf10\n"
		"                OpFunctionEnd\n");

	cases.push_back(CaseParameter("none",						"None"));
	cases.push_back(CaseParameter("inline",						"Inline"));
	cases.push_back(CaseParameter("dont_inline",				"DontInline"));
	cases.push_back(CaseParameter("pure",						"Pure"));
	cases.push_back(CaseParameter("const",						"Const"));
	cases.push_back(CaseParameter("inline_pure",				"Inline|Pure"));
	cases.push_back(CaseParameter("const_dont_inline",			"Const|DontInline"));
	cases.push_back(CaseParameter("inline_dont_inline",			"Inline|DontInline"));
	cases.push_back(CaseParameter("pure_inline_dont_inline",	"Pure|Inline|DontInline"));

	fillRandomScalars(rnd, -100.f, 100.f, &inputFloats[0], numElements);

	// CPU might not use the same rounding mode as the GPU. Use whole numbers to avoid rounding differences.
	floorAll(inputFloats);

	for (size_t ndx = 0; ndx < numElements; ++ndx)
		outputFloats[ndx] = inputFloats[ndx] + 10.f;

	for (size_t caseNdx = 0; caseNdx < cases.size(); ++caseNdx)
	{
		map<string, string>		specializations;
		ComputeShaderSpec		spec;

		specializations["CONTROL"] = cases[caseNdx].param;
		spec.assembly = shaderTemplate.specialize(specializations);
		spec.inputs.push_back(BufferSp(new Float32Buffer(inputFloats)));
		spec.outputs.push_back(BufferSp(new Float32Buffer(outputFloats)));
		spec.numWorkGroups = IVec3(numElements, 1, 1);

		group->addChild(new SpvAsmComputeShaderCase(testCtx, cases[caseNdx].name, cases[caseNdx].name, spec));
	}

	return group.release();
}

tcu::TestCaseGroup* createMemoryAccessGroup (tcu::TestContext& testCtx)
{
	de::MovePtr<tcu::TestCaseGroup>	group			(new tcu::TestCaseGroup(testCtx, "memory_access", "Tests memory access cases"));
	vector<CaseParameter>			cases;
	de::Random						rnd				(deStringHash(group->getName()));
	const int						numElements		= 100;
	vector<float>					inputFloats		(numElements, 0);
	vector<float>					outputFloats	(numElements, 0);
	const StringTemplate			shaderTemplate	(
		string(getComputeAsmShaderPreamble()) +

		"OpSource GLSL 430\n"
		"OpName %main           \"main\"\n"
		"OpName %id             \"gl_GlobalInvocationID\"\n"

		"OpDecorate %id BuiltIn GlobalInvocationId\n"

		+ string(getComputeAsmInputOutputBufferTraits()) + string(getComputeAsmCommonTypes()) + string(getComputeAsmInputOutputBuffer()) +

		"%f32ptr_f  = OpTypePointer Function %f32\n"

		"%id        = OpVariable %uvec3ptr Input\n"
		"%zero      = OpConstant %i32 0\n"
		"%four      = OpConstant %i32 4\n"

		"%main      = OpFunction %void None %voidf\n"
		"%label     = OpLabel\n"
		"%copy      = OpVariable %f32ptr_f Function\n"
		"%idval     = OpLoad %uvec3 %id ${ACCESS}\n"
		"%x         = OpCompositeExtract %u32 %idval 0\n"
		"%inloc     = OpAccessChain %f32ptr %indata  %zero %x\n"
		"%outloc    = OpAccessChain %f32ptr %outdata %zero %x\n"
		"             OpCopyMemory %copy %inloc ${ACCESS}\n"
		"%val1      = OpLoad %f32 %copy\n"
		"%val2      = OpLoad %f32 %inloc\n"
		"%add       = OpFAdd %f32 %val1 %val2\n"
		"             OpStore %outloc %add ${ACCESS}\n"
		"             OpReturn\n"
		"             OpFunctionEnd\n");

	cases.push_back(CaseParameter("null",					""));
	cases.push_back(CaseParameter("none",					"None"));
	cases.push_back(CaseParameter("volatile",				"Volatile"));
	cases.push_back(CaseParameter("aligned",				"Aligned 4"));
	cases.push_back(CaseParameter("nontemporal",			"Nontemporal"));
	cases.push_back(CaseParameter("aligned_nontemporal",	"Aligned|Nontemporal 4"));
	cases.push_back(CaseParameter("aligned_volatile",		"Volatile|Aligned 4"));

	fillRandomScalars(rnd, -100.f, 100.f, &inputFloats[0], numElements);

	for (size_t ndx = 0; ndx < numElements; ++ndx)
		outputFloats[ndx] = inputFloats[ndx] + inputFloats[ndx];

	for (size_t caseNdx = 0; caseNdx < cases.size(); ++caseNdx)
	{
		map<string, string>		specializations;
		ComputeShaderSpec		spec;

		specializations["ACCESS"] = cases[caseNdx].param;
		spec.assembly = shaderTemplate.specialize(specializations);
		spec.inputs.push_back(BufferSp(new Float32Buffer(inputFloats)));
		spec.outputs.push_back(BufferSp(new Float32Buffer(outputFloats)));
		spec.numWorkGroups = IVec3(numElements, 1, 1);

		group->addChild(new SpvAsmComputeShaderCase(testCtx, cases[caseNdx].name, cases[caseNdx].name, spec));
	}

	return group.release();
}

// Checks that we can get undefined values for various types, without exercising a computation with it.
tcu::TestCaseGroup* createOpUndefGroup (tcu::TestContext& testCtx)
{
	de::MovePtr<tcu::TestCaseGroup>	group			(new tcu::TestCaseGroup(testCtx, "opundef", "Tests the OpUndef instruction"));
	vector<CaseParameter>			cases;
	de::Random						rnd				(deStringHash(group->getName()));
	const int						numElements		= 100;
	vector<float>					positiveFloats	(numElements, 0);
	vector<float>					negativeFloats	(numElements, 0);
	const StringTemplate			shaderTemplate	(
		string(getComputeAsmShaderPreamble()) +

		"OpSource GLSL 430\n"
		"OpName %main           \"main\"\n"
		"OpName %id             \"gl_GlobalInvocationID\"\n"

		"OpDecorate %id BuiltIn GlobalInvocationId\n"

		+ string(getComputeAsmInputOutputBufferTraits()) + string(getComputeAsmCommonTypes()) +
		"%uvec2     = OpTypeVector %u32 2\n"
		"%fvec4     = OpTypeVector %f32 4\n"
		"%fmat33    = OpTypeMatrix %fvec3 3\n"
		"%image     = OpTypeImage %f32 2D 0 0 0 1 Unknown\n"
		"%sampler   = OpTypeSampler\n"
		"%simage    = OpTypeSampledImage %image\n"
		"%const100  = OpConstant %u32 100\n"
		"%uarr100   = OpTypeArray %i32 %const100\n"
		"%struct    = OpTypeStruct %f32 %i32 %u32\n"
		"%pointer   = OpTypePointer Function %i32\n"
		+ string(getComputeAsmInputOutputBuffer()) +

		"%id        = OpVariable %uvec3ptr Input\n"
		"%zero      = OpConstant %i32 0\n"

		"%main      = OpFunction %void None %voidf\n"
		"%label     = OpLabel\n"

		"%undef     = OpUndef ${TYPE}\n"

		"%idval     = OpLoad %uvec3 %id\n"
		"%x         = OpCompositeExtract %u32 %idval 0\n"

		"%inloc     = OpAccessChain %f32ptr %indata %zero %x\n"
		"%inval     = OpLoad %f32 %inloc\n"
		"%neg       = OpFNegate %f32 %inval\n"
		"%outloc    = OpAccessChain %f32ptr %outdata %zero %x\n"
		"             OpStore %outloc %neg\n"
		"             OpReturn\n"
		"             OpFunctionEnd\n");

	cases.push_back(CaseParameter("bool",			"%bool"));
	cases.push_back(CaseParameter("sint32",			"%i32"));
	cases.push_back(CaseParameter("uint32",			"%u32"));
	cases.push_back(CaseParameter("float32",		"%f32"));
	cases.push_back(CaseParameter("vec4float32",	"%fvec4"));
	cases.push_back(CaseParameter("vec2uint32",		"%uvec2"));
	cases.push_back(CaseParameter("matrix",			"%fmat33"));
	cases.push_back(CaseParameter("image",			"%image"));
	cases.push_back(CaseParameter("sampler",		"%sampler"));
	cases.push_back(CaseParameter("sampledimage",	"%simage"));
	cases.push_back(CaseParameter("array",			"%uarr100"));
	cases.push_back(CaseParameter("runtimearray",	"%f32arr"));
	cases.push_back(CaseParameter("struct",			"%struct"));
	cases.push_back(CaseParameter("pointer",		"%pointer"));

	fillRandomScalars(rnd, 1.f, 100.f, &positiveFloats[0], numElements);

	for (size_t ndx = 0; ndx < numElements; ++ndx)
		negativeFloats[ndx] = -positiveFloats[ndx];

	for (size_t caseNdx = 0; caseNdx < cases.size(); ++caseNdx)
	{
		map<string, string>		specializations;
		ComputeShaderSpec		spec;

		specializations["TYPE"] = cases[caseNdx].param;
		spec.assembly = shaderTemplate.specialize(specializations);
		spec.inputs.push_back(BufferSp(new Float32Buffer(positiveFloats)));
		spec.outputs.push_back(BufferSp(new Float32Buffer(negativeFloats)));
		spec.numWorkGroups = IVec3(numElements, 1, 1);

		group->addChild(new SpvAsmComputeShaderCase(testCtx, cases[caseNdx].name, cases[caseNdx].name, spec));
	}

		return group.release();
}
} // anonymous

tcu::TestCaseGroup* createOpSourceTests (tcu::TestContext& testCtx)
{
	struct NameCodePair { string name, code; };
	RGBA							defaultColors[4];
	de::MovePtr<tcu::TestCaseGroup> opSourceTests			(new tcu::TestCaseGroup(testCtx, "opsource", "OpSource instruction"));
	const std::string				opsourceGLSLWithFile	= "%opsrcfile = OpString \"foo.vert\"\nOpSource GLSL 450 %opsrcfile ";
	map<string, string>				fragments				= passthruFragments();
	const NameCodePair				tests[]					=
	{
		{"unknown", "OpSource Unknown 321"},
		{"essl", "OpSource ESSL 310"},
		{"glsl", "OpSource GLSL 450"},
		{"opencl_cpp", "OpSource OpenCL_CPP 120"},
		{"opencl_c", "OpSource OpenCL_C 120"},
		{"multiple", "OpSource GLSL 450\nOpSource GLSL 450"},
		{"file", opsourceGLSLWithFile},
		{"source", opsourceGLSLWithFile + "\"void main(){}\""},
		// Longest possible source string: SPIR-V limits instructions to 65535
		// words, of which the first 4 are opsourceGLSLWithFile; the rest will
		// contain 65530 UTF8 characters (one word each) plus one last word
		// containing 3 ASCII characters and \0.
		{"longsource", opsourceGLSLWithFile + '"' + makeLongUTF8String(65530) + "ccc" + '"'}
	};

	getDefaultColors(defaultColors);
	for (size_t testNdx = 0; testNdx < sizeof(tests) / sizeof(NameCodePair); ++testNdx)
	{
		fragments["debug"] = tests[testNdx].code;
		createTestsForAllStages(tests[testNdx].name, defaultColors, defaultColors, fragments, opSourceTests.get());
	}

	return opSourceTests.release();
}

tcu::TestCaseGroup* createOpSourceContinuedTests (tcu::TestContext& testCtx)
{
	struct NameCodePair { string name, code; };
	RGBA								defaultColors[4];
	de::MovePtr<tcu::TestCaseGroup>		opSourceTests		(new tcu::TestCaseGroup(testCtx, "opsourcecontinued", "OpSourceContinued instruction"));
	map<string, string>					fragments			= passthruFragments();
	const std::string					opsource			= "%opsrcfile = OpString \"foo.vert\"\nOpSource GLSL 450 %opsrcfile \"void main(){}\"\n";
	const NameCodePair					tests[]				=
	{
		{"empty", opsource + "OpSourceContinued \"\""},
		{"short", opsource + "OpSourceContinued \"abcde\""},
		{"multiple", opsource + "OpSourceContinued \"abcde\"\nOpSourceContinued \"fghij\""},
		// Longest possible source string: SPIR-V limits instructions to 65535
		// words, of which the first one is OpSourceContinued/length; the rest
		// will contain 65533 UTF8 characters (one word each) plus one last word
		// containing 3 ASCII characters and \0.
		{"long", opsource + "OpSourceContinued \"" + makeLongUTF8String(65533) + "ccc\""}
	};

	getDefaultColors(defaultColors);
	for (size_t testNdx = 0; testNdx < sizeof(tests) / sizeof(NameCodePair); ++testNdx)
	{
		fragments["debug"] = tests[testNdx].code;
		createTestsForAllStages(tests[testNdx].name, defaultColors, defaultColors, fragments, opSourceTests.get());
	}

	return opSourceTests.release();
}

tcu::TestCaseGroup* createOpNoLineTests(tcu::TestContext& testCtx)
{
	RGBA								 defaultColors[4];
	de::MovePtr<tcu::TestCaseGroup>		 opLineTests		 (new tcu::TestCaseGroup(testCtx, "opnoline", "OpNoLine instruction"));
	map<string, string>					 fragments;
	getDefaultColors(defaultColors);
	fragments["debug"]			=
		"%name = OpString \"name\"\n";

	fragments["pre_main"]	=
		"OpNoLine\n"
		"OpNoLine\n"
		"OpLine %name 1 1\n"
		"OpNoLine\n"
		"OpLine %name 1 1\n"
		"OpLine %name 1 1\n"
		"%second_function = OpFunction %v4f32 None %v4f32_function\n"
		"OpNoLine\n"
		"OpLine %name 1 1\n"
		"OpNoLine\n"
		"OpLine %name 1 1\n"
		"OpLine %name 1 1\n"
		"%second_param1 = OpFunctionParameter %v4f32\n"
		"OpNoLine\n"
		"OpNoLine\n"
		"%label_secondfunction = OpLabel\n"
		"OpNoLine\n"
		"OpReturnValue %second_param1\n"
		"OpFunctionEnd\n"
		"OpNoLine\n"
		"OpNoLine\n";

	fragments["testfun"]		=
		// A %test_code function that returns its argument unchanged.
		"OpNoLine\n"
		"OpNoLine\n"
		"OpLine %name 1 1\n"
		"%test_code = OpFunction %v4f32 None %v4f32_function\n"
		"OpNoLine\n"
		"%param1 = OpFunctionParameter %v4f32\n"
		"OpNoLine\n"
		"OpNoLine\n"
		"%label_testfun = OpLabel\n"
		"OpNoLine\n"
		"%val1 = OpFunctionCall %v4f32 %second_function %param1\n"
		"OpReturnValue %val1\n"
		"OpFunctionEnd\n"
		"OpLine %name 1 1\n"
		"OpNoLine\n";

	createTestsForAllStages("opnoline", defaultColors, defaultColors, fragments, opLineTests.get());

	return opLineTests.release();
}


tcu::TestCaseGroup* createOpLineTests(tcu::TestContext& testCtx)
{
	RGBA													defaultColors[4];
	de::MovePtr<tcu::TestCaseGroup>							opLineTests			(new tcu::TestCaseGroup(testCtx, "opline", "OpLine instruction"));
	map<string, string>										fragments;
	std::vector<std::pair<std::string, std::string> >		problemStrings;

	problemStrings.push_back(std::make_pair<std::string, std::string>("empty_name", ""));
	problemStrings.push_back(std::make_pair<std::string, std::string>("short_name", "short_name"));
	problemStrings.push_back(std::make_pair<std::string, std::string>("long_name", makeLongUTF8String(65530) + "ccc"));
	getDefaultColors(defaultColors);

	fragments["debug"]			=
		"%other_name = OpString \"other_name\"\n";

	fragments["pre_main"]	=
		"OpLine %file_name 32 0\n"
		"OpLine %file_name 32 32\n"
		"OpLine %file_name 32 40\n"
		"OpLine %other_name 32 40\n"
		"OpLine %other_name 0 100\n"
		"OpLine %other_name 0 4294967295\n"
		"OpLine %other_name 4294967295 0\n"
		"OpLine %other_name 32 40\n"
		"OpLine %file_name 0 0\n"
		"%second_function = OpFunction %v4f32 None %v4f32_function\n"
		"OpLine %file_name 1 0\n"
		"%second_param1 = OpFunctionParameter %v4f32\n"
		"OpLine %file_name 1 3\n"
		"OpLine %file_name 1 2\n"
		"%label_secondfunction = OpLabel\n"
		"OpLine %file_name 0 2\n"
		"OpReturnValue %second_param1\n"
		"OpFunctionEnd\n"
		"OpLine %file_name 0 2\n"
		"OpLine %file_name 0 2\n";

	fragments["testfun"]		=
		// A %test_code function that returns its argument unchanged.
		"OpLine %file_name 1 0\n"
		"%test_code = OpFunction %v4f32 None %v4f32_function\n"
		"OpLine %file_name 16 330\n"
		"%param1 = OpFunctionParameter %v4f32\n"
		"OpLine %file_name 14 442\n"
		"%label_testfun = OpLabel\n"
		"OpLine %file_name 11 1024\n"
		"%val1 = OpFunctionCall %v4f32 %second_function %param1\n"
		"OpLine %file_name 2 97\n"
		"OpReturnValue %val1\n"
		"OpFunctionEnd\n"
		"OpLine %file_name 5 32\n";

	for (size_t i = 0; i < problemStrings.size(); ++i)
	{
		map<string, string> testFragments = fragments;
		testFragments["debug"] += "%file_name = OpString \"" + problemStrings[i].second + "\"\n";
		createTestsForAllStages(string("opline") + "_" + problemStrings[i].first, defaultColors, defaultColors, testFragments, opLineTests.get());
	}

	return opLineTests.release();
}

tcu::TestCaseGroup* createOpConstantNullTests(tcu::TestContext& testCtx)
{
	de::MovePtr<tcu::TestCaseGroup> opConstantNullTests		(new tcu::TestCaseGroup(testCtx, "opconstantnull", "OpConstantNull instruction"));
	RGBA							colors[4];


	const char						functionStart[] =
		"%test_code = OpFunction %v4f32 None %v4f32_function\n"
		"%param1 = OpFunctionParameter %v4f32\n"
		"%lbl    = OpLabel\n";

	const char						functionEnd[]	=
		"OpReturnValue %transformed_param\n"
		"OpFunctionEnd\n";

	struct NameConstantsCode
	{
		string name;
		string constants;
		string code;
	};

	NameConstantsCode tests[] =
	{
		{
			"vec4",
			"%cnull = OpConstantNull %v4f32\n",
			"%transformed_param = OpFAdd %v4f32 %param1 %cnull\n"
		},
		{
			"float",
			"%cnull = OpConstantNull %f32\n",
			"%vp = OpVariable %fp_v4f32 Function\n"
			"%v  = OpLoad %v4f32 %vp\n"
			"%v0 = OpVectorInsertDynamic %v4f32 %v %cnull %c_i32_0\n"
			"%v1 = OpVectorInsertDynamic %v4f32 %v0 %cnull %c_i32_1\n"
			"%v2 = OpVectorInsertDynamic %v4f32 %v1 %cnull %c_i32_2\n"
			"%v3 = OpVectorInsertDynamic %v4f32 %v2 %cnull %c_i32_3\n"
			"%transformed_param = OpFAdd %v4f32 %param1 %v3\n"
		},
		{
			"bool",
			"%cnull             = OpConstantNull %bool\n",
			"%v                 = OpVariable %fp_v4f32 Function\n"
			"                     OpStore %v %param1\n"
			"                     OpSelectionMerge %false_label None\n"
			"                     OpBranchConditional %cnull %true_label %false_label\n"
			"%true_label        = OpLabel\n"
			"                     OpStore %v %c_v4f32_0_5_0_5_0_5_0_5\n"
			"                     OpBranch %false_label\n"
			"%false_label       = OpLabel\n"
			"%transformed_param = OpLoad %v4f32 %v\n"
		},
		{
			"i32",
			"%cnull             = OpConstantNull %i32\n",
			"%v                 = OpVariable %fp_v4f32 Function %c_v4f32_0_5_0_5_0_5_0_5\n"
			"%b                 = OpIEqual %bool %cnull %c_i32_0\n"
			"                     OpSelectionMerge %false_label None\n"
			"                     OpBranchConditional %b %true_label %false_label\n"
			"%true_label        = OpLabel\n"
			"                     OpStore %v %param1\n"
			"                     OpBranch %false_label\n"
			"%false_label       = OpLabel\n"
			"%transformed_param = OpLoad %v4f32 %v\n"
		},
		{
			"struct",
			"%stype             = OpTypeStruct %f32 %v4f32\n"
			"%fp_stype          = OpTypePointer Function %stype\n"
			"%cnull             = OpConstantNull %stype\n",
			"%v                 = OpVariable %fp_stype Function %cnull\n"
			"%f                 = OpAccessChain %fp_v4f32 %v %c_i32_1\n"
			"%f_val             = OpLoad %v4f32 %f\n"
			"%transformed_param = OpFAdd %v4f32 %param1 %f_val\n"
		},
		{
			"array",
			"%a4_v4f32          = OpTypeArray %v4f32 %c_u32_4\n"
			"%fp_a4_v4f32       = OpTypePointer Function %a4_v4f32\n"
			"%cnull             = OpConstantNull %a4_v4f32\n",
			"%v                 = OpVariable %fp_a4_v4f32 Function %cnull\n"
			"%f                 = OpAccessChain %fp_v4f32 %v %c_u32_0\n"
			"%f1                = OpAccessChain %fp_v4f32 %v %c_u32_1\n"
			"%f2                = OpAccessChain %fp_v4f32 %v %c_u32_2\n"
			"%f3                = OpAccessChain %fp_v4f32 %v %c_u32_3\n"
			"%f_val             = OpLoad %v4f32 %f\n"
			"%f1_val            = OpLoad %v4f32 %f1\n"
			"%f2_val            = OpLoad %v4f32 %f2\n"
			"%f3_val            = OpLoad %v4f32 %f3\n"
			"%t0                = OpFAdd %v4f32 %param1 %f_val\n"
			"%t1                = OpFAdd %v4f32 %t0 %f1_val\n"
			"%t2                = OpFAdd %v4f32 %t1 %f2_val\n"
			"%transformed_param = OpFAdd %v4f32 %t2 %f3_val\n"
		},
		{
			"matrix",
			"%mat4x4_f32        = OpTypeMatrix %v4f32 4\n"
			"%cnull             = OpConstantNull %mat4x4_f32\n",
			// Our null matrix * any vector should result in a zero vector.
			"%v                 = OpVectorTimesMatrix %v4f32 %param1 %cnull\n"
			"%transformed_param = OpFAdd %v4f32 %param1 %v\n"
		}
	};

	getHalfColorsFullAlpha(colors);

	for (size_t testNdx = 0; testNdx < sizeof(tests) / sizeof(NameConstantsCode); ++testNdx)
	{
		map<string, string> fragments;
		fragments["pre_main"] = tests[testNdx].constants;
		fragments["testfun"] = string(functionStart) + tests[testNdx].code + functionEnd;
		createTestsForAllStages(tests[testNdx].name, colors, colors, fragments, opConstantNullTests.get());
	}
	return opConstantNullTests.release();
}
tcu::TestCaseGroup* createOpConstantCompositeTests(tcu::TestContext& testCtx)
{
	de::MovePtr<tcu::TestCaseGroup> opConstantCompositeTests		(new tcu::TestCaseGroup(testCtx, "opconstantcomposite", "OpConstantComposite instruction"));
	RGBA							inputColors[4];
	RGBA							outputColors[4];


	const char						functionStart[]	 =
		"%test_code = OpFunction %v4f32 None %v4f32_function\n"
		"%param1 = OpFunctionParameter %v4f32\n"
		"%lbl    = OpLabel\n";

	const char						functionEnd[]		=
		"OpReturnValue %transformed_param\n"
		"OpFunctionEnd\n";

	struct NameConstantsCode
	{
		string name;
		string constants;
		string code;
	};

	NameConstantsCode tests[] =
	{
		{
			"vec4",

			"%cval              = OpConstantComposite %v4f32 %c_f32_0_5 %c_f32_0_5 %c_f32_0_5 %c_f32_0\n",
			"%transformed_param = OpFAdd %v4f32 %param1 %cval\n"
		},
		{
			"struct",

			"%stype             = OpTypeStruct %v4f32 %f32\n"
			"%fp_stype          = OpTypePointer Function %stype\n"
			"%f32_n_1           = OpConstant %f32 -1.0\n"
			"%f32_1_5           = OpConstant %f32 !0x3fc00000\n" // +1.5
			"%cvec              = OpConstantComposite %v4f32 %f32_1_5 %f32_1_5 %f32_1_5 %c_f32_1\n"
			"%cval              = OpConstantComposite %stype %cvec %f32_n_1\n",

			"%v                 = OpVariable %fp_stype Function %cval\n"
			"%vec_ptr           = OpAccessChain %fp_v4f32 %v %c_u32_0\n"
			"%f32_ptr           = OpAccessChain %fp_f32 %v %c_u32_1\n"
			"%vec_val           = OpLoad %v4f32 %vec_ptr\n"
			"%f32_val           = OpLoad %f32 %f32_ptr\n"
			"%tmp1              = OpVectorTimesScalar %v4f32 %c_v4f32_1_1_1_1 %f32_val\n" // vec4(-1)
			"%tmp2              = OpFAdd %v4f32 %tmp1 %param1\n" // param1 + vec4(-1)
			"%transformed_param = OpFAdd %v4f32 %tmp2 %vec_val\n" // param1 + vec4(-1) + vec4(1.5, 1.5, 1.5, 1.0)
		},
		{
			// [1|0|0|0.5] [x] = x + 0.5
			// [0|1|0|0.5] [y] = y + 0.5
			// [0|0|1|0.5] [z] = z + 0.5
			// [0|0|0|1  ] [1] = 1
			"matrix",

			"%mat4x4_f32          = OpTypeMatrix %v4f32 4\n"
		    "%v4f32_1_0_0_0       = OpConstantComposite %v4f32 %c_f32_1 %c_f32_0 %c_f32_0 %c_f32_0\n"
		    "%v4f32_0_1_0_0       = OpConstantComposite %v4f32 %c_f32_0 %c_f32_1 %c_f32_0 %c_f32_0\n"
		    "%v4f32_0_0_1_0       = OpConstantComposite %v4f32 %c_f32_0 %c_f32_0 %c_f32_1 %c_f32_0\n"
		    "%v4f32_0_5_0_5_0_5_1 = OpConstantComposite %v4f32 %c_f32_0_5 %c_f32_0_5 %c_f32_0_5 %c_f32_1\n"
			"%cval                = OpConstantComposite %mat4x4_f32 %v4f32_1_0_0_0 %v4f32_0_1_0_0 %v4f32_0_0_1_0 %v4f32_0_5_0_5_0_5_1\n",

			"%transformed_param   = OpMatrixTimesVector %v4f32 %cval %param1\n"
		},
		{
			"array",

			"%c_v4f32_1_1_1_0     = OpConstantComposite %v4f32 %c_f32_1 %c_f32_1 %c_f32_1 %c_f32_0\n"
			"%fp_a4f32            = OpTypePointer Function %a4f32\n"
			"%f32_n_1             = OpConstant %f32 -1.0\n"
			"%f32_1_5             = OpConstant %f32 !0x3fc00000\n" // +1.5
			"%carr                = OpConstantComposite %a4f32 %c_f32_0 %f32_n_1 %f32_1_5 %c_f32_0\n",

			"%v                   = OpVariable %fp_a4f32 Function %carr\n"
			"%f                   = OpAccessChain %fp_f32 %v %c_u32_0\n"
			"%f1                  = OpAccessChain %fp_f32 %v %c_u32_1\n"
			"%f2                  = OpAccessChain %fp_f32 %v %c_u32_2\n"
			"%f3                  = OpAccessChain %fp_f32 %v %c_u32_3\n"
			"%f_val               = OpLoad %f32 %f\n"
			"%f1_val              = OpLoad %f32 %f1\n"
			"%f2_val              = OpLoad %f32 %f2\n"
			"%f3_val              = OpLoad %f32 %f3\n"
			"%ftot1               = OpFAdd %f32 %f_val %f1_val\n"
			"%ftot2               = OpFAdd %f32 %ftot1 %f2_val\n"
			"%ftot3               = OpFAdd %f32 %ftot2 %f3_val\n"  // 0 - 1 + 1.5 + 0
			"%add_vec             = OpVectorTimesScalar %v4f32 %c_v4f32_1_1_1_0 %ftot3\n"
			"%transformed_param   = OpFAdd %v4f32 %param1 %add_vec\n"
		},
		{
			//
			// [
			//   {
			//      0.0,
			//      [ 1.0, 1.0, 1.0, 1.0]
			//   },
			//   {
			//      1.0,
			//      [ 0.0, 0.5, 0.0, 0.0]
			//   }, //     ^^^
			//   {
			//      0.0,
			//      [ 1.0, 1.0, 1.0, 1.0]
			//   }
			// ]
			"array_of_struct_of_array",

			"%c_v4f32_1_1_1_0     = OpConstantComposite %v4f32 %c_f32_1 %c_f32_1 %c_f32_1 %c_f32_0\n"
			"%fp_a4f32            = OpTypePointer Function %a4f32\n"
			"%stype               = OpTypeStruct %f32 %a4f32\n"
			"%a3stype             = OpTypeArray %stype %c_u32_3\n"
			"%fp_a3stype          = OpTypePointer Function %a3stype\n"
			"%ca4f32_0            = OpConstantComposite %a4f32 %c_f32_0 %c_f32_0_5 %c_f32_0 %c_f32_0\n"
			"%ca4f32_1            = OpConstantComposite %a4f32 %c_f32_1 %c_f32_1 %c_f32_1 %c_f32_1\n"
			"%cstype1             = OpConstantComposite %stype %c_f32_0 %ca4f32_1\n"
			"%cstype2             = OpConstantComposite %stype %c_f32_1 %ca4f32_0\n"
			"%carr                = OpConstantComposite %a3stype %cstype1 %cstype2 %cstype1",

			"%v                   = OpVariable %fp_a3stype Function %carr\n"
			"%f                   = OpAccessChain %fp_f32 %v %c_u32_1 %c_u32_1 %c_u32_1\n"
			"%f_l                 = OpLoad %f32 %f\n"
			"%add_vec             = OpVectorTimesScalar %v4f32 %c_v4f32_1_1_1_0 %f_l\n"
			"%transformed_param   = OpFAdd %v4f32 %param1 %add_vec\n"
		}
	};

	getHalfColorsFullAlpha(inputColors);
	outputColors[0] = RGBA(255, 255, 255, 255);
	outputColors[1] = RGBA(255, 127, 127, 255);
	outputColors[2] = RGBA(127, 255, 127, 255);
	outputColors[3] = RGBA(127, 127, 255, 255);

	for (size_t testNdx = 0; testNdx < sizeof(tests) / sizeof(NameConstantsCode); ++testNdx)
	{
		map<string, string> fragments;
		fragments["pre_main"] = tests[testNdx].constants;
		fragments["testfun"] = string(functionStart) + tests[testNdx].code + functionEnd;
		createTestsForAllStages(tests[testNdx].name, inputColors, outputColors, fragments, opConstantCompositeTests.get());
	}
	return opConstantCompositeTests.release();
}

tcu::TestCaseGroup* createSelectionBlockOrderTests(tcu::TestContext& testCtx)
{
	de::MovePtr<tcu::TestCaseGroup> group				(new tcu::TestCaseGroup(testCtx, "selection_block_order", "Out-of-order blocks for selection"));
	RGBA							inputColors[4];
	RGBA							outputColors[4];
	map<string, string>				fragments;

	// vec4 test_code(vec4 param) {
	//   vec4 result = param;
	//   for (int i = 0; i < 4; ++i) {
	//     if (i == 0) result[i] = 0.;
	//     else        result[i] = 1. - result[i];
	//   }
	//   return result;
	// }
	const char						function[]			=
		"%test_code = OpFunction %v4f32 None %v4f32_function\n"
		"%param1    = OpFunctionParameter %v4f32\n"
		"%lbl       = OpLabel\n"
		"%iptr      = OpVariable %fp_i32 Function\n"
		"%result    = OpVariable %fp_v4f32 Function\n"
		"             OpStore %iptr %c_i32_0\n"
		"             OpStore %result %param1\n"
		"             OpBranch %loop\n"

		// Loop entry block.
		"%loop      = OpLabel\n"
		"%ival      = OpLoad %i32 %iptr\n"
		"%lt_4      = OpSLessThan %bool %ival %c_i32_4\n"
		"             OpLoopMerge %exit %if_entry None\n"
		"             OpBranchConditional %lt_4 %if_entry %exit\n"

		// Merge block for loop.
		"%exit      = OpLabel\n"
		"%ret       = OpLoad %v4f32 %result\n"
		"             OpReturnValue %ret\n"

		// If-statement entry block.
		"%if_entry  = OpLabel\n"
		"%loc       = OpAccessChain %fp_f32 %result %ival\n"
		"%eq_0      = OpIEqual %bool %ival %c_i32_0\n"
		"             OpSelectionMerge %if_exit None\n"
		"             OpBranchConditional %eq_0 %if_true %if_false\n"

		// False branch for if-statement.
		"%if_false  = OpLabel\n"
		"%val       = OpLoad %f32 %loc\n"
		"%sub       = OpFSub %f32 %c_f32_1 %val\n"
		"             OpStore %loc %sub\n"
		"             OpBranch %if_exit\n"

		// Merge block for if-statement.
		"%if_exit   = OpLabel\n"
		"%ival_next = OpIAdd %i32 %ival %c_i32_1\n"
		"             OpStore %iptr %ival_next\n"
		"             OpBranch %loop\n"

		// True branch for if-statement.
		"%if_true   = OpLabel\n"
		"             OpStore %loc %c_f32_0\n"
		"             OpBranch %if_exit\n"

		"             OpFunctionEnd\n";

	fragments["testfun"]	= function;

	inputColors[0]			= RGBA(127, 127, 127, 0);
	inputColors[1]			= RGBA(127, 0,   0,   0);
	inputColors[2]			= RGBA(0,   127, 0,   0);
	inputColors[3]			= RGBA(0,   0,   127, 0);

	outputColors[0]			= RGBA(0, 128, 128, 255);
	outputColors[1]			= RGBA(0, 255, 255, 255);
	outputColors[2]			= RGBA(0, 128, 255, 255);
	outputColors[3]			= RGBA(0, 255, 128, 255);

	createTestsForAllStages("out_of_order", inputColors, outputColors, fragments, group.get());

	return group.release();
}

tcu::TestCaseGroup* createSwitchBlockOrderTests(tcu::TestContext& testCtx)
{
	de::MovePtr<tcu::TestCaseGroup> group				(new tcu::TestCaseGroup(testCtx, "switch_block_order", "Out-of-order blocks for switch"));
	RGBA							inputColors[4];
	RGBA							outputColors[4];
	map<string, string>				fragments;

	const char						typesAndConstants[]	=
		"%c_f32_p2  = OpConstant %f32 0.2\n"
		"%c_f32_p4  = OpConstant %f32 0.4\n"
		"%c_f32_p6  = OpConstant %f32 0.6\n"
		"%c_f32_p8  = OpConstant %f32 0.8\n";

	// vec4 test_code(vec4 param) {
	//   vec4 result = param;
	//   for (int i = 0; i < 4; ++i) {
	//     switch (i) {
	//       case 0: result[i] += .2; break;
	//       case 1: result[i] += .6; break;
	//       case 2: result[i] += .4; break;
	//       case 3: result[i] += .8; break;
	//       default: break; // unreachable
	//     }
	//   }
	//   return result;
	// }
	const char						function[]			=
		"%test_code = OpFunction %v4f32 None %v4f32_function\n"
		"%param1    = OpFunctionParameter %v4f32\n"
		"%lbl       = OpLabel\n"
		"%iptr      = OpVariable %fp_i32 Function\n"
		"%result    = OpVariable %fp_v4f32 Function\n"
		"             OpStore %iptr %c_i32_0\n"
		"             OpStore %result %param1\n"
		"             OpBranch %loop\n"

		// Loop entry block.
		"%loop      = OpLabel\n"
		"%ival      = OpLoad %i32 %iptr\n"
		"%lt_4      = OpSLessThan %bool %ival %c_i32_4\n"
		"             OpLoopMerge %exit %switch_exit None\n"
		"             OpBranchConditional %lt_4 %switch_entry %exit\n"

		// Merge block for loop.
		"%exit      = OpLabel\n"
		"%ret       = OpLoad %v4f32 %result\n"
		"             OpReturnValue %ret\n"

		// Switch-statement entry block.
		"%switch_entry   = OpLabel\n"
		"%loc            = OpAccessChain %fp_f32 %result %ival\n"
		"%val            = OpLoad %f32 %loc\n"
		"                  OpSelectionMerge %switch_exit None\n"
		"                  OpSwitch %ival %switch_default 0 %case0 1 %case1 2 %case2 3 %case3\n"

		"%case2          = OpLabel\n"
		"%addp4          = OpFAdd %f32 %val %c_f32_p4\n"
		"                  OpStore %loc %addp4\n"
		"                  OpBranch %switch_exit\n"

		"%switch_default = OpLabel\n"
		"                  OpUnreachable\n"

		"%case3          = OpLabel\n"
		"%addp8          = OpFAdd %f32 %val %c_f32_p8\n"
		"                  OpStore %loc %addp8\n"
		"                  OpBranch %switch_exit\n"

		"%case0          = OpLabel\n"
		"%addp2          = OpFAdd %f32 %val %c_f32_p2\n"
		"                  OpStore %loc %addp2\n"
		"                  OpBranch %switch_exit\n"

		// Merge block for switch-statement.
		"%switch_exit    = OpLabel\n"
		"%ival_next      = OpIAdd %i32 %ival %c_i32_1\n"
		"                  OpStore %iptr %ival_next\n"
		"                  OpBranch %loop\n"

		"%case1          = OpLabel\n"
		"%addp6          = OpFAdd %f32 %val %c_f32_p6\n"
		"                  OpStore %loc %addp6\n"
		"                  OpBranch %switch_exit\n"

		"                  OpFunctionEnd\n";

	fragments["pre_main"]	= typesAndConstants;
	fragments["testfun"]	= function;

	inputColors[0]			= RGBA(127, 27,  127, 51);
	inputColors[1]			= RGBA(127, 0,   0,   51);
	inputColors[2]			= RGBA(0,   27,  0,   51);
	inputColors[3]			= RGBA(0,   0,   127, 51);

	outputColors[0]			= RGBA(178, 180, 229, 255);
	outputColors[1]			= RGBA(178, 153, 102, 255);
	outputColors[2]			= RGBA(51,  180, 102, 255);
	outputColors[3]			= RGBA(51,  153, 229, 255);

	createTestsForAllStages("out_of_order", inputColors, outputColors, fragments, group.get());

	return group.release();
}

tcu::TestCaseGroup* createDecorationGroupTests(tcu::TestContext& testCtx)
{
	de::MovePtr<tcu::TestCaseGroup> group				(new tcu::TestCaseGroup(testCtx, "decoration_group", "Decoration group tests"));
	RGBA							inputColors[4];
	RGBA							outputColors[4];
	map<string, string>				fragments;

	const char						decorations[]		=
		"OpDecorate %array_group         ArrayStride 4\n"
		"OpDecorate %struct_member_group Offset 0\n"
		"%array_group         = OpDecorationGroup\n"
		"%struct_member_group = OpDecorationGroup\n"

		"OpDecorate %group1 RelaxedPrecision\n"
		"OpDecorate %group3 RelaxedPrecision\n"
		"OpDecorate %group3 Invariant\n"
		"OpDecorate %group3 Restrict\n"
		"%group0 = OpDecorationGroup\n"
		"%group1 = OpDecorationGroup\n"
		"%group3 = OpDecorationGroup\n";

	const char						typesAndConstants[]	=
		"%a3f32     = OpTypeArray %f32 %c_u32_3\n"
		"%struct1   = OpTypeStruct %a3f32\n"
		"%struct2   = OpTypeStruct %a3f32\n"
		"%fp_struct1 = OpTypePointer Function %struct1\n"
		"%fp_struct2 = OpTypePointer Function %struct2\n"
		"%c_f32_2    = OpConstant %f32 2.\n"
		"%c_f32_n2   = OpConstant %f32 -2.\n"

		"%c_a3f32_1 = OpConstantComposite %a3f32 %c_f32_1 %c_f32_2 %c_f32_1\n"
		"%c_a3f32_2 = OpConstantComposite %a3f32 %c_f32_n1 %c_f32_n2 %c_f32_n1\n"
		"%c_struct1 = OpConstantComposite %struct1 %c_a3f32_1\n"
		"%c_struct2 = OpConstantComposite %struct2 %c_a3f32_2\n";

	const char						function[]			=
		"%test_code = OpFunction %v4f32 None %v4f32_function\n"
		"%param     = OpFunctionParameter %v4f32\n"
		"%entry     = OpLabel\n"
		"%result    = OpVariable %fp_v4f32 Function\n"
		"%v_struct1 = OpVariable %fp_struct1 Function\n"
		"%v_struct2 = OpVariable %fp_struct2 Function\n"
		"             OpStore %result %param\n"
		"             OpStore %v_struct1 %c_struct1\n"
		"             OpStore %v_struct2 %c_struct2\n"
		"%ptr1      = OpAccessChain %fp_f32 %v_struct1 %c_i32_0 %c_i32_2\n"
		"%val1      = OpLoad %f32 %ptr1\n"
		"%ptr2      = OpAccessChain %fp_f32 %v_struct2 %c_i32_0 %c_i32_2\n"
		"%val2      = OpLoad %f32 %ptr2\n"
		"%addvalues = OpFAdd %f32 %val1 %val2\n"
		"%ptr       = OpAccessChain %fp_f32 %result %c_i32_1\n"
		"%val       = OpLoad %f32 %ptr\n"
		"%addresult = OpFAdd %f32 %addvalues %val\n"
		"             OpStore %ptr %addresult\n"
		"%ret       = OpLoad %v4f32 %result\n"
		"             OpReturnValue %ret\n"
		"             OpFunctionEnd\n";

	struct CaseNameDecoration
	{
		string name;
		string decoration;
	};

	CaseNameDecoration tests[] =
	{
		{
			"same_decoration_group_on_multiple_types",
			"OpGroupMemberDecorate %struct_member_group %struct1 0 %struct2 0\n"
		},
		{
			"empty_decoration_group",
			"OpGroupDecorate %group0      %a3f32\n"
			"OpGroupDecorate %group0      %result\n"
		},
		{
			"one_element_decoration_group",
			"OpGroupDecorate %array_group %a3f32\n"
		},
		{
			"multiple_elements_decoration_group",
			"OpGroupDecorate %group3      %v_struct1\n"
		},
		{
			"multiple_decoration_groups_on_same_variable",
			"OpGroupDecorate %group0      %v_struct2\n"
			"OpGroupDecorate %group1      %v_struct2\n"
			"OpGroupDecorate %group3      %v_struct2\n"
		},
		{
			"same_decoration_group_multiple_times",
			"OpGroupDecorate %group1      %addvalues\n"
			"OpGroupDecorate %group1      %addvalues\n"
			"OpGroupDecorate %group1      %addvalues\n"
		},

	};

	getHalfColorsFullAlpha(inputColors);
	getHalfColorsFullAlpha(outputColors);

	for (size_t idx = 0; idx < (sizeof(tests) / sizeof(tests[0])); ++idx)
	{
		fragments["decoration"]	= decorations + tests[idx].decoration;
		fragments["pre_main"]	= typesAndConstants;
		fragments["testfun"]	= function;

		createTestsForAllStages(tests[idx].name, inputColors, outputColors, fragments, group.get());
	}

	return group.release();
}

struct SpecConstantTwoIntGraphicsCase
{
	const char*		caseName;
	const char*		scDefinition0;
	const char*		scDefinition1;
	const char*		scResultType;
	const char*		scOperation;
	deInt32			scActualValue0;
	deInt32			scActualValue1;
	const char*		resultOperation;
	RGBA			expectedColors[4];

					SpecConstantTwoIntGraphicsCase (const char* name,
											const char* definition0,
											const char* definition1,
											const char* resultType,
											const char* operation,
											deInt32		value0,
											deInt32		value1,
											const char* resultOp,
											const RGBA	(&output)[4])
						: caseName			(name)
						, scDefinition0		(definition0)
						, scDefinition1		(definition1)
						, scResultType		(resultType)
						, scOperation		(operation)
						, scActualValue0	(value0)
						, scActualValue1	(value1)
						, resultOperation	(resultOp)
	{
		expectedColors[0] = output[0];
		expectedColors[1] = output[1];
		expectedColors[2] = output[2];
		expectedColors[3] = output[3];
	}
};

tcu::TestCaseGroup* createSpecConstantTests (tcu::TestContext& testCtx)
{
	de::MovePtr<tcu::TestCaseGroup> group				(new tcu::TestCaseGroup(testCtx, "opspecconstantop", "Test the OpSpecConstantOp instruction"));
	vector<SpecConstantTwoIntGraphicsCase>	cases;
	RGBA							inputColors[4];
	RGBA							outputColors0[4];
	RGBA							outputColors1[4];
	RGBA							outputColors2[4];

	const char	decorations1[]			=
		"OpDecorate %sc_0  SpecId 0\n"
		"OpDecorate %sc_1  SpecId 1\n";

	const char	typesAndConstants1[]	=
		"%sc_0      = OpSpecConstant${SC_DEF0}\n"
		"%sc_1      = OpSpecConstant${SC_DEF1}\n"
		"%sc_op     = OpSpecConstantOp ${SC_RESULT_TYPE} ${SC_OP}\n";

	const char	function1[]				=
		"%test_code = OpFunction %v4f32 None %v4f32_function\n"
		"%param     = OpFunctionParameter %v4f32\n"
		"%label     = OpLabel\n"
		"%result    = OpVariable %fp_v4f32 Function\n"
		"             OpStore %result %param\n"
		"%gen       = ${GEN_RESULT}\n"
		"%index     = OpIAdd %i32 %gen %c_i32_1\n"
		"%loc       = OpAccessChain %fp_f32 %result %index\n"
		"%val       = OpLoad %f32 %loc\n"
		"%add       = OpFAdd %f32 %val %c_f32_0_5\n"
		"             OpStore %loc %add\n"
		"%ret       = OpLoad %v4f32 %result\n"
		"             OpReturnValue %ret\n"
		"             OpFunctionEnd\n";

	inputColors[0] = RGBA(127, 127, 127, 255);
	inputColors[1] = RGBA(127, 0,   0,   255);
	inputColors[2] = RGBA(0,   127, 0,   255);
	inputColors[3] = RGBA(0,   0,   127, 255);

	// Derived from inputColors[x] by adding 128 to inputColors[x][0].
	outputColors0[0] = RGBA(255, 127, 127, 255);
	outputColors0[1] = RGBA(255, 0,   0,   255);
	outputColors0[2] = RGBA(128, 127, 0,   255);
	outputColors0[3] = RGBA(128, 0,   127, 255);

	// Derived from inputColors[x] by adding 128 to inputColors[x][1].
	outputColors1[0] = RGBA(127, 255, 127, 255);
	outputColors1[1] = RGBA(127, 128, 0,   255);
	outputColors1[2] = RGBA(0,   255, 0,   255);
	outputColors1[3] = RGBA(0,   128, 127, 255);

	// Derived from inputColors[x] by adding 128 to inputColors[x][2].
	outputColors2[0] = RGBA(127, 127, 255, 255);
	outputColors2[1] = RGBA(127, 0,   128, 255);
	outputColors2[2] = RGBA(0,   127, 128, 255);
	outputColors2[3] = RGBA(0,   0,   255, 255);

	const char addZeroToSc[]		= "OpIAdd %i32 %c_i32_0 %sc_op";
	const char selectTrueUsingSc[]	= "OpSelect %i32 %sc_op %c_i32_1 %c_i32_0";
	const char selectFalseUsingSc[]	= "OpSelect %i32 %sc_op %c_i32_0 %c_i32_1";

	cases.push_back(SpecConstantTwoIntGraphicsCase("iadd",					" %i32 0",		" %i32 0",		"%i32",		"IAdd                 %sc_0 %sc_1",				19,		-20,	addZeroToSc,		outputColors0));
	cases.push_back(SpecConstantTwoIntGraphicsCase("isub",					" %i32 0",		" %i32 0",		"%i32",		"ISub                 %sc_0 %sc_1",				19,		20,		addZeroToSc,		outputColors0));
	cases.push_back(SpecConstantTwoIntGraphicsCase("imul",					" %i32 0",		" %i32 0",		"%i32",		"IMul                 %sc_0 %sc_1",				-1,		-1,		addZeroToSc,		outputColors2));
	cases.push_back(SpecConstantTwoIntGraphicsCase("sdiv",					" %i32 0",		" %i32 0",		"%i32",		"SDiv                 %sc_0 %sc_1",				-126,	126,	addZeroToSc,		outputColors0));
	cases.push_back(SpecConstantTwoIntGraphicsCase("udiv",					" %i32 0",		" %i32 0",		"%i32",		"UDiv                 %sc_0 %sc_1",				126,	126,	addZeroToSc,		outputColors2));
	cases.push_back(SpecConstantTwoIntGraphicsCase("srem",					" %i32 0",		" %i32 0",		"%i32",		"SRem                 %sc_0 %sc_1",				3,		2,		addZeroToSc,		outputColors2));
	cases.push_back(SpecConstantTwoIntGraphicsCase("smod",					" %i32 0",		" %i32 0",		"%i32",		"SMod                 %sc_0 %sc_1",				3,		2,		addZeroToSc,		outputColors2));
	cases.push_back(SpecConstantTwoIntGraphicsCase("umod",					" %i32 0",		" %i32 0",		"%i32",		"UMod                 %sc_0 %sc_1",				1001,	500,	addZeroToSc,		outputColors2));
	cases.push_back(SpecConstantTwoIntGraphicsCase("bitwiseand",			" %i32 0",		" %i32 0",		"%i32",		"BitwiseAnd           %sc_0 %sc_1",				0x33,	0x0d,	addZeroToSc,		outputColors2));
	cases.push_back(SpecConstantTwoIntGraphicsCase("bitwiseor",				" %i32 0",		" %i32 0",		"%i32",		"BitwiseOr            %sc_0 %sc_1",				0,		1,		addZeroToSc,		outputColors2));
	cases.push_back(SpecConstantTwoIntGraphicsCase("bitwisexor",			" %i32 0",		" %i32 0",		"%i32",		"BitwiseXor           %sc_0 %sc_1",				0x2e,	0x2f,	addZeroToSc,		outputColors2));
	cases.push_back(SpecConstantTwoIntGraphicsCase("shiftrightlogical",		" %i32 0",		" %i32 0",		"%i32",		"ShiftRightLogical    %sc_0 %sc_1",				2,		1,		addZeroToSc,		outputColors2));
	cases.push_back(SpecConstantTwoIntGraphicsCase("shiftrightarithmetic",	" %i32 0",		" %i32 0",		"%i32",		"ShiftRightArithmetic %sc_0 %sc_1",				-4,		2,		addZeroToSc,		outputColors0));
	cases.push_back(SpecConstantTwoIntGraphicsCase("shiftleftlogical",		" %i32 0",		" %i32 0",		"%i32",		"ShiftLeftLogical     %sc_0 %sc_1",				1,		0,		addZeroToSc,		outputColors2));
	cases.push_back(SpecConstantTwoIntGraphicsCase("slessthan",				" %i32 0",		" %i32 0",		"%bool",	"SLessThan            %sc_0 %sc_1",				-20,	-10,	selectTrueUsingSc,	outputColors2));
	cases.push_back(SpecConstantTwoIntGraphicsCase("ulessthan",				" %i32 0",		" %i32 0",		"%bool",	"ULessThan            %sc_0 %sc_1",				10,		20,		selectTrueUsingSc,	outputColors2));
	cases.push_back(SpecConstantTwoIntGraphicsCase("sgreaterthan",			" %i32 0",		" %i32 0",		"%bool",	"SGreaterThan         %sc_0 %sc_1",				-1000,	50,		selectFalseUsingSc,	outputColors2));
	cases.push_back(SpecConstantTwoIntGraphicsCase("ugreaterthan",			" %i32 0",		" %i32 0",		"%bool",	"UGreaterThan         %sc_0 %sc_1",				10,		5,		selectTrueUsingSc,	outputColors2));
	cases.push_back(SpecConstantTwoIntGraphicsCase("slessthanequal",		" %i32 0",		" %i32 0",		"%bool",	"SLessThanEqual       %sc_0 %sc_1",				-10,	-10,	selectTrueUsingSc,	outputColors2));
	cases.push_back(SpecConstantTwoIntGraphicsCase("ulessthanequal",		" %i32 0",		" %i32 0",		"%bool",	"ULessThanEqual       %sc_0 %sc_1",				50,		100,	selectTrueUsingSc,	outputColors2));
	cases.push_back(SpecConstantTwoIntGraphicsCase("sgreaterthanequal",		" %i32 0",		" %i32 0",		"%bool",	"SGreaterThanEqual    %sc_0 %sc_1",				-1000,	50,		selectFalseUsingSc,	outputColors2));
	cases.push_back(SpecConstantTwoIntGraphicsCase("ugreaterthanequal",		" %i32 0",		" %i32 0",		"%bool",	"UGreaterThanEqual    %sc_0 %sc_1",				10,		10,		selectTrueUsingSc,	outputColors2));
	cases.push_back(SpecConstantTwoIntGraphicsCase("iequal",				" %i32 0",		" %i32 0",		"%bool",	"IEqual               %sc_0 %sc_1",				42,		24,		selectFalseUsingSc,	outputColors2));
	cases.push_back(SpecConstantTwoIntGraphicsCase("logicaland",			"True %bool",	"True %bool",	"%bool",	"LogicalAnd           %sc_0 %sc_1",				0,		1,		selectFalseUsingSc,	outputColors2));
	cases.push_back(SpecConstantTwoIntGraphicsCase("logicalor",				"False %bool",	"False %bool",	"%bool",	"LogicalOr            %sc_0 %sc_1",				1,		0,		selectTrueUsingSc,	outputColors2));
	cases.push_back(SpecConstantTwoIntGraphicsCase("logicalequal",			"True %bool",	"True %bool",	"%bool",	"LogicalEqual         %sc_0 %sc_1",				0,		1,		selectFalseUsingSc,	outputColors2));
	cases.push_back(SpecConstantTwoIntGraphicsCase("logicalnotequal",		"False %bool",	"False %bool",	"%bool",	"LogicalNotEqual      %sc_0 %sc_1",				1,		0,		selectTrueUsingSc,	outputColors2));
	cases.push_back(SpecConstantTwoIntGraphicsCase("snegate",				" %i32 0",		" %i32 0",		"%i32",		"SNegate              %sc_0",					-1,		0,		addZeroToSc,		outputColors2));
	cases.push_back(SpecConstantTwoIntGraphicsCase("not",					" %i32 0",		" %i32 0",		"%i32",		"Not                  %sc_0",					-2,		0,		addZeroToSc,		outputColors2));
	cases.push_back(SpecConstantTwoIntGraphicsCase("logicalnot",			"False %bool",	"False %bool",	"%bool",	"LogicalNot           %sc_0",					1,		0,		selectFalseUsingSc,	outputColors2));
	cases.push_back(SpecConstantTwoIntGraphicsCase("select",				"False %bool",	" %i32 0",		"%i32",		"Select               %sc_0 %sc_1 %c_i32_0",	1,		1,		addZeroToSc,		outputColors2));
	// OpSConvert, OpFConvert: these two instructions involve ints/floats of different bitwidths.
	// \todo[2015-12-1 antiagainst] OpQuantizeToF16

	for (size_t caseNdx = 0; caseNdx < cases.size(); ++caseNdx)
	{
		map<string, string>	specializations;
		map<string, string>	fragments;
		vector<deInt32>		specConstants;

		specializations["SC_DEF0"]			= cases[caseNdx].scDefinition0;
		specializations["SC_DEF1"]			= cases[caseNdx].scDefinition1;
		specializations["SC_RESULT_TYPE"]	= cases[caseNdx].scResultType;
		specializations["SC_OP"]			= cases[caseNdx].scOperation;
		specializations["GEN_RESULT"]		= cases[caseNdx].resultOperation;

		fragments["decoration"]				= tcu::StringTemplate(decorations1).specialize(specializations);
		fragments["pre_main"]				= tcu::StringTemplate(typesAndConstants1).specialize(specializations);
		fragments["testfun"]				= tcu::StringTemplate(function1).specialize(specializations);

		specConstants.push_back(cases[caseNdx].scActualValue0);
		specConstants.push_back(cases[caseNdx].scActualValue1);

		createTestsForAllStages(cases[caseNdx].caseName, inputColors, cases[caseNdx].expectedColors, fragments, specConstants, group.get());
	}

	const char	decorations2[]			=
		"OpDecorate %sc_0  SpecId 0\n"
		"OpDecorate %sc_1  SpecId 1\n"
		"OpDecorate %sc_2  SpecId 2\n";

	const char	typesAndConstants2[]	=
		"%v3i32     = OpTypeVector %i32 3\n"

		"%sc_0      = OpSpecConstant %i32 0\n"
		"%sc_1      = OpSpecConstant %i32 0\n"
		"%sc_2      = OpSpecConstant %i32 0\n"

		"%vec3_0      = OpConstantComposite %v3i32 %c_i32_0 %c_i32_0 %c_i32_0\n"
		"%sc_vec3_0   = OpSpecConstantOp %v3i32 CompositeInsert  %sc_0        %vec3_0    0\n"     // (sc_0, 0, 0)
		"%sc_vec3_1   = OpSpecConstantOp %v3i32 CompositeInsert  %sc_1        %vec3_0    1\n"     // (0, sc_1, 0)
		"%sc_vec3_2   = OpSpecConstantOp %v3i32 CompositeInsert  %sc_2        %vec3_0    2\n"     // (0, 0, sc_2)
		"%sc_vec3_01  = OpSpecConstantOp %v3i32 VectorShuffle    %sc_vec3_0   %sc_vec3_1 1 0 4\n" // (0,    sc_0, sc_1)
		"%sc_vec3_012 = OpSpecConstantOp %v3i32 VectorShuffle    %sc_vec3_01  %sc_vec3_2 5 1 2\n" // (sc_2, sc_0, sc_1)
		"%sc_ext_0    = OpSpecConstantOp %i32   CompositeExtract %sc_vec3_012            0\n"     // sc_2
		"%sc_ext_1    = OpSpecConstantOp %i32   CompositeExtract %sc_vec3_012            1\n"     // sc_0
		"%sc_ext_2    = OpSpecConstantOp %i32   CompositeExtract %sc_vec3_012            2\n"     // sc_1
		"%sc_sub      = OpSpecConstantOp %i32   ISub             %sc_ext_0    %sc_ext_1\n"        // (sc_2 - sc_0)
		"%sc_final    = OpSpecConstantOp %i32   IMul             %sc_sub      %sc_ext_2\n";       // (sc_2 - sc_0) * sc_1

	const char	function2[]				=
		"%test_code = OpFunction %v4f32 None %v4f32_function\n"
		"%param     = OpFunctionParameter %v4f32\n"
		"%label     = OpLabel\n"
		"%result    = OpVariable %fp_v4f32 Function\n"
		"             OpStore %result %param\n"
		"%loc       = OpAccessChain %fp_f32 %result %sc_final\n"
		"%val       = OpLoad %f32 %loc\n"
		"%add       = OpFAdd %f32 %val %c_f32_0_5\n"
		"             OpStore %loc %add\n"
		"%ret       = OpLoad %v4f32 %result\n"
		"             OpReturnValue %ret\n"
		"             OpFunctionEnd\n";

	map<string, string>	fragments;
	vector<deInt32>		specConstants;

	fragments["decoration"]	= decorations2;
	fragments["pre_main"]	= typesAndConstants2;
	fragments["testfun"]	= function2;

	specConstants.push_back(56789);
	specConstants.push_back(-2);
	specConstants.push_back(56788);

	createTestsForAllStages("vector_related", inputColors, outputColors2, fragments, specConstants, group.get());

	return group.release();
}

tcu::TestCaseGroup* createOpPhiTests(tcu::TestContext& testCtx)
{
	de::MovePtr<tcu::TestCaseGroup> group				(new tcu::TestCaseGroup(testCtx, "opphi", "Test the OpPhi instruction"));
	RGBA							inputColors[4];
	RGBA							outputColors1[4];
	RGBA							outputColors2[4];
	RGBA							outputColors3[4];
	map<string, string>				fragments1;
	map<string, string>				fragments2;
	map<string, string>				fragments3;

	const char	typesAndConstants1[]	=
		"%c_f32_p2  = OpConstant %f32 0.2\n"
		"%c_f32_p4  = OpConstant %f32 0.4\n"
		"%c_f32_p5  = OpConstant %f32 0.5\n"
		"%c_f32_p8  = OpConstant %f32 0.8\n";

	// vec4 test_code(vec4 param) {
	//   vec4 result = param;
	//   for (int i = 0; i < 4; ++i) {
	//     float operand;
	//     switch (i) {
	//       case 0: operand = .2; break;
	//       case 1: operand = .5; break;
	//       case 2: operand = .4; break;
	//       case 3: operand = .0; break;
	//       default: break; // unreachable
	//     }
	//     result[i] += operand;
	//   }
	//   return result;
	// }
	const char	function1[]				=
		"%test_code = OpFunction %v4f32 None %v4f32_function\n"
		"%param1    = OpFunctionParameter %v4f32\n"
		"%lbl       = OpLabel\n"
		"%iptr      = OpVariable %fp_i32 Function\n"
		"%result    = OpVariable %fp_v4f32 Function\n"
		"             OpStore %iptr %c_i32_0\n"
		"             OpStore %result %param1\n"
		"             OpBranch %loop\n"

		"%loop      = OpLabel\n"
		"%ival      = OpLoad %i32 %iptr\n"
		"%lt_4      = OpSLessThan %bool %ival %c_i32_4\n"
		"             OpLoopMerge %exit %phi None\n"
		"             OpBranchConditional %lt_4 %entry %exit\n"

		"%entry     = OpLabel\n"
		"%loc       = OpAccessChain %fp_f32 %result %ival\n"
		"%val       = OpLoad %f32 %loc\n"
		"             OpSelectionMerge %phi None\n"
		"             OpSwitch %ival %default 0 %case0 1 %case1 2 %case2 3 %case3\n"

		"%case0     = OpLabel\n"
		"             OpBranch %phi\n"
		"%case1     = OpLabel\n"
		"             OpBranch %phi\n"
		"%case2     = OpLabel\n"
		"             OpBranch %phi\n"
		"%case3     = OpLabel\n"
		"             OpBranch %phi\n"

		"%default   = OpLabel\n"
		"             OpUnreachable\n"

		"%phi       = OpLabel\n"
		"%operand   = OpPhi %f32 %c_f32_p4 %case2 %c_f32_p5 %case1 %c_f32_p2 %case0 %c_f32_0 %case3\n" // not in the order of blocks
		"%add       = OpFAdd %f32 %val %operand\n"
		"             OpStore %loc %add\n"
		"%ival_next = OpIAdd %i32 %ival %c_i32_1\n"
		"             OpStore %iptr %ival_next\n"
		"             OpBranch %loop\n"

		"%exit      = OpLabel\n"
		"%ret       = OpLoad %v4f32 %result\n"
		"             OpReturnValue %ret\n"

		"             OpFunctionEnd\n";

	fragments1["pre_main"]	= typesAndConstants1;
	fragments1["testfun"]	= function1;

	getHalfColorsFullAlpha(inputColors);

	outputColors1[0]		= RGBA(178, 255, 229, 255);
	outputColors1[1]		= RGBA(178, 127, 102, 255);
	outputColors1[2]		= RGBA(51,  255, 102, 255);
	outputColors1[3]		= RGBA(51,  127, 229, 255);

	createTestsForAllStages("out_of_order", inputColors, outputColors1, fragments1, group.get());

	const char	typesAndConstants2[]	=
		"%c_f32_p2  = OpConstant %f32 0.2\n";

	// Add .4 to the second element of the given parameter.
	const char	function2[]				=
		"%test_code = OpFunction %v4f32 None %v4f32_function\n"
		"%param     = OpFunctionParameter %v4f32\n"
		"%entry     = OpLabel\n"
		"%result    = OpVariable %fp_v4f32 Function\n"
		"             OpStore %result %param\n"
		"%loc       = OpAccessChain %fp_f32 %result %c_i32_1\n"
		"%val       = OpLoad %f32 %loc\n"
		"             OpBranch %phi\n"

		"%phi        = OpLabel\n"
		"%step       = OpPhi %i32 %c_i32_0  %entry %step_next  %phi\n"
		"%accum      = OpPhi %f32 %val      %entry %accum_next %phi\n"
		"%step_next  = OpIAdd %i32 %step  %c_i32_1\n"
		"%accum_next = OpFAdd %f32 %accum %c_f32_p2\n"
		"%still_loop = OpSLessThan %bool %step %c_i32_2\n"
		"              OpLoopMerge %exit %phi None\n"
		"              OpBranchConditional %still_loop %phi %exit\n"

		"%exit       = OpLabel\n"
		"              OpStore %loc %accum\n"
		"%ret        = OpLoad %v4f32 %result\n"
		"              OpReturnValue %ret\n"

		"              OpFunctionEnd\n";

	fragments2["pre_main"]	= typesAndConstants2;
	fragments2["testfun"]	= function2;

	outputColors2[0]			= RGBA(127, 229, 127, 255);
	outputColors2[1]			= RGBA(127, 102, 0,   255);
	outputColors2[2]			= RGBA(0,   229, 0,   255);
	outputColors2[3]			= RGBA(0,   102, 127, 255);

	createTestsForAllStages("induction", inputColors, outputColors2, fragments2, group.get());

	const char	typesAndConstants3[]	=
		"%true      = OpConstantTrue %bool\n"
		"%false     = OpConstantFalse %bool\n"
		"%c_f32_p2  = OpConstant %f32 0.2\n";

	// Swap the second and the third element of the given parameter.
	const char	function3[]				=
		"%test_code = OpFunction %v4f32 None %v4f32_function\n"
		"%param     = OpFunctionParameter %v4f32\n"
		"%entry     = OpLabel\n"
		"%result    = OpVariable %fp_v4f32 Function\n"
		"             OpStore %result %param\n"
		"%a_loc     = OpAccessChain %fp_f32 %result %c_i32_1\n"
		"%a_init    = OpLoad %f32 %a_loc\n"
		"%b_loc     = OpAccessChain %fp_f32 %result %c_i32_2\n"
		"%b_init    = OpLoad %f32 %b_loc\n"
		"             OpBranch %phi\n"

		"%phi        = OpLabel\n"
		"%still_loop = OpPhi %bool %true   %entry %false  %phi\n"
		"%a_next     = OpPhi %f32  %a_init %entry %b_next %phi\n"
		"%b_next     = OpPhi %f32  %b_init %entry %a_next %phi\n"
		"              OpLoopMerge %exit %phi None\n"
		"              OpBranchConditional %still_loop %phi %exit\n"

		"%exit       = OpLabel\n"
		"              OpStore %a_loc %a_next\n"
		"              OpStore %b_loc %b_next\n"
		"%ret        = OpLoad %v4f32 %result\n"
		"              OpReturnValue %ret\n"

		"              OpFunctionEnd\n";

	fragments3["pre_main"]	= typesAndConstants3;
	fragments3["testfun"]	= function3;

	outputColors3[0]			= RGBA(127, 127, 127, 255);
	outputColors3[1]			= RGBA(127, 0,   0,   255);
	outputColors3[2]			= RGBA(0,   0,   127, 255);
	outputColors3[3]			= RGBA(0,   127, 0,   255);

	createTestsForAllStages("swap", inputColors, outputColors3, fragments3, group.get());

	return group.release();
}

tcu::TestCaseGroup* createNoContractionTests(tcu::TestContext& testCtx)
{
	de::MovePtr<tcu::TestCaseGroup> group			(new tcu::TestCaseGroup(testCtx, "nocontraction", "Test the NoContraction decoration"));
	RGBA							inputColors[4];
	RGBA							outputColors[4];

	// With NoContraction, (1 + 2^-23) * (1 - 2^-23) - 1 should be conducted as a multiplication and an addition separately.
	// For the multiplication, the result is 1 - 2^-46, which is out of the precision range for 32-bit float. (32-bit float
	// only have 23-bit fraction.) So it will be rounded to 1. Or 0x1.fffffc. Then the final result is 0 or -0x1p-24.
	// On the contrary, the result will be 2^-46, which is a normalized number perfectly representable as 32-bit float.
	const char						constantsAndTypes[]	 =
		"%c_vec4_0       = OpConstantComposite %v4f32 %c_f32_0 %c_f32_0 %c_f32_0 %c_f32_1\n"
		"%c_vec4_1       = OpConstantComposite %v4f32 %c_f32_1 %c_f32_1 %c_f32_1 %c_f32_1\n"
		"%c_f32_1pl2_23  = OpConstant %f32 0x1.000002p+0\n" // 1 + 2^-23
		"%c_f32_1mi2_23  = OpConstant %f32 0x1.fffffcp-1\n" // 1 - 2^-23
		"%c_f32_n1pn24   = OpConstant %f32 -0x1p-24\n"
		;

	const char						function[]	 =
		"%test_code      = OpFunction %v4f32 None %v4f32_function\n"
		"%param          = OpFunctionParameter %v4f32\n"
		"%label          = OpLabel\n"
		"%var1           = OpVariable %fp_f32 Function %c_f32_1pl2_23\n"
		"%var2           = OpVariable %fp_f32 Function\n"
		"%red            = OpCompositeExtract %f32 %param 0\n"
		"%plus_red       = OpFAdd %f32 %c_f32_1mi2_23 %red\n"
		"                  OpStore %var2 %plus_red\n"
		"%val1           = OpLoad %f32 %var1\n"
		"%val2           = OpLoad %f32 %var2\n"
		"%mul            = OpFMul %f32 %val1 %val2\n"
		"%add            = OpFAdd %f32 %mul %c_f32_n1\n"
		"%is0            = OpFOrdEqual %bool %add %c_f32_0\n"
		"%isn1n24         = OpFOrdEqual %bool %add %c_f32_n1pn24\n"
		"%success        = OpLogicalOr %bool %is0 %isn1n24\n"
		"%v4success      = OpCompositeConstruct %v4bool %success %success %success %success\n"
		"%ret            = OpSelect %v4f32 %v4success %c_vec4_0 %c_vec4_1\n"
		"                  OpReturnValue %ret\n"
		"                  OpFunctionEnd\n";

	struct CaseNameDecoration
	{
		string name;
		string decoration;
	};


	CaseNameDecoration tests[] = {
		{"multiplication",	"OpDecorate %mul NoContraction"},
		{"addition",		"OpDecorate %add NoContraction"},
		{"both",			"OpDecorate %mul NoContraction\nOpDecorate %add NoContraction"},
	};

	getHalfColorsFullAlpha(inputColors);

	for (deUint8 idx = 0; idx < 4; ++idx)
	{
		inputColors[idx].setRed(0);
		outputColors[idx] = RGBA(0, 0, 0, 255);
	}

	for (size_t testNdx = 0; testNdx < sizeof(tests) / sizeof(CaseNameDecoration); ++testNdx)
	{
		map<string, string> fragments;

		fragments["decoration"] = tests[testNdx].decoration;
		fragments["pre_main"] = constantsAndTypes;
		fragments["testfun"] = function;

		createTestsForAllStages(tests[testNdx].name, inputColors, outputColors, fragments, group.get());
	}

	return group.release();
}

tcu::TestCaseGroup* createMemoryAccessTests(tcu::TestContext& testCtx)
{
	de::MovePtr<tcu::TestCaseGroup> memoryAccessTests (new tcu::TestCaseGroup(testCtx, "opmemoryaccess", "Memory Semantics"));
	RGBA							colors[4];

	const char						constantsAndTypes[]	 =
		"%c_a2f32_1         = OpConstantComposite %a2f32 %c_f32_1 %c_f32_1\n"
		"%fp_a2f32          = OpTypePointer Function %a2f32\n"
		"%stype             = OpTypeStruct  %v4f32 %a2f32 %f32\n"
		"%fp_stype          = OpTypePointer Function %stype\n";

	const char						function[]	 =
		"%test_code         = OpFunction %v4f32 None %v4f32_function\n"
		"%param1            = OpFunctionParameter %v4f32\n"
		"%lbl               = OpLabel\n"
		"%v1                = OpVariable %fp_v4f32 Function\n"
		"%v2                = OpVariable %fp_a2f32 Function\n"
		"%v3                = OpVariable %fp_f32 Function\n"
		"%v                 = OpVariable %fp_stype Function\n"
		"%vv                = OpVariable %fp_stype Function\n"
		"%vvv               = OpVariable %fp_f32 Function\n"

		"                     OpStore %v1 %c_v4f32_1_1_1_1\n"
		"                     OpStore %v2 %c_a2f32_1\n"
		"                     OpStore %v3 %c_f32_1\n"

		"%p_v4f32          = OpAccessChain %fp_v4f32 %v %c_u32_0\n"
		"%p_a2f32          = OpAccessChain %fp_a2f32 %v %c_u32_1\n"
		"%p_f32            = OpAccessChain %fp_f32 %v %c_u32_2\n"
		"%v1_v             = OpLoad %v4f32 %v1 ${access_type}\n"
		"%v2_v             = OpLoad %a2f32 %v2 ${access_type}\n"
		"%v3_v             = OpLoad %f32 %v3 ${access_type}\n"

		"                    OpStore %p_v4f32 %v1_v ${access_type}\n"
		"                    OpStore %p_a2f32 %v2_v ${access_type}\n"
		"                    OpStore %p_f32 %v3_v ${access_type}\n"

		"                    OpCopyMemory %vv %v ${access_type}\n"
		"                    OpCopyMemory %vvv %p_f32 ${access_type}\n"

		"%p_f32_2          = OpAccessChain %fp_f32 %vv %c_u32_2\n"
		"%v_f32_2          = OpLoad %f32 %p_f32_2\n"
		"%v_f32_3          = OpLoad %f32 %vvv\n"

		"%ret1             = OpVectorTimesScalar %v4f32 %param1 %v_f32_2\n"
		"%ret2             = OpVectorTimesScalar %v4f32 %ret1 %v_f32_3\n"
		"                    OpReturnValue %ret2\n"
		"                    OpFunctionEnd\n";

	struct NameMemoryAccess
	{
		string name;
		string accessType;
	};


	NameMemoryAccess tests[] =
	{
		{ "none", "" },
		{ "volatile", "Volatile" },
		{ "aligned",  "Aligned 1" },
		{ "volatile_aligned",  "Volatile|Aligned 1" },
		{ "nontemporal_aligned",  "Nontemporal|Aligned 1" },
		{ "volatile_nontemporal",  "Volatile|Nontemporal" },
		{ "volatile_nontermporal_aligned",  "Volatile|Nontemporal|Aligned 1" },
	};

	getHalfColorsFullAlpha(colors);

	for (size_t testNdx = 0; testNdx < sizeof(tests) / sizeof(NameMemoryAccess); ++testNdx)
	{
		map<string, string> fragments;
		map<string, string> memoryAccess;
		memoryAccess["access_type"] = tests[testNdx].accessType;

		fragments["pre_main"] = constantsAndTypes;
		fragments["testfun"] = tcu::StringTemplate(function).specialize(memoryAccess);
		createTestsForAllStages(tests[testNdx].name, colors, colors, fragments, memoryAccessTests.get());
	}
	return memoryAccessTests.release();
}
tcu::TestCaseGroup* createOpUndefTests(tcu::TestContext& testCtx)
{
	de::MovePtr<tcu::TestCaseGroup>		opUndefTests		 (new tcu::TestCaseGroup(testCtx, "opundef", "Test OpUndef"));
	RGBA								defaultColors[4];
	map<string, string>					fragments;
	getDefaultColors(defaultColors);

	// First, simple cases that don't do anything with the OpUndef result.
	struct NameCodePair { string name, decl, type; };
	const NameCodePair tests[] =
	{
		{"bool", "", "%bool"},
		{"vec2uint32", "%type = OpTypeVector %u32 2", "%type"},
		{"image", "%type = OpTypeImage %f32 2D 0 0 0 1 Unknown", "%type"},
		{"sampler", "%type = OpTypeSampler", "%type"},
		{"sampledimage", "%img = OpTypeImage %f32 2D 0 0 0 1 Unknown\n" "%type = OpTypeSampledImage %img", "%type"},
		{"pointer", "", "%fp_i32"},
		{"runtimearray", "%type = OpTypeRuntimeArray %f32", "%type"},
		{"array", "%c_u32_100 = OpConstant %u32 100\n" "%type = OpTypeArray %i32 %c_u32_100", "%type"},
		{"struct", "%type = OpTypeStruct %f32 %i32 %u32", "%type"}};
	for (size_t testNdx = 0; testNdx < sizeof(tests) / sizeof(NameCodePair); ++testNdx)
	{
		fragments["undef_type"] = tests[testNdx].type;
		fragments["testfun"] = StringTemplate(
			"%test_code = OpFunction %v4f32 None %v4f32_function\n"
			"%param1 = OpFunctionParameter %v4f32\n"
			"%label_testfun = OpLabel\n"
			"%undef = OpUndef ${undef_type}\n"
			"OpReturnValue %param1\n"
			"OpFunctionEnd\n").specialize(fragments);
		fragments["pre_main"] = tests[testNdx].decl;
		createTestsForAllStages(tests[testNdx].name, defaultColors, defaultColors, fragments, opUndefTests.get());
	}
	fragments.clear();

	fragments["testfun"] =
		"%test_code = OpFunction %v4f32 None %v4f32_function\n"
		"%param1 = OpFunctionParameter %v4f32\n"
		"%label_testfun = OpLabel\n"
		"%undef = OpUndef %f32\n"
		"%zero = OpFMul %f32 %undef %c_f32_0\n"
		"%is_nan = OpIsNan %bool %zero\n" //OpUndef may result in NaN which may turn %zero into Nan.
		"%actually_zero = OpSelect %f32 %is_nan %c_f32_0 %zero\n"
		"%a = OpVectorExtractDynamic %f32 %param1 %c_i32_0\n"
		"%b = OpFAdd %f32 %a %actually_zero\n"
		"%ret = OpVectorInsertDynamic %v4f32 %param1 %b %c_i32_0\n"
		"OpReturnValue %ret\n"
		"OpFunctionEnd\n"
		;
	createTestsForAllStages("float32", defaultColors, defaultColors, fragments, opUndefTests.get());

	fragments["testfun"] =
		"%test_code = OpFunction %v4f32 None %v4f32_function\n"
		"%param1 = OpFunctionParameter %v4f32\n"
		"%label_testfun = OpLabel\n"
		"%undef = OpUndef %i32\n"
		"%zero = OpIMul %i32 %undef %c_i32_0\n"
		"%a = OpVectorExtractDynamic %f32 %param1 %zero\n"
		"%ret = OpVectorInsertDynamic %v4f32 %param1 %a %c_i32_0\n"
		"OpReturnValue %ret\n"
		"OpFunctionEnd\n"
		;
	createTestsForAllStages("sint32", defaultColors, defaultColors, fragments, opUndefTests.get());

	fragments["testfun"] =
		"%test_code = OpFunction %v4f32 None %v4f32_function\n"
		"%param1 = OpFunctionParameter %v4f32\n"
		"%label_testfun = OpLabel\n"
		"%undef = OpUndef %u32\n"
		"%zero = OpIMul %u32 %undef %c_i32_0\n"
		"%a = OpVectorExtractDynamic %f32 %param1 %zero\n"
		"%ret = OpVectorInsertDynamic %v4f32 %param1 %a %c_i32_0\n"
		"OpReturnValue %ret\n"
		"OpFunctionEnd\n"
		;
	createTestsForAllStages("uint32", defaultColors, defaultColors, fragments, opUndefTests.get());

	fragments["testfun"] =
		"%test_code = OpFunction %v4f32 None %v4f32_function\n"
		"%param1 = OpFunctionParameter %v4f32\n"
		"%label_testfun = OpLabel\n"
		"%undef = OpUndef %v4f32\n"
		"%vzero = OpVectorTimesScalar %v4f32 %undef %c_f32_0\n"
		"%zero_0 = OpVectorExtractDynamic %f32 %vzero %c_i32_0\n"
		"%zero_1 = OpVectorExtractDynamic %f32 %vzero %c_i32_1\n"
		"%zero_2 = OpVectorExtractDynamic %f32 %vzero %c_i32_2\n"
		"%zero_3 = OpVectorExtractDynamic %f32 %vzero %c_i32_3\n"
		"%is_nan_0 = OpIsNan %bool %zero_0\n"
		"%is_nan_1 = OpIsNan %bool %zero_1\n"
		"%is_nan_2 = OpIsNan %bool %zero_2\n"
		"%is_nan_3 = OpIsNan %bool %zero_3\n"
		"%actually_zero_0 = OpSelect %f32 %is_nan_0 %c_f32_0 %zero_0\n"
		"%actually_zero_1 = OpSelect %f32 %is_nan_0 %c_f32_0 %zero_1\n"
		"%actually_zero_2 = OpSelect %f32 %is_nan_0 %c_f32_0 %zero_2\n"
		"%actually_zero_3 = OpSelect %f32 %is_nan_0 %c_f32_0 %zero_3\n"
		"%param1_0 = OpVectorExtractDynamic %f32 %param1 %c_i32_0\n"
		"%param1_1 = OpVectorExtractDynamic %f32 %param1 %c_i32_1\n"
		"%param1_2 = OpVectorExtractDynamic %f32 %param1 %c_i32_2\n"
		"%param1_3 = OpVectorExtractDynamic %f32 %param1 %c_i32_3\n"
		"%sum_0 = OpFAdd %f32 %param1_0 %actually_zero_0\n"
		"%sum_1 = OpFAdd %f32 %param1_1 %actually_zero_1\n"
		"%sum_2 = OpFAdd %f32 %param1_2 %actually_zero_2\n"
		"%sum_3 = OpFAdd %f32 %param1_3 %actually_zero_3\n"
		"%ret3 = OpVectorInsertDynamic %v4f32 %param1 %sum_3 %c_i32_3\n"
		"%ret2 = OpVectorInsertDynamic %v4f32 %ret3 %sum_2 %c_i32_2\n"
		"%ret1 = OpVectorInsertDynamic %v4f32 %ret2 %sum_1 %c_i32_1\n"
		"%ret = OpVectorInsertDynamic %v4f32 %ret1 %sum_0 %c_i32_0\n"
		"OpReturnValue %ret\n"
		"OpFunctionEnd\n"
		;
	createTestsForAllStages("vec4float32", defaultColors, defaultColors, fragments, opUndefTests.get());

	fragments["pre_main"] =
		"%m2x2f32 = OpTypeMatrix %v2f32 2\n";
	fragments["testfun"] =
		"%test_code = OpFunction %v4f32 None %v4f32_function\n"
		"%param1 = OpFunctionParameter %v4f32\n"
		"%label_testfun = OpLabel\n"
		"%undef = OpUndef %m2x2f32\n"
		"%mzero = OpMatrixTimesScalar %m2x2f32 %undef %c_f32_0\n"
		"%zero_0 = OpCompositeExtract %f32 %mzero 0 0\n"
		"%zero_1 = OpCompositeExtract %f32 %mzero 0 1\n"
		"%zero_2 = OpCompositeExtract %f32 %mzero 1 0\n"
		"%zero_3 = OpCompositeExtract %f32 %mzero 1 1\n"
		"%is_nan_0 = OpIsNan %bool %zero_0\n"
		"%is_nan_1 = OpIsNan %bool %zero_1\n"
		"%is_nan_2 = OpIsNan %bool %zero_2\n"
		"%is_nan_3 = OpIsNan %bool %zero_3\n"
		"%actually_zero_0 = OpSelect %f32 %is_nan_0 %c_f32_0 %zero_0\n"
		"%actually_zero_1 = OpSelect %f32 %is_nan_0 %c_f32_0 %zero_1\n"
		"%actually_zero_2 = OpSelect %f32 %is_nan_0 %c_f32_0 %zero_2\n"
		"%actually_zero_3 = OpSelect %f32 %is_nan_0 %c_f32_0 %zero_3\n"
		"%param1_0 = OpVectorExtractDynamic %f32 %param1 %c_i32_0\n"
		"%param1_1 = OpVectorExtractDynamic %f32 %param1 %c_i32_1\n"
		"%param1_2 = OpVectorExtractDynamic %f32 %param1 %c_i32_2\n"
		"%param1_3 = OpVectorExtractDynamic %f32 %param1 %c_i32_3\n"
		"%sum_0 = OpFAdd %f32 %param1_0 %actually_zero_0\n"
		"%sum_1 = OpFAdd %f32 %param1_1 %actually_zero_1\n"
		"%sum_2 = OpFAdd %f32 %param1_2 %actually_zero_2\n"
		"%sum_3 = OpFAdd %f32 %param1_3 %actually_zero_3\n"
		"%ret3 = OpVectorInsertDynamic %v4f32 %param1 %sum_3 %c_i32_3\n"
		"%ret2 = OpVectorInsertDynamic %v4f32 %ret3 %sum_2 %c_i32_2\n"
		"%ret1 = OpVectorInsertDynamic %v4f32 %ret2 %sum_1 %c_i32_1\n"
		"%ret = OpVectorInsertDynamic %v4f32 %ret1 %sum_0 %c_i32_0\n"
		"OpReturnValue %ret\n"
		"OpFunctionEnd\n"
		;
	createTestsForAllStages("matrix", defaultColors, defaultColors, fragments, opUndefTests.get());

	return opUndefTests.release();
}

void createOpQuantizeSingleOptionTests(tcu::TestCaseGroup* testCtx)
{
	const RGBA		inputColors[4]		=
	{
		RGBA(0,		0,		0,		255),
		RGBA(0,		0,		255,	255),
		RGBA(0,		255,	0,		255),
		RGBA(0,		255,	255,	255)
	};

	const RGBA		expectedColors[4]	=
	{
		RGBA(255,	 0,		 0,		 255),
		RGBA(255,	 0,		 0,		 255),
		RGBA(255,	 0,		 0,		 255),
		RGBA(255,	 0,		 0,		 255)
	};

	const struct SingleFP16Possibility
	{
		const char* name;
		const char* constant;  // Value to assign to %test_constant.
		float		valueAsFloat;
		const char* condition; // Must assign to %cond an expression that evaluates to true after %c = OpQuantizeToF16(%test_constant + 0).
	}				tests[]				=
	{
		{
			"negative",
			"-0x1.3p1\n",
			-constructNormalizedFloat(1, 0x300000),
			"%cond = OpFOrdEqual %bool %c %test_constant\n"
		}, // -19
		{
			"positive",
			"0x1.0p7\n",
			constructNormalizedFloat(7, 0x000000),
			"%cond = OpFOrdEqual %bool %c %test_constant\n"
		},  // +128
		// SPIR-V requires that OpQuantizeToF16 flushes
		// any numbers that would end up denormalized in F16 to zero.
		{
			"denorm",
			"0x0.0006p-126\n",
			std::ldexp(1.5f, -140),
			"%cond = OpFOrdEqual %bool %c %c_f32_0\n"
		},  // denorm
		{
			"negative_denorm",
			"-0x0.0006p-126\n",
			-std::ldexp(1.5f, -140),
			"%cond = OpFOrdEqual %bool %c %c_f32_0\n"
		}, // -denorm
		{
			"too_small",
			"0x1.0p-16\n",
			std::ldexp(1.0f, -16),
			"%cond = OpFOrdEqual %bool %c %c_f32_0\n"
		},     // too small positive
		{
			"negative_too_small",
			"-0x1.0p-32\n",
			-std::ldexp(1.0f, -32),
			"%cond = OpFOrdEqual %bool %c %c_f32_0\n"
		},      // too small negative
		{
			"negative_inf",
			"-0x1.0p128\n",
			-std::ldexp(1.0f, 128),

			"%gz = OpFOrdLessThan %bool %c %c_f32_0\n"
			"%inf = OpIsInf %bool %c\n"
			"%cond = OpLogicalAnd %bool %gz %inf\n"
		},     // -inf to -inf
		{
			"inf",
			"0x1.0p128\n",
			std::ldexp(1.0f, 128),

			"%gz = OpFOrdGreaterThan %bool %c %c_f32_0\n"
			"%inf = OpIsInf %bool %c\n"
			"%cond = OpLogicalAnd %bool %gz %inf\n"
		},     // +inf to +inf
		{
			"round_to_negative_inf",
			"-0x1.0p32\n",
			-std::ldexp(1.0f, 32),

			"%gz = OpFOrdLessThan %bool %c %c_f32_0\n"
			"%inf = OpIsInf %bool %c\n"
			"%cond = OpLogicalAnd %bool %gz %inf\n"
		},     // round to -inf
		{
			"round_to_inf",
			"0x1.0p16\n",
			std::ldexp(1.0f, 16),

			"%gz = OpFOrdGreaterThan %bool %c %c_f32_0\n"
			"%inf = OpIsInf %bool %c\n"
			"%cond = OpLogicalAnd %bool %gz %inf\n"
		},     // round to +inf
		{
			"nan",
			"0x1.1p128\n",
			std::numeric_limits<float>::quiet_NaN(),

			// Test for any NaN value, as NaNs are not preserved
			"%direct_quant = OpQuantizeToF16 %f32 %test_constant\n"
			"%cond = OpIsNan %bool %direct_quant\n"
		}, // nan
		{
			"negative_nan",
			"-0x1.0001p128\n",
			std::numeric_limits<float>::quiet_NaN(),

			// Test for any NaN value, as NaNs are not preserved
			"%direct_quant = OpQuantizeToF16 %f32 %test_constant\n"
			"%cond = OpIsNan %bool %direct_quant\n"
		} // -nan
	};
	const char*		constants			=
		"%test_constant = OpConstant %f32 ";  // The value will be test.constant.

	StringTemplate	function			(
		"%test_code     = OpFunction %v4f32 None %v4f32_function\n"
		"%param1        = OpFunctionParameter %v4f32\n"
		"%label_testfun = OpLabel\n"
		"%a             = OpVectorExtractDynamic %f32 %param1 %c_i32_0\n"
		"%b             = OpFAdd %f32 %test_constant %a\n"
		"%c             = OpQuantizeToF16 %f32 %b\n"
		"${condition}\n"
		"%v4cond        = OpCompositeConstruct %v4bool %cond %cond %cond %cond\n"
		"%retval        = OpSelect %v4f32 %v4cond %c_v4f32_1_0_0_1 %param1\n"
		"                 OpReturnValue %retval\n"
		"OpFunctionEnd\n"
	);

	const char*		specDecorations		= "OpDecorate %test_constant SpecId 0\n";
	const char*		specConstants		=
			"%test_constant = OpSpecConstant %f32 0.\n"
			"%c             = OpSpecConstantOp %f32 QuantizeToF16 %test_constant\n";

	StringTemplate	specConstantFunction(
		"%test_code     = OpFunction %v4f32 None %v4f32_function\n"
		"%param1        = OpFunctionParameter %v4f32\n"
		"%label_testfun = OpLabel\n"
		"${condition}\n"
		"%v4cond        = OpCompositeConstruct %v4bool %cond %cond %cond %cond\n"
		"%retval        = OpSelect %v4f32 %v4cond %c_v4f32_1_0_0_1 %param1\n"
		"                 OpReturnValue %retval\n"
		"OpFunctionEnd\n"
	);

	for (size_t idx = 0; idx < (sizeof(tests)/sizeof(tests[0])); ++idx)
	{
		map<string, string>								codeSpecialization;
		map<string, string>								fragments;
		codeSpecialization["condition"]					= tests[idx].condition;
		fragments["testfun"]							= function.specialize(codeSpecialization);
		fragments["pre_main"]							= string(constants) + tests[idx].constant + "\n";
		createTestsForAllStages(tests[idx].name, inputColors, expectedColors, fragments, testCtx);
	}

	for (size_t idx = 0; idx < (sizeof(tests)/sizeof(tests[0])); ++idx)
	{
		map<string, string>								codeSpecialization;
		map<string, string>								fragments;
		vector<deInt32>									passConstants;
		deInt32											specConstant;

		codeSpecialization["condition"]					= tests[idx].condition;
		fragments["testfun"]							= specConstantFunction.specialize(codeSpecialization);
		fragments["decoration"]							= specDecorations;
		fragments["pre_main"]							= specConstants;

		memcpy(&specConstant, &tests[idx].valueAsFloat, sizeof(float));
		passConstants.push_back(specConstant);

		createTestsForAllStages(string("spec_const_") + tests[idx].name, inputColors, expectedColors, fragments, passConstants, testCtx);
	}
}

void createOpQuantizeTwoPossibilityTests(tcu::TestCaseGroup* testCtx)
{
	RGBA inputColors[4] =  {
		RGBA(0,		0,		0,		255),
		RGBA(0,		0,		255,	255),
		RGBA(0,		255,	0,		255),
		RGBA(0,		255,	255,	255)
	};

	RGBA expectedColors[4] =
	{
		RGBA(255,	 0,		 0,		 255),
		RGBA(255,	 0,		 0,		 255),
		RGBA(255,	 0,		 0,		 255),
		RGBA(255,	 0,		 0,		 255)
	};

	struct DualFP16Possibility
	{
		const char* name;
		const char* input;
		float		inputAsFloat;
		const char* possibleOutput1;
		const char* possibleOutput2;
	} tests[] = {
		{
			"positive_round_up_or_round_down",
			"0x1.3003p8",
			constructNormalizedFloat(8, 0x300300),
			"0x1.304p8",
			"0x1.3p8"
		},
		{
			"negative_round_up_or_round_down",
			"-0x1.6008p-7",
			-constructNormalizedFloat(-7, 0x600800),
			"-0x1.6p-7",
			"-0x1.604p-7"
		},
		{
			"carry_bit",
			"0x1.01ep2",
			constructNormalizedFloat(2, 0x01e000),
			"0x1.01cp2",
			"0x1.02p2"
		},
		{
			"carry_to_exponent",
			"0x1.ffep1",
			constructNormalizedFloat(1, 0xffe000),
			"0x1.ffcp1",
			"0x1.0p2"
		},
	};
	StringTemplate constants (
		"%input_const = OpConstant %f32 ${input}\n"
		"%possible_solution1 = OpConstant %f32 ${output1}\n"
		"%possible_solution2 = OpConstant %f32 ${output2}\n"
		);

	StringTemplate specConstants (
		"%input_const = OpSpecConstant %f32 0.\n"
		"%possible_solution1 = OpConstant %f32 ${output1}\n"
		"%possible_solution2 = OpConstant %f32 ${output2}\n"
	);

	const char* specDecorations = "OpDecorate %input_const  SpecId 0\n";

	const char* function  =
		"%test_code     = OpFunction %v4f32 None %v4f32_function\n"
		"%param1        = OpFunctionParameter %v4f32\n"
		"%label_testfun = OpLabel\n"
		"%a             = OpVectorExtractDynamic %f32 %param1 %c_i32_0\n"
		// For the purposes of this test we assume that 0.f will always get
		// faithfully passed through the pipeline stages.
		"%b             = OpFAdd %f32 %input_const %a\n"
		"%c             = OpQuantizeToF16 %f32 %b\n"
		"%eq_1          = OpFOrdEqual %bool %c %possible_solution1\n"
		"%eq_2          = OpFOrdEqual %bool %c %possible_solution2\n"
		"%cond          = OpLogicalOr %bool %eq_1 %eq_2\n"
		"%v4cond        = OpCompositeConstruct %v4bool %cond %cond %cond %cond\n"
		"%retval        = OpSelect %v4f32 %v4cond %c_v4f32_1_0_0_1 %param1"
		"                 OpReturnValue %retval\n"
		"OpFunctionEnd\n";

	for(size_t idx = 0; idx < (sizeof(tests)/sizeof(tests[0])); ++idx) {
		map<string, string>									fragments;
		map<string, string>									constantSpecialization;

		constantSpecialization["input"]						= tests[idx].input;
		constantSpecialization["output1"]					= tests[idx].possibleOutput1;
		constantSpecialization["output2"]					= tests[idx].possibleOutput2;
		fragments["testfun"]								= function;
		fragments["pre_main"]								= constants.specialize(constantSpecialization);
		createTestsForAllStages(tests[idx].name, inputColors, expectedColors, fragments, testCtx);
	}

	for(size_t idx = 0; idx < (sizeof(tests)/sizeof(tests[0])); ++idx) {
		map<string, string>									fragments;
		map<string, string>									constantSpecialization;
		vector<deInt32>										passConstants;
		deInt32												specConstant;

		constantSpecialization["output1"]					= tests[idx].possibleOutput1;
		constantSpecialization["output2"]					= tests[idx].possibleOutput2;
		fragments["testfun"]								= function;
		fragments["decoration"]								= specDecorations;
		fragments["pre_main"]								= specConstants.specialize(constantSpecialization);

		memcpy(&specConstant, &tests[idx].inputAsFloat, sizeof(float));
		passConstants.push_back(specConstant);

		createTestsForAllStages(string("spec_const_") + tests[idx].name, inputColors, expectedColors, fragments, passConstants, testCtx);
	}
}

tcu::TestCaseGroup* createOpQuantizeTests(tcu::TestContext& testCtx)
{
	de::MovePtr<tcu::TestCaseGroup> opQuantizeTests (new tcu::TestCaseGroup(testCtx, "opquantize", "Test OpQuantizeToF16"));
	createOpQuantizeSingleOptionTests(opQuantizeTests.get());
	createOpQuantizeTwoPossibilityTests(opQuantizeTests.get());
	return opQuantizeTests.release();
}

struct ShaderPermutation
{
	deUint8 vertexPermutation;
	deUint8 geometryPermutation;
	deUint8 tesscPermutation;
	deUint8 tessePermutation;
	deUint8 fragmentPermutation;
};

ShaderPermutation getShaderPermutation(deUint8 inputValue)
{
	ShaderPermutation	permutation =
	{
		static_cast<deUint8>(inputValue & 0x10? 1u: 0u),
		static_cast<deUint8>(inputValue & 0x08? 1u: 0u),
		static_cast<deUint8>(inputValue & 0x04? 1u: 0u),
		static_cast<deUint8>(inputValue & 0x02? 1u: 0u),
		static_cast<deUint8>(inputValue & 0x01? 1u: 0u)
	};
	return permutation;
}

tcu::TestCaseGroup* createModuleTests(tcu::TestContext& testCtx)
{
	RGBA								defaultColors[4];
	RGBA								invertedColors[4];
	de::MovePtr<tcu::TestCaseGroup>		moduleTests			(new tcu::TestCaseGroup(testCtx, "module", "Multiple entry points into shaders"));

	const ShaderElement					combinedPipeline[]	=
	{
		ShaderElement("module", "main", VK_SHADER_STAGE_VERTEX_BIT),
		ShaderElement("module", "main", VK_SHADER_STAGE_GEOMETRY_BIT),
		ShaderElement("module", "main", VK_SHADER_STAGE_TESSELLATION_CONTROL_BIT),
		ShaderElement("module", "main", VK_SHADER_STAGE_TESSELLATION_EVALUATION_BIT),
		ShaderElement("module", "main", VK_SHADER_STAGE_FRAGMENT_BIT)
	};

	getDefaultColors(defaultColors);
	getInvertedDefaultColors(invertedColors);
	addFunctionCaseWithPrograms<InstanceContext>(
			moduleTests.get(), "same_module", "", createCombinedModule, runAndVerifyDefaultPipeline,
			createInstanceContext(combinedPipeline, map<string, string>()));

	const char* numbers[] =
	{
		"1", "2"
	};

	for (deInt8 idx = 0; idx < 32; ++idx)
	{
		ShaderPermutation			permutation		= getShaderPermutation(idx);
		string						name			= string("vert") + numbers[permutation.vertexPermutation] + "_geom" + numbers[permutation.geometryPermutation] + "_tessc" + numbers[permutation.tesscPermutation] + "_tesse" + numbers[permutation.tessePermutation] + "_frag" + numbers[permutation.fragmentPermutation];
		const ShaderElement			pipeline[]		=
		{
			ShaderElement("vert",	string("vert") +	numbers[permutation.vertexPermutation],		VK_SHADER_STAGE_VERTEX_BIT),
			ShaderElement("geom",	string("geom") +	numbers[permutation.geometryPermutation],	VK_SHADER_STAGE_GEOMETRY_BIT),
			ShaderElement("tessc",	string("tessc") +	numbers[permutation.tesscPermutation],		VK_SHADER_STAGE_TESSELLATION_CONTROL_BIT),
			ShaderElement("tesse",	string("tesse") +	numbers[permutation.tessePermutation],		VK_SHADER_STAGE_TESSELLATION_EVALUATION_BIT),
			ShaderElement("frag",	string("frag") +	numbers[permutation.fragmentPermutation],	VK_SHADER_STAGE_FRAGMENT_BIT)
		};

		// If there are an even number of swaps, then it should be no-op.
		// If there are an odd number, the color should be flipped.
		if ((permutation.vertexPermutation + permutation.geometryPermutation + permutation.tesscPermutation + permutation.tessePermutation + permutation.fragmentPermutation) % 2 == 0)
		{
			addFunctionCaseWithPrograms<InstanceContext>(
					moduleTests.get(), name, "", createMultipleEntries, runAndVerifyDefaultPipeline,
					createInstanceContext(pipeline, defaultColors, defaultColors, map<string, string>()));
		}
		else
		{
			addFunctionCaseWithPrograms<InstanceContext>(
					moduleTests.get(), name, "", createMultipleEntries, runAndVerifyDefaultPipeline,
					createInstanceContext(pipeline, defaultColors, invertedColors, map<string, string>()));
		}
	}
	return moduleTests.release();
}

tcu::TestCaseGroup* createLoopTests(tcu::TestContext& testCtx)
{
	de::MovePtr<tcu::TestCaseGroup> testGroup(new tcu::TestCaseGroup(testCtx, "loop", "Looping control flow"));
	RGBA defaultColors[4];
	getDefaultColors(defaultColors);
	map<string, string> fragments;
	fragments["pre_main"] =
		"%c_f32_5 = OpConstant %f32 5.\n";

	// A loop with a single block. The Continue Target is the loop block
	// itself. In SPIR-V terms, the "loop construct" contains no blocks at all
	// -- the "continue construct" forms the entire loop.
	fragments["testfun"] =
		"%test_code = OpFunction %v4f32 None %v4f32_function\n"
		"%param1 = OpFunctionParameter %v4f32\n"

		"%entry = OpLabel\n"
		"%val0 = OpVectorExtractDynamic %f32 %param1 %c_i32_0\n"
		"OpBranch %loop\n"

		";adds and subtracts 1.0 to %val in alternate iterations\n"
		"%loop = OpLabel\n"
		"%count = OpPhi %i32 %c_i32_4 %entry %count__ %loop\n"
		"%delta = OpPhi %f32 %c_f32_1 %entry %minus_delta %loop\n"
		"%val1 = OpPhi %f32 %val0 %entry %val %loop\n"
		"%val = OpFAdd %f32 %val1 %delta\n"
		"%minus_delta = OpFSub %f32 %c_f32_0 %delta\n"
		"%count__ = OpISub %i32 %count %c_i32_1\n"
		"%again = OpSGreaterThan %bool %count__ %c_i32_0\n"
		"OpLoopMerge %exit %loop None\n"
		"OpBranchConditional %again %loop %exit\n"

		"%exit = OpLabel\n"
		"%result = OpVectorInsertDynamic %v4f32 %param1 %val %c_i32_0\n"
		"OpReturnValue %result\n"

		"OpFunctionEnd\n"
		;
	createTestsForAllStages("single_block", defaultColors, defaultColors, fragments, testGroup.get());

	// Body comprised of multiple basic blocks.
	const StringTemplate multiBlock(
		"%test_code = OpFunction %v4f32 None %v4f32_function\n"
		"%param1 = OpFunctionParameter %v4f32\n"

		"%entry = OpLabel\n"
		"%val0 = OpVectorExtractDynamic %f32 %param1 %c_i32_0\n"
		"OpBranch %loop\n"

		";adds and subtracts 1.0 to %val in alternate iterations\n"
		"%loop = OpLabel\n"
		"%count = OpPhi %i32 %c_i32_4 %entry %count__ %gather\n"
		"%delta = OpPhi %f32 %c_f32_1 %entry %delta_next %gather\n"
		"%val1 = OpPhi %f32 %val0 %entry %val %gather\n"
		// There are several possibilities for the Continue Target below.  Each
		// will be specialized into a separate test case.
		"OpLoopMerge %exit ${continue_target} None\n"
		"OpBranch %if\n"

		"%if = OpLabel\n"
		";delta_next = (delta > 0) ? -1 : 1;\n"
		"%gt0 = OpFOrdGreaterThan %bool %delta %c_f32_0\n"
		"OpSelectionMerge %gather DontFlatten\n"
		"OpBranchConditional %gt0 %even %odd ;tells us if %count is even or odd\n"

		"%odd = OpLabel\n"
		"OpBranch %gather\n"

		"%even = OpLabel\n"
		"OpBranch %gather\n"

		"%gather = OpLabel\n"
		"%delta_next = OpPhi %f32 %c_f32_n1 %even %c_f32_1 %odd\n"
		"%val = OpFAdd %f32 %val1 %delta\n"
		"%count__ = OpISub %i32 %count %c_i32_1\n"
		"%again = OpSGreaterThan %bool %count__ %c_i32_0\n"
		"OpBranchConditional %again %loop %exit\n"

		"%exit = OpLabel\n"
		"%result = OpVectorInsertDynamic %v4f32 %param1 %val %c_i32_0\n"
		"OpReturnValue %result\n"

		"OpFunctionEnd\n");

	map<string, string> continue_target;

	// The Continue Target is the loop block itself.
	continue_target["continue_target"] = "%loop";
	fragments["testfun"] = multiBlock.specialize(continue_target);
	createTestsForAllStages("multi_block_continue_construct", defaultColors, defaultColors, fragments, testGroup.get());

	// The Continue Target is at the end of the loop.
	continue_target["continue_target"] = "%gather";
	fragments["testfun"] = multiBlock.specialize(continue_target);
	createTestsForAllStages("multi_block_loop_construct", defaultColors, defaultColors, fragments, testGroup.get());

	// A loop with continue statement.
	fragments["testfun"] =
		"%test_code = OpFunction %v4f32 None %v4f32_function\n"
		"%param1 = OpFunctionParameter %v4f32\n"

		"%entry = OpLabel\n"
		"%val0 = OpVectorExtractDynamic %f32 %param1 %c_i32_0\n"
		"OpBranch %loop\n"

		";adds 4, 3, and 1 to %val0 (skips 2)\n"
		"%loop = OpLabel\n"
		"%count = OpPhi %i32 %c_i32_4 %entry %count__ %continue\n"
		"%val1 = OpPhi %f32 %val0 %entry %val %continue\n"
		"OpLoopMerge %exit %continue None\n"
		"OpBranch %if\n"

		"%if = OpLabel\n"
		";skip if %count==2\n"
		"%eq2 = OpIEqual %bool %count %c_i32_2\n"
		"OpSelectionMerge %continue DontFlatten\n"
		"OpBranchConditional %eq2 %continue %body\n"

		"%body = OpLabel\n"
		"%fcount = OpConvertSToF %f32 %count\n"
		"%val2 = OpFAdd %f32 %val1 %fcount\n"
		"OpBranch %continue\n"

		"%continue = OpLabel\n"
		"%val = OpPhi %f32 %val2 %body %val1 %if\n"
		"%count__ = OpISub %i32 %count %c_i32_1\n"
		"%again = OpSGreaterThan %bool %count__ %c_i32_0\n"
		"OpBranchConditional %again %loop %exit\n"

		"%exit = OpLabel\n"
		"%same = OpFSub %f32 %val %c_f32_8\n"
		"%result = OpVectorInsertDynamic %v4f32 %param1 %same %c_i32_0\n"
		"OpReturnValue %result\n"
		"OpFunctionEnd\n";
	createTestsForAllStages("continue", defaultColors, defaultColors, fragments, testGroup.get());

	// A loop with break.
	fragments["testfun"] =
		"%test_code = OpFunction %v4f32 None %v4f32_function\n"
		"%param1 = OpFunctionParameter %v4f32\n"

		"%entry = OpLabel\n"
		";param1 components are between 0 and 1, so dot product is 4 or less\n"
		"%dot = OpDot %f32 %param1 %param1\n"
		"%div = OpFDiv %f32 %dot %c_f32_5\n"
		"%zero = OpConvertFToU %u32 %div\n"
		"%two = OpIAdd %i32 %zero %c_i32_2\n"
		"%val0 = OpVectorExtractDynamic %f32 %param1 %c_i32_0\n"
		"OpBranch %loop\n"

		";adds 4 and 3 to %val0 (exits early)\n"
		"%loop = OpLabel\n"
		"%count = OpPhi %i32 %c_i32_4 %entry %count__ %continue\n"
		"%val1 = OpPhi %f32 %val0 %entry %val2 %continue\n"
		"OpLoopMerge %exit %continue None\n"
		"OpBranch %if\n"

		"%if = OpLabel\n"
		";end loop if %count==%two\n"
		"%above2 = OpSGreaterThan %bool %count %two\n"
		"OpSelectionMerge %continue DontFlatten\n"
		"OpBranchConditional %above2 %body %exit\n"

		"%body = OpLabel\n"
		"%fcount = OpConvertSToF %f32 %count\n"
		"%val2 = OpFAdd %f32 %val1 %fcount\n"
		"OpBranch %continue\n"

		"%continue = OpLabel\n"
		"%count__ = OpISub %i32 %count %c_i32_1\n"
		"%again = OpSGreaterThan %bool %count__ %c_i32_0\n"
		"OpBranchConditional %again %loop %exit\n"

		"%exit = OpLabel\n"
		"%val_post = OpPhi %f32 %val2 %continue %val1 %if\n"
		"%same = OpFSub %f32 %val_post %c_f32_7\n"
		"%result = OpVectorInsertDynamic %v4f32 %param1 %same %c_i32_0\n"
		"OpReturnValue %result\n"
		"OpFunctionEnd\n";
	createTestsForAllStages("break", defaultColors, defaultColors, fragments, testGroup.get());

	// A loop with return.
	fragments["testfun"] =
		"%test_code = OpFunction %v4f32 None %v4f32_function\n"
		"%param1 = OpFunctionParameter %v4f32\n"

		"%entry = OpLabel\n"
		";param1 components are between 0 and 1, so dot product is 4 or less\n"
		"%dot = OpDot %f32 %param1 %param1\n"
		"%div = OpFDiv %f32 %dot %c_f32_5\n"
		"%zero = OpConvertFToU %u32 %div\n"
		"%two = OpIAdd %i32 %zero %c_i32_2\n"
		"%val0 = OpVectorExtractDynamic %f32 %param1 %c_i32_0\n"
		"OpBranch %loop\n"

		";returns early without modifying %param1\n"
		"%loop = OpLabel\n"
		"%count = OpPhi %i32 %c_i32_4 %entry %count__ %continue\n"
		"%val1 = OpPhi %f32 %val0 %entry %val2 %continue\n"
		"OpLoopMerge %exit %continue None\n"
		"OpBranch %if\n"

		"%if = OpLabel\n"
		";return if %count==%two\n"
		"%above2 = OpSGreaterThan %bool %count %two\n"
		"OpSelectionMerge %continue DontFlatten\n"
		"OpBranchConditional %above2 %body %early_exit\n"

		"%early_exit = OpLabel\n"
		"OpReturnValue %param1\n"

		"%body = OpLabel\n"
		"%fcount = OpConvertSToF %f32 %count\n"
		"%val2 = OpFAdd %f32 %val1 %fcount\n"
		"OpBranch %continue\n"

		"%continue = OpLabel\n"
		"%count__ = OpISub %i32 %count %c_i32_1\n"
		"%again = OpSGreaterThan %bool %count__ %c_i32_0\n"
		"OpBranchConditional %again %loop %exit\n"

		"%exit = OpLabel\n"
		";should never get here, so return an incorrect result\n"
		"%result = OpVectorInsertDynamic %v4f32 %param1 %val2 %c_i32_0\n"
		"OpReturnValue %result\n"
		"OpFunctionEnd\n";
	createTestsForAllStages("return", defaultColors, defaultColors, fragments, testGroup.get());

	return testGroup.release();
}

// A collection of tests putting OpControlBarrier in places GLSL forbids but SPIR-V allows.
tcu::TestCaseGroup* createBarrierTests(tcu::TestContext& testCtx)
{
	de::MovePtr<tcu::TestCaseGroup> testGroup(new tcu::TestCaseGroup(testCtx, "barrier", "OpControlBarrier"));
	map<string, string> fragments;

	// A barrier inside a function body.
	fragments["pre_main"] =
		"%Workgroup = OpConstant %i32 2\n"
		"%SequentiallyConsistent = OpConstant %i32 0x10\n";
	fragments["testfun"] =
		"%test_code = OpFunction %v4f32 None %v4f32_function\n"
		"%param1 = OpFunctionParameter %v4f32\n"
		"%label_testfun = OpLabel\n"
		"OpControlBarrier %Workgroup %Workgroup %SequentiallyConsistent\n"
		"OpReturnValue %param1\n"
		"OpFunctionEnd\n";
	addTessCtrlTest(testGroup.get(), "in_function", fragments);

	// Common setup code for the following tests.
	fragments["pre_main"] =
		"%Workgroup = OpConstant %i32 2\n"
		"%SequentiallyConsistent = OpConstant %i32 0x10\n"
		"%c_f32_5 = OpConstant %f32 5.\n";
	const string setupPercentZero =	 // Begins %test_code function with code that sets %zero to 0u but cannot be optimized away.
		"%test_code = OpFunction %v4f32 None %v4f32_function\n"
		"%param1 = OpFunctionParameter %v4f32\n"
		"%entry = OpLabel\n"
		";param1 components are between 0 and 1, so dot product is 4 or less\n"
		"%dot = OpDot %f32 %param1 %param1\n"
		"%div = OpFDiv %f32 %dot %c_f32_5\n"
		"%zero = OpConvertFToU %u32 %div\n";

	// Barriers inside OpSwitch branches.
	fragments["testfun"] =
		setupPercentZero +
		"OpSelectionMerge %switch_exit None\n"
		"OpSwitch %zero %switch_default 0 %case0 1 %case1 ;should always go to %case0\n"

		"%case1 = OpLabel\n"
		";This barrier should never be executed, but its presence makes test failure more likely when there's a bug.\n"
		"OpControlBarrier %Workgroup %Workgroup %SequentiallyConsistent\n"
		"%wrong_branch_alert1 = OpVectorInsertDynamic %v4f32 %param1 %c_f32_0_5 %c_i32_0\n"
		"OpBranch %switch_exit\n"

		"%switch_default = OpLabel\n"
		"%wrong_branch_alert2 = OpVectorInsertDynamic %v4f32 %param1 %c_f32_0_5 %c_i32_0\n"
		";This barrier should never be executed, but its presence makes test failure more likely when there's a bug.\n"
		"OpControlBarrier %Workgroup %Workgroup %SequentiallyConsistent\n"
		"OpBranch %switch_exit\n"

		"%case0 = OpLabel\n"
		"OpControlBarrier %Workgroup %Workgroup %SequentiallyConsistent\n"
		"OpBranch %switch_exit\n"

		"%switch_exit = OpLabel\n"
		"%ret = OpPhi %v4f32 %param1 %case0 %wrong_branch_alert1 %case1 %wrong_branch_alert2 %switch_default\n"
		"OpReturnValue %ret\n"
		"OpFunctionEnd\n";
	addTessCtrlTest(testGroup.get(), "in_switch", fragments);

	// Barriers inside if-then-else.
	fragments["testfun"] =
		setupPercentZero +
		"%eq0 = OpIEqual %bool %zero %c_u32_0\n"
		"OpSelectionMerge %exit DontFlatten\n"
		"OpBranchConditional %eq0 %then %else\n"

		"%else = OpLabel\n"
		";This barrier should never be executed, but its presence makes test failure more likely when there's a bug.\n"
		"OpControlBarrier %Workgroup %Workgroup %SequentiallyConsistent\n"
		"%wrong_branch_alert = OpVectorInsertDynamic %v4f32 %param1 %c_f32_0_5 %c_i32_0\n"
		"OpBranch %exit\n"

		"%then = OpLabel\n"
		"OpControlBarrier %Workgroup %Workgroup %SequentiallyConsistent\n"
		"OpBranch %exit\n"

		"%exit = OpLabel\n"
		"%ret = OpPhi %v4f32 %param1 %then %wrong_branch_alert %else\n"
		"OpReturnValue %ret\n"
		"OpFunctionEnd\n";
	addTessCtrlTest(testGroup.get(), "in_if", fragments);

	// A barrier after control-flow reconvergence, tempting the compiler to attempt something like this:
	// http://lists.llvm.org/pipermail/llvm-dev/2009-October/026317.html.
	fragments["testfun"] =
		setupPercentZero +
		"%thread_id = OpLoad %i32 %BP_gl_InvocationID\n"
		"%thread0 = OpIEqual %bool %thread_id %c_i32_0\n"
		"OpSelectionMerge %exit DontFlatten\n"
		"OpBranchConditional %thread0 %then %else\n"

		"%else = OpLabel\n"
		"%val0 = OpVectorExtractDynamic %f32 %param1 %c_i32_0\n"
		"OpBranch %exit\n"

		"%then = OpLabel\n"
		"%val1 = OpVectorExtractDynamic %f32 %param1 %zero\n"
		"OpBranch %exit\n"

		"%exit = OpLabel\n"
		"%val = OpPhi %f32 %val0 %else %val1 %then\n"
		"OpControlBarrier %Workgroup %Workgroup %SequentiallyConsistent\n"
		"%ret = OpVectorInsertDynamic %v4f32 %param1 %val %zero\n"
		"OpReturnValue %ret\n"
		"OpFunctionEnd\n";
	addTessCtrlTest(testGroup.get(), "after_divergent_if", fragments);

	// A barrier inside a loop.
	fragments["pre_main"] =
		"%Workgroup = OpConstant %i32 2\n"
		"%SequentiallyConsistent = OpConstant %i32 0x10\n"
		"%c_f32_10 = OpConstant %f32 10.\n";
	fragments["testfun"] =
		"%test_code = OpFunction %v4f32 None %v4f32_function\n"
		"%param1 = OpFunctionParameter %v4f32\n"
		"%entry = OpLabel\n"
		"%val0 = OpVectorExtractDynamic %f32 %param1 %c_i32_0\n"
		"OpBranch %loop\n"

		";adds 4, 3, 2, and 1 to %val0\n"
		"%loop = OpLabel\n"
		"%count = OpPhi %i32 %c_i32_4 %entry %count__ %loop\n"
		"%val1 = OpPhi %f32 %val0 %entry %val %loop\n"
		"OpControlBarrier %Workgroup %Workgroup %SequentiallyConsistent\n"
		"%fcount = OpConvertSToF %f32 %count\n"
		"%val = OpFAdd %f32 %val1 %fcount\n"
		"%count__ = OpISub %i32 %count %c_i32_1\n"
		"%again = OpSGreaterThan %bool %count__ %c_i32_0\n"
		"OpLoopMerge %exit %loop None\n"
		"OpBranchConditional %again %loop %exit\n"

		"%exit = OpLabel\n"
		"%same = OpFSub %f32 %val %c_f32_10\n"
		"%ret = OpVectorInsertDynamic %v4f32 %param1 %same %c_i32_0\n"
		"OpReturnValue %ret\n"
		"OpFunctionEnd\n";
	addTessCtrlTest(testGroup.get(), "in_loop", fragments);

	return testGroup.release();
}

// Test for the OpFRem instruction.
tcu::TestCaseGroup* createFRemTests(tcu::TestContext& testCtx)
{
	de::MovePtr<tcu::TestCaseGroup>		testGroup(new tcu::TestCaseGroup(testCtx, "frem", "OpFRem"));
	map<string, string>					fragments;
	RGBA								inputColors[4];
	RGBA								outputColors[4];

	fragments["pre_main"]				 =
		"%c_f32_3 = OpConstant %f32 3.0\n"
		"%c_f32_n3 = OpConstant %f32 -3.0\n"
		"%c_f32_4 = OpConstant %f32 4.0\n"
		"%c_f32_p75 = OpConstant %f32 0.75\n"
		"%c_v4f32_p75_p75_p75_p75 = OpConstantComposite %v4f32 %c_f32_p75 %c_f32_p75 %c_f32_p75 %c_f32_p75 \n"
		"%c_v4f32_4_4_4_4 = OpConstantComposite %v4f32 %c_f32_4 %c_f32_4 %c_f32_4 %c_f32_4\n"
		"%c_v4f32_3_n3_3_n3 = OpConstantComposite %v4f32 %c_f32_3 %c_f32_n3 %c_f32_3 %c_f32_n3\n";

	// The test does the following.
	// vec4 result = (param1 * 8.0) - 4.0;
	// return (frem(result.x,3) + 0.75, frem(result.y, -3) + 0.75, 0, 1)
	fragments["testfun"]				 =
		"%test_code = OpFunction %v4f32 None %v4f32_function\n"
		"%param1 = OpFunctionParameter %v4f32\n"
		"%label_testfun = OpLabel\n"
		"%v_times_8 = OpVectorTimesScalar %v4f32 %param1 %c_f32_8\n"
		"%minus_4 = OpFSub %v4f32 %v_times_8 %c_v4f32_4_4_4_4\n"
		"%frem = OpFRem %v4f32 %minus_4 %c_v4f32_3_n3_3_n3\n"
		"%added = OpFAdd %v4f32 %frem %c_v4f32_p75_p75_p75_p75\n"
		"%xyz_1 = OpVectorInsertDynamic %v4f32 %added %c_f32_1 %c_i32_3\n"
		"%xy_0_1 = OpVectorInsertDynamic %v4f32 %xyz_1 %c_f32_0 %c_i32_2\n"
		"OpReturnValue %xy_0_1\n"
		"OpFunctionEnd\n";


	inputColors[0]		= RGBA(16,	16,		0, 255);
	inputColors[1]		= RGBA(232, 232,	0, 255);
	inputColors[2]		= RGBA(232, 16,		0, 255);
	inputColors[3]		= RGBA(16,	232,	0, 255);

	outputColors[0]		= RGBA(64,	64,		0, 255);
	outputColors[1]		= RGBA(255, 255,	0, 255);
	outputColors[2]		= RGBA(255, 64,		0, 255);
	outputColors[3]		= RGBA(64,	255,	0, 255);

	createTestsForAllStages("frem", inputColors, outputColors, fragments, testGroup.get());
	return testGroup.release();
}

enum IntegerType
{
	INTEGER_TYPE_SIGNED_16,
	INTEGER_TYPE_SIGNED_32,
	INTEGER_TYPE_SIGNED_64,

	INTEGER_TYPE_UNSIGNED_16,
	INTEGER_TYPE_UNSIGNED_32,
	INTEGER_TYPE_UNSIGNED_64,
};

const string getBitWidthStr (IntegerType type)
{
	switch (type)
	{
		case INTEGER_TYPE_SIGNED_16:
		case INTEGER_TYPE_UNSIGNED_16:	return "16";

		case INTEGER_TYPE_SIGNED_32:
		case INTEGER_TYPE_UNSIGNED_32:	return "32";

		case INTEGER_TYPE_SIGNED_64:
		case INTEGER_TYPE_UNSIGNED_64:	return "64";

		default:						DE_ASSERT(false);
										return "";
	}
}

const string getByteWidthStr (IntegerType type)
{
	switch (type)
	{
		case INTEGER_TYPE_SIGNED_16:
		case INTEGER_TYPE_UNSIGNED_16:	return "2";

		case INTEGER_TYPE_SIGNED_32:
		case INTEGER_TYPE_UNSIGNED_32:	return "4";

		case INTEGER_TYPE_SIGNED_64:
		case INTEGER_TYPE_UNSIGNED_64:	return "8";

		default:						DE_ASSERT(false);
										return "";
	}
}

bool isSigned (IntegerType type)
{
	return (type <= INTEGER_TYPE_SIGNED_64);
}

const string getTypeName (IntegerType type)
{
	string prefix = isSigned(type) ? "" : "u";
	return prefix + "int" + getBitWidthStr(type);
}

const string getTestName (IntegerType from, IntegerType to)
{
	return getTypeName(from) + "_to_" + getTypeName(to);
}

const string getAsmTypeDeclaration (IntegerType type)
{
	string sign = isSigned(type) ? " 1" : " 0";
	return "OpTypeInt " + getBitWidthStr(type) + sign;
}

template<typename T>
BufferSp getSpecializedBuffer (deInt64 number)
{
	return BufferSp(new Buffer<T>(vector<T>(1, (T)number)));
}

BufferSp getBuffer (IntegerType type, deInt64 number)
{
	switch (type)
	{
		case INTEGER_TYPE_SIGNED_16:	return getSpecializedBuffer<deInt16>(number);
		case INTEGER_TYPE_SIGNED_32:	return getSpecializedBuffer<deInt32>(number);
		case INTEGER_TYPE_SIGNED_64:	return getSpecializedBuffer<deInt64>(number);

		case INTEGER_TYPE_UNSIGNED_16:	return getSpecializedBuffer<deUint16>(number);
		case INTEGER_TYPE_UNSIGNED_32:	return getSpecializedBuffer<deUint32>(number);
		case INTEGER_TYPE_UNSIGNED_64:	return getSpecializedBuffer<deUint64>(number);

		default:						DE_ASSERT(false);
										return BufferSp(new Buffer<deInt32>(vector<deInt32>(1, 0)));
	}
}

bool usesInt16 (IntegerType from, IntegerType to)
{
	return (from == INTEGER_TYPE_SIGNED_16 || from == INTEGER_TYPE_UNSIGNED_16
			|| to == INTEGER_TYPE_SIGNED_16 || to == INTEGER_TYPE_UNSIGNED_16);
}

bool usesInt64 (IntegerType from, IntegerType to)
{
	return (from == INTEGER_TYPE_SIGNED_64 || from == INTEGER_TYPE_UNSIGNED_64
			|| to == INTEGER_TYPE_SIGNED_64 || to == INTEGER_TYPE_UNSIGNED_64);
}

ComputeTestFeatures getConversionUsedFeatures (IntegerType from, IntegerType to)
{
	if (usesInt16(from, to))
	{
		if (usesInt64(from, to))
		{
			return COMPUTE_TEST_USES_INT16_INT64;
		}
		else
		{
			return COMPUTE_TEST_USES_INT16;
		}
	}
	else
	{
		return COMPUTE_TEST_USES_INT64;
	}
}

struct ConvertCase
{
	ConvertCase (IntegerType from, IntegerType to, deInt64 number)
	: m_fromType		(from)
	, m_toType			(to)
	, m_features		(getConversionUsedFeatures(from, to))
	, m_name			(getTestName(from, to))
	, m_inputBuffer		(getBuffer(from, number))
	, m_outputBuffer	(getBuffer(to, number))
	{
		m_asmTypes["inputType"]		= getAsmTypeDeclaration(from);
		m_asmTypes["outputType"]	= getAsmTypeDeclaration(to);

		if (m_features == COMPUTE_TEST_USES_INT16)
		{
			m_asmTypes["int_capabilities"] = "OpCapability Int16\n";
		}
		else if (m_features == COMPUTE_TEST_USES_INT64)
		{
			m_asmTypes["int_capabilities"] = "OpCapability Int64\n";
		}
		else if (m_features == COMPUTE_TEST_USES_INT16_INT64)
		{
			m_asmTypes["int_capabilities"] = string("OpCapability Int16\n") +
													"OpCapability Int64\n";
		}
		else
		{
			DE_ASSERT(false);
		}
	}

	IntegerType				m_fromType;
	IntegerType				m_toType;
	ComputeTestFeatures		m_features;
	string					m_name;
	map<string, string>		m_asmTypes;
	BufferSp				m_inputBuffer;
	BufferSp				m_outputBuffer;
};

const string getConvertCaseShaderStr (const string& instruction, const ConvertCase& convertCase)
{
	map<string, string> params = convertCase.m_asmTypes;

	params["instruction"] = instruction;

	params["inDecorator"] = getByteWidthStr(convertCase.m_fromType);
	params["outDecorator"] = getByteWidthStr(convertCase.m_toType);

	const StringTemplate shader (
		"OpCapability Shader\n"
		"${int_capabilities}"
		"OpMemoryModel Logical GLSL450\n"
		"OpEntryPoint GLCompute %main \"main\" %id\n"
		"OpExecutionMode %main LocalSize 1 1 1\n"
		"OpSource GLSL 430\n"
		"OpName %main           \"main\"\n"
		"OpName %id             \"gl_GlobalInvocationID\"\n"
		// Decorators
		"OpDecorate %id BuiltIn GlobalInvocationId\n"
		"OpDecorate %indata DescriptorSet 0\n"
		"OpDecorate %indata Binding 0\n"
		"OpDecorate %outdata DescriptorSet 0\n"
		"OpDecorate %outdata Binding 1\n"
		"OpDecorate %in_arr ArrayStride ${inDecorator}\n"
		"OpDecorate %out_arr ArrayStride ${outDecorator}\n"
		"OpDecorate %in_buf BufferBlock\n"
		"OpDecorate %out_buf BufferBlock\n"
		"OpMemberDecorate %in_buf 0 Offset 0\n"
		"OpMemberDecorate %out_buf 0 Offset 0\n"
		// Base types
		"%void       = OpTypeVoid\n"
		"%voidf      = OpTypeFunction %void\n"
		"%u32        = OpTypeInt 32 0\n"
		"%i32        = OpTypeInt 32 1\n"
		"%uvec3      = OpTypeVector %u32 3\n"
		"%uvec3ptr   = OpTypePointer Input %uvec3\n"
		// Custom types
		"%in_type    = ${inputType}\n"
		"%out_type   = ${outputType}\n"
		// Derived types
		"%in_ptr     = OpTypePointer Uniform %in_type\n"
		"%out_ptr    = OpTypePointer Uniform %out_type\n"
		"%in_arr     = OpTypeRuntimeArray %in_type\n"
		"%out_arr    = OpTypeRuntimeArray %out_type\n"
		"%in_buf     = OpTypeStruct %in_arr\n"
		"%out_buf    = OpTypeStruct %out_arr\n"
		"%in_bufptr  = OpTypePointer Uniform %in_buf\n"
		"%out_bufptr = OpTypePointer Uniform %out_buf\n"
		"%indata     = OpVariable %in_bufptr Uniform\n"
		"%outdata    = OpVariable %out_bufptr Uniform\n"
		"%inputptr   = OpTypePointer Input %in_type\n"
		"%id         = OpVariable %uvec3ptr Input\n"
		// Constants
		"%zero       = OpConstant %i32 0\n"
		// Main function
		"%main       = OpFunction %void None %voidf\n"
		"%label      = OpLabel\n"
		"%idval      = OpLoad %uvec3 %id\n"
		"%x          = OpCompositeExtract %u32 %idval 0\n"
		"%inloc      = OpAccessChain %in_ptr %indata %zero %x\n"
		"%outloc     = OpAccessChain %out_ptr %outdata %zero %x\n"
		"%inval      = OpLoad %in_type %inloc\n"
		"%conv       = ${instruction} %out_type %inval\n"
		"              OpStore %outloc %conv\n"
		"              OpReturn\n"
		"              OpFunctionEnd\n"
	);

	return shader.specialize(params);
}

void createSConvertCases (vector<ConvertCase>& testCases)
{
	// Convert int to int
	testCases.push_back(ConvertCase(INTEGER_TYPE_SIGNED_16,	INTEGER_TYPE_SIGNED_32,		14669));
	testCases.push_back(ConvertCase(INTEGER_TYPE_SIGNED_16,	INTEGER_TYPE_SIGNED_64,		3341));

	testCases.push_back(ConvertCase(INTEGER_TYPE_SIGNED_32,	INTEGER_TYPE_SIGNED_64,		973610259));

	// Convert int to unsigned int
	testCases.push_back(ConvertCase(INTEGER_TYPE_SIGNED_16,	INTEGER_TYPE_UNSIGNED_32,	9288));
	testCases.push_back(ConvertCase(INTEGER_TYPE_SIGNED_16,	INTEGER_TYPE_UNSIGNED_64,	15460));

	testCases.push_back(ConvertCase(INTEGER_TYPE_SIGNED_32,	INTEGER_TYPE_UNSIGNED_64,	346213461));
}

//  Test for the OpSConvert instruction.
tcu::TestCaseGroup* createSConvertTests (tcu::TestContext& testCtx)
{
	const string instruction				("OpSConvert");
	de::MovePtr<tcu::TestCaseGroup>	group	(new tcu::TestCaseGroup(testCtx, "sconvert", "OpSConvert"));
	vector<ConvertCase>				testCases;
	createSConvertCases(testCases);

	for (vector<ConvertCase>::const_iterator test = testCases.begin(); test != testCases.end(); ++test)
	{
		ComputeShaderSpec	spec;

		spec.assembly = getConvertCaseShaderStr(instruction, *test);
		spec.inputs.push_back(test->m_inputBuffer);
		spec.outputs.push_back(test->m_outputBuffer);
		spec.numWorkGroups = IVec3(1, 1, 1);

		group->addChild(new SpvAsmComputeShaderCase(testCtx, test->m_name.c_str(), "Convert integers with OpSConvert.", spec, test->m_features));
	}

	return group.release();
}

void createUConvertCases (vector<ConvertCase>& testCases)
{
	// Convert unsigned int to unsigned int
	testCases.push_back(ConvertCase(INTEGER_TYPE_UNSIGNED_16,	INTEGER_TYPE_UNSIGNED_32,	60653));
	testCases.push_back(ConvertCase(INTEGER_TYPE_UNSIGNED_16,	INTEGER_TYPE_UNSIGNED_64,	17991));

	testCases.push_back(ConvertCase(INTEGER_TYPE_UNSIGNED_32,	INTEGER_TYPE_UNSIGNED_64,	904256275));

	// Convert unsigned int to int
	testCases.push_back(ConvertCase(INTEGER_TYPE_UNSIGNED_16,	INTEGER_TYPE_SIGNED_32,		38002));
	testCases.push_back(ConvertCase(INTEGER_TYPE_UNSIGNED_16,	INTEGER_TYPE_SIGNED_64,		64921));

	testCases.push_back(ConvertCase(INTEGER_TYPE_UNSIGNED_32,	INTEGER_TYPE_SIGNED_64,		4294956295ll));
}

//  Test for the OpUConvert instruction.
tcu::TestCaseGroup* createUConvertTests (tcu::TestContext& testCtx)
{
	const string instruction				("OpUConvert");
	de::MovePtr<tcu::TestCaseGroup>	group	(new tcu::TestCaseGroup(testCtx, "uconvert", "OpUConvert"));
	vector<ConvertCase>				testCases;
	createUConvertCases(testCases);

	for (vector<ConvertCase>::const_iterator test = testCases.begin(); test != testCases.end(); ++test)
	{
		ComputeShaderSpec	spec;

		spec.assembly = getConvertCaseShaderStr(instruction, *test);
		spec.inputs.push_back(test->m_inputBuffer);
		spec.outputs.push_back(test->m_outputBuffer);
		spec.numWorkGroups = IVec3(1, 1, 1);

		group->addChild(new SpvAsmComputeShaderCase(testCtx, test->m_name.c_str(), "Convert integers with OpUConvert.", spec, test->m_features));
	}
	return group.release();
}

const string getNumberTypeName (const NumberType type)
{
	if (type == NUMBERTYPE_INT32)
	{
		return "int";
	}
	else if (type == NUMBERTYPE_UINT32)
	{
		return "uint";
	}
	else if (type == NUMBERTYPE_FLOAT32)
	{
		return "float";
	}
	else
	{
		DE_ASSERT(false);
		return "";
	}
}

deInt32 getInt(de::Random& rnd)
{
	return rnd.getInt(std::numeric_limits<int>::min(), std::numeric_limits<int>::max());
}

const string repeatString (const string& str, int times)
{
	string filler;
	for (int i = 0; i < times; ++i)
	{
		filler += str;
	}
	return filler;
}

const string getRandomConstantString (const NumberType type, de::Random& rnd)
{
	if (type == NUMBERTYPE_INT32)
	{
		return numberToString<deInt32>(getInt(rnd));
	}
	else if (type == NUMBERTYPE_UINT32)
	{
		return numberToString<deUint32>(rnd.getUint32());
	}
	else if (type == NUMBERTYPE_FLOAT32)
	{
		return numberToString<float>(rnd.getFloat());
	}
	else
	{
		DE_ASSERT(false);
		return "";
	}
}

void createVectorCompositeCases (vector<map<string, string> >& testCases, de::Random& rnd, const NumberType type)
{
	map<string, string> params;

	// Vec2 to Vec4
	for (int width = 2; width <= 4; ++width)
	{
		string randomConst = numberToString(getInt(rnd));
		string widthStr = numberToString(width);
		int index = rnd.getInt(0, width-1);

		params["type"]					= "vec";
		params["name"]					= params["type"] + "_" + widthStr;
		params["compositeType"]			= "%composite = OpTypeVector %custom " + widthStr +"\n";
		params["filler"]				= string("%filler    = OpConstant %custom ") + getRandomConstantString(type, rnd) + "\n";
		params["compositeConstruct"]	= "%instance  = OpCompositeConstruct %composite" + repeatString(" %filler", width) + "\n";
		params["indexes"]				= numberToString(index);
		testCases.push_back(params);
	}
}

void createArrayCompositeCases (vector<map<string, string> >& testCases, de::Random& rnd, const NumberType type)
{
	const int limit = 10;
	map<string, string> params;

	for (int width = 2; width <= limit; ++width)
	{
		string randomConst = numberToString(getInt(rnd));
		string widthStr = numberToString(width);
		int index = rnd.getInt(0, width-1);

		params["type"]					= "array";
		params["name"]					= params["type"] + "_" + widthStr;
		params["compositeType"]			= string("%arraywidth = OpConstant %u32 " + widthStr + "\n")
											+	 "%composite = OpTypeArray %custom %arraywidth\n";

		params["filler"]				= string("%filler    = OpConstant %custom ") + getRandomConstantString(type, rnd) + "\n";
		params["compositeConstruct"]	= "%instance  = OpCompositeConstruct %composite" + repeatString(" %filler", width) + "\n";
		params["indexes"]				= numberToString(index);
		testCases.push_back(params);
	}
}

void createStructCompositeCases (vector<map<string, string> >& testCases, de::Random& rnd, const NumberType type)
{
	const int limit = 10;
	map<string, string> params;

	for (int width = 2; width <= limit; ++width)
	{
		string randomConst = numberToString(getInt(rnd));
		int index = rnd.getInt(0, width-1);

		params["type"]					= "struct";
		params["name"]					= params["type"] + "_" + numberToString(width);
		params["compositeType"]			= "%composite = OpTypeStruct" + repeatString(" %custom", width) + "\n";
		params["filler"]				= string("%filler    = OpConstant %custom ") + getRandomConstantString(type, rnd) + "\n";
		params["compositeConstruct"]	= "%instance  = OpCompositeConstruct %composite" + repeatString(" %filler", width) + "\n";
		params["indexes"]				= numberToString(index);
		testCases.push_back(params);
	}
}

void createMatrixCompositeCases (vector<map<string, string> >& testCases, de::Random& rnd, const NumberType type)
{
	map<string, string> params;

	// Vec2 to Vec4
	for (int width = 2; width <= 4; ++width)
	{
		string widthStr = numberToString(width);

		for (int column = 2 ; column <= 4; ++column)
		{
			int index_0 = rnd.getInt(0, column-1);
			int index_1 = rnd.getInt(0, width-1);
			string columnStr = numberToString(column);

			params["type"]					= "matrix";
			params["name"]					= params["type"] + "_" + widthStr + "x" + columnStr;
			params["compositeType"]			= string("%vectype   = OpTypeVector %custom " + widthStr + "\n")
												+	 "%composite = OpTypeMatrix %vectype " + columnStr + "\n";

			params["filler"]				= string("%filler    = OpConstant %custom ") + getRandomConstantString(type, rnd) + "\n"
												+	 "%fillerVec = OpConstantComposite %vectype" + repeatString(" %filler", width) + "\n";

			params["compositeConstruct"]	= "%instance  = OpCompositeConstruct %composite" + repeatString(" %fillerVec", column) + "\n";
			params["indexes"]				= numberToString(index_0) + " " + numberToString(index_1);
			testCases.push_back(params);
		}
	}
}

void createCompositeCases (vector<map<string, string> >& testCases, de::Random& rnd, const NumberType type)
{
	createVectorCompositeCases(testCases, rnd, type);
	createArrayCompositeCases(testCases, rnd, type);
	createStructCompositeCases(testCases, rnd, type);
	// Matrix only supports float types
	if (type == NUMBERTYPE_FLOAT32)
	{
		createMatrixCompositeCases(testCases, rnd, type);
	}
}

const string getAssemblyTypeDeclaration (const NumberType type)
{
	switch (type)
	{
		case NUMBERTYPE_INT32:		return "OpTypeInt 32 1";
		case NUMBERTYPE_UINT32:		return "OpTypeInt 32 0";
		case NUMBERTYPE_FLOAT32:	return "OpTypeFloat 32";
		default:			DE_ASSERT(false); return "";
	}
}

const string specializeCompositeInsertShaderTemplate (const NumberType type, const map<string, string>& params)
{
	map<string, string>	parameters(params);

	parameters["typeDeclaration"] = getAssemblyTypeDeclaration(type);

	parameters["compositeDecorator"] = (parameters["type"] == "array") ? "OpDecorate %composite ArrayStride 4\n" : "";

	return StringTemplate (
		"OpCapability Shader\n"
		"OpCapability Matrix\n"
		"OpMemoryModel Logical GLSL450\n"
		"OpEntryPoint GLCompute %main \"main\" %id\n"
		"OpExecutionMode %main LocalSize 1 1 1\n"

		"OpSource GLSL 430\n"
		"OpName %main           \"main\"\n"
		"OpName %id             \"gl_GlobalInvocationID\"\n"

		// Decorators
		"OpDecorate %id BuiltIn GlobalInvocationId\n"
		"OpDecorate %buf BufferBlock\n"
		"OpDecorate %indata DescriptorSet 0\n"
		"OpDecorate %indata Binding 0\n"
		"OpDecorate %outdata DescriptorSet 0\n"
		"OpDecorate %outdata Binding 1\n"
		"OpDecorate %customarr ArrayStride 4\n"
		"${compositeDecorator}"
		"OpMemberDecorate %buf 0 Offset 0\n"

		// General types
		"%void      = OpTypeVoid\n"
		"%voidf     = OpTypeFunction %void\n"
		"%u32       = OpTypeInt 32 0\n"
		"%i32       = OpTypeInt 32 1\n"
		"%uvec3     = OpTypeVector %u32 3\n"
		"%uvec3ptr  = OpTypePointer Input %uvec3\n"

		// Custom type
		"%custom    = ${typeDeclaration}\n"
		"${compositeType}"

		// Constants
		"${filler}"

		// Inherited from custom
		"%customptr = OpTypePointer Uniform %custom\n"
		"%customarr = OpTypeRuntimeArray %custom\n"
		"%buf       = OpTypeStruct %customarr\n"
		"%bufptr    = OpTypePointer Uniform %buf\n"

		"%indata    = OpVariable %bufptr Uniform\n"
		"%outdata   = OpVariable %bufptr Uniform\n"

		"%id        = OpVariable %uvec3ptr Input\n"
		"%zero      = OpConstant %i32 0\n"

		"%main      = OpFunction %void None %voidf\n"
		"%label     = OpLabel\n"
		"%idval     = OpLoad %uvec3 %id\n"
		"%x         = OpCompositeExtract %u32 %idval 0\n"

		"%inloc     = OpAccessChain %customptr %indata %zero %x\n"
		"%outloc    = OpAccessChain %customptr %outdata %zero %x\n"
		// Read the input value
		"%inval     = OpLoad %custom %inloc\n"
		// Create the composite and fill it
		"${compositeConstruct}"
		// Insert the input value to a place
		"%instance2 = OpCompositeInsert %composite %inval %instance ${indexes}\n"
		// Read back the value from the position
		"%out_val   = OpCompositeExtract %custom %instance2 ${indexes}\n"
		// Store it in the output position
		"             OpStore %outloc %out_val\n"
		"             OpReturn\n"
		"             OpFunctionEnd\n"
	).specialize(parameters);
}

template<typename T>
BufferSp createCompositeBuffer(T number)
{
	return BufferSp(new Buffer<T>(vector<T>(1, number)));
}

tcu::TestCaseGroup* createOpCompositeInsertGroup (tcu::TestContext& testCtx)
{
	de::MovePtr<tcu::TestCaseGroup>	group	(new tcu::TestCaseGroup(testCtx, "opcompositeinsert", "Test the OpCompositeInsert instruction"));
	de::Random						rnd		(deStringHash(group->getName()));

	for (int type = NUMBERTYPE_INT32; type != NUMBERTYPE_END32; ++type)
	{
		NumberType						numberType		= NumberType(type);
		const string					typeName		= getNumberTypeName(numberType);
		const string					description		= "Test the OpCompositeInsert instruction with " + typeName + "s";
		de::MovePtr<tcu::TestCaseGroup>	subGroup		(new tcu::TestCaseGroup(testCtx, typeName.c_str(), description.c_str()));
		vector<map<string, string> >	testCases;

		createCompositeCases(testCases, rnd, numberType);

		for (vector<map<string, string> >::const_iterator test = testCases.begin(); test != testCases.end(); ++test)
		{
			ComputeShaderSpec	spec;

			spec.assembly = specializeCompositeInsertShaderTemplate(numberType, *test);

			switch (numberType)
			{
				case NUMBERTYPE_INT32:
				{
					deInt32 number = getInt(rnd);
					spec.inputs.push_back(createCompositeBuffer<deInt32>(number));
					spec.outputs.push_back(createCompositeBuffer<deInt32>(number));
					break;
				}
				case NUMBERTYPE_UINT32:
				{
					deUint32 number = rnd.getUint32();
					spec.inputs.push_back(createCompositeBuffer<deUint32>(number));
					spec.outputs.push_back(createCompositeBuffer<deUint32>(number));
					break;
				}
				case NUMBERTYPE_FLOAT32:
				{
					float number = rnd.getFloat();
					spec.inputs.push_back(createCompositeBuffer<float>(number));
					spec.outputs.push_back(createCompositeBuffer<float>(number));
					break;
				}
				default:
					DE_ASSERT(false);
			}

			spec.numWorkGroups = IVec3(1, 1, 1);
			subGroup->addChild(new SpvAsmComputeShaderCase(testCtx, test->at("name").c_str(), "OpCompositeInsert test", spec));
		}
		group->addChild(subGroup.release());
	}
	return group.release();
}

struct AssemblyStructInfo
{
	AssemblyStructInfo (const deUint32 comp, const deUint32 idx)
	: components	(comp)
	, index			(idx)
	{}

	deUint32 components;
	deUint32 index;
};

const string specializeInBoundsShaderTemplate (const NumberType type, const AssemblyStructInfo& structInfo, const map<string, string>& params)
{
	// Create the full index string
	string				fullIndex	= numberToString(structInfo.index) + " " + params.at("indexes");
	// Convert it to list of indexes
	vector<string>		indexes		= de::splitString(fullIndex, ' ');

	map<string, string>	parameters	(params);
	parameters["typeDeclaration"]	= getAssemblyTypeDeclaration(type);
	parameters["structType"]		= repeatString(" %composite", structInfo.components);
	parameters["structConstruct"]	= repeatString(" %instance", structInfo.components);
	parameters["insertIndexes"]		= fullIndex;

	// In matrix cases the last two index is the CompositeExtract indexes
	const deUint32 extractIndexes = (parameters["type"] == "matrix") ? 2 : 1;

	// Construct the extractIndex
	for (vector<string>::const_iterator index = indexes.end() - extractIndexes; index != indexes.end(); ++index)
	{
		parameters["extractIndexes"] += " " + *index;
	}

	// Remove the last 1 or 2 element depends on matrix case or not
	indexes.erase(indexes.end() - extractIndexes, indexes.end());

	deUint32 id = 0;
	// Generate AccessChain index expressions (except for the last one, because we use ptr to the composite)
	for (vector<string>::const_iterator index = indexes.begin(); index != indexes.end(); ++index)
	{
		string indexId = "%index_" + numberToString(id++);
		parameters["accessChainConstDeclaration"] += indexId + "   = OpConstant %u32 " + *index + "\n";
		parameters["accessChainIndexes"] += " " + indexId;
	}

	parameters["compositeDecorator"] = (parameters["type"] == "array") ? "OpDecorate %composite ArrayStride 4\n" : "";

	return StringTemplate (
		"OpCapability Shader\n"
		"OpCapability Matrix\n"
		"OpMemoryModel Logical GLSL450\n"
		"OpEntryPoint GLCompute %main \"main\" %id\n"
		"OpExecutionMode %main LocalSize 1 1 1\n"

		"OpSource GLSL 430\n"
		"OpName %main           \"main\"\n"
		"OpName %id             \"gl_GlobalInvocationID\"\n"
		// Decorators
		"OpDecorate %id BuiltIn GlobalInvocationId\n"
		"OpDecorate %buf BufferBlock\n"
		"OpDecorate %indata DescriptorSet 0\n"
		"OpDecorate %indata Binding 0\n"
		"OpDecorate %outdata DescriptorSet 0\n"
		"OpDecorate %outdata Binding 1\n"
		"OpDecorate %customarr ArrayStride 4\n"
		"${compositeDecorator}"
		"OpMemberDecorate %buf 0 Offset 0\n"
		// General types
		"%void      = OpTypeVoid\n"
		"%voidf     = OpTypeFunction %void\n"
		"%u32       = OpTypeInt 32 0\n"
		"%uvec3     = OpTypeVector %u32 3\n"
		"%uvec3ptr  = OpTypePointer Input %uvec3\n"
		// Custom type
		"%custom    = ${typeDeclaration}\n"
		// Custom types
		"${compositeType}"
		// Inherited from composite
		"%composite_p = OpTypePointer Function %composite\n"
		"%struct_t  = OpTypeStruct${structType}\n"
		"%struct_p  = OpTypePointer Function %struct_t\n"
		// Constants
		"${filler}"
		"${accessChainConstDeclaration}"
		// Inherited from custom
		"%customptr = OpTypePointer Uniform %custom\n"
		"%customarr = OpTypeRuntimeArray %custom\n"
		"%buf       = OpTypeStruct %customarr\n"
		"%bufptr    = OpTypePointer Uniform %buf\n"
		"%indata    = OpVariable %bufptr Uniform\n"
		"%outdata   = OpVariable %bufptr Uniform\n"

		"%id        = OpVariable %uvec3ptr Input\n"
		"%zero      = OpConstant %u32 0\n"
		"%main      = OpFunction %void None %voidf\n"
		"%label     = OpLabel\n"
		"%struct_v  = OpVariable %struct_p Function\n"
		"%idval     = OpLoad %uvec3 %id\n"
		"%x         = OpCompositeExtract %u32 %idval 0\n"
		// Create the input/output type
		"%inloc     = OpInBoundsAccessChain %customptr %indata %zero %x\n"
		"%outloc    = OpInBoundsAccessChain %customptr %outdata %zero %x\n"
		// Read the input value
		"%inval     = OpLoad %custom %inloc\n"
		// Create the composite and fill it
		"${compositeConstruct}"
		// Create the struct and fill it with the composite
		"%struct    = OpCompositeConstruct %struct_t${structConstruct}\n"
		// Insert the value
		"%comp_obj  = OpCompositeInsert %struct_t %inval %struct ${insertIndexes}\n"
		// Store the object
		"             OpStore %struct_v %comp_obj\n"
		// Get deepest possible composite pointer
		"%inner_ptr = OpInBoundsAccessChain %composite_p %struct_v${accessChainIndexes}\n"
		"%read_obj  = OpLoad %composite %inner_ptr\n"
		// Read back the stored value
		"%read_val  = OpCompositeExtract %custom %read_obj${extractIndexes}\n"
		"             OpStore %outloc %read_val\n"
		"             OpReturn\n"
		"             OpFunctionEnd\n").specialize(parameters);
}

tcu::TestCaseGroup* createOpInBoundsAccessChainGroup (tcu::TestContext& testCtx)
{
	de::MovePtr<tcu::TestCaseGroup>	group			(new tcu::TestCaseGroup(testCtx, "opinboundsaccesschain", "Test the OpInBoundsAccessChain instruction"));
	de::Random						rnd				(deStringHash(group->getName()));

	for (int type = NUMBERTYPE_INT32; type != NUMBERTYPE_END32; ++type)
	{
		NumberType						numberType	= NumberType(type);
		const string					typeName	= getNumberTypeName(numberType);
		const string					description	= "Test the OpInBoundsAccessChain instruction with " + typeName + "s";
		de::MovePtr<tcu::TestCaseGroup>	subGroup	(new tcu::TestCaseGroup(testCtx, typeName.c_str(), description.c_str()));

		vector<map<string, string> >	testCases;
		createCompositeCases(testCases, rnd, numberType);

		for (vector<map<string, string> >::const_iterator test = testCases.begin(); test != testCases.end(); ++test)
		{
			ComputeShaderSpec	spec;

			// Number of components inside of a struct
			deUint32 structComponents = rnd.getInt(2, 8);
			// Component index value
			deUint32 structIndex = rnd.getInt(0, structComponents - 1);
			AssemblyStructInfo structInfo(structComponents, structIndex);

			spec.assembly = specializeInBoundsShaderTemplate(numberType, structInfo, *test);

			switch (numberType)
			{
				case NUMBERTYPE_INT32:
				{
					deInt32 number = getInt(rnd);
					spec.inputs.push_back(createCompositeBuffer<deInt32>(number));
					spec.outputs.push_back(createCompositeBuffer<deInt32>(number));
					break;
				}
				case NUMBERTYPE_UINT32:
				{
					deUint32 number = rnd.getUint32();
					spec.inputs.push_back(createCompositeBuffer<deUint32>(number));
					spec.outputs.push_back(createCompositeBuffer<deUint32>(number));
					break;
				}
				case NUMBERTYPE_FLOAT32:
				{
					float number = rnd.getFloat();
					spec.inputs.push_back(createCompositeBuffer<float>(number));
					spec.outputs.push_back(createCompositeBuffer<float>(number));
					break;
				}
				default:
					DE_ASSERT(false);
			}
			spec.numWorkGroups = IVec3(1, 1, 1);
			subGroup->addChild(new SpvAsmComputeShaderCase(testCtx, test->at("name").c_str(), "OpInBoundsAccessChain test", spec));
		}
		group->addChild(subGroup.release());
	}
	return group.release();
}

// If the params missing, uninitialized case
const string specializeDefaultOutputShaderTemplate (const NumberType type, const map<string, string>& params = map<string, string>())
{
	map<string, string> parameters(params);

	parameters["typeDeclaration"] = getAssemblyTypeDeclaration(type);

	// Declare the const value, and use it in the initializer
	if (params.find("constValue") != params.end())
	{
		parameters["constDeclaration"]		= "%const      = OpConstant %in_type " + params.at("constValue") + "\n";
		parameters["variableInitializer"]	= "%const";
	}
	// Uninitialized case
	else
	{
		parameters["constDeclaration"]		= "";
		parameters["variableInitializer"]	= "";
	}

	return StringTemplate(
		"OpCapability Shader\n"
		"OpMemoryModel Logical GLSL450\n"
		"OpEntryPoint GLCompute %main \"main\" %id\n"
		"OpExecutionMode %main LocalSize 1 1 1\n"
		"OpSource GLSL 430\n"
		"OpName %main           \"main\"\n"
		"OpName %id             \"gl_GlobalInvocationID\"\n"
		// Decorators
		"OpDecorate %id BuiltIn GlobalInvocationId\n"
		"OpDecorate %indata DescriptorSet 0\n"
		"OpDecorate %indata Binding 0\n"
		"OpDecorate %outdata DescriptorSet 0\n"
		"OpDecorate %outdata Binding 1\n"
		"OpDecorate %in_arr ArrayStride 4\n"
		"OpDecorate %in_buf BufferBlock\n"
		"OpMemberDecorate %in_buf 0 Offset 0\n"
		// Base types
		"%void       = OpTypeVoid\n"
		"%voidf      = OpTypeFunction %void\n"
		"%u32        = OpTypeInt 32 0\n"
		"%i32        = OpTypeInt 32 1\n"
		"%uvec3      = OpTypeVector %u32 3\n"
		"%uvec3ptr   = OpTypePointer Input %uvec3\n"
		// Custom types
		"%in_type    = ${typeDeclaration}\n"
		// "%const      = OpConstant %in_type ${constValue}\n"
		"${constDeclaration}\n"
		// Derived types
		"%in_ptr     = OpTypePointer Uniform %in_type\n"
		"%in_arr     = OpTypeRuntimeArray %in_type\n"
		"%in_buf     = OpTypeStruct %in_arr\n"
		"%in_bufptr  = OpTypePointer Uniform %in_buf\n"
		"%indata     = OpVariable %in_bufptr Uniform\n"
		"%outdata    = OpVariable %in_bufptr Uniform\n"
		"%id         = OpVariable %uvec3ptr Input\n"
		"%var_ptr    = OpTypePointer Function %in_type\n"
		// Constants
		"%zero       = OpConstant %i32 0\n"
		// Main function
		"%main       = OpFunction %void None %voidf\n"
		"%label      = OpLabel\n"
		"%out_var    = OpVariable %var_ptr Function ${variableInitializer}\n"
		"%idval      = OpLoad %uvec3 %id\n"
		"%x          = OpCompositeExtract %u32 %idval 0\n"
		"%inloc      = OpAccessChain %in_ptr %indata %zero %x\n"
		"%outloc     = OpAccessChain %in_ptr %outdata %zero %x\n"

		"%outval     = OpLoad %in_type %out_var\n"
		"              OpStore %outloc %outval\n"
		"              OpReturn\n"
		"              OpFunctionEnd\n"
	).specialize(parameters);
}

bool compareFloats (const std::vector<BufferSp>&, const vector<AllocationSp>& outputAllocs, const std::vector<BufferSp>& expectedOutputs, TestLog& log)
{
	DE_ASSERT(outputAllocs.size() != 0);
	DE_ASSERT(outputAllocs.size() == expectedOutputs.size());

	// Use custom epsilon because of the float->string conversion
	const float	epsilon	= 0.00001f;

	for (size_t outputNdx = 0; outputNdx < outputAllocs.size(); ++outputNdx)
	{
		float expected;
		memcpy(&expected, expectedOutputs[outputNdx]->data(), expectedOutputs[outputNdx]->getNumBytes());

		float actual;
		memcpy(&actual, outputAllocs[outputNdx]->getHostPtr(), expectedOutputs[outputNdx]->getNumBytes());

		// Test with epsilon
		if (fabs(expected - actual) > epsilon)
		{
			log << TestLog::Message << "Error: The actual and expected values not matching."
				<< " Expected: " << expected << " Actual: " << actual << " Epsilon: " << epsilon << TestLog::EndMessage;
			return false;
		}
	}
	return true;
}

// Checks if the driver crash with uninitialized cases
bool passthruVerify (const std::vector<BufferSp>&, const vector<AllocationSp>& outputAllocs, const std::vector<BufferSp>& expectedOutputs, TestLog&)
{
	DE_ASSERT(outputAllocs.size() != 0);
	DE_ASSERT(outputAllocs.size() == expectedOutputs.size());

	// Copy and discard the result.
	for (size_t outputNdx = 0; outputNdx < outputAllocs.size(); ++outputNdx)
	{
		size_t width = expectedOutputs[outputNdx]->getNumBytes();

		vector<char> data(width);
		memcpy(&data[0], outputAllocs[outputNdx]->getHostPtr(), width);
	}
	return true;
}

tcu::TestCaseGroup* createShaderDefaultOutputGroup (tcu::TestContext& testCtx)
{
	de::MovePtr<tcu::TestCaseGroup>	group	(new tcu::TestCaseGroup(testCtx, "shader_default_output", "Test shader default output."));
	de::Random						rnd		(deStringHash(group->getName()));

	for (int type = NUMBERTYPE_INT32; type != NUMBERTYPE_END32; ++type)
	{
		NumberType						numberType	= NumberType(type);
		const string					typeName	= getNumberTypeName(numberType);
		const string					description	= "Test the OpVariable initializer with " + typeName + ".";
		de::MovePtr<tcu::TestCaseGroup>	subGroup	(new tcu::TestCaseGroup(testCtx, typeName.c_str(), description.c_str()));

		// 2 similar subcases (initialized and uninitialized)
		for (int subCase = 0; subCase < 2; ++subCase)
		{
			ComputeShaderSpec spec;
			spec.numWorkGroups = IVec3(1, 1, 1);

			map<string, string>				params;

			switch (numberType)
			{
				case NUMBERTYPE_INT32:
				{
					deInt32 number = getInt(rnd);
					spec.inputs.push_back(createCompositeBuffer<deInt32>(number));
					spec.outputs.push_back(createCompositeBuffer<deInt32>(number));
					params["constValue"] = numberToString(number);
					break;
				}
				case NUMBERTYPE_UINT32:
				{
					deUint32 number = rnd.getUint32();
					spec.inputs.push_back(createCompositeBuffer<deUint32>(number));
					spec.outputs.push_back(createCompositeBuffer<deUint32>(number));
					params["constValue"] = numberToString(number);
					break;
				}
				case NUMBERTYPE_FLOAT32:
				{
					float number = rnd.getFloat();
					spec.inputs.push_back(createCompositeBuffer<float>(number));
					spec.outputs.push_back(createCompositeBuffer<float>(number));
					spec.verifyIO = &compareFloats;
					params["constValue"] = numberToString(number);
					break;
				}
				default:
					DE_ASSERT(false);
			}

			// Initialized subcase
			if (!subCase)
			{
				spec.assembly = specializeDefaultOutputShaderTemplate(numberType, params);
				subGroup->addChild(new SpvAsmComputeShaderCase(testCtx, "initialized", "OpVariable initializer tests.", spec));
			}
			// Uninitialized subcase
			else
			{
				spec.assembly = specializeDefaultOutputShaderTemplate(numberType);
				spec.verifyIO = &passthruVerify;
				subGroup->addChild(new SpvAsmComputeShaderCase(testCtx, "uninitialized", "OpVariable initializer tests.", spec));
			}
		}
		group->addChild(subGroup.release());
	}
	return group.release();
}

tcu::TestCaseGroup* createOpNopTests (tcu::TestContext& testCtx)
{
	de::MovePtr<tcu::TestCaseGroup>	testGroup (new tcu::TestCaseGroup(testCtx, "opnop", "Test OpNop"));
	RGBA							defaultColors[4];
	map<string, string>				opNopFragments;

	getDefaultColors(defaultColors);

	opNopFragments["testfun"]		=
		"%test_code = OpFunction %v4f32 None %v4f32_function\n"
		"%param1 = OpFunctionParameter %v4f32\n"
		"%label_testfun = OpLabel\n"
		"OpNop\n"
		"OpNop\n"
		"OpNop\n"
		"OpNop\n"
		"OpNop\n"
		"OpNop\n"
		"OpNop\n"
		"OpNop\n"
		"%a = OpVectorExtractDynamic %f32 %param1 %c_i32_0\n"
		"%b = OpFAdd %f32 %a %a\n"
		"OpNop\n"
		"%c = OpFSub %f32 %b %a\n"
		"%ret = OpVectorInsertDynamic %v4f32 %param1 %c %c_i32_0\n"
		"OpNop\n"
		"OpNop\n"
		"OpReturnValue %ret\n"
		"OpFunctionEnd\n";

	createTestsForAllStages("opnop", defaultColors, defaultColors, opNopFragments, testGroup.get());

	return testGroup.release();
}

tcu::TestCaseGroup* createInstructionTests (tcu::TestContext& testCtx)
{
	de::MovePtr<tcu::TestCaseGroup> instructionTests	(new tcu::TestCaseGroup(testCtx, "instruction", "Instructions with special opcodes/operands"));
	de::MovePtr<tcu::TestCaseGroup> computeTests		(new tcu::TestCaseGroup(testCtx, "compute", "Compute Instructions with special opcodes/operands"));
	de::MovePtr<tcu::TestCaseGroup> graphicsTests		(new tcu::TestCaseGroup(testCtx, "graphics", "Graphics Instructions with special opcodes/operands"));

	computeTests->addChild(createOpNopGroup(testCtx));
	computeTests->addChild(createOpFUnordGroup(testCtx));
	computeTests->addChild(createOpAtomicGroup(testCtx, false));
	computeTests->addChild(createOpAtomicGroup(testCtx, true)); // Using new StorageBuffer decoration
	computeTests->addChild(createOpLineGroup(testCtx));
	computeTests->addChild(createOpNoLineGroup(testCtx));
	computeTests->addChild(createOpConstantNullGroup(testCtx));
	computeTests->addChild(createOpConstantCompositeGroup(testCtx));
	computeTests->addChild(createOpConstantUsageGroup(testCtx));
	computeTests->addChild(createSpecConstantGroup(testCtx));
	computeTests->addChild(createOpSourceGroup(testCtx));
	computeTests->addChild(createOpSourceExtensionGroup(testCtx));
	computeTests->addChild(createDecorationGroupGroup(testCtx));
	computeTests->addChild(createOpPhiGroup(testCtx));
	computeTests->addChild(createLoopControlGroup(testCtx));
	computeTests->addChild(createFunctionControlGroup(testCtx));
	computeTests->addChild(createSelectionControlGroup(testCtx));
	computeTests->addChild(createBlockOrderGroup(testCtx));
	computeTests->addChild(createMultipleShaderGroup(testCtx));
	computeTests->addChild(createMemoryAccessGroup(testCtx));
	computeTests->addChild(createOpCopyMemoryGroup(testCtx));
	computeTests->addChild(createOpCopyObjectGroup(testCtx));
	computeTests->addChild(createNoContractionGroup(testCtx));
	computeTests->addChild(createOpUndefGroup(testCtx));
	computeTests->addChild(createOpUnreachableGroup(testCtx));
	computeTests ->addChild(createOpQuantizeToF16Group(testCtx));
	computeTests ->addChild(createOpFRemGroup(testCtx));
	computeTests->addChild(createSConvertTests(testCtx));
	computeTests->addChild(createUConvertTests(testCtx));
	computeTests->addChild(createOpCompositeInsertGroup(testCtx));
	computeTests->addChild(createOpInBoundsAccessChainGroup(testCtx));
	computeTests->addChild(createShaderDefaultOutputGroup(testCtx));
	computeTests->addChild(create16BitStorageComputeGroup(testCtx));
	computeTests->addChild(createVariablePointersComputeGroup(testCtx));
	graphicsTests->addChild(createOpNopTests(testCtx));
	graphicsTests->addChild(createOpSourceTests(testCtx));
	graphicsTests->addChild(createOpSourceContinuedTests(testCtx));
	graphicsTests->addChild(createOpLineTests(testCtx));
	graphicsTests->addChild(createOpNoLineTests(testCtx));
	graphicsTests->addChild(createOpConstantNullTests(testCtx));
	graphicsTests->addChild(createOpConstantCompositeTests(testCtx));
	graphicsTests->addChild(createMemoryAccessTests(testCtx));
	graphicsTests->addChild(createOpUndefTests(testCtx));
	graphicsTests->addChild(createSelectionBlockOrderTests(testCtx));
	graphicsTests->addChild(createModuleTests(testCtx));
	graphicsTests->addChild(createSwitchBlockOrderTests(testCtx));
	graphicsTests->addChild(createOpPhiTests(testCtx));
	graphicsTests->addChild(createNoContractionTests(testCtx));
	graphicsTests->addChild(createOpQuantizeTests(testCtx));
	graphicsTests->addChild(createLoopTests(testCtx));
	graphicsTests->addChild(createSpecConstantTests(testCtx));
	graphicsTests->addChild(createSpecConstantOpQuantizeToF16Group(testCtx));
	graphicsTests->addChild(createBarrierTests(testCtx));
	graphicsTests->addChild(createDecorationGroupTests(testCtx));
	graphicsTests->addChild(createFRemTests(testCtx));

	graphicsTests->addChild(create16BitStorageGraphicsGroup(testCtx));
	graphicsTests->addChild(createVariablePointersGraphicsGroup(testCtx));

	instructionTests->addChild(computeTests.release());
	instructionTests->addChild(graphicsTests.release());

	return instructionTests.release();
}

} // SpirVAssembly
} // vkt<|MERGE_RESOLUTION|>--- conflicted
+++ resolved
@@ -371,11 +371,7 @@
 																				useStorageBuffer ? "opatomic_storage_buffer" : "opatomic",
 																				"Test the OpAtomic* opcodes"));
 	de::Random						rnd					(deStringHash(group->getName()));
-<<<<<<< HEAD
-	const int						numElements			= 1000000;
-=======
 	const int						numElements			= 65535;
->>>>>>> 9b726ab8
 	vector<OpAtomicCase>			cases;
 
 	const StringTemplate			shaderTemplate	(
