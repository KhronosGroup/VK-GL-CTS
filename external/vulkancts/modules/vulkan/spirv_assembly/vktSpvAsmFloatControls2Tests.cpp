/*-------------------------------------------------------------------------
 * Vulkan Conformance Tests
 * ------------------------
 *
 * Copyright (c) 2018 The Khronos Group Inc.
 *
 * Licensed under the Apache License, Version 2.0 (the "License");
 * you may not use this file except in compliance with the License.
 * You may obtain a copy of the License at
 *
 *      http://www.apache.org/licenses/LICENSE-2.0
 *
 * Unless required by applicable law or agreed to in writing, software
 * distributed under the License is distributed on an "AS IS" BASIS,
 * WITHOUT WARRANTIES OR CONDITIONS OF ANY KIND, either express or implied.
 * See the License for the specific language governing permissions and
 * limitations under the License.
 *
 *//*!
 * \file
 * \brief VK_KHR_shader_float_controls2 tests.
 *//*--------------------------------------------------------------------*/

#define _USE_MATH_DEFINES

#include "vktSpvAsmFloatControlsTests.hpp"
#include "vktSpvAsmComputeShaderCase.hpp"
#include "vktSpvAsmGraphicsShaderTestUtil.hpp"
#include "vktTestGroupUtil.hpp"
#include "tcuFloat.hpp"
#include "tcuFloatFormat.hpp"
#include "tcuStringTemplate.hpp"
#include "deUniquePtr.hpp"
#include "deFloat16.h"
#include "vkQueryUtil.hpp"
#include "vkRefUtil.hpp"
#include "spirv/unified1/spirv.hpp11"
#include <cstring>
#include <vector>
#include <limits>
#include <cstdint>
#include <fenv.h>
#include <cmath>
#include <cassert>

namespace vkt
{
namespace SpirVAssembly
{

namespace
{

using namespace std;
using namespace tcu;

enum FloatType
{
	FP16 = 0,
	FP32,
	FP64
};

enum class BufferDataType
{
	DATA_UNKNOWN	= 0,
	DATA_FP16		= 1,
	DATA_FP32		= 2,
	DATA_FP64		= 3,
};

enum FloatUsage
{
	// If the float type is 16bit, then the use of the type is supported by
	// VK_KHR_16bit_storage.
	FLOAT_STORAGE_ONLY = 0,
	// Use of the float type goes beyond VK_KHR_16bit_storage.
	FLOAT_ARITHMETIC
};

enum FloatStatementUsageBits
{
	B_STATEMENT_USAGE_ARGS_CONST_FLOAT		= (1<<0 ),
	B_STATEMENT_USAGE_ARGS_CONST_FP16		= (1<<1 ),
	B_STATEMENT_USAGE_ARGS_CONST_FP32		= (1<<2 ),
	B_STATEMENT_USAGE_ARGS_CONST_FP64		= (1<<3 ),
	B_STATEMENT_USAGE_TYPES_TYPE_FLOAT		= (1<<4 ),
	B_STATEMENT_USAGE_TYPES_TYPE_FP16		= (1<<5 ),
	B_STATEMENT_USAGE_TYPES_TYPE_FP32		= (1<<6 ),
	B_STATEMENT_USAGE_TYPES_TYPE_FP64		= (1<<7 ),
	B_STATEMENT_USAGE_CONSTS_TYPE_FLOAT		= (1<<8 ),
	B_STATEMENT_USAGE_CONSTS_TYPE_FP16		= (1<<9 ),
	B_STATEMENT_USAGE_CONSTS_TYPE_FP32		= (1<<10),
	B_STATEMENT_USAGE_CONSTS_TYPE_FP64		= (1<<11),
	B_STATEMENT_USAGE_COMMANDS_CONST_FLOAT	= (1<<12),
	B_STATEMENT_USAGE_COMMANDS_CONST_FP16	= (1<<13),
	B_STATEMENT_USAGE_COMMANDS_CONST_FP32	= (1<<14),
	B_STATEMENT_USAGE_COMMANDS_CONST_FP64	= (1<<15),
	B_STATEMENT_USAGE_COMMANDS_TYPE_FLOAT	= (1<<16),
	B_STATEMENT_USAGE_COMMANDS_TYPE_FP16	= (1<<17),
	B_STATEMENT_USAGE_COMMANDS_TYPE_FP32	= (1<<18),
	B_STATEMENT_USAGE_COMMANDS_TYPE_FP64	= (1<<19),
};

typedef deUint32 FloatStatementUsageFlags;

using FP = spv::FPFastMathModeMask;

typedef map<FP, string> BehaviorNameMap;
BehaviorNameMap behaviorToName = {
	{FP::MaskNone,			"None"},
	{FP::NotNaN,			"NotNaN"},
	{FP::NotInf,			"NotInf"},
	{FP::NSZ,				"NSZ"},
	{FP::AllowRecip,		"AllowRecip"},
	{FP::AllowContract,		"AllowContract"},
	{FP::AllowReassoc,		"AllowReassoc"},
	{FP::AllowTransform,	"AllowTransform"}
};

const FP allBits = FP::NotNaN|FP::NotInf|FP::NSZ|FP::AllowRecip|FP::AllowContract|FP::AllowReassoc|FP::AllowTransform;
const FP allBitsExceptTransform = ~FP::AllowTransform & allBits;
FP invert(FP bfb)
{
	// AllowTransform requires AllowReassoc and AllowContract to also be set
	if ((bfb & (FP::AllowReassoc|FP::AllowContract)) != FP::MaskNone)
		return ~bfb & allBitsExceptTransform;
	else
		return ~bfb & allBits;
}

string getBehaviourName(FP flagbits, const char * separator)
{
	string behaviorName = "";
	bool needOrInName = false;
	if (flagbits == FP::MaskNone)
		behaviorName = "None";
	else
		for (auto it = behaviorToName.begin(); it != behaviorToName.end(); it++)
		{
			if ((it->first & flagbits) != FP::MaskNone)
			{
				if (needOrInName)
				behaviorName += separator;
				behaviorName += it->second;
				needOrInName = true;
			}
		}
	return behaviorName;
}

// Codes for all float values used in tests as arguments and operation results
enum ValueId
{
	V_UNUSED = 0,		// used to mark arguments that are not used in operation
	V_MINUS_INF,		//    or results of tests cases that should be skipped
	V_MINUS_ONE,		// -1.0
	V_MINUS_ZERO,		// -0.0
	V_ZERO,				//  0.0
	V_HALF,				//  0.5
	V_ONE,				//  1.0
	V_TWO,
	V_INF,
	V_ZERO_POINT_ONE,
	V_TWENTY_FIVE_POINT_EIGHT,
	V_HUGE, // a large number that if doubled will result in infinity but that is not equal to the maximum
	V_TINY, // a number that if squared will underflow to 0.
	V_MINUS_TINY,
	V_MAX,
	V_NAN,

	// non comon results of some operation - corner cases
	V_PI,
	V_MINUS_PI,
	V_PI_DIV_2,
	V_MINUS_PI_DIV_2,
	V_PI_DIV_4,
	V_MINUS_PI_DIV_4,
	V_3_PI_DIV_4,
	V_MINUS_3_PI_DIV_4,
	V_ONE_OR_NAN,
	V_SIGN_NAN,						// Can be any of -1, -0, +0, +1
	V_ZERO_OR_MINUS_ZERO,			// both +0 and -0 are accepted
	V_ZERO_OR_ONE,					// both +0 and 1 are accepted
	V_TRIG_ONE,						// 1.0 trigonometric operations, including precision margin
};

string getValueName(ValueId value)
{
	switch(value)
	{
	case V_UNUSED:					return "unused";
	case V_MINUS_INF:				return "minusInf";
	case V_MINUS_ONE:				return "minusOne";
	case V_MINUS_ZERO:				return "minusZero";
	case V_ZERO:					return "zero";
	case V_HALF:					return "half";
	case V_ONE:						return "one";
	case V_TWO:						return "two";
	case V_INF:						return "inf";
	case V_ZERO_POINT_ONE:			return "zeroPtOne";
	case V_TWENTY_FIVE_POINT_EIGHT:	return "twentyFivePtEight";
	case V_HUGE:					return "huge";
	case V_TINY:					return "tiny";
	case V_MINUS_TINY:				return "minusTiny";
	case V_MAX:						return "max";
	case V_NAN:						return "nan";
	case V_PI:						return "pi";
	case V_MINUS_PI:				return "minusPi";
	case V_PI_DIV_2:				return "piDiv2";
	case V_MINUS_PI_DIV_2:			return "minusPiDiv2";
	case V_PI_DIV_4:				return "piDiv4";
	case V_MINUS_PI_DIV_4:			return "minusPiDiv4";
	case V_3_PI_DIV_4:				return "3PiDiv4";
	case V_MINUS_3_PI_DIV_4:		return "minus3PiDiv4";
	case V_ONE_OR_NAN:				return "oneORnan";
	case V_SIGN_NAN:				return "signNan";
	case V_ZERO_OR_MINUS_ZERO:		return "zeroOrMinusZero";
	case V_ZERO_OR_ONE:				return "zeroOrOne";
	case V_TRIG_ONE:				return "trigOne";
	}
	assert(false);
	return "";
}

// Enum containing all tested operatios. Operations are defined in generic way so that
// they can be used to generate tests operating on arguments with different values of
// specified float type.
enum OperationId
{
	// spir-v unary operations
	OID_NEGATE = 0,
	OID_COMPOSITE,
	OID_COMPOSITE_INS,
	OID_COPY,
	OID_D_EXTRACT,
	OID_D_INSERT,
	OID_SHUFFLE,
	OID_TRANSPOSE,
	OID_CONV_FROM_FP16,
	OID_CONV_FROM_FP32,
	OID_CONV_FROM_FP64,
	OID_RETURN_VAL,

	// spir-v binary operations
	OID_ADD,
	OID_SUB,
	OID_MUL,
	OID_DIV,
	OID_REM,
	OID_MOD,
	OID_PHI,
	OID_SELECT,
	OID_DOT,
	OID_VEC_MUL_S,
	OID_VEC_MUL_M,
	OID_MAT_MUL_S,
	OID_MAT_MUL_V,
	OID_MAT_MUL_M,
	OID_OUT_PROD,
	OID_ORD_EQ,
	OID_UORD_EQ,
	OID_ORD_NEQ,
	OID_UORD_NEQ,
	OID_ORD_LS,
	OID_UORD_LS,
	OID_ORD_GT,
	OID_UORD_GT,
	OID_ORD_LE,
	OID_UORD_LE,
	OID_ORD_GE,
	OID_UORD_GE,

	// glsl unary operations
	OID_ROUND,
	OID_ROUND_EV,
	OID_TRUNC,
	OID_ABS,
	OID_SIGN,
	OID_FLOOR,
	OID_CEIL,
	OID_FRACT,
	OID_RADIANS,
	OID_DEGREES,
	OID_SIN,
	OID_COS,
	OID_TAN,
	OID_ASIN,
	OID_ACOS,
	OID_ATAN,
	OID_SINH,
	OID_COSH,
	OID_TANH,
	OID_ASINH,
	OID_ACOSH,
	OID_ATANH,
	OID_EXP,
	OID_LOG,
	OID_EXP2,
	OID_LOG2,
	OID_SQRT,
	OID_INV_SQRT,
	OID_MODF,
	OID_MODF_ST_WH,		// Whole number part of modf
	OID_MODF_ST_FR,		// Fractional part of modf
	OID_LDEXP,
	OID_FREXP,
	OID_FREXP_ST,
	OID_LENGTH,
	OID_NORMALIZE,
	OID_REFLECT,
	OID_REFRACT,
	OID_MAT_DET,
	OID_MAT_INV,

	// glsl binary operations
	OID_ATAN2,
	OID_POW,
	OID_MIX,
	OID_FMA,
	OID_FMA2PT58,
	OID_SZ_FMA,
	OID_MIN,
	OID_MAX,
	OID_CLAMP,
	OID_STEP,
	OID_SSTEP,
	OID_DIST,
	OID_CROSS,
	OID_FACE_FWD,
	OID_NMIN,
	OID_NMAX,
	OID_NCLAMP,

	OID_ADD_SUB_REASSOCIABLE,
};

// Function replacing all occurrences of substring with string passed in last parameter.
string replace(string str, const string& from, const string& to)
{
	// to keep spir-v code clean and easier to read parts of it are processed
	// with this method instead of StringTemplate; main usage of this method is the
	// replacement of "float_" with "f16_", "f32_" or "f64_" depending on test case

	size_t start_pos = 0;
	while((start_pos = str.find(from, start_pos)) != std::string::npos)
	{
		str.replace(start_pos, from.length(), to);
		start_pos += to.length();
	}
	return str;
}

// Structure used to perform bits conversion int type <-> float type.
template<typename FLOAT_TYPE, typename UINT_TYPE>
struct RawConvert
{
	union Value
	{
		FLOAT_TYPE	fp;
		UINT_TYPE	ui;
	};
};

// Traits used to get int type that can store equivalent float type.
template<typename FLOAT_TYPE>
struct GetCoresponding
{
	typedef deUint16 uint_type;
};
template<>
struct GetCoresponding<float>
{
	typedef deUint32 uint_type;
};
template<>
struct GetCoresponding<double>
{
	typedef deUint64 uint_type;
};

// All values used for arguments and operation results are stored in single map.
// Each float type (fp16, fp32, fp64) has its own map that is used during
// test setup and during verification. TypeValuesBase is interface to that map.
class TypeValuesBase
{
public:
	TypeValuesBase();
	virtual ~TypeValuesBase() = default;

	virtual BufferSp	constructInputBuffer	(const ValueId* twoArguments) const = 0;
	virtual BufferSp	constructOutputBuffer	(ValueId result) const = 0;
	virtual void		fillInputData			(const ValueId* twoArguments, vector<deUint8>& bufferData, deUint32& offset) const = 0;
};

TypeValuesBase::TypeValuesBase() { }

typedef de::SharedPtr<TypeValuesBase> TypeValuesSP;

template <typename FLOAT_TYPE>
class TypeValues: public TypeValuesBase
{
public:
	TypeValues();

	BufferSp	constructInputBuffer	(const ValueId* twoArguments) const override;
	BufferSp	constructOutputBuffer	(ValueId result) const override;
	void		fillInputData			(const ValueId* twoArguments, vector<deUint8>& bufferData, deUint32& offset) const override;

	FLOAT_TYPE getValue(ValueId id) const;

	template <typename UINT_TYPE>
	FLOAT_TYPE exactByteEquivalent(UINT_TYPE byteValue) const;

private:
	typedef map<ValueId, FLOAT_TYPE> ValueMap;
	ValueMap m_valueIdToFloatType;
};

template <typename FLOAT_TYPE>
BufferSp TypeValues<FLOAT_TYPE>::constructInputBuffer(const ValueId* twoArguments) const
{
	std::vector<FLOAT_TYPE> inputData(2);
	inputData[0] = m_valueIdToFloatType.at(twoArguments[0]);
	inputData[1] = m_valueIdToFloatType.at(twoArguments[1]);
	return BufferSp(new Buffer<FLOAT_TYPE>(inputData));
}

template <typename FLOAT_TYPE>
BufferSp TypeValues<FLOAT_TYPE>::constructOutputBuffer(ValueId result) const
{
	// note: we are not doing maping here, ValueId is directly saved in
	// float type in order to be able to retireve it during verification

	typedef typename GetCoresponding<FLOAT_TYPE>::uint_type uint_t;
	uint_t value = static_cast<uint_t>(result);

	// For FP16 we increase the buffer size to hold an unsigned integer, as
	// we can be in the no 16bit_storage case.
	const uint_t outputSize = sizeof(FLOAT_TYPE) == 2u ? 2u : 1u;
	std::vector<FLOAT_TYPE> outputData(outputSize, exactByteEquivalent<uint_t>(value));
	return BufferSp(new Buffer<FLOAT_TYPE>(outputData));
}

template <typename FLOAT_TYPE>
void TypeValues<FLOAT_TYPE>::fillInputData(const ValueId* twoArguments, vector<deUint8>& bufferData, deUint32& offset) const
{
	deUint32 typeSize = sizeof(FLOAT_TYPE);

	FLOAT_TYPE argA = getValue(twoArguments[0]);
	deMemcpy(&bufferData[offset], &argA, typeSize);
	offset += typeSize;

	FLOAT_TYPE argB = getValue(twoArguments[1]);
	deMemcpy(&bufferData[offset], &argB, typeSize);
	offset += typeSize;
}

template <typename FLOAT_TYPE>
FLOAT_TYPE TypeValues<FLOAT_TYPE>::getValue(ValueId id) const
{
	return m_valueIdToFloatType.at(id);
}

template <typename FLOAT_TYPE>
template <typename UINT_TYPE>
FLOAT_TYPE TypeValues<FLOAT_TYPE>::exactByteEquivalent(UINT_TYPE byteValue) const
{
	typename RawConvert<FLOAT_TYPE, UINT_TYPE>::Value value;
	value.ui = byteValue;
	return value.fp;
}

template <>
TypeValues<deFloat16>::TypeValues()
	: TypeValuesBase()
{
	// NOTE: when updating entries in m_valueIdToFloatType make sure to
	// update also valueIdToSnippetArgMap defined in updateSpirvSnippets()
	ValueMap& vm = m_valueIdToFloatType;
	vm[V_UNUSED]					= deFloat32To16(0.0f);
	vm[V_MINUS_INF]					= 0xfc00;
	vm[V_MINUS_ONE]					= deFloat32To16(-1.0f);
	vm[V_MINUS_ZERO]				= 0x8000;
	vm[V_ZERO]						= 0x0000;
	vm[V_HALF]						= deFloat32To16(0.5f);
	vm[V_ONE]						= deFloat32To16(1.0f);
	vm[V_TWO]						= deFloat32To16(2.0f);
	vm[V_ZERO_POINT_ONE]			= deFloat32To16(0.1f);
	vm[V_TWENTY_FIVE_POINT_EIGHT]	= deFloat32To16(25.8f);
	vm[V_HUGE]						= 0x7bfd;
	vm[V_TINY]						= 0x0400;
	vm[V_MINUS_TINY]				= 0x8400;
	vm[V_MAX]						= 0x7bff;
	vm[V_INF]						= 0x7c00;
	vm[V_NAN]						= 0x7cf0;

	vm[V_PI]						= deFloat32To16( (float)M_PI);
	vm[V_MINUS_PI]					= deFloat32To16(-(float)M_PI);
	vm[V_PI_DIV_2]					= deFloat32To16( (float)M_PI_2);
	vm[V_MINUS_PI_DIV_2]			= deFloat32To16(-(float)M_PI_2);
	vm[V_PI_DIV_4]					= deFloat32To16( (float)M_PI_4);
	vm[V_MINUS_PI_DIV_4]			= deFloat32To16(-(float)M_PI_4);
	vm[V_3_PI_DIV_4]				= deFloat32To16( (float)(3*M_PI_4));
	vm[V_MINUS_3_PI_DIV_4]			= deFloat32To16(-(float)(3*M_PI_4));
}

template <>
TypeValues<float>::TypeValues()
	: TypeValuesBase()
{
	// NOTE: when updating entries in m_valueIdToFloatType make sure to
	// update also valueIdToSnippetArgMap defined in updateSpirvSnippets()
	ValueMap& vm = m_valueIdToFloatType;
	vm[V_UNUSED]					=  0.0f;
	vm[V_MINUS_INF]					= -std::numeric_limits<float>::infinity();
	vm[V_MINUS_ONE]					= -1.0f;
	vm[V_MINUS_ZERO]				= -0.0f;
	vm[V_ZERO]						=  0.0f;
	vm[V_HALF]						=  0.5f;
	vm[V_ONE]						=  1.0f;
	vm[V_TWO]						=  2.0f;
	vm[V_ZERO_POINT_ONE]			=  0.1f;
	vm[V_TWENTY_FIVE_POINT_EIGHT]	=  25.8f;
	vm[V_HUGE]						=  3.40282306073709652508e+38;
	vm[V_TINY]						=  1.17549435082228750797e-38;
	vm[V_MINUS_TINY]				= -1.17549435082228750797e-38;
	vm[V_MAX]						=  std::numeric_limits<float>::max();
	vm[V_INF]						=  std::numeric_limits<float>::infinity();
	vm[V_NAN]						=  std::numeric_limits<float>::quiet_NaN();

	vm[V_PI]						=  static_cast<float>(M_PI);
	vm[V_MINUS_PI]					= -static_cast<float>(M_PI);
	vm[V_PI_DIV_2]					=  static_cast<float>(M_PI_2);
	vm[V_MINUS_PI_DIV_2]			= -static_cast<float>(M_PI_2);
	vm[V_PI_DIV_4]					=  static_cast<float>(M_PI_4);
	vm[V_MINUS_PI_DIV_4]			= -static_cast<float>(M_PI_4);
	vm[V_3_PI_DIV_4]				=  static_cast<float>(3*M_PI_4);
	vm[V_MINUS_3_PI_DIV_4]			= -static_cast<float>(3*M_PI_4);
}

template <>
TypeValues<double>::TypeValues()
	: TypeValuesBase()
{
	// NOTE: when updating entries in m_valueIdToFloatType make sure to
	// update also valueIdToSnippetArgMap defined in updateSpirvSnippets()
	ValueMap& vm = m_valueIdToFloatType;
	vm[V_UNUSED]					=  0.0;
	vm[V_MINUS_INF]					= -std::numeric_limits<double>::infinity();
	vm[V_MINUS_ONE]					= -1.0;
	vm[V_MINUS_ZERO]				= -0.0;
	vm[V_ZERO]						=  0.0;
	vm[V_HALF]						=  0.5;
	vm[V_ONE]						=  1.0;
	vm[V_TWO]						=  2.0;
	vm[V_ZERO_POINT_ONE]			=  0.1;
	vm[V_TWENTY_FIVE_POINT_EIGHT]	=  25.8;
	vm[V_HUGE]						=  1.79769313486231530898e+308;
	vm[V_TINY]						=  2.22507385850720138309e-308;
	vm[V_MINUS_TINY]				= -2.22507385850720138309e-308;
	vm[V_MAX]						=  std::numeric_limits<double>::max();
	vm[V_INF]						=  std::numeric_limits<double>::infinity();
	vm[V_NAN]						=  std::numeric_limits<double>::quiet_NaN();

	vm[V_PI]						=  M_PI;
	vm[V_MINUS_PI]					= -M_PI;
	vm[V_PI_DIV_2]					=  M_PI_2;
	vm[V_MINUS_PI_DIV_2]			= -M_PI_2;
	vm[V_PI_DIV_4]					=  M_PI_4;
	vm[V_MINUS_PI_DIV_4]			= -M_PI_4;
	vm[V_3_PI_DIV_4]				=  3*M_PI_4;
	vm[V_MINUS_3_PI_DIV_4]			= -3*M_PI_4;
}

// Each float type (fp16, fp32, fp64) has specific set of SPIR-V snippets
// that was extracted to separate template specialization. Those snippets
// are used to compose final test shaders. With this approach
// parameterization can be done just once per type and reused for many tests.
class TypeSnippetsBase
{
public:
	virtual ~TypeSnippetsBase() = default;

protected:
	void updateSpirvSnippets();

public: // Type specific data:

	// Number of bits consumed by float type
	string bitWidth;
	// Minimum positive normal
	string epsilon;
	string capabilities;
	string extensions;
	string capabilitiesFp16Without16BitStorage;
	string extensionsFp16Without16BitStorage;
	string arrayStride;

	bool loadStoreRequiresShaderFloat16;

public: // Type specific spir-v snippets:

	// Common annotations
	string typeAnnotationsSnippet;

	// Definitions of all types commonly used by operation tests
	string typeDefinitionsSnippet;

	// Definitions of all types commonly used by settings tests
	string minTypeDefinitionsSnippet;

	// Definitions of all constants commonly used by tests
	string constantsDefinitionsSnippet;

	// Map that stores instructions that generate arguments of specified value.
	// Every test that uses generated inputod will select up to two items from this map
	typedef map<ValueId, string> SnippetMap;
	SnippetMap valueIdToSnippetArgMap;

	// Spir-v snippets that read argument from SSBO
	string argumentsFromInputSnippet;
	string multiArgumentsFromInputSnippet;

	// SSBO with stage input/output definitions
	string inputAnnotationsSnippet;
	string inputDefinitionsSnippet;
	string outputAnnotationsSnippet;
	string multiOutputAnnotationsSnippet;
	string outputDefinitionsSnippet;
	string multiOutputDefinitionsSnippet;

	// Varying is required to pass result from vertex stage to fragment stage,
	// one of requirements was to not use SSBO writes in vertex stage so we
	// need to do that in fragment stage; we also cant pass operation result
	// directly because of interpolation, to avoid it we do a bitcast to uint
	string varyingsTypesSnippet;
	string inputVaryingsSnippet;
	string outputVaryingsSnippet;
	string storeVertexResultSnippet;
	string loadVertexResultSnippet;

	string storeResultsSnippet;
	string multiStoreResultsSnippet;

	string argumentsFromInputFp16Snippet;
	string storeResultsFp16Snippet;
	string multiArgumentsFromInputFp16Snippet;
	string multiOutputAnnotationsFp16Snippet;
	string multiStoreResultsFp16Snippet;
	string multiOutputDefinitionsFp16Snippet;
	string inputDefinitionsFp16Snippet;
	string outputDefinitionsFp16Snippet;
	string typeAnnotationsFp16Snippet;
	string typeDefinitionsFp16Snippet;
};

void TypeSnippetsBase::updateSpirvSnippets()
{
	// annotations to types that are commonly used by tests
	const string typeAnnotationsTemplate =
		"OpDecorate %type_float_arr_1 ArrayStride " + arrayStride + "\n"
		"OpDecorate %type_float_arr_2 ArrayStride " + arrayStride + "\n";

	// definition off all types that are commonly used by tests
	const string typeDefinitionsTemplate =
		"%type_float             = OpTypeFloat " + bitWidth + "\n"
		"%type_float_uptr        = OpTypePointer Uniform %type_float\n"
		"%type_float_fptr        = OpTypePointer Function %type_float\n"
		"%type_float_vec2        = OpTypeVector %type_float 2\n"
		"%type_float_vec3        = OpTypeVector %type_float 3\n"
		"%type_float_vec4        = OpTypeVector %type_float 4\n"
		"%type_float_vec4_iptr   = OpTypePointer Input %type_float_vec4\n"
		"%type_float_vec4_optr   = OpTypePointer Output %type_float_vec4\n"
		"%type_float_mat2x2      = OpTypeMatrix %type_float_vec2 2\n"
		"%type_float_arr_1       = OpTypeArray %type_float %c_i32_1\n"
		"%type_float_arr_2       = OpTypeArray %type_float %c_i32_2\n";

	// minimal type definition set that is used by settings tests
	const string minTypeDefinitionsTemplate =
		"%type_float             = OpTypeFloat " + bitWidth + "\n"
		"%type_float_uptr        = OpTypePointer Uniform %type_float\n"
		"%type_float_arr_2       = OpTypeArray %type_float %c_i32_2\n";

	// definition off all constants that are used by tests
	const string constantsDefinitionsTemplate =
		"%c_float_n1             = OpConstant %type_float -1\n"
		"%c_float_n2pt58         = OpConstant %type_float -2.58\n"
		"%c_float_0              = OpConstant %type_float 0.0\n"
		"%c_float_0_5            = OpConstant %type_float 0.5\n"
		"%c_float_1              = OpConstant %type_float 1\n"
		"%c_float_2              = OpConstant %type_float 2\n"
		"%c_float_3              = OpConstant %type_float 3\n"
		"%c_float_4              = OpConstant %type_float 4\n"
		"%c_float_5              = OpConstant %type_float 5\n"
		"%c_float_6              = OpConstant %type_float 6\n"
		"%c_float_eps            = OpConstant %type_float " + epsilon + "\n";

	// when arguments are read from SSBO this snipped is placed in main function
	const string argumentsFromInputTemplate =
		"%arg1loc                = OpAccessChain %type_float_uptr %ssbo_in %c_i32_0 %c_i32_0\n"
		"%arg1                   = OpLoad %type_float %arg1loc\n"
		"%arg2loc                = OpAccessChain %type_float_uptr %ssbo_in %c_i32_0 %c_i32_1\n"
		"%arg2                   = OpLoad %type_float %arg2loc\n";

	const string multiArgumentsFromInputTemplate =
		"%arg1_float_loc         = OpAccessChain %type_float_uptr %ssbo_in %c_i32_${attr} %c_i32_0\n"
		"%arg2_float_loc         = OpAccessChain %type_float_uptr %ssbo_in %c_i32_${attr} %c_i32_1\n"
		"%arg1_float             = OpLoad %type_float %arg1_float_loc\n"
		"%arg2_float             = OpLoad %type_float %arg2_float_loc\n";

	// when tested shader stage reads from SSBO it has to have this snippet
	inputAnnotationsSnippet =
		"OpMemberDecorate %SSBO_in 0 Offset 0\n"
		"OpDecorate %SSBO_in BufferBlock\n"
		"OpDecorate %ssbo_in DescriptorSet 0\n"
		"OpDecorate %ssbo_in Binding 0\n"
		"OpDecorate %ssbo_in NonWritable\n";

	const string inputDefinitionsTemplate =
		"%SSBO_in              = OpTypeStruct %type_float_arr_2\n"
		"%up_SSBO_in           = OpTypePointer Uniform %SSBO_in\n"
		"%ssbo_in              = OpVariable %up_SSBO_in Uniform\n";

	outputAnnotationsSnippet =
		"OpMemberDecorate %SSBO_out 0 Offset 0\n"
		"OpDecorate %SSBO_out BufferBlock\n"
		"OpDecorate %ssbo_out DescriptorSet 0\n"
		"OpDecorate %ssbo_out Binding 1\n";

	const string multiOutputAnnotationsTemplate =
		"OpMemberDecorate %SSBO_float_out 0 Offset 0\n"
		"OpDecorate %type_float_arr_2 ArrayStride "+ arrayStride + "\n"
		"OpDecorate %SSBO_float_out BufferBlock\n"
		"OpDecorate %ssbo_float_out DescriptorSet 0\n";

	const string outputDefinitionsTemplate =
		"%SSBO_out             = OpTypeStruct %type_float_arr_1\n"
		"%up_SSBO_out          = OpTypePointer Uniform %SSBO_out\n"
		"%ssbo_out             = OpVariable %up_SSBO_out Uniform\n";

	const string multiOutputDefinitionsTemplate =
		"%SSBO_float_out         = OpTypeStruct %type_float\n"
		"%up_SSBO_float_out      = OpTypePointer Uniform %SSBO_float_out\n"
		"%ssbo_float_out         = OpVariable %up_SSBO_float_out Uniform\n";

	// this snippet is used by compute and fragment stage but not by vertex stage
	const string storeResultsTemplate =
		"%outloc               = OpAccessChain %type_float_uptr %ssbo_out %c_i32_0 %c_i32_0\n"
		"OpStore %outloc %result\n";

	const string multiStoreResultsTemplate =
		"%outloc" + bitWidth + "             = OpAccessChain %type_float_uptr %ssbo_float_out %c_i32_0\n"
		"                        OpStore %outloc" + bitWidth + " %result" + bitWidth + "\n";

	const string typeToken	= "_float";
	const string typeName	= "_f" + bitWidth;

	typeAnnotationsSnippet			= replace(typeAnnotationsTemplate, typeToken, typeName);
	typeDefinitionsSnippet			= replace(typeDefinitionsTemplate, typeToken, typeName);
	minTypeDefinitionsSnippet		= replace(minTypeDefinitionsTemplate, typeToken, typeName);
	constantsDefinitionsSnippet		= replace(constantsDefinitionsTemplate, typeToken, typeName);
	argumentsFromInputSnippet		= replace(argumentsFromInputTemplate, typeToken, typeName);
	multiArgumentsFromInputSnippet	= replace(multiArgumentsFromInputTemplate, typeToken, typeName);
	inputDefinitionsSnippet			= replace(inputDefinitionsTemplate, typeToken, typeName);
	multiOutputAnnotationsSnippet	= replace(multiOutputAnnotationsTemplate, typeToken, typeName);
	outputDefinitionsSnippet		= replace(outputDefinitionsTemplate, typeToken, typeName);
	multiOutputDefinitionsSnippet	= replace(multiOutputDefinitionsTemplate, typeToken, typeName);
	storeResultsSnippet				= replace(storeResultsTemplate, typeToken, typeName);
	multiStoreResultsSnippet		= replace(multiStoreResultsTemplate, typeToken, typeName);

	argumentsFromInputFp16Snippet		= "";
	storeResultsFp16Snippet				= "";
	multiArgumentsFromInputFp16Snippet	= "";
	multiOutputAnnotationsFp16Snippet	= "";
	multiStoreResultsFp16Snippet		= "";
	multiOutputDefinitionsFp16Snippet	= "";
	inputDefinitionsFp16Snippet			= "";
	typeAnnotationsFp16Snippet			= "";
	outputDefinitionsFp16Snippet		= "";
	typeDefinitionsFp16Snippet			= "";

	if (bitWidth.compare("16") == 0)
	{
		typeDefinitionsFp16Snippet		=
			"%type_u32_uptr       = OpTypePointer Uniform %type_u32\n"
			"%type_u32_arr_1      = OpTypeArray %type_u32 %c_i32_1\n";

		typeAnnotationsFp16Snippet		= "OpDecorate %type_u32_arr_1 ArrayStride 4\n";
		const string inputToken			= "_f16_arr_2";
		const string inputName			= "_u32_arr_1";
		inputDefinitionsFp16Snippet		= replace(inputDefinitionsSnippet, inputToken, inputName);

		argumentsFromInputFp16Snippet	=
			"%argloc            = OpAccessChain %type_u32_uptr %ssbo_in %c_i32_0 %c_i32_0\n"
			"%inval             = OpLoad %type_u32 %argloc\n"
			"%arg               = OpBitcast %type_f16_vec2 %inval\n"
			"%arg1              = OpCompositeExtract %type_f16 %arg 0\n"
			"%arg2              = OpCompositeExtract %type_f16 %arg 1\n";

		const string outputToken		= "_f16_arr_1";
		const string outputName			= "_u32_arr_1";
		outputDefinitionsFp16Snippet	= replace(outputDefinitionsSnippet, outputToken, outputName);

		storeResultsFp16Snippet	=
			"%result_f16_vec2   = OpCompositeConstruct %type_f16_vec2 %result %c_f16_0\n"
			"%result_u32		= OpBitcast %type_u32 %result_f16_vec2\n"
			"%outloc            = OpAccessChain %type_u32_uptr %ssbo_out %c_i32_0 %c_i32_0\n"
			"OpStore %outloc %result_u32\n";

		multiArgumentsFromInputFp16Snippet	=
			"%arg_u32_loc         = OpAccessChain %type_u32_uptr %ssbo_in %c_i32_${attr} %c_i32_0\n"
			"%arg_u32             = OpLoad %type_u32 %arg_u32_loc\n"
			"%arg_f16_vec2        = OpBitcast %type_f16_vec2 %arg_u32\n"
			"%arg1_f16            = OpCompositeExtract %type_f16 %arg_f16_vec2 0\n"
			"%arg2_f16            = OpCompositeExtract %type_f16 %arg_f16_vec2 1\n";

		multiOutputAnnotationsFp16Snippet	=
			"OpMemberDecorate %SSBO_u32_out 0 Offset 0\n"
			"OpDecorate %type_u32_arr_1 ArrayStride 4\n"
			"OpDecorate %SSBO_u32_out BufferBlock\n"
			"OpDecorate %ssbo_u32_out DescriptorSet 0\n";

		multiStoreResultsFp16Snippet		=
			"%outloc_u32            = OpAccessChain %type_u32_uptr %ssbo_u32_out %c_i32_0\n"
			"%result16_vec2			= OpCompositeConstruct %type_f16_vec2 %result16 %c_f16_0\n"
			"%result_u32            = OpBitcast %type_u32 %result16_vec2\n"
			"                        OpStore %outloc_u32 %result_u32\n";

		multiOutputDefinitionsFp16Snippet	=
			"%c_f16_0              = OpConstant %type_f16 0.0\n"
			"%SSBO_u32_out         = OpTypeStruct %type_u32\n"
			"%up_SSBO_u32_out      = OpTypePointer Uniform %SSBO_u32_out\n"
			"%ssbo_u32_out         = OpVariable %up_SSBO_u32_out Uniform\n";
	}

	// NOTE: only values used as _generated_ arguments in test operations
	// need to be in this map, arguments that are only used by tests, ??????? generated vs input
	// that grab arguments from input, do need to be in this map
	// NOTE: when updating entries in valueIdToSnippetArgMap make
	// sure to update also m_valueIdToFloatType for all float width
	SnippetMap& sm = valueIdToSnippetArgMap;
	sm[V_UNUSED]		= "OpFSub %type_float %c_float_0 %c_float_0\n";
	sm[V_MINUS_INF]		= "OpFDiv %type_float %c_float_n1 %c_float_0\n";
	sm[V_MINUS_ONE]		= "OpFAdd %type_float %c_float_n1 %c_float_0\n";
	sm[V_MINUS_ZERO]	= "OpFMul %type_float %c_float_n1 %c_float_0\n";
	sm[V_ZERO]			= "OpFMul %type_float %c_float_0 %c_float_0\n";
	sm[V_HALF]			= "OpFAdd %type_float %c_float_0_5 %c_float_0\n";
	sm[V_ONE]			= "OpFAdd %type_float %c_float_1 %c_float_0\n";
	sm[V_INF]			= "OpFDiv %type_float %c_float_1 %c_float_0\n";					// x / 0		== Inf
	sm[V_NAN]			= "OpFDiv %type_float %c_float_0 %c_float_0\n";					// 0 / 0		== Nan

	map<ValueId, string>::iterator it;
	for ( it = sm.begin(); it != sm.end(); it++ )
		sm[it->first] = replace(it->second, typeToken, typeName);
}

typedef de::SharedPtr<TypeSnippetsBase> TypeSnippetsSP;

template<typename FLOAT_TYPE>
class TypeSnippets: public TypeSnippetsBase
{
public:
	TypeSnippets();
};

template<>
TypeSnippets<deFloat16>::TypeSnippets()
{
	bitWidth		= "16";
	epsilon			= "6.104e-5";	// 2^-14 = 0x0400

	// NOTE: constants in SPIR-V cant be specified as exact fp16 - there is conversion from double to fp16
	capabilities	= "OpCapability StorageUniform16\n";
	extensions		= "OpExtension \"SPV_KHR_16bit_storage\"\n";

	capabilitiesFp16Without16BitStorage	= "OpCapability Float16\n";
	extensionsFp16Without16BitStorage	= "";

	arrayStride		= "2";

	varyingsTypesSnippet =
					"%type_u32_iptr        = OpTypePointer Input %type_u32\n"
					"%type_u32_optr        = OpTypePointer Output %type_u32\n";
	inputVaryingsSnippet =
					"%BP_vertex_result    = OpVariable %type_u32_iptr Input\n";
	outputVaryingsSnippet =
					"%BP_vertex_result    = OpVariable %type_u32_optr Output\n";
	storeVertexResultSnippet =
					"%tmp_vec2            = OpCompositeConstruct %type_f16_vec2 %result %c_f16_0\n"
					"%packed_result       = OpBitcast %type_u32 %tmp_vec2\n"
					"OpStore %BP_vertex_result %packed_result\n";
	loadVertexResultSnippet =
					"%packed_result       = OpLoad %type_u32 %BP_vertex_result\n"
					"%tmp_vec2            = OpBitcast %type_f16_vec2 %packed_result\n"
					"%result              = OpCompositeExtract %type_f16 %tmp_vec2 0\n";

	loadStoreRequiresShaderFloat16 = true;

	updateSpirvSnippets();
}

template<>
TypeSnippets<float>::TypeSnippets()
{
	bitWidth		= "32";
	epsilon			= "1.175494351e-38";
	capabilities	= "";
	extensions		= "";
	capabilitiesFp16Without16BitStorage	= "";
	extensionsFp16Without16BitStorage	= "";
	arrayStride		= "4";

	varyingsTypesSnippet =
					"%type_u32_iptr        = OpTypePointer Input %type_u32\n"
					"%type_u32_optr        = OpTypePointer Output %type_u32\n";
	inputVaryingsSnippet =
					"%BP_vertex_result    = OpVariable %type_u32_iptr Input\n";
	outputVaryingsSnippet =
					"%BP_vertex_result    = OpVariable %type_u32_optr Output\n";
	storeVertexResultSnippet =
					"%packed_result       = OpBitcast %type_u32 %result\n"
					"OpStore %BP_vertex_result %packed_result\n";
	loadVertexResultSnippet =
					"%packed_result       = OpLoad %type_u32 %BP_vertex_result\n"
					"%result              = OpBitcast %type_f32 %packed_result\n";

	loadStoreRequiresShaderFloat16 = false;

	updateSpirvSnippets();
}

template<>
TypeSnippets<double>::TypeSnippets()
{
	bitWidth		= "64";
	epsilon			= "2.2250738585072014e-308"; // 0x0010000000000000
	capabilities	= "OpCapability Float64\n";
	extensions		= "";
	capabilitiesFp16Without16BitStorage	= "";
	extensionsFp16Without16BitStorage	= "";
	arrayStride		= "8";

	varyingsTypesSnippet =
					"%type_u32_vec2_iptr   = OpTypePointer Input %type_u32_vec2\n"
					"%type_u32_vec2_optr   = OpTypePointer Output %type_u32_vec2\n";
	inputVaryingsSnippet =
					"%BP_vertex_result     = OpVariable %type_u32_vec2_iptr Input\n";
	outputVaryingsSnippet =
					"%BP_vertex_result     = OpVariable %type_u32_vec2_optr Output\n";
	storeVertexResultSnippet =
					"%packed_result        = OpBitcast %type_u32_vec2 %result\n"
					"OpStore %BP_vertex_result %packed_result\n";
	loadVertexResultSnippet =
					"%packed_result        = OpLoad %type_u32_vec2 %BP_vertex_result\n"
					"%result               = OpBitcast %type_f64 %packed_result\n";

	loadStoreRequiresShaderFloat16 = false;

	updateSpirvSnippets();
}

// Operation structure holds data needed to test specified SPIR-V operation. This class contains
// additional annotations, additional types and aditional constants that should be properly included
// in SPIR-V code. Commands attribute in this structure contains code that performs tested operation
// on given arguments, in some cases verification is also performed there.
// All snipets stroed in this structure are generic and can be specialized for fp16, fp32 or fp64,
// thanks to that this data can be shared by many OperationTestCase instances (testing diferent
// float behaviors on diferent float widths).
struct Operation
{
	// operation name is included in test case name
	const char*	name;

	// How extensively is the floating point type used?
	FloatUsage floatUsage;

	// operation specific spir-v snippets that will be
	// placed in proper places in final test shader
	const char*	annotations;
	const char*	types;
	const char*	constants;
	const char*	variables;
	const char*	functions;
	const char*	commands;
	vector<string> IDsToDecorate;

	// conversion operations operate on one float type and produce float
	// type with different bit width; restrictedInputType is used only when
	// isInputTypeRestricted is set to true and it restricts usage of this
	// operation to specified input type
	bool		isInputTypeRestricted;
	FloatType	restrictedInputType;

	// arguments for OpSpecConstant need to be specified also as constant
	bool		isSpecConstant;

	// set if c_float* constant is used in operation
	FloatStatementUsageFlags	statementUsageFlags;

	Operation()		{}

	// Minimal constructor - used by most of operations
	Operation(const char* _name, FloatUsage _floatUsage, const char* _commands, const FloatStatementUsageFlags _statementUsageFlags = 0, vector<string> _IDsToDecorate = {"result"})
		: name(_name)
		, floatUsage(_floatUsage)
		, annotations("")
		, types("")
		, constants("")
		, variables("")
		, functions("")
		, commands(_commands)
		, IDsToDecorate(_IDsToDecorate)
		, isInputTypeRestricted(false)
		, restrictedInputType(FP16)		// not used as isInputTypeRestricted is false
		, isSpecConstant(false)
		, statementUsageFlags(_statementUsageFlags)
	{}

	// Conversion operations constructor (used also by conversions done in SpecConstantOp)
	Operation(const char* _name,
			  FloatUsage _floatUsage,
			  bool specConstant,
			  FloatType _inputType,
			  const char* _constants,
			  const char* _commands,
			  const FloatStatementUsageFlags _statementUsageFlags = 0,
			  vector<string> _IDsToDecorate = {"result"})
		: name(_name)
		, floatUsage(_floatUsage)
		, annotations("")
		, types("")
		, constants(_constants)
		, variables("")
		, functions("")
		, commands(_commands)
		, IDsToDecorate(_IDsToDecorate)
		, isInputTypeRestricted(true)
		, restrictedInputType(_inputType)
		, isSpecConstant(specConstant)
		, statementUsageFlags(_statementUsageFlags)
	{}

	// Full constructor - used by few operations, that are more complex to test
	Operation(const char* _name,
			  FloatUsage _floatUsage,
			  const char* _annotations,
			  const char* _types,
			  const char* _constants,
			  const char* _variables,
			  const char* _functions,
			  const char* _commands,
			  const FloatStatementUsageFlags _statementUsageFlags = 0,
			  vector<string> _IDsToDecorate = {"result"})
		: name(_name)
		, floatUsage(_floatUsage)
		, annotations(_annotations)
		, types(_types)
		, constants(_constants)
		, variables(_variables)
		, functions(_functions)
		, commands(_commands)
		, IDsToDecorate(_IDsToDecorate)
		, isInputTypeRestricted(false)
		, restrictedInputType(FP16)		// not used as isInputTypeRestricted is false
		, isSpecConstant(false)
		, statementUsageFlags(_statementUsageFlags)
	{}

	// Full constructor - used by rounding override cases
	Operation(const char* _name,
			  FloatUsage _floatUsage,
			  FloatType _inputType,
			  const char* _annotations,
			  const char* _types,
			  const char* _constants,
			  const char* _commands,
			  const FloatStatementUsageFlags _statementUsageFlags = 0,
			  vector<string> _IDsToDecorate = {"result"})
		: name(_name)
		, floatUsage(_floatUsage)
		, annotations(_annotations)
		, types(_types)
		, constants(_constants)
		, variables("")
		, functions("")
		, commands(_commands)
		, IDsToDecorate(_IDsToDecorate)
		, isInputTypeRestricted(true)
		, restrictedInputType(_inputType)
		, isSpecConstant(false)
		, statementUsageFlags(_statementUsageFlags)
	{}
};

// Class storing input that will be passed to operation and expected
// output that should be generated for specified behavior.
class OperationTestCase
{
public:

	OperationTestCase()		{}

	OperationTestCase(const char*	_baseName,
					  FP			_behaviorFlags,
					  bool			_useDecorationFlags,
					  OperationId	_operatinId,
					  ValueId		_input1,
					  ValueId		_input2,
					  ValueId		_expectedOutput,
					  bool			_fp16Without16BitStorage = false,
					  bool			_requireRte = false)
		: baseName(_baseName)
		, useDecorationFlags(_useDecorationFlags)
		, operationId(_operatinId)
		, expectedOutput(_expectedOutput)
		, fp16Without16BitStorage(_fp16Without16BitStorage)
		, requireRte(_requireRte)
	{
		if (useDecorationFlags)
		{
			behaviorFlagsExecMode = allBits;
			behaviorFlagsDecoration = _behaviorFlags;
		}
		else
		{
			behaviorFlagsExecMode = _behaviorFlags;
			behaviorFlagsDecoration = FP::MaskNone;
		}
		input[0] = _input1;
		input[1] = _input2;
	}

public:

	string			baseName;
	FP				behaviorFlagsExecMode;
	FP				behaviorFlagsDecoration;
	bool			useDecorationFlags;
	OperationId		operationId;
	ValueId			input[2];
	ValueId			expectedOutput;
	bool			fp16Without16BitStorage;
	bool			requireRte;
};

struct OperationTestCaseInputs
{
	OperationId	operationId;
	ValueId		operandFirst;
	ValueId		operandSecond;
	ValueId		result;
	FP			testedFlagBits;
	bool		requireRte = false;
};

// op1 is SPECIAL VALUE (SZ/INF/NAN)
// op2 is 1
// tested flagbits are NSZ,NotInf,NotNaN
struct standardOperationTestCase
{
	OperationId	operationId;
	ValueId		resultSZ;
	ValueId		resultInf;
	ValueId		resultNaN;
};

// Helper structure used to store specialized operation
// data. This data is ready to be used during shader assembly.
struct SpecializedOperation
{
	string constants;
	string annotations;
	string types;
	string arguments;
	string variables;
	string functions;
	string commands;

	FloatType					inFloatType;
	TypeSnippetsSP				inTypeSnippets;
	TypeSnippetsSP				outTypeSnippets;
	FloatStatementUsageFlags	argumentsUsesFloatConstant;
};

class TypeTestResultsBase
{
public:
	TypeTestResultsBase()
	{
		// tests common for all fp types

		// this array contains only special cases not conforming to standardOperationTestCase
		const OperationTestCaseInputs testCaseInputsArr[] = {
			{ OID_NEGATE, V_ZERO, V_UNUSED, V_MINUS_ZERO, FP::NSZ },
			{ OID_NEGATE, V_MINUS_INF, V_UNUSED, V_INF, FP::NotInf },

			{ OID_ADD, V_MINUS_ZERO, V_MINUS_ZERO, V_MINUS_ZERO, FP::NSZ },
			{ OID_ADD, V_ZERO, V_MINUS_ZERO, V_ZERO, FP::NSZ },
			{ OID_ADD, V_MINUS_ONE, V_ONE, V_ZERO, FP::NSZ },
			{ OID_ADD, V_HUGE, V_HUGE, V_INF, FP::NotInf, true },
			{ OID_ADD, V_ZERO, V_MINUS_INF, V_MINUS_INF, FP::NotInf },
			{ OID_ADD, V_ZERO, V_NAN, V_NAN, FP::NotNaN },
			{ OID_ADD, V_INF, V_MINUS_INF, V_NAN, FP::NotNaN|FP::NotInf },

			{ OID_SUB, V_MINUS_ZERO, V_ZERO, V_MINUS_ZERO, FP::NSZ },
			{ OID_SUB, V_MINUS_ZERO, V_MINUS_ZERO, V_ZERO, FP::NSZ },
			{ OID_SUB, V_ZERO, V_MINUS_INF, V_INF, FP::NotInf },
			{ OID_SUB, V_ZERO, V_NAN, V_NAN, FP::NotNaN },
			{ OID_SUB, V_INF, V_INF, V_NAN, FP::NotNaN|FP::NotInf },

			{ OID_MUL, V_MINUS_ONE, V_ZERO, V_MINUS_ZERO, FP::NSZ },
			{ OID_MUL, V_ZERO, V_MINUS_ZERO, V_MINUS_ZERO, FP::NSZ },
			{ OID_MUL, V_TINY, V_MINUS_TINY, V_MINUS_ZERO, FP::NSZ },
			{ OID_MUL, V_HUGE, V_HUGE, V_INF, FP::NotInf, true },
			{ OID_MUL, V_ZERO, V_INF, V_NAN, FP::NotInf|FP::NotNaN },
			{ OID_MUL, V_ZERO, V_NAN, V_NAN, FP::NotNaN },

			{ OID_DIV, V_ONE, V_MINUS_INF, V_MINUS_ZERO, FP::NSZ|FP::NotInf},
			{ OID_DIV, V_ZERO, V_INF, V_ZERO, FP::NotInf},
			{ OID_DIV, V_INF, V_MINUS_ZERO, V_MINUS_INF, FP::NSZ|FP::NotInf},
			{ OID_DIV, V_ZERO, V_NAN, V_NAN, FP::NotNaN},
			{ OID_DIV, V_INF, V_INF, V_NAN, FP::NotInf|FP::NotNaN},

			{ OID_DOT, V_MINUS_ZERO, V_MINUS_ZERO, V_ZERO, FP::NSZ },

			{ OID_ABS, V_MINUS_INF, V_UNUSED, V_INF, FP::NotInf },

			{ OID_SIGN, V_MINUS_INF, V_UNUSED, V_MINUS_ONE, FP::NotInf },

			{ OID_FRACT, V_INF, V_UNUSED, V_NAN, FP::NotInf|FP::NotNaN },
			{ OID_FRACT, V_MINUS_INF, V_UNUSED, V_NAN, FP::NotInf|FP::NotNaN },

			{ OID_SQRT, V_MINUS_ONE, V_UNUSED, V_NAN, FP::NotNaN },
			{ OID_SQRT, V_MINUS_INF, V_UNUSED, V_NAN, FP::NotNaN },

			{ OID_INV_SQRT, V_ZERO, V_UNUSED, V_INF, FP::NotInf },
			{ OID_INV_SQRT, V_MINUS_ZERO, V_UNUSED, V_MINUS_INF, FP::NSZ|FP::NotInf },
			{ OID_INV_SQRT, V_MINUS_ONE, V_UNUSED, V_NAN, FP::NotNaN },
			{ OID_INV_SQRT, V_MINUS_INF, V_UNUSED, V_NAN, FP::NotNaN },

			{ OID_MODF_ST_WH, V_MINUS_INF, V_UNUSED, V_MINUS_INF, FP::NotInf },
			{ OID_MODF_ST_FR, V_MINUS_INF, V_UNUSED, V_MINUS_ZERO, FP::NSZ|FP::NotInf },

			{ OID_LENGTH, V_MINUS_INF, V_UNUSED, V_INF, FP::NotInf },

			{ OID_NORMALIZE, V_INF, V_UNUSED, V_NAN, FP::NotInf|FP::NotNaN },

			{ OID_REFLECT, V_INF, V_UNUSED, V_NAN, FP::NotInf|FP::NotNaN },

			{ OID_REFRACT, V_INF, V_UNUSED, V_NAN, FP::NotInf|FP::NotNaN },

			{ OID_MAT_INV, V_ZERO, V_UNUSED, V_MINUS_ZERO, FP::NSZ },

			{ OID_MIX, V_NAN, V_ONE, V_NAN, FP::NotNaN },
			{ OID_MIX, V_ONE, V_NAN, V_NAN, FP::NotNaN },

			{ OID_FMA2PT58, V_ZERO_POINT_ONE, V_TWENTY_FIVE_POINT_EIGHT, V_ZERO, FP::AllowContract },	// 0.1 * 25.8 - 2.58 == 0.0
			{ OID_SZ_FMA,	V_MINUS_ZERO,	V_ZERO,			V_ZERO,			FP::AllowContract|FP::NSZ},	// -0.0 * 1 +  0.0 ==  0.0
			{ OID_SZ_FMA,	V_MINUS_ZERO,	V_MINUS_ZERO,	V_MINUS_ZERO,	FP::AllowContract|FP::NSZ},	// -0.0 * 1 + -0.0 == -0.0

			{ OID_MIN, V_MINUS_ZERO, V_ZERO, V_MINUS_ZERO, FP::NSZ },
			{ OID_MIN, V_MINUS_INF, V_ONE, V_MINUS_INF, FP::NotInf },

			{ OID_MAX, V_MINUS_ZERO, V_ZERO, V_ZERO, FP::NSZ },
			{ OID_MAX, V_MINUS_INF, V_ONE, V_ONE, FP::NotInf },

			{ OID_CLAMP, V_MINUS_ONE, V_MINUS_ZERO, V_MINUS_ZERO, FP::NSZ },
			{ OID_CLAMP, V_MINUS_ZERO, V_ZERO, V_ZERO, FP::NSZ },
			{ OID_CLAMP, V_ZERO, V_MINUS_ZERO, V_MINUS_ZERO, FP::NSZ },
			{ OID_CLAMP, V_INF, V_ONE, V_ONE, FP::NotInf },
			{ OID_CLAMP, V_ONE, V_INF, V_INF, FP::NotInf },
			{ OID_CLAMP, V_ONE, V_MINUS_INF, V_MINUS_INF, FP::NotInf },
			{ OID_CLAMP, V_NAN, V_ONE, V_ONE_OR_NAN, FP::NotNaN },
			{ OID_CLAMP, V_ONE, V_NAN, V_ONE_OR_NAN, FP::NotNaN },

			{ OID_CROSS, V_MINUS_ZERO, V_MINUS_ZERO, V_ZERO, FP::NSZ },
			{ OID_CROSS, V_INF, V_ONE, V_UNUSED, FP::NotInf },
			{ OID_CROSS, V_NAN, V_ONE, V_NAN, FP::NotNaN },

			{ OID_NMIN, V_MINUS_ZERO, V_ZERO, V_MINUS_ZERO, FP::NSZ },
			{ OID_NMIN, V_MINUS_INF, V_ONE, V_MINUS_INF, FP::NotInf },

			{ OID_NMAX, V_MINUS_ZERO, V_ZERO, V_ZERO, FP::NSZ },
			{ OID_NMAX, V_MINUS_INF, V_ONE, V_ONE, FP::NotInf },

			{ OID_NCLAMP, V_MINUS_ONE, V_MINUS_ZERO, V_MINUS_ZERO, FP::NSZ },
			{ OID_NCLAMP, V_MINUS_ZERO, V_ZERO, V_ZERO, FP::NSZ },
			{ OID_NCLAMP, V_ZERO, V_MINUS_ZERO, V_MINUS_ZERO, FP::NSZ },
			{ OID_NCLAMP, V_INF, V_ONE, V_ONE, FP::NotInf },
			{ OID_NCLAMP, V_ONE, V_INF, V_INF, FP::NotInf },
			{ OID_NCLAMP, V_ONE, V_MINUS_INF, V_MINUS_INF, FP::NotInf },
			{ OID_NCLAMP, V_NAN, V_ONE, V_ONE, FP::NotNaN },
			{ OID_NCLAMP, V_ONE, V_NAN, V_ONE, FP::NotNaN },

			// a + b + (-a)
<<<<<<< HEAD
			{ OID_ADD_SUB_REASSOCIABLE, V_MAX, V_HUGE, V_INF, FP::AllowReassoc|FP::NotInf },
=======
			{ OID_ADD_SUB_REASSOCIABLE, V_MAX, V_HUGE, V_INF, FP::AllowReassoc, true },
>>>>>>> 28c47e92
			// a + a + (-a)
			{ OID_ADD_SUB_REASSOCIABLE, V_MAX, V_MAX, V_INF, FP::AllowReassoc|FP::NotInf, true },
		};

		testCaseInputs.insert(testCaseInputs.begin(), testCaseInputsArr, testCaseInputsArr + DE_LENGTH_OF_ARRAY(testCaseInputsArr));

		const standardOperationTestCase stcArr[] = {
			{ OID_NEGATE,			V_ZERO,			V_MINUS_INF,	V_NAN		},
			{ OID_COMPOSITE,		V_MINUS_ZERO,	V_INF,			V_NAN		},
			{ OID_COMPOSITE_INS,	V_MINUS_ZERO,	V_INF,			V_NAN		},
			{ OID_COPY,				V_MINUS_ZERO,	V_INF,			V_NAN		},
			{ OID_D_EXTRACT,		V_MINUS_ZERO,	V_INF,			V_NAN		},
			{ OID_D_INSERT,			V_MINUS_ZERO,	V_INF,			V_NAN		},
			{ OID_SHUFFLE,			V_MINUS_ZERO,	V_INF,			V_NAN		},
			{ OID_TRANSPOSE,		V_MINUS_ZERO,	V_INF,			V_NAN		},
			{ OID_RETURN_VAL,		V_MINUS_ZERO,	V_INF,			V_NAN		},

			{ OID_ADD,				V_ONE,			V_INF,			V_NAN		},
			{ OID_SUB,				V_MINUS_ONE,	V_INF,			V_NAN		},
			{ OID_MUL,				V_MINUS_ZERO,	V_INF,			V_NAN		},
			{ OID_DIV,				V_MINUS_ZERO,	V_INF,			V_NAN		},
			{ OID_REM,				V_UNUSED,		V_UNUSED,		V_NAN		},
			{ OID_MOD,				V_UNUSED,		V_UNUSED,		V_NAN		},
			{ OID_PHI,				V_MINUS_ZERO,	V_ONE,			V_NAN		},
			{ OID_SELECT,			V_MINUS_ZERO,	V_INF,			V_NAN		},
			{ OID_DOT,				V_MINUS_ZERO,	V_INF,			V_NAN		},
			{ OID_VEC_MUL_S,		V_MINUS_ZERO,	V_INF,			V_NAN		},
			{ OID_VEC_MUL_M,		V_MINUS_ZERO,	V_INF,			V_NAN		},
			{ OID_MAT_MUL_S,		V_MINUS_ZERO,	V_INF,			V_NAN		},
			{ OID_MAT_MUL_V,		V_MINUS_ZERO,	V_INF,			V_NAN		},
			{ OID_MAT_MUL_M,		V_MINUS_ZERO,	V_INF,			V_NAN		},
			{ OID_OUT_PROD,			V_MINUS_ZERO,	V_INF,			V_NAN		},
			{ OID_ORD_EQ,			V_ZERO,			V_ZERO,			V_ZERO		},
			{ OID_UORD_EQ,			V_ZERO,			V_ZERO,			V_ONE		},
			{ OID_ORD_NEQ,			V_ONE,			V_ONE,			V_ZERO		},
			{ OID_UORD_NEQ,			V_ONE,			V_ONE,			V_ONE		},
			{ OID_ORD_LS,			V_ONE,			V_ZERO,			V_ZERO		},
			{ OID_UORD_LS,			V_ONE,			V_ZERO,			V_ONE		},
			{ OID_ORD_GT,			V_ZERO,			V_ONE,			V_ZERO		},
			{ OID_UORD_GT,			V_ZERO,			V_ONE,			V_ONE		},
			{ OID_ORD_LE,			V_ONE,			V_ZERO,			V_ZERO		},
			{ OID_UORD_LE,			V_ONE,			V_ZERO,			V_ONE		},
			{ OID_ORD_GE,			V_ZERO,			V_ONE,			V_ZERO		},
			{ OID_UORD_GE,			V_ZERO,			V_ONE,			V_ONE		},
			{ OID_ROUND,			V_MINUS_ZERO,	V_INF,			V_NAN		},
			{ OID_ROUND_EV,			V_MINUS_ZERO,	V_INF,			V_NAN		},
			{ OID_TRUNC,			V_MINUS_ZERO,	V_INF,			V_NAN		},
			{ OID_ABS,				V_ZERO,			V_INF,			V_NAN		},
			{ OID_SIGN,				V_ZERO_OR_MINUS_ZERO, V_ONE,	V_SIGN_NAN	},
			{ OID_FLOOR,			V_MINUS_ZERO,	V_INF,			V_NAN		},
			{ OID_CEIL,				V_MINUS_ZERO,	V_INF,			V_NAN		},
			{ OID_FRACT,			V_ZERO,			V_UNUSED,		V_NAN		},		// fract(Inf) == NaN, so needs non-standard flags.
			{ OID_SQRT,				V_MINUS_ZERO,	V_INF,			V_NAN		},
			{ OID_INV_SQRT,			V_UNUSED,		V_ZERO,			V_NAN		},		// -0 needs NotInf, so handled as special case.
			{ OID_MODF,				V_MINUS_ZERO,	V_UNUSED,		V_NAN		},
			{ OID_MODF_ST_WH,		V_MINUS_ZERO,	V_INF,			V_NAN		},
			{ OID_MODF_ST_FR,		V_MINUS_ZERO,	V_ZERO,			V_NAN		},
			{ OID_LDEXP,			V_MINUS_ZERO,	V_INF,			V_NAN		},
			{ OID_FREXP,			V_MINUS_ZERO,	V_UNUSED,		V_UNUSED	},
			{ OID_FREXP_ST,			V_MINUS_ZERO,	V_UNUSED,		V_UNUSED	},
			{ OID_LENGTH,			V_ZERO,			V_INF,			V_NAN		},
			{ OID_NORMALIZE,		V_MINUS_ZERO,	V_UNUSED,		V_NAN		},
			{ OID_REFLECT,			V_MINUS_ZERO,	V_UNUSED,		V_NAN		},
			{ OID_REFRACT,			V_MINUS_ZERO,	V_UNUSED,		V_NAN		},
			{ OID_MAT_DET,			V_ZERO,			V_UNUSED,		V_NAN		},
			{ OID_MAT_INV,			V_ZERO,			V_UNUSED,		V_NAN		},
			{ OID_FMA,				V_MINUS_ONE,	V_INF,			V_NAN		},
			{ OID_MIN,				V_MINUS_ZERO,	V_ONE,			V_ONE_OR_NAN },
			{ OID_MAX,				V_ONE,			V_INF,			V_ONE_OR_NAN },
			{ OID_STEP,				V_ONE,			V_ZERO,			V_UNUSED	},
			{ OID_SSTEP,			V_HALF,			V_UNUSED,		V_UNUSED	},
			{ OID_DIST,				V_ONE,			V_INF,			V_NAN		},
			{ OID_FACE_FWD,			V_MINUS_ONE,	V_MINUS_ONE,	V_UNUSED	},
			{ OID_NMIN,				V_MINUS_ZERO,	V_ONE,			V_ONE		},
			{ OID_NMAX,				V_ONE,			V_INF,			V_ONE		},
		};

		appendStandardCases(stcArr, DE_LENGTH_OF_ARRAY(stcArr));
	}

	void appendStandardCases(const standardOperationTestCase *cases, size_t count)
	{
		for (size_t i = 0; i < count; i++)
		{
			testCaseInputs.push_back({cases[i].operationId, V_MINUS_ZERO, V_ONE, cases[i].resultSZ, FP::NSZ});
			testCaseInputs.push_back({cases[i].operationId, V_INF, V_ONE, cases[i].resultInf, FP::NotInf});
			testCaseInputs.push_back({cases[i].operationId, V_NAN, V_ONE, cases[i].resultNaN, FP::NotNaN});
		}
	}

	virtual ~TypeTestResultsBase(){}

	FloatType floatType() const;

protected:
	FloatType m_floatType;

public:
	vector<OperationTestCaseInputs>	testCaseInputs;
};

FloatType TypeTestResultsBase::floatType() const
{
	return m_floatType;
}

typedef de::SharedPtr<TypeTestResultsBase> TypeTestResultsSP;

template<typename FLOAT_TYPE>
class TypeTestResults: public TypeTestResultsBase
{
public:
	TypeTestResults();
};

const OperationTestCaseInputs nonStc16and32Only[] = {
	{ OID_SIN, V_INF, V_UNUSED, V_NAN, FP::NotInf|FP::NotNaN },
	{ OID_SIN, V_MINUS_INF, V_UNUSED, V_NAN, FP::NotInf|FP::NotNaN },
	{ OID_COS, V_INF, V_UNUSED, V_NAN, FP::NotInf|FP::NotNaN },
	{ OID_COS, V_MINUS_INF, V_UNUSED, V_NAN, FP::NotInf|FP::NotNaN },
	{ OID_TAN, V_INF, V_UNUSED, V_NAN, FP::NotInf|FP::NotNaN },
	{ OID_TAN, V_MINUS_INF, V_UNUSED, V_NAN, FP::NotInf|FP::NotNaN },

	{ OID_ASIN, V_INF, V_UNUSED, V_NAN, FP::NotInf|FP::NotNaN },
	{ OID_ASIN, V_TWO, V_UNUSED, V_NAN, FP::NotNaN },
	{ OID_ASIN, V_MINUS_INF, V_UNUSED, V_NAN, FP::NotInf|FP::NotNaN },
	{ OID_ACOS, V_INF, V_UNUSED, V_NAN, FP::NotInf|FP::NotNaN },
	{ OID_ACOS, V_TWO, V_UNUSED, V_NAN, FP::NotNaN },
	{ OID_ACOS, V_MINUS_INF, V_UNUSED, V_NAN, FP::NotInf|FP::NotNaN },

	{ OID_ATAN, V_MINUS_INF, V_UNUSED, V_MINUS_PI_DIV_2, FP::NotInf },

	{ OID_SINH, V_MINUS_INF, V_UNUSED, V_MINUS_INF, FP::NotInf },
	{ OID_COSH, V_MINUS_INF, V_UNUSED, V_INF, FP::NotInf },
	{ OID_TANH, V_MINUS_INF, V_UNUSED, V_MINUS_ONE, FP::NotInf },

	{ OID_ASINH, V_MINUS_INF, V_UNUSED, V_MINUS_INF, FP::NotInf },

	{ OID_ACOSH, V_ZERO, V_UNUSED, V_NAN, FP::NotNaN },
	{ OID_ACOSH, V_MINUS_ZERO, V_UNUSED, V_NAN, FP::NSZ|FP::NotNaN },
	{ OID_ACOSH, V_HALF, V_UNUSED, V_NAN, FP::NotNaN },
	{ OID_ACOSH, V_INF, V_UNUSED, V_INF, FP::NotInf },
	{ OID_ACOSH, V_MINUS_INF, V_UNUSED, V_NAN, FP::NotInf|FP::NotNaN },

	{ OID_ATANH, V_TWO, V_UNUSED, V_NAN, FP::NotNaN },
	{ OID_ATANH, V_INF, V_UNUSED, V_NAN, FP::NotInf|FP::NotNaN },
	{ OID_ATANH, V_MINUS_INF, V_UNUSED, V_NAN, FP::NotInf|FP::NotNaN },

	{ OID_EXP, V_MINUS_INF, V_UNUSED, V_ZERO, FP::NotInf },

	{ OID_LOG, V_ZERO, V_UNUSED, V_MINUS_INF, FP::NSZ|FP::NotInf },
	{ OID_LOG, V_MINUS_ZERO, V_UNUSED, V_MINUS_INF, FP::NSZ|FP::NotInf },
	{ OID_LOG, V_MINUS_ONE, V_UNUSED, V_NAN, FP::NotNaN },
	{ OID_LOG, V_MINUS_INF, V_UNUSED, V_NAN, FP::NotInf|FP::NotNaN },

	{ OID_EXP2, V_MINUS_INF, V_UNUSED, V_ZERO, FP::NotInf },

	{ OID_LOG2, V_ZERO, V_UNUSED, V_MINUS_INF, FP::NSZ|FP::NotInf },
	{ OID_LOG2, V_MINUS_ZERO, V_UNUSED, V_MINUS_INF, FP::NSZ|FP::NotInf },
	{ OID_LOG2, V_MINUS_ONE, V_UNUSED, V_NAN, FP::NotNaN },
	{ OID_LOG2, V_MINUS_INF, V_UNUSED, V_NAN, FP::NotInf|FP::NotNaN },

	{ OID_ATAN2, V_ZERO, V_MINUS_ONE, V_PI, FP::NSZ },
	{ OID_ATAN2, V_MINUS_ZERO, V_MINUS_ONE, V_MINUS_PI, FP::NSZ },
	// SPIR-V explicitly says that atan(0, 0) is undefined, so these next 2 tests would not be valid.
	// The expected behaviour given is the one from POSIX, OpenCL and IEEE-754.
	//{ OID_ATAN2, V_ZERO, V_MINUS_ZERO, V_PI, FP::NSZ },
	//{ OID_ATAN2, V_MINUS_ZERO, V_MINUS_ZERO, V_MINUS_PI, FP::NSZ },
	{ OID_ATAN2, V_ZERO, V_MINUS_INF, V_PI, FP::NSZ|FP::NotInf },
	{ OID_ATAN2, V_MINUS_ZERO, V_MINUS_INF, V_MINUS_PI, FP::NSZ|FP::NotInf },
	{ OID_ATAN2, V_ONE, V_MINUS_INF, V_PI, FP::NSZ|FP::NotInf },
	{ OID_ATAN2, V_MINUS_ONE, V_MINUS_INF, V_MINUS_PI, FP::NSZ|FP::NotInf },
	{ OID_ATAN2, V_ONE, V_INF, V_ZERO_OR_MINUS_ZERO, FP::NotInf },
	{ OID_ATAN2, V_MINUS_ONE, V_INF, V_ZERO_OR_MINUS_ZERO, FP::NotInf },
	{ OID_ATAN2, V_INF, V_ONE, V_PI_DIV_2, FP::NotInf },
	{ OID_ATAN2, V_MINUS_INF, V_ONE, V_MINUS_PI_DIV_2, FP::NotInf },
	{ OID_ATAN2, V_INF, V_MINUS_INF, V_3_PI_DIV_4, FP::NotInf },
	{ OID_ATAN2, V_MINUS_INF, V_MINUS_INF, V_MINUS_3_PI_DIV_4, FP::NotInf },
	{ OID_ATAN2, V_INF, V_INF, V_PI_DIV_4, FP::NotInf },
	{ OID_ATAN2, V_MINUS_INF, V_INF, V_MINUS_PI_DIV_4, FP::NotInf },
	{ OID_ATAN2, V_NAN, V_ONE, V_NAN, FP::NotNaN },
	{ OID_ATAN2, V_ONE, V_NAN, V_NAN, FP::NotNaN },
};

// Most of these operations are not accurate enough at 0 to resolve the difference between
// +0 and -0 so the test is skipped. sin, cos and tan are also explicitly low precision for
// large inputs, so are not tested at infinity.
const standardOperationTestCase stc16and32only[] = {
	{ OID_RADIANS,	V_MINUS_ZERO,	V_INF,		V_NAN },
	{ OID_DEGREES,	V_MINUS_ZERO,	V_INF,		V_NAN },
	{ OID_SIN,		V_UNUSED,		V_UNUSED,	V_NAN },
	{ OID_COS,		V_TRIG_ONE,		V_UNUSED,	V_NAN },
	{ OID_TAN,		V_UNUSED,		V_UNUSED,	V_NAN },
	{ OID_ASIN,		V_UNUSED,		V_UNUSED,	V_NAN },
	{ OID_ACOS,		V_PI_DIV_2,		V_UNUSED,	V_NAN },
	{ OID_ATAN,		V_UNUSED,		V_PI_DIV_2,	V_NAN },
	{ OID_SINH,		V_UNUSED,		V_INF,		V_NAN },
	{ OID_COSH,		V_ONE,			V_INF,		V_NAN },
	{ OID_TANH,		V_UNUSED,		V_ONE,		V_NAN },
	{ OID_ASINH,	V_UNUSED,		V_INF,		V_NAN },
	{ OID_ACOSH,	V_UNUSED,		V_INF,		V_NAN },
	{ OID_ATANH,	V_UNUSED,		V_UNUSED,	V_NAN },
	{ OID_EXP,		V_ONE,			V_INF,		V_NAN },
	{ OID_LOG,		V_UNUSED,		V_INF,		V_NAN },
	{ OID_EXP2,		V_ONE,			V_INF,		V_NAN },
	{ OID_LOG2,		V_UNUSED,		V_INF,		V_NAN },
	// OID_ATAN2 -- All handled as special cases
	{ OID_POW,		V_UNUSED,		V_INF,		V_NAN },
};

template<>
TypeTestResults<deFloat16>::TypeTestResults()
:TypeTestResultsBase()
{
	m_floatType = FP16;

	const standardOperationTestCase stcConvTo16[] = {
		{ OID_CONV_FROM_FP32, V_MINUS_ZERO, V_INF, V_NAN },
		{ OID_CONV_FROM_FP64, V_MINUS_ZERO, V_INF, V_NAN },
	};

	testCaseInputs.insert(testCaseInputs.end(), nonStc16and32Only, nonStc16and32Only + DE_LENGTH_OF_ARRAY(nonStc16and32Only));

	appendStandardCases(stcConvTo16, DE_LENGTH_OF_ARRAY(stcConvTo16));
	appendStandardCases(stc16and32only, DE_LENGTH_OF_ARRAY(stc16and32only));
}


template<>
TypeTestResults<float>::TypeTestResults()
:TypeTestResultsBase()
{
	m_floatType = FP32;

	const standardOperationTestCase stcConvTo32[] = {
		{ OID_CONV_FROM_FP16, V_MINUS_ZERO, V_INF, V_NAN },
		{ OID_CONV_FROM_FP64, V_MINUS_ZERO, V_INF, V_NAN },
	};

	testCaseInputs.insert(testCaseInputs.end(), nonStc16and32Only, nonStc16and32Only + DE_LENGTH_OF_ARRAY(nonStc16and32Only));

	appendStandardCases(stcConvTo32, DE_LENGTH_OF_ARRAY(stcConvTo32));
	appendStandardCases(stc16and32only, DE_LENGTH_OF_ARRAY(stc16and32only));
}

template<>
TypeTestResults<double>::TypeTestResults()
:TypeTestResultsBase()
{
	m_floatType = FP64;

	const standardOperationTestCase stcConvTo64[] = {
		{ OID_CONV_FROM_FP16, V_MINUS_ZERO, V_INF, V_NAN },
		{ OID_CONV_FROM_FP32, V_MINUS_ZERO, V_INF, V_NAN },
	};

	appendStandardCases(stcConvTo64, DE_LENGTH_OF_ARRAY(stcConvTo64));
}

// Class responsible for constructing list of test cases for specified
// float type and specified way of preparation of arguments.
// Arguments can be either read from input SSBO or generated via math
// operations in spir-v code.
class TestCasesBuilder
{
public:

	void init();
	void build(vector<OperationTestCase>& testCases, TypeTestResultsSP typeTestResults);
	const Operation& getOperation(OperationId id) const;

private:

	void createUnaryTestCases(vector<OperationTestCase>& testCases,
							  OperationId operationId,
							  ValueId denormPreserveResult,
							  ValueId denormFTZResult,
							  bool fp16WithoutStorage = false) const;

private:

	// Operations are shared betwean test cases so they are
	// passed to them as pointers to data stored in TestCasesBuilder.
	typedef OperationTestCase OTC;
	typedef Operation Op;
	map<int, Op> m_operations;
};

void TestCasesBuilder::init()
{
	map<int, Op>& mo = m_operations;

	// predefine operations repeatedly used in tests; note that "_float"
	// in every operation command will be replaced with either "_f16",
	// "_f32" or "_f64" - StringTemplate is not used here because it
	// would make code less readable
	// m_operations contains generic operation definitions that can be
	// used for all float types

	mo[OID_NEGATE]			= Op("negate",		FLOAT_ARITHMETIC,
												"%result             = OpFNegate %type_float %arg1\n",
												B_STATEMENT_USAGE_COMMANDS_TYPE_FLOAT);
	mo[OID_COMPOSITE]		= Op("composite",	FLOAT_ARITHMETIC,
												"%vec1               = OpCompositeConstruct %type_float_vec2 %arg1 %arg1\n"
												"%result             = OpCompositeExtract %type_float %vec1 0\n",
												B_STATEMENT_USAGE_COMMANDS_TYPE_FLOAT,
												{"vec1", "result"});
	mo[OID_COMPOSITE_INS]	= Op("comp_ins",	FLOAT_ARITHMETIC,
												"%vec1               = OpCompositeConstruct %type_float_vec2 %c_float_0 %c_float_0\n"
												"%vec2               = OpCompositeInsert %type_float_vec2 %arg1 %vec1 0\n"
												"%result             = OpCompositeExtract %type_float %vec2 0\n",
												B_STATEMENT_USAGE_COMMANDS_CONST_FLOAT | B_STATEMENT_USAGE_COMMANDS_TYPE_FLOAT,
												{"vec2", "result"});
	mo[OID_COPY]			= Op("copy",		FLOAT_STORAGE_ONLY,
												"%result             = OpCopyObject %type_float %arg1\n",
												B_STATEMENT_USAGE_COMMANDS_TYPE_FLOAT);
	mo[OID_D_EXTRACT]		= Op("extract",		FLOAT_ARITHMETIC,
												"%vec1               = OpCompositeConstruct %type_float_vec2 %arg1 %arg1\n"
												"%result             = OpVectorExtractDynamic %type_float %vec1 %c_i32_0\n",
												B_STATEMENT_USAGE_COMMANDS_TYPE_FLOAT,
												{"vec1", "result"});
	mo[OID_D_INSERT]		= Op("insert",		FLOAT_ARITHMETIC,
												"%tmpVec             = OpCompositeConstruct %type_float_vec2 %c_float_2 %c_float_2\n"
												"%vec1               = OpVectorInsertDynamic %type_float_vec2 %tmpVec %arg1 %c_i32_0\n"
												"%result             = OpCompositeExtract %type_float %vec1 0\n",
												B_STATEMENT_USAGE_COMMANDS_CONST_FLOAT | B_STATEMENT_USAGE_COMMANDS_TYPE_FLOAT,
												{"tmpVec", "vec1", "result"});
	mo[OID_SHUFFLE]			= Op("shuffle",		FLOAT_ARITHMETIC,
												"%tmpVec1            = OpCompositeConstruct %type_float_vec2 %arg1 %arg1\n"
												"%tmpVec2            = OpCompositeConstruct %type_float_vec2 %c_float_2 %c_float_2\n"	// NOTE: its impossible to test shuffle with denorms flushed
												"%vec1               = OpVectorShuffle %type_float_vec2 %tmpVec1 %tmpVec2 0 2\n"		//       to zero as this will be done by earlier operation
												"%result             = OpCompositeExtract %type_float %vec1 0\n",						//       (this also applies to few other operations)
												B_STATEMENT_USAGE_COMMANDS_CONST_FLOAT | B_STATEMENT_USAGE_COMMANDS_TYPE_FLOAT,
												{"tmpVec1", "vec1", "result"});
	mo[OID_TRANSPOSE]		= Op("transpose",	FLOAT_ARITHMETIC,
												"%col                = OpCompositeConstruct %type_float_vec2 %arg1 %arg1\n"
												"%mat                = OpCompositeConstruct %type_float_mat2x2 %col %col\n"
												"%tmat               = OpTranspose %type_float_mat2x2 %mat\n"
												"%tcol               = OpCompositeExtract %type_float_vec2 %tmat 0\n"
												"%result             = OpCompositeExtract %type_float %tcol 0\n",
												B_STATEMENT_USAGE_COMMANDS_TYPE_FLOAT,
												{"col", "mat", "tmat", "tcol", "result"});
	mo[OID_RETURN_VAL]		= Op("ret_val",		FLOAT_ARITHMETIC,
												"",
												"%type_test_fun      = OpTypeFunction %type_float %type_float\n",
												"",
												"",
												"%test_fun = OpFunction %type_float None %type_test_fun\n"
												"%param = OpFunctionParameter %type_float\n"
												"%entry = OpLabel\n"
												"OpReturnValue %param\n"
												"OpFunctionEnd\n",
												"%result             = OpFunctionCall %type_float %test_fun %arg1\n",
												B_STATEMENT_USAGE_TYPES_TYPE_FLOAT | B_STATEMENT_USAGE_COMMANDS_TYPE_FLOAT,
												{"param", "entry", "result"});

	// conversion operations that are meant to be used only for single output type (defined by the second number in name)
	const char* convertSource =					"%result             = OpFConvert %type_float %arg1\n";
	mo[OID_CONV_FROM_FP16]	= Op("conv_from_fp16", FLOAT_STORAGE_ONLY, false, FP16, "", convertSource, B_STATEMENT_USAGE_COMMANDS_TYPE_FLOAT);
	mo[OID_CONV_FROM_FP32]	= Op("conv_from_fp32", FLOAT_STORAGE_ONLY, false, FP32, "", convertSource, B_STATEMENT_USAGE_COMMANDS_TYPE_FLOAT);
	mo[OID_CONV_FROM_FP64]	= Op("conv_from_fp64", FLOAT_STORAGE_ONLY, false, FP64, "", convertSource, B_STATEMENT_USAGE_COMMANDS_TYPE_FLOAT);

	mo[OID_ADD]			= Op("add",			FLOAT_ARITHMETIC, "%result             = OpFAdd %type_float %arg1 %arg2\n", B_STATEMENT_USAGE_COMMANDS_TYPE_FLOAT);
	mo[OID_SUB]			= Op("sub",			FLOAT_ARITHMETIC, "%result             = OpFSub %type_float %arg1 %arg2\n", B_STATEMENT_USAGE_COMMANDS_TYPE_FLOAT);
	mo[OID_MUL]			= Op("mul",			FLOAT_ARITHMETIC, "%result             = OpFMul %type_float %arg1 %arg2\n", B_STATEMENT_USAGE_COMMANDS_TYPE_FLOAT);
	mo[OID_DIV]			= Op("div",			FLOAT_ARITHMETIC, "%result             = OpFDiv %type_float %arg1 %arg2\n", B_STATEMENT_USAGE_COMMANDS_TYPE_FLOAT);
	mo[OID_REM]			= Op("rem",			FLOAT_ARITHMETIC, "%result             = OpFRem %type_float %arg1 %arg2\n", B_STATEMENT_USAGE_COMMANDS_TYPE_FLOAT);
	mo[OID_MOD]			= Op("mod",			FLOAT_ARITHMETIC, "%result             = OpFMod %type_float %arg1 %arg2\n", B_STATEMENT_USAGE_COMMANDS_TYPE_FLOAT);

	mo[OID_ADD_SUB_REASSOCIABLE] = Op("add_sub_reassociable", FLOAT_ARITHMETIC,
											"%temp               = OpFAdd %type_float %arg1 %arg2\n"
											"%result             = OpFSub %type_float %temp %arg1\n",
											B_STATEMENT_USAGE_COMMANDS_TYPE_FLOAT);

	mo[OID_PHI]			= Op("phi",			FLOAT_ARITHMETIC,
											"%comp               = OpFOrdGreaterThan %type_bool %arg1 %arg2\n"
											"                      OpSelectionMerge %comp_merge None\n"
											"                      OpBranchConditional %comp %true_branch %false_branch\n"
											"%true_branch        = OpLabel\n"
											"                      OpBranch %comp_merge\n"
											"%false_branch       = OpLabel\n"
											"                      OpBranch %comp_merge\n"
											"%comp_merge         = OpLabel\n"
											"%result             = OpPhi %type_float %arg2 %true_branch %arg1 %false_branch\n",
											B_STATEMENT_USAGE_COMMANDS_TYPE_FLOAT,
											{"comp", "result"});
	mo[OID_SELECT]		= Op("select",		FLOAT_ARITHMETIC,
											"%always_true        = OpFOrdGreaterThan %type_bool %c_float_1 %c_float_0\n"
											"%result             = OpSelect %type_float %always_true %arg1 %arg2\n",
											B_STATEMENT_USAGE_COMMANDS_CONST_FLOAT | B_STATEMENT_USAGE_COMMANDS_TYPE_FLOAT);
	mo[OID_DOT]			= Op("dot",			FLOAT_ARITHMETIC,
											"%vec1               = OpCompositeConstruct %type_float_vec2 %arg1 %arg1\n"
											"%vec2               = OpCompositeConstruct %type_float_vec2 %arg2 %arg2\n"
											"%result             = OpDot %type_float %vec1 %vec2\n",
											B_STATEMENT_USAGE_COMMANDS_TYPE_FLOAT,
											{"vec1", "vec2", "result"});
	mo[OID_VEC_MUL_S]	= Op("vmuls",		FLOAT_ARITHMETIC,
											"%vec                = OpCompositeConstruct %type_float_vec2 %arg1 %arg1\n"
											"%tmpVec             = OpVectorTimesScalar %type_float_vec2 %vec %arg2\n"
											"%result             = OpCompositeExtract %type_float %tmpVec 0\n",
											B_STATEMENT_USAGE_COMMANDS_TYPE_FLOAT,
											{"vec", "tmpVec", "result"});
	mo[OID_VEC_MUL_M]	= Op("vmulm",		FLOAT_ARITHMETIC,
											"%col                = OpCompositeConstruct %type_float_vec2 %arg1 %arg1\n"
											"%mat                = OpCompositeConstruct %type_float_mat2x2 %col %col\n"
											"%vec                = OpCompositeConstruct %type_float_vec2 %arg2 %arg2\n"
											"%tmpVec             = OpVectorTimesMatrix %type_float_vec2 %vec %mat\n"
											"%result             = OpCompositeExtract %type_float %tmpVec 0\n",
											B_STATEMENT_USAGE_COMMANDS_TYPE_FLOAT,
											{"col", "mat", "vec", "tmpVec", "result"});
	mo[OID_MAT_MUL_S]	= Op("mmuls",		FLOAT_ARITHMETIC,
											"%col                = OpCompositeConstruct %type_float_vec2 %arg1 %arg1\n"
											"%mat                = OpCompositeConstruct %type_float_mat2x2 %col %col\n"
											"%mulMat             = OpMatrixTimesScalar %type_float_mat2x2 %mat %arg2\n"
											"%extCol             = OpCompositeExtract %type_float_vec2 %mulMat 0\n"
											"%result             = OpCompositeExtract %type_float %extCol 0\n",
											B_STATEMENT_USAGE_COMMANDS_TYPE_FLOAT,
											{"col", "mat", "mulMat", "result"});
	mo[OID_MAT_MUL_V]	= Op("mmulv",		FLOAT_ARITHMETIC,
											"%col                = OpCompositeConstruct %type_float_vec2 %arg1 %arg1\n"
											"%mat                = OpCompositeConstruct %type_float_mat2x2 %col %col\n"
											"%vec                = OpCompositeConstruct %type_float_vec2 %arg2 %arg2\n"
											"%mulVec             = OpMatrixTimesVector %type_float_vec2 %mat %vec\n"
											"%result             = OpCompositeExtract %type_float %mulVec 0\n",
											B_STATEMENT_USAGE_COMMANDS_TYPE_FLOAT,
											{"col", "mat", "vec", "mulVec", "result"});
	mo[OID_MAT_MUL_M]	= Op("mmulm",		FLOAT_ARITHMETIC,
											"%col1               = OpCompositeConstruct %type_float_vec2 %arg1 %arg1\n"
											"%mat1               = OpCompositeConstruct %type_float_mat2x2 %col1 %col1\n"
											"%col2               = OpCompositeConstruct %type_float_vec2 %arg2 %arg2\n"
											"%mat2               = OpCompositeConstruct %type_float_mat2x2 %col2 %col2\n"
											"%mulMat             = OpMatrixTimesMatrix %type_float_mat2x2 %mat1 %mat2\n"
											"%extCol             = OpCompositeExtract %type_float_vec2 %mulMat 0\n"
											"%result             = OpCompositeExtract %type_float %extCol 0\n",
											B_STATEMENT_USAGE_COMMANDS_TYPE_FLOAT,
											{"col1", "mat1", "col2", "mat2", "mulMat", "result"});
	mo[OID_OUT_PROD]	= Op("out_prod",	FLOAT_ARITHMETIC,
											"%vec1               = OpCompositeConstruct %type_float_vec2 %arg1 %arg1\n"
											"%vec2               = OpCompositeConstruct %type_float_vec2 %arg2 %arg2\n"
											"%mulMat             = OpOuterProduct %type_float_mat2x2 %vec1 %vec2\n"
											"%extCol             = OpCompositeExtract %type_float_vec2 %mulMat 0\n"
											"%result             = OpCompositeExtract %type_float %extCol 0\n",
											B_STATEMENT_USAGE_COMMANDS_TYPE_FLOAT,
											{"vec1", "vec2", "mulMat", "result"});

	// comparison operations
	mo[OID_ORD_EQ]		= Op("ord_eq",		FLOAT_ARITHMETIC,
											"%boolVal           = OpFOrdEqual %type_bool %arg1 %arg2\n"
											"%result            = OpSelect %type_float %boolVal %c_float_1 %c_float_0\n",
											B_STATEMENT_USAGE_COMMANDS_CONST_FLOAT | B_STATEMENT_USAGE_COMMANDS_TYPE_FLOAT,
											{"boolVal"});
	mo[OID_UORD_EQ]		= Op("uord_eq",		FLOAT_ARITHMETIC,
											"%boolVal           = OpFUnordEqual %type_bool %arg1 %arg2\n"
											"%result            = OpSelect %type_float %boolVal %c_float_1 %c_float_0\n",
											B_STATEMENT_USAGE_COMMANDS_CONST_FLOAT | B_STATEMENT_USAGE_COMMANDS_TYPE_FLOAT,
											{"boolVal"});
	mo[OID_ORD_NEQ]		= Op("ord_neq",		FLOAT_ARITHMETIC,
											"%boolVal           = OpFOrdNotEqual %type_bool %arg1 %arg2\n"
											"%result            = OpSelect %type_float %boolVal %c_float_1 %c_float_0\n",
											B_STATEMENT_USAGE_COMMANDS_CONST_FLOAT | B_STATEMENT_USAGE_COMMANDS_TYPE_FLOAT,
											{"boolVal"});
	mo[OID_UORD_NEQ]	= Op("uord_neq",	FLOAT_ARITHMETIC,
											"%boolVal           = OpFUnordNotEqual %type_bool %arg1 %arg2\n"
											"%result            = OpSelect %type_float %boolVal %c_float_1 %c_float_0\n",
											B_STATEMENT_USAGE_COMMANDS_CONST_FLOAT | B_STATEMENT_USAGE_COMMANDS_TYPE_FLOAT,
											{"boolVal"});
	mo[OID_ORD_LS]		= Op("ord_ls",		FLOAT_ARITHMETIC,
											"%boolVal           = OpFOrdLessThan %type_bool %arg1 %arg2\n"
											"%result            = OpSelect %type_float %boolVal %c_float_1 %c_float_0\n",
											B_STATEMENT_USAGE_COMMANDS_CONST_FLOAT | B_STATEMENT_USAGE_COMMANDS_TYPE_FLOAT,
											{"boolVal"});
	mo[OID_UORD_LS]		= Op("uord_ls",		FLOAT_ARITHMETIC,
											"%boolVal           = OpFUnordLessThan %type_bool %arg1 %arg2\n"
											"%result            = OpSelect %type_float %boolVal %c_float_1 %c_float_0\n",
											B_STATEMENT_USAGE_COMMANDS_CONST_FLOAT | B_STATEMENT_USAGE_COMMANDS_TYPE_FLOAT,
											{"boolVal"});
	mo[OID_ORD_GT]		= Op("ord_gt",		FLOAT_ARITHMETIC,
											"%boolVal           = OpFOrdGreaterThan %type_bool %arg1 %arg2\n"
											"%result            = OpSelect %type_float %boolVal %c_float_1 %c_float_0\n",
											B_STATEMENT_USAGE_COMMANDS_CONST_FLOAT | B_STATEMENT_USAGE_COMMANDS_TYPE_FLOAT,
											{"boolVal"});
	mo[OID_UORD_GT]		= Op("uord_gt",		FLOAT_ARITHMETIC,
											"%boolVal           = OpFUnordGreaterThan %type_bool %arg1 %arg2\n"
											"%result            = OpSelect %type_float %boolVal %c_float_1 %c_float_0\n",
											B_STATEMENT_USAGE_COMMANDS_CONST_FLOAT | B_STATEMENT_USAGE_COMMANDS_TYPE_FLOAT,
											{"boolVal"});
	mo[OID_ORD_LE]		= Op("ord_le",		FLOAT_ARITHMETIC,
											"%boolVal           = OpFOrdLessThanEqual %type_bool %arg1 %arg2\n"
											"%result            = OpSelect %type_float %boolVal %c_float_1 %c_float_0\n",
											B_STATEMENT_USAGE_COMMANDS_CONST_FLOAT | B_STATEMENT_USAGE_COMMANDS_TYPE_FLOAT,
											{"boolVal"});
	mo[OID_UORD_LE]		= Op("uord_le",		FLOAT_ARITHMETIC,
											"%boolVal           = OpFUnordLessThanEqual %type_bool %arg1 %arg2\n"
											"%result            = OpSelect %type_float %boolVal %c_float_1 %c_float_0\n",
											B_STATEMENT_USAGE_COMMANDS_CONST_FLOAT | B_STATEMENT_USAGE_COMMANDS_TYPE_FLOAT,
											{"boolVal"});
	mo[OID_ORD_GE]		= Op("ord_ge",		FLOAT_ARITHMETIC,
											"%boolVal           = OpFOrdGreaterThanEqual %type_bool %arg1 %arg2\n"
											"%result            = OpSelect %type_float %boolVal %c_float_1 %c_float_0\n",
											B_STATEMENT_USAGE_COMMANDS_CONST_FLOAT | B_STATEMENT_USAGE_COMMANDS_TYPE_FLOAT,
											{"boolVal"});
	mo[OID_UORD_GE]		= Op("uord_ge",		FLOAT_ARITHMETIC,
											"%boolVal           = OpFUnordGreaterThanEqual %type_bool %arg1 %arg2\n"
											"%result            = OpSelect %type_float %boolVal %c_float_1 %c_float_0\n",
											B_STATEMENT_USAGE_COMMANDS_CONST_FLOAT | B_STATEMENT_USAGE_COMMANDS_TYPE_FLOAT,
											{"boolVal"});

	mo[OID_ATAN2]		= Op("atan2",		FLOAT_ARITHMETIC,
											"%result             = OpExtInst %type_float %std450 Atan2 %arg1 %arg2\n",
											B_STATEMENT_USAGE_COMMANDS_TYPE_FLOAT);
	mo[OID_POW]			= Op("pow",			FLOAT_ARITHMETIC,
											"%result             = OpExtInst %type_float %std450 Pow %arg1 %arg2\n",
											B_STATEMENT_USAGE_COMMANDS_TYPE_FLOAT);
	mo[OID_MIX]			= Op("mix",			FLOAT_ARITHMETIC,
											"%result             = OpExtInst %type_float %std450 FMix %arg1 %arg2 %c_float_0_5\n",
											B_STATEMENT_USAGE_COMMANDS_CONST_FLOAT | B_STATEMENT_USAGE_COMMANDS_TYPE_FLOAT);
	// OID_FMA is testing that operations don't get merged into fma, so they deliberately don't use fma here.
	// The fast-math mode for the Add determines whether these operations can be contracted, so the OpFMul is not decorated.
	mo[OID_FMA]			= Op("fma",			FLOAT_ARITHMETIC,
											"%temp               = OpFMul %type_float %arg1 %arg2\n"
											"%result             = OpFAdd %type_float %temp %c_float_n1\n",
											B_STATEMENT_USAGE_COMMANDS_CONST_FLOAT | B_STATEMENT_USAGE_COMMANDS_TYPE_FLOAT);
	// OID_FMA2PT58 is testing that operations don't get merged into fma, so they deliberately don't use fma here.
	// The fast-math mode for the Add determines whether these operations can be contracted, so the OpFMul is not decorated.
	mo[OID_FMA2PT58]	= Op("fma",			FLOAT_ARITHMETIC,
											"%temp               = OpFMul %type_float %arg1 %arg2\n"
											"%result             = OpFAdd %type_float %temp %c_float_n2pt58\n",
											B_STATEMENT_USAGE_COMMANDS_CONST_FLOAT | B_STATEMENT_USAGE_COMMANDS_TYPE_FLOAT);
	mo[OID_SZ_FMA]		= Op("sz_fma",		FLOAT_ARITHMETIC,
											"%result             = OpExtInst %type_float %std450 Fma %arg1 %c_float_1 %arg2\n",
											B_STATEMENT_USAGE_COMMANDS_CONST_FLOAT | B_STATEMENT_USAGE_COMMANDS_TYPE_FLOAT);
	mo[OID_MIN]			= Op("min",			FLOAT_ARITHMETIC,
											"%result             = OpExtInst %type_float %std450 FMin %arg1 %arg2\n",
											B_STATEMENT_USAGE_COMMANDS_TYPE_FLOAT);
	mo[OID_MAX]			= Op("max",			FLOAT_ARITHMETIC,
											"%result             = OpExtInst %type_float %std450 FMax %arg1 %arg2\n",
											B_STATEMENT_USAGE_COMMANDS_TYPE_FLOAT);
	mo[OID_CLAMP]		= Op("clamp",		FLOAT_ARITHMETIC,
											"%result             = OpExtInst %type_float %std450 FClamp %arg1 %arg2 %arg2\n",
											B_STATEMENT_USAGE_COMMANDS_TYPE_FLOAT);
	mo[OID_STEP]		= Op("step",		FLOAT_ARITHMETIC,
											"%result             = OpExtInst %type_float %std450 Step %arg1 %arg2\n",
											B_STATEMENT_USAGE_COMMANDS_TYPE_FLOAT);
	mo[OID_SSTEP]		= Op("sstep",		FLOAT_ARITHMETIC,
											"%result             = OpExtInst %type_float %std450 SmoothStep %arg1 %arg2 %c_float_0_5\n",
											B_STATEMENT_USAGE_COMMANDS_CONST_FLOAT | B_STATEMENT_USAGE_COMMANDS_TYPE_FLOAT);
	mo[OID_DIST]		= Op("distance",	FLOAT_ARITHMETIC,
											"%result             = OpExtInst %type_float %std450 Distance %arg1 %arg2\n",
											B_STATEMENT_USAGE_COMMANDS_TYPE_FLOAT);
	mo[OID_CROSS]		= Op("cross",		FLOAT_ARITHMETIC,
											"%vec1               = OpCompositeConstruct %type_float_vec3 %arg1 %arg1 %arg1\n"
											"%vec2               = OpCompositeConstruct %type_float_vec3 %arg2 %arg2 %arg2\n"
											"%tmpVec             = OpExtInst %type_float_vec3 %std450 Cross %vec1 %vec2\n"
											"%result             = OpCompositeExtract %type_float %tmpVec 0\n",
											B_STATEMENT_USAGE_COMMANDS_TYPE_FLOAT,
											{"vec1", "vec2", "tmpVec", "result"});
	mo[OID_FACE_FWD]	= Op("face_fwd",	FLOAT_ARITHMETIC,
											"%result             = OpExtInst %type_float %std450 FaceForward %c_float_1 %arg1 %arg2\n",
											B_STATEMENT_USAGE_COMMANDS_CONST_FLOAT | B_STATEMENT_USAGE_COMMANDS_TYPE_FLOAT);
	mo[OID_NMIN]		= Op("nmin",		FLOAT_ARITHMETIC,
											"%result             = OpExtInst %type_float %std450 NMin %arg1 %arg2\n",
											B_STATEMENT_USAGE_COMMANDS_TYPE_FLOAT);
	mo[OID_NMAX]		= Op("nmax",		FLOAT_ARITHMETIC,
											"%result             = OpExtInst %type_float %std450 NMax %arg1 %arg2\n",
											B_STATEMENT_USAGE_COMMANDS_TYPE_FLOAT);
	mo[OID_NCLAMP]		= Op("nclamp",		FLOAT_ARITHMETIC,
											"%result             = OpExtInst %type_float %std450 NClamp %arg2 %arg1 %arg2\n",
											B_STATEMENT_USAGE_COMMANDS_TYPE_FLOAT);

	mo[OID_ROUND]		= Op("round",		FLOAT_ARITHMETIC,
											"%result             = OpExtInst %type_float %std450 Round %arg1\n",
											B_STATEMENT_USAGE_COMMANDS_TYPE_FLOAT);
	mo[OID_ROUND_EV]	= Op("round_ev",	FLOAT_ARITHMETIC,
											"%result             = OpExtInst %type_float %std450 RoundEven %arg1\n",
											B_STATEMENT_USAGE_COMMANDS_TYPE_FLOAT);
	mo[OID_TRUNC]		= Op("trunc",		FLOAT_ARITHMETIC,
											"%result             = OpExtInst %type_float %std450 Trunc %arg1\n",
											B_STATEMENT_USAGE_COMMANDS_TYPE_FLOAT);
	mo[OID_ABS]			= Op("abs",			FLOAT_ARITHMETIC,
											"%result             = OpExtInst %type_float %std450 FAbs %arg1\n",
											B_STATEMENT_USAGE_COMMANDS_TYPE_FLOAT);
	mo[OID_SIGN]		= Op("sign",		FLOAT_ARITHMETIC,
											"%result             = OpExtInst %type_float %std450 FSign %arg1\n",
											B_STATEMENT_USAGE_COMMANDS_TYPE_FLOAT);
	mo[OID_FLOOR]		= Op("floor",		FLOAT_ARITHMETIC,
											"%result             = OpExtInst %type_float %std450 Floor %arg1\n",
											B_STATEMENT_USAGE_COMMANDS_TYPE_FLOAT);
	mo[OID_CEIL]		= Op("ceil",		FLOAT_ARITHMETIC,
											"%result             = OpExtInst %type_float %std450 Ceil %arg1\n",
											B_STATEMENT_USAGE_COMMANDS_TYPE_FLOAT);
	mo[OID_FRACT]		= Op("fract",		FLOAT_ARITHMETIC,
											"%result             = OpExtInst %type_float %std450 Fract %arg1\n",
											B_STATEMENT_USAGE_COMMANDS_TYPE_FLOAT);
	mo[OID_RADIANS]		= Op("radians",		FLOAT_ARITHMETIC,
											"%result             = OpExtInst %type_float %std450 Radians %arg1\n",
											B_STATEMENT_USAGE_COMMANDS_TYPE_FLOAT);
	mo[OID_DEGREES]		= Op("degrees",		FLOAT_ARITHMETIC,
											"%result             = OpExtInst %type_float %std450 Degrees %arg1\n",
											B_STATEMENT_USAGE_COMMANDS_TYPE_FLOAT);
	mo[OID_SIN]			= Op("sin",			FLOAT_ARITHMETIC,
											"%result             = OpExtInst %type_float %std450 Sin %arg1\n",
											B_STATEMENT_USAGE_COMMANDS_TYPE_FLOAT);
	mo[OID_COS]			= Op("cos",			FLOAT_ARITHMETIC,
											"%result             = OpExtInst %type_float %std450 Cos %arg1\n",
											B_STATEMENT_USAGE_COMMANDS_TYPE_FLOAT);
	mo[OID_TAN]			= Op("tan",			FLOAT_ARITHMETIC,
											"%result             = OpExtInst %type_float %std450 Tan %arg1\n",
											B_STATEMENT_USAGE_COMMANDS_TYPE_FLOAT);
	mo[OID_ASIN]		= Op("asin",		FLOAT_ARITHMETIC,
											"%result             = OpExtInst %type_float %std450 Asin %arg1\n",
											B_STATEMENT_USAGE_COMMANDS_TYPE_FLOAT);
	mo[OID_ACOS]		= Op("acos",		FLOAT_ARITHMETIC,
											"%result             = OpExtInst %type_float %std450 Acos %arg1\n",
											B_STATEMENT_USAGE_COMMANDS_TYPE_FLOAT);
	mo[OID_ATAN]		= Op("atan",		FLOAT_ARITHMETIC,
											"%result             = OpExtInst %type_float %std450 Atan %arg1\n",
											B_STATEMENT_USAGE_COMMANDS_TYPE_FLOAT);
	mo[OID_SINH]		= Op("sinh",		FLOAT_ARITHMETIC,
											"%result             = OpExtInst %type_float %std450 Sinh %arg1\n",
											B_STATEMENT_USAGE_COMMANDS_TYPE_FLOAT);
	mo[OID_COSH]		= Op("cosh",		FLOAT_ARITHMETIC,
											"%result             = OpExtInst %type_float %std450 Cosh %arg1\n",
											B_STATEMENT_USAGE_COMMANDS_TYPE_FLOAT);
	mo[OID_TANH]		= Op("tanh",		FLOAT_ARITHMETIC,
											"%result             = OpExtInst %type_float %std450 Tanh %arg1\n",
											B_STATEMENT_USAGE_COMMANDS_TYPE_FLOAT);
	mo[OID_ASINH]		= Op("asinh",		FLOAT_ARITHMETIC,
											"%result             = OpExtInst %type_float %std450 Asinh %arg1\n",
											B_STATEMENT_USAGE_COMMANDS_TYPE_FLOAT);
	mo[OID_ACOSH]		= Op("acosh",		FLOAT_ARITHMETIC,
											"%result             = OpExtInst %type_float %std450 Acosh %arg1\n",
											B_STATEMENT_USAGE_COMMANDS_TYPE_FLOAT);
	mo[OID_ATANH]		= Op("atanh",		FLOAT_ARITHMETIC,
											"%result             = OpExtInst %type_float %std450 Atanh %arg1\n",
											B_STATEMENT_USAGE_COMMANDS_TYPE_FLOAT);
	mo[OID_EXP]			= Op("exp",			FLOAT_ARITHMETIC,
											"%result             = OpExtInst %type_float %std450 Exp %arg1\n",
											B_STATEMENT_USAGE_COMMANDS_TYPE_FLOAT);
	mo[OID_LOG]			= Op("log",			FLOAT_ARITHMETIC,
											"%result             = OpExtInst %type_float %std450 Log %arg1\n",
											B_STATEMENT_USAGE_COMMANDS_TYPE_FLOAT);
	mo[OID_EXP2]		= Op("exp2",		FLOAT_ARITHMETIC,
											"%result             = OpExtInst %type_float %std450 Exp2 %arg1\n",
											B_STATEMENT_USAGE_COMMANDS_TYPE_FLOAT);
	mo[OID_LOG2]		= Op("log2",		FLOAT_ARITHMETIC,
											"%result             = OpExtInst %type_float %std450 Log2 %arg1\n",
											B_STATEMENT_USAGE_COMMANDS_TYPE_FLOAT);
	mo[OID_SQRT]		= Op("sqrt",		FLOAT_ARITHMETIC,
											"%result             = OpExtInst %type_float %std450 Sqrt %arg1\n",
											B_STATEMENT_USAGE_COMMANDS_TYPE_FLOAT);
	mo[OID_INV_SQRT]	= Op("inv_sqrt",	FLOAT_ARITHMETIC,
											"%result             = OpExtInst %type_float %std450 InverseSqrt %arg1\n",
											B_STATEMENT_USAGE_COMMANDS_TYPE_FLOAT);
	mo[OID_MODF]		= Op("modf",		FLOAT_ARITHMETIC,
											"",
											"",
											"",
											"%tmpVarPtr          = OpVariable %type_float_fptr Function\n",
											"",
											"%result             = OpExtInst %type_float %std450 Modf %arg1 %tmpVarPtr\n",
											B_STATEMENT_USAGE_COMMANDS_TYPE_FLOAT);
	mo[OID_MODF_ST_WH]	= Op("modf_st_wh",	FLOAT_ARITHMETIC,
											"OpMemberDecorate %struct_ff 0 Offset 0\n"
											"OpMemberDecorate %struct_ff 1 Offset ${float_width}\n",
											"%struct_ff          = OpTypeStruct %type_float %type_float\n"
											"%struct_ff_fptr     = OpTypePointer Function %struct_ff\n",
											"",
											"%tmpStructPtr       = OpVariable %struct_ff_fptr Function\n",
											"",
											"%tmpStruct          = OpExtInst %struct_ff %std450 ModfStruct %arg1\n"
											"                      OpStore %tmpStructPtr %tmpStruct\n"
											"%tmpLoc             = OpAccessChain %type_float_fptr %tmpStructPtr %c_i32_1\n"
											"%result             = OpLoad %type_float %tmpLoc\n",
											B_STATEMENT_USAGE_TYPES_TYPE_FLOAT | B_STATEMENT_USAGE_COMMANDS_TYPE_FLOAT,
											{"tmpStruct", "tmpLoc", "result"});
	mo[OID_MODF_ST_FR]	= Op("modf_st_fr",	FLOAT_ARITHMETIC,
											"OpMemberDecorate %struct_ff 0 Offset 0\n"
											"OpMemberDecorate %struct_ff 1 Offset ${float_width}\n",
											"%struct_ff          = OpTypeStruct %type_float %type_float\n"
											"%struct_ff_fptr     = OpTypePointer Function %struct_ff\n",
											"",
											"%tmpStructPtr       = OpVariable %struct_ff_fptr Function\n",
											"",
											"%tmpStruct          = OpExtInst %struct_ff %std450 ModfStruct %arg1\n"
											"                      OpStore %tmpStructPtr %tmpStruct\n"
											"%tmpLoc             = OpAccessChain %type_float_fptr %tmpStructPtr %c_i32_0\n"
											"%result             = OpLoad %type_float %tmpLoc\n",
											B_STATEMENT_USAGE_TYPES_TYPE_FLOAT | B_STATEMENT_USAGE_COMMANDS_TYPE_FLOAT,
											{"tmpStruct", "tmpLoc", "result"});
	mo[OID_LDEXP]		= Op("ldexp",		FLOAT_ARITHMETIC,
											"%result             = OpExtInst %type_float %std450 Ldexp %arg1 %c_i32_1\n",
											B_STATEMENT_USAGE_COMMANDS_TYPE_FLOAT);
	mo[OID_FREXP]		= Op("frexp",		FLOAT_ARITHMETIC,
											"",
											"",
											"",
											"%tmpVarPtr          = OpVariable %type_i32_fptr Function\n",
											"",
											"%result             = OpExtInst %type_float %std450 Frexp %arg1 %tmpVarPtr\n",
											B_STATEMENT_USAGE_COMMANDS_TYPE_FLOAT);
	mo[OID_FREXP_ST]	= Op("frexp_st",	FLOAT_ARITHMETIC,
											"OpMemberDecorate %struct_fi 0 Offset 0\n"
											"OpMemberDecorate %struct_fi 1 Offset ${float_width}\n",
											"%struct_fi          = OpTypeStruct %type_float %type_i32\n"
											"%struct_fi_fptr     = OpTypePointer Function %struct_fi\n",
											"",
											"%tmpStructPtr       = OpVariable %struct_fi_fptr Function\n",
											"",
											"%tmpStruct          = OpExtInst %struct_fi %std450 FrexpStruct %arg1\n"
											"                      OpStore %tmpStructPtr %tmpStruct\n"
											"%tmpLoc             = OpAccessChain %type_float_fptr %tmpStructPtr %c_i32_0\n"
											"%result             = OpLoad %type_float %tmpLoc\n",
											B_STATEMENT_USAGE_TYPES_TYPE_FLOAT | B_STATEMENT_USAGE_COMMANDS_TYPE_FLOAT,
											{"struct_fi", "tmpStruct", "tmpLoc", "result"});
	mo[OID_LENGTH]		= Op("length",		FLOAT_ARITHMETIC,
											"%result             = OpExtInst %type_float %std450 Length %arg1\n",
											B_STATEMENT_USAGE_COMMANDS_TYPE_FLOAT);
	mo[OID_NORMALIZE]	= Op("normalize",	FLOAT_ARITHMETIC,
											"%vec1               = OpCompositeConstruct %type_float_vec2 %arg1 %c_float_2\n"
											"%tmpVec             = OpExtInst %type_float_vec2 %std450 Normalize %vec1\n"
											"%result             = OpCompositeExtract %type_float %tmpVec 0\n",
											B_STATEMENT_USAGE_COMMANDS_CONST_FLOAT | B_STATEMENT_USAGE_COMMANDS_TYPE_FLOAT,
											{"vec1", "tmpVec", "result"});
	mo[OID_REFLECT]		= Op("reflect",		FLOAT_ARITHMETIC,
											"%vec1               = OpCompositeConstruct %type_float_vec2 %arg1 %arg1\n"
											"%vecN               = OpCompositeConstruct %type_float_vec2 %c_float_0 %c_float_n1\n"
											"%tmpVec             = OpExtInst %type_float_vec2 %std450 Reflect %vec1 %vecN\n"
											"%result             = OpCompositeExtract %type_float %tmpVec 0\n",
											B_STATEMENT_USAGE_COMMANDS_CONST_FLOAT | B_STATEMENT_USAGE_COMMANDS_TYPE_FLOAT,
											{"vec1", "vecN", "tmpVec", "result"});
	mo[OID_REFRACT]		= Op("refract",		FLOAT_ARITHMETIC,
											"%vec1               = OpCompositeConstruct %type_float_vec2 %arg1 %arg1\n"
											"%vecN               = OpCompositeConstruct %type_float_vec2 %c_float_0 %c_float_n1\n"
											"%tmpVec             = OpExtInst %type_float_vec2 %std450 Refract %vec1 %vecN %c_float_0_5\n"
											"%result             = OpCompositeExtract %type_float %tmpVec 0\n",
											B_STATEMENT_USAGE_COMMANDS_CONST_FLOAT | B_STATEMENT_USAGE_COMMANDS_TYPE_FLOAT,
											{"vec1", "vecN", "tmpVec", "result"});
	mo[OID_MAT_DET]		= Op("mat_det",		FLOAT_ARITHMETIC,
											"%col                = OpCompositeConstruct %type_float_vec2 %arg1 %arg1\n"
											"%mat                = OpCompositeConstruct %type_float_mat2x2 %col %col\n"
											"%result             = OpExtInst %type_float %std450 Determinant %mat\n",
											B_STATEMENT_USAGE_COMMANDS_TYPE_FLOAT,
											{"col", "mat", "result"});
	mo[OID_MAT_INV]		= Op("mat_inv",		FLOAT_ARITHMETIC,
											"%col1               = OpCompositeConstruct %type_float_vec2 %arg1 %c_float_1\n"
											"%col2               = OpCompositeConstruct %type_float_vec2 %c_float_1 %c_float_1\n"
											"%mat                = OpCompositeConstruct %type_float_mat2x2 %col1 %col2\n"
											"%invMat             = OpExtInst %type_float_mat2x2 %std450 MatrixInverse %mat\n"
											"%extCol             = OpCompositeExtract %type_float_vec2 %invMat 1\n"
											"%result             = OpCompositeExtract %type_float %extCol 1\n",
											B_STATEMENT_USAGE_COMMANDS_CONST_FLOAT | B_STATEMENT_USAGE_COMMANDS_TYPE_FLOAT,
											{"col1", "col2", "mat", "invMat", "result"});
}

void TestCasesBuilder::build(vector<OperationTestCase>& testCases, TypeTestResultsSP typeTestResults)
{
	bool isFP16 = typeTestResults->floatType() == FP16;

	for (auto it = typeTestResults->testCaseInputs.begin(); it != typeTestResults->testCaseInputs.end(); it++)
	{
		string OTCname = "op_testedWithout_" + getBehaviourName(it->testedFlagBits, "_OR_") + "_arg1_" + getValueName(it->operandFirst) + "_arg2_" + getValueName(it->operandSecond) + "_res_" + getValueName(it->result);

		testCases.push_back(OTC((OTCname+"_exec").c_str(),
								invert(it->testedFlagBits),
								false,
								it->operationId,
								it->operandFirst,
								it->operandSecond,
								it->result,
								isFP16,
								it->requireRte));
		testCases.push_back(OTC((OTCname+"_deco").c_str(),
								invert(it->testedFlagBits),
								true,
								it->operationId,
								it->operandFirst,
								it->operandSecond,
								it->result,
								isFP16,
								it->requireRte));
	}

	// test None, AllowTransform and AllowRecip gramatically
	testCases.push_back(OTC("op_None_exec_grammar_test", FP::MaskNone, false, OID_ADD, V_MAX, V_HUGE, V_INF, isFP16, true));
	testCases.push_back(OTC("op_AllowTransform_OR_AllowReassoc_OR_AllowContract_exec_grammar_test", FP::AllowTransform|FP::AllowReassoc|FP::AllowContract, false, OID_ADD, V_MAX, V_HUGE, V_INF,  isFP16, true));
	// the test for AllowRecip gives the same result with or without the flag
	testCases.push_back(OTC("op_AllowRecip_exec_grammar_test", FP::AllowRecip, false, OID_DIV, V_ONE, V_TWO, V_HALF, isFP16));
}

const Operation& TestCasesBuilder::getOperation(OperationId id) const
{
	return m_operations.at(id);
}

template <typename TYPE, typename FLOAT_TYPE>
bool valMatches(const TYPE &ret, ValueId expected)
{
	TypeValues<FLOAT_TYPE> typeValues;

	if (expected == V_NAN && ret.isNaN())
		return true;

	typename RawConvert<FLOAT_TYPE, typename TYPE::StorageType>::Value val;
	val.fp = typeValues.getValue(expected);
	return ret.bits() == val.ui;
}

template <typename TYPE, typename FLOAT_TYPE>
bool isEither(const TYPE& returnedFloat, ValueId expected1, ValueId expected2, TestLog& log)
{
	TypeValues<FLOAT_TYPE> typeValues;

	if (valMatches<TYPE, FLOAT_TYPE>(returnedFloat, expected1) || valMatches<TYPE, FLOAT_TYPE>(returnedFloat, expected2))
		return true;

	typename RawConvert<FLOAT_TYPE, typename TYPE::StorageType>::Value val1, val2;
	val1.fp = typeValues.getValue(expected1);
	val2.fp = typeValues.getValue(expected2);

	log << TestLog::Message << "Expected " << toHex(val1.ui) << " (" << val1.fp << ")"
							<< " or " << toHex(val2.ui) << " (" << val2.fp << ")" << TestLog::EndMessage;
	return false;
}

template <typename TYPE>
bool isTrigULPResultCorrect(const TYPE& returnedFloat, ValueId expected, TestLog& log)
{
	// The trig ULP results are used for things like the inverse trig functions. The spec gives
	// precisions for these based on atan, so that precision is used here.

	// This functions doesn't give correct results for fp64 at present, but this is never used.
	assert (returnedFloat.MANTISSA_BITS == 23 || returnedFloat.MANTISSA_BITS == 10);

	FloatFormat fp32Format(-126, 127, 23, true, tcu::MAYBE, tcu::YES, tcu::MAYBE);
	FloatFormat fp16Format(-14, 15, 10, true, tcu::MAYBE);

	const FloatFormat *fmt = (returnedFloat.MANTISSA_BITS == 10) ? &fp16Format : &fp32Format;

	// The ULP range is based on the exact result, which we approximate using the double value.
	TypeValues<double> typeValues;
	const double ref = typeValues.getValue(expected);
	uint32_t ulp = (returnedFloat.MANTISSA_BITS == 10) ? 5 : 4096;

	double precision = fmt->ulp(ref, ulp);

	if (deAbs(returnedFloat.asDouble() - ref) < precision)
		return true;

	log << TestLog::Message << "Expected result to be in range"
		<< " (" << ref - precision << ", " << ref + precision << "), got "
		<< returnedFloat.asDouble() << TestLog::EndMessage;
	return false;
}

template <typename TYPE>
bool isTrigAbsResultCorrect(const TYPE& returnedFloat, TestLog& log)
{
	// for cos(x) with x between -pi and pi, the precision error is 2^-11 for fp32 and 2^-7 for fp16.
	double precision = returnedFloat.MANTISSA_BITS == 23 ? dePow(2, -11) : dePow(2, -7);
	const double expected = 1.0;

	if (deAbs(returnedFloat.asDouble() - expected) < precision)
		return true;

	log << TestLog::Message << "Expected result to be in range"
		<< " (" << expected - precision << ", " << expected + precision << "), got "
		<< returnedFloat.asDouble() << TestLog::EndMessage;
	return false;
}

// Function used to compare test result with expected output.
// TYPE can be Float16, Float32 or Float64.
// FLOAT_TYPE can be deFloat16, float, double.
template <typename TYPE, typename FLOAT_TYPE>
bool compareBytes(vector<deUint8>& expectedBytes, AllocationSp outputAlloc, TestLog& log)
{
	const TYPE* returned	= static_cast<const TYPE*>(outputAlloc->getHostPtr());
	const TYPE* fValueId	= reinterpret_cast<const TYPE*>(&expectedBytes.front());

	// all test return single value
	// Fp16 nostorage tests get their values from a deUint32 value, but we create the
	// buffer with the same size for both cases: 4 bytes.
	if (sizeof(TYPE) == 2u)
		DE_ASSERT((expectedBytes.size() / sizeof(TYPE)) == 2);
	else
		DE_ASSERT((expectedBytes.size() / sizeof(TYPE)) == 1);

	// during test setup we do not store expected value but id that can be used to
	// retrieve actual value - this is done to handle special cases like multiple
	// allowed results or epsilon checks for some cases
	// note that this is workaround - this should be done by changing
	// ComputerShaderCase and GraphicsShaderCase so that additional arguments can
	// be passed to this verification callback
	typedef typename TYPE::StorageType SType;
	SType		expectedInt		= fValueId[0].bits();
	ValueId		expectedValueId	= static_cast<ValueId>(expectedInt);

	// something went wrong, expected value cant be V_UNUSED,
	// if this is the case then test shouldn't be created at all
	DE_ASSERT(expectedValueId != V_UNUSED);

	TYPE returnedFloat = returned[0];

	log << TestLog::Message << "Calculated result: " << toHex(returnedFloat.bits())
		<< " (" << returnedFloat.asFloat() << ")" << TestLog::EndMessage;

	// handle multiple acceptable results cases
	if (expectedValueId == V_SIGN_NAN)
	{
		if (	valMatches<TYPE, FLOAT_TYPE>(returnedFloat, V_MINUS_ONE) ||
				valMatches<TYPE, FLOAT_TYPE>(returnedFloat, V_MINUS_ZERO) ||
				valMatches<TYPE, FLOAT_TYPE>(returnedFloat, V_ZERO) ||
				valMatches<TYPE, FLOAT_TYPE>(returnedFloat, V_ONE) )
			return true;

		log << TestLog::Message << "Expected -1, -0, +0 or +1" << TestLog::EndMessage;
		return false;
	}

	if (expectedValueId == V_ZERO_OR_MINUS_ZERO)
		return isEither<TYPE, FLOAT_TYPE>(returnedFloat, V_ZERO, V_MINUS_ZERO, log);

	if (expectedValueId == V_ZERO_OR_ONE)
		return isEither<TYPE, FLOAT_TYPE>(returnedFloat, V_ZERO, V_ONE, log);

	if (expectedValueId == V_ONE_OR_NAN)
		return isEither<TYPE, FLOAT_TYPE>(returnedFloat, V_ONE, V_NAN, log);

	// handle trigonometric operations precision errors
	if (expectedValueId == V_TRIG_ONE)
		return isTrigAbsResultCorrect<TYPE>(returnedFloat, log);

	// handle cases with large ULP precision bounds.
	if (	expectedValueId == V_PI			|| expectedValueId == V_MINUS_PI ||
			expectedValueId == V_PI_DIV_2	|| expectedValueId == V_MINUS_PI_DIV_2 ||
			expectedValueId == V_PI_DIV_4	|| expectedValueId == V_MINUS_PI_DIV_4 ||
			expectedValueId == V_3_PI_DIV_4	|| expectedValueId == V_MINUS_3_PI_DIV_4 )
		return isTrigULPResultCorrect(returnedFloat, expectedValueId, log);

	if (valMatches<TYPE, FLOAT_TYPE>(returnedFloat, expectedValueId))
		return true;

	TypeValues<FLOAT_TYPE> typeValues;

	typename RawConvert<FLOAT_TYPE, SType>::Value value;
	value.fp = typeValues.getValue(expectedValueId);

	log << TestLog::Message << "Expected " << toHex(value.ui)
		<< " (" << value.fp << ")" << TestLog::EndMessage;
	return false;
}

template <typename TYPE, typename FLOAT_TYPE>
bool checkFloats (const vector<Resource>&		,
				  const vector<AllocationSp>&	outputAllocs,
				  const vector<Resource>&		expectedOutputs,
				  TestLog&						log)
{
	if (outputAllocs.size() != expectedOutputs.size())
		return false;

	for (deUint32 outputNdx = 0; outputNdx < outputAllocs.size(); ++outputNdx)
	{
		vector<deUint8> expectedBytes;
		expectedOutputs[outputNdx].getBytes(expectedBytes);

		if (!compareBytes<TYPE, FLOAT_TYPE>(expectedBytes, outputAllocs[outputNdx], log))
			return false;
	}

	return true;
}

// Base class for ComputeTestGroupBuilder and GrephicstestGroupBuilder classes.
// It contains all functionalities that are used by both child classes.
class TestGroupBuilderBase
{
public:

	TestGroupBuilderBase();
	virtual ~TestGroupBuilderBase() = default;

	virtual void createOperationTests(TestCaseGroup* parentGroup,
									  const char* groupName,
									  FloatType floatType,
									  bool argumentsFromInput) = 0;

protected:

	typedef vector<OperationTestCase> TestCaseVect;

	// Structure containing all data required to create single operation test.
	struct OperationTestCaseInfo
	{
		FloatType					outFloatType;
		bool						argumentsFromInput;
		VkShaderStageFlagBits		testedStage;
		const Operation&			operation;
		const OperationTestCase&	testCase;
	};

	void specializeOperation(const OperationTestCaseInfo&	testCaseInfo,
							 SpecializedOperation&			specializedOperation) const;

	void getBehaviorCapabilityAndExecutionModeDecoration(FP behaviorFlagsExecMode,
													FP behaviorFlagsDecoration,
													bool useDecorationFlags,
													vector<string> IDsToDecorate,
													const string inBitWidth,
													string& capability,
													string& executionMode,
													string& decoration,
													string& constant) const;

	void FillFloatControlsProperties(vk::VkPhysicalDeviceFloatControlsProperties &fc,
									 const OperationTestCase &testCase,
									 FloatType floatType) const;

protected:

	struct TypeData
	{
		TypeValuesSP		values;
		TypeSnippetsSP		snippets;
		TypeTestResultsSP	testResults;
	};

	// Type specific parameters are stored in this map.
	map<FloatType, TypeData> m_typeData;
};

TestGroupBuilderBase::TestGroupBuilderBase()
{
	m_typeData[FP16] = TypeData();
	m_typeData[FP16].values			= TypeValuesSP(new TypeValues<deFloat16>);
	m_typeData[FP16].snippets		= TypeSnippetsSP(new TypeSnippets<deFloat16>);
	m_typeData[FP16].testResults	= TypeTestResultsSP(new TypeTestResults<deFloat16>);
	m_typeData[FP32] = TypeData();
	m_typeData[FP32].values			= TypeValuesSP(new TypeValues<float>);
	m_typeData[FP32].snippets		= TypeSnippetsSP(new TypeSnippets<float>);
	m_typeData[FP32].testResults	= TypeTestResultsSP(new TypeTestResults<float>);
	m_typeData[FP64] = TypeData();
	m_typeData[FP64].values			= TypeValuesSP(new TypeValues<double>);
	m_typeData[FP64].snippets		= TypeSnippetsSP(new TypeSnippets<double>);
	m_typeData[FP64].testResults	= TypeTestResultsSP(new TypeTestResults<double>);
}

void TestGroupBuilderBase::specializeOperation (const OperationTestCaseInfo&	testCaseInfo,
												SpecializedOperation&			specializedOperation) const
{
	const string		typeToken		= "_float";
	const string		widthToken		= "${float_width}";

	FloatType				outFloatType	= testCaseInfo.outFloatType;
	const Operation&		operation		= testCaseInfo.operation;
	const TypeSnippetsSP	outTypeSnippets	= m_typeData.at(outFloatType).snippets;
	const bool				inputRestricted	= operation.isInputTypeRestricted;
	FloatType				inFloatType		= operation.restrictedInputType;

	// usually input type is same as output but this is not the case for conversion
	// operations; in those cases operation definitions have restricted input type
	inFloatType = inputRestricted ? inFloatType : outFloatType;

	TypeSnippetsSP inTypeSnippets = m_typeData.at(inFloatType).snippets;

	const string inTypePrefix	= string("_f") + inTypeSnippets->bitWidth;
	const string outTypePrefix	= string("_f") + outTypeSnippets->bitWidth;

	std::string byteWidthToken = std::to_string(std::stoi(outTypeSnippets->bitWidth) / 8);

	specializedOperation.constants		= replace(operation.constants, typeToken, inTypePrefix);
	specializedOperation.annotations	= replace(operation.annotations, widthToken, byteWidthToken);
	specializedOperation.types			= replace(operation.types, typeToken, outTypePrefix);
	specializedOperation.variables		= replace(operation.variables, typeToken, outTypePrefix);
	specializedOperation.functions		= replace(operation.functions, typeToken, outTypePrefix);
	specializedOperation.commands		= replace(operation.commands, typeToken, outTypePrefix);

	specializedOperation.inFloatType				= inFloatType;
	specializedOperation.inTypeSnippets				= inTypeSnippets;
	specializedOperation.outTypeSnippets			= outTypeSnippets;
	specializedOperation.argumentsUsesFloatConstant	= 0;

	if (operation.isSpecConstant)
		return;

	// select way arguments are prepared
	if (testCaseInfo.argumentsFromInput)
	{
		// read arguments from input SSBO in main function
		specializedOperation.arguments = inTypeSnippets->argumentsFromInputSnippet;

		if (inFloatType == FP16 && testCaseInfo.testCase.fp16Without16BitStorage)
			specializedOperation.arguments = inTypeSnippets->argumentsFromInputFp16Snippet;
	}
	else
	{
		// generate proper values in main function
		const string arg1 = "%arg1                 = ";
		const string arg2 = "%arg2                 = ";

		const ValueId* inputArguments = testCaseInfo.testCase.input;
		if (inputArguments[0] != V_UNUSED)
		{
			specializedOperation.arguments					= arg1 + inTypeSnippets->valueIdToSnippetArgMap.at(inputArguments[0]);
			specializedOperation.argumentsUsesFloatConstant	|= B_STATEMENT_USAGE_ARGS_CONST_FLOAT;
		}
		if (inputArguments[1] != V_UNUSED)
		{
			specializedOperation.arguments					+= arg2 + inTypeSnippets->valueIdToSnippetArgMap.at(inputArguments[1]);
			specializedOperation.argumentsUsesFloatConstant	|= B_STATEMENT_USAGE_ARGS_CONST_FLOAT;
		}
	}
}

void TestGroupBuilderBase::getBehaviorCapabilityAndExecutionModeDecoration(FP behaviorFlagsExecMode,
																		FP behaviorFlagsDecoration,
																		bool useDecorationFlags,
																		vector<string> IDsToDecorate,
																		const string inBitWidth,
																		string& capability,
																		string& executionMode,
																		string& decoration,
																		string& constant) const
{
	capability += "OpCapability FloatControls2\n";
	constant  += "%bc_u32_fp_exec_mode = OpConstant %type_u32 " + to_string((unsigned)behaviorFlagsExecMode) + "\n";
	executionMode +="OpExecutionModeId %main FPFastMathDefault %type_f" + inBitWidth + " %bc_u32_fp_exec_mode\n";

	if (useDecorationFlags)
		for (size_t i = 0; i < IDsToDecorate.size(); i++)
		{
			decoration.append("OpDecorate %").append(IDsToDecorate[i]).append(" FPFastMathMode ");
			decoration += getBehaviourName(behaviorFlagsDecoration, "|");
			decoration += "\n";
		}

	DE_ASSERT(!capability.empty() && !executionMode.empty());
}

void TestGroupBuilderBase::FillFloatControlsProperties(vk::VkPhysicalDeviceFloatControlsProperties &fc,
													   const OperationTestCase &testCase,
													   FloatType floatType) const
{
	const FP SZInfNaNPreserveBits = (FP::NSZ | FP::NotInf | FP::NotNaN);
	bool requiresSZInfNaNPreserve;
	requiresSZInfNaNPreserve =	((testCase.behaviorFlagsExecMode	& SZInfNaNPreserveBits) != SZInfNaNPreserveBits) ||
								((testCase.behaviorFlagsDecoration	& SZInfNaNPreserveBits) != SZInfNaNPreserveBits);

	switch(floatType)
	{
	case FP16: fc.shaderSignedZeroInfNanPreserveFloat16 = requiresSZInfNaNPreserve; break;
	case FP32: fc.shaderSignedZeroInfNanPreserveFloat32 = requiresSZInfNaNPreserve; break;
	case FP64: fc.shaderSignedZeroInfNanPreserveFloat64 = requiresSZInfNaNPreserve; break;
	}

	switch(floatType)
	{
	case FP16: fc.shaderRoundingModeRTEFloat16 = testCase.requireRte; break;
	case FP32: fc.shaderRoundingModeRTEFloat32 = testCase.requireRte; break;
	case FP64: fc.shaderRoundingModeRTEFloat64 = testCase.requireRte; break;
	}
}

// ComputeTestGroupBuilder contains logic that creates compute shaders
// for all test cases. As most tests in spirv-assembly it uses functionality
// implemented in vktSpvAsmComputeShaderTestUtil.cpp.
class ComputeTestGroupBuilder: public TestGroupBuilderBase
{
public:

	void init();

	void createOperationTests(TestCaseGroup* parentGroup,
							  const char* groupName,
							  FloatType floatType,
							  bool argumentsFromInput) override;

protected:

	void fillShaderSpec(const OperationTestCaseInfo&	testCaseInfo,
						ComputeShaderSpec&				csSpec) const;

private:

	StringTemplate		m_operationShaderTemplate;
	TestCasesBuilder	m_operationTestCaseBuilder;
};

void ComputeTestGroupBuilder::init()
{
	m_operationTestCaseBuilder.init();

	// generic compute shader template with common code for all
	// float types and all possible operations listed in OperationId enum
	m_operationShaderTemplate.setString(
		"OpCapability Shader\n"
		"${capabilities}"

		"OpExtension \"SPV_KHR_float_controls2\"\n"
		"${extensions}"

		"%std450            = OpExtInstImport \"GLSL.std.450\"\n"
		"OpMemoryModel Logical GLSL450\n"
		"OpEntryPoint GLCompute %main \"main\" %id\n"
		"OpExecutionMode %main LocalSize 1 1 1\n"
		"${execution_mode}"

		"OpDecorate %id BuiltIn GlobalInvocationId\n"

		"${decorations}"

		// some tests require additional annotations
		"${annotations}"

		"%type_void            = OpTypeVoid\n"
		"%type_voidf           = OpTypeFunction %type_void\n"
		"%type_bool            = OpTypeBool\n"
		"%type_u32             = OpTypeInt 32 0\n"
		"%type_i32             = OpTypeInt 32 1\n"
		"%type_i32_fptr        = OpTypePointer Function %type_i32\n"
		"%type_u32_vec2        = OpTypeVector %type_u32 2\n"
		"%type_u32_vec3        = OpTypeVector %type_u32 3\n"
		"%type_u32_vec3_ptr    = OpTypePointer Input %type_u32_vec3\n"

		"%c_i32_0              = OpConstant %type_i32 0\n"
		"%c_i32_1              = OpConstant %type_i32 1\n"
		"%c_i32_2              = OpConstant %type_i32 2\n"

		// if input float type has different width then output then
		// both types are defined here along with all types derived from
		// them that are commonly used by tests; some tests also define
		// their own types (those that are needed just by this single test)
		"${types}"

		// SSBO definitions
		"${io_definitions}"

		"%id                   = OpVariable %type_u32_vec3_ptr Input\n"

		// set of default constants per float type is placed here,
		// operation tests can also define additional constants.
		"${constants}"
		"${behaviorConstants}"

		// O_RETURN_VAL defines function here and becouse
		// of that this token needs to be directly before main function
		"${functions}"

		"%main                 = OpFunction %type_void None %type_voidf\n"
		"%label                = OpLabel\n"

		"${variables}"

		// depending on test case arguments are either read from input ssbo
		// or generated in spir-v code - in later case shader input is not used
		"${arguments}"

		// perform test commands
		"${commands}"

		// save result to SSBO
		"${save_result}"

		"OpReturn\n"
		"OpFunctionEnd\n");

}

void ComputeTestGroupBuilder::createOperationTests(TestCaseGroup* parentGroup, const char* groupName, FloatType floatType, bool argumentsFromInput)
{
	TestContext&	testCtx	= parentGroup->getTestContext();
	TestCaseGroup*	group	= new TestCaseGroup(testCtx, groupName, "");
	parentGroup->addChild(group);

	TestCaseVect testCases;
	m_operationTestCaseBuilder.build(testCases, m_typeData[floatType].testResults);

	for(auto& testCase : testCases)
	{
		// skip cases with undefined output
		if (testCase.expectedOutput == V_UNUSED)
			continue;

		OperationTestCaseInfo testCaseInfo =
		{
			floatType,
			argumentsFromInput,
			VK_SHADER_STAGE_COMPUTE_BIT,
			m_operationTestCaseBuilder.getOperation(testCase.operationId),
			testCase
		};

		ComputeShaderSpec	csSpec;

		fillShaderSpec(testCaseInfo, csSpec);

		string testName = replace(testCase.baseName, "op", testCaseInfo.operation.name);
		group->addChild(new SpvAsmComputeShaderCase(testCtx, testName.c_str(), csSpec));
	}
}

void ComputeTestGroupBuilder::fillShaderSpec(const OperationTestCaseInfo&	testCaseInfo,
											 ComputeShaderSpec&				csSpec) const
{
	// LUT storing functions used to verify test results
	const VerifyIOFunc checkFloatsLUT[] =
	{
		checkFloats<Float16, deFloat16>,
		checkFloats<Float32, float>,
		checkFloats<Float64, double>
	};

	const Operation&			testOperation	= testCaseInfo.operation;
	const OperationTestCase&	testCase		= testCaseInfo.testCase;
	FloatType					outFloatType	= testCaseInfo.outFloatType;

	SpecializedOperation specOpData;
	specializeOperation(testCaseInfo, specOpData);

	TypeSnippetsSP	inTypeSnippets		= specOpData.inTypeSnippets;
	TypeSnippetsSP	outTypeSnippets		= specOpData.outTypeSnippets;
	FloatType		inFloatType			= specOpData.inFloatType;

	bool			outFp16WithoutStorage	= (outFloatType == FP16) && testCase.fp16Without16BitStorage;
	bool			inFp16WithoutStorage	= (inFloatType == FP16) && testCase.fp16Without16BitStorage;

	// UnpackHalf2x16 is a corner case - it returns two 32-bit floats but
	// internaly operates on fp16 and this type should be used by float controls
	string			inFloatWidthForCaps		= inTypeSnippets->bitWidth;
	string behaviorCapability;
	string behaviorExecutionMode;
	string behaviorDecorations;
	string behaviorConstants;
	getBehaviorCapabilityAndExecutionModeDecoration(testCase.behaviorFlagsExecMode,
												testCase.behaviorFlagsDecoration,
												testCase.useDecorationFlags,
												testOperation.IDsToDecorate,
												inFloatWidthForCaps,
												behaviorCapability,
												behaviorExecutionMode,
												behaviorDecorations,
												behaviorConstants);

	string capabilities		= behaviorCapability + outTypeSnippets->capabilities;
	string extensions		= outTypeSnippets->extensions;
	string annotations		= inTypeSnippets->inputAnnotationsSnippet + outTypeSnippets->outputAnnotationsSnippet + outTypeSnippets->typeAnnotationsSnippet;
	string types			= outTypeSnippets->typeDefinitionsSnippet;
	string constants		= outTypeSnippets->constantsDefinitionsSnippet;
	string ioDefinitions	= "";

	// Getting rid of 16bit_storage dependency imply replacing lots of snippets.
	{
		if (inFp16WithoutStorage)
			ioDefinitions	= inTypeSnippets->inputDefinitionsFp16Snippet;
		else
			ioDefinitions	= inTypeSnippets->inputDefinitionsSnippet;

		if (outFp16WithoutStorage)
		{
			extensions		= outTypeSnippets->extensionsFp16Without16BitStorage;
			capabilities	= behaviorCapability + outTypeSnippets->capabilitiesFp16Without16BitStorage;
			types			+= outTypeSnippets->typeDefinitionsFp16Snippet;
			annotations	+= outTypeSnippets->typeAnnotationsFp16Snippet;
			ioDefinitions	+= outTypeSnippets->outputDefinitionsFp16Snippet;
		}
		else
			ioDefinitions	+= outTypeSnippets->outputDefinitionsSnippet;
	}

	bool outFp16TypeUsage	= outTypeSnippets->loadStoreRequiresShaderFloat16;
	bool inFp16TypeUsage	= false;

	if (testOperation.isInputTypeRestricted)
	{
		annotations		+= inTypeSnippets->typeAnnotationsSnippet;
		types			+= inTypeSnippets->typeDefinitionsSnippet;
		constants		+= inTypeSnippets->constantsDefinitionsSnippet;

		if (inFp16WithoutStorage)
		{
			annotations		+= inTypeSnippets->typeAnnotationsFp16Snippet;
			types			+= inTypeSnippets->typeDefinitionsFp16Snippet;
			capabilities	+= inTypeSnippets->capabilitiesFp16Without16BitStorage;
			extensions		+= inTypeSnippets->extensionsFp16Without16BitStorage;
		}
		else
		{
			capabilities	+= inTypeSnippets->capabilities;
			extensions		+= inTypeSnippets->extensions;
		}

		inFp16TypeUsage	= inTypeSnippets->loadStoreRequiresShaderFloat16;
	}

	map<string, string> specializations;
	specializations["behaviorConstants"]	= behaviorConstants;
	specializations["decorations"]			= behaviorDecorations;
	specializations["annotations"]			= annotations + specOpData.annotations;
	specializations["types"]				= types + specOpData.types;
	specializations["io_definitions"]		= ioDefinitions;
	specializations["variables"]			= specOpData.variables;
	specializations["functions"]			= specOpData.functions;
	specializations["save_result"]			= (outFp16WithoutStorage ? outTypeSnippets->storeResultsFp16Snippet : outTypeSnippets->storeResultsSnippet);
	specializations["arguments"]			= specOpData.arguments;
	specializations["commands"]				= specOpData.commands;

	// Build constants. They are only needed sometimes.
	const FloatStatementUsageFlags	argsAnyFloatConstMask				= B_STATEMENT_USAGE_ARGS_CONST_FLOAT | B_STATEMENT_USAGE_ARGS_CONST_FP16 | B_STATEMENT_USAGE_ARGS_CONST_FP32 | B_STATEMENT_USAGE_ARGS_CONST_FP64;
	const bool						argsUseFPConstants					= (specOpData.argumentsUsesFloatConstant & argsAnyFloatConstMask) != 0;
	const FloatStatementUsageFlags	commandsAnyFloatConstMask			= B_STATEMENT_USAGE_COMMANDS_CONST_FLOAT | B_STATEMENT_USAGE_COMMANDS_CONST_FP16 | B_STATEMENT_USAGE_COMMANDS_CONST_FP32 | B_STATEMENT_USAGE_COMMANDS_CONST_FP64;
	const bool						commandsUseFPConstants				= (testCaseInfo.operation.statementUsageFlags & commandsAnyFloatConstMask) != 0;
	const bool						needConstants						= argsUseFPConstants || commandsUseFPConstants;
	const FloatStatementUsageFlags	constsFloatTypeMask					= B_STATEMENT_USAGE_CONSTS_TYPE_FLOAT | B_STATEMENT_USAGE_CONSTS_TYPE_FP16;
	const bool						constsUsesFP16Type					= (testCaseInfo.operation.statementUsageFlags & constsFloatTypeMask) != 0;
	const bool						loadStoreRequiresShaderFloat16		= inFp16TypeUsage || outFp16TypeUsage;
	const bool						usesFP16Constants					= constsUsesFP16Type || (needConstants && loadStoreRequiresShaderFloat16);

	specializations["constants"]		= "";
	if (needConstants || outFp16WithoutStorage)
	{
		specializations["constants"]	= constants;
	}
	specializations["constants"]		+= specOpData.constants;

	// check which format features are needed
	bool float16FeatureRequired = (outFloatType == FP16) || (inFloatType == FP16);
	bool float64FeatureRequired = (outFloatType == FP64) || (inFloatType == FP64);

	// Determine required capabilities.
	bool float16CapabilityAlreadyAdded = inFp16WithoutStorage || outFp16WithoutStorage;
	if ((testOperation.floatUsage == FLOAT_ARITHMETIC && float16FeatureRequired && !float16CapabilityAlreadyAdded) || usesFP16Constants)
	{
		capabilities += "OpCapability Float16\n";
	}

	if (testCase.requireRte)
	{
		extensions += "OpExtension \"SPV_KHR_float_controls\"\n";
		capabilities += "OpCapability RoundingModeRTE\n";
		behaviorExecutionMode += "OpExecutionMode %main RoundingModeRTE " + inTypeSnippets->bitWidth + "\n";
	}

	specializations["execution_mode"]	= behaviorExecutionMode;
	specializations["extensions"]		= extensions;
	specializations["capabilities"]		= capabilities;

	// specialize shader
	const string shaderCode = m_operationShaderTemplate.specialize(specializations);

	// construct input and output buffers of proper types
	TypeValuesSP inTypeValues	= m_typeData.at(inFloatType).values;
	TypeValuesSP outTypeValues	= m_typeData.at(outFloatType).values;
	BufferSp inBufferSp			= inTypeValues->constructInputBuffer(testCase.input);
	BufferSp outBufferSp		= outTypeValues->constructOutputBuffer(testCase.expectedOutput);
	csSpec.inputs.push_back(Resource(inBufferSp, VK_DESCRIPTOR_TYPE_STORAGE_BUFFER));
	csSpec.outputs.push_back(Resource(outBufferSp));

	csSpec.assembly			= shaderCode;
	csSpec.numWorkGroups	= IVec3(1, 1, 1);
	csSpec.verifyIO			= checkFloatsLUT[outFloatType];

	csSpec.spirvVersion = SPIRV_VERSION_1_2;
	csSpec.requestedVulkanFeatures.coreFeatures.shaderFloat64 = float64FeatureRequired;
	csSpec.requestedVulkanFeatures.ext16BitStorage.storageBuffer16BitAccess = float16FeatureRequired && !testCase.fp16Without16BitStorage;
	csSpec.requestedVulkanFeatures.extFloat16Int8.shaderFloat16 =	float16CapabilityAlreadyAdded || usesFP16Constants ||
																	(	float16FeatureRequired && !testCase.fp16Without16BitStorage &&
																		testOperation.floatUsage == FLOAT_ARITHMETIC );
	csSpec.requestedVulkanFeatures.extFloatControls2.shaderFloatControls2 = true;

	// Float controls 2 still requires that the original float controls properties are supported
	FillFloatControlsProperties(csSpec.requestedVulkanFeatures.floatControlsProperties, testCase, inFloatType);
}

void getGraphicsShaderCode (vk::SourceCollections& dst, InstanceContext context)
{
	// this function is used only by GraphicsTestGroupBuilder but it couldn't
	// be implemented as a method because of how addFunctionCaseWithPrograms
	// was implemented

	SpirvVersion	targetSpirvVersion	= context.resources.spirvVersion;
	const deUint32	vulkanVersion		= dst.usedVulkanVersion;

	static const string vertexTemplate =
		"OpCapability Shader\n"
		"${vert_capabilities}"

		"OpExtension \"SPV_KHR_float_controls2\"\n"
		"${vert_extensions}"

		"%std450            = OpExtInstImport \"GLSL.std.450\"\n"
		"OpMemoryModel Logical GLSL450\n"
		"OpEntryPoint Vertex %main \"main\" %BP_stream %BP_position %BP_color %BP_gl_VertexIndex %BP_gl_InstanceIndex %BP_vertex_color %BP_vertex_result \n"
		"${vert_execution_mode}"

		"OpMemberDecorate %BP_gl_PerVertex 0 BuiltIn Position\n"
		"OpMemberDecorate %BP_gl_PerVertex 1 BuiltIn PointSize\n"
		"OpMemberDecorate %BP_gl_PerVertex 2 BuiltIn ClipDistance\n"
		"OpMemberDecorate %BP_gl_PerVertex 3 BuiltIn CullDistance\n"
		"OpDecorate %BP_gl_PerVertex Block\n"
		"OpDecorate %BP_position Location 0\n"
		"OpDecorate %BP_color Location 1\n"
		"OpDecorate %BP_vertex_color Location 1\n"
		"OpDecorate %BP_vertex_result Location 2\n"
		"OpDecorate %BP_vertex_result Flat\n"
		"OpDecorate %BP_gl_VertexIndex BuiltIn VertexIndex\n"
		"OpDecorate %BP_gl_InstanceIndex BuiltIn InstanceIndex\n"
		"${vert_decorations}"

		// some tests require additional annotations
		"${vert_annotations}"

		// types required by most of tests
		"%type_void            = OpTypeVoid\n"
		"%type_voidf           = OpTypeFunction %type_void\n"
		"%type_bool            = OpTypeBool\n"
		"%type_i32             = OpTypeInt 32 1\n"
		"%type_u32             = OpTypeInt 32 0\n"
		"%type_u32_vec2        = OpTypeVector %type_u32 2\n"
		"%type_i32_iptr        = OpTypePointer Input %type_i32\n"
		"%type_i32_optr        = OpTypePointer Output %type_i32\n"
		"%type_i32_fptr        = OpTypePointer Function %type_i32\n"

		// constants required by most of tests
		"%c_i32_0              = OpConstant %type_i32 0\n"
		"%c_i32_1              = OpConstant %type_i32 1\n"
		"%c_i32_2              = OpConstant %type_i32 2\n"
		"%c_u32_1              = OpConstant %type_u32 1\n"

		// if input float type has different width then output then
		// both types are defined here along with all types derived from
		// them that are commonly used by tests; some tests also define
		// their own types (those that are needed just by this single test)
		"${vert_types}"

		// SSBO is not universally supported for storing
		// data in vertex stages - it is onle read here
		"${vert_io_definitions}"

		"%BP_gl_PerVertex      = OpTypeStruct %type_f32_vec4 %type_f32 %type_f32_arr_1 %type_f32_arr_1\n"
		"%BP_gl_PerVertex_optr = OpTypePointer Output %BP_gl_PerVertex\n"
		"%BP_stream            = OpVariable %BP_gl_PerVertex_optr Output\n"
		"%BP_position          = OpVariable %type_f32_vec4_iptr Input\n"
		"%BP_color             = OpVariable %type_f32_vec4_iptr Input\n"
		"%BP_gl_VertexIndex    = OpVariable %type_i32_iptr Input\n"
		"%BP_gl_InstanceIndex  = OpVariable %type_i32_iptr Input\n"
		"%BP_vertex_color      = OpVariable %type_f32_vec4_optr Output\n"

		// set of default constants per float type is placed here,
		// operation tests can also define additional constants.
		"${vert_constants}"
		"${behaviorConstants}"

		// O_RETURN_VAL defines function here and because
		// of that this token needs to be directly before main function.
		"${vert_functions}"

		"%main                 = OpFunction %type_void None %type_voidf\n"
		"%label                = OpLabel\n"

		"${vert_variables}"

		"%position             = OpLoad %type_f32_vec4 %BP_position\n"
		"%gl_pos               = OpAccessChain %type_f32_vec4_optr %BP_stream %c_i32_0\n"
		"OpStore %gl_pos %position\n"
		"%color                = OpLoad %type_f32_vec4 %BP_color\n"
		"OpStore %BP_vertex_color %color\n"

		// this token is filled only when vertex stage is tested;
		// depending on test case arguments are either read from input ssbo
		// or generated in spir-v code - in later case ssbo is not used
		"${vert_arguments}"

		// when vertex shader is tested then test operations are performed
		// here and passed to fragment stage; if fragment stage ts tested
		// then ${comands} and ${vert_process_result} are rplaced with nop
		"${vert_commands}"

		"${vert_process_result}"

		"OpReturn\n"
		"OpFunctionEnd\n";

	static const string fragmentTemplate =
		"OpCapability Shader\n"
		"${frag_capabilities}"

		"OpExtension \"SPV_KHR_float_controls2\"\n"
		"${frag_extensions}"

		"%std450            = OpExtInstImport \"GLSL.std.450\"\n"
		"OpMemoryModel Logical GLSL450\n"
		"OpEntryPoint Fragment %main \"main\" %BP_vertex_color %BP_vertex_result %BP_fragColor %BP_gl_FragCoord \n"
		"OpExecutionMode %main OriginUpperLeft\n"
		"${frag_execution_mode}"

		"OpDecorate %BP_fragColor Location 0\n"
		"OpDecorate %BP_vertex_color Location 1\n"
		"OpDecorate %BP_vertex_result Location 2\n"
		"OpDecorate %BP_vertex_result Flat\n"
		"OpDecorate %BP_gl_FragCoord BuiltIn FragCoord\n"
		"${frag_decorations}"

		// some tests require additional annotations
		"${frag_annotations}"

		// types required by most of tests
		"%type_void            = OpTypeVoid\n"
		"%type_voidf           = OpTypeFunction %type_void\n"
		"%type_bool            = OpTypeBool\n"
		"%type_i32             = OpTypeInt 32 1\n"
		"%type_u32             = OpTypeInt 32 0\n"
		"%type_u32_vec2        = OpTypeVector %type_u32 2\n"
		"%type_i32_iptr        = OpTypePointer Input %type_i32\n"
		"%type_i32_optr        = OpTypePointer Output %type_i32\n"
		"%type_i32_fptr        = OpTypePointer Function %type_i32\n"

		// constants required by most of tests
		"%c_i32_0              = OpConstant %type_i32 0\n"
		"%c_i32_1              = OpConstant %type_i32 1\n"
		"%c_i32_2              = OpConstant %type_i32 2\n"
		"%c_u32_1              = OpConstant %type_u32 1\n"

		// if input float type has different width then output then
		// both types are defined here along with all types derived from
		// them that are commonly used by tests; some tests also define
		// their own types (those that are needed just by this single test)
		"${frag_types}"

		"%BP_gl_FragCoord      = OpVariable %type_f32_vec4_iptr Input\n"
		"%BP_vertex_color      = OpVariable %type_f32_vec4_iptr Input\n"
		"%BP_fragColor         = OpVariable %type_f32_vec4_optr Output\n"

		// SSBO definitions
		"${frag_io_definitions}"

		// set of default constants per float type is placed here,
		// operation tests can also define additional constants.
		"${frag_constants}"
		"${behaviorConstants}"

		// O_RETURN_VAL defines function here and because
		// of that this token needs to be directly before main function.
		"${frag_functions}"

		"%main                 = OpFunction %type_void None %type_voidf\n"
		"%label                = OpLabel\n"

		"${frag_variables}"

		// just pass vertex color - rendered image is not important in our case
		"%vertex_color         = OpLoad %type_f32_vec4 %BP_vertex_color\n"
		"OpStore %BP_fragColor %vertex_color\n"

		// this token is filled only when fragment stage is tested;
		// depending on test case arguments are either read from input ssbo or
		// generated in spir-v code - in later case ssbo is used only for output
		"${frag_arguments}"

		// when fragment shader is tested then test operations are performed
		// here and saved to ssbo; if vertex stage was tested then its
		// result is just saved to ssbo here
		"${frag_commands}"
		"${frag_process_result}"

		"OpReturn\n"
		"OpFunctionEnd\n";

	dst.spirvAsmSources.add("vert", DE_NULL)
		<< StringTemplate(vertexTemplate).specialize(context.testCodeFragments)
		<< SpirVAsmBuildOptions(vulkanVersion, targetSpirvVersion);
	dst.spirvAsmSources.add("frag", DE_NULL)
		<< StringTemplate(fragmentTemplate).specialize(context.testCodeFragments)
		<< SpirVAsmBuildOptions(vulkanVersion, targetSpirvVersion);
}

// GraphicsTestGroupBuilder iterates over all test cases and creates test for both
// vertex and fragment stages. As in most spirv-assembly tests, tests here are also
// executed using functionality defined in vktSpvAsmGraphicsShaderTestUtil.cpp but
// because one of requirements during development was that SSBO wont be used in
// vertex stage we couldn't use createTestForStage functions - we need a custom
// version for both vertex and fragmen shaders at the same time. This was required
// as we needed to pass result from vertex stage to fragment stage where it could
// be saved to ssbo. To achieve that InstanceContext is created manually in
// createInstanceContext method.
class GraphicsTestGroupBuilder: public TestGroupBuilderBase
{
public:

	void init();

	void createOperationTests(TestCaseGroup* parentGroup, const char* groupName, FloatType floatType, bool argumentsFromInput) override;

protected:

	InstanceContext createInstanceContext(const OperationTestCaseInfo& testCaseInfo) const;

private:

	TestCasesBuilder	m_testCaseBuilder;
};

void GraphicsTestGroupBuilder::init()
{
	m_testCaseBuilder.init();
}

void GraphicsTestGroupBuilder::createOperationTests(TestCaseGroup* parentGroup, const char* groupName, FloatType floatType, bool argumentsFromInput)
{
	TestContext&	testCtx	= parentGroup->getTestContext();
	TestCaseGroup*	group	= new TestCaseGroup(testCtx, groupName, "");
	parentGroup->addChild(group);

	// create test cases for vertex stage
	TestCaseVect testCases;
	m_testCaseBuilder.build(testCases, m_typeData[floatType].testResults);

	for(auto& testCase : testCases)
	{
		// skip cases with undefined output
		if (testCase.expectedOutput == V_UNUSED)
			continue;

		VkShaderStageFlagBits stages[] = {VK_SHADER_STAGE_VERTEX_BIT, VK_SHADER_STAGE_FRAGMENT_BIT};
		string stageNames[] = {"_vert", "_frag"};
		for (int i =0; i < DE_LENGTH_OF_ARRAY(stages); i++)
		{
			OperationTestCaseInfo testCaseInfo =
			{
				floatType,
				argumentsFromInput,
				stages[i],
				m_testCaseBuilder.getOperation(testCase.operationId),
				testCase
			};

			InstanceContext ctxVertex	= createInstanceContext(testCaseInfo);
			string testName	= replace(testCase.baseName, "op", testCaseInfo.operation.name);
			addFunctionCaseWithPrograms<InstanceContext>(group, testName + stageNames[i], getGraphicsShaderCode, runAndVerifyDefaultPipeline, ctxVertex);
		}
	}
}

InstanceContext GraphicsTestGroupBuilder::createInstanceContext(const OperationTestCaseInfo& testCaseInfo) const
{
	// LUT storing functions used to verify test results
	const VerifyIOFunc checkFloatsLUT[] =
	{
		checkFloats<Float16, deFloat16>,
		checkFloats<Float32, float>,
		checkFloats<Float64, double>
	};

	// 32-bit float types are always needed for standard operations on color
	// if tested operation does not require fp32 for either input or output
	// then this minimal type definitions must be appended to types section
	const string f32TypeMinimalRequired =
		"%type_f32             = OpTypeFloat 32\n"
		"%type_f32_arr_1       = OpTypeArray %type_f32 %c_i32_1\n"
		"%type_f32_iptr        = OpTypePointer Input %type_f32\n"
		"%type_f32_optr        = OpTypePointer Output %type_f32\n"
		"%type_f32_vec4        = OpTypeVector %type_f32 4\n"
		"%type_f32_vec4_iptr   = OpTypePointer Input %type_f32_vec4\n"
		"%type_f32_vec4_optr   = OpTypePointer Output %type_f32_vec4\n";

	const Operation&			testOperation	= testCaseInfo.operation;
	const OperationTestCase&	testCase		= testCaseInfo.testCase;
	FloatType					outFloatType	= testCaseInfo.outFloatType;
	VkShaderStageFlagBits		testedStage		= testCaseInfo.testedStage;

	DE_ASSERT((testedStage == VK_SHADER_STAGE_VERTEX_BIT) || (testedStage == VK_SHADER_STAGE_FRAGMENT_BIT));

	SpecializedOperation specOpData;
	specializeOperation(testCaseInfo, specOpData);

	TypeSnippetsSP	inTypeSnippets		= specOpData.inTypeSnippets;
	TypeSnippetsSP	outTypeSnippets		= specOpData.outTypeSnippets;
	FloatType		inFloatType			= specOpData.inFloatType;

	bool			outFp16WithoutStorage	= (outFloatType == FP16) && testCase.fp16Without16BitStorage;
	bool			inFp16WithoutStorage	= (inFloatType == FP16) && testCase.fp16Without16BitStorage;

	// There may be several reasons why we need the shaderFloat16 Vulkan feature.
	bool needsShaderFloat16 = inFp16WithoutStorage || outFp16WithoutStorage;
	// There are some weird cases where we need the constants, but would otherwise drop them.
	bool needsSpecialConstants = false;

	// UnpackHalf2x16 is a corner case - it returns two 32-bit floats but
	// internaly operates on fp16 and this type should be used by float controls
	string			inFloatWidthForCaps		= inTypeSnippets->bitWidth;
	string behaviorCapability;
	string behaviorExecutionMode;
	string behaviorDecorations;
	string behaviorConstants;
	getBehaviorCapabilityAndExecutionModeDecoration(testCase.behaviorFlagsExecMode,
												testCase.behaviorFlagsDecoration,
												testCase.useDecorationFlags,
												testOperation.IDsToDecorate,
												inFloatWidthForCaps,
												behaviorCapability,
												behaviorExecutionMode,
												behaviorDecorations,
												behaviorConstants);

	// check which format features are needed
	bool float16FeatureRequired = (inFloatType == FP16) || (outFloatType == FP16);
	bool float64FeatureRequired = (inFloatType == FP64) || (outFloatType == FP64);

	string vertExecutionMode;
	string fragExecutionMode;
	string vertCapabilities;
	string fragCapabilities;
	string vertExtensions;
	string fragExtensions;
	string vertAnnotations;
	string fragAnnotations;
	string vertTypes;
	string fragTypes;
	string vertConstants;
	string fragConstants;
	string vertFunctions;
	string fragFunctions;
	string vertIODefinitions;
	string fragIODefinitions;
	string vertArguments;
	string fragArguments;
	string vertVariables;
	string fragVariables;
	string vertCommands;
	string fragCommands;
	string vertProcessResult;
	string fragProcessResult;

	// check if operation should be executed in vertex stage
	if (testedStage == VK_SHADER_STAGE_VERTEX_BIT)
	{
		vertAnnotations = inTypeSnippets->inputAnnotationsSnippet + inTypeSnippets->typeAnnotationsSnippet;
		fragAnnotations = outTypeSnippets->outputAnnotationsSnippet + outTypeSnippets->typeAnnotationsSnippet;
		vertFunctions = specOpData.functions;

		// check if input type is different from tested type (conversion operations)
		if (testOperation.isInputTypeRestricted)
		{
			vertCapabilities	= inTypeSnippets->capabilities + outTypeSnippets->capabilities;
			fragCapabilities	= outTypeSnippets->capabilities;
			vertExtensions		= inTypeSnippets->extensions + outTypeSnippets->extensions;
			fragExtensions		= outTypeSnippets->extensions;
			vertTypes			= inTypeSnippets->typeDefinitionsSnippet + outTypeSnippets->typeDefinitionsSnippet + outTypeSnippets->varyingsTypesSnippet;
			if (inFp16WithoutStorage)
				vertTypes			+= inTypeSnippets->typeDefinitionsFp16Snippet;

			fragTypes			= outTypeSnippets->typeDefinitionsSnippet + outTypeSnippets->varyingsTypesSnippet;
			vertConstants		= inTypeSnippets->constantsDefinitionsSnippet + outTypeSnippets->constantsDefinitionsSnippet;
			fragConstants		= outTypeSnippets->constantsDefinitionsSnippet;
		}
		else
		{
			// input and output types are the same (majority of operations)

			vertCapabilities	= outTypeSnippets->capabilities;
			fragCapabilities	= vertCapabilities;
			vertExtensions		= outTypeSnippets->extensions;
			fragExtensions		= vertExtensions;
			vertTypes			= outTypeSnippets->typeDefinitionsSnippet + outTypeSnippets->varyingsTypesSnippet;
			fragTypes			= vertTypes;
			vertConstants		= outTypeSnippets->constantsDefinitionsSnippet;
			fragConstants		= outTypeSnippets->constantsDefinitionsSnippet;
		}

		if (outFloatType != FP32)
		{
			fragTypes += f32TypeMinimalRequired;
			if (inFloatType != FP32)
				vertTypes += f32TypeMinimalRequired;
		}

		vertAnnotations	+= specOpData.annotations;
		vertTypes		+= specOpData.types;
		vertConstants	+= specOpData.constants;

		vertExecutionMode		= behaviorExecutionMode;
		fragExecutionMode		= "";
		vertIODefinitions		= inTypeSnippets->inputDefinitionsSnippet + outTypeSnippets->outputVaryingsSnippet;
		fragIODefinitions		= outTypeSnippets->inputVaryingsSnippet + outTypeSnippets->outputDefinitionsSnippet;
		vertArguments			= specOpData.arguments;
		fragArguments			= "";
		vertVariables			= specOpData.variables;
		fragVariables			= "";
		vertCommands			= specOpData.commands;
		fragCommands			= "";
		vertProcessResult		= outTypeSnippets->storeVertexResultSnippet;
		fragProcessResult		= outTypeSnippets->loadVertexResultSnippet + outTypeSnippets->storeResultsSnippet;

		if (inFp16WithoutStorage)
		{
			vertAnnotations		+= inTypeSnippets->typeAnnotationsFp16Snippet;
			vertIODefinitions	= inTypeSnippets->inputDefinitionsFp16Snippet + outTypeSnippets->outputVaryingsSnippet;
		}

		if (outFp16WithoutStorage)
		{
			vertTypes			+= outTypeSnippets->typeDefinitionsFp16Snippet;
			fragTypes			+= outTypeSnippets->typeDefinitionsFp16Snippet;
			fragAnnotations		+= outTypeSnippets->typeAnnotationsFp16Snippet;
			fragIODefinitions	= outTypeSnippets->inputVaryingsSnippet + outTypeSnippets->outputDefinitionsFp16Snippet;
			fragProcessResult	= outTypeSnippets->loadVertexResultSnippet + outTypeSnippets->storeResultsFp16Snippet;

		}

		needsShaderFloat16		|= outTypeSnippets->loadStoreRequiresShaderFloat16;
	}
	else // perform test in fragment stage - vertex stage is empty
	{
		fragFunctions = specOpData.functions;
		// check if input type is different from tested type
		if (testOperation.isInputTypeRestricted)
		{
			fragAnnotations		= inTypeSnippets->inputAnnotationsSnippet + inTypeSnippets->typeAnnotationsSnippet +
								  outTypeSnippets->outputAnnotationsSnippet + outTypeSnippets->typeAnnotationsSnippet;
			fragCapabilities	=
				(inFp16WithoutStorage ? inTypeSnippets->capabilitiesFp16Without16BitStorage : inTypeSnippets->capabilities) +
				(outFp16WithoutStorage ? outTypeSnippets->capabilitiesFp16Without16BitStorage : outTypeSnippets->capabilities);
			fragExtensions		=
				(inFp16WithoutStorage ? inTypeSnippets->extensionsFp16Without16BitStorage : inTypeSnippets->extensions) +
				(outFp16WithoutStorage ? outTypeSnippets->extensionsFp16Without16BitStorage : outTypeSnippets->extensions);
			fragTypes			= inTypeSnippets->typeDefinitionsSnippet + outTypeSnippets->typeDefinitionsSnippet;
			fragConstants		= inTypeSnippets->constantsDefinitionsSnippet + outTypeSnippets->constantsDefinitionsSnippet;
		}
		else
		{
			// input and output types are the same

			fragAnnotations		= inTypeSnippets->inputAnnotationsSnippet + inTypeSnippets->typeAnnotationsSnippet +
								  outTypeSnippets->outputAnnotationsSnippet;
			fragCapabilities	=
				(outFp16WithoutStorage ? outTypeSnippets->capabilitiesFp16Without16BitStorage : outTypeSnippets->capabilities);
			fragExtensions		= (outFp16WithoutStorage ? outTypeSnippets->extensionsFp16Without16BitStorage : outTypeSnippets->extensions);
			fragTypes			= outTypeSnippets->typeDefinitionsSnippet;
			fragConstants		= outTypeSnippets->constantsDefinitionsSnippet;
		}

		// varying is not used but it needs to be specified so lets use type_i32 for it
		string unusedVertVarying = "%BP_vertex_result     = OpVariable %type_i32_optr Output\n";
		string unusedFragVarying = "%BP_vertex_result     = OpVariable %type_i32_iptr Input\n";

		vertCapabilities	= "";
		vertExtensions		= "";
		vertAnnotations		= "OpDecorate %type_f32_arr_1 ArrayStride 4\n";
		vertTypes			= f32TypeMinimalRequired;
		vertConstants		= "";

		if ((outFloatType != FP32) && (inFloatType != FP32))
			fragTypes += f32TypeMinimalRequired;

		fragAnnotations += specOpData.annotations;
		fragTypes		+= specOpData.types;
		fragConstants	+= specOpData.constants;

		vertExecutionMode	= "";
		fragExecutionMode	= behaviorExecutionMode;
		vertIODefinitions	= unusedVertVarying;
		fragIODefinitions	= unusedFragVarying;

		vertArguments		= "";
		fragArguments		= specOpData.arguments;
		vertVariables		= "";
		fragVariables		= specOpData.variables;
		vertCommands		= "";
		fragCommands		= specOpData.commands;
		vertProcessResult	= "";
		fragProcessResult	= outTypeSnippets->storeResultsSnippet;

		if (inFp16WithoutStorage)
		{
			fragAnnotations		+= inTypeSnippets->typeAnnotationsFp16Snippet;
			if (testOperation.isInputTypeRestricted)
			{
				fragTypes			+= inTypeSnippets->typeDefinitionsFp16Snippet;
			}
			fragIODefinitions	+= inTypeSnippets->inputDefinitionsFp16Snippet;
		}
		else
			fragIODefinitions	+= inTypeSnippets->inputDefinitionsSnippet;

		if (outFp16WithoutStorage)
		{
			if (testOperation.isInputTypeRestricted)
			{
				fragAnnotations		+= outTypeSnippets->typeAnnotationsFp16Snippet;
			}
			fragTypes			+= outTypeSnippets->typeDefinitionsFp16Snippet;
			fragIODefinitions	+= outTypeSnippets->outputDefinitionsFp16Snippet;
			fragProcessResult	= outTypeSnippets->storeResultsFp16Snippet;
		}
		else
			fragIODefinitions	+= outTypeSnippets->outputDefinitionsSnippet;

		if (!testCaseInfo.argumentsFromInput)
		{
			switch(testCaseInfo.testCase.operationId)
			{
				case OID_CONV_FROM_FP32:
				case OID_CONV_FROM_FP64:
					needsSpecialConstants = true;
					break;
				default:
					break;
			}
		}
	}

	// Another reason we need shaderFloat16 is the executable instructions uses fp16
	// in a way not supported by the 16bit storage extension.
	needsShaderFloat16 |= float16FeatureRequired && testOperation.floatUsage == FLOAT_ARITHMETIC;

	// Constants are only needed sometimes.  Drop them in the fp16 case if the code doesn't need
	// them, and if we don't otherwise need shaderFloat16.
	bool needsFP16Constants = needsShaderFloat16 || needsSpecialConstants || outFp16WithoutStorage;

	if (!needsFP16Constants && float16FeatureRequired)
	{
		// Check various code fragments
		const FloatStatementUsageFlags	commandsFloatConstMask				= B_STATEMENT_USAGE_COMMANDS_CONST_FLOAT | B_STATEMENT_USAGE_COMMANDS_CONST_FP16;
		const bool						commandsUsesFloatConstant			= (testCaseInfo.operation.statementUsageFlags & commandsFloatConstMask) != 0;
		const FloatStatementUsageFlags	argumentsFloatConstMask				= B_STATEMENT_USAGE_ARGS_CONST_FLOAT | B_STATEMENT_USAGE_ARGS_CONST_FP16;
		const bool						argumentsUsesFloatConstant			= (specOpData.argumentsUsesFloatConstant & argumentsFloatConstMask) != 0;
		bool							hasFP16ConstsInCommandsOrArguments	= commandsUsesFloatConstant || argumentsUsesFloatConstant;

		needsFP16Constants |= hasFP16ConstsInCommandsOrArguments;

		if (!needsFP16Constants)
		{
			vertConstants = "";
			fragConstants = "";
		}
	}
	needsShaderFloat16 |= needsFP16Constants;

	if (needsShaderFloat16)
	{
		vertCapabilities += "OpCapability Float16\n";
		fragCapabilities += "OpCapability Float16\n";
	}

	if (testCase.requireRte)
	{
		vertExtensions += "OpExtension \"SPV_KHR_float_controls\"\n";
		vertCapabilities += "OpCapability RoundingModeRTE\n";
		vertExecutionMode += "OpExecutionMode %main RoundingModeRTE " + inTypeSnippets->bitWidth + "\n";

		fragExtensions += "OpExtension \"SPV_KHR_float_controls\"\n";
		fragCapabilities += "OpCapability RoundingModeRTE\n";
		fragExecutionMode += "OpExecutionMode %main RoundingModeRTE " + inTypeSnippets->bitWidth + "\n";
	}

	map<string, string> specializations;
	if (testCaseInfo.testedStage == VK_SHADER_STAGE_VERTEX_BIT)
	{
		vertCapabilities += behaviorCapability;

		specializations["vert_decorations"] = behaviorDecorations;
		specializations["frag_decorations"] = "";
	}
	else
	{
		fragCapabilities += behaviorCapability;

		specializations["vert_decorations"] = "";
		specializations["frag_decorations"] = behaviorDecorations;
	}
	specializations["behaviorConstants"]	= behaviorConstants;
	specializations["vert_capabilities"]	= vertCapabilities,
	specializations["vert_extensions"]		= vertExtensions;
	specializations["vert_execution_mode"]	= vertExecutionMode;
	specializations["vert_annotations"]		= vertAnnotations;
	specializations["vert_types"]			= vertTypes;
	specializations["vert_constants"]		= vertConstants;
	specializations["vert_io_definitions"]	= vertIODefinitions;
	specializations["vert_arguments"]		= vertArguments;
	specializations["vert_variables"]		= vertVariables;
	specializations["vert_functions"]		= vertFunctions;
	specializations["vert_commands"]		= vertCommands;
	specializations["vert_process_result"]	= vertProcessResult;
	specializations["frag_capabilities"]	= fragCapabilities;
	specializations["frag_extensions"]		= fragExtensions;
	specializations["frag_execution_mode"]	= fragExecutionMode;
	specializations["frag_annotations"]		= fragAnnotations;
	specializations["frag_types"]			= fragTypes;
	specializations["frag_constants"]		= fragConstants;
	specializations["frag_functions"]		= fragFunctions;
	specializations["frag_io_definitions"]	= fragIODefinitions;
	specializations["frag_arguments"]		= fragArguments;
	specializations["frag_variables"]		= fragVariables;
	specializations["frag_commands"]		= fragCommands;
	specializations["frag_process_result"]	= fragProcessResult;

	// colors are not used by the test - input is passed via uniform buffer
	RGBA defaultColors[4] = { RGBA::white(), RGBA::red(), RGBA::green(), RGBA::blue() };

	// construct input and output buffers of proper types
	TypeValuesSP inTypeValues	= m_typeData.at(inFloatType).values;
	TypeValuesSP outTypeValues	= m_typeData.at(outFloatType).values;
	BufferSp inBufferSp			= inTypeValues->constructInputBuffer(testCase.input);
	BufferSp outBufferSp		= outTypeValues->constructOutputBuffer(testCase.expectedOutput);

	vkt::SpirVAssembly::GraphicsResources resources;
	resources.inputs.push_back( Resource(inBufferSp, VK_DESCRIPTOR_TYPE_STORAGE_BUFFER));
	resources.outputs.push_back(Resource(outBufferSp, VK_DESCRIPTOR_TYPE_STORAGE_BUFFER));
	resources.verifyIO = checkFloatsLUT[outFloatType];

	StageToSpecConstantMap	noSpecConstants;
	PushConstants			noPushConstants;
	GraphicsInterfaces		noInterfaces;

	VulkanFeatures vulkanFeatures;
	vulkanFeatures.coreFeatures.shaderFloat64 = float64FeatureRequired;
	vulkanFeatures.coreFeatures.fragmentStoresAndAtomics = true;
	vulkanFeatures.extFloatControls2.shaderFloatControls2 = true;
	vulkanFeatures.extFloat16Int8.shaderFloat16 = needsShaderFloat16;
	vulkanFeatures.ext16BitStorage.storageBuffer16BitAccess = float16FeatureRequired && !testCase.fp16Without16BitStorage;

	// Float controls 2 still requires that the original float controls properties are supported
	FillFloatControlsProperties(vulkanFeatures.floatControlsProperties, testCase, inFloatType);

	InstanceContext ctx(defaultColors,
						defaultColors,
						specializations,
						noSpecConstants,
						noPushConstants,
						resources,
						noInterfaces,
						{ },
						vulkanFeatures,
						testedStage);

	ctx.moduleMap["vert"].push_back(std::make_pair("main", VK_SHADER_STAGE_VERTEX_BIT));
	ctx.moduleMap["frag"].push_back(std::make_pair("main", VK_SHADER_STAGE_FRAGMENT_BIT));

	ctx.requiredStages			= static_cast<VkShaderStageFlagBits>(VK_SHADER_STAGE_VERTEX_BIT | VK_SHADER_STAGE_FRAGMENT_BIT);
	ctx.failResult				= QP_TEST_RESULT_FAIL;
	ctx.failMessageTemplate		= "Output doesn't match with expected";

	ctx.resources.spirvVersion = SPIRV_VERSION_1_2;

	return ctx;
}

} // anonymous

tcu::TestCaseGroup* createFloatControls2TestGroup (TestContext& testCtx, TestGroupBuilderBase* groupBuilder)
{
	de::MovePtr<TestCaseGroup>	group(new TestCaseGroup(testCtx, "float_controls2", "Tests for VK_KHR_shader_float_controls2 extension"));

	struct TestGroup
	{
		FloatType		floatType;
		const char*		groupName;
	};
	TestGroup testGroups[] =
	{
		{ FP16, "fp16" },
		{ FP32, "fp32" },
		{ FP64, "fp64" },
	};

	for (int i = 0 ; i < DE_LENGTH_OF_ARRAY(testGroups) ; ++i)
	{
		const TestGroup& testGroup = testGroups[i];
		TestCaseGroup* typeGroup = new TestCaseGroup(testCtx, testGroup.groupName, "");
		group->addChild(typeGroup);

		groupBuilder->createOperationTests(typeGroup, "input_args", testGroup.floatType, true);
	}

	return group.release();
}

tcu::TestCaseGroup* createFloatControls2ComputeGroup (TestContext& testCtx)
{
	ComputeTestGroupBuilder computeTestGroupBuilder;
	computeTestGroupBuilder.init();

	return createFloatControls2TestGroup(testCtx, &computeTestGroupBuilder);
}

tcu::TestCaseGroup* createFloatControls2GraphicsGroup (TestContext& testCtx)
{
	GraphicsTestGroupBuilder graphicsTestGroupBuilder;
	graphicsTestGroupBuilder.init();

	return createFloatControls2TestGroup(testCtx, &graphicsTestGroupBuilder);
}

} // SpirVAssembly
} // vkt<|MERGE_RESOLUTION|>--- conflicted
+++ resolved
@@ -1294,11 +1294,7 @@
 			{ OID_NCLAMP, V_ONE, V_NAN, V_ONE, FP::NotNaN },
 
 			// a + b + (-a)
-<<<<<<< HEAD
-			{ OID_ADD_SUB_REASSOCIABLE, V_MAX, V_HUGE, V_INF, FP::AllowReassoc|FP::NotInf },
-=======
-			{ OID_ADD_SUB_REASSOCIABLE, V_MAX, V_HUGE, V_INF, FP::AllowReassoc, true },
->>>>>>> 28c47e92
+			{ OID_ADD_SUB_REASSOCIABLE, V_MAX, V_HUGE, V_INF, FP::AllowReassoc|FP::NotInf, true },
 			// a + a + (-a)
 			{ OID_ADD_SUB_REASSOCIABLE, V_MAX, V_MAX, V_INF, FP::AllowReassoc|FP::NotInf, true },
 		};
