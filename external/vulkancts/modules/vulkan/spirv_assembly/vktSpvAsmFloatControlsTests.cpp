--- conflicted
+++ resolved
@@ -4246,7 +4246,7 @@
 		{
 			ioDefinitions	+= outTypeSnippets->outputDefinitionsSnippet;
 
-			requiresUniformAndStorage16BitBufferAccess |= (outFloatType == FP16);
+			requiresUniformAndStorage16BitBufferAccess |= (outVariableType == FP16);
 		}
 	}
 
@@ -4271,7 +4271,7 @@
 			capabilities	+= inTypeSnippets->capabilities;
 			extensions		+= inTypeSnippets->extensions;
 
-			requiresUniformAndStorage16BitBufferAccess |= (inFloatType == FP16);
+			requiresUniformAndStorage16BitBufferAccess |= (inVariableType == FP16);
 		}
 
 		inFp16TypeUsage	= inTypeSnippets->loadStoreRequiresShaderFloat16;
@@ -4338,34 +4338,17 @@
 
 	csSpec.extensions.push_back("VK_KHR_shader_float_controls");
 
-<<<<<<< HEAD
 	csSpec.requestedVulkanFeatures.coreFeatures.shaderFloat64 = float64FeatureRequired;
 	csSpec.requestedVulkanFeatures.coreFeatures.shaderInt64 = int64FeatureRequired;
-	csSpec.requestedVulkanFeatures.ext16BitStorage.storageBuffer16BitAccess = float16FeatureRequired && !testCase.fp16Without16BitStorage;
+	csSpec.requestedVulkanFeatures.ext16BitStorage.uniformAndStorageBuffer16BitAccess = float16FeatureRequired && requiresUniformAndStorage16BitBufferAccess;
 	csSpec.requestedVulkanFeatures.extFloat16Int8.shaderFloat16 =	float16CapabilityAlreadyAdded || usesFP16Constants ||
-																	(	float16FeatureRequired && !testCase.fp16Without16BitStorage &&
+																	(	float16FeatureRequired && requiresUniformAndStorage16BitBufferAccess &&
 																		testOperation.floatUsage == FLOAT_ARITHMETIC );
 
 	setupFloatControlsProperties(inVariableTypeForCaps,		// usualy same as inFloatType - different only for UnpackHalf2x16
 								 outVariableType,
 								 testCase.behaviorFlags,
 								 csSpec.requestedVulkanFeatures.floatControlsProperties);
-=======
-	if (float16FeatureRequired && requiresUniformAndStorage16BitBufferAccess)
-	{
-		csSpec.extensions.push_back("VK_KHR_16bit_storage");
-		csSpec.requestedVulkanFeatures.ext16BitStorage.uniformAndStorageBuffer16BitAccess = true;
-		needShaderFloat16 |= testOperation.floatUsage == FLOAT_ARITHMETIC;
-	}
-	needShaderFloat16 |= usesFP16Constants;
-	if (needShaderFloat16)
-	{
-		csSpec.extensions.push_back("VK_KHR_shader_float16_int8");
-		csSpec.requestedVulkanFeatures.extFloat16Int8.shaderFloat16 = true;
-	}
-	if (float64FeatureRequired)
-		csSpec.requestedVulkanFeatures.coreFeatures.shaderFloat64 = VK_TRUE;
->>>>>>> 3f237323
 }
 
 void ComputeTestGroupBuilder::fillShaderSpec(const SettingsTestCaseInfo&	testCaseInfo,
@@ -5024,7 +5007,7 @@
 			vertConstants		= inTypeSnippets->constantsDefinitionsSnippet + outTypeSnippets->constantsDefinitionsSnippet;
 			fragConstants		= outTypeSnippets->constantsDefinitionsSnippet;
 
-			requiresUniformAndStorage16BitBufferAccess |= (inFloatType == FP16);
+			requiresUniformAndStorage16BitBufferAccess |= (inVariableType == FP16);
 		}
 		else
 		{
@@ -5040,13 +5023,9 @@
 			fragConstants		= outTypeSnippets->constantsDefinitionsSnippet;
 		}
 
-<<<<<<< HEAD
+		requiresUniformAndStorage16BitBufferAccess |= (outVariableType == FP16);
+
 		if (outVariableType != FP32)
-=======
-		requiresUniformAndStorage16BitBufferAccess |= (outFloatType == FP16);
-
-		if (outFloatType != FP32)
->>>>>>> 3f237323
 		{
 			fragTypes += f32TypeMinimalRequired;
 			if (inVariableType != FP32)
@@ -5105,7 +5084,7 @@
 			fragTypes			= inTypeSnippets->typeDefinitionsSnippet + outTypeSnippets->typeDefinitionsSnippet;
 			fragConstants		= inTypeSnippets->constantsDefinitionsSnippet + outTypeSnippets->constantsDefinitionsSnippet;
 ;
-			requiresUniformAndStorage16BitBufferAccess |= ((inFloatType == FP16) && (testCase.fp16Without16BitStorage == DE_FALSE));
+			requiresUniformAndStorage16BitBufferAccess |= ((inVariableType == FP16) && (testCase.fp16Without16BitStorage == DE_FALSE));
 		}
 		else
 		{
@@ -5120,7 +5099,7 @@
 			fragConstants		= outTypeSnippets->constantsDefinitionsSnippet;
 		}
 
-		requiresUniformAndStorage16BitBufferAccess |= ((outFloatType == FP16) && (testCase.fp16Without16BitStorage == DE_FALSE));
+		requiresUniformAndStorage16BitBufferAccess |= ((outVariableType == FP16) && (testCase.fp16Without16BitStorage == DE_FALSE));
 
 		// varying is not used but it needs to be specified so lets use type_i32 for it
 		string unusedVertVarying = "%BP_vertex_result     = OpVariable %type_i32_optr Output\n";
@@ -5282,23 +5261,10 @@
 	vulkanFeatures.coreFeatures.shaderFloat64 = float64FeatureRequired;
 	vulkanFeatures.coreFeatures.shaderInt64 = int64FeatureRequired;
 	vulkanFeatures.extFloat16Int8.shaderFloat16 = needsShaderFloat16;
-	vulkanFeatures.ext16BitStorage.storageBuffer16BitAccess = float16FeatureRequired && !testCase.fp16Without16BitStorage;
+	vulkanFeatures.ext16BitStorage.uniformAndStorageBuffer16BitAccess = float16FeatureRequired && requiresUniformAndStorage16BitBufferAccess;
 
 	vector<string> extensions;
 	extensions.push_back("VK_KHR_shader_float_controls");
-<<<<<<< HEAD
-=======
-	if (needsShaderFloat16)
-	{
-		extensions.push_back("VK_KHR_shader_float16_int8");
-		vulkanFeatures.extFloat16Int8.shaderFloat16 = true;
-	}
-	if (float16FeatureRequired && requiresUniformAndStorage16BitBufferAccess)
-	{
-		extensions.push_back("VK_KHR_16bit_storage");
-		vulkanFeatures.ext16BitStorage.uniformAndStorageBuffer16BitAccess = true;
-	}
->>>>>>> 3f237323
 
 	InstanceContext ctx(defaultColors,
 						defaultColors,
