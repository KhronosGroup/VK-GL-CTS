--- conflicted
+++ resolved
@@ -253,57 +253,21 @@
 
 struct VulkanFeatures
 {
-<<<<<<< HEAD
-	vk::VkPhysicalDeviceFeatures									coreFeatures;
-	vk::VkPhysicalDeviceShaderFloat16Int8Features					extFloat16Int8;
-	vk::VkPhysicalDevice8BitStorageFeatures							ext8BitStorage;
-	vk::VkPhysicalDevice16BitStorageFeatures						ext16BitStorage;
-	vk::VkPhysicalDeviceVariablePointersFeatures					extVariablePointers;
-	vk::VkPhysicalDeviceVulkanMemoryModelFeatures					extVulkanMemoryModel;
-	vk::VkPhysicalDeviceShaderAtomicInt64Features					extShaderAtomicInt64;
-	vk::VkPhysicalDeviceShaderAtomicFloatFeaturesEXT				extShaderAtomicFloat;
-#ifndef CTS_USES_VULKANSC
-	vk::VkPhysicalDeviceShaderIntegerDotProductFeaturesKHR			extIntegerDotProduct;
-	vk::VkPhysicalDeviceWorkgroupMemoryExplicitLayoutFeaturesKHR	extWorkgroupMemoryExplicitLayout;
-	vk::VkPhysicalDeviceShaderAtomicFloat2FeaturesEXT				extShaderAtomicFloat2;
-	vk::VkPhysicalDeviceShaderUntypedPointersFeaturesKHR			extShaderUntypedPointers;
-	vk::VkPhysicalDeviceShaderFloatControls2FeaturesKHR				extFloatControls2;
-	vk::VkPhysicalDeviceCooperativeMatrixFeaturesKHR				extCooperativeMatrix;
-#endif // CTS_USES_VULKANSC
-	vk::VkPhysicalDeviceFloatControlsProperties						floatControlsProperties;
-
-	VulkanFeatures				(void)
-	{
-		deMemset(&coreFeatures,						0, sizeof(coreFeatures));
-		deMemset(&extFloat16Int8,					0, sizeof(vk::VkPhysicalDeviceShaderFloat16Int8Features));
-		deMemset(&ext8BitStorage,					0, sizeof(vk::VkPhysicalDevice8BitStorageFeatures));
-		deMemset(&ext16BitStorage,					0, sizeof(vk::VkPhysicalDevice16BitStorageFeatures));
-		deMemset(&extVariablePointers,				0, sizeof(vk::VkPhysicalDeviceVariablePointersFeatures));
-		deMemset(&extVulkanMemoryModel,				0, sizeof(vk::VkPhysicalDeviceVulkanMemoryModelFeatures));
-		deMemset(&extShaderAtomicInt64,				0, sizeof(vk::VkPhysicalDeviceShaderAtomicInt64Features));
-		deMemset(&extShaderAtomicFloat,				0, sizeof(vk::VkPhysicalDeviceShaderAtomicFloatFeaturesEXT));
-#ifndef CTS_USES_VULKANSC
-		deMemset(&extIntegerDotProduct,				0, sizeof(vk::VkPhysicalDeviceShaderIntegerDotProductFeaturesKHR));
-		deMemset(&extWorkgroupMemoryExplicitLayout,	0, sizeof(vk::VkPhysicalDeviceWorkgroupMemoryExplicitLayoutFeaturesKHR));
-		deMemset(&extShaderAtomicFloat2,			0, sizeof(vk::VkPhysicalDeviceShaderAtomicFloat2FeaturesEXT));
-		deMemset(&extShaderUntypedPointers,			0, sizeof(vk::VkPhysicalDeviceShaderUntypedPointersFeaturesKHR));
-		deMemset(&extFloatControls2,				0, sizeof(vk::VkPhysicalDeviceShaderFloatControls2FeaturesKHR));
-		deMemset(&extCooperativeMatrix,				0, sizeof(vk::VkPhysicalDeviceCooperativeMatrixFeaturesKHR));
-#endif // CTS_USES_VULKANSC
-		deMemset(&floatControlsProperties,			0, sizeof(vk::VkPhysicalDeviceFloatControlsProperties));
-		floatControlsProperties.denormBehaviorIndependence	= vk::VK_SHADER_FLOAT_CONTROLS_INDEPENDENCE_NONE;
-		floatControlsProperties.roundingModeIndependence	= vk::VK_SHADER_FLOAT_CONTROLS_INDEPENDENCE_NONE;
-	}
-=======
     vk::VkPhysicalDeviceFeatures coreFeatures;
     vk::VkPhysicalDeviceShaderFloat16Int8Features extFloat16Int8;
     vk::VkPhysicalDevice8BitStorageFeatures ext8BitStorage;
     vk::VkPhysicalDevice16BitStorageFeatures ext16BitStorage;
     vk::VkPhysicalDeviceVariablePointersFeatures extVariablePointers;
     vk::VkPhysicalDeviceVulkanMemoryModelFeatures extVulkanMemoryModel;
+    vk::VkPhysicalDeviceShaderAtomicInt64Features extShaderAtomicInt64;
+    vk::VkPhysicalDeviceShaderAtomicFloatFeaturesEXT extShaderAtomicFloat;
 #ifndef CTS_USES_VULKANSC
     vk::VkPhysicalDeviceShaderIntegerDotProductFeaturesKHR extIntegerDotProduct;
+    vk::VkPhysicalDeviceWorkgroupMemoryExplicitLayoutFeaturesKHR extWorkgroupMemoryExplicitLayout;
+    vk::VkPhysicalDeviceShaderAtomicFloat2FeaturesEXT extShaderAtomicFloat2;
+    vk::VkPhysicalDeviceShaderUntypedPointersFeaturesKHR extShaderUntypedPointers;
     vk::VkPhysicalDeviceShaderFloatControls2FeaturesKHR extFloatControls2;
+    vk::VkPhysicalDeviceCooperativeMatrixFeaturesKHR extCooperativeMatrix;
 #endif // CTS_USES_VULKANSC
     vk::VkPhysicalDeviceFloatControlsProperties floatControlsProperties;
 
@@ -315,15 +279,21 @@
         deMemset(&ext16BitStorage, 0, sizeof(vk::VkPhysicalDevice16BitStorageFeatures));
         deMemset(&extVariablePointers, 0, sizeof(vk::VkPhysicalDeviceVariablePointersFeatures));
         deMemset(&extVulkanMemoryModel, 0, sizeof(vk::VkPhysicalDeviceVulkanMemoryModelFeatures));
+        deMemset(&extShaderAtomicInt64, 0, sizeof(vk::VkPhysicalDeviceShaderAtomicInt64Features));
+        deMemset(&extShaderAtomicFloat, 0, sizeof(vk::VkPhysicalDeviceShaderAtomicFloatFeaturesEXT));
 #ifndef CTS_USES_VULKANSC
         deMemset(&extIntegerDotProduct, 0, sizeof(vk::VkPhysicalDeviceShaderIntegerDotProductFeaturesKHR));
+        deMemset(&extWorkgroupMemoryExplicitLayout, 0,
+                 sizeof(vk::VkPhysicalDeviceWorkgroupMemoryExplicitLayoutFeaturesKHR));
+        deMemset(&extShaderAtomicFloat2, 0, sizeof(vk::VkPhysicalDeviceShaderAtomicFloat2FeaturesEXT));
+        deMemset(&extShaderUntypedPointers, 0, sizeof(vk::VkPhysicalDeviceShaderUntypedPointersFeaturesKHR));
         deMemset(&extFloatControls2, 0, sizeof(vk::VkPhysicalDeviceShaderFloatControls2FeaturesKHR));
+        deMemset(&extCooperativeMatrix, 0, sizeof(vk::VkPhysicalDeviceCooperativeMatrixFeaturesKHR));
 #endif // CTS_USES_VULKANSC
         deMemset(&floatControlsProperties, 0, sizeof(vk::VkPhysicalDeviceFloatControlsProperties));
         floatControlsProperties.denormBehaviorIndependence = vk::VK_SHADER_FLOAT_CONTROLS_INDEPENDENCE_NONE;
         floatControlsProperties.roundingModeIndependence   = vk::VK_SHADER_FLOAT_CONTROLS_INDEPENDENCE_NONE;
     }
->>>>>>> c66570e6
 };
 
 // Returns true if the whole VulkanFeatures is supported. If not, missingFeature will contain one feature that was missing.
@@ -363,42 +333,26 @@
 // Generate and return 64-bit integers.
 //
 // Expected count to be at least 16.
-<<<<<<< HEAD
-std::vector<deInt64> getInt64s (de::Random& rnd, const deUint32 count);
-std::vector<deUint64> getUint64s (de::Random& rnd, const deUint32 count);
-=======
 std::vector<int64_t> getInt64s(de::Random &rnd, const uint32_t count);
->>>>>>> c66570e6
+std::vector<uint64_t> getUint64s(de::Random &rnd, const uint32_t count);
 
 // Generate and return 32-bit integers.
 //
 // Expected count to be at least 16.
-<<<<<<< HEAD
-std::vector<deInt32> getInt32s (de::Random& rnd, const deUint32 count);
-std::vector<deUint32> getUint32s (de::Random& rnd, const deUint32 count);
-=======
 std::vector<int32_t> getInt32s(de::Random &rnd, const uint32_t count);
->>>>>>> c66570e6
+std::vector<uint32_t> getUint32s(de::Random &rnd, const uint32_t count);
 
 // Generate and return 16-bit integers.
 //
 // Expected count to be at least 8.
-<<<<<<< HEAD
-std::vector<deInt16> getInt16s (de::Random& rnd, const deUint32 count);
-std::vector<deUint16> getUint16s (de::Random& rnd, const deUint32 count);
-=======
 std::vector<int16_t> getInt16s(de::Random &rnd, const uint32_t count);
->>>>>>> c66570e6
+std::vector<uint16_t> getUint16s(de::Random &rnd, const uint32_t count);
 
 // Generate and return 8-bit integers.
 //
 // Expected count to be at least 8.
-<<<<<<< HEAD
-std::vector<deInt8> getInt8s (de::Random& rnd, const deUint32 count);
-std::vector<deUint8> getUint8s (de::Random& rnd, const deUint32 count);
-=======
 std::vector<int8_t> getInt8s(de::Random &rnd, const uint32_t count);
->>>>>>> c66570e6
+std::vector<uint8_t> getUint8s(de::Random &rnd, const uint32_t count);
 
 // Generate and return 64-bit floats
 //
