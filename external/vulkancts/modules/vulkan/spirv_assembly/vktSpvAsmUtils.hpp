--- conflicted
+++ resolved
@@ -262,11 +262,8 @@
 #ifndef CTS_USES_VULKANSC
     vk::VkPhysicalDeviceShaderIntegerDotProductFeaturesKHR extIntegerDotProduct;
     vk::VkPhysicalDeviceShaderFloatControls2FeaturesKHR extFloatControls2;
-<<<<<<< HEAD
     vk::VkPhysicalDeviceMaintenance8FeaturesKHR extMaintenance8;
-=======
     vk::VkPhysicalDeviceMaintenance9FeaturesKHR maint9Features;
->>>>>>> b2694325
 #endif // CTS_USES_VULKANSC
     vk::VkPhysicalDeviceFloatControlsProperties floatControlsProperties;
 
@@ -281,11 +278,8 @@
 #ifndef CTS_USES_VULKANSC
         deMemset(&extIntegerDotProduct, 0, sizeof(vk::VkPhysicalDeviceShaderIntegerDotProductFeaturesKHR));
         deMemset(&extFloatControls2, 0, sizeof(vk::VkPhysicalDeviceShaderFloatControls2FeaturesKHR));
-<<<<<<< HEAD
         deMemset(&extMaintenance8, 0, sizeof(vk::VkPhysicalDeviceMaintenance8FeaturesKHR));
-=======
         deMemset(&maint9Features, 0, sizeof(maint9Features));
->>>>>>> b2694325
 #endif // CTS_USES_VULKANSC
         deMemset(&floatControlsProperties, 0, sizeof(vk::VkPhysicalDeviceFloatControlsProperties));
         floatControlsProperties.denormBehaviorIndependence = vk::VK_SHADER_FLOAT_CONTROLS_INDEPENDENCE_NONE;
