/*-------------------------------------------------------------------------
 * Vulkan Conformance Tests
 * ------------------------
 *
 * Copyright (c) 2017 Google Inc.
 *
 * Licensed under the Apache License, Version 2.0 (the "License");
 * you may not use this file except in compliance with the License.
 * You may obtain a copy of the License at
 *
 *      http://www.apache.org/licenses/LICENSE-2.0
 *
 * Unless required by applicable law or agreed to in writing, software
 * distributed under the License is distributed on an "AS IS" BASIS,
 * WITHOUT WARRANTIES OR CONDITIONS OF ANY KIND, either express or implied.
 * See the License for the specific language governing permissions and
 * limitations under the License.
 *
 *//*!
 * \file
 * \brief Utilities for Vulkan SPIR-V assembly tests
 *//*--------------------------------------------------------------------*/

#include "vktSpvAsmUtils.hpp"

#include "deMemory.h"
#include "deSTLUtil.hpp"
#include "vkQueryUtil.hpp"
#include "vkRefUtil.hpp"
#include "vkPlatform.hpp"

#include <limits>

namespace vkt
{
namespace SpirVAssembly
{

using namespace vk;

std::string VariableLocation::toString() const
{
    return "set_" + de::toString(set) + "_binding_" + de::toString(binding);
}

std::string VariableLocation::toDescription() const
{
    return "Set " + de::toString(set) + " and Binding " + de::toString(binding);
}

#define IS_CORE_FEATURE_AVAILABLE(CHECKED, AVAILABLE, FEATURE)      \
    if ((CHECKED.FEATURE != false) && (AVAILABLE.FEATURE == false)) \
    {                                                               \
        *missingFeature = #FEATURE;                                 \
        return false;                                               \
    }

bool isCoreFeaturesSupported(const Context &context, const vk::VkPhysicalDeviceFeatures &toCheck,
                             const char **missingFeature)
{
    const VkPhysicalDeviceFeatures &availableFeatures = context.getDeviceFeatures();

    IS_CORE_FEATURE_AVAILABLE(toCheck, availableFeatures, robustBufferAccess)
    IS_CORE_FEATURE_AVAILABLE(toCheck, availableFeatures, fullDrawIndexUint32)
    IS_CORE_FEATURE_AVAILABLE(toCheck, availableFeatures, imageCubeArray)
    IS_CORE_FEATURE_AVAILABLE(toCheck, availableFeatures, independentBlend)
    IS_CORE_FEATURE_AVAILABLE(toCheck, availableFeatures, geometryShader)
    IS_CORE_FEATURE_AVAILABLE(toCheck, availableFeatures, tessellationShader)
    IS_CORE_FEATURE_AVAILABLE(toCheck, availableFeatures, sampleRateShading)
    IS_CORE_FEATURE_AVAILABLE(toCheck, availableFeatures, dualSrcBlend)
    IS_CORE_FEATURE_AVAILABLE(toCheck, availableFeatures, logicOp)
    IS_CORE_FEATURE_AVAILABLE(toCheck, availableFeatures, multiDrawIndirect)
    IS_CORE_FEATURE_AVAILABLE(toCheck, availableFeatures, drawIndirectFirstInstance)
    IS_CORE_FEATURE_AVAILABLE(toCheck, availableFeatures, depthClamp)
    IS_CORE_FEATURE_AVAILABLE(toCheck, availableFeatures, depthBiasClamp)
    IS_CORE_FEATURE_AVAILABLE(toCheck, availableFeatures, fillModeNonSolid)
    IS_CORE_FEATURE_AVAILABLE(toCheck, availableFeatures, depthBounds)
    IS_CORE_FEATURE_AVAILABLE(toCheck, availableFeatures, wideLines)
    IS_CORE_FEATURE_AVAILABLE(toCheck, availableFeatures, largePoints)
    IS_CORE_FEATURE_AVAILABLE(toCheck, availableFeatures, alphaToOne)
    IS_CORE_FEATURE_AVAILABLE(toCheck, availableFeatures, multiViewport)
    IS_CORE_FEATURE_AVAILABLE(toCheck, availableFeatures, samplerAnisotropy)
    IS_CORE_FEATURE_AVAILABLE(toCheck, availableFeatures, textureCompressionETC2)
    IS_CORE_FEATURE_AVAILABLE(toCheck, availableFeatures, textureCompressionASTC_LDR)
    IS_CORE_FEATURE_AVAILABLE(toCheck, availableFeatures, textureCompressionBC)
    IS_CORE_FEATURE_AVAILABLE(toCheck, availableFeatures, occlusionQueryPrecise)
    IS_CORE_FEATURE_AVAILABLE(toCheck, availableFeatures, pipelineStatisticsQuery)
    IS_CORE_FEATURE_AVAILABLE(toCheck, availableFeatures, vertexPipelineStoresAndAtomics)
    IS_CORE_FEATURE_AVAILABLE(toCheck, availableFeatures, fragmentStoresAndAtomics)
    IS_CORE_FEATURE_AVAILABLE(toCheck, availableFeatures, shaderTessellationAndGeometryPointSize)
    IS_CORE_FEATURE_AVAILABLE(toCheck, availableFeatures, shaderImageGatherExtended)
    IS_CORE_FEATURE_AVAILABLE(toCheck, availableFeatures, shaderStorageImageExtendedFormats)
    IS_CORE_FEATURE_AVAILABLE(toCheck, availableFeatures, shaderStorageImageMultisample)
    IS_CORE_FEATURE_AVAILABLE(toCheck, availableFeatures, shaderStorageImageReadWithoutFormat)
    IS_CORE_FEATURE_AVAILABLE(toCheck, availableFeatures, shaderStorageImageWriteWithoutFormat)
    IS_CORE_FEATURE_AVAILABLE(toCheck, availableFeatures, shaderUniformBufferArrayDynamicIndexing)
    IS_CORE_FEATURE_AVAILABLE(toCheck, availableFeatures, shaderSampledImageArrayDynamicIndexing)
    IS_CORE_FEATURE_AVAILABLE(toCheck, availableFeatures, shaderStorageBufferArrayDynamicIndexing)
    IS_CORE_FEATURE_AVAILABLE(toCheck, availableFeatures, shaderStorageImageArrayDynamicIndexing)
    IS_CORE_FEATURE_AVAILABLE(toCheck, availableFeatures, shaderClipDistance)
    IS_CORE_FEATURE_AVAILABLE(toCheck, availableFeatures, shaderCullDistance)
    IS_CORE_FEATURE_AVAILABLE(toCheck, availableFeatures, shaderFloat64)
    IS_CORE_FEATURE_AVAILABLE(toCheck, availableFeatures, shaderInt64)
    IS_CORE_FEATURE_AVAILABLE(toCheck, availableFeatures, shaderInt16)
    IS_CORE_FEATURE_AVAILABLE(toCheck, availableFeatures, shaderResourceResidency)
    IS_CORE_FEATURE_AVAILABLE(toCheck, availableFeatures, shaderResourceMinLod)
    IS_CORE_FEATURE_AVAILABLE(toCheck, availableFeatures, sparseBinding)
    IS_CORE_FEATURE_AVAILABLE(toCheck, availableFeatures, sparseResidencyBuffer)
    IS_CORE_FEATURE_AVAILABLE(toCheck, availableFeatures, sparseResidencyImage2D)
    IS_CORE_FEATURE_AVAILABLE(toCheck, availableFeatures, sparseResidencyImage3D)
    IS_CORE_FEATURE_AVAILABLE(toCheck, availableFeatures, sparseResidency2Samples)
    IS_CORE_FEATURE_AVAILABLE(toCheck, availableFeatures, sparseResidency4Samples)
    IS_CORE_FEATURE_AVAILABLE(toCheck, availableFeatures, sparseResidency8Samples)
    IS_CORE_FEATURE_AVAILABLE(toCheck, availableFeatures, sparseResidency16Samples)
    IS_CORE_FEATURE_AVAILABLE(toCheck, availableFeatures, sparseResidencyAliased)
    IS_CORE_FEATURE_AVAILABLE(toCheck, availableFeatures, variableMultisampleRate)
    IS_CORE_FEATURE_AVAILABLE(toCheck, availableFeatures, inheritedQueries)

    return true;
}

#define IS_AVAIL(EXT_NAME, FEATURE)                    \
    if (toCheck.FEATURE && !extensionFeatures.FEATURE) \
    {                                                  \
        *missingFeature = EXT_NAME #FEATURE;           \
        return false;                                  \
    }

bool isFloat16Int8FeaturesSupported(const Context &context,
                                    const vk::VkPhysicalDeviceShaderFloat16Int8Features &toCheck,
                                    const char **missingFeature)
{
    const VkPhysicalDeviceShaderFloat16Int8Features &extensionFeatures = context.getShaderFloat16Int8Features();

    IS_AVAIL("ShaderFloat16Int8.", shaderFloat16);
    IS_AVAIL("ShaderFloat16Int8.", shaderInt8);

    return true;
}

bool is8BitStorageFeaturesSupported(const Context &context, const vk::VkPhysicalDevice8BitStorageFeatures &toCheck,
                                    const char **missingFeature)
{
    const VkPhysicalDevice8BitStorageFeatures &extensionFeatures = context.get8BitStorageFeatures();

    IS_AVAIL("8BitStorage.", storageBuffer8BitAccess);
    IS_AVAIL("8BitStorage.", uniformAndStorageBuffer8BitAccess);
    IS_AVAIL("8BitStorage.", storagePushConstant8);

    return true;
}

bool is16BitStorageFeaturesSupported(const Context &context, const vk::VkPhysicalDevice16BitStorageFeatures &toCheck,
                                     const char **missingFeature)
{
    const VkPhysicalDevice16BitStorageFeatures &extensionFeatures = context.get16BitStorageFeatures();

    IS_AVAIL("16BitStorage.", storageBuffer16BitAccess);
    IS_AVAIL("16BitStorage.", uniformAndStorageBuffer16BitAccess);
    IS_AVAIL("16BitStorage.", storagePushConstant16);
    IS_AVAIL("16BitStorage.", storageInputOutput16);

    return true;
}

bool isVariablePointersFeaturesSupported(const Context &context,
                                         const vk::VkPhysicalDeviceVariablePointersFeatures &toCheck,
                                         const char **missingFeature)
{
    const VkPhysicalDeviceVariablePointersFeatures &extensionFeatures = context.getVariablePointersFeatures();

    IS_AVAIL("VariablePointers.", variablePointersStorageBuffer);
    IS_AVAIL("VariablePointers.", variablePointers);

    return true;
}

bool isVulkanMemoryModelFeaturesSupported(const Context &context,
                                          const vk::VkPhysicalDeviceVulkanMemoryModelFeatures &toCheck,
                                          const char **missingFeature)
{
    const VkPhysicalDeviceVulkanMemoryModelFeatures &extensionFeatures = context.getVulkanMemoryModelFeatures();

    IS_AVAIL("VulkanMemoryModel.", vulkanMemoryModel);
    IS_AVAIL("VulkanMemoryModel.", vulkanMemoryModelDeviceScope);
    IS_AVAIL("VulkanMemoryModel.", vulkanMemoryModelAvailabilityVisibilityChains);

    return true;
}

#ifndef CTS_USES_VULKANSC
bool isIntegerDotProductFeaturesSupported(const Context &context,
                                          const vk::VkPhysicalDeviceShaderIntegerDotProductFeaturesKHR &toCheck,
                                          const char **missingFeature)
{
    const VkPhysicalDeviceShaderIntegerDotProductFeaturesKHR &extensionFeatures =
        context.getShaderIntegerDotProductFeatures();

    IS_AVAIL("ShaderIntegerDotProduct.", shaderIntegerDotProduct);

    return true;
}

bool isFloatControls2FeaturesSupported(const Context &context,
                                       const vk::VkPhysicalDeviceShaderFloatControls2FeaturesKHR &toCheck,
                                       const char **missingFeature)
{
    const VkPhysicalDeviceShaderFloatControls2FeaturesKHR &extensionFeatures =
        context.getShaderFloatControls2Features();

    IS_AVAIL("ShaderFloatControls2.", shaderFloatControls2);

    return true;
}

<<<<<<< HEAD
bool isMaintenance8FeaturesSupported(const Context &context, const vk::VkPhysicalDeviceMaintenance8FeaturesKHR &toCheck,
                                     const char **missingFeature)
{
    const VkPhysicalDeviceMaintenance8FeaturesKHR &extensionFeatures = context.getMaintenance8Features();

    IS_AVAIL("Maintenance8.", maintenance8);
=======
bool isMaintenance9FeaturesSupported(const Context &context, const vk::VkPhysicalDeviceMaintenance9FeaturesKHR &toCheck,
                                     const char **missingFeature)
{
    const VkPhysicalDeviceMaintenance9FeaturesKHR &extensionFeatures = context.getMaintenance9Features();

    IS_AVAIL("Maintenance9.", maintenance9);
>>>>>>> b2694325

    return true;
}
#endif // CTS_USES_VULKANSC

#undef IS_AVAIL

bool isFloatControlsFeaturesSupported(const Context &context,
                                      const vk::VkPhysicalDeviceFloatControlsProperties &toCheck,
                                      const char **missingFeature)
{
    // if all flags are set to false then no float control features are actualy requested by the test
    if ((toCheck.shaderSignedZeroInfNanPreserveFloat16 || toCheck.shaderSignedZeroInfNanPreserveFloat32 ||
         toCheck.shaderSignedZeroInfNanPreserveFloat64 || toCheck.shaderDenormPreserveFloat16 ||
         toCheck.shaderDenormPreserveFloat32 || toCheck.shaderDenormPreserveFloat64 ||
         toCheck.shaderDenormFlushToZeroFloat16 || toCheck.shaderDenormFlushToZeroFloat32 ||
         toCheck.shaderDenormFlushToZeroFloat64 || toCheck.shaderRoundingModeRTEFloat16 ||
         toCheck.shaderRoundingModeRTEFloat32 || toCheck.shaderRoundingModeRTEFloat64 ||
         toCheck.shaderRoundingModeRTZFloat16 || toCheck.shaderRoundingModeRTZFloat32 ||
         toCheck.shaderRoundingModeRTZFloat64) == false)
        return true;

    *missingFeature = "Float controls properties";

    // return false when float control features are requested and proper extension is not supported
    if (!context.isDeviceFunctionalitySupported("VK_KHR_shader_float_controls"))
        return false;

    // perform query to get supported float control properties
    vk::VkPhysicalDeviceFloatControlsProperties refControls;
    {
        refControls.sType = VK_STRUCTURE_TYPE_PHYSICAL_DEVICE_FLOAT_CONTROLS_PROPERTIES;
        refControls.pNext = nullptr;

        VkPhysicalDeviceProperties2 deviceProperties;
        deviceProperties.sType = VK_STRUCTURE_TYPE_PHYSICAL_DEVICE_PROPERTIES_2;
        deviceProperties.pNext = &refControls;

        const VkPhysicalDevice physicalDevice          = context.getPhysicalDevice();
        const vk::InstanceInterface &instanceInterface = context.getInstanceInterface();

        instanceInterface.getPhysicalDeviceProperties2(physicalDevice, &deviceProperties);
    }

    using FCIndependence     = VkShaderFloatControlsIndependence;
    FCIndependence fcInd32   = VK_SHADER_FLOAT_CONTROLS_INDEPENDENCE_32_BIT_ONLY;
    FCIndependence fcIndAll  = VK_SHADER_FLOAT_CONTROLS_INDEPENDENCE_ALL;
    FCIndependence fcIndNone = VK_SHADER_FLOAT_CONTROLS_INDEPENDENCE_NONE;

    bool requiredDenormBehaviorNotSupported =
        ((toCheck.denormBehaviorIndependence == fcIndAll) && (refControls.denormBehaviorIndependence != fcIndAll)) ||
        ((toCheck.denormBehaviorIndependence == fcInd32) && (refControls.denormBehaviorIndependence == fcIndNone));

    bool requiredRoundingModeNotSupported =
        ((toCheck.roundingModeIndependence == fcIndAll) && (refControls.roundingModeIndependence != fcIndAll)) ||
        ((toCheck.roundingModeIndependence == fcInd32) && (refControls.roundingModeIndependence == fcIndNone));

    // check if flags needed by the test are not supported by the device
    bool requiredFeaturesNotSupported =
        requiredDenormBehaviorNotSupported || requiredRoundingModeNotSupported ||
        (toCheck.shaderDenormFlushToZeroFloat16 && !refControls.shaderDenormFlushToZeroFloat16) ||
        (toCheck.shaderDenormPreserveFloat16 && !refControls.shaderDenormPreserveFloat16) ||
        (toCheck.shaderRoundingModeRTEFloat16 && !refControls.shaderRoundingModeRTEFloat16) ||
        (toCheck.shaderRoundingModeRTZFloat16 && !refControls.shaderRoundingModeRTZFloat16) ||
        (toCheck.shaderSignedZeroInfNanPreserveFloat16 && !refControls.shaderSignedZeroInfNanPreserveFloat16) ||
        (toCheck.shaderDenormFlushToZeroFloat32 && !refControls.shaderDenormFlushToZeroFloat32) ||
        (toCheck.shaderDenormPreserveFloat32 && !refControls.shaderDenormPreserveFloat32) ||
        (toCheck.shaderRoundingModeRTEFloat32 && !refControls.shaderRoundingModeRTEFloat32) ||
        (toCheck.shaderRoundingModeRTZFloat32 && !refControls.shaderRoundingModeRTZFloat32) ||
        (toCheck.shaderSignedZeroInfNanPreserveFloat32 && !refControls.shaderSignedZeroInfNanPreserveFloat32) ||
        (toCheck.shaderDenormFlushToZeroFloat64 && !refControls.shaderDenormFlushToZeroFloat64) ||
        (toCheck.shaderDenormPreserveFloat64 && !refControls.shaderDenormPreserveFloat64) ||
        (toCheck.shaderRoundingModeRTEFloat64 && !refControls.shaderRoundingModeRTEFloat64) ||
        (toCheck.shaderRoundingModeRTZFloat64 && !refControls.shaderRoundingModeRTZFloat64) ||
        (toCheck.shaderSignedZeroInfNanPreserveFloat64 && !refControls.shaderSignedZeroInfNanPreserveFloat64);

    // we checked if required features are not supported - we need to
    // negate the result to know if all required features are available
    return !requiredFeaturesNotSupported;
}

bool isVulkanFeaturesSupported(const Context &context, const VulkanFeatures &requested, const char **missingFeature)
{
    if (!isCoreFeaturesSupported(context, requested.coreFeatures, missingFeature))
        return false;

    if (!is8BitStorageFeaturesSupported(context, requested.ext8BitStorage, missingFeature))
        return false;

    if (!is16BitStorageFeaturesSupported(context, requested.ext16BitStorage, missingFeature))
        return false;

    if (!isVariablePointersFeaturesSupported(context, requested.extVariablePointers, missingFeature))
        return false;

    if (!isFloat16Int8FeaturesSupported(context, requested.extFloat16Int8, missingFeature))
        return false;

    if (!isVulkanMemoryModelFeaturesSupported(context, requested.extVulkanMemoryModel, missingFeature))
        return false;

    if (!isFloatControlsFeaturesSupported(context, requested.floatControlsProperties, missingFeature))
        return false;

#ifndef CTS_USES_VULKANSC
    if (!isIntegerDotProductFeaturesSupported(context, requested.extIntegerDotProduct, missingFeature))
        return false;

    if (!isFloatControls2FeaturesSupported(context, requested.extFloatControls2, missingFeature))
        return false;

<<<<<<< HEAD
    if (!isMaintenance8FeaturesSupported(context, requested.extMaintenance8, missingFeature))
=======
    if (!isMaintenance9FeaturesSupported(context, requested.maint9Features, missingFeature))
>>>>>>> b2694325
        return false;
#endif // CTS_USES_VULKANSC

    return true;
}

uint32_t getMinRequiredVulkanVersion(const SpirvVersion version)
{
    switch (version)
    {
    case SPIRV_VERSION_1_0:
        return VK_API_VERSION_1_0;
    case SPIRV_VERSION_1_1:
    case SPIRV_VERSION_1_2:
    case SPIRV_VERSION_1_3:
    case SPIRV_VERSION_1_4:
        return VK_API_VERSION_1_1;
    case SPIRV_VERSION_1_5:
        return VK_API_VERSION_1_2;
    case SPIRV_VERSION_1_6:
#ifndef CTS_USES_VULKANSC
        return VK_API_VERSION_1_3;
#else  // CTS_USES_VULKANSC
        TCU_THROW(NotSupportedError, "Unsupported SPIR-V version");
#endif // CTS_USES_VULKANSC
    default:
        DE_ASSERT(0);
    }
    return 0u;
}

std::string getVulkanName(const uint32_t version)
{
    if (version == VK_API_VERSION_1_1)
        return "1.1";
    if (version == VK_API_VERSION_1_2)
        return "1.2";
#ifndef CTS_USES_VULKANSC
    if (version == VK_API_VERSION_1_3)
        return "1.3";
#endif // CTS_USES_VULKANSC

    return "1.0";
}

// Generate and return 64-bit integers.
//
// Expected count to be at least 16.
std::vector<int64_t> getInt64s(de::Random &rnd, const uint32_t count)
{
    std::vector<int64_t> data;

    data.reserve(count);

    // Make sure we have boundary numbers.
    data.push_back(int64_t(0x0000000000000000)); // 0
    data.push_back(int64_t(0x0000000000000001)); // 1
    data.push_back(int64_t(0x000000000000002a)); // 42
    data.push_back(int64_t(0x000000007fffffff)); // 2147483647
    data.push_back(int64_t(0x0000000080000000)); // 2147483648
    data.push_back(int64_t(0x00000000ffffffff)); // 4294967295
    data.push_back(int64_t(0x0000000100000000)); // 4294967296
    data.push_back(int64_t(0x7fffffffffffffff)); // 9223372036854775807
    data.push_back(int64_t(0x8000000000000000)); // -9223372036854775808
    data.push_back(int64_t(0x8000000000000001)); // -9223372036854775807
    data.push_back(int64_t(0xffffffff00000000)); // -4294967296
    data.push_back(int64_t(0xffffffff00000001)); // -4294967295
    data.push_back(int64_t(0xffffffff80000000)); // -2147483648
    data.push_back(int64_t(0xffffffff80000001)); // -2147483647
    data.push_back(int64_t(0xffffffffffffffd6)); // -42
    data.push_back(int64_t(0xffffffffffffffff)); // -1

    DE_ASSERT(count >= data.size());

    for (uint32_t numNdx = static_cast<uint32_t>(data.size()); numNdx < count; ++numNdx)
        data.push_back(static_cast<int64_t>(rnd.getUint64()));

    return data;
}

// Generate and return 32-bit integers.
//
// Expected count to be at least 16.
std::vector<int32_t> getInt32s(de::Random &rnd, const uint32_t count)
{
    std::vector<int32_t> data;

    data.reserve(count);

    // Make sure we have boundary numbers.
    data.push_back(int32_t(0x00000000)); // 0
    data.push_back(int32_t(0x00000001)); // 1
    data.push_back(int32_t(0x0000002a)); // 42
    data.push_back(int32_t(0x00007fff)); // 32767
    data.push_back(int32_t(0x00008000)); // 32768
    data.push_back(int32_t(0x0000ffff)); // 65535
    data.push_back(int32_t(0x00010000)); // 65536
    data.push_back(int32_t(0x7fffffff)); // 2147483647
    data.push_back(int32_t(0x80000000)); // -2147483648
    data.push_back(int32_t(0x80000001)); // -2147483647
    data.push_back(int32_t(0xffff0000)); // -65536
    data.push_back(int32_t(0xffff0001)); // -65535
    data.push_back(int32_t(0xffff8000)); // -32768
    data.push_back(int32_t(0xffff8001)); // -32767
    data.push_back(int32_t(0xffffffd6)); // -42
    data.push_back(int32_t(0xffffffff)); // -1

    DE_ASSERT(count >= data.size());

    for (uint32_t numNdx = static_cast<uint32_t>(data.size()); numNdx < count; ++numNdx)
        data.push_back(static_cast<int32_t>(rnd.getUint32()));

    return data;
}

// Generate and return 16-bit integers.
//
// Expected count to be at least 8.
std::vector<int16_t> getInt16s(de::Random &rnd, const uint32_t count)
{
    std::vector<int16_t> data;

    data.reserve(count);

    // Make sure we have boundary numbers.
    data.push_back(int16_t(0x0000)); // 0
    data.push_back(int16_t(0x0001)); // 1
    data.push_back(int16_t(0x002a)); // 42
    data.push_back(int16_t(0x7fff)); // 32767
    data.push_back(int16_t(0x8000)); // -32868
    data.push_back(int16_t(0x8001)); // -32767
    data.push_back(int16_t(0xffd6)); // -42
    data.push_back(int16_t(0xffff)); // -1

    DE_ASSERT(count >= data.size());

    for (uint32_t numNdx = static_cast<uint32_t>(data.size()); numNdx < count; ++numNdx)
        data.push_back(static_cast<int16_t>(rnd.getUint16()));

    return data;
}

// Generate and return 8-bit integers.
//
// Expected count to be at least 8.
std::vector<int8_t> getInt8s(de::Random &rnd, const uint32_t count)
{
    std::vector<int8_t> data;

    data.reserve(count);

    // Make sure we have boundary numbers.
    data.push_back(int8_t(0x00)); // 0
    data.push_back(int8_t(0x01)); // 1
    data.push_back(int8_t(0x2a)); // 42
    data.push_back(int8_t(0x7f)); // 127
    data.push_back(int8_t(0x80)); // -128
    data.push_back(int8_t(0x81)); // -127
    data.push_back(int8_t(0xd6)); // -42
    data.push_back(int8_t(0xff)); // -1

    DE_ASSERT(count >= data.size());

    for (uint32_t numNdx = static_cast<uint32_t>(data.size()); numNdx < count; ++numNdx)
        data.push_back(static_cast<int8_t>(rnd.getUint8()));

    return data;
}

// IEEE-754 floating point numbers:
// +--------+------+----------+-------------+
// | binary | sign | exponent | significand |
// +--------+------+----------+-------------+
// | 64-bit |  1   |    11    |     52      |
// +--------+------+----------+-------------+
// | 32-bit |  1   |    8     |     23      |
// +--------+------+----------+-------------+
// | 16-bit |  1   |    5     |     10      |
// +--------+------+----------+-------------+
//
// 64-bit floats:
//
// (0x3FD2000000000000: 0.28125: with exact match in 16-bit normalized)
// (0x3F10060000000000: exact half way within two 16-bit normalized; round to zero: 0x0401)
// (0xBF10060000000000: exact half way within two 16-bit normalized; round to zero: 0x8402)
// (0x3F100C0000000000: not exact half way within two 16-bit normalized; round to zero: 0x0403)
// (0xBF100C0000000000: not exact half way within two 16-bit normalized; round to zero: 0x8404)

// Generate and return 64-bit floats
//
// If includeSpecialFloat16Values is false, random float64 that can be converted to float16 inf/nan/denormal must be excluded
// since inf may be clamped, and nan/denormal be flushed without float control features.
// And expected count to be at least 14 (numPicks).
// Otherwise, the first 24 number pairs are manually picked, while the rest are randomly generated.
// And expected count to be at least 24 (numPicks).
std::vector<double> getFloat64s(de::Random &rnd, uint32_t count, bool includeSpecialFloat16Values)
{
    std::vector<double> float64;

    float64.reserve(count);

    if (includeSpecialFloat16Values)
    {
        // Infinity
        float64.push_back(std::numeric_limits<double>::infinity());
        float64.push_back(-std::numeric_limits<double>::infinity());
        // SNaN
        float64.push_back(std::numeric_limits<double>::signaling_NaN());
        float64.push_back(-std::numeric_limits<double>::signaling_NaN());
        // QNaN
        float64.push_back(std::numeric_limits<double>::quiet_NaN());
        float64.push_back(-std::numeric_limits<double>::quiet_NaN());
        // Normalized 64-bit float with exact denormalized match in 16-bit
        float64.push_back(bitwiseCast<double>(uint64_t(0x3B0357C299A88EA8)));
        float64.push_back(bitwiseCast<double>(uint64_t(0xBB0357C299A88EA8)));
        // Normalized 64-bit float matching infinity in 16-bit
        float64.push_back(ldexp((double)1.f, 100));
        float64.push_back(-ldexp((double)1.f, 100));
    }
    // Zero
    float64.push_back(0.f);
    float64.push_back(-0.f);
    // Denormalized 64-bit float matching 0 in 16-bit
    float64.push_back(ldexp((double)1.f, -1023));
    float64.push_back(-ldexp((double)1.f, -1023));
    // Normalized 64-bit float matching 0 in 16-bit
    float64.push_back(ldexp((double)1.f, -100));
    float64.push_back(-ldexp((double)1.f, -100));
    // Normalized 64-bit float with exact normalized match in 16-bit
    float64.push_back(ldexp((double)1.f, -14));  // 2e-14: minimum 16-bit positive normalized
    float64.push_back(-ldexp((double)1.f, -14)); // 2e-14: maximum 16-bit negative normalized
    // Normalized 64-bit float falling above half way within two 16-bit normalized
    float64.push_back(bitwiseCast<double>(uint64_t(0x3FD2000000000000)));
    float64.push_back(bitwiseCast<double>(uint64_t(0xBFD2000000000000)));
    // Normalized 64-bit float falling exact half way within two 16-bit normalized
    float64.push_back(bitwiseCast<double>(uint64_t(0x3F100C0000000000)));
    float64.push_back(bitwiseCast<double>(uint64_t(0xBF100C0000000000)));
    // Some number
    float64.push_back((double)0.28125f);
    float64.push_back((double)-0.28125f);

    const uint32_t numPicks = static_cast<uint32_t>(float64.size());

    DE_ASSERT(count >= numPicks);
    count -= numPicks;

    for (uint32_t numNdx = 0; numNdx < count;)
    {
        double rndFloat = rnd.getDouble();
        // If special float16 values must be excluded, generated double values that result in inf/nan/denormal of float16 should be removed.
        if (!includeSpecialFloat16Values)
        {
            deFloat16 rndFloat16 = deFloat64To16(rndFloat);
            if (deHalfIsInf(rndFloat16) || deHalfIsIEEENaN(rndFloat16) || deHalfIsDenormal(rndFloat16))
                continue;
        }
        float64.push_back(rndFloat);
        ++numNdx;
    }

    return float64;
}

// IEEE-754 floating point numbers:
// +--------+------+----------+-------------+
// | binary | sign | exponent | significand |
// +--------+------+----------+-------------+
// | 16-bit |  1   |    5     |     10      |
// +--------+------+----------+-------------+
// | 32-bit |  1   |    8     |     23      |
// +--------+------+----------+-------------+
//
// 16-bit floats:
//
// 0   000 00   00 0000 0001 (0x0001: 2e-24:         minimum positive denormalized)
// 0   000 00   11 1111 1111 (0x03ff: 2e-14 - 2e-24: maximum positive denormalized)
// 0   000 01   00 0000 0000 (0x0400: 2e-14:         minimum positive normalized)
//
// 32-bit floats:
//
// 0   011 1110 1   001 0000 0000 0000 0000 0000 (0x3e900000: 0.28125: with exact match in 16-bit normalized)
// 0   011 1000 1   000 0000 0011 0000 0000 0000 (0x38803000: exact half way within two 16-bit normalized; round to zero: 0x0401)
// 1   011 1000 1   000 0000 0011 0000 0000 0000 (0xb8803000: exact half way within two 16-bit normalized; round to zero: 0x8402)
// 0   011 1000 1   000 0000 1111 1111 0000 0000 (0x3880ff00: not exact half way within two 16-bit normalized; round to zero: 0x0403)
// 1   011 1000 1   000 0000 1111 1111 0000 0000 (0xb880ff00: not exact half way within two 16-bit normalized; round to zero: 0x8404)

// Generate and return 32-bit floats
//
// If includeSpecialFloat16Values is false, random float32 that can be converted to float16 inf/nan/denormal must be excluded
// since inf may be clamped, and nan/denormal be flushed without float control features.
// And expected count to be at least 14 (numPicks).
// Otherwise, the first 24 number pairs are manually picked, while the rest are randomly generated.
// And expected count to be at least 24 (numPicks).
std::vector<float> getFloat32s(de::Random &rnd, uint32_t count, bool includeSpecialFloat16Values)
{
    std::vector<float> float32;

    float32.reserve(count);

    if (includeSpecialFloat16Values)
    {
        // Infinity
        float32.push_back(std::numeric_limits<float>::infinity());
        float32.push_back(-std::numeric_limits<float>::infinity());
        // SNaN
        float32.push_back(std::numeric_limits<float>::signaling_NaN());
        float32.push_back(-std::numeric_limits<float>::signaling_NaN());
        // QNaN
        float32.push_back(std::numeric_limits<float>::quiet_NaN());
        float32.push_back(-std::numeric_limits<float>::quiet_NaN());
        // Normalized 32-bit float with exact denormalized match in 16-bit
        float32.push_back(deFloatLdExp(1.f, -24));  // 2e-24: minimum 16-bit positive denormalized
        float32.push_back(-deFloatLdExp(1.f, -24)); // 2e-24: maximum 16-bit negative denormalized
        // Normalized 32-bit float matching infinity in 16-bit
        float32.push_back(deFloatLdExp(1.f, 100));
        float32.push_back(-deFloatLdExp(1.f, 100));
    }
    // Zero
    float32.push_back(0.f);
    float32.push_back(-0.f);
    // Denormalized 32-bit float matching 0 in 16-bit
    float32.push_back(deFloatLdExp(1.f, -127));
    float32.push_back(-deFloatLdExp(1.f, -127));
    // Normalized 32-bit float matching 0 in 16-bit
    float32.push_back(deFloatLdExp(1.f, -100));
    float32.push_back(-deFloatLdExp(1.f, -100));
    // Normalized 32-bit float with exact normalized match in 16-bit
    float32.push_back(deFloatLdExp(1.f, -14));  // 2e-14: minimum 16-bit positive normalized
    float32.push_back(-deFloatLdExp(1.f, -14)); // 2e-14: maximum 16-bit negative normalized
    // Normalized 32-bit float falling above half way within two 16-bit normalized
    float32.push_back(bitwiseCast<float>(uint32_t(0x3880ff00)));
    float32.push_back(bitwiseCast<float>(uint32_t(0xb880ff00)));
    // Normalized 32-bit float falling exact half way within two 16-bit normalized
    float32.push_back(bitwiseCast<float>(uint32_t(0x38803000)));
    float32.push_back(bitwiseCast<float>(uint32_t(0xb8803000)));
    // Some number
    float32.push_back(0.28125f);
    float32.push_back(-0.28125f);

    const uint32_t numPicks = static_cast<uint32_t>(float32.size());

    DE_ASSERT(count >= numPicks);
    count -= numPicks;

    for (uint32_t numNdx = 0; numNdx < count;)
    {
        float rndFloat = rnd.getFloat();
        // If special float16 values must be excluded, generated float values that result in inf/nan/denormal of float16 should be removed.
        if (!includeSpecialFloat16Values)
        {
            deFloat16 rndFloat16 = deFloat32To16(rndFloat);
            if (deHalfIsInf(rndFloat16) || deHalfIsIEEENaN(rndFloat16) || deHalfIsDenormal(rndFloat16))
                continue;
        }

        float32.push_back(rndFloat);
        ++numNdx;
    }

    return float32;
}

// IEEE-754 floating point numbers:
// +--------+------+----------+-------------+
// | binary | sign | exponent | significand |
// +--------+------+----------+-------------+
// | 16-bit |  1   |    5     |     10      |
// +--------+------+----------+-------------+
// | 32-bit |  1   |    8     |     23      |
// +--------+------+----------+-------------+
//
// 16-bit floats:
//
// 0   000 00   00 0000 0001 (0x0001: 2e-24:         minimum positive denormalized)
// 0   000 00   11 1111 1111 (0x03ff: 2e-14 - 2e-24: maximum positive denormalized)
// 0   000 01   00 0000 0000 (0x0400: 2e-14:         minimum positive normalized)
//
// 0   000 00   00 0000 0000 (0x0000: +0)
// 0   111 11   00 0000 0000 (0x7c00: +Inf)
// 0   000 00   11 1111 0000 (0x03f0: +Denorm)
// 0   000 01   00 0000 0001 (0x0401: +Norm)
// 0   111 11   00 0000 1111 (0x7c0f: +SNaN)
// 0   111 11   00 1111 0000 (0x7c0f: +QNaN)

// Generate and return 16-bit floats
//
// If includeSpecialFloat16Values is false, float16 inf/nan/denormal must be excluded since inf may be clamped,
// and nan/denormal be flushed without float control features. And expected count to be at least 6 (numPicks).
// Otherwise, the first 14 number pairs are manually picked, while the rest are randomly generated.
// And expected count to be at least 14 (numPicks).
std::vector<deFloat16> getFloat16s(de::Random &rnd, uint32_t count, bool includeSpecialFloat16Values)
{
    std::vector<deFloat16> float16;

    float16.reserve(count);

    if (includeSpecialFloat16Values)
    {
        // Infinity
        float16.push_back(uint16_t(0x7c00));
        float16.push_back(uint16_t(0xfc00));
        // SNaN
        float16.push_back(uint16_t(0x7c0f));
        float16.push_back(uint16_t(0xfc0f));
        // QNaN
        float16.push_back(uint16_t(0x7cf0));
        float16.push_back(uint16_t(0xfcf0));
        // Denormalized
        float16.push_back(uint16_t(0x03f0));
        float16.push_back(uint16_t(0x83f0));
    }
    // Zero
    float16.push_back(uint16_t(0x0000));
    float16.push_back(uint16_t(0x8000));
    // Normalized
    float16.push_back(uint16_t(0x0401));
    float16.push_back(uint16_t(0x8401));
    // Some normal number
    float16.push_back(uint16_t(0x14cb));
    float16.push_back(uint16_t(0x94cb));

    const uint32_t numPicks = static_cast<uint32_t>(float16.size());

    DE_ASSERT(count >= numPicks);
    count -= numPicks;

    for (uint32_t numIdx = 0; numIdx < count;)
    {
        deFloat16 rndFloat = rnd.getUint16();
        // If special float16 values must be excluded, generated values in inf/nan/denormal should be removed.
        if (!includeSpecialFloat16Values &&
            (deHalfIsInf(rndFloat) || deHalfIsIEEENaN(rndFloat) || deHalfIsDenormal(rndFloat)))
            continue;
        float16.push_back(rndFloat);
        ++numIdx;
    }

    return float16;
}

std::string getOpCapabilityShader()
{
    return "OpCapability Shader\n";
}

std::string getUnusedEntryPoint()
{
    return "OpEntryPoint Vertex %unused_func \"unused_func\"\n";
}

std::string getUnusedDecorations(const VariableLocation &location)
{
    return "OpMemberDecorate %UnusedBufferType 0 Offset 0\n"
           "OpMemberDecorate %UnusedBufferType 1 Offset 4\n"
           "OpDecorate %UnusedBufferType BufferBlock\n"
           "OpDecorate %unused_buffer DescriptorSet " +
           de::toString(location.set) +
           "\n"
           "OpDecorate %unused_buffer Binding " +
           de::toString(location.binding) + "\n";
}

std::string getUnusedTypesAndConstants()
{
    return "%c_f32_101 = OpConstant %f32 101\n"
           "%c_i32_201 = OpConstant %i32 201\n"
           "%UnusedBufferType = OpTypeStruct %f32 %i32\n"
           "%unused_ptr_Uniform_UnusedBufferType = OpTypePointer Uniform %UnusedBufferType\n"
           "%unused_ptr_Uniform_float = OpTypePointer Uniform %f32\n"
           "%unused_ptr_Uniform_int = OpTypePointer Uniform %i32\n";
}

std::string getUnusedBuffer()
{
    return "%unused_buffer = OpVariable %unused_ptr_Uniform_UnusedBufferType Uniform\n";
}

std::string getUnusedFunctionBody()
{
    return "%unused_func = OpFunction %void None %voidf\n"
           "%unused_func_label = OpLabel\n"
           "%unused_out_float_ptr = OpAccessChain %unused_ptr_Uniform_float %unused_buffer %c_i32_0\n"
           "OpStore %unused_out_float_ptr %c_f32_101\n"
           "%unused_out_int_ptr = OpAccessChain %unused_ptr_Uniform_int %unused_buffer %c_i32_1\n"
           "OpStore %unused_out_int_ptr %c_i32_201\n"
           "OpReturn\n"
           "OpFunctionEnd\n";
}

} // namespace SpirVAssembly
} // namespace vkt<|MERGE_RESOLUTION|>--- conflicted
+++ resolved
@@ -213,21 +213,22 @@
     return true;
 }
 
-<<<<<<< HEAD
 bool isMaintenance8FeaturesSupported(const Context &context, const vk::VkPhysicalDeviceMaintenance8FeaturesKHR &toCheck,
                                      const char **missingFeature)
 {
     const VkPhysicalDeviceMaintenance8FeaturesKHR &extensionFeatures = context.getMaintenance8Features();
 
     IS_AVAIL("Maintenance8.", maintenance8);
-=======
+
+    return true;
+}
+
 bool isMaintenance9FeaturesSupported(const Context &context, const vk::VkPhysicalDeviceMaintenance9FeaturesKHR &toCheck,
                                      const char **missingFeature)
 {
     const VkPhysicalDeviceMaintenance9FeaturesKHR &extensionFeatures = context.getMaintenance9Features();
 
     IS_AVAIL("Maintenance9.", maintenance9);
->>>>>>> b2694325
 
     return true;
 }
@@ -339,11 +340,10 @@
     if (!isFloatControls2FeaturesSupported(context, requested.extFloatControls2, missingFeature))
         return false;
 
-<<<<<<< HEAD
     if (!isMaintenance8FeaturesSupported(context, requested.extMaintenance8, missingFeature))
-=======
+        return false;
+
     if (!isMaintenance9FeaturesSupported(context, requested.maint9Features, missingFeature))
->>>>>>> b2694325
         return false;
 #endif // CTS_USES_VULKANSC
 
