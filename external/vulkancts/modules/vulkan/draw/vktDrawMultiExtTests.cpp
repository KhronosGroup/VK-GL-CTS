/*------------------------------------------------------------------------
 * Vulkan Conformance Tests
 * ------------------------
 *
 * Copyright (c) 2021 The Khronos Group Inc.
 * Copyright (c) 2021 Valve Corporation.
 *
 * Licensed under the Apache License, Version 2.0 (the "License");
 * you may not use this file except in compliance with the License.
 * You may obtain a copy of the License at
 *
 *      http://www.apache.org/licenses/LICENSE-2.0
 *
 * Unless required by applicable law or agreed to in writing, software
 * distributed under the License is distributed on an "AS IS" BASIS,
 * WITHOUT WARRANTIES OR CONDITIONS OF ANY KIND, either express or implied.
 * See the License for the specific language governing permissions and
 * limitations under the License.
 *
 *//*!
 * \file
 * \brief Test for VK_EXT_multi_draw
 *//*--------------------------------------------------------------------*/

#include "vktDrawMultiExtTests.hpp"

#include "vkTypeUtil.hpp"
#include "vkImageWithMemory.hpp"
#include "vkObjUtil.hpp"
#include "vkBuilderUtil.hpp"
#include "vkCmdUtil.hpp"
#include "vkBufferWithMemory.hpp"
#include "vkImageUtil.hpp"
#include "vkBarrierUtil.hpp"

#include "tcuTexture.hpp"
#include "tcuMaybe.hpp"
#include "tcuImageCompare.hpp"

#include "deUniquePtr.hpp"
#include "deMath.h"
#include "deRandom.hpp"

#include <vector>
#include <sstream>
#include <algorithm>
#include <iterator>
#include <limits>

using namespace vk;

namespace vkt
{
namespace Draw
{

namespace
{

// Normal or indexed draws.
enum class DrawType { NORMAL = 0, INDEXED };

// How to apply the vertex offset in indexed draws.
enum class VertexOffsetType
{
	MIXED = 0,			// Do not use pVertexOffset and mix values in struct-indicated offsets.
	CONSTANT_RANDOM,	// Use a constant value for pVertexOffset and fill offset struct members with random values.
	CONSTANT_PACK,		// Use a constant value for pVertexOffset and a stride that removes the vertex offset member in structs.
};

// Triangle mesh type.
enum class MeshType { MOSAIC = 0, OVERLAPPING };

// Vertex offset parameters.
struct VertexOffsetParams
{
	VertexOffsetType	offsetType;
	deUint32			offset;
};

// Test parameters.
struct TestParams
{
	MeshType						meshType;
	DrawType						drawType;
	deUint32						drawCount;
	deUint32						instanceCount;
	deUint32						firstInstance;
	deUint32						stride;
	tcu::Maybe<VertexOffsetParams>	vertexOffset;	// Only used for indexed draws.
	deUint32						seed;
	bool							useTessellation;
	bool							useGeometry;
	bool							multiview;
	bool							useDynamicRendering;

	deUint32 maxInstanceIndex () const
	{
		if (instanceCount == 0u)
			return 0u;
		return (firstInstance + instanceCount - 1u);
	}
};

// For the color attachment. Must match what the fragment shader expects.
VkFormat getColorFormat ()
{
	return VK_FORMAT_R8G8B8A8_UINT;
}

// Compatible with getColorFormat() but better when used with the image logging facilities.
VkFormat getVerificationFormat ()
{
	return VK_FORMAT_R8G8B8A8_UNORM;
}

// Find a suitable format for the depth/stencil buffer.
VkFormat chooseDepthStencilFormat (const InstanceInterface& vki, VkPhysicalDevice physDev)
{
	// The spec mandates support for one of these two formats.
	const VkFormat candidates[] = { VK_FORMAT_D32_SFLOAT_S8_UINT, VK_FORMAT_D24_UNORM_S8_UINT };

	for (const auto& format : candidates)
	{
		const auto properties = getPhysicalDeviceFormatProperties(vki, physDev, format);
		if ((properties.optimalTilingFeatures & VK_FORMAT_FEATURE_DEPTH_STENCIL_ATTACHMENT_BIT) != 0u)
			return format;
	}

	TCU_FAIL("No suitable depth/stencil format found");
	return VK_FORMAT_UNDEFINED; // Unreachable.
}

// Format used when verifying the stencil aspect.
VkFormat getStencilVerificationFormat ()
{
	return VK_FORMAT_S8_UINT;
}

deUint32 getTriangleCount ()
{
	return 1024u;	// This matches the minumum allowed limit for maxMultiDrawCount, so we can submit a single triangle per draw call.
}

// Base class for creating triangles.
class TriangleGenerator
{
public:
	// Append a new triangle for ID (x, y).
	virtual void appendTriangle(deUint32 x, deUint32 y, std::vector<tcu::Vec4>& vertices) = 0;
};

// Class that helps creating triangle vertices for each framebuffer pixel, forming a mosaic of triangles.
class TriangleMosaicGenerator : public TriangleGenerator
{
private:
	// Normalized width and height taking into account the framebuffer's width and height are two units (from -1 to 1).
	float	m_pixelWidth;
	float	m_pixelHeight;

	float	m_deltaX;
	float	m_deltaY;

public:
	TriangleMosaicGenerator (deUint32 width, deUint32 height)
		: m_pixelWidth	(2.0f / static_cast<float>(width))
		, m_pixelHeight	(2.0f / static_cast<float>(height))
		, m_deltaX		(m_pixelWidth * 0.25f)
		, m_deltaY		(m_pixelHeight * 0.25f)
	{}

	// Creates a triangle for framebuffer pixel (x, y) around its center. Appends the triangle vertices to the given list.
	void appendTriangle(deUint32 x, deUint32 y, std::vector<tcu::Vec4>& vertices) override
	{
		// Pixel center.
		const float coordX	= (static_cast<float>(x) + 0.5f) * m_pixelWidth - 1.0f;
		const float coordY	= (static_cast<float>(y) + 0.5f) * m_pixelHeight - 1.0f;

		// Triangle around it.
		const float topY	= coordY - m_deltaY;
		const float bottomY	= coordY + m_deltaY;

		const float leftX	= coordX - m_deltaX;
		const float rightX	= coordX + m_deltaX;

		// Note: clockwise.
		vertices.emplace_back(leftX,	bottomY,	0.0f, 1.0f);
		vertices.emplace_back(coordX,	topY,		0.0f, 1.0f);
		vertices.emplace_back(rightX,	bottomY,	0.0f, 1.0f);
	}
};

// Class that helps create full-screen triangles that overlap each other.
// This generator will generate width*height full-screen triangles with decreasing depth from 0.75 to 0.25.
class TriangleOverlapGenerator : public TriangleGenerator
{
private:
	// Normalized width and height taking into account the framebuffer's width and height are two units (from -1 to 1).
	deUint32	m_width;
	deUint32	m_totalPixels;
	float		m_depthStep;

	static constexpr float kMinDepth	= 0.25f;
	static constexpr float kMaxDepth	= 0.75f;
	static constexpr float kDepthRange	= kMaxDepth - kMinDepth;

public:
	TriangleOverlapGenerator (deUint32 width, deUint32 height)
		: m_width		(width)
		, m_totalPixels (width * height)
		, m_depthStep	(kDepthRange / static_cast<float>(m_totalPixels))
	{}

	// Creates full-screen triangle with 2D id (x, y) and decreasing depth with increasing ids.
	void appendTriangle(deUint32 x, deUint32 y, std::vector<tcu::Vec4>& vertices) override
	{
		const auto pixelId	= static_cast<float>(y * m_width + x);
		const auto depth	= kMaxDepth - m_depthStep * pixelId;

		// Note: clockwise.
		vertices.emplace_back(-1.0f,	-1.0f,	depth, 1.0f);
		vertices.emplace_back(4.0f,		-1.0f,	depth, 1.0f);
		vertices.emplace_back(-1.0f,	4.0f,	depth, 1.0f);
	}
};

// Class that helps creating a suitable draw info vector.
class DrawInfoPacker
{
private:
	DrawType						m_drawType;
	tcu::Maybe<VertexOffsetType>	m_offsetType;	// Offset type when m_drawType is DrawType::INDEXED.
	deUint32						m_stride;		// Desired stride. Must be zero or at least as big as the needed VkMultiDraw*InfoExt.
	deUint32						m_extraBytes;	// Used to match the desired stride.
	de::Random						m_random;		// Used to generate random offsets.
	deUint32						m_infoCount;	// How many infos have we appended so far?
	std::vector<deUint8>			m_dataVec;		// Data vector in generic form.

	// Are draws indexed and using the offset member of VkMultiDrawIndexedInfoEXT?
	static bool indexedWithOffset (DrawType drawType, const tcu::Maybe<VertexOffsetType>& offsetType)
	{
		return (drawType == DrawType::INDEXED && *offsetType != VertexOffsetType::CONSTANT_PACK);
	}

	// Size in bytes for the base structure used with the given draw type.
	static deUint32 baseSize (DrawType drawType, const tcu::Maybe<VertexOffsetType>& offsetType)
	{
		return static_cast<deUint32>(indexedWithOffset(drawType, offsetType) ? sizeof(VkMultiDrawIndexedInfoEXT) : sizeof(VkMultiDrawInfoEXT));
	}

	// Number of extra bytes per entry according to the given stride.
	static deUint32 calcExtraBytes (DrawType drawType, const tcu::Maybe<VertexOffsetType>& offsetType, deUint32 stride)
	{
		// Stride 0 is a special allowed case.
		if (stride == 0u)
			return 0u;

		const auto minStride = baseSize(drawType, offsetType);
		DE_ASSERT(stride >= minStride);
		return (stride - minStride);
	}

	// Entry size in bytes taking into account the number of extra bytes due to stride.
	deUint32 entrySize () const
	{
		return baseSize(m_drawType, m_offsetType) + m_extraBytes;
	}

public:
	DrawInfoPacker	(DrawType drawType, const tcu::Maybe<VertexOffsetType>& offsetType, deUint32 stride, deUint32 estimatedInfoCount, deUint32 seed)
		: m_drawType	(drawType)
		, m_offsetType	(offsetType)
		, m_stride		(stride)
		, m_extraBytes	(calcExtraBytes(drawType, offsetType, stride))
		, m_random		(seed)
		, m_infoCount	(0u)
		, m_dataVec		()
	{
		// estimatedInfoCount is used to avoid excessive reallocation.
		if (estimatedInfoCount > 0u)
			m_dataVec.reserve(estimatedInfoCount * entrySize());
	}

	void addDrawInfo (deUint32 first, deUint32 count, deInt32 offset)
	{
		std::vector<deUint8> entry(entrySize(), 0);

		if (indexedWithOffset(m_drawType, m_offsetType))
		{
			const auto usedOffset = ((*m_offsetType == VertexOffsetType::CONSTANT_RANDOM) ? m_random.getInt32() : offset);
			const VkMultiDrawIndexedInfoEXT info = { first, count, usedOffset };
			deMemcpy(entry.data(), &info, sizeof(info));
		}
		else
		{
			const VkMultiDrawInfoEXT info = { first, count };
			deMemcpy(entry.data(), &info, sizeof(info));
		}

		std::copy(begin(entry), end(entry), std::back_inserter(m_dataVec));
		++m_infoCount;
	}

	deUint32 drawInfoCount () const
	{
		return m_infoCount;
	}

	const void* drawInfoData () const
	{
		return m_dataVec.data();
	}

	deUint32 stride () const
	{
		return m_stride;
	}
};

class MultiDrawTest : public vkt::TestCase
{
public:
					MultiDrawTest	(tcu::TestContext& testCtx, const std::string& name, const std::string& description, const TestParams& params);
	virtual			~MultiDrawTest	(void) {}

	void			initPrograms	(vk::SourceCollections& programCollection) const override;
	TestInstance*	createInstance	(Context& context) const override;
	void			checkSupport	(Context& context) const override;

private:
	TestParams		m_params;
};

class MultiDrawInstance : public vkt::TestInstance
{
public:
						MultiDrawInstance	(Context& context, const TestParams& params);
	virtual				~MultiDrawInstance	(void) {}

	tcu::TestStatus		iterate				(void) override;

private:
	TestParams			m_params;
};

MultiDrawTest::MultiDrawTest (tcu::TestContext& testCtx, const std::string& name, const std::string& description, const TestParams& params)
	: vkt::TestCase	(testCtx, name, description)
	, m_params		(params)
{}

TestInstance* MultiDrawTest::createInstance (Context& context) const
{
	return new MultiDrawInstance(context, m_params);
}

void MultiDrawTest::checkSupport (Context& context) const
{
	context.requireDeviceFunctionality("VK_EXT_multi_draw");

	if (m_params.useTessellation)
		context.requireDeviceCoreFeature(DEVICE_CORE_FEATURE_TESSELLATION_SHADER);

	if (m_params.useGeometry)
		context.requireDeviceCoreFeature(DEVICE_CORE_FEATURE_GEOMETRY_SHADER);

	if (m_params.multiview)
	{
		const auto& multiviewFeatures = context.getMultiviewFeatures();

		if (!multiviewFeatures.multiview)
			TCU_THROW(NotSupportedError, "Multiview not supported");

		if (m_params.useTessellation && !multiviewFeatures.multiviewTessellationShader)
			TCU_THROW(NotSupportedError, "Multiview not supported with tesellation shaders");

		if (m_params.useGeometry && !multiviewFeatures.multiviewGeometryShader)
			TCU_THROW(NotSupportedError, "Multiview not supported with geometry shaders");
	}

	if (m_params.useDynamicRendering)
		context.requireDeviceFunctionality("VK_KHR_dynamic_rendering");
}

void MultiDrawTest::initPrograms (vk::SourceCollections& programCollection) const
{
	// The general idea behind these tests is to have a 32x32 framebuffer with 1024 pixels and 1024 triangles to draw.
	//
	// When using a mosaic mesh, the tests will generally draw a single triangle around the center of each of these pixels. When
	// using an overlapping mesh, each single triangle will cover the whole framebuffer using a different depth value, and the depth
	// test will be enabled.
	//
	// The color of each triangle will depend on the instance index, the draw index and, when using multiview, the view index. This
	// way, it's possible to draw those 1024 triangles with a single draw call or to draw each triangle with a separate draw call,
	// with up to 1024 draw calls. Combinations in between are possible.
	//
	// With overlapping meshes, the resulting color buffer will be uniform in color. With mosaic meshes, it depends on the submitted
	// draw count. In some cases, all pixels will be slightly different in color.
	//
	// The color buffer will be cleared to transparent black when beginning the render pass, and in some special cases some or all
	// pixels will preserve that clear color because they will not be drawn into. This happens, for example, if the instance count
	// or draw count is zero and in some cases of meshed geometry with stride zero.
	//
	// The output color for each pixel will:
	// - Have the draw index split into the R and G components.
	// - Have the instance index I stored into the B component as 255-I.
	//
	// In addition, the tests will use a depth/stencil buffer. The stencil buffer will be cleared to zero and the depth buffer to an
	// appropriate initial value (0.0 or 1.0, depending on triangle order). The stencil component will be increased with each draw
	// on each pixel. This will allow us to verify that not only the last draw for the last instance has set the proper color, but
	// that all draw operations have taken place.

	// Make sure the blue channel can be calculated without issues.
	DE_ASSERT(m_params.maxInstanceIndex() <= 255u);

	std::ostringstream vert;
	vert
		<< "#version 460\n"
		<< (m_params.multiview ? "#extension GL_EXT_multiview : enable\n" : "")
		<< "\n"
		<< "out gl_PerVertex\n"
		<< "{\n"
		<< "    vec4 gl_Position;\n"
		<< "};\n"
		<< "\n"
		<< "layout (location=0) in vec4 inPos;\n"
		<< "layout (location=0) out uvec4 outColor;\n"
		<< "\n"
		<< "void main()\n"
		<< "{\n"
		<< "    gl_Position = inPos;\n"
		<< "    const uint uDrawIndex = uint(gl_DrawID);\n"
		<< "    outColor.r = ((uDrawIndex >> 8u) & 0xFFu);\n"
		<< "    outColor.g = ((uDrawIndex      ) & 0xFFu);\n"
		<< "    outColor.b = 255u - uint(gl_InstanceIndex);\n"
		<< "    outColor.a = 255u" << (m_params.multiview ? " - uint(gl_ViewIndex)" : "") << ";\n"
		<< "}\n"
		;
	programCollection.glslSources.add("vert") << glu::VertexSource(vert.str());

	std::ostringstream frag;
	frag
		<< "#version 460\n"
		<< "\n"
		<< "layout (location=0) flat in uvec4 inColor;\n"
		<< "layout (location=0) out uvec4 outColor;\n"
		<< "\n"
		<< "void main ()\n"
		<< "{\n"
		<< "    outColor = inColor;\n"
		<< "}\n"
		;
	programCollection.glslSources.add("frag") << glu::FragmentSource(frag.str());

	if (m_params.useTessellation)
	{
		std::ostringstream tesc;
		tesc
			<< "#version 460\n"
			<< "\n"
			<< "layout (vertices=3) out;\n"
			<< "in gl_PerVertex\n"
			<< "{\n"
			<< "    vec4 gl_Position;\n"
			<< "} gl_in[gl_MaxPatchVertices];\n"
			<< "out gl_PerVertex\n"
			<< "{\n"
			<< "    vec4 gl_Position;\n"
			<< "} gl_out[];\n"
			<< "\n"
			<< "layout (location=0) in uvec4 inColor[gl_MaxPatchVertices];\n"
			<< "layout (location=0) out uvec4 outColor[];\n"
			<< "\n"
			<< "void main (void)\n"
			<< "{\n"
			<< "    gl_TessLevelInner[0] = 1.0;\n"
			<< "    gl_TessLevelInner[1] = 1.0;\n"
			<< "    gl_TessLevelOuter[0] = 1.0;\n"
			<< "    gl_TessLevelOuter[1] = 1.0;\n"
			<< "    gl_TessLevelOuter[2] = 1.0;\n"
			<< "    gl_TessLevelOuter[3] = 1.0;\n"
			<< "    gl_out[gl_InvocationID].gl_Position = gl_in[gl_InvocationID].gl_Position;\n"
			<< "    outColor[gl_InvocationID] = inColor[gl_InvocationID];\n"
			<< "}\n"
			;
		programCollection.glslSources.add("tesc") << glu::TessellationControlSource(tesc.str());

		std::ostringstream tese;
		tese
			<< "#version 460\n"
			<< "\n"
			<< "layout (triangles, fractional_odd_spacing, cw) in;\n"
			<< "in gl_PerVertex\n"
			<< "{\n"
			<< "    vec4 gl_Position;\n"
			<< "} gl_in[gl_MaxPatchVertices];\n"
			<< "out gl_PerVertex\n"
			<< "{\n"
			<< "    vec4 gl_Position;\n"
			<< "};\n"
			<< "\n"
			<< "layout (location=0) in uvec4 inColor[gl_MaxPatchVertices];\n"
			<< "layout (location=0) out uvec4 outColor;\n"
			<< "\n"
			<< "void main (void)\n"
			<< "{\n"
			<< "    gl_Position = (gl_TessCoord.x * gl_in[0].gl_Position) +\n"
			<< "                  (gl_TessCoord.y * gl_in[1].gl_Position) +\n"
			<< "                  (gl_TessCoord.z * gl_in[2].gl_Position);\n"
			<< "    outColor = inColor[0];\n"
			<< "}\n"
			;
		programCollection.glslSources.add("tese") << glu::TessellationEvaluationSource(tese.str());
	}

	if (m_params.useGeometry)
	{
		std::ostringstream geom;
		geom
			<< "#version 460\n"
			<< "\n"
			<< "layout (triangles) in;\n"
			<< "layout (triangle_strip, max_vertices=3) out;\n"
			<< "in gl_PerVertex\n"
			<< "{\n"
			<< "    vec4 gl_Position;\n"
			<< "} gl_in[3];\n"
			<< "out gl_PerVertex\n"
			<< "{\n"
			<< "    vec4 gl_Position;\n"
			<< "};\n"
			<< "\n"
			<< "layout (location=0) in uvec4 inColor[3];\n"
			<< "layout (location=0) out uvec4 outColor;\n"
			<< "\n"
			<< "void main ()\n"
			<< "{\n"
			<< "    gl_Position = gl_in[0].gl_Position; outColor = inColor[0]; EmitVertex();\n"
			<< "    gl_Position = gl_in[1].gl_Position; outColor = inColor[1]; EmitVertex();\n"
			<< "    gl_Position = gl_in[2].gl_Position; outColor = inColor[2]; EmitVertex();\n"
			<< "}\n"
			;
		programCollection.glslSources.add("geom") << glu::GeometrySource(geom.str());
	}
}

MultiDrawInstance::MultiDrawInstance (Context& context, const TestParams& params)
	: vkt::TestInstance	(context)
	, m_params			(params)
{}

void appendPaddingVertices (std::vector<tcu::Vec4>& vertices, deUint32 count)
{
	for (deUint32 i = 0u; i < count; ++i)
		vertices.emplace_back(0.0f, 0.0f, 0.0f, 1.0f);
}

// Creates a render pass with multiple subpasses, one per layer.
Move<VkRenderPass> makeMultidrawRenderPass (const DeviceInterface&	vk,
											VkDevice				device,
											VkFormat				colorFormat,
											VkFormat				depthStencilFormat,
											deUint32				layerCount)
{
	const VkAttachmentDescription colorAttachmentDescription =
	{
		0u,											// VkAttachmentDescriptionFlags    flags
		colorFormat,								// VkFormat                        format
		VK_SAMPLE_COUNT_1_BIT,						// VkSampleCountFlagBits           samples
		VK_ATTACHMENT_LOAD_OP_CLEAR,				// VkAttachmentLoadOp              loadOp
		VK_ATTACHMENT_STORE_OP_STORE,				// VkAttachmentStoreOp             storeOp
		VK_ATTACHMENT_LOAD_OP_DONT_CARE,			// VkAttachmentLoadOp              stencilLoadOp
		VK_ATTACHMENT_STORE_OP_DONT_CARE,			// VkAttachmentStoreOp             stencilStoreOp
		VK_IMAGE_LAYOUT_UNDEFINED,					// VkImageLayout                   initialLayout
		VK_IMAGE_LAYOUT_COLOR_ATTACHMENT_OPTIMAL,	// VkImageLayout                   finalLayout
	};

	const VkAttachmentDescription depthStencilAttachmentDescription =
	{
		0u,													// VkAttachmentDescriptionFlags    flags
		depthStencilFormat,									// VkFormat                        format
		VK_SAMPLE_COUNT_1_BIT,								// VkSampleCountFlagBits           samples
		VK_ATTACHMENT_LOAD_OP_CLEAR,						// VkAttachmentLoadOp              loadOp
		VK_ATTACHMENT_STORE_OP_STORE,						// VkAttachmentStoreOp             storeOp
		VK_ATTACHMENT_LOAD_OP_CLEAR,						// VkAttachmentLoadOp              stencilLoadOp
		VK_ATTACHMENT_STORE_OP_STORE,						// VkAttachmentStoreOp             stencilStoreOp
		VK_IMAGE_LAYOUT_UNDEFINED,							// VkImageLayout                   initialLayout
		VK_IMAGE_LAYOUT_DEPTH_STENCIL_ATTACHMENT_OPTIMAL,	// VkImageLayout                   finalLayout
	};

	const std::vector<VkAttachmentDescription>	attachmentDescriptions		= { colorAttachmentDescription, depthStencilAttachmentDescription };
	const VkAttachmentReference					colorAttachmentRef			= makeAttachmentReference(0u, VK_IMAGE_LAYOUT_COLOR_ATTACHMENT_OPTIMAL);
	const VkAttachmentReference					depthStencilAttachmentRef	= makeAttachmentReference(1u, VK_IMAGE_LAYOUT_DEPTH_STENCIL_ATTACHMENT_OPTIMAL);

	const VkSubpassDescription subpassDescription =
	{
		0u,									// VkSubpassDescriptionFlags       flags
		VK_PIPELINE_BIND_POINT_GRAPHICS,	// VkPipelineBindPoint             pipelineBindPoint
		0u,									// deUint32                        inputAttachmentCount
		nullptr,							// const VkAttachmentReference*    pInputAttachments
		1u,									// deUint32                        colorAttachmentCount
		&colorAttachmentRef,				// const VkAttachmentReference*    pColorAttachments
		nullptr,							// const VkAttachmentReference*    pResolveAttachments
		&depthStencilAttachmentRef,			// const VkAttachmentReference*    pDepthStencilAttachment
		0u,									// deUint32                        preserveAttachmentCount
		nullptr								// const deUint32*                 pPreserveAttachments
	};

	std::vector<VkSubpassDescription> subpassDescriptions;

	subpassDescriptions.reserve(layerCount);
	for (deUint32 subpassIdx = 0u; subpassIdx < layerCount; ++subpassIdx)
		subpassDescriptions.push_back(subpassDescription);

	using MultiviewInfoPtr = de::MovePtr<VkRenderPassMultiviewCreateInfo>;

	MultiviewInfoPtr multiviewCreateInfo;
	std::vector<deUint32> viewMasks;

	if (layerCount > 1u)
	{
		multiviewCreateInfo		= MultiviewInfoPtr(new VkRenderPassMultiviewCreateInfo);
		*multiviewCreateInfo	= initVulkanStructure();

		viewMasks.resize(subpassDescriptions.size());
		for (deUint32 subpassIdx = 0u; subpassIdx < static_cast<deUint32>(viewMasks.size()); ++subpassIdx)
			viewMasks[subpassIdx] = (1u << subpassIdx);

		multiviewCreateInfo->subpassCount	= static_cast<deUint32>(viewMasks.size());
		multiviewCreateInfo->pViewMasks		= de::dataOrNull(viewMasks);
	}

	// Dependencies between subpasses for color and depth/stencil read/writes.
	std::vector<VkSubpassDependency> dependencies;
	if (layerCount > 1u)
		dependencies.reserve((layerCount - 1u) * 2u);

	const auto fragmentTestStages	= (VK_PIPELINE_STAGE_EARLY_FRAGMENT_TESTS_BIT | VK_PIPELINE_STAGE_LATE_FRAGMENT_TESTS_BIT);
	const auto dsWrites				= VK_ACCESS_DEPTH_STENCIL_ATTACHMENT_WRITE_BIT;
	const auto dsReadWrites			= (VK_ACCESS_DEPTH_STENCIL_ATTACHMENT_WRITE_BIT | VK_ACCESS_DEPTH_STENCIL_ATTACHMENT_READ_BIT);
	const auto colorStage			= VK_PIPELINE_STAGE_COLOR_ATTACHMENT_OUTPUT_BIT;
	const auto colorWrites			= VK_ACCESS_COLOR_ATTACHMENT_WRITE_BIT;
	const auto colorReadWrites		= (VK_ACCESS_COLOR_ATTACHMENT_WRITE_BIT | VK_ACCESS_COLOR_ATTACHMENT_READ_BIT);

	for (deUint32 subpassIdx = 1u; subpassIdx < layerCount; ++subpassIdx)
	{
		const auto prev = subpassIdx - 1u;

		const VkSubpassDependency dsDep =
		{
			prev,							//	deUint32				srcSubpass;
			subpassIdx,						//	deUint32				dstSubpass;
			fragmentTestStages,				//	VkPipelineStageFlags	srcStageMask;
			fragmentTestStages,				//	VkPipelineStageFlags	dstStageMask;
			dsWrites,						//	VkAccessFlags			srcAccessMask;
			dsReadWrites,					//	VkAccessFlags			dstAccessMask;
			VK_DEPENDENCY_BY_REGION_BIT,	//	VkDependencyFlags		dependencyFlags;
		};
		dependencies.push_back(dsDep);

		const VkSubpassDependency colorDep =
		{
			prev,							//	deUint32				srcSubpass;
			subpassIdx,						//	deUint32				dstSubpass;
			colorStage,						//	VkPipelineStageFlags	srcStageMask;
			colorStage,						//	VkPipelineStageFlags	dstStageMask;
			colorWrites,					//	VkAccessFlags			srcAccessMask;
			colorReadWrites,				//	VkAccessFlags			dstAccessMask;
			VK_DEPENDENCY_BY_REGION_BIT,	//	VkDependencyFlags		dependencyFlags;
		};
		dependencies.push_back(colorDep);
	}

	const VkRenderPassCreateInfo renderPassInfo =
	{
		VK_STRUCTURE_TYPE_RENDER_PASS_CREATE_INFO,				// VkStructureType                   sType
		multiviewCreateInfo.get(),								// const void*                       pNext
		0u,														// VkRenderPassCreateFlags           flags
		static_cast<deUint32>(attachmentDescriptions.size()),	// deUint32                          attachmentCount
		de::dataOrNull(attachmentDescriptions),					// const VkAttachmentDescription*    pAttachments
		static_cast<deUint32>(subpassDescriptions.size()),		// deUint32                          subpassCount
		de::dataOrNull(subpassDescriptions),					// const VkSubpassDescription*       pSubpasses
		static_cast<deUint32>(dependencies.size()),				// deUint32                          dependencyCount
		de::dataOrNull(dependencies),							// const VkSubpassDependency*        pDependencies
	};

	return createRenderPass(vk, device, &renderPassInfo, nullptr);
}

tcu::TestStatus MultiDrawInstance::iterate (void)
{
	const auto&	vki				= m_context.getInstanceInterface();
	const auto	physDev			= m_context.getPhysicalDevice();
	const auto&	vkd				= m_context.getDeviceInterface();
	const auto	device			= m_context.getDevice();
	auto&		alloc			= m_context.getDefaultAllocator();
	const auto	queue			= m_context.getUniversalQueue();
	const auto	qIndex			= m_context.getUniversalQueueFamilyIndex();

	const auto	colorFormat		= getColorFormat();
	const auto	dsFormat		= chooseDepthStencilFormat(vki, physDev);
	const auto	tcuColorFormat	= mapVkFormat(colorFormat);
	const auto	triangleCount	= getTriangleCount();
	const auto	imageDim		= static_cast<deUint32>(deSqrt(static_cast<double>(triangleCount)));
	const auto	imageExtent		= makeExtent3D(imageDim, imageDim, 1u);
	const auto	imageLayers		= (m_params.multiview ? 2u : 1u);
<<<<<<< HEAD
=======
	const auto	imageViewType	= ((imageLayers > 1u) ? VK_IMAGE_VIEW_TYPE_2D_ARRAY : VK_IMAGE_VIEW_TYPE_2D);
>>>>>>> b86a0cdc
	const auto	colorUsage		= (VK_IMAGE_USAGE_TRANSFER_SRC_BIT | VK_IMAGE_USAGE_COLOR_ATTACHMENT_BIT);
	const auto	dsUsage			= (VK_IMAGE_USAGE_TRANSFER_SRC_BIT | VK_IMAGE_USAGE_DEPTH_STENCIL_ATTACHMENT_BIT);
	const auto	pixelCount		= imageExtent.width * imageExtent.height;
	const auto	vertexCount		= pixelCount * 3u; // Triangle list.
	const auto	isIndexed		= (m_params.drawType == DrawType::INDEXED);
	const auto	isMixedMode		= (isIndexed && m_params.vertexOffset && m_params.vertexOffset->offsetType == VertexOffsetType::MIXED);
	const auto	extraVertices	= (m_params.vertexOffset ? m_params.vertexOffset->offset : 0u);
	const auto	isMosaic		= (m_params.meshType == MeshType::MOSAIC);

	// Make sure we're providing a vertex offset for indexed cases.
	DE_ASSERT(!isIndexed || static_cast<bool>(m_params.vertexOffset));

	// Make sure overlapping draws use a single instance.
	DE_ASSERT(isMosaic || m_params.instanceCount <= 1u);

	// Color buffer.
	const VkImageCreateInfo imageCreateInfo =
	{
		VK_STRUCTURE_TYPE_IMAGE_CREATE_INFO,	//	VkStructureType			sType;
		nullptr,								//	const void*				pNext;
		0u,										//	VkImageCreateFlags		flags;
		VK_IMAGE_TYPE_2D,						//	VkImageType				imageType;
		colorFormat,							//	VkFormat				format;
		imageExtent,							//	VkExtent3D				extent;
		1u,										//	deUint32				mipLevels;
		imageLayers,							//	deUint32				arrayLayers;
		VK_SAMPLE_COUNT_1_BIT,					//	VkSampleCountFlagBits	samples;
		VK_IMAGE_TILING_OPTIMAL,				//	VkImageTiling			tiling;
		colorUsage,								//	VkImageUsageFlags		usage;
		VK_SHARING_MODE_EXCLUSIVE,				//	VkSharingMode			sharingMode;
		0u,										//	deUint32				queueFamilyIndexCount;
		nullptr,								//	const deUint32*			pQueueFamilyIndices;
		VK_IMAGE_LAYOUT_UNDEFINED,				//	VkImageLayout			initialLayout;
	};

	ImageWithMemory	colorBuffer				(vkd, device, alloc, imageCreateInfo, MemoryRequirement::Any);
	const auto		colorSubresourceRange	= makeImageSubresourceRange(VK_IMAGE_ASPECT_COLOR_BIT, 0u, 1u, 0u, imageLayers);
<<<<<<< HEAD
	const auto		colorBufferView			= makeImageView(vkd, device, colorBuffer.get(), VK_IMAGE_VIEW_TYPE_2D, colorFormat, colorSubresourceRange);
=======
	const auto		colorBufferView			= makeImageView(vkd, device, colorBuffer.get(), imageViewType, colorFormat, colorSubresourceRange);
>>>>>>> b86a0cdc

	// Depth/stencil buffer.
	const VkImageCreateInfo dsCreateInfo =
	{
		VK_STRUCTURE_TYPE_IMAGE_CREATE_INFO,	//	VkStructureType			sType;
		nullptr,								//	const void*				pNext;
		0u,										//	VkImageCreateFlags		flags;
		VK_IMAGE_TYPE_2D,						//	VkImageType				imageType;
		dsFormat,								//	VkFormat				format;
		imageExtent,							//	VkExtent3D				extent;
		1u,										//	deUint32				mipLevels;
		imageLayers,							//	deUint32				arrayLayers;
		VK_SAMPLE_COUNT_1_BIT,					//	VkSampleCountFlagBits	samples;
		VK_IMAGE_TILING_OPTIMAL,				//	VkImageTiling			tiling;
		dsUsage,								//	VkImageUsageFlags		usage;
		VK_SHARING_MODE_EXCLUSIVE,				//	VkSharingMode			sharingMode;
		0u,										//	deUint32				queueFamilyIndexCount;
		nullptr,								//	const deUint32*			pQueueFamilyIndices;
		VK_IMAGE_LAYOUT_UNDEFINED,				//	VkImageLayout			initialLayout;
	};

	ImageWithMemory dsBuffer			(vkd, device, alloc, dsCreateInfo, MemoryRequirement::Any);
	const auto		dsSubresourceRange	= makeImageSubresourceRange((VK_IMAGE_ASPECT_DEPTH_BIT | VK_IMAGE_ASPECT_STENCIL_BIT), 0u, 1u, 0u, imageLayers);
<<<<<<< HEAD
	const auto		dsBufferView		= makeImageView(vkd, device, dsBuffer.get(), VK_IMAGE_VIEW_TYPE_2D, dsFormat, dsSubresourceRange);

	// Output buffers to verify attachments.
	using BufferWithMemoryPtr = de::MovePtr<BufferWithMemory>;

=======
	const auto		dsBufferView		= makeImageView(vkd, device, dsBuffer.get(), imageViewType, dsFormat, dsSubresourceRange);

	// Output buffers to verify attachments.
	using BufferWithMemoryPtr = de::MovePtr<BufferWithMemory>;

>>>>>>> b86a0cdc
	// Buffers to read color attachment.
	const auto outputBufferSize = pixelCount * static_cast<VkDeviceSize>(tcu::getPixelSize(tcuColorFormat));
	const auto bufferCreateInfo = makeBufferCreateInfo(outputBufferSize, VK_BUFFER_USAGE_TRANSFER_DST_BIT);

	std::vector<BufferWithMemoryPtr> outputBuffers;
	for (deUint32 i = 0u; i < imageLayers; ++i)
		outputBuffers.push_back(BufferWithMemoryPtr(new BufferWithMemory(vkd, device, alloc, bufferCreateInfo, MemoryRequirement::HostVisible)));

	// Buffer to read depth/stencil attachment. Note: this supposes we'll only copy the stencil aspect. See below.
	const auto			tcuStencilFmt			= mapVkFormat(getStencilVerificationFormat());
	const auto			stencilOutBufferSize	= pixelCount * static_cast<VkDeviceSize>(tcu::getPixelSize(tcuStencilFmt));
	const auto			stencilOutCreateInfo	= makeBufferCreateInfo(stencilOutBufferSize, VK_BUFFER_USAGE_TRANSFER_DST_BIT);

	std::vector<BufferWithMemoryPtr> stencilOutBuffers;
	for (deUint32 i = 0u; i < imageLayers; ++i)
		stencilOutBuffers.push_back(BufferWithMemoryPtr(new BufferWithMemory(vkd, device, alloc, stencilOutCreateInfo, MemoryRequirement::HostVisible)));

	// Shaders.
	const auto				vertModule = createShaderModule(vkd, device, m_context.getBinaryCollection().get("vert"), 0u);
	const auto				fragModule = createShaderModule(vkd, device, m_context.getBinaryCollection().get("frag"), 0u);
	Move<VkShaderModule>	tescModule;
	Move<VkShaderModule>	teseModule;
	Move<VkShaderModule>	geomModule;

	if (m_params.useGeometry)
		geomModule = createShaderModule(vkd, device, m_context.getBinaryCollection().get("geom"), 0u);

	if (m_params.useTessellation)
	{
		tescModule = createShaderModule(vkd, device, m_context.getBinaryCollection().get("tesc"), 0u);
		teseModule = createShaderModule(vkd, device, m_context.getBinaryCollection().get("tese"), 0u);
	}

	DescriptorSetLayoutBuilder	layoutBuilder;
	const auto					descriptorSetLayout	= layoutBuilder.build(vkd, device);
	const auto					pipelineLayout		= makePipelineLayout(vkd, device, descriptorSetLayout.get());

	Move<VkRenderPass>			renderPass;
	Move<VkFramebuffer>			framebuffer;

	// Render pass and Framebuffer (note layers is always 1 as required by the spec).
	if (!m_params.useDynamicRendering)
	{
		renderPass = makeMultidrawRenderPass(vkd, device, colorFormat, dsFormat, imageLayers);
		const std::vector<VkImageView> attachments { colorBufferView.get(), dsBufferView.get() };
		framebuffer = makeFramebuffer(vkd, device, renderPass.get(), static_cast<deUint32>(attachments.size()), de::dataOrNull(attachments), imageExtent.width, imageExtent.height, 1u);
	}

	// Viewports and scissors.
	const auto						viewport	= makeViewport(imageExtent);
	const std::vector<VkViewport>	viewports	(1u, viewport);
	const auto						scissor		= makeRect2D(imageExtent);
	const std::vector<VkRect2D>		scissors	(1u, scissor);

	// Indexed draws will have triangle vertices in reverse order. See index buffer creation below.
	const auto										frontFace			= (isIndexed ? VK_FRONT_FACE_COUNTER_CLOCKWISE : VK_FRONT_FACE_CLOCKWISE);
	const VkPipelineRasterizationStateCreateInfo	rasterizationInfo	=
	{
		VK_STRUCTURE_TYPE_PIPELINE_RASTERIZATION_STATE_CREATE_INFO,	//	VkStructureType							sType;
		nullptr,													//	const void*								pNext;
		0u,															//	VkPipelineRasterizationStateCreateFlags	flags;
		VK_FALSE,													//	VkBool32								depthClampEnable;
		VK_FALSE,													//	VkBool32								rasterizerDiscardEnable;
		VK_POLYGON_MODE_FILL,										//	VkPolygonMode							polygonMode;
		VK_CULL_MODE_BACK_BIT,										//	VkCullModeFlags							cullMode;
		frontFace,													//	VkFrontFace								frontFace;
		VK_FALSE,													//	VkBool32								depthBiasEnable;
		0.0f,														//	float									depthBiasConstantFactor;
		0.0f,														//	float									depthBiasClamp;
		0.0f,														//	float									depthBiasSlopeFactor;
		1.0f,														//	float									lineWidth;
	};

	const auto frontStencilState	= makeStencilOpState(VK_STENCIL_OP_KEEP, VK_STENCIL_OP_INCREMENT_AND_WRAP, VK_STENCIL_OP_KEEP, VK_COMPARE_OP_ALWAYS, 0xFFu, 0xFFu, 0u);
	const auto backStencilState		= makeStencilOpState(VK_STENCIL_OP_KEEP, VK_STENCIL_OP_KEEP, VK_STENCIL_OP_KEEP, VK_COMPARE_OP_NEVER, 0xFFu, 0xFFu, 0u);
	const auto depthTestEnable		= (isMosaic ? VK_FALSE : VK_TRUE);
	const auto depthWriteEnable		= depthTestEnable;
	const auto depthCompareOp		= (isMosaic ? VK_COMPARE_OP_ALWAYS : (isIndexed ? VK_COMPARE_OP_GREATER : VK_COMPARE_OP_LESS));

	const VkPipelineDepthStencilStateCreateInfo depthStencilInfo =
	{
		VK_STRUCTURE_TYPE_PIPELINE_DEPTH_STENCIL_STATE_CREATE_INFO,		//	VkStructureType							sType;
		nullptr,														//	const void*								pNext;
		0u,																//	VkPipelineDepthStencilStateCreateFlags	flags;
		depthTestEnable,												//	VkBool32								depthTestEnable;
		depthWriteEnable,												//	VkBool32								depthWriteEnable;
		depthCompareOp,													//	VkCompareOp								depthCompareOp;
		VK_FALSE,														//	VkBool32								depthBoundsTestEnable;
		VK_TRUE,														//	VkBool32								stencilTestEnable;
		frontStencilState,												//	VkStencilOpState						front;
		backStencilState,												//	VkStencilOpState						back;
		0.0f,															//	float									minDepthBounds;
		1.0f,															//	float									maxDepthBounds;
	};

	vk::VkPipelineRenderingCreateInfoKHR renderingCreateInfo
	{
		vk::VK_STRUCTURE_TYPE_PIPELINE_RENDERING_CREATE_INFO_KHR,
		DE_NULL,
		0u,
		1u,
		&colorFormat,
		dsFormat,
		dsFormat
	};

	vk::VkPipelineRenderingCreateInfoKHR* nextPtr = nullptr;
	if (m_params.useDynamicRendering)
		nextPtr = &renderingCreateInfo;

	const auto primitiveTopology	= (m_params.useTessellation ? VK_PRIMITIVE_TOPOLOGY_PATCH_LIST : VK_PRIMITIVE_TOPOLOGY_TRIANGLE_LIST);
	const auto patchControlPoints	= (m_params.useTessellation ? 3u : 0u);

	// Pipelines.
	std::vector<Move<VkPipeline>> pipelines;
	pipelines.reserve(imageLayers);
	for (deUint32 subpassIdx = 0u; subpassIdx < imageLayers; ++subpassIdx)
	{
		pipelines.emplace_back(makeGraphicsPipeline(vkd, device, pipelineLayout.get(),
			vertModule.get(), tescModule.get(), teseModule.get(), geomModule.get(), fragModule.get(),
			renderPass.get(), viewports, scissors, primitiveTopology, subpassIdx, patchControlPoints,
			nullptr/*vertexInputStateCreateInfo*/, &rasterizationInfo, nullptr/*multisampleStateCreateInfo*/, &depthStencilInfo,
			nullptr/*colorBlendStateCreateInfo*/, nullptr/*dynamicStateCreateInfo*/, nextPtr));
	}

	// Command pool and buffer.
	const auto cmdPool		= makeCommandPool(vkd, device, qIndex);
	const auto cmdBufferPtr	= allocateCommandBuffer(vkd, device, cmdPool.get(), VK_COMMAND_BUFFER_LEVEL_PRIMARY);
	const auto cmdBuffer	= cmdBufferPtr.get();

	// Create vertex buffer.
	std::vector<tcu::Vec4> triangleVertices;
	triangleVertices.reserve(vertexCount + extraVertices);

	// Vertex count per draw call.
	const bool atLeastOneDraw	= (m_params.drawCount > 0u);
	const bool moreThanOneDraw	= (m_params.drawCount > 1u);
	const auto trianglesPerDraw	= (atLeastOneDraw ? pixelCount / m_params.drawCount : 0u);
	const auto verticesPerDraw	= trianglesPerDraw * 3u;

	if (atLeastOneDraw)
		DE_ASSERT(pixelCount % m_params.drawCount == 0u);

	{
		using TriangleGeneratorPtr = de::MovePtr<TriangleGenerator>;
		TriangleGeneratorPtr triangleGen;

		if (m_params.meshType == MeshType::MOSAIC)
			triangleGen = TriangleGeneratorPtr(new TriangleMosaicGenerator(imageExtent.width, imageExtent.height));
		else if (m_params.meshType == MeshType::OVERLAPPING)
			triangleGen = TriangleGeneratorPtr(new TriangleOverlapGenerator(imageExtent.width, imageExtent.height));
		else
			DE_ASSERT(false);

		// When applying a vertex offset in nonmixed modes, there will be a few extra vertices at the start of the vertex buffer.
		if (isIndexed && !isMixedMode)
			appendPaddingVertices(triangleVertices, extraVertices);

		for (deUint32 y = 0u; y < imageExtent.height; ++y)
		for (deUint32 x = 0u; x < imageExtent.width; ++x)
		{
			// When applying a vertex offset in mixed mode, there will be some extra padding between the triangles for the first
			// block and the rest, so that the vertex offset will not be constant in all draw info structures. This way, the first
			// triangles will always have offset zero, and the number of them depends on the given draw count.
			const auto pixelIndex = y * imageExtent.width + x;
			if (isIndexed && isMixedMode && moreThanOneDraw && pixelIndex == trianglesPerDraw)
				appendPaddingVertices(triangleVertices, extraVertices);

			triangleGen->appendTriangle(x, y, triangleVertices);
		}
	}

	const auto			vertexBufferSize	= static_cast<VkDeviceSize>(de::dataSize(triangleVertices));
	const auto			vertexBufferInfo	= makeBufferCreateInfo(vertexBufferSize, (VK_BUFFER_USAGE_VERTEX_BUFFER_BIT));
	BufferWithMemory	vertexBuffer		(vkd, device, alloc, vertexBufferInfo, MemoryRequirement::HostVisible);
	auto&				vertexBufferAlloc	= vertexBuffer.getAllocation();
	const auto			vertexBufferOffset	= vertexBufferAlloc.getOffset();
	void*				vertexBufferData	= vertexBufferAlloc.getHostPtr();

	deMemcpy(vertexBufferData, triangleVertices.data(), de::dataSize(triangleVertices));
	flushAlloc(vkd, device, vertexBufferAlloc);

	// Index buffer if needed.
	de::MovePtr<BufferWithMemory>	indexBuffer;
	VkDeviceSize					indexBufferOffset = 0ull;

	if (isIndexed)
	{
		// Indices will be given in reverse order, so they effectively also make the triangles have reverse winding order.
		std::vector<deUint32> indices;
		indices.reserve(vertexCount);
		for (deUint32 i = 0u; i < vertexCount; ++i)
			indices.push_back(vertexCount - i - 1u);

		const auto	indexBufferSize		= static_cast<VkDeviceSize>(de::dataSize(indices));
		const auto	indexBufferInfo		= makeBufferCreateInfo(indexBufferSize, VK_BUFFER_USAGE_INDEX_BUFFER_BIT);
					indexBuffer			= de::MovePtr<BufferWithMemory>(new BufferWithMemory(vkd, device, alloc, indexBufferInfo, MemoryRequirement::HostVisible));
		auto&		indexBufferAlloc	= indexBuffer->getAllocation();
					indexBufferOffset	= indexBufferAlloc.getOffset();
		void*		indexBufferData		= indexBufferAlloc.getHostPtr();

		deMemcpy(indexBufferData, indices.data(), de::dataSize(indices));
		flushAlloc(vkd, device, indexBufferAlloc);
	}

	// Prepare draw information.
	const auto offsetType	= (m_params.vertexOffset ? m_params.vertexOffset->offsetType : tcu::nothing<VertexOffsetType>());
	const auto vertexOffset	= static_cast<deInt32>(extraVertices);

	DrawInfoPacker drawInfos(m_params.drawType, offsetType, m_params.stride, m_params.drawCount, m_params.seed);

	if (m_params.drawCount > 0u)
	{
		deUint32 vertexIndex = 0u;
		for (deUint32 drawIdx = 0u; drawIdx < m_params.drawCount; ++drawIdx)
		{
			// For indexed draws in mixed offset mode, taking into account vertex indices have been stored in reversed order and
			// there may be a padding in the vertex buffer after the first verticesPerDraw vertices, we need to use offset 0 in the
			// last draw call. That draw will contain the indices for the first verticesPerDraw vertices, which are stored without
			// any offset, while other draw calls will use indices which are off by extraVertices vertices. This will make sure not
			// every draw call will use the same offset and the implementation handles that.
			const auto drawOffset = ((isIndexed && (!isMixedMode || (moreThanOneDraw && drawIdx < m_params.drawCount - 1u))) ? vertexOffset : 0);
			drawInfos.addDrawInfo(vertexIndex, verticesPerDraw, drawOffset);
			vertexIndex += verticesPerDraw;
		}
	}

	beginCommandBuffer(vkd, cmdBuffer);

	// Draw stuff.
	std::vector<VkClearValue> clearValues;
	clearValues.reserve(2u);
	clearValues.push_back(makeClearValueColorU32(0u, 0u, 0u, 0u));
	clearValues.push_back(makeClearValueDepthStencil(((isMosaic || isIndexed) ? 0.0f : 1.0f), 0u));

	if (m_params.useDynamicRendering)
	{
		// Transition color and depth stencil attachment to the proper initial layout for dynamic rendering
		const auto colorPreBarrier = makeImageMemoryBarrier(
			0u,
			VK_ACCESS_COLOR_ATTACHMENT_WRITE_BIT,
			VK_IMAGE_LAYOUT_UNDEFINED,
			VK_IMAGE_LAYOUT_COLOR_ATTACHMENT_OPTIMAL,
			colorBuffer.get(), colorSubresourceRange);

		vkd.cmdPipelineBarrier(
			cmdBuffer,
			VK_PIPELINE_STAGE_TOP_OF_PIPE_BIT,
			VK_PIPELINE_STAGE_COLOR_ATTACHMENT_OUTPUT_BIT,
			0u, 0u, nullptr, 0u, nullptr, 1u, &colorPreBarrier);

		const auto dsPreBarrier = makeImageMemoryBarrier(
			0u,
			VK_ACCESS_DEPTH_STENCIL_ATTACHMENT_READ_BIT | VK_ACCESS_DEPTH_STENCIL_ATTACHMENT_WRITE_BIT,
			VK_IMAGE_LAYOUT_UNDEFINED,
			VK_IMAGE_LAYOUT_DEPTH_STENCIL_ATTACHMENT_OPTIMAL,
			dsBuffer.get(), dsSubresourceRange);

		vkd.cmdPipelineBarrier(
			cmdBuffer,
			VK_PIPELINE_STAGE_TOP_OF_PIPE_BIT,
			(VK_PIPELINE_STAGE_EARLY_FRAGMENT_TESTS_BIT | VK_PIPELINE_STAGE_LATE_FRAGMENT_TESTS_BIT),
			0u, 0u, nullptr, 0u, nullptr, 1u, &dsPreBarrier);

		beginRendering(vkd, cmdBuffer, *colorBufferView, *dsBufferView, true, scissor, clearValues[0], clearValues[1],
					   vk::VK_IMAGE_LAYOUT_COLOR_ATTACHMENT_OPTIMAL, vk::VK_IMAGE_LAYOUT_DEPTH_STENCIL_ATTACHMENT_OPTIMAL,
					   VK_ATTACHMENT_LOAD_OP_CLEAR);
	}
	else
		beginRenderPass(vkd, cmdBuffer, renderPass.get(), framebuffer.get(), scissor, static_cast<deUint32>(clearValues.size()), de::dataOrNull(clearValues));

	for (deUint32 layerIdx = 0u; layerIdx < imageLayers; ++layerIdx)
	{
		if (layerIdx > 0u)
			vkd.cmdNextSubpass(cmdBuffer, VK_SUBPASS_CONTENTS_INLINE);

		vkd.cmdBindPipeline(cmdBuffer, VK_PIPELINE_BIND_POINT_GRAPHICS, pipelines[layerIdx].get());
		vkd.cmdBindVertexBuffers(cmdBuffer, 0u, 1u, &vertexBuffer.get(), &vertexBufferOffset);
		if (isIndexed)
			vkd.cmdBindIndexBuffer(cmdBuffer, indexBuffer->get(), indexBufferOffset, VK_INDEX_TYPE_UINT32);

		if (isIndexed)
		{
			const auto drawInfoPtr	= reinterpret_cast<const VkMultiDrawIndexedInfoEXT*>(drawInfos.drawInfoData());
			const auto offsetPtr	= (isMixedMode ? nullptr : &vertexOffset);
			vkd.cmdDrawMultiIndexedEXT(cmdBuffer, drawInfos.drawInfoCount(), drawInfoPtr, m_params.instanceCount, m_params.firstInstance, drawInfos.stride(), offsetPtr);
		}
		else
		{
			const auto drawInfoPtr = reinterpret_cast<const VkMultiDrawInfoEXT*>(drawInfos.drawInfoData());
			vkd.cmdDrawMultiEXT(cmdBuffer, drawInfos.drawInfoCount(), drawInfoPtr, m_params.instanceCount, m_params.firstInstance, drawInfos.stride());
		}
	}

	if (m_params.useDynamicRendering)
		endRendering(vkd, cmdBuffer);
	else
		endRenderPass(vkd, cmdBuffer);

	// Prepare images for copying.
	const auto colorBufferBarrier = makeImageMemoryBarrier(
		VK_ACCESS_COLOR_ATTACHMENT_WRITE_BIT, VK_ACCESS_TRANSFER_READ_BIT,
		VK_IMAGE_LAYOUT_COLOR_ATTACHMENT_OPTIMAL, VK_IMAGE_LAYOUT_TRANSFER_SRC_OPTIMAL,
		colorBuffer.get(), colorSubresourceRange);
	vkd.cmdPipelineBarrier(cmdBuffer, VK_PIPELINE_STAGE_COLOR_ATTACHMENT_OUTPUT_BIT, VK_PIPELINE_STAGE_TRANSFER_BIT, 0u, 0u, nullptr, 0u, nullptr, 1u, &colorBufferBarrier);

	const auto dsBufferBarrier = makeImageMemoryBarrier(
		VK_ACCESS_DEPTH_STENCIL_ATTACHMENT_WRITE_BIT, VK_ACCESS_TRANSFER_READ_BIT,
		VK_IMAGE_LAYOUT_DEPTH_STENCIL_ATTACHMENT_OPTIMAL, VK_IMAGE_LAYOUT_TRANSFER_SRC_OPTIMAL,
		dsBuffer.get(), dsSubresourceRange);
	vkd.cmdPipelineBarrier(cmdBuffer, (VK_PIPELINE_STAGE_EARLY_FRAGMENT_TESTS_BIT | VK_PIPELINE_STAGE_LATE_FRAGMENT_TESTS_BIT), VK_PIPELINE_STAGE_TRANSFER_BIT, 0u, 0u, nullptr, 0u, nullptr, 1u, &dsBufferBarrier);

	// Copy images to output buffers.
	for (deUint32 layerIdx = 0u; layerIdx < imageLayers; ++layerIdx)
	{
		const auto colorSubresourceLayers	= makeImageSubresourceLayers(VK_IMAGE_ASPECT_COLOR_BIT, 0u, layerIdx, 1u);
		const auto colorCopyRegion			= makeBufferImageCopy(imageExtent, colorSubresourceLayers);
		vkd.cmdCopyImageToBuffer(cmdBuffer, colorBuffer.get(), VK_IMAGE_LAYOUT_TRANSFER_SRC_OPTIMAL, outputBuffers[layerIdx]->get(), 1u, &colorCopyRegion);
	}

	// Note: this only copies the stencil aspect. See stencilOutBuffer creation.
	for (deUint32 layerIdx = 0u; layerIdx < imageLayers; ++layerIdx)
	{
		const auto stencilSubresourceLayers	= makeImageSubresourceLayers(VK_IMAGE_ASPECT_STENCIL_BIT, 0u, layerIdx, 1u);
		const auto stencilCopyRegion		= makeBufferImageCopy(imageExtent, stencilSubresourceLayers);
		vkd.cmdCopyImageToBuffer(cmdBuffer, dsBuffer.get(), VK_IMAGE_LAYOUT_TRANSFER_SRC_OPTIMAL, stencilOutBuffers[layerIdx]->get(), 1u, &stencilCopyRegion);
	}

	// Prepare buffers for host reading.
	const auto outputBufferBarrier		= makeMemoryBarrier(VK_ACCESS_TRANSFER_WRITE_BIT, VK_ACCESS_HOST_READ_BIT);
	vkd.cmdPipelineBarrier(cmdBuffer, VK_PIPELINE_STAGE_TRANSFER_BIT, VK_PIPELINE_STAGE_HOST_BIT, 0u, 1u, &outputBufferBarrier, 0u, nullptr, 0u, nullptr);

	endCommandBuffer(vkd, cmdBuffer);
	submitCommandsAndWait(vkd, device, queue, cmdBuffer);

	// Read output buffers and verify their contents.

	// With stride zero, mosaic meshes increment the stencil buffer as many times as draw operations for affected pixels and
	// overlapping meshes increment the stencil buffer only in the first draw operation (the rest fail the depth test) as many times
	// as triangles per draw.
	//
	// With nonzero stride, mosaic meshes increment the stencil buffer once per pixel. Overlapping meshes increment it once per
	// triangle.
	const auto	stencilIncrements		=	((m_params.stride == 0u)
											? (isMosaic ? drawInfos.drawInfoCount() : trianglesPerDraw)
											: (isMosaic ? 1u : triangleCount));
	const auto	maxInstanceIndex		= m_params.maxInstanceIndex();
	const auto	colorVerificationFormat	= mapVkFormat(getVerificationFormat());
	const auto	iWidth					= static_cast<int>(imageExtent.width);
	const auto	iHeight					= static_cast<int>(imageExtent.height);
	auto&		log						= m_context.getTestContext().getLog();
	const auto	logMode					= tcu::CompareLogMode::COMPARE_LOG_ON_ERROR;

	for (deUint32 layerIdx = 0u; layerIdx < imageLayers; ++layerIdx)
	{
		auto& outputBufferAlloc = outputBuffers[layerIdx]->getAllocation();
		invalidateAlloc(vkd, device, outputBufferAlloc);
		const void* outputBufferData = outputBufferAlloc.getHostPtr();

		auto& stencilOutBufferAlloc = stencilOutBuffers[layerIdx]->getAllocation();
		invalidateAlloc(vkd, device, stencilOutBufferAlloc);
		const void* stencilOutBufferData = stencilOutBufferAlloc.getHostPtr();

		tcu::ConstPixelBufferAccess	colorAccess				(colorVerificationFormat, iWidth, iHeight, 1, outputBufferData);
		tcu::ConstPixelBufferAccess	stencilAccess			(tcuStencilFmt, iWidth, iHeight, 1, stencilOutBufferData);

		// Generate reference images.
		tcu::TextureLevel			refColorLevel		(colorVerificationFormat, iWidth, iHeight);
		tcu::PixelBufferAccess		refColorAccess		= refColorLevel.getAccess();
		tcu::TextureLevel			refStencilLevel		(tcuStencilFmt, iWidth, iHeight);
		tcu::PixelBufferAccess		refStencilAccess	= refStencilLevel.getAccess();
		tcu::IVec4					referenceColor;
		int							referenceStencil;

		for (int y = 0; y < iHeight; ++y)
		for (int x = 0; x < iWidth; ++x)
		{
			const auto pixelNumber		= static_cast<deUint32>(y * iWidth + x);
			const auto triangleIndex	= (isIndexed ? (pixelCount - 1u - pixelNumber) : pixelNumber); // Reverse order for indexed draws.

			if (m_params.instanceCount == 0u || drawInfos.drawInfoCount() == 0u ||
				(m_params.stride == 0u && triangleIndex >= trianglesPerDraw && isMosaic))
			{
				// Some pixels may not be drawn into when there are no instances or draws, or when the stride is zero in mosaic mode.
				referenceColor		= tcu::IVec4(0, 0, 0, 0);
				referenceStencil	= 0;
			}
			else
			{
				// This must match the vertex shader.
				//
				// With stride zero, the same block is drawn over and over again in each draw call. This affects both the draw index and
				// the values in the depth/stencil buffer and, with overlapping meshes, only the first draw passes the depth test.
				//
				// With nonzero stride, the draw index depends on the triangle index and the number of triangles per draw and, for
				// overlapping meshes, the draw index is always the last one.
				const auto drawIndex =	(m_params.stride == 0u
										? (isMosaic ? (drawInfos.drawInfoCount() - 1u) : 0u)
										: (isMosaic ? (triangleIndex / trianglesPerDraw) : (drawInfos.drawInfoCount() - 1u)));
				referenceColor = tcu::IVec4(
					static_cast<int>((drawIndex >> 8) & 0xFFu),
					static_cast<int>((drawIndex     ) & 0xFFu),
					static_cast<int>(255u - maxInstanceIndex),
					static_cast<int>(255u - layerIdx));

				referenceStencil = static_cast<int>((m_params.instanceCount * stencilIncrements) % 256u); // VK_STENCIL_OP_INCREMENT_AND_WRAP.
			}

			refColorAccess.setPixel(referenceColor, x, y);
			refStencilAccess.setPixStencil(referenceStencil, x, y);
		}

		const auto layerIdxStr		= de::toString(layerIdx);
		const auto colorSetName		= "ColorTestResultLayer" + layerIdxStr;
		const auto stencilSetName	= "StencilTestResultLayer" + layerIdxStr;

		if (!tcu::intThresholdCompare(log, colorSetName.c_str(), "", refColorAccess, colorAccess, tcu::UVec4(0u, 0u, 0u, 0u), logMode))
			return tcu::TestStatus::fail("Color image comparison failed; check log for more details");

		if (!tcu::dsThresholdCompare(log, stencilSetName.c_str(), "", refStencilAccess, stencilAccess, 0.0f, logMode))
			return tcu::TestStatus::fail("Stencil image comparison failed; check log for more details");
	}

	return tcu::TestStatus::pass("Pass");
}

} // anonymous

tcu::TestCaseGroup*	createDrawMultiExtTests (tcu::TestContext& testCtx, bool useDynamicRendering)
{
	using GroupPtr = de::MovePtr<tcu::TestCaseGroup>;

	GroupPtr drawMultiGroup (new tcu::TestCaseGroup(testCtx, "multi_draw", "VK_EXT_multi_draw tests"));

	const struct
	{
		MeshType	meshType;
		const char*	name;
	} meshTypeCases[] =
	{
		{ MeshType::MOSAIC,			"mosaic"		},
		{ MeshType::OVERLAPPING,	"overlapping"	},
	};

	const struct
	{
		DrawType	drawType;
		const char*	name;
	} drawTypeCases[] =
	{
		{ DrawType::NORMAL,		"normal"	},
		{ DrawType::INDEXED,	"indexed"	},
	};

	const struct
	{
		tcu::Maybe<VertexOffsetType>	vertexOffsetType;
		const char*						name;
	} offsetTypeCases[] =
	{
		{ tcu::nothing<VertexOffsetType>(),		""			},
		{ VertexOffsetType::MIXED,				"mixed"		},
		{ VertexOffsetType::CONSTANT_RANDOM,	"random"	},
		{ VertexOffsetType::CONSTANT_PACK,		"packed"	},
	};

	const struct
	{
		deUint32	drawCount;
		const char*	name;
	} drawCountCases[] =
	{
		{ 0u,					"no_draws"	},
		{ 1u,					"one_draw"	},
		{ 16u,					"16_draws"	},
		{ getTriangleCount(),	"max_draws"	},
	};

	const struct
	{
		int			extraBytes;
		const char*	name;
	} strideCases[] =
	{
		{ -1,		"stride_zero"		},
		{  0,		"standard_stride"	},
		{  4,		"stride_extra_4"	},
		{ 12,		"stride_extra_12"	},
	};

	const struct
	{
		deUint32	firstInstance;
		deUint32	instanceCount;
		const char*	name;
	} instanceCases[] =
	{
		{	0u,		0u,		"no_instances"			},
		{	0u,		1u,		"1_instance"			},
		{	0u,		10u,	"10_instances"			},
		{	3u,		2u,		"2_instances_base_3"	},
	};

	const struct
	{
		bool		useTessellation;
		bool		useGeometry;
		const char*	name;
	} shaderCases[] =
	{
		{ false,	false,		"vert_only"	},
		{ false,	true,		"with_geom"	},
		{ true,		false,		"with_tess"	},
		{ true,		true,		"tess_geom"	},
	};

	const struct
	{
		bool		multiview;
		const char*	name;
	} multiviewCases[] =
	{
		{ false,	"single_view"	},
		{ true,		"multiview"		},
	};

	constexpr deUint32 kSeed = 1621260419u;

	for (const auto& meshTypeCase : meshTypeCases)
	{
		GroupPtr meshTypeGroup(new tcu::TestCaseGroup(testCtx, meshTypeCase.name, ""));

		for (const auto& drawTypeCase : drawTypeCases)
		{
			for (const auto& offsetTypeCase : offsetTypeCases)
			{
				const auto hasOffsetType = static_cast<bool>(offsetTypeCase.vertexOffsetType);
				if ((drawTypeCase.drawType == DrawType::NORMAL && hasOffsetType) ||
					(drawTypeCase.drawType == DrawType::INDEXED && !hasOffsetType))
				{
					continue;
				}

				std::string drawGroupName = drawTypeCase.name;
				if (hasOffsetType)
					drawGroupName += std::string("_") + offsetTypeCase.name;

				GroupPtr drawTypeGroup(new tcu::TestCaseGroup(testCtx, drawGroupName.c_str(), ""));

				for (const auto& drawCountCase : drawCountCases)
				{
					GroupPtr drawCountGroup(new tcu::TestCaseGroup(testCtx, drawCountCase.name, ""));

					for (const auto& strideCase : strideCases)
					{
						GroupPtr strideGroup(new tcu::TestCaseGroup(testCtx, strideCase.name, ""));

						for (const auto& instanceCase : instanceCases)
						{
							GroupPtr instanceGroup(new tcu::TestCaseGroup(testCtx, instanceCase.name, ""));

							for (const auto& shaderCase : shaderCases)
							{
								GroupPtr shaderGroup(new tcu::TestCaseGroup(testCtx, shaderCase.name, ""));

								for (const auto& multiviewCase : multiviewCases)
								{
									if (useDynamicRendering && multiviewCase.multiview)
										continue;

									GroupPtr multiviewGroup(new tcu::TestCaseGroup(testCtx, multiviewCase.name, ""));

									const auto	isIndexed	= (drawTypeCase.drawType == DrawType::INDEXED);
									const auto	isPacked	= (offsetTypeCase.vertexOffsetType && *offsetTypeCase.vertexOffsetType == VertexOffsetType::CONSTANT_PACK);
									const auto	baseStride	= ((isIndexed && !isPacked) ? sizeof(VkMultiDrawIndexedInfoEXT) : sizeof(VkMultiDrawInfoEXT));
									const auto&	extraBytes	= strideCase.extraBytes;
									const auto	testOffset	= (isIndexed ? VertexOffsetParams{*offsetTypeCase.vertexOffsetType, 0u } : tcu::nothing<VertexOffsetParams>());
									deUint32	testStride	= 0u;

									if (extraBytes >= 0)
										testStride = static_cast<deUint32>(baseStride) + static_cast<deUint32>(extraBytes);

									// For overlapping triangles we will skip instanced drawing.
									if (instanceCase.instanceCount > 1u && meshTypeCase.meshType == MeshType::OVERLAPPING)
										continue;

									TestParams params =
									{
										meshTypeCase.meshType,			//	MeshType						meshType;
										drawTypeCase.drawType,			//	DrawType						drawType;
										drawCountCase.drawCount,		//	deUint32						drawCount;
										instanceCase.instanceCount,		//	deUint32						instanceCount;
										instanceCase.firstInstance,		//	deUint32						firstInstance;
										testStride,						//	deUint32						stride;
										testOffset,						//	tcu::Maybe<VertexOffsetParams>>	vertexOffset;	// Only used for indexed draws.
										kSeed,							//	deUint32						seed;
										shaderCase.useTessellation,		//	bool							useTessellation;
										shaderCase.useGeometry,			//	bool							useGeometry;
										multiviewCase.multiview,		//	bool							multiview;
										useDynamicRendering,			//	bool							useDynamicRendering;
									};

									multiviewGroup->addChild(new MultiDrawTest(testCtx, "no_offset", "", params));

									if (isIndexed)
									{
										params.vertexOffset->offset = 6u;
										multiviewGroup->addChild(new MultiDrawTest(testCtx, "offset_6", "", params));
									}

									shaderGroup->addChild(multiviewGroup.release());
								}

								instanceGroup->addChild(shaderGroup.release());
							}

							strideGroup->addChild(instanceGroup.release());
						}

						drawCountGroup->addChild(strideGroup.release());
					}

					drawTypeGroup->addChild(drawCountGroup.release());
				}

				meshTypeGroup->addChild(drawTypeGroup.release());
			}
		}

		drawMultiGroup->addChild(meshTypeGroup.release());
	}

	return drawMultiGroup.release();
}

} // Draw
} // vkt<|MERGE_RESOLUTION|>--- conflicted
+++ resolved
@@ -703,10 +703,7 @@
 	const auto	imageDim		= static_cast<deUint32>(deSqrt(static_cast<double>(triangleCount)));
 	const auto	imageExtent		= makeExtent3D(imageDim, imageDim, 1u);
 	const auto	imageLayers		= (m_params.multiview ? 2u : 1u);
-<<<<<<< HEAD
-=======
 	const auto	imageViewType	= ((imageLayers > 1u) ? VK_IMAGE_VIEW_TYPE_2D_ARRAY : VK_IMAGE_VIEW_TYPE_2D);
->>>>>>> b86a0cdc
 	const auto	colorUsage		= (VK_IMAGE_USAGE_TRANSFER_SRC_BIT | VK_IMAGE_USAGE_COLOR_ATTACHMENT_BIT);
 	const auto	dsUsage			= (VK_IMAGE_USAGE_TRANSFER_SRC_BIT | VK_IMAGE_USAGE_DEPTH_STENCIL_ATTACHMENT_BIT);
 	const auto	pixelCount		= imageExtent.width * imageExtent.height;
@@ -744,11 +741,7 @@
 
 	ImageWithMemory	colorBuffer				(vkd, device, alloc, imageCreateInfo, MemoryRequirement::Any);
 	const auto		colorSubresourceRange	= makeImageSubresourceRange(VK_IMAGE_ASPECT_COLOR_BIT, 0u, 1u, 0u, imageLayers);
-<<<<<<< HEAD
-	const auto		colorBufferView			= makeImageView(vkd, device, colorBuffer.get(), VK_IMAGE_VIEW_TYPE_2D, colorFormat, colorSubresourceRange);
-=======
 	const auto		colorBufferView			= makeImageView(vkd, device, colorBuffer.get(), imageViewType, colorFormat, colorSubresourceRange);
->>>>>>> b86a0cdc
 
 	// Depth/stencil buffer.
 	const VkImageCreateInfo dsCreateInfo =
@@ -772,19 +765,11 @@
 
 	ImageWithMemory dsBuffer			(vkd, device, alloc, dsCreateInfo, MemoryRequirement::Any);
 	const auto		dsSubresourceRange	= makeImageSubresourceRange((VK_IMAGE_ASPECT_DEPTH_BIT | VK_IMAGE_ASPECT_STENCIL_BIT), 0u, 1u, 0u, imageLayers);
-<<<<<<< HEAD
-	const auto		dsBufferView		= makeImageView(vkd, device, dsBuffer.get(), VK_IMAGE_VIEW_TYPE_2D, dsFormat, dsSubresourceRange);
+	const auto		dsBufferView		= makeImageView(vkd, device, dsBuffer.get(), imageViewType, dsFormat, dsSubresourceRange);
 
 	// Output buffers to verify attachments.
 	using BufferWithMemoryPtr = de::MovePtr<BufferWithMemory>;
 
-=======
-	const auto		dsBufferView		= makeImageView(vkd, device, dsBuffer.get(), imageViewType, dsFormat, dsSubresourceRange);
-
-	// Output buffers to verify attachments.
-	using BufferWithMemoryPtr = de::MovePtr<BufferWithMemory>;
-
->>>>>>> b86a0cdc
 	// Buffers to read color attachment.
 	const auto outputBufferSize = pixelCount * static_cast<VkDeviceSize>(tcu::getPixelSize(tcuColorFormat));
 	const auto bufferCreateInfo = makeBufferCreateInfo(outputBufferSize, VK_BUFFER_USAGE_TRANSFER_DST_BIT);
