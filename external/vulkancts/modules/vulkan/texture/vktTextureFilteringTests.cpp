--- conflicted
+++ resolved
@@ -131,15 +131,8 @@
 		cScale												= fmtInfo.valueMax - fmtInfo.valueMin;
 	}
 
-<<<<<<< HEAD
-	if ((testParameters.wrapS == Sampler::MIRRORED_ONCE ||
-		testParameters.wrapT == Sampler::MIRRORED_ONCE) &&
-		!context.isDeviceFunctionalitySupported("VK_KHR_sampler_mirror_clamp_to_edge"))
-		TCU_THROW(NotSupportedError, "VK_KHR_sampler_mirror_clamp_to_edge not supported");
-=======
 	if (testParameters.wrapS == Sampler::MIRRORED_ONCE || testParameters.wrapT == Sampler::MIRRORED_ONCE)
 		context.requireDeviceFunctionality("VK_KHR_sampler_mirror_clamp_to_edge");
->>>>>>> 00720021
 
 	// Create 2 textures.
 	m_textures.reserve(2);
@@ -358,15 +351,8 @@
 		cScale												= fmtInfo.valueMax - fmtInfo.valueMin;
 	}
 
-<<<<<<< HEAD
-	if ((testParameters.wrapS == Sampler::MIRRORED_ONCE ||
-		testParameters.wrapT == Sampler::MIRRORED_ONCE) &&
-		!context.isDeviceFunctionalitySupported("VK_KHR_sampler_mirror_clamp_to_edge"))
-		TCU_THROW(NotSupportedError, "VK_KHR_sampler_mirror_clamp_to_edge not supported");
-=======
 	if (testParameters.wrapS == Sampler::MIRRORED_ONCE || testParameters.wrapT == Sampler::MIRRORED_ONCE)
 		context.requireDeviceFunctionality("VK_KHR_sampler_mirror_clamp_to_edge");
->>>>>>> 00720021
 
 	m_textures.reserve(2);
 	for (int ndx = 0; ndx < 2; ndx++)
@@ -611,15 +597,8 @@
 		cScale												= fmtInfo.valueMax - fmtInfo.valueMin;
 	}
 
-<<<<<<< HEAD
-	if ((testParameters.wrapS == Sampler::MIRRORED_ONCE ||
-		testParameters.wrapT == Sampler::MIRRORED_ONCE) &&
-		!context.isDeviceFunctionalitySupported("VK_KHR_sampler_mirror_clamp_to_edge"))
-		TCU_THROW(NotSupportedError, "VK_KHR_sampler_mirror_clamp_to_edge not supported");
-=======
 	if (testParameters.wrapS == Sampler::MIRRORED_ONCE || testParameters.wrapT == Sampler::MIRRORED_ONCE)
 		context.requireDeviceFunctionality("VK_KHR_sampler_mirror_clamp_to_edge");
->>>>>>> 00720021
 
 	// Create textures.
 	m_textures.reserve(2);
@@ -839,16 +818,8 @@
 		cScale												= fmtInfo.valueMax - fmtInfo.valueMin;
 	}
 
-<<<<<<< HEAD
-	if ((testParameters.wrapS == Sampler::MIRRORED_ONCE ||
-		testParameters.wrapT == Sampler::MIRRORED_ONCE ||
-		testParameters.wrapR == Sampler::MIRRORED_ONCE) &&
-		!context.isDeviceFunctionalitySupported("VK_KHR_sampler_mirror_clamp_to_edge"))
-		TCU_THROW(NotSupportedError, "VK_KHR_sampler_mirror_clamp_to_edge not supported");
-=======
 	if (testParameters.wrapS == Sampler::MIRRORED_ONCE || testParameters.wrapT == Sampler::MIRRORED_ONCE || testParameters.wrapR == Sampler::MIRRORED_ONCE)
 		context.requireDeviceFunctionality("VK_KHR_sampler_mirror_clamp_to_edge");
->>>>>>> 00720021
 
 	// Create textures.
 	m_textures.reserve(2);
