/*------------------------------------------------------------------------
 * Vulkan Conformance Tests
 * ------------------------
 *
 * Copyright (c) 2016 The Khronos Group Inc.
 * Copyright (c) 2016 Samsung Electronics Co., Ltd.
 * Copyright (c) 2014 The Android Open Source Project
 *
 * Licensed under the Apache License, Version 2.0 (the "License");
 * you may not use this file except in compliance with the License.
 * You may obtain a copy of the License at
 *
 *      http://www.apache.org/licenses/LICENSE-2.0
 *
 * Unless required by applicable law or agreed to in writing, software
 * distributed under the License is distributed on an "AS IS" BASIS,
 * WITHOUT WARRANTIES OR CONDITIONS OF ANY KIND, either express or implied.
 * See the License for the specific language governing permissions and
 * limitations under the License.
 *
 *//*!
 * \file
 * \brief Texture test utilities.
 *//*--------------------------------------------------------------------*/

#include "vktTextureTestUtil.hpp"

#include "deFilePath.hpp"
#include "deMath.h"
#include "tcuCompressedTexture.hpp"
#include "tcuImageIO.hpp"
#include "tcuStringTemplate.hpp"
#include "tcuTestLog.hpp"
#include "vkBuilderUtil.hpp"
#include "vkImageUtil.hpp"
#include "vkPrograms.hpp"
#include "vkQueryUtil.hpp"
#include "vkRefUtil.hpp"
#include "vkTypeUtil.hpp"
#include "vkCmdUtil.hpp"
#include "vkObjUtil.hpp"
#include <map>
#include <string>
#include <vector>

using tcu::TestLog;

using namespace vk;
using namespace glu::TextureTestUtil;

namespace vkt
{
namespace texture
{
namespace util
{

deUint32 findQueueFamilyIndexWithCaps (const InstanceInterface& vkInstance, VkPhysicalDevice physicalDevice, VkQueueFlags requiredCaps)
{
	const std::vector<VkQueueFamilyProperties>	queueProps	= getPhysicalDeviceQueueFamilyProperties(vkInstance, physicalDevice);

	for (size_t queueNdx = 0; queueNdx < queueProps.size(); queueNdx++)
	{
		if ((queueProps[queueNdx].queueFlags & requiredCaps) == requiredCaps)
			return (deUint32)queueNdx;
	}

	TCU_THROW(NotSupportedError, "No matching queue found");
}

struct ShaderParameters {
	float		bias;				//!< User-supplied bias.
	float		ref;				//!< Reference value for shadow lookups.
	tcu::Vec2	padding;			//!< Shader uniform padding.
	tcu::Vec4	colorScale;			//!< Scale for texture color values.
	tcu::Vec4	colorBias;			//!< Bias for texture color values.
};

const char* getProgramName(Program program)
{
	switch (program)
	{
		case PROGRAM_2D_FLOAT:			return "2D_FLOAT";
		case PROGRAM_2D_INT:			return "2D_INT";
		case PROGRAM_2D_UINT:			return "2D_UINT";
		case PROGRAM_2D_SHADOW:			return "2D_SHADOW";
		case PROGRAM_2D_FLOAT_BIAS:		return "2D_FLOAT_BIAS";
		case PROGRAM_2D_INT_BIAS:		return "2D_INT_BIAS";
		case PROGRAM_2D_UINT_BIAS:		return "2D_UINT_BIAS";
		case PROGRAM_2D_SHADOW_BIAS:	return "2D_SHADOW_BIAS";
		case PROGRAM_1D_FLOAT:			return "1D_FLOAT";
		case PROGRAM_1D_INT:			return "1D_INT";
		case PROGRAM_1D_UINT:			return "1D_UINT";
		case PROGRAM_1D_SHADOW:			return "1D_SHADOW";
		case PROGRAM_1D_FLOAT_BIAS:		return "1D_FLOAT_BIAS";
		case PROGRAM_1D_INT_BIAS:		return "1D_INT_BIAS";
		case PROGRAM_1D_UINT_BIAS:		return "1D_UINT_BIAS";
		case PROGRAM_1D_SHADOW_BIAS:	return "1D_SHADOW_BIAS";
		case PROGRAM_CUBE_FLOAT:		return "CUBE_FLOAT";
		case PROGRAM_CUBE_INT:			return "CUBE_INT";
		case PROGRAM_CUBE_UINT:			return "CUBE_UINT";
		case PROGRAM_CUBE_SHADOW:		return "CUBE_SHADOW";
		case PROGRAM_CUBE_FLOAT_BIAS:	return "CUBE_FLOAT_BIAS";
		case PROGRAM_CUBE_INT_BIAS:		return "CUBE_INT_BIAS";
		case PROGRAM_CUBE_UINT_BIAS:	return "CUBE_UINT_BIAS";
		case PROGRAM_CUBE_SHADOW_BIAS:	return "CUBE_SHADOW_BIAS";
		case PROGRAM_2D_ARRAY_FLOAT:	return "2D_ARRAY_FLOAT";
		case PROGRAM_2D_ARRAY_INT:		return "2D_ARRAY_INT";
		case PROGRAM_2D_ARRAY_UINT:		return "2D_ARRAY_UINT";
		case PROGRAM_2D_ARRAY_SHADOW:	return "2D_ARRAY_SHADOW";
		case PROGRAM_3D_FLOAT:			return "3D_FLOAT";
		case PROGRAM_3D_INT:			return "3D_INT";
		case PROGRAM_3D_UINT:			return "3D_UINT";
		case PROGRAM_3D_FLOAT_BIAS:		return "3D_FLOAT_BIAS";
		case PROGRAM_3D_INT_BIAS:		return "3D_INT_BIAS";
		case PROGRAM_3D_UINT_BIAS:		return "3D_UINT_BIAS";
		case PROGRAM_CUBE_ARRAY_FLOAT:	return "CUBE_ARRAY_FLOAT";
		case PROGRAM_CUBE_ARRAY_INT:	return "CUBE_ARRAY_INT";
		case PROGRAM_CUBE_ARRAY_UINT:	return "CUBE_ARRAY_UINT";
		case PROGRAM_CUBE_ARRAY_SHADOW:	return "CUBE_ARRAY_SHADOW";
		case PROGRAM_1D_ARRAY_FLOAT:	return "1D_ARRAY_FLOAT";
		case PROGRAM_1D_ARRAY_INT:		return "1D_ARRAY_INT";
		case PROGRAM_1D_ARRAY_UINT:		return "1D_ARRAY_UINT";
		case PROGRAM_1D_ARRAY_SHADOW:	return "1D_ARRAY_SHADOW";
		case PROGRAM_BUFFER_FLOAT:		return "BUFFER_FLOAT";
		case PROGRAM_BUFFER_INT:		return "BUFFER_INT";
		case PROGRAM_BUFFER_UINT:		return "BUFFER_UINT";
		default:
			DE_ASSERT(false);
	}
	return NULL;
}

VkImageViewType textureTypeToImageViewType (TextureBinding::Type type)
{
	switch (type)
	{
		case TextureBinding::TYPE_2D:			return VK_IMAGE_VIEW_TYPE_2D;
		case TextureBinding::TYPE_2D_ARRAY:		return VK_IMAGE_VIEW_TYPE_2D_ARRAY;
		case TextureBinding::TYPE_CUBE_MAP:		return VK_IMAGE_VIEW_TYPE_CUBE;
		case TextureBinding::TYPE_3D:			return VK_IMAGE_VIEW_TYPE_3D;
		default:
			DE_ASSERT(false);
	}

	return VK_IMAGE_VIEW_TYPE_2D;
}

VkImageType imageViewTypeToImageType (VkImageViewType type)
{
	switch (type)
	{
		case VK_IMAGE_VIEW_TYPE_2D:
		case VK_IMAGE_VIEW_TYPE_2D_ARRAY:
		case VK_IMAGE_VIEW_TYPE_CUBE:			return VK_IMAGE_TYPE_2D;
		case VK_IMAGE_VIEW_TYPE_3D:				return VK_IMAGE_TYPE_3D;
		default:
			DE_ASSERT(false);
	}

	return VK_IMAGE_TYPE_2D;
}

void initializePrograms(vk::SourceCollections& programCollection, glu::Precision texCoordPrecision, const std::vector<Program>& programs)
{
	static const char* vertShaderTemplate =
		"${VTX_HEADER}"
		"layout(location = 0) ${VTX_IN} highp vec4 a_position;\n"
		"layout(location = 1) ${VTX_IN} ${PRECISION} ${TEXCOORD_TYPE} a_texCoord;\n"
		"layout(location = 0) ${VTX_OUT} ${PRECISION} ${TEXCOORD_TYPE} v_texCoord;\n"
		"${VTX_OUT} gl_PerVertex { vec4 gl_Position; };\n"
		"\n"
		"void main (void)\n"
		"{\n"
		"	gl_Position = a_position;\n"
		"	v_texCoord = a_texCoord;\n"
		"}\n";

	static const char* fragShaderTemplate =
		"${FRAG_HEADER}"
		"layout(location = 0) ${FRAG_IN} ${PRECISION} ${TEXCOORD_TYPE} v_texCoord;\n"
		"layout(location = 0) out mediump vec4 ${FRAG_COLOR};\n"
		"layout (set=0, binding=0, std140) uniform Block \n"
		"{\n"
		"  ${PRECISION} float u_bias;\n"
		"  ${PRECISION} float u_ref;\n"
		"  ${PRECISION} vec4 u_colorScale;\n"
		"  ${PRECISION} vec4 u_colorBias;\n"
		"};\n\n"
		"layout (set=1, binding=0) uniform ${PRECISION} ${SAMPLER_TYPE} u_sampler;\n"
		"void main (void)\n"
		"{\n"
		"	${FRAG_COLOR} = ${LOOKUP} * u_colorScale + u_colorBias;\n"
		"}\n";

	tcu::StringTemplate					vertexSource	(vertShaderTemplate);
	tcu::StringTemplate					fragmentSource	(fragShaderTemplate);

	for (std::vector<Program>::const_iterator programIt = programs.begin(); programIt != programs.end(); ++programIt)
	{
		Program								program	= *programIt;
		std::map<std::string, std::string>	params;

		bool	isCube		= de::inRange<int>(program, PROGRAM_CUBE_FLOAT, PROGRAM_CUBE_SHADOW_BIAS);
		bool	isArray		= de::inRange<int>(program, PROGRAM_2D_ARRAY_FLOAT, PROGRAM_2D_ARRAY_SHADOW)
								|| de::inRange<int>(program, PROGRAM_1D_ARRAY_FLOAT, PROGRAM_1D_ARRAY_SHADOW);

		bool	is1D		= de::inRange<int>(program, PROGRAM_1D_FLOAT, PROGRAM_1D_SHADOW_BIAS)
								|| de::inRange<int>(program, PROGRAM_1D_ARRAY_FLOAT, PROGRAM_1D_ARRAY_SHADOW)
								|| de::inRange<int>(program, PROGRAM_BUFFER_FLOAT, PROGRAM_BUFFER_UINT);

		bool	is2D		= de::inRange<int>(program, PROGRAM_2D_FLOAT, PROGRAM_2D_SHADOW_BIAS)
								|| de::inRange<int>(program, PROGRAM_2D_ARRAY_FLOAT, PROGRAM_2D_ARRAY_SHADOW);

		bool	is3D		= de::inRange<int>(program, PROGRAM_3D_FLOAT, PROGRAM_3D_UINT_BIAS);
		bool	isCubeArray	= de::inRange<int>(program, PROGRAM_CUBE_ARRAY_FLOAT, PROGRAM_CUBE_ARRAY_SHADOW);

		const std::string	version	= glu::getGLSLVersionDeclaration(glu::GLSL_VERSION_450);

		params["FRAG_HEADER"]	= version + "\n";
		params["VTX_HEADER"]	= version + "\n";
		params["VTX_IN"]		= "in";
		params["VTX_OUT"]		= "out";
		params["FRAG_IN"]		= "in";
		params["FRAG_COLOR"]	= "dEQP_FragColor";

		params["PRECISION"]		= glu::getPrecisionName(texCoordPrecision);

		if (isCubeArray)
			params["TEXCOORD_TYPE"]	= "vec4";
		else if (isCube || (is2D && isArray) || is3D)
			params["TEXCOORD_TYPE"]	= "vec3";
		else if ((is1D && isArray) || is2D)
			params["TEXCOORD_TYPE"]	= "vec2";
		else if (is1D)
			params["TEXCOORD_TYPE"]	= "float";
		else
			DE_ASSERT(DE_FALSE);

		const char*	sampler	= DE_NULL;
		const char*	lookup	= DE_NULL;

		switch (program)
		{
			case PROGRAM_2D_FLOAT:			sampler = "sampler2D";				lookup = "texture(u_sampler, v_texCoord)";												break;
			case PROGRAM_2D_INT:			sampler = "isampler2D";				lookup = "vec4(texture(u_sampler, v_texCoord))";										break;
			case PROGRAM_2D_UINT:			sampler = "usampler2D";				lookup = "vec4(texture(u_sampler, v_texCoord))";										break;
			case PROGRAM_2D_SHADOW:			sampler = "sampler2DShadow";		lookup = "vec4(texture(u_sampler, vec3(v_texCoord, u_ref)), 0.0, 0.0, 1.0)";			break;
			case PROGRAM_2D_FLOAT_BIAS:		sampler = "sampler2D";				lookup = "texture(u_sampler, v_texCoord, u_bias)";										break;
			case PROGRAM_2D_INT_BIAS:		sampler = "isampler2D";				lookup = "vec4(texture(u_sampler, v_texCoord, u_bias))";								break;
			case PROGRAM_2D_UINT_BIAS:		sampler = "usampler2D";				lookup = "vec4(texture(u_sampler, v_texCoord, u_bias))";								break;
			case PROGRAM_2D_SHADOW_BIAS:	sampler = "sampler2DShadow";		lookup = "vec4(texture(u_sampler, vec3(v_texCoord, u_ref), u_bias), 0.0, 0.0, 1.0)";	break;
			case PROGRAM_1D_FLOAT:			sampler = "sampler1D";				lookup = "texture(u_sampler, v_texCoord)";												break;
			case PROGRAM_1D_INT:			sampler = "isampler1D";				lookup = "vec4(texture(u_sampler, v_texCoord))";										break;
			case PROGRAM_1D_UINT:			sampler = "usampler1D";				lookup = "vec4(texture(u_sampler, v_texCoord))";										break;
			case PROGRAM_1D_SHADOW:			sampler = "sampler1DShadow";		lookup = "vec4(texture(u_sampler, vec3(v_texCoord, 0.0, u_ref)), 0.0, 0.0, 1.0)";		break;
			case PROGRAM_1D_FLOAT_BIAS:		sampler = "sampler1D";				lookup = "texture(u_sampler, v_texCoord, u_bias)";										break;
			case PROGRAM_1D_INT_BIAS:		sampler = "isampler1D";				lookup = "vec4(texture(u_sampler, v_texCoord, u_bias))";								break;
			case PROGRAM_1D_UINT_BIAS:		sampler = "usampler1D";				lookup = "vec4(texture(u_sampler, v_texCoord, u_bias))";								break;
			case PROGRAM_1D_SHADOW_BIAS:	sampler = "sampler1DShadow";		lookup = "vec4(texture(u_sampler, vec3(v_texCoord, 0.0, u_ref), u_bias), 0.0, 0.0, 1.0)";	break;
			case PROGRAM_CUBE_FLOAT:		sampler = "samplerCube";			lookup = "texture(u_sampler, v_texCoord)";												break;
			case PROGRAM_CUBE_INT:			sampler = "isamplerCube";			lookup = "vec4(texture(u_sampler, v_texCoord))";										break;
			case PROGRAM_CUBE_UINT:			sampler = "usamplerCube";			lookup = "vec4(texture(u_sampler, v_texCoord))";										break;
			case PROGRAM_CUBE_SHADOW:		sampler = "samplerCubeShadow";		lookup = "vec4(texture(u_sampler, vec4(v_texCoord, u_ref)), 0.0, 0.0, 1.0)";			break;
			case PROGRAM_CUBE_FLOAT_BIAS:	sampler = "samplerCube";			lookup = "texture(u_sampler, v_texCoord, u_bias)";										break;
			case PROGRAM_CUBE_INT_BIAS:		sampler = "isamplerCube";			lookup = "vec4(texture(u_sampler, v_texCoord, u_bias))";								break;
			case PROGRAM_CUBE_UINT_BIAS:	sampler = "usamplerCube";			lookup = "vec4(texture(u_sampler, v_texCoord, u_bias))";								break;
			case PROGRAM_CUBE_SHADOW_BIAS:	sampler = "samplerCubeShadow";		lookup = "vec4(texture(u_sampler, vec4(v_texCoord, u_ref), u_bias), 0.0, 0.0, 1.0)";	break;
			case PROGRAM_2D_ARRAY_FLOAT:	sampler = "sampler2DArray";			lookup = "texture(u_sampler, v_texCoord)";												break;
			case PROGRAM_2D_ARRAY_INT:		sampler = "isampler2DArray";		lookup = "vec4(texture(u_sampler, v_texCoord))";										break;
			case PROGRAM_2D_ARRAY_UINT:		sampler = "usampler2DArray";		lookup = "vec4(texture(u_sampler, v_texCoord))";										break;
			case PROGRAM_2D_ARRAY_SHADOW:	sampler = "sampler2DArrayShadow";	lookup = "vec4(texture(u_sampler, vec4(v_texCoord, u_ref)), 0.0, 0.0, 1.0)";			break;
			case PROGRAM_3D_FLOAT:			sampler = "sampler3D";				lookup = "texture(u_sampler, v_texCoord)";												break;
			case PROGRAM_3D_INT:			sampler = "isampler3D";				lookup = "vec4(texture(u_sampler, v_texCoord))";										break;
			case PROGRAM_3D_UINT:			sampler = "usampler3D";				lookup = "vec4(texture(u_sampler, v_texCoord))";										break;
			case PROGRAM_3D_FLOAT_BIAS:		sampler = "sampler3D";				lookup = "texture(u_sampler, v_texCoord, u_bias)";										break;
			case PROGRAM_3D_INT_BIAS:		sampler = "isampler3D";				lookup = "vec4(texture(u_sampler, v_texCoord, u_bias))";								break;
			case PROGRAM_3D_UINT_BIAS:		sampler = "usampler3D";				lookup = "vec4(texture(u_sampler, v_texCoord, u_bias))";								break;
			case PROGRAM_CUBE_ARRAY_FLOAT:	sampler = "samplerCubeArray";		lookup = "texture(u_sampler, v_texCoord)";												break;
			case PROGRAM_CUBE_ARRAY_INT:	sampler = "isamplerCubeArray";		lookup = "vec4(texture(u_sampler, v_texCoord))";										break;
			case PROGRAM_CUBE_ARRAY_UINT:	sampler = "usamplerCubeArray";		lookup = "vec4(texture(u_sampler, v_texCoord))";										break;
			case PROGRAM_CUBE_ARRAY_SHADOW:	sampler = "samplerCubeArrayShadow";	lookup = "vec4(texture(u_sampler, v_texCoord, u_ref), 0.0, 0.0, 1.0)";			break;
			case PROGRAM_1D_ARRAY_FLOAT:	sampler = "sampler1DArray";			lookup = "texture(u_sampler, v_texCoord)";												break;
			case PROGRAM_1D_ARRAY_INT:		sampler = "isampler1DArray";		lookup = "vec4(texture(u_sampler, v_texCoord))";										break;
			case PROGRAM_1D_ARRAY_UINT:		sampler = "usampler1DArray";		lookup = "vec4(texture(u_sampler, v_texCoord))";										break;
			case PROGRAM_1D_ARRAY_SHADOW:	sampler = "sampler1DArrayShadow";	lookup = "vec4(texture(u_sampler, vec3(v_texCoord, u_ref)), 0.0, 0.0, 1.0)";			break;
			case PROGRAM_BUFFER_FLOAT:		sampler = "samplerBuffer";			lookup = "texelFetch(u_sampler, int(v_texCoord))";										break;
			case PROGRAM_BUFFER_INT:		sampler = "isamplerBuffer";			lookup = "vec4(texelFetch(u_sampler, int(v_texCoord)))";								break;
			case PROGRAM_BUFFER_UINT:		sampler = "usamplerBuffer";			lookup = "vec4(texelFetch(u_sampler, int(v_texCoord)))";								break;
			default:
				DE_ASSERT(false);
		}

		params["SAMPLER_TYPE"]	= sampler;
		params["LOOKUP"]		= lookup;

		programCollection.glslSources.add("vertext_" + std::string(getProgramName(program))) << glu::VertexSource(vertexSource.specialize(params));
		programCollection.glslSources.add("fragment_" + std::string(getProgramName(program))) << glu::FragmentSource(fragmentSource.specialize(params));
	}
}

TextureBinding::TextureBinding (Context& context)
	: m_context				(context)
{
}

<<<<<<< HEAD
TextureBinding::TextureBinding (Context& context, const TestTextureSp& textureData, const TextureBinding::Type type, const TextureBinding::ImageBackingMode backingMode)
=======
TextureBinding::TextureBinding (Context& context, const TestTextureSp& textureData, const TextureBinding::Type type, const TextureBinding::ImageBackingMode backingMode, const VkComponentMapping componentMapping)
>>>>>>> 055f40e9
	: m_context				(context)
	, m_type				(type)
	, m_backingMode			(backingMode)
	, m_textureData			(textureData)
<<<<<<< HEAD
=======
	, m_componentMapping	(componentMapping)
>>>>>>> 055f40e9
{
	updateTextureData(m_textureData, m_type);
}

void TextureBinding::updateTextureData (const TestTextureSp& textureData, const TextureBinding::Type textureType)
{
	const DeviceInterface&						vkd						= m_context.getDeviceInterface();
	const VkDevice								vkDevice				= m_context.getDevice();
	const bool									sparse					= m_backingMode == IMAGE_BACKING_MODE_SPARSE;
	const deUint32								queueFamilyIndices[]	= {m_context.getUniversalQueueFamilyIndex(), m_context.getSparseQueueFamilyIndex()};
	Allocator&									allocator				= m_context.getDefaultAllocator();
	m_type			= textureType;
	m_textureData	= textureData;

	const bool									isCube					= m_type == TYPE_CUBE_MAP;
	VkImageCreateFlags							imageCreateFlags		= (isCube ? VK_IMAGE_CREATE_CUBE_COMPATIBLE_BIT : 0) | (sparse ? (VK_IMAGE_CREATE_SPARSE_BINDING_BIT | VK_IMAGE_CREATE_SPARSE_RESIDENCY_BIT) : 0);
	const VkImageViewType						imageViewType			= textureTypeToImageViewType(textureType);
	const VkImageType							imageType				= imageViewTypeToImageType(imageViewType);
	const VkImageTiling							imageTiling				= VK_IMAGE_TILING_OPTIMAL;
	const VkImageUsageFlags						imageUsageFlags			= VK_IMAGE_USAGE_SAMPLED_BIT | VK_IMAGE_USAGE_TRANSFER_DST_BIT;
	const VkFormat								format					= textureData->isCompressed() ? mapCompressedTextureFormat(textureData->getCompressedLevel(0, 0).getFormat()) : mapTextureFormat(textureData->getTextureFormat());
	const tcu::UVec3							textureDimension		= textureData->getTextureDimension();
	const deUint32								mipLevels				= textureData->getNumLevels();
	const deUint32								arraySize				= textureData->getArraySize();
	vk::VkImageFormatProperties					imageFormatProperties;
	const VkResult								imageFormatQueryResult	= m_context.getInstanceInterface().getPhysicalDeviceImageFormatProperties(m_context.getPhysicalDevice(), format, imageType, imageTiling, imageUsageFlags, imageCreateFlags, &imageFormatProperties);
	const VkSharingMode							sharingMode				= (sparse && m_context.getUniversalQueueFamilyIndex() != m_context.getSparseQueueFamilyIndex()) ? VK_SHARING_MODE_CONCURRENT : VK_SHARING_MODE_EXCLUSIVE;

	if (imageFormatQueryResult == VK_ERROR_FORMAT_NOT_SUPPORTED)
	{
		TCU_THROW(NotSupportedError, (std::string("Format not supported: ") + vk::getFormatName(format)).c_str());
	}
	else
		VK_CHECK(imageFormatQueryResult);

	if (sparse)
	{
		deUint32 numSparseImageProperties = 0;
		m_context.getInstanceInterface().getPhysicalDeviceSparseImageFormatProperties(m_context.getPhysicalDevice(), format, imageType, VK_SAMPLE_COUNT_1_BIT, imageUsageFlags, imageTiling, &numSparseImageProperties, DE_NULL);
		if (numSparseImageProperties == 0)
			TCU_THROW(NotSupportedError, (std::string("Sparse format not supported: ") + vk::getFormatName(format)).c_str());
	}

	if (imageFormatProperties.maxArrayLayers < arraySize)
		TCU_THROW(NotSupportedError, ("Maximum array layers number for this format is not enough for this test."));

	if (imageFormatProperties.maxMipLevels < mipLevels)
		TCU_THROW(NotSupportedError, ("Maximum mimap level number for this format is not enough for this test."));

	if (imageFormatProperties.maxExtent.width < textureDimension.x() ||
		imageFormatProperties.maxExtent.height < textureDimension.y() ||
		imageFormatProperties.maxExtent.depth < textureDimension.z())
	{
		TCU_THROW(NotSupportedError, ("Maximum image dimension for this format is not enough for this test."));
	}

	// Create image
	const VkImageCreateInfo						imageParams				=
	{
		VK_STRUCTURE_TYPE_IMAGE_CREATE_INFO,							// VkStructureType			sType;
		DE_NULL,														// const void*				pNext;
		imageCreateFlags,												// VkImageCreateFlags		flags;
		imageType,														// VkImageType				imageType;
		format,															// VkFormat					format;
		{																// VkExtent3D				extent;
			(deUint32)textureDimension.x(),
			(deUint32)textureDimension.y(),
			(deUint32)textureDimension.z()
		},
		mipLevels,														// deUint32					mipLevels;
		arraySize,														// deUint32					arrayLayers;
		VK_SAMPLE_COUNT_1_BIT,											// VkSampleCountFlagBits	samples;
		imageTiling,													// VkImageTiling			tiling;
		imageUsageFlags,												// VkImageUsageFlags		usage;
		sharingMode,													// VkSharingMode			sharingMode;
		sharingMode == VK_SHARING_MODE_CONCURRENT ? 2u : 1u,			// deUint32					queueFamilyIndexCount;
		queueFamilyIndices,												// const deUint32*			pQueueFamilyIndices;
		VK_IMAGE_LAYOUT_UNDEFINED										// VkImageLayout			initialLayout;
	};

	m_textureImage = createImage(vkd, vkDevice, &imageParams);

	if (sparse)
	{
		pipeline::uploadTestTextureSparse	(vkd,
											 vkDevice,
											 m_context.getPhysicalDevice(),
											 m_context.getInstanceInterface(),
											 imageParams,
											 m_context.getUniversalQueue(),
											 m_context.getUniversalQueueFamilyIndex(),
											 m_context.getSparseQueue(),
											 allocator,
											 m_allocations,
											 *m_textureData,
											 *m_textureImage);
	}
	else
	{
		m_textureImageMemory = allocator.allocate(getImageMemoryRequirements(vkd, vkDevice, *m_textureImage), MemoryRequirement::Any);
		VK_CHECK(vkd.bindImageMemory(vkDevice, *m_textureImage, m_textureImageMemory->getMemory(), m_textureImageMemory->getOffset()));

		pipeline::uploadTestTexture	(vkd,
									 vkDevice,
									 m_context.getUniversalQueue(),
									 m_context.getUniversalQueueFamilyIndex(),
									 allocator,
									 *m_textureData,
									 *m_textureImage);
	}

	updateTextureViewMipLevels(0, mipLevels - 1);
}

void TextureBinding::updateTextureViewMipLevels (deUint32 baseLevel, deUint32 maxLevel)
{
	const DeviceInterface&						vkd						= m_context.getDeviceInterface();
	const VkDevice								vkDevice				= m_context.getDevice();
	const vk::VkImageViewType					imageViewType			= textureTypeToImageViewType(m_type);
	const vk::VkFormat							format					= m_textureData->isCompressed() ? mapCompressedTextureFormat(m_textureData->getCompressedLevel(0, 0).getFormat()) : mapTextureFormat(m_textureData->getTextureFormat());
	const bool									isShadowTexture			= tcu::hasDepthComponent(m_textureData->getTextureFormat().order);
	const VkImageAspectFlags					aspectMask				= isShadowTexture ? VK_IMAGE_ASPECT_DEPTH_BIT : VK_IMAGE_ASPECT_COLOR_BIT;
	const deUint32								layerCount				= m_textureData->getArraySize();
	const vk::VkImageViewCreateInfo				viewParams				=
	{
		vk::VK_STRUCTURE_TYPE_IMAGE_VIEW_CREATE_INFO,	// VkStructureType			sType;
		NULL,											// const voide*				pNext;
		0u,												// VkImageViewCreateFlags	flags;
		*m_textureImage,								// VkImage					image;
		imageViewType,									// VkImageViewType			viewType;
		format,											// VkFormat					format;
		m_componentMapping,								// VkComponentMapping		components;
		{
			aspectMask,									// VkImageAspectFlags	aspectMask;
			baseLevel,									// deUint32				baseMipLevel;
			maxLevel-baseLevel+1,						// deUint32				levelCount;
			0,											// deUint32				baseArrayLayer;
			layerCount									// deUint32				layerCount;
		},												// VkImageSubresourceRange	subresourceRange;
	};

	m_textureImageView		= createImageView(vkd, vkDevice, &viewParams);
}

const deUint16		TextureRenderer::s_vertexIndices[6] = { 0, 1, 2, 2, 1, 3 };
const VkDeviceSize	TextureRenderer::s_vertexIndexBufferSize = sizeof(TextureRenderer::s_vertexIndices);

TextureRenderer::TextureRenderer (Context& context, VkSampleCountFlagBits sampleCount, deUint32 renderWidth, deUint32 renderHeight, VkComponentMapping componentMapping)
	: m_context					(context)
	, m_log						(context.getTestContext().getLog())
	, m_renderWidth				(renderWidth)
	, m_renderHeight			(renderHeight)
	, m_sampleCount				(sampleCount)
	, m_multisampling			(m_sampleCount != VK_SAMPLE_COUNT_1_BIT)
	, m_imageFormat				(VK_FORMAT_R8G8B8A8_UNORM)
	, m_textureFormat			(vk::mapVkFormat(m_imageFormat))
	, m_uniformBufferSize		(sizeof(ShaderParameters))
	, m_resultBufferSize		(renderWidth * renderHeight * m_textureFormat.getPixelSize())
	, m_viewportOffsetX			(0.0f)
	, m_viewportOffsetY			(0.0f)
	, m_viewportWidth			((float)renderWidth)
	, m_viewportHeight			((float)renderHeight)
	, m_componentMapping		(componentMapping)
{
	const DeviceInterface&						vkd						= m_context.getDeviceInterface();
	const VkDevice								vkDevice				= m_context.getDevice();
	const deUint32								queueFamilyIndex		= m_context.getUniversalQueueFamilyIndex();
	Allocator&									allocator				= m_context.getDefaultAllocator();

	// Command Pool
	m_commandPool = createCommandPool(vkd, vkDevice, VK_COMMAND_POOL_CREATE_RESET_COMMAND_BUFFER_BIT, queueFamilyIndex);

	// Image
	{
		const VkImageUsageFlags	imageUsage = VK_IMAGE_USAGE_COLOR_ATTACHMENT_BIT | VK_IMAGE_USAGE_TRANSFER_SRC_BIT | VK_IMAGE_USAGE_TRANSFER_DST_BIT;
		VkImageFormatProperties	properties;

		if ((m_context.getInstanceInterface().getPhysicalDeviceImageFormatProperties(m_context.getPhysicalDevice(),
																					 m_imageFormat,
																					 VK_IMAGE_TYPE_2D,
																					 VK_IMAGE_TILING_OPTIMAL,
																					 imageUsage,
																					 0,
																					 &properties) == VK_ERROR_FORMAT_NOT_SUPPORTED))
		{
			TCU_THROW(NotSupportedError, "Format not supported");
		}

		if ((properties.sampleCounts & m_sampleCount) != m_sampleCount)
		{
			TCU_THROW(NotSupportedError, "Format not supported");
		}

		const VkImageCreateInfo					imageCreateInfo			=
		{
			VK_STRUCTURE_TYPE_IMAGE_CREATE_INFO,		// VkStructureType			sType;
			DE_NULL,									// const void*				pNext;
			0u,											// VkImageCreateFlags		flags;
			VK_IMAGE_TYPE_2D,							// VkImageType				imageType;
			m_imageFormat,								// VkFormat					format;
			{ m_renderWidth, m_renderHeight, 1u },		// VkExtent3D				extent;
			1u,											// deUint32					mipLevels;
			1u,											// deUint32					arrayLayers;
			m_sampleCount,								// VkSampleCountFlagBits	samples;
			VK_IMAGE_TILING_OPTIMAL,					// VkImageTiling			tiling;
			imageUsage,									// VkImageUsageFlags		usage;
			VK_SHARING_MODE_EXCLUSIVE,					// VkSharingMode			sharingMode;
			1u,											// deUint32					queueFamilyIndexCount;
			&queueFamilyIndex,							// const deUint32*			pQueueFamilyIndices;
			VK_IMAGE_LAYOUT_UNDEFINED					// VkImageLayout			initialLayout;
		};

		m_image = vk::createImage(vkd, vkDevice, &imageCreateInfo, DE_NULL);

		m_imageMemory	= allocator.allocate(getImageMemoryRequirements(vkd, vkDevice, *m_image), MemoryRequirement::Any);
		VK_CHECK(vkd.bindImageMemory(vkDevice, *m_image, m_imageMemory->getMemory(), m_imageMemory->getOffset()));
	}

	// Image View
	{
		const VkImageViewCreateInfo				imageViewCreateInfo		=
		{
			VK_STRUCTURE_TYPE_IMAGE_VIEW_CREATE_INFO,	// VkStructureType				sType;
			DE_NULL,									// const void*					pNext;
			0u,											// VkImageViewCreateFlags		flags;
			*m_image,									// VkImage						image;
			VK_IMAGE_VIEW_TYPE_2D,						// VkImageViewType				viewType;
			m_imageFormat,								// VkFormat						format;
			makeComponentMappingRGBA(),					// VkComponentMapping			components;
			{
				VK_IMAGE_ASPECT_COLOR_BIT,					// VkImageAspectFlags			aspectMask;
				0u,											// deUint32						baseMipLevel;
				1u,											// deUint32						mipLevels;
				0u,											// deUint32						baseArrayLayer;
				1u,											// deUint32						arraySize;
			},											// VkImageSubresourceRange		subresourceRange;
		};

		m_imageView = vk::createImageView(vkd, vkDevice, &imageViewCreateInfo, DE_NULL);
	}

	if (m_multisampling)
	{
		{
			// Resolved Image
			const VkImageUsageFlags	imageUsage = VK_IMAGE_USAGE_COLOR_ATTACHMENT_BIT | VK_IMAGE_USAGE_TRANSFER_SRC_BIT | VK_IMAGE_USAGE_TRANSFER_DST_BIT;
			VkImageFormatProperties	properties;

			if ((m_context.getInstanceInterface().getPhysicalDeviceImageFormatProperties(m_context.getPhysicalDevice(),
																						 m_imageFormat,
																						 VK_IMAGE_TYPE_2D,
																						 VK_IMAGE_TILING_OPTIMAL,
																						 imageUsage,
																						 0,
																						 &properties) == VK_ERROR_FORMAT_NOT_SUPPORTED))
			{
				TCU_THROW(NotSupportedError, "Format not supported");
			}

			const VkImageCreateInfo					imageCreateInfo			=
			{
				VK_STRUCTURE_TYPE_IMAGE_CREATE_INFO,		// VkStructureType			sType;
				DE_NULL,									// const void*				pNext;
				0u,											// VkImageCreateFlags		flags;
				VK_IMAGE_TYPE_2D,							// VkImageType				imageType;
				m_imageFormat,								// VkFormat					format;
				{ m_renderWidth, m_renderHeight, 1u },		// VkExtent3D				extent;
				1u,											// deUint32					mipLevels;
				1u,											// deUint32					arrayLayers;
				VK_SAMPLE_COUNT_1_BIT,						// VkSampleCountFlagBits	samples;
				VK_IMAGE_TILING_OPTIMAL,					// VkImageTiling			tiling;
				imageUsage,									// VkImageUsageFlags		usage;
				VK_SHARING_MODE_EXCLUSIVE,					// VkSharingMode			sharingMode;
				1u,											// deUint32					queueFamilyIndexCount;
				&queueFamilyIndex,							// const deUint32*			pQueueFamilyIndices;
				VK_IMAGE_LAYOUT_UNDEFINED					// VkImageLayout			initialLayout;
			};

			m_resolvedImage			= vk::createImage(vkd, vkDevice, &imageCreateInfo, DE_NULL);
			m_resolvedImageMemory	= allocator.allocate(getImageMemoryRequirements(vkd, vkDevice, *m_resolvedImage), MemoryRequirement::Any);
			VK_CHECK(vkd.bindImageMemory(vkDevice, *m_resolvedImage, m_resolvedImageMemory->getMemory(), m_resolvedImageMemory->getOffset()));
		}

		// Resolved Image View
		{
			const VkImageViewCreateInfo				imageViewCreateInfo		=
			{
				VK_STRUCTURE_TYPE_IMAGE_VIEW_CREATE_INFO,	// VkStructureType				sType;
				DE_NULL,									// const void*					pNext;
				0u,											// VkImageViewCreateFlags		flags;
				*m_resolvedImage,							// VkImage						image;
				VK_IMAGE_VIEW_TYPE_2D,						// VkImageViewType				viewType;
				m_imageFormat,								// VkFormat						format;
				makeComponentMappingRGBA(),					// VkComponentMapping			components;
				{
					VK_IMAGE_ASPECT_COLOR_BIT,					// VkImageAspectFlags			aspectMask;
					0u,											// deUint32						baseMipLevel;
					1u,											// deUint32						mipLevels;
					0u,											// deUint32						baseArrayLayer;
					1u,											// deUint32						arraySize;
				},											// VkImageSubresourceRange		subresourceRange;
			};

			m_resolvedImageView = vk::createImageView(vkd, vkDevice, &imageViewCreateInfo, DE_NULL);
		}
	}

	// Render Pass
	{
		const VkImageLayout						imageLayout				= VK_IMAGE_LAYOUT_COLOR_ATTACHMENT_OPTIMAL;
		const VkAttachmentDescription			attachmentDesc[]		=
		{
			{
				0u,													// VkAttachmentDescriptionFlags		flags;
				m_imageFormat,										// VkFormat							format;
				m_sampleCount,										// VkSampleCountFlagBits			samples;
				VK_ATTACHMENT_LOAD_OP_LOAD,							// VkAttachmentLoadOp				loadOp;
				VK_ATTACHMENT_STORE_OP_STORE,						// VkAttachmentStoreOp				storeOp;
				VK_ATTACHMENT_LOAD_OP_DONT_CARE,					// VkAttachmentLoadOp				stencilLoadOp;
				VK_ATTACHMENT_STORE_OP_DONT_CARE,					// VkAttachmentStoreOp				stencilStoreOp;
				imageLayout,										// VkImageLayout					initialLayout;
				imageLayout,										// VkImageLayout					finalLayout;
			},
			{
				0u,													// VkAttachmentDescriptionFlags		flags;
				m_imageFormat,										// VkFormat							format;
				VK_SAMPLE_COUNT_1_BIT,								// VkSampleCountFlagBits			samples;
				VK_ATTACHMENT_LOAD_OP_DONT_CARE,					// VkAttachmentLoadOp				loadOp;
				VK_ATTACHMENT_STORE_OP_STORE,						// VkAttachmentStoreOp				storeOp;
				VK_ATTACHMENT_LOAD_OP_DONT_CARE,					// VkAttachmentLoadOp				stencilLoadOp;
				VK_ATTACHMENT_STORE_OP_DONT_CARE,					// VkAttachmentStoreOp				stencilStoreOp;
				imageLayout,										// VkImageLayout					initialLayout;
				imageLayout,										// VkImageLayout					finalLayout;
			}
		};

		const VkAttachmentReference				attachmentRef			=
		{
			0u,													// deUint32							attachment;
			imageLayout,										// VkImageLayout					layout;
		};

		const VkAttachmentReference				resolveAttachmentRef	=
		{
			1u,													// deUint32							attachment;
			imageLayout,										// VkImageLayout					layout;
		};

		const VkSubpassDescription				subpassDesc				=
		{
			0u,													// VkSubpassDescriptionFlags		flags;
			VK_PIPELINE_BIND_POINT_GRAPHICS,					// VkPipelineBindPoint				pipelineBindPoint;
			0u,													// deUint32							inputAttachmentCount;
			DE_NULL,											// const VkAttachmentReference*		pInputAttachments;
			1u,													// deUint32							colorAttachmentCount;
			&attachmentRef,										// const VkAttachmentReference*		pColorAttachments;
			m_multisampling ? &resolveAttachmentRef : DE_NULL,	// const VkAttachmentReference*		pResolveAttachments;
			DE_NULL,											// const VkAttachmentReference*		pDepthStencilAttachment;
			0u,													// deUint32							preserveAttachmentCount;
			DE_NULL,											// const VkAttachmentReference*		pPreserveAttachments;
		};

		const VkRenderPassCreateInfo			renderPassCreateInfo	=
		{
			VK_STRUCTURE_TYPE_RENDER_PASS_CREATE_INFO,			// VkStructureType					sType;
			DE_NULL,											// const void*						pNext;
			0u,													// VkRenderPassCreateFlags			flags;
			m_multisampling ? 2u : 1u,							// deUint32							attachmentCount;
			attachmentDesc,										// const VkAttachmentDescription*	pAttachments;
			1u,													// deUint32							subpassCount;
			&subpassDesc,										// const VkSubpassDescription*		pSubpasses;
			0u,													// deUint32							dependencyCount;
			DE_NULL,											// const VkSubpassDependency*		pDependencies;
		};

		m_renderPass = createRenderPass(vkd, vkDevice, &renderPassCreateInfo, DE_NULL);
	}

	// Vertex index buffer
	{
		const VkBufferCreateInfo			indexBufferParams		=
		{
			VK_STRUCTURE_TYPE_BUFFER_CREATE_INFO,		// VkStructureType		sType;
			DE_NULL,									// const void*			pNext;
			0u,											// VkBufferCreateFlags	flags;
			s_vertexIndexBufferSize,					// VkDeviceSize			size;
			VK_BUFFER_USAGE_INDEX_BUFFER_BIT,			// VkBufferUsageFlags	usage;
			VK_SHARING_MODE_EXCLUSIVE,					// VkSharingMode		sharingMode;
			1u,											// deUint32				queueFamilyCount;
			&queueFamilyIndex							// const deUint32*		pQueueFamilyIndices;
		};

		m_vertexIndexBuffer			= createBuffer(vkd, vkDevice, &indexBufferParams);
		m_vertexIndexBufferMemory	= allocator.allocate(getBufferMemoryRequirements(vkd, vkDevice, *m_vertexIndexBuffer), MemoryRequirement::HostVisible);

		VK_CHECK(vkd.bindBufferMemory(vkDevice, *m_vertexIndexBuffer, m_vertexIndexBufferMemory->getMemory(), m_vertexIndexBufferMemory->getOffset()));

		// Load vertices into vertex buffer
		deMemcpy(m_vertexIndexBufferMemory->getHostPtr(), s_vertexIndices, s_vertexIndexBufferSize);
		flushMappedMemoryRange(vkd, vkDevice, m_vertexIndexBufferMemory->getMemory(), m_vertexIndexBufferMemory->getOffset(), VK_WHOLE_SIZE);
	}

	// FrameBuffer
	{
		const VkImageView						attachments[]			=
		{
			*m_imageView,
			*m_resolvedImageView,
		};

		const VkFramebufferCreateInfo			framebufferCreateInfo	=
		{
			VK_STRUCTURE_TYPE_FRAMEBUFFER_CREATE_INFO,	// VkStructureType			sType;
			DE_NULL,									// const void*				pNext;
			0u,											// VkFramebufferCreateFlags	flags;
			*m_renderPass,								// VkRenderPass				renderPass;
			m_multisampling ? 2u : 1u,					// deUint32					attachmentCount;
			attachments,								// const VkImageView*		pAttachments;
			m_renderWidth,								// deUint32					width;
			m_renderHeight,								// deUint32					height;
			1u,											// deUint32					layers;
		};

		m_frameBuffer = createFramebuffer(vkd, vkDevice, &framebufferCreateInfo, DE_NULL);
	}

	// Uniform Buffer
	{
		const VkBufferCreateInfo				bufferCreateInfo		=
		{
			VK_STRUCTURE_TYPE_BUFFER_CREATE_INFO,		// VkStructureType		sType;
			DE_NULL,									// const void*			pNext;
			0u,											// VkBufferCreateFlags	flags;
			m_uniformBufferSize,						// VkDeviceSize			size;
			VK_BUFFER_USAGE_UNIFORM_BUFFER_BIT,			// VkBufferUsageFlags	usage;
			VK_SHARING_MODE_EXCLUSIVE,					// VkSharingMode		sharingMode;
			1u,											// deUint32				queueFamilyIndexCount;
			&queueFamilyIndex							// const deUint32*		pQueueFamilyIndices;
		};

		m_uniformBuffer			= createBuffer(vkd, vkDevice, &bufferCreateInfo);
		m_uniformBufferMemory	= allocator.allocate(getBufferMemoryRequirements(vkd, vkDevice, *m_uniformBuffer), MemoryRequirement::HostVisible);

		VK_CHECK(vkd.bindBufferMemory(vkDevice, *m_uniformBuffer, m_uniformBufferMemory->getMemory(), m_uniformBufferMemory->getOffset()));
	}

	// DescriptorPool
	{
		DescriptorPoolBuilder					descriptorPoolBuilder;

		descriptorPoolBuilder.addType(VK_DESCRIPTOR_TYPE_UNIFORM_BUFFER);
		descriptorPoolBuilder.addType(VK_DESCRIPTOR_TYPE_COMBINED_IMAGE_SAMPLER);
		m_descriptorPool = descriptorPoolBuilder.build(vkd, vkDevice, VK_DESCRIPTOR_POOL_CREATE_FREE_DESCRIPTOR_SET_BIT, 2u);
	}

	// Result Buffer
	{
		const VkBufferCreateInfo				bufferCreateInfo		=
		{
			VK_STRUCTURE_TYPE_BUFFER_CREATE_INFO,		// VkStructureType		sType;
			DE_NULL,									// const void*			pNext;
			0u,											// VkBufferCreateFlags	flags;
			m_resultBufferSize,							// VkDeviceSize			size;
			VK_BUFFER_USAGE_TRANSFER_DST_BIT,			// VkBufferUsageFlags	usage;
			VK_SHARING_MODE_EXCLUSIVE,					// VkSharingMode		sharingMode;
			1u,											// deUint32				queueFamilyIndexCount;
			&queueFamilyIndex							// const deUint32*		pQueueFamilyIndices;
		};

		m_resultBuffer			= createBuffer(vkd, vkDevice, &bufferCreateInfo);
		m_resultBufferMemory	= allocator.allocate(getBufferMemoryRequirements(vkd, vkDevice, *m_resultBuffer), MemoryRequirement::HostVisible);

		VK_CHECK(vkd.bindBufferMemory(vkDevice, *m_resultBuffer, m_resultBufferMemory->getMemory(), m_resultBufferMemory->getOffset()));
	}

	clearImage(*m_image);
	if(m_multisampling)
		clearImage(*m_resolvedImage);
}

TextureRenderer::~TextureRenderer (void)
{
}

void TextureRenderer::clearImage(VkImage image)
{
	const DeviceInterface&			vkd					= m_context.getDeviceInterface();
	const VkDevice					vkDevice			= m_context.getDevice();
	Move<VkCommandBuffer>			commandBuffer;
	const VkQueue					queue				= m_context.getUniversalQueue();

	const VkImageSubresourceRange	subResourcerange	=
	{
		VK_IMAGE_ASPECT_COLOR_BIT,		// VkImageAspectFlags	aspectMask;
		0,								// deUint32				baseMipLevel;
		1,								// deUint32				levelCount;
		0,								// deUint32				baseArrayLayer;
		1								// deUint32				layerCount;
	};

	commandBuffer = allocateCommandBuffer(vkd, vkDevice, *m_commandPool, VK_COMMAND_BUFFER_LEVEL_PRIMARY);

	beginCommandBuffer(vkd, *commandBuffer);

	addImageTransitionBarrier(*commandBuffer, image,
							  VK_PIPELINE_STAGE_TOP_OF_PIPE_BIT,				// VkPipelineStageFlags		srcStageMask
							  VK_PIPELINE_STAGE_ALL_COMMANDS_BIT,				// VkPipelineStageFlags		dstStageMask
							  0,												// VkAccessFlags			srcAccessMask
							  VK_ACCESS_TRANSFER_WRITE_BIT,						// VkAccessFlags			dstAccessMask
							  VK_IMAGE_LAYOUT_UNDEFINED,						// VkImageLayout			oldLayout;
							  VK_IMAGE_LAYOUT_TRANSFER_DST_OPTIMAL);			// VkImageLayout			newLayout;

	VkClearColorValue color = makeClearValueColorF32(0.0f, 0.0f, 0.0f, 1.0f).color;
	vkd.cmdClearColorImage(*commandBuffer, image, VK_IMAGE_LAYOUT_TRANSFER_DST_OPTIMAL, &color, 1, &subResourcerange);

	addImageTransitionBarrier(*commandBuffer, image,
							  VK_PIPELINE_STAGE_TRANSFER_BIT,					// VkPipelineStageFlags		srcStageMask
							  VK_PIPELINE_STAGE_ALL_COMMANDS_BIT,				// VkPipelineStageFlags		dstStageMask
							  VK_ACCESS_TRANSFER_WRITE_BIT,						// VkAccessFlags			srcAccessMask
							  VK_ACCESS_COLOR_ATTACHMENT_WRITE_BIT,				// VkAccessFlags			dstAccessMask
							  VK_IMAGE_LAYOUT_TRANSFER_DST_OPTIMAL,				// VkImageLayout			oldLayout;
							  VK_IMAGE_LAYOUT_COLOR_ATTACHMENT_OPTIMAL);		// VkImageLayout			newLayout;

	endCommandBuffer(vkd, *commandBuffer);

	submitCommandsAndWait(vkd, vkDevice, queue, commandBuffer.get());
}

void TextureRenderer::add2DTexture (const TestTexture2DSp& texture, TextureBinding::ImageBackingMode backingMode)
{
<<<<<<< HEAD
	m_textureBindings.push_back(TextureBindingSp(new TextureBinding(m_context, texture, TextureBinding::TYPE_2D, backingMode)));
=======
	m_textureBindings.push_back(TextureBindingSp(new TextureBinding(m_context, texture, TextureBinding::TYPE_2D, backingMode, m_componentMapping)));
>>>>>>> 055f40e9
}

void TextureRenderer::addCubeTexture (const TestTextureCubeSp& texture, TextureBinding::ImageBackingMode backingMode)
{
<<<<<<< HEAD
	m_textureBindings.push_back(TextureBindingSp(new TextureBinding(m_context, texture, TextureBinding::TYPE_CUBE_MAP, backingMode)));
=======
	m_textureBindings.push_back(TextureBindingSp(new TextureBinding(m_context, texture, TextureBinding::TYPE_CUBE_MAP, backingMode, m_componentMapping)));
>>>>>>> 055f40e9
}

void TextureRenderer::add2DArrayTexture (const TestTexture2DArraySp& texture, TextureBinding::ImageBackingMode backingMode)
{
<<<<<<< HEAD
	m_textureBindings.push_back(TextureBindingSp(new TextureBinding(m_context, texture, TextureBinding::TYPE_2D_ARRAY, backingMode)));
=======
	m_textureBindings.push_back(TextureBindingSp(new TextureBinding(m_context, texture, TextureBinding::TYPE_2D_ARRAY, backingMode, m_componentMapping)));
>>>>>>> 055f40e9
}

void TextureRenderer::add3DTexture (const TestTexture3DSp& texture, TextureBinding::ImageBackingMode backingMode)
{
<<<<<<< HEAD
	m_textureBindings.push_back(TextureBindingSp(new TextureBinding(m_context, texture, TextureBinding::TYPE_3D, backingMode)));
=======
	m_textureBindings.push_back(TextureBindingSp(new TextureBinding(m_context, texture, TextureBinding::TYPE_3D, backingMode, m_componentMapping)));
>>>>>>> 055f40e9
}

const pipeline::TestTexture2D& TextureRenderer::get2DTexture (int textureIndex) const
{
	DE_ASSERT(m_textureBindings.size() > (size_t)textureIndex);
	DE_ASSERT(m_textureBindings[textureIndex]->getType() == TextureBinding::TYPE_2D);

	return dynamic_cast<const pipeline::TestTexture2D&>(m_textureBindings[textureIndex]->getTestTexture());
}

const pipeline::TestTextureCube& TextureRenderer::getCubeTexture (int textureIndex) const
{
	DE_ASSERT(m_textureBindings.size() > (size_t)textureIndex);
	DE_ASSERT(m_textureBindings[textureIndex]->getType() == TextureBinding::TYPE_CUBE_MAP);

	return dynamic_cast<const pipeline::TestTextureCube&>(m_textureBindings[textureIndex]->getTestTexture());
}

const pipeline::TestTexture2DArray& TextureRenderer::get2DArrayTexture (int textureIndex) const
{
	DE_ASSERT(m_textureBindings.size() > (size_t)textureIndex);
	DE_ASSERT(m_textureBindings[textureIndex]->getType() == TextureBinding::TYPE_2D_ARRAY);

	return dynamic_cast<const pipeline::TestTexture2DArray&>(m_textureBindings[textureIndex]->getTestTexture());
}

const pipeline::TestTexture3D& TextureRenderer::get3DTexture (int textureIndex) const
{
	DE_ASSERT(m_textureBindings.size() > (size_t)textureIndex);
	DE_ASSERT(m_textureBindings[textureIndex]->getType() == TextureBinding::TYPE_3D);

	return dynamic_cast<const pipeline::TestTexture3D&>(m_textureBindings[textureIndex]->getTestTexture());
}

void TextureRenderer::setViewport (float viewportX, float viewportY, float viewportW, float viewportH)
{
	m_viewportHeight = viewportH;
	m_viewportWidth = viewportW;
	m_viewportOffsetX = viewportX;
	m_viewportOffsetY = viewportY;
}

TextureBinding* TextureRenderer::getTextureBinding (int textureIndex) const
{
	DE_ASSERT(m_textureBindings.size() > (size_t)textureIndex);
	return m_textureBindings[textureIndex].get();
}

deUint32 TextureRenderer::getRenderWidth (void) const
{
	return m_renderWidth;
}

deUint32 TextureRenderer::getRenderHeight (void) const
{
	return m_renderHeight;
}

Move<VkDescriptorSet> TextureRenderer::makeDescriptorSet (const VkDescriptorPool descriptorPool, const VkDescriptorSetLayout setLayout) const
{
	const DeviceInterface&						vkd						= m_context.getDeviceInterface();
	const VkDevice								vkDevice				= m_context.getDevice();

	const VkDescriptorSetAllocateInfo			allocateParams			=
	{
			VK_STRUCTURE_TYPE_DESCRIPTOR_SET_ALLOCATE_INFO,		// VkStructureType					sType
			DE_NULL,											// const void*						pNext
			descriptorPool,										// VkDescriptorPool					descriptorPool
			1u,													// deUint32							descriptorSetCount
			&setLayout,											// const VkDescriptorSetLayout*		pSetLayouts
	};
	return allocateDescriptorSet(vkd, vkDevice, &allocateParams);
}

void TextureRenderer::addImageTransitionBarrier(VkCommandBuffer commandBuffer, VkImage image, VkPipelineStageFlags srcStageMask, VkPipelineStageFlags dstStageMask, VkAccessFlags srcAccessMask, VkAccessFlags dstAccessMask, VkImageLayout oldLayout, VkImageLayout newLayout) const
{
	const DeviceInterface&			vkd					= m_context.getDeviceInterface();

	const VkImageSubresourceRange	subResourcerange	=
	{
		VK_IMAGE_ASPECT_COLOR_BIT,		// VkImageAspectFlags	aspectMask;
		0,								// deUint32				baseMipLevel;
		1,								// deUint32				levelCount;
		0,								// deUint32				baseArrayLayer;
		1								// deUint32				layerCount;
	};

	const VkImageMemoryBarrier		imageBarrier		=
	{
		VK_STRUCTURE_TYPE_IMAGE_MEMORY_BARRIER,		// VkStructureType			sType;
		DE_NULL,									// const void*				pNext;
		srcAccessMask,								// VkAccessFlags			srcAccessMask;
		dstAccessMask,								// VkAccessFlags			dstAccessMask;
		oldLayout,									// VkImageLayout			oldLayout;
		newLayout,									// VkImageLayout			newLayout;
		VK_QUEUE_FAMILY_IGNORED,					// deUint32					srcQueueFamilyIndex;
		VK_QUEUE_FAMILY_IGNORED,					// deUint32					destQueueFamilyIndex;
		image,										// VkImage					image;
		subResourcerange							// VkImageSubresourceRange	subresourceRange;
	};

	vkd.cmdPipelineBarrier(commandBuffer, srcStageMask, dstStageMask, 0, 0, DE_NULL, 0, DE_NULL, 1, &imageBarrier);
}

void TextureRenderer::renderQuad (tcu::Surface& result, int texUnit, const float* texCoord, TextureType texType)
{
	renderQuad(result, texUnit, texCoord, ReferenceParams(texType));
}

void TextureRenderer::renderQuad (tcu::Surface& result, int texUnit, const float* texCoord, const ReferenceParams& params)
{
	const float	maxAnisotropy = 1.0f;
	float		positions[]	=
	{
		-1.0,	-1.0f,	0.0f,	1.0f,
		-1.0f,	+1.0f,	0.0f,	1.0f,
		+1.0f,	-1.0f,	0.0f,	1.0f,
		+1.0f,	+1.0f,	0.0f,	1.0f
	};
	renderQuad(result, positions, texUnit, texCoord, params, maxAnisotropy);
}

void TextureRenderer::renderQuad (tcu::Surface&									result,
								  const float*									positions,
								  int											texUnit,
								  const float*									texCoord,
								  const glu::TextureTestUtil::ReferenceParams&	params,
								  const float									maxAnisotropy)
{
	const DeviceInterface&		vkd						= m_context.getDeviceInterface();
	const VkDevice				vkDevice				= m_context.getDevice();
	const VkQueue				queue					= m_context.getUniversalQueue();
	const deUint32				queueFamilyIndex		= m_context.getUniversalQueueFamilyIndex();
	Allocator&					allocator				= m_context.getDefaultAllocator();

	tcu::Vec4					wCoord					= params.flags & RenderParams::PROJECTED ? params.w : tcu::Vec4(1.0f);
	bool						useBias					= !!(params.flags & RenderParams::USE_BIAS);
	bool						logUniforms				= !!(params.flags & RenderParams::LOG_UNIFORMS);

	// Render quad with texture.
	float						position[]				=
	{
		positions[0]*wCoord.x(),	positions[1]*wCoord.x(),	positions[2],	positions[3]*wCoord.x(),
		positions[4]*wCoord.y(),	positions[5]*wCoord.y(),	positions[6],	positions[7]*wCoord.y(),
		positions[8]*wCoord.z(),	positions[9]*wCoord.z(),	positions[10],	positions[11]*wCoord.z(),
		positions[12]*wCoord.w(),	positions[13]*wCoord.w(),	positions[14],	positions[15]*wCoord.w()
	};

	Program						progSpec				= PROGRAM_LAST;
	int							numComps				= 0;

	if (params.texType == TEXTURETYPE_2D)
	{
		numComps = 2;

		switch (params.samplerType)
		{
			case SAMPLERTYPE_FLOAT:		progSpec = useBias ? PROGRAM_2D_FLOAT_BIAS	: PROGRAM_2D_FLOAT;		break;
			case SAMPLERTYPE_INT:		progSpec = useBias ? PROGRAM_2D_INT_BIAS	: PROGRAM_2D_INT;		break;
			case SAMPLERTYPE_UINT:		progSpec = useBias ? PROGRAM_2D_UINT_BIAS	: PROGRAM_2D_UINT;		break;
			case SAMPLERTYPE_SHADOW:	progSpec = useBias ? PROGRAM_2D_SHADOW_BIAS	: PROGRAM_2D_SHADOW;	break;
			default:					DE_ASSERT(false);
		}
	}
	else if (params.texType == TEXTURETYPE_1D)
	{
		numComps = 1;

		switch (params.samplerType)
		{
			case SAMPLERTYPE_FLOAT:		progSpec = useBias ? PROGRAM_1D_FLOAT_BIAS	: PROGRAM_1D_FLOAT;		break;
			case SAMPLERTYPE_INT:		progSpec = useBias ? PROGRAM_1D_INT_BIAS	: PROGRAM_1D_INT;		break;
			case SAMPLERTYPE_UINT:		progSpec = useBias ? PROGRAM_1D_UINT_BIAS	: PROGRAM_1D_UINT;		break;
			case SAMPLERTYPE_SHADOW:	progSpec = useBias ? PROGRAM_1D_SHADOW_BIAS	: PROGRAM_1D_SHADOW;	break;
			default:					DE_ASSERT(false);
		}
	}
	else if (params.texType == TEXTURETYPE_CUBE)
	{
		numComps = 3;

		switch (params.samplerType)
		{
			case SAMPLERTYPE_FLOAT:		progSpec = useBias ? PROGRAM_CUBE_FLOAT_BIAS	: PROGRAM_CUBE_FLOAT;	break;
			case SAMPLERTYPE_INT:		progSpec = useBias ? PROGRAM_CUBE_INT_BIAS		: PROGRAM_CUBE_INT;		break;
			case SAMPLERTYPE_UINT:		progSpec = useBias ? PROGRAM_CUBE_UINT_BIAS		: PROGRAM_CUBE_UINT;	break;
			case SAMPLERTYPE_SHADOW:	progSpec = useBias ? PROGRAM_CUBE_SHADOW_BIAS	: PROGRAM_CUBE_SHADOW;	break;
			default:					DE_ASSERT(false);
		}
	}
	else if (params.texType == TEXTURETYPE_3D)
	{
		numComps = 3;

		switch (params.samplerType)
		{
			case SAMPLERTYPE_FLOAT:		progSpec = useBias ? PROGRAM_3D_FLOAT_BIAS	: PROGRAM_3D_FLOAT;		break;
			case SAMPLERTYPE_INT:		progSpec = useBias ? PROGRAM_3D_INT_BIAS	: PROGRAM_3D_INT;		break;
			case SAMPLERTYPE_UINT:		progSpec = useBias ? PROGRAM_3D_UINT_BIAS	: PROGRAM_3D_UINT;		break;
			default:					DE_ASSERT(false);
		}
	}
	else if (params.texType == TEXTURETYPE_2D_ARRAY)
	{
		DE_ASSERT(!useBias); // \todo [2012-02-17 pyry] Support bias.

		numComps = 3;

		switch (params.samplerType)
		{
			case SAMPLERTYPE_FLOAT:		progSpec = PROGRAM_2D_ARRAY_FLOAT;	break;
			case SAMPLERTYPE_INT:		progSpec = PROGRAM_2D_ARRAY_INT;	break;
			case SAMPLERTYPE_UINT:		progSpec = PROGRAM_2D_ARRAY_UINT;	break;
			case SAMPLERTYPE_SHADOW:	progSpec = PROGRAM_2D_ARRAY_SHADOW;	break;
			default:					DE_ASSERT(false);
		}
	}
	else if (params.texType == TEXTURETYPE_CUBE_ARRAY)
	{
		DE_ASSERT(!useBias);

		numComps = 4;

		switch (params.samplerType)
		{
			case SAMPLERTYPE_FLOAT:		progSpec = PROGRAM_CUBE_ARRAY_FLOAT;	break;
			case SAMPLERTYPE_INT:		progSpec = PROGRAM_CUBE_ARRAY_INT;		break;
			case SAMPLERTYPE_UINT:		progSpec = PROGRAM_CUBE_ARRAY_UINT;		break;
			case SAMPLERTYPE_SHADOW:	progSpec = PROGRAM_CUBE_ARRAY_SHADOW;	break;
			default:					DE_ASSERT(false);
		}
	}
	else if (params.texType == TEXTURETYPE_1D_ARRAY)
	{
		DE_ASSERT(!useBias); // \todo [2012-02-17 pyry] Support bias.

		numComps = 2;

		switch (params.samplerType)
		{
			case SAMPLERTYPE_FLOAT:		progSpec = PROGRAM_1D_ARRAY_FLOAT;	break;
			case SAMPLERTYPE_INT:		progSpec = PROGRAM_1D_ARRAY_INT;	break;
			case SAMPLERTYPE_UINT:		progSpec = PROGRAM_1D_ARRAY_UINT;	break;
			case SAMPLERTYPE_SHADOW:	progSpec = PROGRAM_1D_ARRAY_SHADOW;	break;
			default:					DE_ASSERT(false);
		}
	}
	else if (params.texType == TEXTURETYPE_BUFFER)
	{
		numComps = 1;

		switch (params.samplerType)
		{
			case SAMPLERTYPE_FETCH_FLOAT:	progSpec = PROGRAM_BUFFER_FLOAT;	break;
			case SAMPLERTYPE_FETCH_INT:		progSpec = PROGRAM_BUFFER_INT;		break;
			case SAMPLERTYPE_FETCH_UINT:	progSpec = PROGRAM_BUFFER_UINT;		break;
			default:						DE_ASSERT(false);
		}
	}
	else
		DE_ASSERT(DE_FALSE);

	Unique<VkShaderModule>					vertexShaderModule			(createShaderModule(vkd, vkDevice, m_context.getBinaryCollection().get("vertext_" + std::string(getProgramName(progSpec))), 0));
	Unique<VkShaderModule>					fragmentShaderModule		(createShaderModule(vkd, vkDevice, m_context.getBinaryCollection().get("fragment_" + std::string(getProgramName(progSpec))), 0));

	Move<VkSampler>							sampler;
	Move<VkDescriptorSet>					descriptorSet[2];
	Move<VkDescriptorSetLayout>				descriptorSetLayout[2];
	Move<VkPipelineLayout>					pipelineLayout;

	Move<VkCommandBuffer>					commandBuffer;
	Move<VkPipeline>						graphicsPipeline;
	Move<VkBuffer>							vertexBuffer;
	de::MovePtr<Allocation>					vertexBufferMemory;

	const VkDeviceSize						vertexBufferOffset			= 0;
	const deUint32							vertexPositionStrideSize	= deUint32(sizeof(tcu::Vec4));
	const deUint32							vertexTextureStrideSize		= deUint32(numComps * sizeof(float));
	const deUint32							positionDataSize			= vertexPositionStrideSize * 4u;
	const deUint32							textureCoordDataSize		= vertexTextureStrideSize * 4u;

	const VkPhysicalDeviceProperties		properties					= m_context.getDeviceProperties();

	if (positionDataSize > properties.limits.maxVertexInputAttributeOffset)
	{
		std::stringstream message;
		message << "Larger vertex input attribute offset is needed (" << positionDataSize << ") than the available maximum (" << properties.limits.maxVertexInputAttributeOffset << ").";
		TCU_THROW(NotSupportedError, message.str().c_str());
	}

	// Create Graphics Pipeline
	{
		const VkVertexInputBindingDescription		vertexInputBindingDescription[2]	=
		{
			{
				0u,								// deUint32					binding;
				vertexPositionStrideSize,		// deUint32					strideInBytes;
				VK_VERTEX_INPUT_RATE_VERTEX		// VkVertexInputStepRate	stepRate;
			},
			{
				1u,								// deUint32					binding;
				vertexTextureStrideSize,		// deUint32					strideInBytes;
				VK_VERTEX_INPUT_RATE_VERTEX		// VkVertexInputStepRate	stepRate;
			}
		};

		VkFormat									textureCoordinateFormat				= VK_FORMAT_R32G32B32A32_SFLOAT;

		switch (numComps) {
			case 1: textureCoordinateFormat = VK_FORMAT_R32_SFLOAT;				break;
			case 2: textureCoordinateFormat = VK_FORMAT_R32G32_SFLOAT;			break;
			case 3: textureCoordinateFormat = VK_FORMAT_R32G32B32_SFLOAT;		break;
			case 4: textureCoordinateFormat = VK_FORMAT_R32G32B32A32_SFLOAT;	break;
			default:
				DE_ASSERT(false);
		}

		const VkVertexInputAttributeDescription		vertexInputAttributeDescriptions[2]	=
		{
			{
				0u,									// deUint32	location;
				0u,									// deUint32	binding;
				VK_FORMAT_R32G32B32A32_SFLOAT,		// VkFormat	format;
				0u									// deUint32	offsetInBytes;
			},
			{
				1u,									// deUint32	location;
				1u,									// deUint32	binding;
				textureCoordinateFormat,			// VkFormat	format;
				positionDataSize					// deUint32	offsetInBytes;
			}
		};

		const VkPipelineVertexInputStateCreateInfo	vertexInputStateParams				=
		{
			VK_STRUCTURE_TYPE_PIPELINE_VERTEX_INPUT_STATE_CREATE_INFO,		// VkStructureType							sType;
			DE_NULL,														// const void*								pNext;
			0,																// VkPipelineVertexInputStateCreateFlags	flags;
			2u,																// deUint32									bindingCount;
			vertexInputBindingDescription,									// const VkVertexInputBindingDescription*	pVertexBindingDescriptions;
			2u,																// deUint32									attributeCount;
			vertexInputAttributeDescriptions								// const VkVertexInputAttributeDescription*	pVertexAttributeDescriptions;
		};

		const VkViewport							viewport							=
		{
			m_viewportOffsetX,			// float	originX;
			m_viewportOffsetY,			// float	originY;
			m_viewportWidth,			// float	width;
			m_viewportHeight,			// float	height;
			0.0f,						// float	minDepth;
			1.0f						// float	maxDepth;
		};
		const std::vector<VkViewport>				viewports							(1, viewport);
		const std::vector<VkRect2D>					scissors							(1, makeRect2D(tcu::UVec2(m_renderWidth, m_renderHeight)));

		const VkPipelineMultisampleStateCreateInfo	multisampleStateParams				=
		{
			VK_STRUCTURE_TYPE_PIPELINE_MULTISAMPLE_STATE_CREATE_INFO,		// VkStructureType							sType;
			DE_NULL,														// const void*								pNext;
			0u,																// VkPipelineMultisampleStateCreateFlags	flags;
			m_sampleCount,													// VkSampleCountFlagBits					rasterizationSamples;
			VK_FALSE,														// VkBool32									sampleShadingEnable;
			0.0f,															// float									minSampleShading;
			DE_NULL,														// const VkSampleMask*						pSampleMask;
			VK_FALSE,														// VkBool32									alphaToCoverageEnable;
			VK_FALSE														// VkBool32									alphaToOneEnable;
		};

		VkSamplerCreateInfo							samplerCreateInfo					= mapSampler(params.sampler, m_textureBindings[texUnit]->getTestTexture().getTextureFormat(), params.minLod, params.maxLod, params.unnormal);

		if (maxAnisotropy > 1.0f)
		{
			samplerCreateInfo.anisotropyEnable = VK_TRUE;
			samplerCreateInfo.maxAnisotropy = maxAnisotropy;
		}

		if (samplerCreateInfo.magFilter == VK_FILTER_LINEAR || samplerCreateInfo.minFilter == VK_FILTER_LINEAR || samplerCreateInfo.mipmapMode == VK_SAMPLER_MIPMAP_MODE_LINEAR)
		{
			const pipeline::TestTexture&	testTexture			= m_textureBindings[texUnit]->getTestTexture();
			const VkFormat					textureFormat		= testTexture.isCompressed() ? mapCompressedTextureFormat(testTexture.getCompressedLevel(0, 0).getFormat())
																							 : mapTextureFormat          (testTexture.getTextureFormat());
			const VkFormatProperties		formatProperties	= getPhysicalDeviceFormatProperties(m_context.getInstanceInterface(), m_context.getPhysicalDevice(), textureFormat);

			if (!(formatProperties.optimalTilingFeatures & VK_FORMAT_FEATURE_SAMPLED_IMAGE_FILTER_LINEAR_BIT))
				TCU_THROW(NotSupportedError, "Linear filtering for this image format is not supported");
		}

		sampler = createSampler(vkd, vkDevice, &samplerCreateInfo);

		descriptorSetLayout[0] = DescriptorSetLayoutBuilder()
											.addSingleBinding(VK_DESCRIPTOR_TYPE_UNIFORM_BUFFER, VK_SHADER_STAGE_FRAGMENT_BIT)
												.build(vkd, vkDevice);

		descriptorSetLayout[1] = DescriptorSetLayoutBuilder()
											.addSingleSamplerBinding(VK_DESCRIPTOR_TYPE_COMBINED_IMAGE_SAMPLER, VK_SHADER_STAGE_FRAGMENT_BIT, &sampler.get())
											.build(vkd, vkDevice);

		descriptorSet[0] = makeDescriptorSet(*m_descriptorPool, *descriptorSetLayout[0]);
		descriptorSet[1] = makeDescriptorSet(*m_descriptorPool, *descriptorSetLayout[1]);

		{
			const VkDescriptorBufferInfo			descriptorBufferInfo	=
			{
				*m_uniformBuffer,							// VkBuffer		buffer;
				0u,											// VkDeviceSize	offset;
				VK_WHOLE_SIZE								// VkDeviceSize	range;
			};

			DescriptorSetUpdateBuilder()
				.writeSingle(*descriptorSet[0], DescriptorSetUpdateBuilder::Location::binding(0), VK_DESCRIPTOR_TYPE_UNIFORM_BUFFER, &descriptorBufferInfo)
				.update(vkd, vkDevice);
		}

		{
			VkDescriptorImageInfo					descriptorImageInfo		=
			{
				*sampler,										// VkSampler		sampler;
				m_textureBindings[texUnit]->getImageView(),		// VkImageView		imageView;
				VK_IMAGE_LAYOUT_SHADER_READ_ONLY_OPTIMAL		// VkImageLayout	imageLayout;
			};

			DescriptorSetUpdateBuilder()
				.writeSingle(*descriptorSet[1], DescriptorSetUpdateBuilder::Location::binding(0), VK_DESCRIPTOR_TYPE_COMBINED_IMAGE_SAMPLER, &descriptorImageInfo)
				.update(vkd, vkDevice);
		}

		// Pipeline Layout
		{
			VkDescriptorSetLayout					descriptorSetLayouts[2]		=
			{
				*descriptorSetLayout[0],
				*descriptorSetLayout[1]
			};

			const VkPipelineLayoutCreateInfo		pipelineLayoutCreateInfo	=
			{
				VK_STRUCTURE_TYPE_PIPELINE_LAYOUT_CREATE_INFO,		// VkStructureType				sType;
				DE_NULL,											// const void*					pNext;
				0u,													// VkPipelineLayoutCreateFlags	flags;
				2u,													// deUint32						descriptorSetCount;
				descriptorSetLayouts,								// const VkDescriptorSetLayout*	pSetLayouts;
				0u,													// deUint32						pushConstantRangeCount;
				DE_NULL												// const VkPushConstantRange*	pPushConstantRanges;
			};

			pipelineLayout = createPipelineLayout(vkd, vkDevice, &pipelineLayoutCreateInfo);
		}

		graphicsPipeline = makeGraphicsPipeline(vkd,									// const DeviceInterface&                        vk
												vkDevice,								// const VkDevice                                device
												*pipelineLayout,						// const VkPipelineLayout                        pipelineLayout
												*vertexShaderModule,					// const VkShaderModule                          vertexShaderModule
												DE_NULL,								// const VkShaderModule                          tessellationControlShaderModule
												DE_NULL,								// const VkShaderModule                          tessellationEvalShaderModule
												DE_NULL,								// const VkShaderModule                          geometryShaderModule
												*fragmentShaderModule,					// const VkShaderModule                          fragmentShaderModule
												*m_renderPass,							// const VkRenderPass                            renderPass
												viewports,								// const std::vector<VkViewport>&                viewports
												scissors,								// const std::vector<VkRect2D>&                  scissors
												VK_PRIMITIVE_TOPOLOGY_TRIANGLE_LIST,	// const VkPrimitiveTopology                     topology
												0u,										// const deUint32                                subpass
												0u,										// const deUint32                                patchControlPoints
												&vertexInputStateParams,				// const VkPipelineVertexInputStateCreateInfo*   vertexInputStateCreateInfo
												DE_NULL,								// const VkPipelineRasterizationStateCreateInfo* rasterizationStateCreateInfo
												&multisampleStateParams);				// const VkPipelineMultisampleStateCreateInfo*   multisampleStateCreateInfo
	}

	// Create Vertex Buffer
	{
		VkDeviceSize bufferSize = positionDataSize + textureCoordDataSize;

		// Pad the buffer size to a stride multiple for the last element so that it isn't out of bounds
		bufferSize += vertexTextureStrideSize - ((bufferSize - vertexBufferOffset) % vertexTextureStrideSize);

		const VkBufferCreateInfo			vertexBufferParams		=
		{
			VK_STRUCTURE_TYPE_BUFFER_CREATE_INFO,		// VkStructureType		sType;
			DE_NULL,									// const void*			pNext;
			0u,											// VkBufferCreateFlags	flags;
			bufferSize,									// VkDeviceSize			size;
			VK_BUFFER_USAGE_VERTEX_BUFFER_BIT,			// VkBufferUsageFlags	usage;
			VK_SHARING_MODE_EXCLUSIVE,					// VkSharingMode		sharingMode;
			1u,											// deUint32				queueFamilyCount;
			&queueFamilyIndex							// const deUint32*		pQueueFamilyIndices;
		};

		vertexBuffer		= createBuffer(vkd, vkDevice, &vertexBufferParams);
		vertexBufferMemory	= allocator.allocate(getBufferMemoryRequirements(vkd, vkDevice, *vertexBuffer), MemoryRequirement::HostVisible);

		VK_CHECK(vkd.bindBufferMemory(vkDevice, *vertexBuffer, vertexBufferMemory->getMemory(), vertexBufferMemory->getOffset()));

		// Load vertices into vertex buffer
		deMemcpy(vertexBufferMemory->getHostPtr(), position, positionDataSize);
		deMemcpy(reinterpret_cast<deUint8*>(vertexBufferMemory->getHostPtr()) + positionDataSize, texCoord, textureCoordDataSize);
		flushMappedMemoryRange(vkd, vkDevice, vertexBufferMemory->getMemory(), vertexBufferMemory->getOffset(), VK_WHOLE_SIZE);
	}

	// Create Command Buffer
	commandBuffer = allocateCommandBuffer(vkd, vkDevice, *m_commandPool, VK_COMMAND_BUFFER_LEVEL_PRIMARY);

	// Begin Command Buffer
	beginCommandBuffer(vkd, *commandBuffer);

	// Begin Render Pass
	beginRenderPass(vkd, *commandBuffer, *m_renderPass, *m_frameBuffer, makeRect2D(0, 0, m_renderWidth, m_renderHeight));

	vkd.cmdBindPipeline(*commandBuffer, VK_PIPELINE_BIND_POINT_GRAPHICS, *graphicsPipeline);
	vkd.cmdBindDescriptorSets(*commandBuffer, VK_PIPELINE_BIND_POINT_GRAPHICS, *pipelineLayout, 0u, 1, &descriptorSet[0].get(), 0u, DE_NULL);
	vkd.cmdBindDescriptorSets(*commandBuffer, VK_PIPELINE_BIND_POINT_GRAPHICS, *pipelineLayout, 1u, 1, &descriptorSet[1].get(), 0u, DE_NULL);
	vkd.cmdBindVertexBuffers(*commandBuffer, 0, 1, &vertexBuffer.get(), &vertexBufferOffset);
	vkd.cmdBindVertexBuffers(*commandBuffer, 1, 1, &vertexBuffer.get(), &vertexBufferOffset);
	vkd.cmdBindIndexBuffer(*commandBuffer, *m_vertexIndexBuffer, 0, VK_INDEX_TYPE_UINT16);
	vkd.cmdDrawIndexed(*commandBuffer, 6, 1, 0, 0, 0);
	endRenderPass(vkd, *commandBuffer);

	// Copy Image
	{
<<<<<<< HEAD
		const VkBufferMemoryBarrier			bufferBarrier			=
		{
			VK_STRUCTURE_TYPE_BUFFER_MEMORY_BARRIER,	// VkStructureType		sType;
			DE_NULL,									// const void*			pNext;
			VK_ACCESS_TRANSFER_WRITE_BIT,				// VkAccessFlags		srcAccessMask;
			VK_ACCESS_HOST_READ_BIT,					// VkAccessFlags		dstAccessMask;
			VK_QUEUE_FAMILY_IGNORED,					// deUint32				srcQueueFamilyIndex;
			VK_QUEUE_FAMILY_IGNORED,					// deUint32				destQueueFamilyIndex;
			*m_resultBuffer,							// VkBuffer				buffer;
			0u,											// VkDeviceSize			offset;
			m_resultBufferSize							// VkDeviceSize			size;
		};

		const VkBufferImageCopy				copyRegion				=
		{
			0u,											// VkDeviceSize				bufferOffset;
			m_renderWidth,								// deUint32					bufferRowLength;
			m_renderHeight,								// deUint32					bufferImageHeight;
			{
				VK_IMAGE_ASPECT_COLOR_BIT,
				0u,
				0u,
				1u
			},											// VkImageSubresourceCopy	imageSubresource;
			{ 0, 0, 0 },								// VkOffset3D				imageOffset;
			{ m_renderWidth, m_renderHeight, 1u }		// VkExtent3D				imageExtent;
		};

		addImageTransitionBarrier(*commandBuffer,
								  m_multisampling ? *m_resolvedImage : *m_image,
								  VK_PIPELINE_STAGE_COLOR_ATTACHMENT_OUTPUT_BIT,		// VkPipelineStageFlags		srcStageMask
								  VK_PIPELINE_STAGE_TRANSFER_BIT,						// VkPipelineStageFlags		dstStageMask
								  VK_ACCESS_COLOR_ATTACHMENT_WRITE_BIT,					// VkAccessFlags			srcAccessMask
								  VK_ACCESS_TRANSFER_READ_BIT,							// VkAccessFlags			dstAccessMask
								  VK_IMAGE_LAYOUT_COLOR_ATTACHMENT_OPTIMAL,				// VkImageLayout			oldLayout;
								  VK_IMAGE_LAYOUT_TRANSFER_SRC_OPTIMAL);				// VkImageLayout			newLayout;

		if (m_multisampling)
			vkd.cmdCopyImageToBuffer(*commandBuffer, *m_resolvedImage, VK_IMAGE_LAYOUT_TRANSFER_SRC_OPTIMAL, *m_resultBuffer, 1, &copyRegion);
		else
			vkd.cmdCopyImageToBuffer(*commandBuffer, *m_image, VK_IMAGE_LAYOUT_TRANSFER_SRC_OPTIMAL, *m_resultBuffer, 1, &copyRegion);

		vkd.cmdPipelineBarrier(*commandBuffer, VK_PIPELINE_STAGE_TRANSFER_BIT, VK_PIPELINE_STAGE_HOST_BIT, (VkDependencyFlags)0, 0, (const VkMemoryBarrier*)DE_NULL, 1, &bufferBarrier, 0, (const VkImageMemoryBarrier*)DE_NULL);
=======
		copyImageToBuffer(vkd, *commandBuffer, m_multisampling ? *m_resolvedImage : *m_image, *m_resultBuffer, tcu::IVec2(m_renderWidth, m_renderHeight), VK_PIPELINE_STAGE_COLOR_ATTACHMENT_OUTPUT_BIT);
>>>>>>> 055f40e9

		addImageTransitionBarrier(*commandBuffer,
								  m_multisampling ? *m_resolvedImage : *m_image,
								  VK_PIPELINE_STAGE_TRANSFER_BIT,					// VkPipelineStageFlags		srcStageMask
								  VK_PIPELINE_STAGE_COLOR_ATTACHMENT_OUTPUT_BIT,	// VkPipelineStageFlags		dstStageMask
								  VK_ACCESS_TRANSFER_READ_BIT,						// VkAccessFlags			srcAccessMask
								  VK_ACCESS_COLOR_ATTACHMENT_WRITE_BIT,				// VkAccessFlags			dstAccessMask
								  VK_IMAGE_LAYOUT_TRANSFER_SRC_OPTIMAL,				// VkImageLayout			oldLayout;
								  VK_IMAGE_LAYOUT_COLOR_ATTACHMENT_OPTIMAL);		// VkImageLayout			newLayout;
	}

	endCommandBuffer(vkd, *commandBuffer);

	// Upload uniform buffer data
	{
		const ShaderParameters	shaderParameters	=
		{
			params.bias,			// float		bias;				//!< User-supplied bias.
			params.ref,				// float		ref;				//!< Reference value for shadow lookups.
			tcu::Vec2(),			// tcu::Vec2	padding;			//!< Shader uniform padding.
			params.colorScale,		// tcu::Vec4	colorScale;			//!< Scale for texture color values.
			params.colorBias		// tcu::Vec4	colorBias;			//!< Bias for texture color values.
		};
		deMemcpy(m_uniformBufferMemory->getHostPtr(), &shaderParameters, sizeof(shaderParameters));
		flushMappedMemoryRange(vkd, vkDevice, m_uniformBufferMemory->getMemory(), m_uniformBufferMemory->getOffset(), VK_WHOLE_SIZE);

		if (logUniforms)
			m_log << TestLog::Message << "u_sampler = " << texUnit << TestLog::EndMessage;

		if (useBias)
		{
			if (logUniforms)
				m_log << TestLog::Message << "u_bias = " << shaderParameters.bias << TestLog::EndMessage;
		}

		if (params.samplerType == SAMPLERTYPE_SHADOW)
		{
			if (logUniforms)
				m_log << TestLog::Message << "u_ref = " << shaderParameters.ref << TestLog::EndMessage;
		}

		if (logUniforms)
		{
			m_log << TestLog::Message << "u_colorScale = " << shaderParameters.colorScale << TestLog::EndMessage;
			m_log << TestLog::Message << "u_colorBias = " << shaderParameters.colorBias << TestLog::EndMessage;
		}
	}

	// Submit
	submitCommandsAndWait(vkd, vkDevice, queue, commandBuffer.get());

	invalidateMappedMemoryRange(vkd, vkDevice, m_resultBufferMemory->getMemory(), m_resultBufferMemory->getOffset(), VK_WHOLE_SIZE);

	tcu::copy(result.getAccess(), tcu::ConstPixelBufferAccess(m_textureFormat, tcu::IVec3(m_renderWidth, m_renderHeight, 1u), m_resultBufferMemory->getHostPtr()));
}

/*--------------------------------------------------------------------*//*!
 * \brief Map Vulkan sampler parameters to tcu::Sampler.
 *
 * If no mapping is found, throws tcu::InternalError.
 *
 * \param wrapU			U-component wrap mode
 * \param wrapV			V-component wrap mode
 * \param wrapW			W-component wrap mode
 * \param minFilterMode	Minification filter mode
 * \param magFilterMode	Magnification filter mode
 * \return Sampler description.
 *//*--------------------------------------------------------------------*/
tcu::Sampler createSampler (tcu::Sampler::WrapMode wrapU, tcu::Sampler::WrapMode wrapV, tcu::Sampler::WrapMode wrapW, tcu::Sampler::FilterMode minFilterMode, tcu::Sampler::FilterMode magFilterMode, bool normalizedCoords)
{
	return tcu::Sampler(wrapU, wrapV, wrapW,
						minFilterMode, magFilterMode,
						0.0f /* lod threshold */,
						normalizedCoords /* normalized coords */,
						tcu::Sampler::COMPAREMODE_NONE /* no compare */,
						0 /* compare channel */,
						tcu::Vec4(0.0f) /* border color, not used */);
}

/*--------------------------------------------------------------------*//*!
 * \brief Map Vulkan sampler parameters to tcu::Sampler.
 *
 * If no mapping is found, throws tcu::InternalError.
 *
 * \param wrapU			U-component wrap mode
 * \param wrapV			V-component wrap mode
 * \param minFilterMode	Minification filter mode
 * \param minFilterMode	Magnification filter mode
 * \return Sampler description.
 *//*--------------------------------------------------------------------*/
tcu::Sampler createSampler (tcu::Sampler::WrapMode wrapU, tcu::Sampler::WrapMode wrapV, tcu::Sampler::FilterMode minFilterMode, tcu::Sampler::FilterMode magFilterMode, bool normalizedCoords)
{
	return createSampler(wrapU, wrapV, wrapU, minFilterMode, magFilterMode, normalizedCoords);
}

/*--------------------------------------------------------------------*//*!
 * \brief Map Vulkan sampler parameters to tcu::Sampler.
 *
 * If no mapping is found, throws tcu::InternalError.
 *
 * \param wrapU			U-component wrap mode
 * \param minFilterMode	Minification filter mode
 * \return Sampler description.
 *//*--------------------------------------------------------------------*/
tcu::Sampler createSampler (tcu::Sampler::WrapMode wrapU, tcu::Sampler::FilterMode minFilterMode, tcu::Sampler::FilterMode magFilterMode, bool normalizedCoords)
{
	return createSampler(wrapU, wrapU, wrapU, minFilterMode, magFilterMode, normalizedCoords);
}

TestTexture2DSp loadTexture2D (const tcu::Archive& archive, const std::vector<std::string>& filenames)
{
	DE_ASSERT(filenames.size() > 0);

	TestTexture2DSp texture;

	std::string ext = de::FilePath(filenames[0]).getFileExtension();

	if (ext == "png")
	{

		for (size_t fileIndex = 0; fileIndex < filenames.size(); ++fileIndex)
		{
			tcu::TextureLevel level;

			tcu::ImageIO::loadImage(level, archive, filenames[fileIndex].c_str());

			TCU_CHECK_INTERNAL(level.getFormat() == tcu::TextureFormat(tcu::TextureFormat::RGBA, tcu::TextureFormat::UNORM_INT8) ||
											   level.getFormat() == tcu::TextureFormat(tcu::TextureFormat::RGB, tcu::TextureFormat::UNORM_INT8));

			if (fileIndex == 0)
				texture = TestTexture2DSp(new pipeline::TestTexture2D(tcu::TextureFormat(tcu::TextureFormat::RGBA, tcu::TextureFormat::UNORM_INT8), level.getWidth(), level.getHeight()));

			tcu::copy(texture->getLevel((int)fileIndex, 0), level.getAccess());
		}
	}
	else if (ext == "pkm")
	{

		for (size_t fileIndex = 0; fileIndex < filenames.size(); ++fileIndex)
		{
			// Compressed texture.
			tcu::CompressedTexture	level;

			tcu::ImageIO::loadPKM(level, archive, filenames[fileIndex].c_str());

			tcu::TextureFormat		uncompressedFormat		= tcu::getUncompressedFormat(level.getFormat());
			std::vector<deUint8>	uncompressedData		(uncompressedFormat.getPixelSize() * level.getWidth() * level.getHeight(), 0);
			tcu::PixelBufferAccess	decompressedBuffer		(uncompressedFormat, level.getWidth(), level.getHeight(), 1, uncompressedData.data());

			tcu::TextureFormat		commonFormat			= tcu::TextureFormat(tcu::TextureFormat::RGBA, tcu::TextureFormat::UNORM_INT8);
			std::vector<deUint8>	commonFromatData		(commonFormat.getPixelSize() * level.getWidth() * level.getHeight(), 0);
			tcu::PixelBufferAccess	commonFormatBuffer		(commonFormat, level.getWidth(), level.getHeight(), 1, commonFromatData.data());

			if (fileIndex == 0)
				texture = TestTexture2DSp(new pipeline::TestTexture2D(commonFormat, level.getWidth(), level.getHeight()));

			level.decompress(decompressedBuffer, tcu::TexDecompressionParams(tcu::TexDecompressionParams::ASTCMODE_LDR));

			tcu::copy(commonFormatBuffer, decompressedBuffer);
			tcu::copy(texture->getLevel((int)fileIndex, 0), commonFormatBuffer);
		}
	}
	else
		TCU_FAIL("Unsupported file format");

	return texture;
}

TestTextureCubeSp loadTextureCube (const tcu::Archive& archive, const std::vector<std::string>& filenames)
{
	DE_ASSERT(filenames.size() > 0);
	DE_STATIC_ASSERT(tcu::CUBEFACE_LAST == 6);
	TCU_CHECK((int)filenames.size() % tcu::CUBEFACE_LAST == 0);

	TestTextureCubeSp texture;

	std::string ext = de::FilePath(filenames[0]).getFileExtension();

	if (ext == "png")
	{

		for (size_t fileIndex = 0; fileIndex < filenames.size(); ++fileIndex)
		{
			tcu::TextureLevel level;

			tcu::ImageIO::loadImage(level, archive, filenames[fileIndex].c_str());

			TCU_CHECK_INTERNAL(level.getFormat() == tcu::TextureFormat(tcu::TextureFormat::RGBA, tcu::TextureFormat::UNORM_INT8) ||
											   level.getFormat() == tcu::TextureFormat(tcu::TextureFormat::RGB, tcu::TextureFormat::UNORM_INT8));

			TCU_CHECK( level.getWidth() == level.getHeight());

			if (fileIndex == 0)
				texture = TestTextureCubeSp(new pipeline::TestTextureCube(tcu::TextureFormat(tcu::TextureFormat::RGBA, tcu::TextureFormat::UNORM_INT8), level.getWidth()));

			tcu::copy(texture->getLevel((int)fileIndex / 6, (int)fileIndex % 6), level.getAccess());
		}
	}
	else if (ext == "pkm")
	{
		for (size_t fileIndex = 0; fileIndex < filenames.size(); ++fileIndex)
		{
			// Compressed texture.
			tcu::CompressedTexture	level;

			tcu::ImageIO::loadPKM(level, archive, filenames[fileIndex].c_str());

			TCU_CHECK( level.getWidth() == level.getHeight());

			tcu::TextureFormat		uncompressedFormat				= tcu::getUncompressedFormat(level.getFormat());
			std::vector<deUint8>	uncompressedData				(uncompressedFormat.getPixelSize() * level.getWidth() * level.getHeight(), 0);
			tcu::PixelBufferAccess	decompressedBuffer				(uncompressedFormat, level.getWidth(), level.getHeight(), 1, uncompressedData.data());

			tcu::TextureFormat		commonFormat					= tcu::TextureFormat(tcu::TextureFormat::RGBA, tcu::TextureFormat::UNORM_INT8);
			std::vector<deUint8>	commonFromatData				(commonFormat.getPixelSize() * level.getWidth() * level.getHeight(), 0);
			tcu::PixelBufferAccess	commonFormatBuffer				(commonFormat, level.getWidth(), level.getHeight(), 1, commonFromatData.data());

			if (fileIndex == 0)
				texture = TestTextureCubeSp(new pipeline::TestTextureCube(commonFormat, level.getWidth()));

			level.decompress(decompressedBuffer, tcu::TexDecompressionParams(tcu::TexDecompressionParams::ASTCMODE_LDR));

			tcu::copy(commonFormatBuffer, decompressedBuffer);
			tcu::copy(texture->getLevel((int)fileIndex / 6, (int)fileIndex % 6), commonFormatBuffer);
		}
	}
	else
		TCU_FAIL("Unsupported file format");

	return texture;
}

TextureCommonTestCaseParameters::TextureCommonTestCaseParameters (void)
	: sampleCount			(VK_SAMPLE_COUNT_1_BIT)
	, texCoordPrecision		(glu::PRECISION_HIGHP)
	, minFilter				(tcu::Sampler::LINEAR)
	, magFilter				(tcu::Sampler::LINEAR)
	, wrapS					(tcu::Sampler::REPEAT_GL)
	, wrapT					(tcu::Sampler::REPEAT_GL)
	, format				(VK_FORMAT_R8G8B8A8_UNORM)
	, unnormal				(false)
{
}

Texture2DTestCaseParameters::Texture2DTestCaseParameters (void)
	: width					(64)
	, height				(64)
{
}

TextureCubeTestCaseParameters::TextureCubeTestCaseParameters (void)
	: size					(64)
{
}

Texture2DArrayTestCaseParameters::Texture2DArrayTestCaseParameters (void)
	: numLayers				(8)
{
}

Texture3DTestCaseParameters::Texture3DTestCaseParameters (void)
	: wrapR					(tcu::Sampler::REPEAT_GL)
	, depth					(64)
{
}

} // util
} // texture
} // vkt<|MERGE_RESOLUTION|>--- conflicted
+++ resolved
@@ -304,19 +304,12 @@
 {
 }
 
-<<<<<<< HEAD
-TextureBinding::TextureBinding (Context& context, const TestTextureSp& textureData, const TextureBinding::Type type, const TextureBinding::ImageBackingMode backingMode)
-=======
 TextureBinding::TextureBinding (Context& context, const TestTextureSp& textureData, const TextureBinding::Type type, const TextureBinding::ImageBackingMode backingMode, const VkComponentMapping componentMapping)
->>>>>>> 055f40e9
 	: m_context				(context)
 	, m_type				(type)
 	, m_backingMode			(backingMode)
 	, m_textureData			(textureData)
-<<<<<<< HEAD
-=======
 	, m_componentMapping	(componentMapping)
->>>>>>> 055f40e9
 {
 	updateTextureData(m_textureData, m_type);
 }
@@ -847,38 +840,22 @@
 
 void TextureRenderer::add2DTexture (const TestTexture2DSp& texture, TextureBinding::ImageBackingMode backingMode)
 {
-<<<<<<< HEAD
-	m_textureBindings.push_back(TextureBindingSp(new TextureBinding(m_context, texture, TextureBinding::TYPE_2D, backingMode)));
-=======
 	m_textureBindings.push_back(TextureBindingSp(new TextureBinding(m_context, texture, TextureBinding::TYPE_2D, backingMode, m_componentMapping)));
->>>>>>> 055f40e9
 }
 
 void TextureRenderer::addCubeTexture (const TestTextureCubeSp& texture, TextureBinding::ImageBackingMode backingMode)
 {
-<<<<<<< HEAD
-	m_textureBindings.push_back(TextureBindingSp(new TextureBinding(m_context, texture, TextureBinding::TYPE_CUBE_MAP, backingMode)));
-=======
 	m_textureBindings.push_back(TextureBindingSp(new TextureBinding(m_context, texture, TextureBinding::TYPE_CUBE_MAP, backingMode, m_componentMapping)));
->>>>>>> 055f40e9
 }
 
 void TextureRenderer::add2DArrayTexture (const TestTexture2DArraySp& texture, TextureBinding::ImageBackingMode backingMode)
 {
-<<<<<<< HEAD
-	m_textureBindings.push_back(TextureBindingSp(new TextureBinding(m_context, texture, TextureBinding::TYPE_2D_ARRAY, backingMode)));
-=======
 	m_textureBindings.push_back(TextureBindingSp(new TextureBinding(m_context, texture, TextureBinding::TYPE_2D_ARRAY, backingMode, m_componentMapping)));
->>>>>>> 055f40e9
 }
 
 void TextureRenderer::add3DTexture (const TestTexture3DSp& texture, TextureBinding::ImageBackingMode backingMode)
 {
-<<<<<<< HEAD
-	m_textureBindings.push_back(TextureBindingSp(new TextureBinding(m_context, texture, TextureBinding::TYPE_3D, backingMode)));
-=======
 	m_textureBindings.push_back(TextureBindingSp(new TextureBinding(m_context, texture, TextureBinding::TYPE_3D, backingMode, m_componentMapping)));
->>>>>>> 055f40e9
 }
 
 const pipeline::TestTexture2D& TextureRenderer::get2DTexture (int textureIndex) const
@@ -1397,53 +1374,7 @@
 
 	// Copy Image
 	{
-<<<<<<< HEAD
-		const VkBufferMemoryBarrier			bufferBarrier			=
-		{
-			VK_STRUCTURE_TYPE_BUFFER_MEMORY_BARRIER,	// VkStructureType		sType;
-			DE_NULL,									// const void*			pNext;
-			VK_ACCESS_TRANSFER_WRITE_BIT,				// VkAccessFlags		srcAccessMask;
-			VK_ACCESS_HOST_READ_BIT,					// VkAccessFlags		dstAccessMask;
-			VK_QUEUE_FAMILY_IGNORED,					// deUint32				srcQueueFamilyIndex;
-			VK_QUEUE_FAMILY_IGNORED,					// deUint32				destQueueFamilyIndex;
-			*m_resultBuffer,							// VkBuffer				buffer;
-			0u,											// VkDeviceSize			offset;
-			m_resultBufferSize							// VkDeviceSize			size;
-		};
-
-		const VkBufferImageCopy				copyRegion				=
-		{
-			0u,											// VkDeviceSize				bufferOffset;
-			m_renderWidth,								// deUint32					bufferRowLength;
-			m_renderHeight,								// deUint32					bufferImageHeight;
-			{
-				VK_IMAGE_ASPECT_COLOR_BIT,
-				0u,
-				0u,
-				1u
-			},											// VkImageSubresourceCopy	imageSubresource;
-			{ 0, 0, 0 },								// VkOffset3D				imageOffset;
-			{ m_renderWidth, m_renderHeight, 1u }		// VkExtent3D				imageExtent;
-		};
-
-		addImageTransitionBarrier(*commandBuffer,
-								  m_multisampling ? *m_resolvedImage : *m_image,
-								  VK_PIPELINE_STAGE_COLOR_ATTACHMENT_OUTPUT_BIT,		// VkPipelineStageFlags		srcStageMask
-								  VK_PIPELINE_STAGE_TRANSFER_BIT,						// VkPipelineStageFlags		dstStageMask
-								  VK_ACCESS_COLOR_ATTACHMENT_WRITE_BIT,					// VkAccessFlags			srcAccessMask
-								  VK_ACCESS_TRANSFER_READ_BIT,							// VkAccessFlags			dstAccessMask
-								  VK_IMAGE_LAYOUT_COLOR_ATTACHMENT_OPTIMAL,				// VkImageLayout			oldLayout;
-								  VK_IMAGE_LAYOUT_TRANSFER_SRC_OPTIMAL);				// VkImageLayout			newLayout;
-
-		if (m_multisampling)
-			vkd.cmdCopyImageToBuffer(*commandBuffer, *m_resolvedImage, VK_IMAGE_LAYOUT_TRANSFER_SRC_OPTIMAL, *m_resultBuffer, 1, &copyRegion);
-		else
-			vkd.cmdCopyImageToBuffer(*commandBuffer, *m_image, VK_IMAGE_LAYOUT_TRANSFER_SRC_OPTIMAL, *m_resultBuffer, 1, &copyRegion);
-
-		vkd.cmdPipelineBarrier(*commandBuffer, VK_PIPELINE_STAGE_TRANSFER_BIT, VK_PIPELINE_STAGE_HOST_BIT, (VkDependencyFlags)0, 0, (const VkMemoryBarrier*)DE_NULL, 1, &bufferBarrier, 0, (const VkImageMemoryBarrier*)DE_NULL);
-=======
 		copyImageToBuffer(vkd, *commandBuffer, m_multisampling ? *m_resolvedImage : *m_image, *m_resultBuffer, tcu::IVec2(m_renderWidth, m_renderHeight), VK_PIPELINE_STAGE_COLOR_ATTACHMENT_OUTPUT_BIT);
->>>>>>> 055f40e9
 
 		addImageTransitionBarrier(*commandBuffer,
 								  m_multisampling ? *m_resolvedImage : *m_image,
