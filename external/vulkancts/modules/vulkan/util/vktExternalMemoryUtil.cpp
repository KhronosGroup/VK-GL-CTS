--- conflicted
+++ resolved
@@ -138,7 +138,7 @@
         else
             DE_FATAL("Platform doesn't support Android Hardware Buffer handles");
     }
-    else if (other.m_metalHandle.internal)
+    else if (other.m_metalHandle)
     {
 #if (DE_OS == DE_OS_OSX)
         m_metalHandle = other.m_metalHandle;
@@ -180,13 +180,13 @@
 {
 }
 
-NativeHandle::NativeHandle(vk::pt::MTLResource_id handle)
+NativeHandle::NativeHandle(void *handle)
     : m_fd(kInvalidFd)
-    , m_zirconHandle(0)
+    , m_zirconHandle(0u)
     , m_win32HandleType(WIN32HANDLETYPE_LAST)
-    , m_win32Handle(DE_NULL)
-    , m_androidHardwareBuffer(DE_NULL)
-    , m_hostPtr(DE_NULL)
+    , m_win32Handle(nullptr)
+    , m_androidHardwareBuffer(nullptr)
+    , m_hostPtr(nullptr)
     , m_metalHandle(handle)
 {
 }
@@ -249,7 +249,7 @@
         else
             DE_FATAL("Platform doesn't support Android Hardware Buffer handles");
     }
-    if (m_metalHandle.internal)
+    if (m_metalHandle)
     {
 #if (DE_OS == DE_OS_OSX)
         // TODO Aitor: Release resource
@@ -262,14 +262,9 @@
     m_zirconHandle          = vk::pt::zx_handle_t(0u);
     m_win32Handle           = vk::pt::Win32Handle(nullptr);
     m_win32HandleType       = WIN32HANDLETYPE_LAST;
-<<<<<<< HEAD
-    m_androidHardwareBuffer = vk::pt::AndroidHardwareBufferPtr(DE_NULL);
-    m_hostPtr               = DE_NULL;
-    m_metalHandle           = vk::pt::MTLResource_id(nullptr);
-=======
     m_androidHardwareBuffer = vk::pt::AndroidHardwareBufferPtr(nullptr);
     m_hostPtr               = nullptr;
->>>>>>> ba86fb95
+    m_metalHandle           = nullptr;
 }
 
 NativeHandle &NativeHandle::operator=(int fd)
@@ -305,7 +300,7 @@
     m_zirconHandle = zirconHandle;
 }
 
-void NativeHandle::setMetalHandle(vk::pt::MTLResource_id metalHandle)
+void NativeHandle::setMetalHandle(void *metalHandle)
 {
     reset();
 
@@ -322,18 +317,11 @@
 void NativeHandle::disown(void)
 {
     m_fd                    = kInvalidFd;
-<<<<<<< HEAD
-    m_zirconHandle          = vk::pt::zx_handle_t(0);
-    m_win32Handle           = vk::pt::Win32Handle(DE_NULL);
-    m_androidHardwareBuffer = vk::pt::AndroidHardwareBufferPtr(DE_NULL);
-    m_hostPtr               = DE_NULL;
-    m_metalHandle           = vk::pt::MTLResource_id(nullptr);
-=======
     m_zirconHandle          = vk::pt::zx_handle_t(0u);
     m_win32Handle           = vk::pt::Win32Handle(nullptr);
     m_androidHardwareBuffer = vk::pt::AndroidHardwareBufferPtr(nullptr);
     m_hostPtr               = nullptr;
->>>>>>> ba86fb95
+    m_metalHandle           = nullptr;
 }
 
 vk::pt::Win32Handle NativeHandle::getWin32Handle(void) const
@@ -354,12 +342,8 @@
 {
     DE_ASSERT(!m_win32Handle.internal);
     DE_ASSERT(!m_androidHardwareBuffer.internal);
-<<<<<<< HEAD
-    DE_ASSERT(m_hostPtr == DE_NULL);
-    DE_ASSERT(!m_metalHandle.internal);
-=======
     DE_ASSERT(m_hostPtr == nullptr);
->>>>>>> ba86fb95
+    DE_ASSERT(!m_metalHandle);
     return m_fd;
 }
 
@@ -367,7 +351,7 @@
 {
     DE_ASSERT(!m_win32Handle.internal);
     DE_ASSERT(!m_androidHardwareBuffer.internal);
-    DE_ASSERT(!m_metalHandle.internal);
+    DE_ASSERT(!m_metalHandle);
 
     return m_zirconHandle;
 }
@@ -376,12 +360,8 @@
 {
     DE_ASSERT(m_fd == kInvalidFd);
     DE_ASSERT(!m_win32Handle.internal);
-<<<<<<< HEAD
-    DE_ASSERT(m_hostPtr == DE_NULL);
-    DE_ASSERT(!m_metalHandle.internal);
-=======
     DE_ASSERT(m_hostPtr == nullptr);
->>>>>>> ba86fb95
+    DE_ASSERT(!m_metalHandle);
     return m_androidHardwareBuffer;
 }
 
@@ -389,15 +369,15 @@
 {
     DE_ASSERT(m_fd == kInvalidFd);
     DE_ASSERT(!m_win32Handle.internal);
-    DE_ASSERT(!m_metalHandle.internal);
+    DE_ASSERT(!m_metalHandle);
     return m_hostPtr;
 }
 
-vk::pt::MTLResource_id NativeHandle::getMetalHandle(void) const
+void *NativeHandle::getMetalHandle(void) const
 {
     DE_ASSERT(m_fd == kInvalidFd);
     DE_ASSERT(!m_win32Handle.internal);
-    DE_ASSERT(m_hostPtr == DE_NULL);
+    DE_ASSERT(m_hostPtr == nullptr);
     return m_metalHandle;
 }
 
@@ -671,12 +651,12 @@
     else if (externalType == vk::VK_EXTERNAL_MEMORY_HANDLE_TYPE_MTLBUFFER_BIT_EXT ||
              externalType == vk::VK_EXTERNAL_MEMORY_HANDLE_TYPE_MTLTEXTURE_BIT_EXT)
     {
-        const vk::VkMemoryGetMetalHandleInfoEXT info = {vk::VK_STRUCTURE_TYPE_MEMORY_GET_METAL_HANDLE_INFO_EXT, DE_NULL,
+        const vk::VkMemoryGetMetalHandleInfoEXT info = {vk::VK_STRUCTURE_TYPE_MEMORY_GET_METAL_HANDLE_INFO_EXT, nullptr,
                                                         memory, externalType};
 
-        vk::pt::MTLResource_id handle(nullptr);
+        void *handle(nullptr);
         VK_CHECK(vkd.getMemoryMetalHandleEXT(device, &info, &handle));
-        TCU_CHECK(handle.internal);
+        TCU_CHECK(handle);
         nativeHandle.setMetalHandle(handle);
     }
     else
@@ -1179,7 +1159,7 @@
              externalType == vk::VK_EXTERNAL_MEMORY_HANDLE_TYPE_MTLTEXTURE_BIT_EXT)
     {
         const vk::VkImportMemoryMetalHandleInfoEXT importInfo = {
-            vk::VK_STRUCTURE_TYPE_IMPORT_MEMORY_METAL_HANDLE_INFO_EXT, DE_NULL, externalType, handle.getMetalHandle()};
+            vk::VK_STRUCTURE_TYPE_IMPORT_MEMORY_METAL_HANDLE_INFO_EXT, nullptr, externalType, handle.getMetalHandle()};
         const vk::VkMemoryDedicatedAllocateInfo dedicatedInfo = {
             vk::VK_STRUCTURE_TYPE_MEMORY_DEDICATED_ALLOCATE_INFO,
             &importInfo,
