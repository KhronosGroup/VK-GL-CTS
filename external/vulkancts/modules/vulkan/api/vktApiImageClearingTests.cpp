--- conflicted
+++ resolved
@@ -190,16 +190,10 @@
 	{
 		// Only layers in range passed to clear command are cleared
 
-<<<<<<< HEAD
 		const deUint32	clearBaseLayer	= (imageViewLayerRange ? imageViewLayerRange->baseArrayLayer : 0) + attachmentClearLayerRange->baseArrayLayer;
 		const deUint32	clearLayerCount	= (attachmentClearLayerRange->layerCount == VK_REMAINING_ARRAY_LAYERS) ? imageViewLayerRange->layerCount : clearBaseLayer + attachmentClearLayerRange->layerCount;
 
 		if ((arrayLayer < clearBaseLayer) || (arrayLayer >= (clearLayerCount)))
-=======
-		const deUint32 clearBaseLayer = (imageViewLayerRange ? imageViewLayerRange->baseArrayLayer : 0) + attachmentClearLayerRange->baseArrayLayer;
-
-		if ((arrayLayer < clearBaseLayer) || (arrayLayer >= (clearBaseLayer + attachmentClearLayerRange->layerCount)))
->>>>>>> 8501d2f8
 		{
 			return false;
 		}
@@ -472,10 +466,7 @@
 	VkClearValue	initValue;
 	VkClearValue	clearValue[2];		//!< the second value is used with more than one mip map
 	LayerRange		clearLayerRange;
-<<<<<<< HEAD
-=======
 	AllocationKind	allocationKind;
->>>>>>> 8501d2f8
 };
 
 class ImageClearingTestInstance : public vkt::TestInstance
@@ -1038,7 +1029,6 @@
 			de::MovePtr<TextureLevelPyramid>	image			= readImage(VK_IMAGE_ASPECT_DEPTH_BIT, arrayLayer);
 			std::string							message;
 			float								depthValue;
-<<<<<<< HEAD
 
 			for (deUint32 y = 0; y < m_params.imageExtent.height; ++y)
 			for (deUint32 x = 0; x < m_params.imageExtent.width; ++x)
@@ -1053,22 +1043,6 @@
 				else
 					continue;
 
-=======
-
-			for (deUint32 y = 0; y < m_params.imageExtent.height; ++y)
-			for (deUint32 x = 0; x < m_params.imageExtent.width; ++x)
-			{
-				if (isInClearRange(clearCoords, x, y, arrayLayer, m_params.imageViewLayerRange, m_params.clearLayerRange))
-					depthValue = m_params.clearValue[0].depthStencil.depth;
-				else
-				if (isInInitialClearRange(m_isAttachmentFormat, 0u /* mipLevel */, arrayLayer, m_params.imageViewLayerRange))
-				{
-					depthValue = m_params.initValue.depthStencil.depth;
-				}
-				else
-					continue;
-
->>>>>>> 8501d2f8
 				if (!comparePixelToDepthClearValue(image->getLevel(0), x, y, depthValue, message))
 					return TestStatus::fail("Depth value mismatch! " + message);
 			}
@@ -1663,7 +1637,6 @@
 	const ImageLayerParams imageLayerParamsToTest[] =
 	{
 		{
-<<<<<<< HEAD
 			1u,									// imageLayerCount
 			{0u, 1u},							// imageViewRange
 			{0u, 1u},							// clearLayerRange
@@ -1689,23 +1662,6 @@
 	// Exclude test cases with VK_REMAINING_ARRAY_LAYERS when using vkCmdClearAttachments
 	const size_t	numOfAttachmentLayerParamsToTest		= numOfImageLayerParamsToTest - 1;
 
-=======
-			1u,					// imageLayerCount
-			{0u, 1u},			// imageViewRange
-			{0u, 1u},			// clearLayerRange
-			DE_NULL				// testName
-		},
-		{
-			16u,				// imageLayerCount
-			{3u, 12u},			// imageViewRange
-			{2u, 5u},			// clearLayerRange
-			"multiple_layers"	// testName
-		},
-	};
-
-	const size_t	numOfImageLayerParamsToTest				= DE_LENGTH_OF_ARRAY(imageLayerParamsToTest);
-
->>>>>>> 8501d2f8
 	// Clear color image
 	{
 		const VkImageType			imageTypesToTest[]		=
@@ -1752,10 +1708,7 @@
 					makeClearColorValue(format, 0.3f, 0.6f, 0.2f, 0.7f),				// VkClearValue		clearValue[1];
 				},
 				imageLayerParamsToTest[imageLayerParamsIndex].clearLayerRange,		// LayerRange       clearLayerRange;
-<<<<<<< HEAD
-=======
 				allocationKind														// AllocationKind	allocationKind;
->>>>>>> 8501d2f8
 			};
 
 			std::ostringstream	testCaseName;
@@ -1791,10 +1744,7 @@
 					makeClearValueDepthStencil(0.3f, 0x04),								// VkClearValue		clearValue[1];
 				},
 				imageLayerParamsToTest[imageLayerParamsIndex].clearLayerRange,		// LayerRange       clearLayerRange;
-<<<<<<< HEAD
-=======
 				allocationKind														// AllocationKind	allocationKind;
->>>>>>> 8501d2f8
 			};
 
 			std::ostringstream	testCaseName;
@@ -1811,11 +1761,7 @@
 	// Clear color attachment
 	{
 		for (size_t imageFormatIndex = 0; imageFormatIndex < numOfColorImageFormatsToTest; ++imageFormatIndex)
-<<<<<<< HEAD
 		for (size_t imageLayerParamsIndex = 0; imageLayerParamsIndex < numOfAttachmentLayerParamsToTest; ++imageLayerParamsIndex)
-=======
-		for (size_t imageLayerParamsIndex = 0; imageLayerParamsIndex < numOfImageLayerParamsToTest; ++imageLayerParamsIndex)
->>>>>>> 8501d2f8
 		{
 			const VkFormat		format		= colorImageFormatsToTest[imageFormatIndex];
 
@@ -1833,10 +1779,7 @@
 					makeClearColorValue(format, 0.3f, 0.6f, 0.2f, 0.7f),			// VkClearValue		clearValue[1];
 				},
 				imageLayerParamsToTest[imageLayerParamsIndex].clearLayerRange,	// LayerRange       clearLayerRange;
-<<<<<<< HEAD
-=======
 				allocationKind													// AllocationKind	allocationKind;
->>>>>>> 8501d2f8
 			};
 
 			std::ostringstream	testCaseName;
@@ -1855,11 +1798,7 @@
 	// Clear depth/stencil attachment
 	{
 		for (size_t imageFormatIndex = 0; imageFormatIndex < numOfDepthStencilImageFormatsToTest; ++imageFormatIndex)
-<<<<<<< HEAD
 		for (size_t imageLayerParamsIndex = 0; imageLayerParamsIndex < numOfAttachmentLayerParamsToTest; ++imageLayerParamsIndex)
-=======
-		for (size_t imageLayerParamsIndex = 0; imageLayerParamsIndex < numOfImageLayerParamsToTest; ++imageLayerParamsIndex)
->>>>>>> 8501d2f8
 		{
 			const TestParams testParams =
 			{
@@ -1875,10 +1814,7 @@
 					makeClearValueDepthStencil(0.3f, 0x04),							// VkClearValue		clearValue[1];
 				},
 				imageLayerParamsToTest[imageLayerParamsIndex].clearLayerRange,	// LayerRange       clearLayerRange;
-<<<<<<< HEAD
-=======
 				allocationKind													// AllocationKind	allocationKind;
->>>>>>> 8501d2f8
 			};
 
 			std::ostringstream	testCaseName;
