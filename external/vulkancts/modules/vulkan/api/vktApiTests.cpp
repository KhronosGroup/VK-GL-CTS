/*-------------------------------------------------------------------------
 * Vulkan Conformance Tests
 * ------------------------
 *
 * Copyright (c) 2015 Google Inc.
 *
 * Licensed under the Apache License, Version 2.0 (the "License");
 * you may not use this file except in compliance with the License.
 * You may obtain a copy of the License at
 *
 *      http://www.apache.org/licenses/LICENSE-2.0
 *
 * Unless required by applicable law or agreed to in writing, software
 * distributed under the License is distributed on an "AS IS" BASIS,
 * WITHOUT WARRANTIES OR CONDITIONS OF ANY KIND, either express or implied.
 * See the License for the specific language governing permissions and
 * limitations under the License.
 *
 *//*!
 * \file
 * \brief API Tests
 *//*--------------------------------------------------------------------*/

#include "vktApiTests.hpp"

#include "vktTestGroupUtil.hpp"
#include "vktApiDeviceInitializationTests.hpp"
#include "vktApiDriverPropertiesTests.hpp"
#include "vktApiObjectManagementTests.hpp"
#include "vktApiBufferTests.hpp"
#include "vktApiBufferViewCreateTests.hpp"
#include "vktApiBufferViewAccessTests.hpp"
#include "vktApiFeatureInfo.hpp"
#include "vktApiCommandBuffersTests.hpp"
#include "vktApiCopiesAndBlittingTests.hpp"
#include "vktApiImageClearingTests.hpp"
#include "vktApiFillBufferTests.hpp"
#include "vktApiDescriptorPoolTests.hpp"
#include "vktApiNullHandleTests.hpp"
#include "vktApiGranularityTests.hpp"
#include "vktApiGetMemoryCommitment.hpp"
#include "vktApiVersionCheck.hpp"
#include "vktApiMaintenance3Check.hpp"
#include "vktApiDescriptorSetTests.hpp"
#include "vktApiPipelineTests.hpp"
#include "vktApiMemoryRequirementInvarianceTests.hpp"
#include "vktApiBufferMemoryRequirementsTests.hpp"
#include "vktApiGetDeviceProcAddrTests.hpp"
#include "vktApiMaintenance6Check.hpp"
#include "vktApiExtensionDuplicatesTests.hpp"
#include "vktApiMaintenance7Tests.hpp"

#ifndef CTS_USES_VULKANSC
#include "vktApiSmokeTests.hpp"
#include "vktApiBufferMarkerTests.hpp"
#include "vktApiDeviceDrmPropertiesTests.hpp"
#include "vktApiExternalMemoryTests.hpp"
#include "vktApiToolingInfoTests.hpp"
#include "vktApiFormatPropertiesExtendedKHRtests.hpp"
#include "vktApiImageCompressionControlTests.hpp"
#include "vktApiFrameBoundaryTests.hpp"
#include "vktApiPhysicalDeviceFormatPropertiesMaint5Tests.hpp"
#include "vktApiFragmentShaderOutputTests.hpp"
#endif // CTS_USES_VULKANSC

namespace vkt
{
namespace api
{

namespace
{

void createBufferViewTests (tcu::TestCaseGroup* bufferViewTests)
{
	tcu::TestContext&	testCtx		= bufferViewTests->getTestContext();

	bufferViewTests->addChild(createBufferViewCreateTests	(testCtx));
	bufferViewTests->addChild(createBufferViewAccessTests	(testCtx));
}

void createApiTests (tcu::TestCaseGroup* apiTests)
{
	tcu::TestContext&	testCtx		= apiTests->getTestContext();

	apiTests->addChild(createVersionSanityCheckTests			(testCtx));
	apiTests->addChild(createDriverPropertiesTests				(testCtx));
#ifndef CTS_USES_VULKANSC
	apiTests->addChild(createSmokeTests							(testCtx));
#endif // CTS_USES_VULKANSC
	apiTests->addChild(api::createFeatureInfoTests				(testCtx));
#ifndef CTS_USES_VULKANSC
	apiTests->addChild(createDeviceDrmPropertiesTests			(testCtx));
#endif // CTS_USES_VULKANSC
	apiTests->addChild(createDeviceInitializationTests			(testCtx));
	apiTests->addChild(createObjectManagementTests				(testCtx));
	apiTests->addChild(createBufferTests						(testCtx));
#ifndef CTS_USES_VULKANSC
	apiTests->addChild(createBufferMarkerTests					(testCtx));
#endif // CTS_USES_VULKANSC
	apiTests->addChild(createTestGroup							(testCtx, "buffer_view",		createBufferViewTests));
	apiTests->addChild(createCommandBuffersTests				(testCtx));
	apiTests->addChild(createCopiesAndBlittingTests				(testCtx));
	apiTests->addChild(createImageClearingTests					(testCtx));
	apiTests->addChild(createFillAndUpdateBufferTests			(testCtx));
	apiTests->addChild(createDescriptorPoolTests				(testCtx));
	apiTests->addChild(createNullHandleTests					(testCtx));
	apiTests->addChild(createGranularityQueryTests				(testCtx));
	apiTests->addChild(createMemoryCommitmentTests				(testCtx));
#ifndef CTS_USES_VULKANSC
	apiTests->addChild(createExternalMemoryTests				(testCtx));
#endif // CTS_USES_VULKANSC
	apiTests->addChild(createMaintenance3Tests					(testCtx));
	apiTests->addChild(createDescriptorSetTests					(testCtx));
	apiTests->addChild(createPipelineTests						(testCtx));
	apiTests->addChild(createMemoryRequirementInvarianceTests	(testCtx));
#ifndef CTS_USES_VULKANSC
	apiTests->addChild(createToolingInfoTests					(testCtx));
	apiTests->addChild(createFormatPropertiesExtendedKHRTests	(testCtx));
#endif // CTS_USES_VULKANSC
	apiTests->addChild(createBufferMemoryRequirementsTests		(testCtx));
#ifndef CTS_USES_VULKANSC
	apiTests->addChild(createImageCompressionControlTests		(testCtx));
	apiTests->addChild(createGetDeviceProcAddrTests				(testCtx));
	apiTests->addChild(createMaintenance6Tests					(testCtx));
	apiTests->addChild(createFrameBoundaryTests					(testCtx));
	apiTests->addChild(createMaintenance5Tests					(testCtx));
<<<<<<< HEAD
	apiTests->addChild(createMaintenance7Tests					(testCtx));
=======
	apiTests->addChild(createFragmentShaderOutputTests			(testCtx));
>>>>>>> fd5cc7b1
#endif
	apiTests->addChild(createExtensionDuplicatesTests			(testCtx));
}

} // anonymous

tcu::TestCaseGroup* createTests (tcu::TestContext& testCtx, const std::string& name)
{
	return createTestGroup(testCtx, name, createApiTests);
}

} // api
} // vkt<|MERGE_RESOLUTION|>--- conflicted
+++ resolved
@@ -125,11 +125,8 @@
 	apiTests->addChild(createMaintenance6Tests					(testCtx));
 	apiTests->addChild(createFrameBoundaryTests					(testCtx));
 	apiTests->addChild(createMaintenance5Tests					(testCtx));
-<<<<<<< HEAD
+	apiTests->addChild(createFragmentShaderOutputTests			(testCtx));
 	apiTests->addChild(createMaintenance7Tests					(testCtx));
-=======
-	apiTests->addChild(createFragmentShaderOutputTests			(testCtx));
->>>>>>> fd5cc7b1
 #endif
 	apiTests->addChild(createExtensionDuplicatesTests			(testCtx));
 }
