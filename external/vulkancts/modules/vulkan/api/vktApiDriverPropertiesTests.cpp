/*-------------------------------------------------------------------------
* Vulkan Conformance Tests
* ------------------------
*
* Copyright (c) 2018 Advanced Micro Devices, Inc.
* Copyright (c) 2018 The Khronos Group Inc.
*
* Licensed under the Apache License, Version 2.0 (the "License");
* you may not use this file except in compliance with the License.
* You may obtain a copy of the License at
*
*      http://www.apache.org/licenses/LICENSE-2.0
*
* Unless required by applicable law or agreed to in writing, software
* distributed under the License is distributed on an "AS IS" BASIS,
* WITHOUT WARRANTIES OR CONDITIONS OF ANY KIND, either express or implied.
* See the License for the specific language governing permissions and
* limitations under the License.
*
*//*!
* \file
* \brief VK_KHR_driver_properties tests
*//*--------------------------------------------------------------------*/

#include "vktApiDriverPropertiesTests.hpp"
#include "vktTestGroupUtil.hpp"
#include "vktTestCaseUtil.hpp"
#include "vkQueryUtil.hpp"
#include "vkTypeUtil.hpp"
#include "vkKnownDriverIds.inl"

using namespace vk;

namespace vkt
{
namespace api
{
namespace
{

enum TestType
{
	TEST_TYPE_DRIVER_ID_MATCH			= 0,
	TEST_TYPE_NAME_IS_NOT_EMPTY,
	TEST_TYPE_NAME_ZERO_TERMINATED,
	TEST_TYPE_INFO_ZERO_TERMINATED,
	TEST_TYPE_VERSION,
};

<<<<<<< HEAD
static const VkConformanceVersion knownConformanceVersions[] =
{
#ifndef CTS_USES_VULKANSC
	makeConformanceVersion(1, 3, 5, 1),
	makeConformanceVersion(1, 3, 5, 0),
	makeConformanceVersion(1, 3, 4, 1),
	makeConformanceVersion(1, 3, 4, 0),
	makeConformanceVersion(1, 3, 3, 1),
	makeConformanceVersion(1, 3, 3, 0),
	makeConformanceVersion(1, 3, 2, 0),
	makeConformanceVersion(1, 3, 1, 1),
	makeConformanceVersion(1, 3, 1, 0),
	makeConformanceVersion(1, 3, 0, 0),
	makeConformanceVersion(1, 2, 8, 0),
	makeConformanceVersion(1, 2, 7, 2),
	makeConformanceVersion(1, 2, 7, 1),
	makeConformanceVersion(1, 2, 7, 0),
	makeConformanceVersion(1, 2, 6, 2),
	makeConformanceVersion(1, 2, 6, 1),
	makeConformanceVersion(1, 2, 6, 0),
	makeConformanceVersion(1, 2, 5, 2),
	makeConformanceVersion(1, 2, 5, 1),
	makeConformanceVersion(1, 2, 5, 0),
	makeConformanceVersion(1, 2, 4, 1),
	makeConformanceVersion(1, 2, 4, 0),
	makeConformanceVersion(1, 2, 3, 3),
	makeConformanceVersion(1, 2, 3, 2),
	makeConformanceVersion(1, 2, 3, 1),
	makeConformanceVersion(1, 2, 3, 0),
	makeConformanceVersion(1, 2, 2, 2),
	makeConformanceVersion(1, 2, 2, 1),
	makeConformanceVersion(1, 2, 2, 0),
	makeConformanceVersion(1, 2, 1, 2),
	makeConformanceVersion(1, 2, 1, 1),
	makeConformanceVersion(1, 2, 1, 0),
	makeConformanceVersion(1, 2, 0, 2),
	makeConformanceVersion(1, 2, 0, 1),
	makeConformanceVersion(1, 2, 0, 0),
	makeConformanceVersion(1, 1, 6, 3),
	makeConformanceVersion(1, 1, 6, 2),
	makeConformanceVersion(1, 1, 6, 1),
	makeConformanceVersion(1, 1, 6, 0),
	makeConformanceVersion(1, 1, 5, 2),
	makeConformanceVersion(1, 1, 5, 1),
	makeConformanceVersion(1, 1, 5, 0),
	makeConformanceVersion(1, 1, 4, 3),
	makeConformanceVersion(1, 1, 4, 2),
	makeConformanceVersion(1, 1, 4, 1),
	makeConformanceVersion(1, 1, 4, 0),
	makeConformanceVersion(1, 1, 3, 3),
	makeConformanceVersion(1, 1, 3, 2),
	makeConformanceVersion(1, 1, 3, 1),
	makeConformanceVersion(1, 1, 3, 0),
#else
	makeConformanceVersion(1, 0, 1, 1),
	makeConformanceVersion(1, 0, 1, 0),
	makeConformanceVersion(1, 0, 0, 0),
#endif // CTS_USES_VULKANSC
};

=======
>>>>>>> 6dcb4c09
DE_INLINE bool isNullTerminated(const char* str, const deUint32 maxSize)
{
	return deStrnlen(str, maxSize) < maxSize;
}

DE_INLINE bool operator==(const VkConformanceVersion& a, const VkConformanceVersion& b)
{
	return ((a.major == b.major)		&&
			(a.minor == b.minor)		&&
			(a.subminor == b.subminor)	&&
			(a.patch == b.patch));
}

void checkSupport (Context& context, const TestType config)
{
	DE_UNREF(config);
	context.requireDeviceFunctionality("VK_KHR_driver_properties");
}

void testDriverMatch (const VkPhysicalDeviceDriverProperties& deviceDriverProperties)
{
	for (deUint32 driverNdx = 0; driverNdx < DE_LENGTH_OF_ARRAY(driverIds); driverNdx++)
	{
		if (deviceDriverProperties.driverID == driverIds[driverNdx].id)
			return;
	}

	TCU_FAIL("Driver ID did not match any known driver");
}

void testNameIsNotEmpty (const VkPhysicalDeviceDriverProperties& deviceDriverProperties)
{
	if (deviceDriverProperties.driverName[0] == 0)
		TCU_FAIL("Driver name is empty");
}

void testNameZeroTerminated (const VkPhysicalDeviceDriverProperties& deviceDriverProperties)
{
	if (!isNullTerminated(deviceDriverProperties.driverName, VK_MAX_DRIVER_NAME_SIZE))
		TCU_FAIL("Driver name is not a null-terminated string");
}

void testInfoZeroTerminated (const VkPhysicalDeviceDriverProperties& deviceDriverProperties)
{
	if (!isNullTerminated(deviceDriverProperties.driverInfo, VK_MAX_DRIVER_INFO_SIZE))
		TCU_FAIL("Driver info is not a null-terminated string");
}

void testVersion (const VkPhysicalDeviceDriverProperties& deviceDriverProperties, deUint32 usedApiVersion)
{

#include "vkKnownConformanceVersions.inl"

	const deUint32 apiMajorVersion = VK_API_VERSION_MAJOR(usedApiVersion);
	const deUint32 apiMinorVersion = VK_API_VERSION_MINOR(usedApiVersion);

	if (deviceDriverProperties.conformanceVersion.major < apiMajorVersion ||
		(deviceDriverProperties.conformanceVersion.major == apiMajorVersion &&
		 deviceDriverProperties.conformanceVersion.minor < apiMinorVersion))
	{
		TCU_FAIL("Wrong driver conformance version (older than used API version)");
	}

	for (const VkConformanceVersion*	pConformanceVersion  = knownConformanceVersions;
										pConformanceVersion != DE_ARRAY_END(knownConformanceVersions);
									  ++pConformanceVersion)
	{
		if (deviceDriverProperties.conformanceVersion == *pConformanceVersion)
			return;
	}

	TCU_FAIL("Wrong driver conformance version (not known)");
}

tcu::TestStatus testQueryProperties (Context& context, const TestType testType)
{
	// Query the driver properties
	const VkPhysicalDevice				physDevice			= context.getPhysicalDevice();
	const int							memsetPattern		= 0xaa;
	VkPhysicalDeviceProperties2			deviceProperties2;
	VkPhysicalDeviceDriverProperties	deviceDriverProperties;

	deMemset(&deviceDriverProperties, memsetPattern, sizeof(deviceDriverProperties));
	deviceDriverProperties.sType = VK_STRUCTURE_TYPE_PHYSICAL_DEVICE_DRIVER_PROPERTIES;
	deviceDriverProperties.pNext = DE_NULL;

	deMemset(&deviceProperties2, memsetPattern, sizeof(deviceProperties2));
	deviceProperties2.sType = VK_STRUCTURE_TYPE_PHYSICAL_DEVICE_PROPERTIES_2;
	deviceProperties2.pNext = &deviceDriverProperties;

	context.getInstanceInterface().getPhysicalDeviceProperties2(physDevice, &deviceProperties2);

	// Verify the returned values
	switch (testType)
	{
		case TEST_TYPE_DRIVER_ID_MATCH:			testDriverMatch			(deviceDriverProperties);								break;
		case TEST_TYPE_NAME_IS_NOT_EMPTY:		testNameIsNotEmpty		(deviceDriverProperties);								break;
		case TEST_TYPE_NAME_ZERO_TERMINATED:	testNameZeroTerminated	(deviceDriverProperties);								break;
		case TEST_TYPE_INFO_ZERO_TERMINATED:	testInfoZeroTerminated	(deviceDriverProperties);								break;
		case TEST_TYPE_VERSION:					testVersion				(deviceDriverProperties, context.getUsedApiVersion());	break;
		default:								TCU_THROW(InternalError, "Unknown test type specified");
	}

	return tcu::TestStatus::pass("Pass");
}

void createTestCases (tcu::TestCaseGroup* group)
{
	addFunctionCase(group, "driver_id_match",		"Check driverID is supported",					checkSupport,	testQueryProperties,	TEST_TYPE_DRIVER_ID_MATCH);
	addFunctionCase(group, "name_is_not_empty",		"Check name field is not empty",				checkSupport,	testQueryProperties,	TEST_TYPE_NAME_IS_NOT_EMPTY);
	addFunctionCase(group, "name_zero_terminated",	"Check name field is zero-terminated",			checkSupport,	testQueryProperties,	TEST_TYPE_NAME_ZERO_TERMINATED);
	addFunctionCase(group, "info_zero_terminated",	"Check info field is zero-terminated",			checkSupport,	testQueryProperties,	TEST_TYPE_INFO_ZERO_TERMINATED);
	addFunctionCase(group, "conformance_version",	"Check conformanceVersion reported by driver",	checkSupport,	testQueryProperties,	TEST_TYPE_VERSION);
}

} // anonymous

tcu::TestCaseGroup*	createDriverPropertiesTests(tcu::TestContext& testCtx)
{
	return createTestGroup(testCtx, "driver_properties", "VK_KHR_driver_properties tests", createTestCases);
}

} // api
} // vkt<|MERGE_RESOLUTION|>--- conflicted
+++ resolved
@@ -47,69 +47,6 @@
 	TEST_TYPE_VERSION,
 };
 
-<<<<<<< HEAD
-static const VkConformanceVersion knownConformanceVersions[] =
-{
-#ifndef CTS_USES_VULKANSC
-	makeConformanceVersion(1, 3, 5, 1),
-	makeConformanceVersion(1, 3, 5, 0),
-	makeConformanceVersion(1, 3, 4, 1),
-	makeConformanceVersion(1, 3, 4, 0),
-	makeConformanceVersion(1, 3, 3, 1),
-	makeConformanceVersion(1, 3, 3, 0),
-	makeConformanceVersion(1, 3, 2, 0),
-	makeConformanceVersion(1, 3, 1, 1),
-	makeConformanceVersion(1, 3, 1, 0),
-	makeConformanceVersion(1, 3, 0, 0),
-	makeConformanceVersion(1, 2, 8, 0),
-	makeConformanceVersion(1, 2, 7, 2),
-	makeConformanceVersion(1, 2, 7, 1),
-	makeConformanceVersion(1, 2, 7, 0),
-	makeConformanceVersion(1, 2, 6, 2),
-	makeConformanceVersion(1, 2, 6, 1),
-	makeConformanceVersion(1, 2, 6, 0),
-	makeConformanceVersion(1, 2, 5, 2),
-	makeConformanceVersion(1, 2, 5, 1),
-	makeConformanceVersion(1, 2, 5, 0),
-	makeConformanceVersion(1, 2, 4, 1),
-	makeConformanceVersion(1, 2, 4, 0),
-	makeConformanceVersion(1, 2, 3, 3),
-	makeConformanceVersion(1, 2, 3, 2),
-	makeConformanceVersion(1, 2, 3, 1),
-	makeConformanceVersion(1, 2, 3, 0),
-	makeConformanceVersion(1, 2, 2, 2),
-	makeConformanceVersion(1, 2, 2, 1),
-	makeConformanceVersion(1, 2, 2, 0),
-	makeConformanceVersion(1, 2, 1, 2),
-	makeConformanceVersion(1, 2, 1, 1),
-	makeConformanceVersion(1, 2, 1, 0),
-	makeConformanceVersion(1, 2, 0, 2),
-	makeConformanceVersion(1, 2, 0, 1),
-	makeConformanceVersion(1, 2, 0, 0),
-	makeConformanceVersion(1, 1, 6, 3),
-	makeConformanceVersion(1, 1, 6, 2),
-	makeConformanceVersion(1, 1, 6, 1),
-	makeConformanceVersion(1, 1, 6, 0),
-	makeConformanceVersion(1, 1, 5, 2),
-	makeConformanceVersion(1, 1, 5, 1),
-	makeConformanceVersion(1, 1, 5, 0),
-	makeConformanceVersion(1, 1, 4, 3),
-	makeConformanceVersion(1, 1, 4, 2),
-	makeConformanceVersion(1, 1, 4, 1),
-	makeConformanceVersion(1, 1, 4, 0),
-	makeConformanceVersion(1, 1, 3, 3),
-	makeConformanceVersion(1, 1, 3, 2),
-	makeConformanceVersion(1, 1, 3, 1),
-	makeConformanceVersion(1, 1, 3, 0),
-#else
-	makeConformanceVersion(1, 0, 1, 1),
-	makeConformanceVersion(1, 0, 1, 0),
-	makeConformanceVersion(1, 0, 0, 0),
-#endif // CTS_USES_VULKANSC
-};
-
-=======
->>>>>>> 6dcb4c09
 DE_INLINE bool isNullTerminated(const char* str, const deUint32 maxSize)
 {
 	return deStrnlen(str, maxSize) < maxSize;
