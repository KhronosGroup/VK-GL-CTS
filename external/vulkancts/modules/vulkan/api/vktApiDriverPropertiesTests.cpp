--- conflicted
+++ resolved
@@ -49,11 +49,8 @@
 
 static const VkConformanceVersion knownConformanceVersions[] =
 {
-<<<<<<< HEAD
 #ifndef CTS_USES_VULKANSC
-=======
 	makeConformanceVersion(1, 3, 2, 0),
->>>>>>> b82b4024
 	makeConformanceVersion(1, 3, 1, 1),
 	makeConformanceVersion(1, 3, 1, 0),
 	makeConformanceVersion(1, 3, 0, 0),
