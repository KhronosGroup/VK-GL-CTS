/*-------------------------------------------------------------------------
* Vulkan Conformance Tests
* ------------------------
*
* Copyright (c) 2018 Advanced Micro Devices, Inc.
* Copyright (c) 2018 The Khronos Group Inc.
*
* Licensed under the Apache License, Version 2.0 (the "License");
* you may not use this file except in compliance with the License.
* You may obtain a copy of the License at
*
*      http://www.apache.org/licenses/LICENSE-2.0
*
* Unless required by applicable law or agreed to in writing, software
* distributed under the License is distributed on an "AS IS" BASIS,
* WITHOUT WARRANTIES OR CONDITIONS OF ANY KIND, either express or implied.
* See the License for the specific language governing permissions and
* limitations under the License.
*
*//*!
* \file
* \brief VK_KHR_driver_properties tests
*//*--------------------------------------------------------------------*/

#include "vktApiDriverPropertiesTests.hpp"
#include "vktTestGroupUtil.hpp"
#include "vktTestCaseUtil.hpp"
#include "vkQueryUtil.hpp"
#include "vkTypeUtil.hpp"

using namespace vk;

namespace vkt
{
namespace api
{
namespace
{

enum TestType
{
	TEST_TYPE_DRIVER_ID_MATCH			= 0,
	TEST_TYPE_NAME_IS_NOT_EMPTY,
	TEST_TYPE_NAME_ZERO_TERMINATED,
	TEST_TYPE_INFO_ZERO_TERMINATED,
	TEST_TYPE_VERSION,
};

static const deUint32 knownDriverIds[] =
{
	// Specified in the Vulkan registry (vk.xml)
	1,	// author = "Advanced Micro Devices, Inc."   comment = "AMD proprietary driver"
	2,	// author = "Advanced Micro Devices, Inc."   comment = "AMD open-source driver"
	3,	// author = "Mesa open source project"       comment = "Mesa RADV driver"
	4,	// author = "NVIDIA Corporation"             comment = "NVIDIA proprietary driver"
	5,	// author = "Intel Corporation"              comment = "Intel proprietary Windows driver"
	6,	// author = "Intel Corporation"              comment = "Intel open-source Mesa driver"
	7,	// author = "Imagination Technologies"       comment = "Imagination proprietary driver"
	8,	// author = "Qualcomm Technologies, Inc."    comment = "Qualcomm proprietary driver"
	9,	// author = "Arm Limited"                    comment = "Arm proprietary driver"
	10,	// <enum value="10"      name="VK_DRIVER_ID_GOOGLE_SWIFTSHADER_KHR"        comment="Google LLC"/>
	11,	// <enum value="11"      name="VK_DRIVER_ID_GGP_PROPRIETARY_KHR"           comment="Google LLC"/>
	12,	// <enum value="12"      name="VK_DRIVER_ID_BROADCOM_PROPRIETARY_KHR"      comment="Broadcom Inc."/>
};

static const VkConformanceVersionKHR knownConformanceVersions[] =
{
<<<<<<< HEAD
	makeConformanceVersionKHR(1, 1, 5, 0),
=======
	makeConformanceVersionKHR(1, 1, 4, 3),
>>>>>>> 094b018d
	makeConformanceVersionKHR(1, 1, 4, 2),
	makeConformanceVersionKHR(1, 1, 4, 1),
	makeConformanceVersionKHR(1, 1, 4, 0),
	makeConformanceVersionKHR(1, 1, 3, 3),
	makeConformanceVersionKHR(1, 1, 3, 2),
	makeConformanceVersionKHR(1, 1, 3, 1),
	makeConformanceVersionKHR(1, 1, 3, 0),
	makeConformanceVersionKHR(1, 1, 2, 3),
	makeConformanceVersionKHR(1, 1, 2, 2),
	makeConformanceVersionKHR(1, 1, 2, 1),
	makeConformanceVersionKHR(1, 1, 2, 0),
	makeConformanceVersionKHR(1, 1, 1, 3),
	makeConformanceVersionKHR(1, 1, 1, 2),
	makeConformanceVersionKHR(1, 1, 1, 1),
	makeConformanceVersionKHR(1, 1, 1, 0),
	makeConformanceVersionKHR(1, 1, 0, 3),
};

DE_INLINE bool isNullTerminated(const char* str, const deUint32 maxSize)
{
	return deStrnlen(str, maxSize) < maxSize;
}

DE_INLINE bool operator==(const VkConformanceVersionKHR& a, const VkConformanceVersionKHR& b)
{
	return ((a.major == b.major)		&&
			(a.minor == b.minor)		&&
			(a.subminor == b.subminor)	&&
			(a.patch == b.patch));
}

void checkSupport (Context& context, const TestType config)
{
	DE_UNREF(config);
	context.requireDeviceExtension("VK_KHR_driver_properties");
}

void testDriverMatch (const VkPhysicalDeviceDriverPropertiesKHR& deviceDriverProperties)
{
	for (const deUint32* pDriverId = knownDriverIds; pDriverId != DE_ARRAY_END(knownDriverIds); ++pDriverId)
	{
		if (deviceDriverProperties.driverID == *pDriverId)
			return;
	}

	TCU_FAIL("Driver ID did not match any known driver");
}

void testNameIsNotEmpty (const VkPhysicalDeviceDriverPropertiesKHR& deviceDriverProperties)
{
	if (deviceDriverProperties.driverName[0] == 0)
		TCU_FAIL("Driver name is empty");
}

void testNameZeroTerminated (const VkPhysicalDeviceDriverPropertiesKHR& deviceDriverProperties)
{
	if (!isNullTerminated(deviceDriverProperties.driverName, VK_MAX_DRIVER_NAME_SIZE_KHR))
		TCU_FAIL("Driver name is not a null-terminated string");
}

void testInfoZeroTerminated (const VkPhysicalDeviceDriverPropertiesKHR& deviceDriverProperties)
{
	if (!isNullTerminated(deviceDriverProperties.driverInfo, VK_MAX_DRIVER_INFO_SIZE_KHR))
		TCU_FAIL("Driver info is not a null-terminated string");
}

void testVersion (const VkPhysicalDeviceDriverPropertiesKHR& deviceDriverProperties)
{
	for (const VkConformanceVersionKHR* pConformanceVersion  = knownConformanceVersions;
										pConformanceVersion != DE_ARRAY_END(knownConformanceVersions);
									  ++pConformanceVersion)
	{
		if (deviceDriverProperties.conformanceVersion == *pConformanceVersion)
			return;
	}

	TCU_FAIL("Wrong driver conformance version");
}

tcu::TestStatus testQueryProperties (Context& context, const TestType testType)
{
	// Query the driver properties
	const VkPhysicalDevice				physDevice			= context.getPhysicalDevice();
	const int							memsetPattern		= 0xaa;
	VkPhysicalDeviceProperties2			deviceProperties2;
	VkPhysicalDeviceDriverPropertiesKHR	deviceDriverProperties;

	deMemset(&deviceDriverProperties, memsetPattern, sizeof(deviceDriverProperties));
	deviceDriverProperties.sType = VK_STRUCTURE_TYPE_PHYSICAL_DEVICE_DRIVER_PROPERTIES_KHR;
	deviceDriverProperties.pNext = DE_NULL;

	deMemset(&deviceProperties2, memsetPattern, sizeof(deviceProperties2));
	deviceProperties2.sType = VK_STRUCTURE_TYPE_PHYSICAL_DEVICE_PROPERTIES_2;
	deviceProperties2.pNext = &deviceDriverProperties;

	context.getInstanceInterface().getPhysicalDeviceProperties2(physDevice, &deviceProperties2);

	// Verify the returned values
	switch (testType)
	{
		case TEST_TYPE_DRIVER_ID_MATCH:			testDriverMatch			(deviceDriverProperties);	break;
		case TEST_TYPE_NAME_IS_NOT_EMPTY:		testNameIsNotEmpty		(deviceDriverProperties);	break;
		case TEST_TYPE_NAME_ZERO_TERMINATED:	testNameZeroTerminated	(deviceDriverProperties);	break;
		case TEST_TYPE_INFO_ZERO_TERMINATED:	testInfoZeroTerminated	(deviceDriverProperties);	break;
		case TEST_TYPE_VERSION:					testVersion				(deviceDriverProperties);	break;
		default:								TCU_THROW(InternalError, "Unknown test type specified");
	}

	return tcu::TestStatus::pass("Pass");
}

void createTestCases (tcu::TestCaseGroup* group)
{
	addFunctionCase(group, "driver_id_match",		"Check driverID is supported",					checkSupport,	testQueryProperties,	TEST_TYPE_DRIVER_ID_MATCH);
	addFunctionCase(group, "name_is_not_empty",		"Check name field is not empty",				checkSupport,	testQueryProperties,	TEST_TYPE_NAME_IS_NOT_EMPTY);
	addFunctionCase(group, "name_zero_terminated",	"Check name field is zero-terminated",			checkSupport,	testQueryProperties,	TEST_TYPE_NAME_ZERO_TERMINATED);
	addFunctionCase(group, "info_zero_terminated",	"Check info field is zero-terminated",			checkSupport,	testQueryProperties,	TEST_TYPE_INFO_ZERO_TERMINATED);
	addFunctionCase(group, "conformance_version",	"Check conformanceVersion reported by driver",	checkSupport,	testQueryProperties,	TEST_TYPE_VERSION);
}

} // anonymous

tcu::TestCaseGroup*	createDriverPropertiesTests(tcu::TestContext& testCtx)
{
	return createTestGroup(testCtx, "driver_properties", "VK_KHR_driver_properties tests", createTestCases);
}

} // api
} // vkt<|MERGE_RESOLUTION|>--- conflicted
+++ resolved
@@ -65,11 +65,8 @@
 
 static const VkConformanceVersionKHR knownConformanceVersions[] =
 {
-<<<<<<< HEAD
 	makeConformanceVersionKHR(1, 1, 5, 0),
-=======
 	makeConformanceVersionKHR(1, 1, 4, 3),
->>>>>>> 094b018d
 	makeConformanceVersionKHR(1, 1, 4, 2),
 	makeConformanceVersionKHR(1, 1, 4, 1),
 	makeConformanceVersionKHR(1, 1, 4, 0),
