/*-------------------------------------------------------------------------
 * Vulkan Conformance Tests
 * ------------------------
 *
 * Copyright (c) 2015 Google Inc.
 *
 * Licensed under the Apache License, Version 2.0 (the "License");
 * you may not use this file except in compliance with the License.
 * You may obtain a copy of the License at
 *
 *      http://www.apache.org/licenses/LICENSE-2.0
 *
 * Unless required by applicable law or agreed to in writing, software
 * distributed under the License is distributed on an "AS IS" BASIS,
 * WITHOUT WARRANTIES OR CONDITIONS OF ANY KIND, either express or implied.
 * See the License for the specific language governing permissions and
 * limitations under the License.
 *
 *//*!
 * \file
 * \brief Api Feature Query tests
 *//*--------------------------------------------------------------------*/

#include "vktApiFeatureInfo.hpp"

#include "deDefs.h"
#include "vktTestCaseUtil.hpp"
#include "vktTestGroupUtil.hpp"
#include "vktCustomInstancesDevices.hpp"

#include "vkPlatform.hpp"
#include "vkStrUtil.hpp"
#include "vkRef.hpp"
#include "vkRefUtil.hpp"
#include "vkDeviceUtil.hpp"
#include "vkSafetyCriticalUtil.hpp"
#include "vkQueryUtil.hpp"
#include "vkImageUtil.hpp"
#include "vkApiVersion.hpp"

#include "tcuTestLog.hpp"
#include "tcuFormatUtil.hpp"
#include "tcuTextureUtil.hpp"
#include "tcuResultCollector.hpp"
#include "tcuCommandLine.hpp"

#include "deUniquePtr.hpp"
#include "deString.h"
#include "deStringUtil.hpp"
#include "deSTLUtil.hpp"
#include "deMemory.h"
#include "deMath.h"

#include <vector>
#include <set>
#include <string>
#include <limits>
#include <optional>

namespace vkt
{
namespace api
{
namespace
{

#include "vkApiExtensionDependencyInfo.inl"

using namespace vk;
using std::set;
using std::string;
using std::vector;
using tcu::ScopedLogSection;
using tcu::TestLog;

const uint32_t DEUINT32_MAX = std::numeric_limits<uint32_t>::max();

enum
{
    GUARD_SIZE  = 0x20, //!< Number of bytes to check
    GUARD_VALUE = 0xcd, //!< Data pattern
};

static const VkDeviceSize MINIMUM_REQUIRED_IMAGE_RESOURCE_SIZE =
    (1LLU << 31); //!< Minimum value for VkImageFormatProperties::maxResourceSize (2GiB)

enum LimitFormat
{
    LIMIT_FORMAT_SIGNED_INT,
    LIMIT_FORMAT_UNSIGNED_INT,
    LIMIT_FORMAT_FLOAT,
    LIMIT_FORMAT_DEVICE_SIZE,
    LIMIT_FORMAT_BITMASK,

    LIMIT_FORMAT_LAST
};

enum LimitType
{
    LIMIT_TYPE_MIN,
    LIMIT_TYPE_MAX,
    LIMIT_TYPE_NONE,

    LIMIT_TYPE_LAST
};

#define LIMIT(_X_) offsetof(VkPhysicalDeviceLimits, _X_), (const char *)(#_X_)
#define FEATURE(_X_) offsetof(VkPhysicalDeviceFeatures, _X_)

bool validateFeatureLimits(VkPhysicalDeviceProperties *properties, VkPhysicalDeviceFeatures *features, TestLog &log)
{
    bool limitsOk                  = true;
    VkPhysicalDeviceLimits *limits = &properties->limits;
    uint32_t shaderStages          = 3;
    uint32_t maxPerStageResourcesMin =
        deMin32(128, limits->maxPerStageDescriptorUniformBuffers + limits->maxPerStageDescriptorStorageBuffers +
                         limits->maxPerStageDescriptorSampledImages + limits->maxPerStageDescriptorStorageImages +
                         limits->maxPerStageDescriptorInputAttachments + limits->maxColorAttachments);

    if (features->tessellationShader)
    {
        shaderStages += 2;
    }

    if (features->geometryShader)
    {
        shaderStages++;
    }

    struct FeatureLimitTable
    {
        uint32_t offset;
        const char *name;
        uint32_t uintVal;       //!< Format is UNSIGNED_INT
        int32_t intVal;         //!< Format is SIGNED_INT
        uint64_t deviceSizeVal; //!< Format is DEVICE_SIZE
        float floatVal;         //!< Format is FLOAT
        LimitFormat format;
        LimitType type;
        int32_t unsuppTableNdx;
        bool pot;
    } featureLimitTable[] = //!< Based on 1.0.28 Vulkan spec
        {
            {LIMIT(maxImageDimension1D), 4096, 0, 0, 0.0f, LIMIT_FORMAT_UNSIGNED_INT, LIMIT_TYPE_MIN, -1, false},
            {LIMIT(maxImageDimension2D), 4096, 0, 0, 0.0f, LIMIT_FORMAT_UNSIGNED_INT, LIMIT_TYPE_MIN, -1, false},
            {LIMIT(maxImageDimension3D), 256, 0, 0, 0.0f, LIMIT_FORMAT_UNSIGNED_INT, LIMIT_TYPE_MIN, -1, false},
            {LIMIT(maxImageDimensionCube), 4096, 0, 0, 0.0f, LIMIT_FORMAT_UNSIGNED_INT, LIMIT_TYPE_MIN, -1, false},
            {LIMIT(maxImageArrayLayers), 256, 0, 0, 0.0f, LIMIT_FORMAT_UNSIGNED_INT, LIMIT_TYPE_MIN, -1, false},
            {LIMIT(maxTexelBufferElements), 65536, 0, 0, 0.0f, LIMIT_FORMAT_UNSIGNED_INT, LIMIT_TYPE_MIN, -1, false},
            {LIMIT(maxUniformBufferRange), 16384, 0, 0, 0.0f, LIMIT_FORMAT_UNSIGNED_INT, LIMIT_TYPE_MIN, -1, false},
            {LIMIT(maxStorageBufferRange), 134217728, 0, 0, 0, LIMIT_FORMAT_UNSIGNED_INT, LIMIT_TYPE_MIN, -1, false},
            {LIMIT(maxPushConstantsSize), 128, 0, 0, 0.0f, LIMIT_FORMAT_UNSIGNED_INT, LIMIT_TYPE_MIN, -1, false},
            {LIMIT(maxMemoryAllocationCount), 4096, 0, 0, 0.0f, LIMIT_FORMAT_UNSIGNED_INT, LIMIT_TYPE_MIN, -1, false},
            {LIMIT(maxSamplerAllocationCount), 4000, 0, 0, 0.0f, LIMIT_FORMAT_UNSIGNED_INT, LIMIT_TYPE_MIN, -1, false},
            {LIMIT(bufferImageGranularity), 0, 0, 1, 0.0f, LIMIT_FORMAT_DEVICE_SIZE, LIMIT_TYPE_MIN, -1, false},
            {LIMIT(bufferImageGranularity), 0, 0, 131072, 0.0f, LIMIT_FORMAT_DEVICE_SIZE, LIMIT_TYPE_MAX, -1, false},
            {LIMIT(sparseAddressSpaceSize), 0, 0, 2UL * 1024 * 1024 * 1024, 0.0f, LIMIT_FORMAT_DEVICE_SIZE,
             LIMIT_TYPE_MIN, -1, false},
            {LIMIT(maxBoundDescriptorSets), 4, 0, 0, 0.0f, LIMIT_FORMAT_UNSIGNED_INT, LIMIT_TYPE_MIN, -1, false},
            {LIMIT(maxPerStageDescriptorSamplers), 16, 0, 0, 0.0f, LIMIT_FORMAT_UNSIGNED_INT, LIMIT_TYPE_MIN, -1,
             false},
            {LIMIT(maxPerStageDescriptorUniformBuffers), 12, 0, 0, 0.0f, LIMIT_FORMAT_UNSIGNED_INT, LIMIT_TYPE_MIN, -1,
             false},
            {LIMIT(maxPerStageDescriptorStorageBuffers), 4, 0, 0, 0.0f, LIMIT_FORMAT_UNSIGNED_INT, LIMIT_TYPE_MIN, -1,
             false},
            {LIMIT(maxPerStageDescriptorSampledImages), 16, 0, 0, 0.0f, LIMIT_FORMAT_UNSIGNED_INT, LIMIT_TYPE_MIN, -1,
             false},
            {LIMIT(maxPerStageDescriptorStorageImages), 4, 0, 0, 0.0f, LIMIT_FORMAT_UNSIGNED_INT, LIMIT_TYPE_MIN, -1,
             false},
            {LIMIT(maxPerStageDescriptorInputAttachments), 4, 0, 0, 0.0f, LIMIT_FORMAT_UNSIGNED_INT, LIMIT_TYPE_MIN, -1,
             false},
            {LIMIT(maxPerStageResources), maxPerStageResourcesMin, 0, 0, 0.0f, LIMIT_FORMAT_UNSIGNED_INT,
             LIMIT_TYPE_MIN, -1, false},
            {LIMIT(maxDescriptorSetSamplers), shaderStages * 16, 0, 0, 0.0f, LIMIT_FORMAT_UNSIGNED_INT, LIMIT_TYPE_MIN,
             -1, false},
            {LIMIT(maxDescriptorSetUniformBuffers), shaderStages * 12, 0, 0, 0.0f, LIMIT_FORMAT_UNSIGNED_INT,
             LIMIT_TYPE_MIN, -1, false},
            {LIMIT(maxDescriptorSetUniformBuffersDynamic), 8, 0, 0, 0.0f, LIMIT_FORMAT_UNSIGNED_INT, LIMIT_TYPE_MIN, -1,
             false},
            {LIMIT(maxDescriptorSetStorageBuffers), shaderStages * 4, 0, 0, 0.0f, LIMIT_FORMAT_UNSIGNED_INT,
             LIMIT_TYPE_MIN, -1, false},
            {LIMIT(maxDescriptorSetStorageBuffersDynamic), 4, 0, 0, 0.0f, LIMIT_FORMAT_UNSIGNED_INT, LIMIT_TYPE_MIN, -1,
             false},
            {LIMIT(maxDescriptorSetSampledImages), shaderStages * 16, 0, 0, 0.0f, LIMIT_FORMAT_UNSIGNED_INT,
             LIMIT_TYPE_MIN, -1, false},
            {LIMIT(maxDescriptorSetStorageImages), shaderStages * 4, 0, 0, 0.0f, LIMIT_FORMAT_UNSIGNED_INT,
             LIMIT_TYPE_MIN, -1, false},
            {LIMIT(maxDescriptorSetInputAttachments), 4, 0, 0, 0.0f, LIMIT_FORMAT_UNSIGNED_INT, LIMIT_TYPE_MIN, -1,
             false},
            {LIMIT(maxVertexInputAttributes), 16, 0, 0, 0.0f, LIMIT_FORMAT_UNSIGNED_INT, LIMIT_TYPE_MIN, -1, false},
            {LIMIT(maxVertexInputBindings), 16, 0, 0, 0.0f, LIMIT_FORMAT_UNSIGNED_INT, LIMIT_TYPE_MIN, -1, false},
            {LIMIT(maxVertexInputAttributeOffset), 2047, 0, 0, 0.0f, LIMIT_FORMAT_UNSIGNED_INT, LIMIT_TYPE_MIN, -1,
             false},
            {LIMIT(maxVertexInputBindingStride), 2048, 0, 0, 0.0f, LIMIT_FORMAT_UNSIGNED_INT, LIMIT_TYPE_MIN, -1,
             false},
            {LIMIT(maxVertexOutputComponents), 64, 0, 0, 0.0f, LIMIT_FORMAT_UNSIGNED_INT, LIMIT_TYPE_MIN, -1, false},
            {LIMIT(maxTessellationGenerationLevel), 64, 0, 0, 0.0f, LIMIT_FORMAT_UNSIGNED_INT, LIMIT_TYPE_MIN, -1,
             false},
            {LIMIT(maxTessellationPatchSize), 32, 0, 0, 0.0f, LIMIT_FORMAT_UNSIGNED_INT, LIMIT_TYPE_MIN, -1, false},
            {LIMIT(maxTessellationControlPerVertexInputComponents), 64, 0, 0, 0.0f, LIMIT_FORMAT_UNSIGNED_INT,
             LIMIT_TYPE_MIN, -1, false},
            {LIMIT(maxTessellationControlPerVertexOutputComponents), 64, 0, 0, 0.0f, LIMIT_FORMAT_UNSIGNED_INT,
             LIMIT_TYPE_MIN, -1, false},
            {LIMIT(maxTessellationControlPerPatchOutputComponents), 120, 0, 0, 0.0f, LIMIT_FORMAT_UNSIGNED_INT,
             LIMIT_TYPE_MIN, -1, false},
            {LIMIT(maxTessellationControlTotalOutputComponents), 2048, 0, 0, 0.0f, LIMIT_FORMAT_UNSIGNED_INT,
             LIMIT_TYPE_MIN, -1, false},
            {LIMIT(maxTessellationEvaluationInputComponents), 64, 0, 0, 0.0f, LIMIT_FORMAT_UNSIGNED_INT, LIMIT_TYPE_MIN,
             -1, false},
            {LIMIT(maxTessellationEvaluationOutputComponents), 64, 0, 0, 0.0f, LIMIT_FORMAT_UNSIGNED_INT,
             LIMIT_TYPE_MIN, -1, false},
            {LIMIT(maxGeometryShaderInvocations), 32, 0, 0, 0.0f, LIMIT_FORMAT_UNSIGNED_INT, LIMIT_TYPE_MIN, -1, false},
            {LIMIT(maxGeometryInputComponents), 64, 0, 0, 0.0f, LIMIT_FORMAT_UNSIGNED_INT, LIMIT_TYPE_MIN, -1, false},
            {LIMIT(maxGeometryOutputComponents), 64, 0, 0, 0.0f, LIMIT_FORMAT_UNSIGNED_INT, LIMIT_TYPE_MIN, -1, false},
            {LIMIT(maxGeometryOutputVertices), 256, 0, 0, 0.0f, LIMIT_FORMAT_UNSIGNED_INT, LIMIT_TYPE_MIN, -1, false},
            {LIMIT(maxGeometryTotalOutputComponents), 1024, 0, 0, 0.0f, LIMIT_FORMAT_UNSIGNED_INT, LIMIT_TYPE_MIN, -1,
             false},
            {LIMIT(maxFragmentInputComponents), 64, 0, 0, 0.0f, LIMIT_FORMAT_UNSIGNED_INT, LIMIT_TYPE_MIN, -1, false},
            {LIMIT(maxFragmentOutputAttachments), 4, 0, 0, 0.0f, LIMIT_FORMAT_UNSIGNED_INT, LIMIT_TYPE_MIN, -1, false},
            {LIMIT(maxFragmentDualSrcAttachments), 1, 0, 0, 0.0f, LIMIT_FORMAT_UNSIGNED_INT, LIMIT_TYPE_MIN, -1, false},
            {LIMIT(maxFragmentCombinedOutputResources), 4, 0, 0, 0.0f, LIMIT_FORMAT_UNSIGNED_INT, LIMIT_TYPE_MIN, -1,
             false},
            {LIMIT(maxComputeSharedMemorySize), 16384, 0, 0, 0.0f, LIMIT_FORMAT_UNSIGNED_INT, LIMIT_TYPE_MIN, -1,
             false},
            {LIMIT(maxComputeWorkGroupCount[0]), 65535, 0, 0, 0.0f, LIMIT_FORMAT_UNSIGNED_INT, LIMIT_TYPE_MIN, -1,
             false},
            {LIMIT(maxComputeWorkGroupCount[1]), 65535, 0, 0, 0.0f, LIMIT_FORMAT_UNSIGNED_INT, LIMIT_TYPE_MIN, -1,
             false},
            {LIMIT(maxComputeWorkGroupCount[2]), 65535, 0, 0, 0.0f, LIMIT_FORMAT_UNSIGNED_INT, LIMIT_TYPE_MIN, -1,
             false},
            {LIMIT(maxComputeWorkGroupInvocations), 128, 0, 0, 0.0f, LIMIT_FORMAT_UNSIGNED_INT, LIMIT_TYPE_MIN, -1,
             false},
            {LIMIT(maxComputeWorkGroupSize[0]), 128, 0, 0, 0.0f, LIMIT_FORMAT_UNSIGNED_INT, LIMIT_TYPE_MIN, -1, false},
            {LIMIT(maxComputeWorkGroupSize[1]), 128, 0, 0, 0.0f, LIMIT_FORMAT_UNSIGNED_INT, LIMIT_TYPE_MIN, -1, false},
            {LIMIT(maxComputeWorkGroupSize[2]), 64, 0, 0, 0.0f, LIMIT_FORMAT_UNSIGNED_INT, LIMIT_TYPE_MIN, -1, false},
            {LIMIT(subPixelPrecisionBits), 4, 0, 0, 0.0f, LIMIT_FORMAT_UNSIGNED_INT, LIMIT_TYPE_MIN, -1, false},
            {LIMIT(subTexelPrecisionBits), 4, 0, 0, 0.0f, LIMIT_FORMAT_UNSIGNED_INT, LIMIT_TYPE_MIN, -1, false},
            {LIMIT(mipmapPrecisionBits), 4, 0, 0, 0.0f, LIMIT_FORMAT_UNSIGNED_INT, LIMIT_TYPE_MIN, -1, false},
            {LIMIT(maxDrawIndexedIndexValue), (uint32_t)~0, 0, 0, 0.0f, LIMIT_FORMAT_UNSIGNED_INT, LIMIT_TYPE_MIN, -1,
             false},
            {LIMIT(maxDrawIndirectCount), 65535, 0, 0, 0.0f, LIMIT_FORMAT_UNSIGNED_INT, LIMIT_TYPE_MIN, -1, false},
            {LIMIT(maxSamplerLodBias), 0, 0, 0, 2.0f, LIMIT_FORMAT_FLOAT, LIMIT_TYPE_MIN, -1, false},
            {LIMIT(maxSamplerAnisotropy), 0, 0, 0, 16.0f, LIMIT_FORMAT_FLOAT, LIMIT_TYPE_MIN, -1, false},
            {LIMIT(maxViewports), 16, 0, 0, 0.0f, LIMIT_FORMAT_UNSIGNED_INT, LIMIT_TYPE_MIN, -1, false},
            {LIMIT(maxViewportDimensions[0]), 4096, 0, 0, 0.0f, LIMIT_FORMAT_UNSIGNED_INT, LIMIT_TYPE_MIN, -1, false},
            {LIMIT(maxViewportDimensions[1]), 4096, 0, 0, 0.0f, LIMIT_FORMAT_UNSIGNED_INT, LIMIT_TYPE_MIN, -1, false},
            {LIMIT(viewportBoundsRange[0]), 0, 0, 0, -8192.0f, LIMIT_FORMAT_FLOAT, LIMIT_TYPE_MAX, -1, false},
            {LIMIT(viewportBoundsRange[1]), 0, 0, 0, 8191.0f, LIMIT_FORMAT_FLOAT, LIMIT_TYPE_MIN, -1, false},
            {LIMIT(viewportSubPixelBits), 0, 0, 0, 0.0f, LIMIT_FORMAT_UNSIGNED_INT, LIMIT_TYPE_MIN, -1, false},
            {LIMIT(minMemoryMapAlignment), 64, 0, 0, 0.0f, LIMIT_FORMAT_UNSIGNED_INT, LIMIT_TYPE_MIN, -1, true},
            {LIMIT(minTexelBufferOffsetAlignment), 0, 0, 1, 0.0f, LIMIT_FORMAT_DEVICE_SIZE, LIMIT_TYPE_MIN, -1, true},
            {LIMIT(minTexelBufferOffsetAlignment), 0, 0, 256, 0.0f, LIMIT_FORMAT_DEVICE_SIZE, LIMIT_TYPE_MAX, -1, true},
            {LIMIT(minUniformBufferOffsetAlignment), 0, 0, 1, 0.0f, LIMIT_FORMAT_DEVICE_SIZE, LIMIT_TYPE_MIN, -1, true},
            {LIMIT(minUniformBufferOffsetAlignment), 0, 0, 256, 0.0f, LIMIT_FORMAT_DEVICE_SIZE, LIMIT_TYPE_MAX, -1,
             true},
            {LIMIT(minStorageBufferOffsetAlignment), 0, 0, 1, 0.0f, LIMIT_FORMAT_DEVICE_SIZE, LIMIT_TYPE_MIN, -1, true},
            {LIMIT(minStorageBufferOffsetAlignment), 0, 0, 256, 0.0f, LIMIT_FORMAT_DEVICE_SIZE, LIMIT_TYPE_MAX, -1,
             true},
            {LIMIT(minTexelOffset), 0, -8, 0, 0.0f, LIMIT_FORMAT_SIGNED_INT, LIMIT_TYPE_MAX, -1, false},
            {LIMIT(maxTexelOffset), 7, 0, 0, 0.0f, LIMIT_FORMAT_UNSIGNED_INT, LIMIT_TYPE_MIN, -1, false},
            {LIMIT(minTexelGatherOffset), 0, -8, 0, 0.0f, LIMIT_FORMAT_SIGNED_INT, LIMIT_TYPE_MAX, -1, false},
            {LIMIT(maxTexelGatherOffset), 7, 0, 0, 0.0f, LIMIT_FORMAT_UNSIGNED_INT, LIMIT_TYPE_MIN, -1, false},
            {LIMIT(minInterpolationOffset), 0, 0, 0, -0.5f, LIMIT_FORMAT_FLOAT, LIMIT_TYPE_MAX, -1, false},
            {LIMIT(maxInterpolationOffset), 0, 0, 0,
             0.5f - (1.0f / deFloatPow(2.0f, (float)limits->subPixelInterpolationOffsetBits)), LIMIT_FORMAT_FLOAT,
             LIMIT_TYPE_MIN, -1, false},
            {LIMIT(subPixelInterpolationOffsetBits), 4, 0, 0, 0.0f, LIMIT_FORMAT_UNSIGNED_INT, LIMIT_TYPE_MIN, -1,
             false},
            {LIMIT(maxFramebufferWidth), 4096, 0, 0, 0.0f, LIMIT_FORMAT_UNSIGNED_INT, LIMIT_TYPE_MIN, -1, false},
            {LIMIT(maxFramebufferHeight), 4096, 0, 0, 0.0f, LIMIT_FORMAT_UNSIGNED_INT, LIMIT_TYPE_MIN, -1, false},
            {LIMIT(maxFramebufferLayers), 0, 0, 0, 0.0f, LIMIT_FORMAT_UNSIGNED_INT, LIMIT_TYPE_MIN, -1, false},
            {LIMIT(framebufferColorSampleCounts), VK_SAMPLE_COUNT_1_BIT | VK_SAMPLE_COUNT_4_BIT, 0, 0, 0.0f,
             LIMIT_FORMAT_BITMASK, LIMIT_TYPE_MIN, -1, false},
            {LIMIT(framebufferDepthSampleCounts), VK_SAMPLE_COUNT_1_BIT | VK_SAMPLE_COUNT_4_BIT, 0, 0, 0.0f,
             LIMIT_FORMAT_BITMASK, LIMIT_TYPE_MIN, -1, false},
            {LIMIT(framebufferStencilSampleCounts), VK_SAMPLE_COUNT_1_BIT | VK_SAMPLE_COUNT_4_BIT, 0, 0, 0.0f,
             LIMIT_FORMAT_BITMASK, LIMIT_TYPE_MIN, -1, false},
            {LIMIT(framebufferNoAttachmentsSampleCounts), VK_SAMPLE_COUNT_1_BIT | VK_SAMPLE_COUNT_4_BIT, 0, 0, 0.0f,
             LIMIT_FORMAT_BITMASK, LIMIT_TYPE_MIN, -1, false},
            {LIMIT(maxColorAttachments), 4, 0, 0, 0.0f, LIMIT_FORMAT_UNSIGNED_INT, LIMIT_TYPE_MIN, -1, false},
            {LIMIT(sampledImageColorSampleCounts), VK_SAMPLE_COUNT_1_BIT | VK_SAMPLE_COUNT_4_BIT, 0, 0, 0.0f,
             LIMIT_FORMAT_BITMASK, LIMIT_TYPE_MIN, -1, false},
            {LIMIT(sampledImageIntegerSampleCounts), VK_SAMPLE_COUNT_1_BIT, 0, 0, 0.0f, LIMIT_FORMAT_BITMASK,
             LIMIT_TYPE_MIN, -1, false},
            {LIMIT(sampledImageDepthSampleCounts), VK_SAMPLE_COUNT_1_BIT | VK_SAMPLE_COUNT_4_BIT, 0, 0, 0.0f,
             LIMIT_FORMAT_BITMASK, LIMIT_TYPE_MIN, -1, false},
            {LIMIT(sampledImageStencilSampleCounts), VK_SAMPLE_COUNT_1_BIT | VK_SAMPLE_COUNT_4_BIT, 0, 0, 0.0f,
             LIMIT_FORMAT_BITMASK, LIMIT_TYPE_MIN, -1, false},
            {LIMIT(storageImageSampleCounts), VK_SAMPLE_COUNT_1_BIT | VK_SAMPLE_COUNT_4_BIT, 0, 0, 0.0f,
             LIMIT_FORMAT_BITMASK, LIMIT_TYPE_MIN, -1, false},
            {LIMIT(maxSampleMaskWords), 1, 0, 0, 0.0f, LIMIT_FORMAT_UNSIGNED_INT, LIMIT_TYPE_MIN, -1, false},
            {LIMIT(timestampComputeAndGraphics), 0, 0, 0, 0.0f, LIMIT_FORMAT_UNSIGNED_INT, LIMIT_TYPE_NONE, -1, false},
            {LIMIT(timestampPeriod), 0, 0, 0, 0.0f, LIMIT_FORMAT_UNSIGNED_INT, LIMIT_TYPE_NONE, -1, false},
            {LIMIT(maxClipDistances), 8, 0, 0, 0.0f, LIMIT_FORMAT_UNSIGNED_INT, LIMIT_TYPE_MIN, -1, false},
            {LIMIT(maxCullDistances), 8, 0, 0, 0.0f, LIMIT_FORMAT_UNSIGNED_INT, LIMIT_TYPE_MIN, -1, false},
            {LIMIT(maxCombinedClipAndCullDistances), 8, 0, 0, 0.0f, LIMIT_FORMAT_UNSIGNED_INT, LIMIT_TYPE_MIN, -1,
             false},
            {LIMIT(discreteQueuePriorities), 2, 0, 0, 0.0f, LIMIT_FORMAT_UNSIGNED_INT, LIMIT_TYPE_MIN, -1, false},
            {LIMIT(pointSizeRange[0]), 0, 0, 0, 0.0f, LIMIT_FORMAT_FLOAT, LIMIT_TYPE_MIN, -1, false},
            {LIMIT(pointSizeRange[0]), 0, 0, 0, 1.0f, LIMIT_FORMAT_FLOAT, LIMIT_TYPE_MAX, -1, false},
            {LIMIT(pointSizeRange[1]), 0, 0, 0, 64.0f - limits->pointSizeGranularity, LIMIT_FORMAT_FLOAT,
             LIMIT_TYPE_MIN, -1, false},
            {LIMIT(lineWidthRange[0]), 0, 0, 0, 0.0f, LIMIT_FORMAT_FLOAT, LIMIT_TYPE_MIN, -1, false},
            {LIMIT(lineWidthRange[0]), 0, 0, 0, 1.0f, LIMIT_FORMAT_FLOAT, LIMIT_TYPE_MAX, -1, false},
            {LIMIT(lineWidthRange[1]), 0, 0, 0, 8.0f - limits->lineWidthGranularity, LIMIT_FORMAT_FLOAT, LIMIT_TYPE_MIN,
             -1, false},
            {LIMIT(pointSizeGranularity), 0, 0, 0, 1.0f, LIMIT_FORMAT_FLOAT, LIMIT_TYPE_MAX, -1, false},
            {LIMIT(lineWidthGranularity), 0, 0, 0, 1.0f, LIMIT_FORMAT_FLOAT, LIMIT_TYPE_MAX, -1, false},
            {LIMIT(strictLines), 0, 0, 0, 0.0f, LIMIT_FORMAT_UNSIGNED_INT, LIMIT_TYPE_NONE, -1, false},
            {LIMIT(standardSampleLocations), 0, 0, 0, 0.0f, LIMIT_FORMAT_UNSIGNED_INT, LIMIT_TYPE_NONE, -1, false},
            {LIMIT(optimalBufferCopyOffsetAlignment), 0, 0, 0, 0.0f, LIMIT_FORMAT_DEVICE_SIZE, LIMIT_TYPE_NONE, -1,
             true},
            {LIMIT(optimalBufferCopyRowPitchAlignment), 0, 0, 0, 0.0f, LIMIT_FORMAT_DEVICE_SIZE, LIMIT_TYPE_NONE, -1,
             true},
            {LIMIT(nonCoherentAtomSize), 0, 0, 1, 0.0f, LIMIT_FORMAT_DEVICE_SIZE, LIMIT_TYPE_MIN, -1, true},
            {LIMIT(nonCoherentAtomSize), 0, 0, 256, 0.0f, LIMIT_FORMAT_DEVICE_SIZE, LIMIT_TYPE_MAX, -1, true},
        };

    const struct UnsupportedFeatureLimitTable
    {
        uint32_t limitOffset;
        const char *name;
        uint32_t featureOffset;
        uint32_t uintVal;       //!< Format is UNSIGNED_INT
        int32_t intVal;         //!< Format is SIGNED_INT
        uint64_t deviceSizeVal; //!< Format is DEVICE_SIZE
        float floatVal;         //!< Format is FLOAT
    } unsupportedFeatureTable[] = {
        {LIMIT(sparseAddressSpaceSize), FEATURE(sparseBinding), 0, 0, 0, 0.0f},
        {LIMIT(maxTessellationGenerationLevel), FEATURE(tessellationShader), 0, 0, 0, 0.0f},
        {LIMIT(maxTessellationPatchSize), FEATURE(tessellationShader), 0, 0, 0, 0.0f},
        {LIMIT(maxTessellationControlPerVertexInputComponents), FEATURE(tessellationShader), 0, 0, 0, 0.0f},
        {LIMIT(maxTessellationControlPerVertexOutputComponents), FEATURE(tessellationShader), 0, 0, 0, 0.0f},
        {LIMIT(maxTessellationControlPerPatchOutputComponents), FEATURE(tessellationShader), 0, 0, 0, 0.0f},
        {LIMIT(maxTessellationControlTotalOutputComponents), FEATURE(tessellationShader), 0, 0, 0, 0.0f},
        {LIMIT(maxTessellationEvaluationInputComponents), FEATURE(tessellationShader), 0, 0, 0, 0.0f},
        {LIMIT(maxTessellationEvaluationOutputComponents), FEATURE(tessellationShader), 0, 0, 0, 0.0f},
        {LIMIT(maxGeometryShaderInvocations), FEATURE(geometryShader), 0, 0, 0, 0.0f},
        {LIMIT(maxGeometryInputComponents), FEATURE(geometryShader), 0, 0, 0, 0.0f},
        {LIMIT(maxGeometryOutputComponents), FEATURE(geometryShader), 0, 0, 0, 0.0f},
        {LIMIT(maxGeometryOutputVertices), FEATURE(geometryShader), 0, 0, 0, 0.0f},
        {LIMIT(maxGeometryTotalOutputComponents), FEATURE(geometryShader), 0, 0, 0, 0.0f},
        {LIMIT(maxFragmentDualSrcAttachments), FEATURE(dualSrcBlend), 0, 0, 0, 0.0f},
        {LIMIT(maxDrawIndexedIndexValue), FEATURE(fullDrawIndexUint32), (1 << 24) - 1, 0, 0, 0.0f},
        {LIMIT(maxDrawIndirectCount), FEATURE(multiDrawIndirect), 1, 0, 0, 0.0f},
        {LIMIT(maxSamplerAnisotropy), FEATURE(samplerAnisotropy), 1, 0, 0, 0.0f},
        {LIMIT(maxViewports), FEATURE(multiViewport), 1, 0, 0, 0.0f},
        {LIMIT(minTexelGatherOffset), FEATURE(shaderImageGatherExtended), 0, 0, 0, 0.0f},
        {LIMIT(maxTexelGatherOffset), FEATURE(shaderImageGatherExtended), 0, 0, 0, 0.0f},
        {LIMIT(minInterpolationOffset), FEATURE(sampleRateShading), 0, 0, 0, 0.0f},
        {LIMIT(maxInterpolationOffset), FEATURE(sampleRateShading), 0, 0, 0, 0.0f},
        {LIMIT(subPixelInterpolationOffsetBits), FEATURE(sampleRateShading), 0, 0, 0, 0.0f},
        {LIMIT(storageImageSampleCounts), FEATURE(shaderStorageImageMultisample), VK_SAMPLE_COUNT_1_BIT, 0, 0, 0.0f},
        {LIMIT(maxClipDistances), FEATURE(shaderClipDistance), 0, 0, 0, 0.0f},
        {LIMIT(maxCullDistances), FEATURE(shaderCullDistance), 0, 0, 0, 0.0f},
        {LIMIT(maxCombinedClipAndCullDistances), FEATURE(shaderClipDistance), 0, 0, 0, 0.0f},
        {LIMIT(pointSizeRange[0]), FEATURE(largePoints), 0, 0, 0, 1.0f},
        {LIMIT(pointSizeRange[1]), FEATURE(largePoints), 0, 0, 0, 1.0f},
        {LIMIT(lineWidthRange[0]), FEATURE(wideLines), 0, 0, 0, 1.0f},
        {LIMIT(lineWidthRange[1]), FEATURE(wideLines), 0, 0, 0, 1.0f},
        {LIMIT(pointSizeGranularity), FEATURE(largePoints), 0, 0, 0, 0.0f},
        {LIMIT(lineWidthGranularity), FEATURE(wideLines), 0, 0, 0, 0.0f}};

    log << TestLog::Message << *limits << TestLog::EndMessage;

    //!< First build a map from limit to unsupported table index
    for (uint32_t ndx = 0; ndx < DE_LENGTH_OF_ARRAY(featureLimitTable); ndx++)
    {
        for (uint32_t unsuppNdx = 0; unsuppNdx < DE_LENGTH_OF_ARRAY(unsupportedFeatureTable); unsuppNdx++)
        {
            if (unsupportedFeatureTable[unsuppNdx].limitOffset == featureLimitTable[ndx].offset)
            {
                featureLimitTable[ndx].unsuppTableNdx = unsuppNdx;
                break;
            }
        }
    }

    for (uint32_t ndx = 0; ndx < DE_LENGTH_OF_ARRAY(featureLimitTable); ndx++)
    {
        switch (featureLimitTable[ndx].format)
        {
        case LIMIT_FORMAT_UNSIGNED_INT:
        {
            uint32_t limitToCheck = featureLimitTable[ndx].uintVal;
            if (featureLimitTable[ndx].unsuppTableNdx != -1)
            {
                if (*((VkBool32 *)((uint8_t *)features +
                                   unsupportedFeatureTable[featureLimitTable[ndx].unsuppTableNdx].featureOffset)) ==
                    VK_FALSE)
                    limitToCheck = unsupportedFeatureTable[featureLimitTable[ndx].unsuppTableNdx].uintVal;
            }

            if (featureLimitTable[ndx].pot)
            {
                if (*((uint32_t *)((uint8_t *)limits + featureLimitTable[ndx].offset)) == 0 ||
                    !deIntIsPow2(*((uint32_t *)((uint8_t *)limits + featureLimitTable[ndx].offset))))
                {
                    log << TestLog::Message << "limit Validation failed " << featureLimitTable[ndx].name
                        << " is not a power of two." << TestLog::EndMessage;
                    limitsOk = false;
                }
            }

            if (featureLimitTable[ndx].type == LIMIT_TYPE_MIN)
            {
                if (*((uint32_t *)((uint8_t *)limits + featureLimitTable[ndx].offset)) < limitToCheck)
                {
                    log << TestLog::Message << "limit Validation failed " << featureLimitTable[ndx].name
                        << " not valid-limit type MIN - actual is "
                        << *((uint32_t *)((uint8_t *)limits + featureLimitTable[ndx].offset)) << TestLog::EndMessage;
                    limitsOk = false;
                }
            }
            else if (featureLimitTable[ndx].type == LIMIT_TYPE_MAX)
            {
                if (*((uint32_t *)((uint8_t *)limits + featureLimitTable[ndx].offset)) > limitToCheck)
                {
                    log << TestLog::Message << "limit validation failed,  " << featureLimitTable[ndx].name
                        << " not valid-limit type MAX - actual is "
                        << *((uint32_t *)((uint8_t *)limits + featureLimitTable[ndx].offset)) << TestLog::EndMessage;
                    limitsOk = false;
                }
            }
            break;
        }

        case LIMIT_FORMAT_FLOAT:
        {
            float limitToCheck = featureLimitTable[ndx].floatVal;
            if (featureLimitTable[ndx].unsuppTableNdx != -1)
            {
                if (*((VkBool32 *)((uint8_t *)features +
                                   unsupportedFeatureTable[featureLimitTable[ndx].unsuppTableNdx].featureOffset)) ==
                    VK_FALSE)
                    limitToCheck = unsupportedFeatureTable[featureLimitTable[ndx].unsuppTableNdx].floatVal;
            }

            if (featureLimitTable[ndx].type == LIMIT_TYPE_MIN)
            {
                if (*((float *)((uint8_t *)limits + featureLimitTable[ndx].offset)) < limitToCheck)
                {
                    log << TestLog::Message << "limit validation failed, " << featureLimitTable[ndx].name
                        << " not valid-limit type MIN - actual is "
                        << *((float *)((uint8_t *)limits + featureLimitTable[ndx].offset)) << TestLog::EndMessage;
                    limitsOk = false;
                }
            }
            else if (featureLimitTable[ndx].type == LIMIT_TYPE_MAX)
            {
                if (*((float *)((uint8_t *)limits + featureLimitTable[ndx].offset)) > limitToCheck)
                {
                    log << TestLog::Message << "limit validation failed, " << featureLimitTable[ndx].name
                        << " not valid-limit type MAX actual is "
                        << *((float *)((uint8_t *)limits + featureLimitTable[ndx].offset)) << TestLog::EndMessage;
                    limitsOk = false;
                }
            }
            break;
        }

        case LIMIT_FORMAT_SIGNED_INT:
        {
            int32_t limitToCheck = featureLimitTable[ndx].intVal;
            if (featureLimitTable[ndx].unsuppTableNdx != -1)
            {
                if (*((VkBool32 *)((uint8_t *)features +
                                   unsupportedFeatureTable[featureLimitTable[ndx].unsuppTableNdx].featureOffset)) ==
                    VK_FALSE)
                    limitToCheck = unsupportedFeatureTable[featureLimitTable[ndx].unsuppTableNdx].intVal;
            }
            if (featureLimitTable[ndx].type == LIMIT_TYPE_MIN)
            {
                if (*((int32_t *)((uint8_t *)limits + featureLimitTable[ndx].offset)) < limitToCheck)
                {
                    log << TestLog::Message << "limit validation failed, " << featureLimitTable[ndx].name
                        << " not valid-limit type MIN actual is "
                        << *((int32_t *)((uint8_t *)limits + featureLimitTable[ndx].offset)) << TestLog::EndMessage;
                    limitsOk = false;
                }
            }
            else if (featureLimitTable[ndx].type == LIMIT_TYPE_MAX)
            {
                if (*((int32_t *)((uint8_t *)limits + featureLimitTable[ndx].offset)) > limitToCheck)
                {
                    log << TestLog::Message << "limit validation failed, " << featureLimitTable[ndx].name
                        << " not valid-limit type MAX actual is "
                        << *((int32_t *)((uint8_t *)limits + featureLimitTable[ndx].offset)) << TestLog::EndMessage;
                    limitsOk = false;
                }
            }
            break;
        }

        case LIMIT_FORMAT_DEVICE_SIZE:
        {
            uint64_t limitToCheck = featureLimitTable[ndx].deviceSizeVal;
            if (featureLimitTable[ndx].unsuppTableNdx != -1)
            {
                if (*((VkBool32 *)((uint8_t *)features +
                                   unsupportedFeatureTable[featureLimitTable[ndx].unsuppTableNdx].featureOffset)) ==
                    VK_FALSE)
                    limitToCheck = unsupportedFeatureTable[featureLimitTable[ndx].unsuppTableNdx].deviceSizeVal;
            }

            if (featureLimitTable[ndx].type == LIMIT_TYPE_MIN)
            {
                if (*((uint64_t *)((uint8_t *)limits + featureLimitTable[ndx].offset)) < limitToCheck)
                {
                    log << TestLog::Message << "limit validation failed, " << featureLimitTable[ndx].name
                        << " not valid-limit type MIN actual is "
                        << *((uint64_t *)((uint8_t *)limits + featureLimitTable[ndx].offset)) << TestLog::EndMessage;
                    limitsOk = false;
                }
            }
            else if (featureLimitTable[ndx].type == LIMIT_TYPE_MAX)
            {
                if (*((uint64_t *)((uint8_t *)limits + featureLimitTable[ndx].offset)) > limitToCheck)
                {
                    log << TestLog::Message << "limit validation failed, " << featureLimitTable[ndx].name
                        << " not valid-limit type MAX actual is "
                        << *((uint64_t *)((uint8_t *)limits + featureLimitTable[ndx].offset)) << TestLog::EndMessage;
                    limitsOk = false;
                }
            }
            break;
        }

        case LIMIT_FORMAT_BITMASK:
        {
            uint32_t limitToCheck = featureLimitTable[ndx].uintVal;
            if (featureLimitTable[ndx].unsuppTableNdx != -1)
            {
                if (*((VkBool32 *)((uint8_t *)features +
                                   unsupportedFeatureTable[featureLimitTable[ndx].unsuppTableNdx].featureOffset)) ==
                    VK_FALSE)
                    limitToCheck = unsupportedFeatureTable[featureLimitTable[ndx].unsuppTableNdx].uintVal;
            }

            if (featureLimitTable[ndx].type == LIMIT_TYPE_MIN)
            {
                if ((*((uint32_t *)((uint8_t *)limits + featureLimitTable[ndx].offset)) & limitToCheck) != limitToCheck)
                {
                    log << TestLog::Message << "limit validation failed, " << featureLimitTable[ndx].name
                        << " not valid-limit type bitmask actual is "
                        << *((uint64_t *)((uint8_t *)limits + featureLimitTable[ndx].offset)) << TestLog::EndMessage;
                    limitsOk = false;
                }
            }
            break;
        }

        default:
            DE_ASSERT(0);
            limitsOk = false;
        }
    }

    if (limits->maxFramebufferWidth > limits->maxViewportDimensions[0] ||
        limits->maxFramebufferHeight > limits->maxViewportDimensions[1])
    {
        log << TestLog::Message << "limit validation failed, maxFramebufferDimension of "
            << "[" << limits->maxFramebufferWidth << ", " << limits->maxFramebufferHeight << "] "
            << "is larger than maxViewportDimension of "
            << "[" << limits->maxViewportDimensions[0] << ", " << limits->maxViewportDimensions[1] << "]"
            << TestLog::EndMessage;
        limitsOk = false;
    }

    if (limits->viewportBoundsRange[0] > float(-2 * limits->maxViewportDimensions[0]))
    {
        log << TestLog::Message << "limit validation failed, viewPortBoundsRange[0] of "
            << limits->viewportBoundsRange[0] << "is larger than -2*maxViewportDimension[0] of "
            << -2 * limits->maxViewportDimensions[0] << TestLog::EndMessage;
        limitsOk = false;
    }

    if (limits->viewportBoundsRange[1] < float(2 * limits->maxViewportDimensions[1] - 1))
    {
        log << TestLog::Message << "limit validation failed, viewportBoundsRange[1] of "
            << limits->viewportBoundsRange[1] << "is less than 2*maxViewportDimension[1] of "
            << 2 * limits->maxViewportDimensions[1] << TestLog::EndMessage;
        limitsOk = false;
    }

    return limitsOk;
}

template <uint32_t MAJOR, uint32_t MINOR>
void checkApiVersionSupport(Context &context)
{
    if (!context.contextSupports(vk::ApiVersion(0, MAJOR, MINOR, 0)))
        TCU_THROW(NotSupportedError, std::string("At least Vulkan ") + std::to_string(MAJOR) + "." +
                                         std::to_string(MINOR) + " required to run test");
}

typedef struct FeatureLimitTableItem_
{
    const VkBool32 *cond;
    const char *condName;
    const void *ptr;
    const char *name;
    uint32_t uintVal;       //!< Format is UNSIGNED_INT
    int32_t intVal;         //!< Format is SIGNED_INT
    uint64_t deviceSizeVal; //!< Format is DEVICE_SIZE
    float floatVal;         //!< Format is FLOAT
    LimitFormat format;
    LimitType type;
} FeatureLimitTableItem;

template <typename T>
bool validateNumericLimit(const T limitToCheck, const T reportedValue, const LimitType limitType, const char *limitName,
                          TestLog &log)
{
    if (limitType == LIMIT_TYPE_MIN)
    {
        if (reportedValue < limitToCheck)
        {
            log << TestLog::Message << "Limit validation failed " << limitName << " reported value is " << reportedValue
                << " expected MIN " << limitToCheck << TestLog::EndMessage;

            return false;
        }

        log << TestLog::Message << limitName << "=" << reportedValue << " (>=" << limitToCheck << ")"
            << TestLog::EndMessage;
    }
    else if (limitType == LIMIT_TYPE_MAX)
    {
        if (reportedValue > limitToCheck)
        {
            log << TestLog::Message << "Limit validation failed " << limitName << " reported value is " << reportedValue
                << " expected MAX " << limitToCheck << TestLog::EndMessage;

            return false;
        }

        log << TestLog::Message << limitName << "=" << reportedValue << " (<=" << limitToCheck << ")"
            << TestLog::EndMessage;
    }

    return true;
}

template <typename T>
bool validateBitmaskLimit(const T limitToCheck, const T reportedValue, const LimitType limitType, const char *limitName,
                          TestLog &log)
{
    if (limitType == LIMIT_TYPE_MIN)
    {
        if ((reportedValue & limitToCheck) != limitToCheck)
        {
            log << TestLog::Message << "Limit validation failed " << limitName << " reported value is " << reportedValue
                << " expected MIN " << limitToCheck << TestLog::EndMessage;

            return false;
        }

        log << TestLog::Message << limitName << "=" << tcu::toHex(reportedValue) << " (contains "
            << tcu::toHex(limitToCheck) << ")" << TestLog::EndMessage;
    }

    return true;
}

bool validateLimit(FeatureLimitTableItem limit, TestLog &log)
{
    if (*limit.cond == VK_FALSE)
    {
        log << TestLog::Message << "Limit validation skipped '" << limit.name << "' due to " << limit.condName
            << " == VK_FALSE'" << TestLog::EndMessage;

        return true;
    }

    switch (limit.format)
    {
    case LIMIT_FORMAT_UNSIGNED_INT:
    {
        const uint32_t limitToCheck  = limit.uintVal;
        const uint32_t reportedValue = *(uint32_t *)limit.ptr;

        return validateNumericLimit(limitToCheck, reportedValue, limit.type, limit.name, log);
    }

    case LIMIT_FORMAT_FLOAT:
    {
        const float limitToCheck  = limit.floatVal;
        const float reportedValue = *(float *)limit.ptr;

        return validateNumericLimit(limitToCheck, reportedValue, limit.type, limit.name, log);
    }

    case LIMIT_FORMAT_SIGNED_INT:
    {
        const int32_t limitToCheck  = limit.intVal;
        const int32_t reportedValue = *(int32_t *)limit.ptr;

        return validateNumericLimit(limitToCheck, reportedValue, limit.type, limit.name, log);
    }

    case LIMIT_FORMAT_DEVICE_SIZE:
    {
        const uint64_t limitToCheck  = limit.deviceSizeVal;
        const uint64_t reportedValue = *(uint64_t *)limit.ptr;

        return validateNumericLimit(limitToCheck, reportedValue, limit.type, limit.name, log);
    }

    case LIMIT_FORMAT_BITMASK:
    {
        const uint32_t limitToCheck  = limit.uintVal;
        const uint32_t reportedValue = *(uint32_t *)limit.ptr;

        return validateBitmaskLimit(limitToCheck, reportedValue, limit.type, limit.name, log);
    }

    default:
        TCU_THROW(InternalError, "Unknown LimitFormat specified");
    }
}

#ifdef PN
#error PN defined
#else
#define PN(_X_) &(_X_), (const char *)(#_X_)
#endif

#define LIM_MIN_UINT32(X) uint32_t(X), 0, 0, 0.0f, LIMIT_FORMAT_UNSIGNED_INT, LIMIT_TYPE_MIN
#define LIM_MAX_UINT32(X) uint32_t(X), 0, 0, 0.0f, LIMIT_FORMAT_UNSIGNED_INT, LIMIT_TYPE_MAX
#define LIM_NONE_UINT32 0, 0, 0, 0.0f, LIMIT_FORMAT_UNSIGNED_INT, LIMIT_TYPE_NONE
#define LIM_MIN_INT32(X) 0, int32_t(X), 0, 0.0f, LIMIT_FORMAT_SIGNED_INT, LIMIT_TYPE_MIN
#define LIM_MAX_INT32(X) 0, int32_t(X), 0, 0.0f, LIMIT_FORMAT_SIGNED_INT, LIMIT_TYPE_MAX
#define LIM_NONE_INT32 0, 0, 0, 0.0f, LIMIT_FORMAT_SIGNED_INT, LIMIT_TYPE_NONE
#define LIM_MIN_DEVSIZE(X) 0, 0, VkDeviceSize(X), 0.0f, LIMIT_FORMAT_DEVICE_SIZE, LIMIT_TYPE_MIN
#define LIM_MAX_DEVSIZE(X) 0, 0, VkDeviceSize(X), 0.0f, LIMIT_FORMAT_DEVICE_SIZE, LIMIT_TYPE_MAX
#define LIM_NONE_DEVSIZE 0, 0, 0, 0.0f, LIMIT_FORMAT_DEVICE_SIZE, LIMIT_TYPE_NONE
#define LIM_MIN_FLOAT(X) 0, 0, 0, float(X), LIMIT_FORMAT_FLOAT, LIMIT_TYPE_MIN
#define LIM_MAX_FLOAT(X) 0, 0, 0, float(X), LIMIT_FORMAT_FLOAT, LIMIT_TYPE_MAX
#define LIM_NONE_FLOAT 0, 0, 0, 0.0f, LIMIT_FORMAT_FLOAT, LIMIT_TYPE_NONE
#define LIM_MIN_BITI32(X) uint32_t(X), 0, 0, 0.0f, LIMIT_FORMAT_BITMASK, LIMIT_TYPE_MIN
#define LIM_MAX_BITI32(X) uint32_t(X), 0, 0, 0.0f, LIMIT_FORMAT_BITMASK, LIMIT_TYPE_MAX
#define LIM_NONE_BITI32 0, 0, 0, 0.0f, LIMIT_FORMAT_BITMASK, LIMIT_TYPE_NONE

tcu::TestStatus validateLimits12(Context &context)
{
    const VkPhysicalDevice physicalDevice = context.getPhysicalDevice();
    const InstanceInterface &vki          = context.getInstanceInterface();
    TestLog &log                          = context.getTestContext().getLog();
    bool limitsOk                         = true;

    const VkPhysicalDeviceFeatures2 &features2 = context.getDeviceFeatures2();
    const VkPhysicalDeviceFeatures &features   = features2.features;
#ifdef CTS_USES_VULKANSC
    const VkPhysicalDeviceVulkan11Features features11 = getPhysicalDeviceVulkan11Features(vki, physicalDevice);
#endif // CTS_USES_VULKANSC
    const VkPhysicalDeviceVulkan12Features features12 = getPhysicalDeviceVulkan12Features(vki, physicalDevice);

    const VkPhysicalDeviceProperties2 &properties2 = context.getDeviceProperties2();
    const VkPhysicalDeviceVulkan12Properties vulkan12Properties =
        getPhysicalDeviceVulkan12Properties(vki, physicalDevice);
    const VkPhysicalDeviceVulkan11Properties vulkan11Properties =
        getPhysicalDeviceVulkan11Properties(vki, physicalDevice);
#ifdef CTS_USES_VULKANSC
    const VkPhysicalDeviceVulkanSC10Properties vulkanSC10Properties =
        getPhysicalDeviceVulkanSC10Properties(vki, physicalDevice);
#endif // CTS_USES_VULKANSC
    const VkPhysicalDeviceLimits &limits = properties2.properties.limits;

    const VkBool32 checkAlways        = VK_TRUE;
    const VkBool32 checkVulkan12Limit = VK_TRUE;
#ifdef CTS_USES_VULKANSC
    const VkBool32 checkVulkanSC10Limit = VK_TRUE;
#endif // CTS_USES_VULKANSC

    uint32_t shaderStages = 3;
    uint32_t maxPerStageResourcesMin =
        deMin32(128, limits.maxPerStageDescriptorUniformBuffers + limits.maxPerStageDescriptorStorageBuffers +
                         limits.maxPerStageDescriptorSampledImages + limits.maxPerStageDescriptorStorageImages +
                         limits.maxPerStageDescriptorInputAttachments + limits.maxColorAttachments);
    uint32_t maxFramebufferLayers = 256;

    if (features.tessellationShader)
    {
        shaderStages += 2;
    }

    if (features.geometryShader)
    {
        shaderStages++;
    }

    // Vulkan SC
#ifdef CTS_USES_VULKANSC
    if (features.geometryShader == VK_FALSE && features12.shaderOutputLayer == VK_FALSE)
    {
        maxFramebufferLayers = 1;
    }
#endif // CTS_USES_VULKANSC

    FeatureLimitTableItem featureLimitTable[] = {
        {PN(checkAlways), PN(limits.maxImageDimension1D), LIM_MIN_UINT32(4096)},
        {PN(checkAlways), PN(limits.maxImageDimension2D), LIM_MIN_UINT32(4096)},
        {PN(checkAlways), PN(limits.maxImageDimension3D), LIM_MIN_UINT32(256)},
        {PN(checkAlways), PN(limits.maxImageDimensionCube), LIM_MIN_UINT32(4096)},
        {PN(checkAlways), PN(limits.maxImageArrayLayers), LIM_MIN_UINT32(256)},
        {PN(checkAlways), PN(limits.maxTexelBufferElements), LIM_MIN_UINT32(65536)},
        {PN(checkAlways), PN(limits.maxUniformBufferRange), LIM_MIN_UINT32(16384)},
        {PN(checkAlways), PN(limits.maxStorageBufferRange), LIM_MIN_UINT32((1 << 27))},
        {PN(checkAlways), PN(limits.maxPushConstantsSize), LIM_MIN_UINT32(128)},
        {PN(checkAlways), PN(limits.maxMemoryAllocationCount), LIM_MIN_UINT32(4096)},
        {PN(checkAlways), PN(limits.maxSamplerAllocationCount), LIM_MIN_UINT32(4000)},
        {PN(checkAlways), PN(limits.bufferImageGranularity), LIM_MIN_DEVSIZE(1)},
        {PN(checkAlways), PN(limits.bufferImageGranularity), LIM_MAX_DEVSIZE(131072)},
        {PN(features.sparseBinding), PN(limits.sparseAddressSpaceSize), LIM_MIN_DEVSIZE((1ull << 31))},
        {PN(checkAlways), PN(limits.maxBoundDescriptorSets), LIM_MIN_UINT32(4)},
        {PN(checkAlways), PN(limits.maxPerStageDescriptorSamplers), LIM_MIN_UINT32(16)},
        {PN(checkAlways), PN(limits.maxPerStageDescriptorUniformBuffers), LIM_MIN_UINT32(12)},
        {PN(checkAlways), PN(limits.maxPerStageDescriptorStorageBuffers), LIM_MIN_UINT32(4)},
        {PN(checkAlways), PN(limits.maxPerStageDescriptorSampledImages), LIM_MIN_UINT32(16)},
        {PN(checkAlways), PN(limits.maxPerStageDescriptorStorageImages), LIM_MIN_UINT32(4)},
        {PN(checkAlways), PN(limits.maxPerStageDescriptorInputAttachments), LIM_MIN_UINT32(4)},
        {PN(checkAlways), PN(limits.maxPerStageResources), LIM_MIN_UINT32(maxPerStageResourcesMin)},
        {PN(checkAlways), PN(limits.maxDescriptorSetSamplers), LIM_MIN_UINT32(shaderStages * 16)},
        {PN(checkAlways), PN(limits.maxDescriptorSetUniformBuffers), LIM_MIN_UINT32(shaderStages * 12)},
        {PN(checkAlways), PN(limits.maxDescriptorSetUniformBuffersDynamic), LIM_MIN_UINT32(8)},
        {PN(checkAlways), PN(limits.maxDescriptorSetStorageBuffers), LIM_MIN_UINT32(shaderStages * 4)},
        {PN(checkAlways), PN(limits.maxDescriptorSetStorageBuffersDynamic), LIM_MIN_UINT32(4)},
        {PN(checkAlways), PN(limits.maxDescriptorSetSampledImages), LIM_MIN_UINT32(shaderStages * 16)},
        {PN(checkAlways), PN(limits.maxDescriptorSetStorageImages), LIM_MIN_UINT32(shaderStages * 4)},
        {PN(checkAlways), PN(limits.maxDescriptorSetInputAttachments), LIM_MIN_UINT32(4)},
        {PN(checkAlways), PN(limits.maxVertexInputAttributes), LIM_MIN_UINT32(16)},
        {PN(checkAlways), PN(limits.maxVertexInputBindings), LIM_MIN_UINT32(16)},
        {PN(checkAlways), PN(limits.maxVertexInputAttributeOffset), LIM_MIN_UINT32(2047)},
        {PN(checkAlways), PN(limits.maxVertexInputBindingStride), LIM_MIN_UINT32(2048)},
        {PN(checkAlways), PN(limits.maxVertexOutputComponents), LIM_MIN_UINT32(64)},
        {PN(features.tessellationShader), PN(limits.maxTessellationGenerationLevel), LIM_MIN_UINT32(64)},
        {PN(features.tessellationShader), PN(limits.maxTessellationPatchSize), LIM_MIN_UINT32(32)},
        {PN(features.tessellationShader), PN(limits.maxTessellationControlPerVertexInputComponents),
         LIM_MIN_UINT32(64)},
        {PN(features.tessellationShader), PN(limits.maxTessellationControlPerVertexOutputComponents),
         LIM_MIN_UINT32(64)},
        {PN(features.tessellationShader), PN(limits.maxTessellationControlPerPatchOutputComponents),
         LIM_MIN_UINT32(120)},
        {PN(features.tessellationShader), PN(limits.maxTessellationControlTotalOutputComponents), LIM_MIN_UINT32(2048)},
        {PN(features.tessellationShader), PN(limits.maxTessellationEvaluationInputComponents), LIM_MIN_UINT32(64)},
        {PN(features.tessellationShader), PN(limits.maxTessellationEvaluationOutputComponents), LIM_MIN_UINT32(64)},
        {PN(features.geometryShader), PN(limits.maxGeometryShaderInvocations), LIM_MIN_UINT32(32)},
        {PN(features.geometryShader), PN(limits.maxGeometryInputComponents), LIM_MIN_UINT32(64)},
        {PN(features.geometryShader), PN(limits.maxGeometryOutputComponents), LIM_MIN_UINT32(64)},
        {PN(features.geometryShader), PN(limits.maxGeometryOutputVertices), LIM_MIN_UINT32(256)},
        {PN(features.geometryShader), PN(limits.maxGeometryTotalOutputComponents), LIM_MIN_UINT32(1024)},
        {PN(checkAlways), PN(limits.maxFragmentInputComponents), LIM_MIN_UINT32(64)},
        {PN(checkAlways), PN(limits.maxFragmentOutputAttachments), LIM_MIN_UINT32(4)},
        {PN(features.dualSrcBlend), PN(limits.maxFragmentDualSrcAttachments), LIM_MIN_UINT32(1)},
        {PN(checkAlways), PN(limits.maxFragmentCombinedOutputResources), LIM_MIN_UINT32(4)},
        {PN(checkAlways), PN(limits.maxComputeSharedMemorySize), LIM_MIN_UINT32(16384)},
        {PN(checkAlways), PN(limits.maxComputeWorkGroupCount[0]), LIM_MIN_UINT32(65535)},
        {PN(checkAlways), PN(limits.maxComputeWorkGroupCount[1]), LIM_MIN_UINT32(65535)},
        {PN(checkAlways), PN(limits.maxComputeWorkGroupCount[2]), LIM_MIN_UINT32(65535)},
        {PN(checkAlways), PN(limits.maxComputeWorkGroupInvocations), LIM_MIN_UINT32(128)},
        {PN(checkAlways), PN(limits.maxComputeWorkGroupSize[0]), LIM_MIN_UINT32(128)},
        {PN(checkAlways), PN(limits.maxComputeWorkGroupSize[1]), LIM_MIN_UINT32(128)},
        {PN(checkAlways), PN(limits.maxComputeWorkGroupSize[2]), LIM_MIN_UINT32(64)},
        {PN(checkAlways), PN(limits.subPixelPrecisionBits), LIM_MIN_UINT32(4)},
        {PN(checkAlways), PN(limits.subTexelPrecisionBits), LIM_MIN_UINT32(4)},
        {PN(checkAlways), PN(limits.mipmapPrecisionBits), LIM_MIN_UINT32(4)},
        {PN(features.fullDrawIndexUint32), PN(limits.maxDrawIndexedIndexValue), LIM_MIN_UINT32((uint32_t)~0)},
        {PN(features.multiDrawIndirect), PN(limits.maxDrawIndirectCount), LIM_MIN_UINT32(65535)},
        {PN(checkAlways), PN(limits.maxSamplerLodBias), LIM_MIN_FLOAT(2.0f)},
        {PN(features.samplerAnisotropy), PN(limits.maxSamplerAnisotropy), LIM_MIN_FLOAT(16.0f)},
        {PN(features.multiViewport), PN(limits.maxViewports), LIM_MIN_UINT32(16)},
        {PN(checkAlways), PN(limits.maxViewportDimensions[0]), LIM_MIN_UINT32(4096)},
        {PN(checkAlways), PN(limits.maxViewportDimensions[1]), LIM_MIN_UINT32(4096)},
        {PN(checkAlways), PN(limits.viewportBoundsRange[0]), LIM_MAX_FLOAT(-8192.0f)},
        {PN(checkAlways), PN(limits.viewportBoundsRange[1]), LIM_MIN_FLOAT(8191.0f)},
        {PN(checkAlways), PN(limits.viewportSubPixelBits), LIM_MIN_UINT32(0)},
        {PN(checkAlways), PN(limits.minMemoryMapAlignment), LIM_MIN_UINT32(64)},
        {PN(checkAlways), PN(limits.minTexelBufferOffsetAlignment), LIM_MIN_DEVSIZE(1)},
        {PN(checkAlways), PN(limits.minTexelBufferOffsetAlignment), LIM_MAX_DEVSIZE(256)},
        {PN(checkAlways), PN(limits.minUniformBufferOffsetAlignment), LIM_MIN_DEVSIZE(1)},
        {PN(checkAlways), PN(limits.minUniformBufferOffsetAlignment), LIM_MAX_DEVSIZE(256)},
        {PN(checkAlways), PN(limits.minStorageBufferOffsetAlignment), LIM_MIN_DEVSIZE(1)},
        {PN(checkAlways), PN(limits.minStorageBufferOffsetAlignment), LIM_MAX_DEVSIZE(256)},
        {PN(checkAlways), PN(limits.minTexelOffset), LIM_MAX_INT32(-8)},
        {PN(checkAlways), PN(limits.maxTexelOffset), LIM_MIN_INT32(7)},
        {PN(features.shaderImageGatherExtended), PN(limits.minTexelGatherOffset), LIM_MAX_INT32(-8)},
        {PN(features.shaderImageGatherExtended), PN(limits.maxTexelGatherOffset), LIM_MIN_INT32(7)},
        {PN(features.sampleRateShading), PN(limits.minInterpolationOffset), LIM_MAX_FLOAT(-0.5f)},
        {PN(features.sampleRateShading), PN(limits.maxInterpolationOffset),
         LIM_MIN_FLOAT(0.5f - (1.0f / deFloatPow(2.0f, (float)limits.subPixelInterpolationOffsetBits)))},
        {PN(features.sampleRateShading), PN(limits.subPixelInterpolationOffsetBits), LIM_MIN_UINT32(4)},
        {PN(checkAlways), PN(limits.maxFramebufferWidth), LIM_MIN_UINT32(4096)},
        {PN(checkAlways), PN(limits.maxFramebufferHeight), LIM_MIN_UINT32(4096)},
        {PN(checkAlways), PN(limits.maxFramebufferLayers), LIM_MIN_UINT32(maxFramebufferLayers)},
        {PN(checkAlways), PN(limits.framebufferColorSampleCounts),
         LIM_MIN_BITI32(VK_SAMPLE_COUNT_1_BIT | VK_SAMPLE_COUNT_4_BIT)},
        {PN(checkVulkan12Limit), PN(vulkan12Properties.framebufferIntegerColorSampleCounts),
         LIM_MIN_BITI32(VK_SAMPLE_COUNT_1_BIT)},
        {PN(checkAlways), PN(limits.framebufferDepthSampleCounts),
         LIM_MIN_BITI32(VK_SAMPLE_COUNT_1_BIT | VK_SAMPLE_COUNT_4_BIT)},
        {PN(checkAlways), PN(limits.framebufferStencilSampleCounts),
         LIM_MIN_BITI32(VK_SAMPLE_COUNT_1_BIT | VK_SAMPLE_COUNT_4_BIT)},
        {PN(checkAlways), PN(limits.framebufferNoAttachmentsSampleCounts),
         LIM_MIN_BITI32(VK_SAMPLE_COUNT_1_BIT | VK_SAMPLE_COUNT_4_BIT)},
        {PN(checkAlways), PN(limits.maxColorAttachments), LIM_MIN_UINT32(4)},
        {PN(checkAlways), PN(limits.sampledImageColorSampleCounts),
         LIM_MIN_BITI32(VK_SAMPLE_COUNT_1_BIT | VK_SAMPLE_COUNT_4_BIT)},
        {PN(checkAlways), PN(limits.sampledImageIntegerSampleCounts), LIM_MIN_BITI32(VK_SAMPLE_COUNT_1_BIT)},
        {PN(checkAlways), PN(limits.sampledImageDepthSampleCounts),
         LIM_MIN_BITI32(VK_SAMPLE_COUNT_1_BIT | VK_SAMPLE_COUNT_4_BIT)},
        {PN(checkAlways), PN(limits.sampledImageStencilSampleCounts),
         LIM_MIN_BITI32(VK_SAMPLE_COUNT_1_BIT | VK_SAMPLE_COUNT_4_BIT)},
        {PN(features.shaderStorageImageMultisample), PN(limits.storageImageSampleCounts),
         LIM_MIN_BITI32(VK_SAMPLE_COUNT_1_BIT | VK_SAMPLE_COUNT_4_BIT)},
        {PN(checkAlways), PN(limits.maxSampleMaskWords), LIM_MIN_UINT32(1)},
        {PN(checkAlways), PN(limits.timestampComputeAndGraphics), LIM_NONE_UINT32},
        {PN(checkAlways), PN(limits.timestampPeriod), LIM_NONE_UINT32},
        {PN(features.shaderClipDistance), PN(limits.maxClipDistances), LIM_MIN_UINT32(8)},
        {PN(features.shaderCullDistance), PN(limits.maxCullDistances), LIM_MIN_UINT32(8)},
        {PN(features.shaderClipDistance), PN(limits.maxCombinedClipAndCullDistances), LIM_MIN_UINT32(8)},
        {PN(checkAlways), PN(limits.discreteQueuePriorities), LIM_MIN_UINT32(2)},
        {PN(features.largePoints), PN(limits.pointSizeRange[0]), LIM_MIN_FLOAT(0.0f)},
        {PN(features.largePoints), PN(limits.pointSizeRange[0]), LIM_MAX_FLOAT(1.0f)},
        {PN(features.largePoints), PN(limits.pointSizeRange[1]), LIM_MIN_FLOAT(64.0f - limits.pointSizeGranularity)},
        {PN(features.wideLines), PN(limits.lineWidthRange[0]), LIM_MIN_FLOAT(0.0f)},
        {PN(features.wideLines), PN(limits.lineWidthRange[0]), LIM_MAX_FLOAT(1.0f)},
        {PN(features.wideLines), PN(limits.lineWidthRange[1]), LIM_MIN_FLOAT(8.0f - limits.lineWidthGranularity)},
        {PN(features.largePoints), PN(limits.pointSizeGranularity), LIM_MIN_FLOAT(0.0f)},
        {PN(features.largePoints), PN(limits.pointSizeGranularity), LIM_MAX_FLOAT(1.0f)},
        {PN(features.wideLines), PN(limits.lineWidthGranularity), LIM_MIN_FLOAT(0.0f)},
        {PN(features.wideLines), PN(limits.lineWidthGranularity), LIM_MAX_FLOAT(1.0f)},
        {PN(checkAlways), PN(limits.strictLines), LIM_NONE_UINT32},
        {PN(checkAlways), PN(limits.standardSampleLocations), LIM_NONE_UINT32},
        {PN(checkAlways), PN(limits.optimalBufferCopyOffsetAlignment), LIM_NONE_DEVSIZE},
        {PN(checkAlways), PN(limits.optimalBufferCopyRowPitchAlignment), LIM_NONE_DEVSIZE},
        {PN(checkAlways), PN(limits.nonCoherentAtomSize), LIM_MIN_DEVSIZE(1)},
        {PN(checkAlways), PN(limits.nonCoherentAtomSize), LIM_MAX_DEVSIZE(256)},

    // VK_KHR_multiview
#ifndef CTS_USES_VULKANSC
        {PN(checkVulkan12Limit), PN(vulkan11Properties.maxMultiviewViewCount), LIM_MIN_UINT32(6)},
        {PN(checkVulkan12Limit), PN(vulkan11Properties.maxMultiviewInstanceIndex), LIM_MIN_UINT32((1 << 27) - 1)},
#else
        {PN(features11.multiview), PN(vulkan11Properties.maxMultiviewViewCount), LIM_MIN_UINT32(6)},
        {PN(features11.multiview), PN(vulkan11Properties.maxMultiviewInstanceIndex), LIM_MIN_UINT32((1 << 27) - 1)},
#endif // CTS_USES_VULKANSC

        // VK_KHR_maintenance3
        {PN(checkVulkan12Limit), PN(vulkan11Properties.maxPerSetDescriptors), LIM_MIN_UINT32(1024)},
        {PN(checkVulkan12Limit), PN(vulkan11Properties.maxMemoryAllocationSize), LIM_MIN_DEVSIZE(1 << 30)},

        // VK_EXT_descriptor_indexing
        {PN(features12.descriptorIndexing), PN(vulkan12Properties.maxUpdateAfterBindDescriptorsInAllPools),
         LIM_MIN_UINT32(500000)},
        {PN(features12.descriptorIndexing), PN(vulkan12Properties.maxPerStageDescriptorUpdateAfterBindSamplers),
         LIM_MIN_UINT32(500000)},
        {PN(features12.descriptorIndexing), PN(vulkan12Properties.maxPerStageDescriptorUpdateAfterBindUniformBuffers),
         LIM_MIN_UINT32(12)},
        {PN(features12.descriptorIndexing), PN(vulkan12Properties.maxPerStageDescriptorUpdateAfterBindStorageBuffers),
         LIM_MIN_UINT32(500000)},
        {PN(features12.descriptorIndexing), PN(vulkan12Properties.maxPerStageDescriptorUpdateAfterBindSampledImages),
         LIM_MIN_UINT32(500000)},
        {PN(features12.descriptorIndexing), PN(vulkan12Properties.maxPerStageDescriptorUpdateAfterBindStorageImages),
         LIM_MIN_UINT32(500000)},
        {PN(features12.descriptorIndexing), PN(vulkan12Properties.maxPerStageDescriptorUpdateAfterBindInputAttachments),
         LIM_MIN_UINT32(4)},
        {PN(features12.descriptorIndexing), PN(vulkan12Properties.maxPerStageUpdateAfterBindResources),
         LIM_MIN_UINT32(500000)},
        {PN(features12.descriptorIndexing), PN(vulkan12Properties.maxDescriptorSetUpdateAfterBindSamplers),
         LIM_MIN_UINT32(500000)},
        {PN(features12.descriptorIndexing), PN(vulkan12Properties.maxDescriptorSetUpdateAfterBindUniformBuffers),
         LIM_MIN_UINT32(shaderStages * 12)},
        {PN(features12.descriptorIndexing), PN(vulkan12Properties.maxDescriptorSetUpdateAfterBindUniformBuffersDynamic),
         LIM_MIN_UINT32(8)},
        {PN(features12.descriptorIndexing), PN(vulkan12Properties.maxDescriptorSetUpdateAfterBindStorageBuffers),
         LIM_MIN_UINT32(500000)},
        {PN(features12.descriptorIndexing), PN(vulkan12Properties.maxDescriptorSetUpdateAfterBindStorageBuffersDynamic),
         LIM_MIN_UINT32(4)},
        {PN(features12.descriptorIndexing), PN(vulkan12Properties.maxDescriptorSetUpdateAfterBindSampledImages),
         LIM_MIN_UINT32(500000)},
        {PN(features12.descriptorIndexing), PN(vulkan12Properties.maxDescriptorSetUpdateAfterBindStorageImages),
         LIM_MIN_UINT32(500000)},
        {PN(features12.descriptorIndexing), PN(vulkan12Properties.maxDescriptorSetUpdateAfterBindInputAttachments),
         LIM_MIN_UINT32(4)},
        {PN(features12.descriptorIndexing), PN(vulkan12Properties.maxPerStageDescriptorUpdateAfterBindSamplers),
         LIM_MIN_UINT32(limits.maxPerStageDescriptorSamplers)},
        {PN(features12.descriptorIndexing), PN(vulkan12Properties.maxPerStageDescriptorUpdateAfterBindUniformBuffers),
         LIM_MIN_UINT32(limits.maxPerStageDescriptorUniformBuffers)},
        {PN(features12.descriptorIndexing), PN(vulkan12Properties.maxPerStageDescriptorUpdateAfterBindStorageBuffers),
         LIM_MIN_UINT32(limits.maxPerStageDescriptorStorageBuffers)},
        {PN(features12.descriptorIndexing), PN(vulkan12Properties.maxPerStageDescriptorUpdateAfterBindSampledImages),
         LIM_MIN_UINT32(limits.maxPerStageDescriptorSampledImages)},
        {PN(features12.descriptorIndexing), PN(vulkan12Properties.maxPerStageDescriptorUpdateAfterBindStorageImages),
         LIM_MIN_UINT32(limits.maxPerStageDescriptorStorageImages)},
        {PN(features12.descriptorIndexing), PN(vulkan12Properties.maxPerStageDescriptorUpdateAfterBindInputAttachments),
         LIM_MIN_UINT32(limits.maxPerStageDescriptorInputAttachments)},
        {PN(features12.descriptorIndexing), PN(vulkan12Properties.maxPerStageUpdateAfterBindResources),
         LIM_MIN_UINT32(limits.maxPerStageResources)},
        {PN(features12.descriptorIndexing), PN(vulkan12Properties.maxDescriptorSetUpdateAfterBindSamplers),
         LIM_MIN_UINT32(limits.maxDescriptorSetSamplers)},
        {PN(features12.descriptorIndexing), PN(vulkan12Properties.maxDescriptorSetUpdateAfterBindUniformBuffers),
         LIM_MIN_UINT32(limits.maxDescriptorSetUniformBuffers)},
        {PN(features12.descriptorIndexing), PN(vulkan12Properties.maxDescriptorSetUpdateAfterBindUniformBuffersDynamic),
         LIM_MIN_UINT32(limits.maxDescriptorSetUniformBuffersDynamic)},
        {PN(features12.descriptorIndexing), PN(vulkan12Properties.maxDescriptorSetUpdateAfterBindStorageBuffers),
         LIM_MIN_UINT32(limits.maxDescriptorSetStorageBuffers)},
        {PN(features12.descriptorIndexing), PN(vulkan12Properties.maxDescriptorSetUpdateAfterBindStorageBuffersDynamic),
         LIM_MIN_UINT32(limits.maxDescriptorSetStorageBuffersDynamic)},
        {PN(features12.descriptorIndexing), PN(vulkan12Properties.maxDescriptorSetUpdateAfterBindSampledImages),
         LIM_MIN_UINT32(limits.maxDescriptorSetSampledImages)},
        {PN(features12.descriptorIndexing), PN(vulkan12Properties.maxDescriptorSetUpdateAfterBindStorageImages),
         LIM_MIN_UINT32(limits.maxDescriptorSetStorageImages)},
        {PN(features12.descriptorIndexing), PN(vulkan12Properties.maxDescriptorSetUpdateAfterBindInputAttachments),
         LIM_MIN_UINT32(limits.maxDescriptorSetInputAttachments)},

    // timelineSemaphore
#ifndef CTS_USES_VULKANSC
        {PN(checkVulkan12Limit), PN(vulkan12Properties.maxTimelineSemaphoreValueDifference),
         LIM_MIN_DEVSIZE((1ull << 31) - 1)},
#else
        // VkPhysicalDeviceVulkan12Features::timelineSemaphore is optional in Vulkan SC
        {PN(features12.timelineSemaphore), PN(vulkan12Properties.maxTimelineSemaphoreValueDifference),
         LIM_MIN_DEVSIZE((1ull << 31) - 1)},
#endif // CTS_USES_VULKANSC

    // Vulkan SC
#ifdef CTS_USES_VULKANSC
        {PN(checkVulkanSC10Limit), PN(vulkanSC10Properties.maxRenderPassSubpasses), LIM_MIN_UINT32(1)},
        {PN(checkVulkanSC10Limit), PN(vulkanSC10Properties.maxRenderPassDependencies), LIM_MIN_UINT32(18)},
        {PN(checkVulkanSC10Limit), PN(vulkanSC10Properties.maxSubpassInputAttachments), LIM_MIN_UINT32(0)},
        {PN(checkVulkanSC10Limit), PN(vulkanSC10Properties.maxSubpassPreserveAttachments), LIM_MIN_UINT32(0)},
        {PN(checkVulkanSC10Limit), PN(vulkanSC10Properties.maxFramebufferAttachments), LIM_MIN_UINT32(9)},
        {PN(checkVulkanSC10Limit), PN(vulkanSC10Properties.maxDescriptorSetLayoutBindings), LIM_MIN_UINT32(64)},
        {PN(checkVulkanSC10Limit), PN(vulkanSC10Properties.maxQueryFaultCount), LIM_MIN_UINT32(16)},
        {PN(checkVulkanSC10Limit), PN(vulkanSC10Properties.maxCallbackFaultCount), LIM_MIN_UINT32(1)},
        {PN(checkVulkanSC10Limit), PN(vulkanSC10Properties.maxCommandPoolCommandBuffers), LIM_MIN_UINT32(256)},
        {PN(checkVulkanSC10Limit), PN(vulkanSC10Properties.maxCommandBufferSize), LIM_MIN_UINT32(1048576)},
#endif // CTS_USES_VULKANSC
    };

    log << TestLog::Message << limits << TestLog::EndMessage;

    for (uint32_t ndx = 0; ndx < DE_LENGTH_OF_ARRAY(featureLimitTable); ndx++)
        limitsOk = validateLimit(featureLimitTable[ndx], log) && limitsOk;

    if (limits.maxFramebufferWidth > limits.maxViewportDimensions[0] ||
        limits.maxFramebufferHeight > limits.maxViewportDimensions[1])
    {
        log << TestLog::Message << "limit validation failed, maxFramebufferDimension of "
            << "[" << limits.maxFramebufferWidth << ", " << limits.maxFramebufferHeight << "] "
            << "is larger than maxViewportDimension of "
            << "[" << limits.maxViewportDimensions[0] << ", " << limits.maxViewportDimensions[1] << "]"
            << TestLog::EndMessage;
        limitsOk = false;
    }

    if (limits.viewportBoundsRange[0] > float(-2 * limits.maxViewportDimensions[0]))
    {
        log << TestLog::Message << "limit validation failed, viewPortBoundsRange[0] of "
            << limits.viewportBoundsRange[0] << "is larger than -2*maxViewportDimension[0] of "
            << -2 * limits.maxViewportDimensions[0] << TestLog::EndMessage;
        limitsOk = false;
    }

    if (limits.viewportBoundsRange[1] < float(2 * limits.maxViewportDimensions[1] - 1))
    {
        log << TestLog::Message << "limit validation failed, viewportBoundsRange[1] of "
            << limits.viewportBoundsRange[1] << "is less than 2*maxViewportDimension[1] of "
            << 2 * limits.maxViewportDimensions[1] << TestLog::EndMessage;
        limitsOk = false;
    }

    if (limitsOk)
        return tcu::TestStatus::pass("pass");
    else
        return tcu::TestStatus::fail("fail");
}

#ifndef CTS_USES_VULKANSC

tcu::TestStatus validateLimits14(Context &context)
{
    TestLog &log  = context.getTestContext().getLog();
    bool limitsOk = true;

    const auto &features2 = context.getDeviceFeatures2();
    const auto &features  = features2.features;

    const auto vk11Properties = context.getDeviceVulkan11Properties();
    const auto vk12Properties = context.getDeviceVulkan12Properties();
    const auto vk12Features   = context.getDeviceVulkan12Features();
    const auto &properties2   = context.getDeviceProperties2();
    const auto &limits        = properties2.properties.limits;

    const VkBool32 checkAlways                = VK_TRUE;
    const VkBool32 checkShaderSZINPreserve    = vk11Properties.subgroupSize > 1;
    const VkBool32 checkShaderSZINPreserveF16 = (checkShaderSZINPreserve && vk12Features.shaderFloat16);

    VkShaderStageFlags subgroupSupportedStages = VK_SHADER_STAGE_COMPUTE_BIT | VK_SHADER_STAGE_FRAGMENT_BIT;
    VkSubgroupFeatureFlags subgroupFeatureFlags =
        VK_SUBGROUP_FEATURE_BASIC_BIT | VK_SUBGROUP_FEATURE_VOTE_BIT | VK_SUBGROUP_FEATURE_ARITHMETIC_BIT |
        VK_SUBGROUP_FEATURE_BALLOT_BIT | VK_SUBGROUP_FEATURE_SHUFFLE_BIT | VK_SUBGROUP_FEATURE_SHUFFLE_RELATIVE_BIT;
    if (vk11Properties.subgroupSize > 3)
        subgroupFeatureFlags |= VK_SUBGROUP_FEATURE_QUAD_BIT;

    FeatureLimitTableItem featureLimitTable[] = {
        {PN(checkAlways), PN(limits.maxImageDimension1D), LIM_MIN_UINT32(8192)},
        {PN(checkAlways), PN(limits.maxImageDimension2D), LIM_MIN_UINT32(8192)},
        {PN(checkAlways), PN(limits.maxImageDimension3D), LIM_MIN_UINT32(512)},
        {PN(checkAlways), PN(limits.maxImageDimensionCube), LIM_MIN_UINT32(8192)},
        {PN(checkAlways), PN(limits.maxImageArrayLayers), LIM_MIN_UINT32(2048)},
        {PN(checkAlways), PN(limits.maxUniformBufferRange), LIM_MIN_UINT32(65536)},
        {PN(checkAlways), PN(limits.maxPushConstantsSize), LIM_MIN_UINT32(256)},
        {PN(checkAlways), PN(limits.bufferImageGranularity), LIM_MIN_DEVSIZE(1)},
        {PN(checkAlways), PN(limits.bufferImageGranularity), LIM_MAX_DEVSIZE(4096)},
        {PN(checkAlways), PN(limits.maxBoundDescriptorSets), LIM_MIN_UINT32(7)},
        {PN(checkAlways), PN(limits.maxPerStageDescriptorUniformBuffers), LIM_MIN_UINT32(15)},
        {PN(checkAlways), PN(limits.maxPerStageResources), LIM_MIN_UINT32(200)},
        {PN(checkAlways), PN(limits.maxDescriptorSetUniformBuffers), LIM_MIN_UINT32(90)},
        {PN(checkAlways), PN(limits.maxDescriptorSetStorageBuffers), LIM_MIN_UINT32(96)},
        {PN(checkAlways), PN(limits.maxDescriptorSetStorageImages), LIM_MIN_UINT32(144)},
        {PN(checkAlways), PN(limits.maxFragmentCombinedOutputResources), LIM_MIN_UINT32(16)},
        {PN(checkAlways), PN(limits.maxComputeWorkGroupInvocations), LIM_MIN_UINT32(256)},
        {PN(checkAlways), PN(limits.maxComputeWorkGroupSize[0]), LIM_MIN_UINT32(256)},
        {PN(checkAlways), PN(limits.maxComputeWorkGroupSize[1]), LIM_MIN_UINT32(256)},
        {PN(checkAlways), PN(limits.maxComputeWorkGroupSize[2]), LIM_MIN_UINT32(64)},
        {PN(checkAlways), PN(limits.subTexelPrecisionBits), LIM_MIN_UINT32(8)},
        {PN(checkAlways), PN(limits.mipmapPrecisionBits), LIM_MIN_UINT32(6)},
        {PN(checkAlways), PN(limits.maxSamplerLodBias), LIM_MIN_FLOAT(14.0f)},
        {PN(checkAlways), PN(limits.maxColorAttachments), LIM_MIN_UINT32(8)},
        {PN(checkAlways), PN(limits.timestampComputeAndGraphics), LIM_MIN_UINT32(1)},
        {PN(checkAlways), PN(limits.standardSampleLocations), LIM_MIN_UINT32(1)},
        {PN(features.largePoints), PN(limits.pointSizeRange[0]), LIM_MIN_FLOAT(0.0f)},
        {PN(features.largePoints), PN(limits.pointSizeRange[0]), LIM_MAX_FLOAT(1.0f)},
        {PN(features.largePoints), PN(limits.pointSizeRange[1]), LIM_MIN_FLOAT(256.0f - limits.pointSizeGranularity)},
        {PN(features.largePoints), PN(limits.pointSizeGranularity), LIM_MIN_FLOAT(0.0f)},
        {PN(features.largePoints), PN(limits.pointSizeGranularity), LIM_MAX_FLOAT(0.125f)},
        {PN(features.wideLines), PN(limits.lineWidthGranularity), LIM_MIN_FLOAT(0.0f)},
        {PN(features.wideLines), PN(limits.lineWidthGranularity), LIM_MAX_FLOAT(0.5f)},
        {PN(checkAlways), PN(vk11Properties.subgroupSupportedStages), LIM_MIN_UINT32(subgroupSupportedStages)},
        {PN(checkAlways), PN(vk11Properties.subgroupSupportedOperations), LIM_MIN_UINT32(subgroupFeatureFlags)},
        {PN(checkShaderSZINPreserveF16), PN(vk12Properties.shaderSignedZeroInfNanPreserveFloat16), LIM_MIN_UINT32(1)},
        {PN(checkShaderSZINPreserve), PN(vk12Properties.shaderSignedZeroInfNanPreserveFloat32), LIM_MIN_UINT32(1)},
    };

    log << TestLog::Message << limits << TestLog::EndMessage;

    for (uint32_t ndx = 0; ndx < DE_LENGTH_OF_ARRAY(featureLimitTable); ndx++)
    {
        if (!validateLimit(featureLimitTable[ndx], log))
            limitsOk = false;
    }

    if (limitsOk)
        return tcu::TestStatus::pass("pass");

    return tcu::TestStatus::fail("fail");
}

void checkSupportKhrPushDescriptor(Context &context)
{
    context.requireDeviceFunctionality("VK_KHR_push_descriptor");
}

tcu::TestStatus validateLimitsKhrPushDescriptor(Context &context)
{
    const VkBool32 checkAlways = VK_TRUE;
    const VkPhysicalDevicePushDescriptorPropertiesKHR &pushDescriptorPropertiesKHR =
        context.getPushDescriptorProperties();
    TestLog &log  = context.getTestContext().getLog();
    bool limitsOk = true;

    FeatureLimitTableItem featureLimitTable[] = {
        {PN(checkAlways), PN(pushDescriptorPropertiesKHR.maxPushDescriptors), LIM_MIN_UINT32(32)},
    };

    log << TestLog::Message << pushDescriptorPropertiesKHR << TestLog::EndMessage;

    for (uint32_t ndx = 0; ndx < DE_LENGTH_OF_ARRAY(featureLimitTable); ndx++)
        limitsOk = validateLimit(featureLimitTable[ndx], log) && limitsOk;

    if (limitsOk)
        return tcu::TestStatus::pass("pass");
    else
        return tcu::TestStatus::fail("fail");
}

#endif // CTS_USES_VULKANSC

void checkSupportKhrMultiview(Context &context)
{
    context.requireDeviceFunctionality("VK_KHR_multiview");
}

tcu::TestStatus validateLimitsKhrMultiview(Context &context)
{
    const VkBool32 checkAlways                                     = VK_TRUE;
    const VkPhysicalDeviceMultiviewProperties &multiviewProperties = context.getMultiviewProperties();
    TestLog &log                                                   = context.getTestContext().getLog();
    bool limitsOk                                                  = true;

    FeatureLimitTableItem featureLimitTable[] = {
        // VK_KHR_multiview
        {PN(checkAlways), PN(multiviewProperties.maxMultiviewViewCount), LIM_MIN_UINT32(6)},
        {PN(checkAlways), PN(multiviewProperties.maxMultiviewInstanceIndex), LIM_MIN_UINT32((1 << 27) - 1)},
    };

    log << TestLog::Message << multiviewProperties << TestLog::EndMessage;

    for (uint32_t ndx = 0; ndx < DE_LENGTH_OF_ARRAY(featureLimitTable); ndx++)
        limitsOk = validateLimit(featureLimitTable[ndx], log) && limitsOk;

    if (limitsOk)
        return tcu::TestStatus::pass("pass");
    else
        return tcu::TestStatus::fail("fail");
}

void checkSupportExtDiscardRectangles(Context &context)
{
    context.requireDeviceFunctionality("VK_EXT_discard_rectangles");
}

tcu::TestStatus validateLimitsExtDiscardRectangles(Context &context)
{
    const VkBool32 checkAlways = VK_TRUE;
    const VkPhysicalDeviceDiscardRectanglePropertiesEXT &discardRectanglePropertiesEXT =
        context.getDiscardRectanglePropertiesEXT();
    TestLog &log  = context.getTestContext().getLog();
    bool limitsOk = true;

    FeatureLimitTableItem featureLimitTable[] = {
        {PN(checkAlways), PN(discardRectanglePropertiesEXT.maxDiscardRectangles), LIM_MIN_UINT32(4)},
    };

    log << TestLog::Message << discardRectanglePropertiesEXT << TestLog::EndMessage;

    for (uint32_t ndx = 0; ndx < DE_LENGTH_OF_ARRAY(featureLimitTable); ndx++)
        limitsOk = validateLimit(featureLimitTable[ndx], log) && limitsOk;

    if (limitsOk)
        return tcu::TestStatus::pass("pass");
    else
        return tcu::TestStatus::fail("fail");
}

void checkSupportExtSampleLocations(Context &context)
{
    context.requireDeviceFunctionality("VK_EXT_sample_locations");
}

tcu::TestStatus validateLimitsExtSampleLocations(Context &context)
{
    const VkBool32 checkAlways = VK_TRUE;
    const VkPhysicalDeviceSampleLocationsPropertiesEXT &sampleLocationsPropertiesEXT =
        context.getSampleLocationsPropertiesEXT();
    TestLog &log  = context.getTestContext().getLog();
    bool limitsOk = true;

    FeatureLimitTableItem featureLimitTable[] = {
        {PN(checkAlways), PN(sampleLocationsPropertiesEXT.sampleLocationSampleCounts),
         LIM_MIN_BITI32(VK_SAMPLE_COUNT_4_BIT)},
        {PN(checkAlways), PN(sampleLocationsPropertiesEXT.maxSampleLocationGridSize.width), LIM_MIN_FLOAT(0.0f)},
        {PN(checkAlways), PN(sampleLocationsPropertiesEXT.maxSampleLocationGridSize.height), LIM_MIN_FLOAT(0.0f)},
        {PN(checkAlways), PN(sampleLocationsPropertiesEXT.sampleLocationCoordinateRange[0]), LIM_MAX_FLOAT(0.0f)},
        {PN(checkAlways), PN(sampleLocationsPropertiesEXT.sampleLocationCoordinateRange[1]), LIM_MIN_FLOAT(0.9375f)},
        {PN(checkAlways), PN(sampleLocationsPropertiesEXT.sampleLocationSubPixelBits), LIM_MIN_UINT32(4)},
    };

    log << TestLog::Message << sampleLocationsPropertiesEXT << TestLog::EndMessage;

    for (uint32_t ndx = 0; ndx < DE_LENGTH_OF_ARRAY(featureLimitTable); ndx++)
        limitsOk = validateLimit(featureLimitTable[ndx], log) && limitsOk;

    if (limitsOk)
        return tcu::TestStatus::pass("pass");
    else
        return tcu::TestStatus::fail("fail");
}

void checkSupportExtExternalMemoryHost(Context &context)
{
    context.requireDeviceFunctionality("VK_EXT_external_memory_host");
}

tcu::TestStatus validateLimitsExtExternalMemoryHost(Context &context)
{
    const VkBool32 checkAlways = VK_TRUE;
    const VkPhysicalDeviceExternalMemoryHostPropertiesEXT &externalMemoryHostPropertiesEXT =
        context.getExternalMemoryHostPropertiesEXT();
    TestLog &log  = context.getTestContext().getLog();
    bool limitsOk = true;

    FeatureLimitTableItem featureLimitTable[] = {
        {PN(checkAlways), PN(externalMemoryHostPropertiesEXT.minImportedHostPointerAlignment), LIM_MAX_DEVSIZE(65536)},
    };

    log << TestLog::Message << externalMemoryHostPropertiesEXT << TestLog::EndMessage;

    for (uint32_t ndx = 0; ndx < DE_LENGTH_OF_ARRAY(featureLimitTable); ndx++)
        limitsOk = validateLimit(featureLimitTable[ndx], log) && limitsOk;

    if (limitsOk)
        return tcu::TestStatus::pass("pass");
    else
        return tcu::TestStatus::fail("fail");
}

void checkSupportExtBlendOperationAdvanced(Context &context)
{
    context.requireDeviceFunctionality("VK_EXT_blend_operation_advanced");
}

tcu::TestStatus validateLimitsExtBlendOperationAdvanced(Context &context)
{
    const VkBool32 checkAlways = VK_TRUE;
    const VkPhysicalDeviceBlendOperationAdvancedPropertiesEXT &blendOperationAdvancedPropertiesEXT =
        context.getBlendOperationAdvancedPropertiesEXT();
    TestLog &log  = context.getTestContext().getLog();
    bool limitsOk = true;

    FeatureLimitTableItem featureLimitTable[] = {
        {PN(checkAlways), PN(blendOperationAdvancedPropertiesEXT.advancedBlendMaxColorAttachments), LIM_MIN_UINT32(1)},
    };

    log << TestLog::Message << blendOperationAdvancedPropertiesEXT << TestLog::EndMessage;

    for (uint32_t ndx = 0; ndx < DE_LENGTH_OF_ARRAY(featureLimitTable); ndx++)
        limitsOk = validateLimit(featureLimitTable[ndx], log) && limitsOk;

    if (limitsOk)
        return tcu::TestStatus::pass("pass");
    else
        return tcu::TestStatus::fail("fail");
}

void checkSupportKhrMaintenance3(Context &context)
{
    context.requireDeviceFunctionality("VK_KHR_maintenance3");
}

#ifndef CTS_USES_VULKANSC
void checkSupportKhrMaintenance4(Context &context)
{
    context.requireDeviceFunctionality("VK_KHR_maintenance4");
}
#endif // CTS_USES_VULKANSC

tcu::TestStatus validateLimitsKhrMaintenance3(Context &context)
{
    const VkBool32 checkAlways                                           = VK_TRUE;
    const VkPhysicalDeviceMaintenance3Properties &maintenance3Properties = context.getMaintenance3Properties();
    TestLog &log                                                         = context.getTestContext().getLog();
    bool limitsOk                                                        = true;

    FeatureLimitTableItem featureLimitTable[] = {
        {PN(checkAlways), PN(maintenance3Properties.maxPerSetDescriptors), LIM_MIN_UINT32(1024)},
        {PN(checkAlways), PN(maintenance3Properties.maxMemoryAllocationSize), LIM_MIN_DEVSIZE(1 << 30)},
    };

    log << TestLog::Message << maintenance3Properties << TestLog::EndMessage;

    for (uint32_t ndx = 0; ndx < DE_LENGTH_OF_ARRAY(featureLimitTable); ndx++)
        limitsOk = validateLimit(featureLimitTable[ndx], log) && limitsOk;

    if (limitsOk)
        return tcu::TestStatus::pass("pass");
    else
        return tcu::TestStatus::fail("fail");
}

#ifndef CTS_USES_VULKANSC
tcu::TestStatus validateLimitsKhrMaintenance4(Context &context)
{
    const VkBool32 checkAlways                                           = VK_TRUE;
    const VkPhysicalDeviceMaintenance4Properties &maintenance4Properties = context.getMaintenance4Properties();
    TestLog &log                                                         = context.getTestContext().getLog();
    bool limitsOk                                                        = true;

    FeatureLimitTableItem featureLimitTable[] = {
        {PN(checkAlways), PN(maintenance4Properties.maxBufferSize), LIM_MIN_DEVSIZE(1 << 30)},
    };

    log << TestLog::Message << maintenance4Properties << TestLog::EndMessage;

    for (uint32_t ndx = 0; ndx < DE_LENGTH_OF_ARRAY(featureLimitTable); ndx++)
        limitsOk = validateLimit(featureLimitTable[ndx], log) && limitsOk;

    if (limitsOk)
        return tcu::TestStatus::pass("pass");
    else
        return tcu::TestStatus::fail("fail");
}
#endif // CTS_USES_VULKANSC

void checkSupportExtConservativeRasterization(Context &context)
{
    context.requireDeviceFunctionality("VK_EXT_conservative_rasterization");
}

tcu::TestStatus validateLimitsExtConservativeRasterization(Context &context)
{
    const VkBool32 checkAlways = VK_TRUE;
    const VkPhysicalDeviceConservativeRasterizationPropertiesEXT &conservativeRasterizationPropertiesEXT =
        context.getConservativeRasterizationPropertiesEXT();
    TestLog &log  = context.getTestContext().getLog();
    bool limitsOk = true;

    FeatureLimitTableItem featureLimitTable[] = {
        {PN(checkAlways), PN(conservativeRasterizationPropertiesEXT.primitiveOverestimationSize), LIM_MIN_FLOAT(0.0f)},
        {PN(checkAlways), PN(conservativeRasterizationPropertiesEXT.maxExtraPrimitiveOverestimationSize),
         LIM_MIN_FLOAT(0.0f)},
        {PN(checkAlways), PN(conservativeRasterizationPropertiesEXT.extraPrimitiveOverestimationSizeGranularity),
         LIM_MIN_FLOAT(0.0f)},
    };

    log << TestLog::Message << conservativeRasterizationPropertiesEXT << TestLog::EndMessage;

    for (uint32_t ndx = 0; ndx < DE_LENGTH_OF_ARRAY(featureLimitTable); ndx++)
        limitsOk = validateLimit(featureLimitTable[ndx], log) && limitsOk;

    if (limitsOk)
        return tcu::TestStatus::pass("pass");
    else
        return tcu::TestStatus::fail("fail");
}

void checkSupportExtDescriptorIndexing(Context &context)
{
    const std::string &requiredDeviceExtension = "VK_EXT_descriptor_indexing";

    if (!context.isDeviceFunctionalitySupported(requiredDeviceExtension))
        TCU_THROW(NotSupportedError, requiredDeviceExtension + " is not supported");

    // Extension string is present, then extension is really supported and should have been added into chain in DefaultDevice properties and features
}

tcu::TestStatus validateLimitsExtDescriptorIndexing(Context &context)
{
    const VkBool32 checkAlways                     = VK_TRUE;
    const VkPhysicalDeviceProperties2 &properties2 = context.getDeviceProperties2();
    const VkPhysicalDeviceLimits &limits           = properties2.properties.limits;
    const VkPhysicalDeviceDescriptorIndexingProperties &descriptorIndexingProperties =
        context.getDescriptorIndexingProperties();
    const VkPhysicalDeviceFeatures &features = context.getDeviceFeatures();
    const uint32_t tessellationShaderCount   = (features.tessellationShader) ? 2 : 0;
    const uint32_t geometryShaderCount       = (features.geometryShader) ? 1 : 0;
    const uint32_t shaderStages              = 3 + tessellationShaderCount + geometryShaderCount;
    TestLog &log                             = context.getTestContext().getLog();
    bool limitsOk                            = true;

    FeatureLimitTableItem featureLimitTable[] = {
        {PN(checkAlways), PN(descriptorIndexingProperties.maxUpdateAfterBindDescriptorsInAllPools),
         LIM_MIN_UINT32(500000)},
        {PN(checkAlways), PN(descriptorIndexingProperties.maxPerStageDescriptorUpdateAfterBindSamplers),
         LIM_MIN_UINT32(500000)},
        {PN(checkAlways), PN(descriptorIndexingProperties.maxPerStageDescriptorUpdateAfterBindUniformBuffers),
         LIM_MIN_UINT32(12)},
        {PN(checkAlways), PN(descriptorIndexingProperties.maxPerStageDescriptorUpdateAfterBindStorageBuffers),
         LIM_MIN_UINT32(500000)},
        {PN(checkAlways), PN(descriptorIndexingProperties.maxPerStageDescriptorUpdateAfterBindSampledImages),
         LIM_MIN_UINT32(500000)},
        {PN(checkAlways), PN(descriptorIndexingProperties.maxPerStageDescriptorUpdateAfterBindStorageImages),
         LIM_MIN_UINT32(500000)},
        {PN(checkAlways), PN(descriptorIndexingProperties.maxPerStageDescriptorUpdateAfterBindInputAttachments),
         LIM_MIN_UINT32(4)},
        {PN(checkAlways), PN(descriptorIndexingProperties.maxPerStageUpdateAfterBindResources), LIM_MIN_UINT32(500000)},
        {PN(checkAlways), PN(descriptorIndexingProperties.maxDescriptorSetUpdateAfterBindSamplers),
         LIM_MIN_UINT32(500000)},
        {PN(checkAlways), PN(descriptorIndexingProperties.maxDescriptorSetUpdateAfterBindUniformBuffers),
         LIM_MIN_UINT32(shaderStages * 12)},
        {PN(checkAlways), PN(descriptorIndexingProperties.maxDescriptorSetUpdateAfterBindUniformBuffersDynamic),
         LIM_MIN_UINT32(8)},
        {PN(checkAlways), PN(descriptorIndexingProperties.maxDescriptorSetUpdateAfterBindStorageBuffers),
         LIM_MIN_UINT32(500000)},
        {PN(checkAlways), PN(descriptorIndexingProperties.maxDescriptorSetUpdateAfterBindStorageBuffersDynamic),
         LIM_MIN_UINT32(4)},
        {PN(checkAlways), PN(descriptorIndexingProperties.maxDescriptorSetUpdateAfterBindSampledImages),
         LIM_MIN_UINT32(500000)},
        {PN(checkAlways), PN(descriptorIndexingProperties.maxDescriptorSetUpdateAfterBindStorageImages),
         LIM_MIN_UINT32(500000)},
        {PN(checkAlways), PN(descriptorIndexingProperties.maxDescriptorSetUpdateAfterBindInputAttachments),
         LIM_MIN_UINT32(4)},
        {PN(checkAlways), PN(descriptorIndexingProperties.maxPerStageDescriptorUpdateAfterBindSamplers),
         LIM_MIN_UINT32(limits.maxPerStageDescriptorSamplers)},
        {PN(checkAlways), PN(descriptorIndexingProperties.maxPerStageDescriptorUpdateAfterBindUniformBuffers),
         LIM_MIN_UINT32(limits.maxPerStageDescriptorUniformBuffers)},
        {PN(checkAlways), PN(descriptorIndexingProperties.maxPerStageDescriptorUpdateAfterBindStorageBuffers),
         LIM_MIN_UINT32(limits.maxPerStageDescriptorStorageBuffers)},
        {PN(checkAlways), PN(descriptorIndexingProperties.maxPerStageDescriptorUpdateAfterBindSampledImages),
         LIM_MIN_UINT32(limits.maxPerStageDescriptorSampledImages)},
        {PN(checkAlways), PN(descriptorIndexingProperties.maxPerStageDescriptorUpdateAfterBindStorageImages),
         LIM_MIN_UINT32(limits.maxPerStageDescriptorStorageImages)},
        {PN(checkAlways), PN(descriptorIndexingProperties.maxPerStageDescriptorUpdateAfterBindInputAttachments),
         LIM_MIN_UINT32(limits.maxPerStageDescriptorInputAttachments)},
        {PN(checkAlways), PN(descriptorIndexingProperties.maxPerStageUpdateAfterBindResources),
         LIM_MIN_UINT32(limits.maxPerStageResources)},
        {PN(checkAlways), PN(descriptorIndexingProperties.maxDescriptorSetUpdateAfterBindSamplers),
         LIM_MIN_UINT32(limits.maxDescriptorSetSamplers)},
        {PN(checkAlways), PN(descriptorIndexingProperties.maxDescriptorSetUpdateAfterBindUniformBuffers),
         LIM_MIN_UINT32(limits.maxDescriptorSetUniformBuffers)},
        {PN(checkAlways), PN(descriptorIndexingProperties.maxDescriptorSetUpdateAfterBindUniformBuffersDynamic),
         LIM_MIN_UINT32(limits.maxDescriptorSetUniformBuffersDynamic)},
        {PN(checkAlways), PN(descriptorIndexingProperties.maxDescriptorSetUpdateAfterBindStorageBuffers),
         LIM_MIN_UINT32(limits.maxDescriptorSetStorageBuffers)},
        {PN(checkAlways), PN(descriptorIndexingProperties.maxDescriptorSetUpdateAfterBindStorageBuffersDynamic),
         LIM_MIN_UINT32(limits.maxDescriptorSetStorageBuffersDynamic)},
        {PN(checkAlways), PN(descriptorIndexingProperties.maxDescriptorSetUpdateAfterBindSampledImages),
         LIM_MIN_UINT32(limits.maxDescriptorSetSampledImages)},
        {PN(checkAlways), PN(descriptorIndexingProperties.maxDescriptorSetUpdateAfterBindStorageImages),
         LIM_MIN_UINT32(limits.maxDescriptorSetStorageImages)},
        {PN(checkAlways), PN(descriptorIndexingProperties.maxDescriptorSetUpdateAfterBindInputAttachments),
         LIM_MIN_UINT32(limits.maxDescriptorSetInputAttachments)},
    };

    log << TestLog::Message << descriptorIndexingProperties << TestLog::EndMessage;

    for (uint32_t ndx = 0; ndx < DE_LENGTH_OF_ARRAY(featureLimitTable); ndx++)
        limitsOk = validateLimit(featureLimitTable[ndx], log) && limitsOk;

    if (limitsOk)
        return tcu::TestStatus::pass("pass");
    else
        return tcu::TestStatus::fail("fail");
}

#ifndef CTS_USES_VULKANSC

void checkSupportExtInlineUniformBlock(Context &context)
{
    context.requireDeviceFunctionality("VK_EXT_inline_uniform_block");
}

tcu::TestStatus validateLimitsExtInlineUniformBlock(Context &context)
{
    const VkBool32 checkAlways = VK_TRUE;
    const VkPhysicalDeviceInlineUniformBlockProperties &inlineUniformBlockPropertiesEXT =
        context.getInlineUniformBlockProperties();
    TestLog &log  = context.getTestContext().getLog();
    bool limitsOk = true;

    FeatureLimitTableItem featureLimitTable[] = {
        {PN(checkAlways), PN(inlineUniformBlockPropertiesEXT.maxInlineUniformBlockSize), LIM_MIN_UINT32(256)},
        {PN(checkAlways), PN(inlineUniformBlockPropertiesEXT.maxPerStageDescriptorInlineUniformBlocks),
         LIM_MIN_UINT32(4)},
        {PN(checkAlways), PN(inlineUniformBlockPropertiesEXT.maxPerStageDescriptorUpdateAfterBindInlineUniformBlocks),
         LIM_MIN_UINT32(4)},
        {PN(checkAlways), PN(inlineUniformBlockPropertiesEXT.maxDescriptorSetInlineUniformBlocks), LIM_MIN_UINT32(4)},
        {PN(checkAlways), PN(inlineUniformBlockPropertiesEXT.maxDescriptorSetUpdateAfterBindInlineUniformBlocks),
         LIM_MIN_UINT32(4)},
    };

    log << TestLog::Message << inlineUniformBlockPropertiesEXT << TestLog::EndMessage;

    for (uint32_t ndx = 0; ndx < DE_LENGTH_OF_ARRAY(featureLimitTable); ndx++)
        limitsOk = validateLimit(featureLimitTable[ndx], log) && limitsOk;

    if (limitsOk)
        return tcu::TestStatus::pass("pass");
    else
        return tcu::TestStatus::fail("fail");
}

#endif // CTS_USES_VULKANSC

void checkSupportExtVertexAttributeDivisorEXT(Context &context)
{
    context.requireDeviceFunctionality("VK_EXT_vertex_attribute_divisor");
}

void checkSupportExtVertexAttributeDivisorKHR(Context &context)
{
    context.requireDeviceFunctionality("VK_KHR_vertex_attribute_divisor");
}

tcu::TestStatus validateLimitsExtVertexAttributeDivisorEXT(Context &context)
{
    const VkBool32 checkAlways            = VK_TRUE;
    const InstanceInterface &vk           = context.getInstanceInterface();
    const VkPhysicalDevice physicalDevice = context.getPhysicalDevice();
    vk::VkPhysicalDeviceVertexAttributeDivisorPropertiesKHR vertexAttributeDivisorPropertiesKHR =
        vk::initVulkanStructure();
    vk::VkPhysicalDeviceProperties2 properties2 = vk::initVulkanStructure(&vertexAttributeDivisorPropertiesKHR);
    TestLog &log                                = context.getTestContext().getLog();
    bool limitsOk                               = true;

    vk.getPhysicalDeviceProperties2(physicalDevice, &properties2);

    FeatureLimitTableItem featureLimitTable[] = {
        {PN(checkAlways), PN(vertexAttributeDivisorPropertiesKHR.maxVertexAttribDivisor),
         LIM_MIN_UINT32((1 << 16) - 1)},
    };

    log << TestLog::Message << vertexAttributeDivisorPropertiesKHR << TestLog::EndMessage;

    for (uint32_t ndx = 0; ndx < DE_LENGTH_OF_ARRAY(featureLimitTable); ndx++)
        limitsOk = validateLimit(featureLimitTable[ndx], log) && limitsOk;

    if (limitsOk)
        return tcu::TestStatus::pass("pass");
    else
        return tcu::TestStatus::fail("fail");
}

tcu::TestStatus validateLimitsExtVertexAttributeDivisorKHR(Context &context)
{
    const VkBool32 checkAlways = VK_TRUE;

    vk::VkPhysicalDeviceVertexAttributeDivisorPropertiesKHR vertexAttributeDivisorProperties =
        context.getVertexAttributeDivisorProperties();
#ifndef CTS_USES_VULKANSC
    const InstanceInterface &vki                = context.getInstanceInterface();
    const VkPhysicalDevice physicalDevice       = context.getPhysicalDevice();
    vk::VkPhysicalDeviceProperties2 properties2 = vk::initVulkanStructure(&vertexAttributeDivisorProperties);
    vki.getPhysicalDeviceProperties2(physicalDevice, &properties2);
#endif
    TestLog &log  = context.getTestContext().getLog();
    bool limitsOk = true;

    FeatureLimitTableItem featureLimitTable[] = {
        {PN(checkAlways), PN(vertexAttributeDivisorProperties.maxVertexAttribDivisor), LIM_MIN_UINT32((1 << 16) - 1)},
    };

    log << TestLog::Message << vertexAttributeDivisorProperties << TestLog::EndMessage;

    for (uint32_t ndx = 0; ndx < DE_LENGTH_OF_ARRAY(featureLimitTable); ndx++)
        limitsOk = validateLimit(featureLimitTable[ndx], log) && limitsOk;

    if (limitsOk)
        return tcu::TestStatus::pass("pass");
    else
        return tcu::TestStatus::fail("fail");
}

#ifndef CTS_USES_VULKANSC

void checkSupportNvMeshShader(Context &context)
{
    const std::string &requiredDeviceExtension = "VK_NV_mesh_shader";

    if (!context.isDeviceFunctionalitySupported(requiredDeviceExtension))
        TCU_THROW(NotSupportedError, requiredDeviceExtension + " is not supported");
}

tcu::TestStatus validateLimitsNvMeshShader(Context &context)
{
    const VkBool32 checkAlways                                    = VK_TRUE;
    const VkPhysicalDevice physicalDevice                         = context.getPhysicalDevice();
    const InstanceInterface &vki                                  = context.getInstanceInterface();
    TestLog &log                                                  = context.getTestContext().getLog();
    bool limitsOk                                                 = true;
    VkPhysicalDeviceMeshShaderPropertiesNV meshShaderPropertiesNV = initVulkanStructure();
    VkPhysicalDeviceProperties2 properties2                       = initVulkanStructure(&meshShaderPropertiesNV);

    vki.getPhysicalDeviceProperties2(physicalDevice, &properties2);

    FeatureLimitTableItem featureLimitTable[] = {
        {PN(checkAlways), PN(meshShaderPropertiesNV.maxDrawMeshTasksCount), LIM_MIN_UINT32(uint32_t((1ull << 16) - 1))},
        {PN(checkAlways), PN(meshShaderPropertiesNV.maxTaskWorkGroupInvocations), LIM_MIN_UINT32(32)},
        {PN(checkAlways), PN(meshShaderPropertiesNV.maxTaskWorkGroupSize[0]), LIM_MIN_UINT32(32)},
        {PN(checkAlways), PN(meshShaderPropertiesNV.maxTaskWorkGroupSize[1]), LIM_MIN_UINT32(1)},
        {PN(checkAlways), PN(meshShaderPropertiesNV.maxTaskWorkGroupSize[2]), LIM_MIN_UINT32(1)},
        {PN(checkAlways), PN(meshShaderPropertiesNV.maxTaskTotalMemorySize), LIM_MIN_UINT32(16384)},
        {PN(checkAlways), PN(meshShaderPropertiesNV.maxTaskOutputCount), LIM_MIN_UINT32((1 << 16) - 1)},
        {PN(checkAlways), PN(meshShaderPropertiesNV.maxMeshWorkGroupInvocations), LIM_MIN_UINT32(32)},
        {PN(checkAlways), PN(meshShaderPropertiesNV.maxMeshWorkGroupSize[0]), LIM_MIN_UINT32(32)},
        {PN(checkAlways), PN(meshShaderPropertiesNV.maxMeshWorkGroupSize[1]), LIM_MIN_UINT32(1)},
        {PN(checkAlways), PN(meshShaderPropertiesNV.maxMeshWorkGroupSize[2]), LIM_MIN_UINT32(1)},
        {PN(checkAlways), PN(meshShaderPropertiesNV.maxMeshTotalMemorySize), LIM_MIN_UINT32(16384)},
        {PN(checkAlways), PN(meshShaderPropertiesNV.maxMeshOutputVertices), LIM_MIN_UINT32(256)},
        {PN(checkAlways), PN(meshShaderPropertiesNV.maxMeshOutputPrimitives), LIM_MIN_UINT32(256)},
        {PN(checkAlways), PN(meshShaderPropertiesNV.maxMeshMultiviewViewCount), LIM_MIN_UINT32(1)},
    };

    log << TestLog::Message << meshShaderPropertiesNV << TestLog::EndMessage;

    for (uint32_t ndx = 0; ndx < DE_LENGTH_OF_ARRAY(featureLimitTable); ndx++)
        limitsOk = validateLimit(featureLimitTable[ndx], log) && limitsOk;

    if (limitsOk)
        return tcu::TestStatus::pass("pass");
    else
        return tcu::TestStatus::fail("fail");
}

void checkSupportExtTransformFeedback(Context &context)
{
    context.requireDeviceFunctionality("VK_EXT_transform_feedback");
}

tcu::TestStatus validateLimitsExtTransformFeedback(Context &context)
{
    const VkBool32 checkAlways = VK_TRUE;
    const VkPhysicalDeviceTransformFeedbackPropertiesEXT &transformFeedbackPropertiesEXT =
        context.getTransformFeedbackPropertiesEXT();
    TestLog &log  = context.getTestContext().getLog();
    bool limitsOk = true;

    FeatureLimitTableItem featureLimitTable[] = {
        {PN(checkAlways), PN(transformFeedbackPropertiesEXT.maxTransformFeedbackStreams), LIM_MIN_UINT32(1)},
        {PN(checkAlways), PN(transformFeedbackPropertiesEXT.maxTransformFeedbackBuffers), LIM_MIN_UINT32(1)},
        {PN(checkAlways), PN(transformFeedbackPropertiesEXT.maxTransformFeedbackBufferSize),
         LIM_MIN_DEVSIZE(1ull << 27)},
        {PN(checkAlways), PN(transformFeedbackPropertiesEXT.maxTransformFeedbackStreamDataSize), LIM_MIN_UINT32(512)},
        {PN(checkAlways), PN(transformFeedbackPropertiesEXT.maxTransformFeedbackBufferDataSize), LIM_MIN_UINT32(512)},
        {PN(checkAlways), PN(transformFeedbackPropertiesEXT.maxTransformFeedbackBufferDataStride), LIM_MIN_UINT32(512)},
    };

    log << TestLog::Message << transformFeedbackPropertiesEXT << TestLog::EndMessage;

    for (uint32_t ndx = 0; ndx < DE_LENGTH_OF_ARRAY(featureLimitTable); ndx++)
        limitsOk = validateLimit(featureLimitTable[ndx], log) && limitsOk;

    if (limitsOk)
        return tcu::TestStatus::pass("pass");
    else
        return tcu::TestStatus::fail("fail");
}

void checkSupportExtFragmentDensityMap(Context &context)
{
    context.requireDeviceFunctionality("VK_EXT_fragment_density_map");
}

tcu::TestStatus validateLimitsExtFragmentDensityMap(Context &context)
{
    const VkBool32 checkAlways = VK_TRUE;
    const VkPhysicalDeviceFragmentDensityMapPropertiesEXT &fragmentDensityMapPropertiesEXT =
        context.getFragmentDensityMapPropertiesEXT();
    TestLog &log  = context.getTestContext().getLog();
    bool limitsOk = true;

    FeatureLimitTableItem featureLimitTable[] = {
        {PN(checkAlways), PN(fragmentDensityMapPropertiesEXT.minFragmentDensityTexelSize.width), LIM_MIN_UINT32(1)},
        {PN(checkAlways), PN(fragmentDensityMapPropertiesEXT.minFragmentDensityTexelSize.height), LIM_MIN_UINT32(1)},
        {PN(checkAlways), PN(fragmentDensityMapPropertiesEXT.maxFragmentDensityTexelSize.width), LIM_MIN_UINT32(1)},
        {PN(checkAlways), PN(fragmentDensityMapPropertiesEXT.maxFragmentDensityTexelSize.height), LIM_MIN_UINT32(1)},
    };

    log << TestLog::Message << fragmentDensityMapPropertiesEXT << TestLog::EndMessage;

    for (uint32_t ndx = 0; ndx < DE_LENGTH_OF_ARRAY(featureLimitTable); ndx++)
        limitsOk = validateLimit(featureLimitTable[ndx], log) && limitsOk;

    if (limitsOk)
        return tcu::TestStatus::pass("pass");
    else
        return tcu::TestStatus::fail("fail");
}

void checkSupportNvRayTracing(Context &context)
{
    const std::string &requiredDeviceExtension = "VK_NV_ray_tracing";

    if (!context.isDeviceFunctionalitySupported(requiredDeviceExtension))
        TCU_THROW(NotSupportedError, requiredDeviceExtension + " is not supported");
}

tcu::TestStatus validateLimitsNvRayTracing(Context &context)
{
    const VkBool32 checkAlways                                    = VK_TRUE;
    const VkPhysicalDevice physicalDevice                         = context.getPhysicalDevice();
    const InstanceInterface &vki                                  = context.getInstanceInterface();
    TestLog &log                                                  = context.getTestContext().getLog();
    bool limitsOk                                                 = true;
    VkPhysicalDeviceRayTracingPropertiesNV rayTracingPropertiesNV = initVulkanStructure();
    VkPhysicalDeviceProperties2 properties2                       = initVulkanStructure(&rayTracingPropertiesNV);

    vki.getPhysicalDeviceProperties2(physicalDevice, &properties2);

    FeatureLimitTableItem featureLimitTable[] = {
        {PN(checkAlways), PN(rayTracingPropertiesNV.shaderGroupHandleSize), LIM_MIN_UINT32(16)},
        {PN(checkAlways), PN(rayTracingPropertiesNV.maxRecursionDepth), LIM_MIN_UINT32(31)},
        {PN(checkAlways), PN(rayTracingPropertiesNV.shaderGroupBaseAlignment), LIM_MIN_UINT32(64)},
        {PN(checkAlways), PN(rayTracingPropertiesNV.maxGeometryCount), LIM_MIN_UINT32((1 << 24) - 1)},
        {PN(checkAlways), PN(rayTracingPropertiesNV.maxInstanceCount), LIM_MIN_UINT32((1 << 24) - 1)},
        {PN(checkAlways), PN(rayTracingPropertiesNV.maxTriangleCount), LIM_MIN_UINT32((1 << 29) - 1)},
        {PN(checkAlways), PN(rayTracingPropertiesNV.maxDescriptorSetAccelerationStructures), LIM_MIN_UINT32(16)},
    };

    log << TestLog::Message << rayTracingPropertiesNV << TestLog::EndMessage;

    for (uint32_t ndx = 0; ndx < DE_LENGTH_OF_ARRAY(featureLimitTable); ndx++)
        limitsOk = validateLimit(featureLimitTable[ndx], log) && limitsOk;

    if (limitsOk)
        return tcu::TestStatus::pass("pass");
    else
        return tcu::TestStatus::fail("fail");
}

#endif // CTS_USES_VULKANSC

void checkSupportKhrTimelineSemaphore(Context &context)
{
    context.requireDeviceFunctionality("VK_KHR_timeline_semaphore");
}

tcu::TestStatus validateLimitsKhrTimelineSemaphore(Context &context)
{
    const VkBool32 checkAlways = VK_TRUE;
    const VkPhysicalDeviceTimelineSemaphoreProperties &timelineSemaphoreProperties =
        context.getTimelineSemaphoreProperties();
    bool limitsOk = true;
    TestLog &log  = context.getTestContext().getLog();

    FeatureLimitTableItem featureLimitTable[] = {
        {PN(checkAlways), PN(timelineSemaphoreProperties.maxTimelineSemaphoreValueDifference),
         LIM_MIN_DEVSIZE((1ull << 31) - 1)},
    };

    log << TestLog::Message << timelineSemaphoreProperties << TestLog::EndMessage;

    for (uint32_t ndx = 0; ndx < DE_LENGTH_OF_ARRAY(featureLimitTable); ndx++)
        limitsOk = validateLimit(featureLimitTable[ndx], log) && limitsOk;

    if (limitsOk)
        return tcu::TestStatus::pass("pass");
    else
        return tcu::TestStatus::fail("fail");
}

void checkSupportExtLineRasterization(Context &context)
{
    context.requireDeviceFunctionality("VK_EXT_line_rasterization");
}

void checkSupportKhrLineRasterization(Context &context)
{
    context.requireDeviceFunctionality("VK_KHR_line_rasterization");
}

tcu::TestStatus validateLimitsLineRasterization(Context &context)
{
    const VkBool32 checkAlways                  = VK_TRUE;
    TestLog &log                                = context.getTestContext().getLog();
    bool limitsOk                               = true;
    auto lineRasterizationProperties            = context.getLineRasterizationProperties();
    vk::VkPhysicalDeviceProperties2 properties2 = vk::initVulkanStructure(&lineRasterizationProperties);
    const InstanceInterface &vk                 = context.getInstanceInterface();

    vk.getPhysicalDeviceProperties2(context.getPhysicalDevice(), &properties2);

    FeatureLimitTableItem featureLimitTable[] = {
        {PN(checkAlways), PN(lineRasterizationProperties.lineSubPixelPrecisionBits), LIM_MIN_UINT32(4)},
    };

    log << TestLog::Message << lineRasterizationProperties << TestLog::EndMessage;

    for (uint32_t ndx = 0; ndx < DE_LENGTH_OF_ARRAY(featureLimitTable); ndx++)
        limitsOk = validateLimit(featureLimitTable[ndx], log) && limitsOk;

    if (limitsOk)
        return tcu::TestStatus::pass("pass");
    else
        return tcu::TestStatus::fail("fail");
}

void checkSupportRobustness2(Context &context)
{
    if (!context.isDeviceFunctionalitySupported("VK_EXT_robustness2") &&
        !context.isDeviceFunctionalitySupported("VK_KHR_robustness2"))

        TCU_THROW(NotSupportedError, "VK_EXT_robustness2 and VK_KHR_robustness2 are not supported");
}

tcu::TestStatus validateLimitsRobustness2(Context &context)
{
<<<<<<< HEAD
    const InstanceInterface &vki                                             = context.getInstanceInterface();
    const VkPhysicalDevice physicalDevice                                    = context.getPhysicalDevice();
    const VkPhysicalDeviceRobustness2PropertiesEXT &robustness2PropertiesEXT = context.getRobustness2Properties();
    VkPhysicalDeviceRobustness2FeaturesEXT robustness2Features               = initVulkanStructure();
    VkPhysicalDeviceFeatures2 features2 = initVulkanStructure(&robustness2Features);
=======
    const InstanceInterface &vki                                          = context.getInstanceInterface();
    const VkPhysicalDevice physicalDevice                                 = context.getPhysicalDevice();
    const VkPhysicalDeviceRobustness2PropertiesEXT &robustness2Properties = context.getRobustness2Properties();
    VkPhysicalDeviceRobustness2FeaturesEXT robustness2Features            = initVulkanStructure();
    VkPhysicalDeviceFeatures2 features2                                   = initVulkanStructure(&robustness2Features);
>>>>>>> a0a59cef

    vki.getPhysicalDeviceFeatures2(physicalDevice, &features2);

    if (robustness2Features.robustBufferAccess2 && !features2.features.robustBufferAccess)
        return tcu::TestStatus::fail("If robustBufferAccess2 is enabled then robustBufferAccess must also be enabled");

    if (robustness2Properties.robustStorageBufferAccessSizeAlignment != 1 &&
        robustness2Properties.robustStorageBufferAccessSizeAlignment != 4)
        return tcu::TestStatus::fail(
            "robustness2Properties.robustStorageBufferAccessSizeAlignment value must be either 1 or 4.");

    if (!de::inRange(robustness2Properties.robustUniformBufferAccessSizeAlignment, (VkDeviceSize)1u,
                     (VkDeviceSize)256u) ||
        !deIsPowerOfTwo64(robustness2Properties.robustUniformBufferAccessSizeAlignment))
        return tcu::TestStatus::fail("robustness2Properties.robustUniformBufferAccessSizeAlignment must be a power "
                                     "of two in the range [1, 256]");

    return tcu::TestStatus::pass("pass");
}

#ifndef CTS_USES_VULKANSC
tcu::TestStatus validateLimitsMaxInlineUniformTotalSize(Context &context)
{
    const VkBool32 checkAlways                                   = VK_TRUE;
    const VkPhysicalDeviceVulkan13Properties &vulkan13Properties = context.getDeviceVulkan13Properties();
    bool limitsOk                                                = true;
    TestLog &log                                                 = context.getTestContext().getLog();

    FeatureLimitTableItem featureLimitTable[] = {
        {PN(checkAlways), PN(vulkan13Properties.maxInlineUniformTotalSize), LIM_MIN_DEVSIZE(256)},
    };

    log << TestLog::Message << vulkan13Properties << TestLog::EndMessage;

    for (uint32_t ndx = 0; ndx < DE_LENGTH_OF_ARRAY(featureLimitTable); ndx++)
        limitsOk = validateLimit(featureLimitTable[ndx], log) && limitsOk;

    if (limitsOk)
        return tcu::TestStatus::pass("pass");
    else
        return tcu::TestStatus::fail("fail");
}

#define ROADMAP_FEATURE_ITEM(STRUC, FIELD)          \
    {                                               \
        &(STRUC), &(STRUC.FIELD), #STRUC "." #FIELD \
    }

struct FeatureEntry
{
    void *structPtr;
    VkBool32 *fieldPtr;
    const char *fieldName;
};

struct FormatEntry
{
    VkFormat format;
    const std::string name;
    VkFormatProperties properties;
};

struct ProfileEntry
{
    std::string name;
    void (*checkSupportFunction)(Context &);
    tcu::TestStatus (*validateFunction)(Context &);
};

#include "vkProfileTests.inl"

#endif // CTS_USES_VULKANSC

void createTestDevice(Context &context, void *pNext, const char *const *ppEnabledExtensionNames,
                      uint32_t enabledExtensionCount)
{
    const PlatformInterface &platformInterface = context.getPlatformInterface();
    const auto validationEnabled               = context.getTestContext().getCommandLine().isValidationEnabled();
    const Unique<VkInstance> instance(createDefaultInstance(platformInterface, context.getUsedApiVersion(),
                                                            context.getTestContext().getCommandLine()));
    const InstanceDriver instanceDriver(platformInterface, instance.get());
    const VkPhysicalDevice physicalDevice =
        chooseDevice(instanceDriver, instance.get(), context.getTestContext().getCommandLine());
    const uint32_t queueFamilyIndex = 0;
    const uint32_t queueCount       = 1;
    const uint32_t queueIndex       = 0;
    const float queuePriority       = 1.0f;
    const vector<VkQueueFamilyProperties> queueFamilyProperties =
        getPhysicalDeviceQueueFamilyProperties(instanceDriver, physicalDevice);
    const VkDeviceQueueCreateInfo deviceQueueCreateInfo = {
        VK_STRUCTURE_TYPE_DEVICE_QUEUE_CREATE_INFO, //  VkStructureType sType;
        nullptr,                                    //  const void* pNext;
        (VkDeviceQueueCreateFlags)0u,               //  VkDeviceQueueCreateFlags flags;
        queueFamilyIndex,                           //  uint32_t queueFamilyIndex;
        queueCount,                                 //  uint32_t queueCount;
        &queuePriority,                             //  const float* pQueuePriorities;
    };
#ifdef CTS_USES_VULKANSC
    VkDeviceObjectReservationCreateInfo memReservationInfo = context.getTestContext().getCommandLine().isSubProcess() ?
                                                                 context.getResourceInterface()->getStatMax() :
                                                                 resetDeviceObjectReservationCreateInfo();
    memReservationInfo.pNext                               = pNext;
    pNext                                                  = &memReservationInfo;

    VkPhysicalDeviceVulkanSC10Features sc10Features = createDefaultSC10Features();
    sc10Features.pNext                              = pNext;
    pNext                                           = &sc10Features;

    VkPipelineCacheCreateInfo pcCI;
    std::vector<VkPipelinePoolSize> poolSizes;
    if (context.getTestContext().getCommandLine().isSubProcess())
    {
        if (context.getResourceInterface()->getCacheDataSize() > 0)
        {
            pcCI = {
                VK_STRUCTURE_TYPE_PIPELINE_CACHE_CREATE_INFO, // VkStructureType sType;
                nullptr,                                      // const void* pNext;
                VK_PIPELINE_CACHE_CREATE_READ_ONLY_BIT |
                    VK_PIPELINE_CACHE_CREATE_USE_APPLICATION_STORAGE_BIT, // VkPipelineCacheCreateFlags flags;
                context.getResourceInterface()->getCacheDataSize(),       // uintptr_t initialDataSize;
                context.getResourceInterface()->getCacheData()            // const void* pInitialData;
            };
            memReservationInfo.pipelineCacheCreateInfoCount = 1;
            memReservationInfo.pPipelineCacheCreateInfos    = &pcCI;
        }

        poolSizes = context.getResourceInterface()->getPipelinePoolSizes();
        if (!poolSizes.empty())
        {
            memReservationInfo.pipelinePoolSizeCount = uint32_t(poolSizes.size());
            memReservationInfo.pPipelinePoolSizes    = poolSizes.data();
        }
    }
#endif // CTS_USES_VULKANSC

    const VkDeviceCreateInfo deviceCreateInfo = {
        VK_STRUCTURE_TYPE_DEVICE_CREATE_INFO, //  VkStructureType sType;
        pNext,                                //  const void* pNext;
        (VkDeviceCreateFlags)0u,              //  VkDeviceCreateFlags flags;
        1,                                    //  uint32_t queueCreateInfoCount;
        &deviceQueueCreateInfo,               //  const VkDeviceQueueCreateInfo* pQueueCreateInfos;
        0,                                    //  uint32_t enabledLayerCount;
        nullptr,                              //  const char* const* ppEnabledLayerNames;
        enabledExtensionCount,                //  uint32_t enabledExtensionCount;
        ppEnabledExtensionNames,              //  const char* const* ppEnabledExtensionNames;
        nullptr,                              //  const VkPhysicalDeviceFeatures* pEnabledFeatures;
    };
    const Unique<VkDevice> device(createCustomDevice(validationEnabled, platformInterface, *instance, instanceDriver,
                                                     physicalDevice, &deviceCreateInfo));
    const DeviceDriver deviceDriver(platformInterface, instance.get(), device.get(), context.getUsedApiVersion(),
                                    context.getTestContext().getCommandLine());
    const VkQueue queue = getDeviceQueue(deviceDriver, *device, queueFamilyIndex, queueIndex);

    VK_CHECK(deviceDriver.queueWaitIdle(queue));
}

void cleanVulkanStruct(void *structPtr, size_t structSize)
{
    struct StructureBase
    {
        VkStructureType sType;
        void *pNext;
    };

    VkStructureType sType = ((StructureBase *)structPtr)->sType;

    deMemset(structPtr, 0, structSize);

    ((StructureBase *)structPtr)->sType = sType;
}

template <uint32_t VK_API_VERSION>
tcu::TestStatus featureBitInfluenceOnDeviceCreate(Context &context)
{
#define FEATURE_TABLE_ITEM(CORE, EXT, FIELD, STR)                                                                   \
    {                                                                                                               \
        &(CORE), sizeof(CORE), &(CORE.FIELD), #CORE "." #FIELD, &(EXT), sizeof(EXT), &(EXT.FIELD), #EXT "." #FIELD, \
            STR                                                                                                     \
    }
#define DEPENDENCY_DUAL_ITEM(CORE, EXT, FIELD, PARENT) \
    {&(CORE.FIELD), &(CORE.PARENT)},                   \
    {                                                  \
        &(EXT.FIELD), &(EXT.PARENT)                    \
    }
#define DEPENDENCY_SINGLE_ITEM(CORE, FIELD, PARENT) \
    {                                               \
        &(CORE.FIELD), &(CORE.PARENT)               \
    }

    const VkPhysicalDevice physicalDevice = context.getPhysicalDevice();
    const InstanceInterface &vki          = context.getInstanceInterface();
    TestLog &log                          = context.getTestContext().getLog();
    const std::vector<VkExtensionProperties> deviceExtensionProperties =
        enumerateDeviceExtensionProperties(vki, physicalDevice, nullptr);

    VkPhysicalDeviceFeatures2 features2 = initVulkanStructure();

    VkPhysicalDeviceVulkan11Features vulkan11Features                                       = initVulkanStructure();
    VkPhysicalDeviceVulkan12Features vulkan12Features                                       = initVulkanStructure();
    VkPhysicalDevice16BitStorageFeatures sixteenBitStorageFeatures                          = initVulkanStructure();
    VkPhysicalDeviceMultiviewFeatures multiviewFeatures                                     = initVulkanStructure();
    VkPhysicalDeviceVariablePointersFeatures variablePointersFeatures                       = initVulkanStructure();
    VkPhysicalDeviceProtectedMemoryFeatures protectedMemoryFeatures                         = initVulkanStructure();
    VkPhysicalDeviceSamplerYcbcrConversionFeatures samplerYcbcrConversionFeatures           = initVulkanStructure();
    VkPhysicalDeviceShaderDrawParametersFeatures shaderDrawParametersFeatures               = initVulkanStructure();
    VkPhysicalDevice8BitStorageFeatures eightBitStorageFeatures                             = initVulkanStructure();
    VkPhysicalDeviceShaderAtomicInt64Features shaderAtomicInt64Features                     = initVulkanStructure();
    VkPhysicalDeviceShaderFloat16Int8Features shaderFloat16Int8Features                     = initVulkanStructure();
    VkPhysicalDeviceDescriptorIndexingFeatures descriptorIndexingFeatures                   = initVulkanStructure();
    VkPhysicalDeviceScalarBlockLayoutFeatures scalarBlockLayoutFeatures                     = initVulkanStructure();
    VkPhysicalDeviceImagelessFramebufferFeatures imagelessFramebufferFeatures               = initVulkanStructure();
    VkPhysicalDeviceUniformBufferStandardLayoutFeatures uniformBufferStandardLayoutFeatures = initVulkanStructure();
    VkPhysicalDeviceShaderSubgroupExtendedTypesFeatures shaderSubgroupExtendedTypesFeatures = initVulkanStructure();
    VkPhysicalDeviceSeparateDepthStencilLayoutsFeatures separateDepthStencilLayoutsFeatures = initVulkanStructure();
    VkPhysicalDeviceHostQueryResetFeatures hostQueryResetFeatures                           = initVulkanStructure();
    VkPhysicalDeviceTimelineSemaphoreFeatures timelineSemaphoreFeatures                     = initVulkanStructure();
    VkPhysicalDeviceBufferDeviceAddressFeatures bufferDeviceAddressFeatures                 = initVulkanStructure();
    VkPhysicalDeviceVulkanMemoryModelFeatures vulkanMemoryModelFeatures                     = initVulkanStructure();

#ifndef CTS_USES_VULKANSC
    VkPhysicalDeviceVulkan13Features vulkan13Features                                         = initVulkanStructure();
    VkPhysicalDeviceImageRobustnessFeatures imageRobustnessFeatures                           = initVulkanStructure();
    VkPhysicalDeviceInlineUniformBlockFeatures inlineUniformBlockFeatures                     = initVulkanStructure();
    VkPhysicalDevicePipelineCreationCacheControlFeatures pipelineCreationCacheControlFeatures = initVulkanStructure();
    VkPhysicalDevicePrivateDataFeatures privateDataFeatures                                   = initVulkanStructure();
    VkPhysicalDeviceShaderDemoteToHelperInvocationFeatures shaderDemoteToHelperInvocationFeatures =
        initVulkanStructure();
    VkPhysicalDeviceShaderTerminateInvocationFeatures shaderTerminateInvocationFeatures         = initVulkanStructure();
    VkPhysicalDeviceSubgroupSizeControlFeatures subgroupSizeControlFeatures                     = initVulkanStructure();
    VkPhysicalDeviceSynchronization2Features synchronization2Features                           = initVulkanStructure();
    VkPhysicalDeviceTextureCompressionASTCHDRFeatures textureCompressionASTCHDRFeatures         = initVulkanStructure();
    VkPhysicalDeviceZeroInitializeWorkgroupMemoryFeatures zeroInitializeWorkgroupMemoryFeatures = initVulkanStructure();
    VkPhysicalDeviceDynamicRenderingFeatures dynamicRenderingFeatures                           = initVulkanStructure();
    VkPhysicalDeviceShaderIntegerDotProductFeatures shaderIntegerDotProductFeatures             = initVulkanStructure();
    VkPhysicalDeviceMaintenance4Features maintenance4Features                                   = initVulkanStructure();
#endif // CTS_USES_VULKANSC

    struct UnusedExtensionFeatures
    {
        VkStructureType sType;
        void *pNext;
        VkBool32 descriptorIndexing;
        VkBool32 samplerFilterMinmax;
    } unusedExtensionFeatures;

    struct FeatureTable
    {
        void *coreStructPtr;
        size_t coreStructSize;
        VkBool32 *coreFieldPtr;
        const char *coreFieldName;
        void *extStructPtr;
        size_t extStructSize;
        VkBool32 *extFieldPtr;
        const char *extFieldName;
        const char *extString;
    };
    struct FeatureDependencyTable
    {
        VkBool32 *featurePtr;
        VkBool32 *dependOnPtr;
    };

    std::vector<FeatureTable> featureTable;
    std::vector<FeatureDependencyTable> featureDependencyTable;

    if (VK_API_VERSION == VK_API_VERSION_1_2)
    {
        featureTable = {
            FEATURE_TABLE_ITEM(vulkan11Features, sixteenBitStorageFeatures, storageBuffer16BitAccess,
                               "VK_KHR_16bit_storage"),
            FEATURE_TABLE_ITEM(vulkan11Features, sixteenBitStorageFeatures, uniformAndStorageBuffer16BitAccess,
                               "VK_KHR_16bit_storage"),
            FEATURE_TABLE_ITEM(vulkan11Features, sixteenBitStorageFeatures, storagePushConstant16,
                               "VK_KHR_16bit_storage"),
            FEATURE_TABLE_ITEM(vulkan11Features, sixteenBitStorageFeatures, storageInputOutput16,
                               "VK_KHR_16bit_storage"),
            FEATURE_TABLE_ITEM(vulkan11Features, multiviewFeatures, multiview, "VK_KHR_multiview"),
            FEATURE_TABLE_ITEM(vulkan11Features, multiviewFeatures, multiviewGeometryShader, "VK_KHR_multiview"),
            FEATURE_TABLE_ITEM(vulkan11Features, multiviewFeatures, multiviewTessellationShader, "VK_KHR_multiview"),
            FEATURE_TABLE_ITEM(vulkan11Features, variablePointersFeatures, variablePointersStorageBuffer,
                               "VK_KHR_variable_pointers"),
            FEATURE_TABLE_ITEM(vulkan11Features, variablePointersFeatures, variablePointers,
                               "VK_KHR_variable_pointers"),
            FEATURE_TABLE_ITEM(vulkan11Features, protectedMemoryFeatures, protectedMemory, nullptr),
            FEATURE_TABLE_ITEM(vulkan11Features, samplerYcbcrConversionFeatures, samplerYcbcrConversion,
                               "VK_KHR_sampler_ycbcr_conversion"),
            FEATURE_TABLE_ITEM(vulkan11Features, shaderDrawParametersFeatures, shaderDrawParameters, nullptr),
            FEATURE_TABLE_ITEM(vulkan12Features, eightBitStorageFeatures, storageBuffer8BitAccess,
                               "VK_KHR_8bit_storage"),
            FEATURE_TABLE_ITEM(vulkan12Features, eightBitStorageFeatures, uniformAndStorageBuffer8BitAccess,
                               "VK_KHR_8bit_storage"),
            FEATURE_TABLE_ITEM(vulkan12Features, eightBitStorageFeatures, storagePushConstant8, "VK_KHR_8bit_storage"),
            FEATURE_TABLE_ITEM(vulkan12Features, shaderAtomicInt64Features, shaderBufferInt64Atomics,
                               "VK_KHR_shader_atomic_int64"),
            FEATURE_TABLE_ITEM(vulkan12Features, shaderAtomicInt64Features, shaderSharedInt64Atomics,
                               "VK_KHR_shader_atomic_int64"),
            FEATURE_TABLE_ITEM(vulkan12Features, shaderFloat16Int8Features, shaderFloat16,
                               "VK_KHR_shader_float16_int8"),
            FEATURE_TABLE_ITEM(vulkan12Features, shaderFloat16Int8Features, shaderInt8, "VK_KHR_shader_float16_int8"),
            FEATURE_TABLE_ITEM(vulkan12Features, unusedExtensionFeatures, descriptorIndexing, nullptr),
            FEATURE_TABLE_ITEM(vulkan12Features, descriptorIndexingFeatures, shaderInputAttachmentArrayDynamicIndexing,
                               "VK_EXT_descriptor_indexing"),
            FEATURE_TABLE_ITEM(vulkan12Features, descriptorIndexingFeatures,
                               shaderUniformTexelBufferArrayDynamicIndexing, "VK_EXT_descriptor_indexing"),
            FEATURE_TABLE_ITEM(vulkan12Features, descriptorIndexingFeatures,
                               shaderStorageTexelBufferArrayDynamicIndexing, "VK_EXT_descriptor_indexing"),
            FEATURE_TABLE_ITEM(vulkan12Features, descriptorIndexingFeatures, shaderUniformBufferArrayNonUniformIndexing,
                               "VK_EXT_descriptor_indexing"),
            FEATURE_TABLE_ITEM(vulkan12Features, descriptorIndexingFeatures, shaderSampledImageArrayNonUniformIndexing,
                               "VK_EXT_descriptor_indexing"),
            FEATURE_TABLE_ITEM(vulkan12Features, descriptorIndexingFeatures, shaderStorageBufferArrayNonUniformIndexing,
                               "VK_EXT_descriptor_indexing"),
            FEATURE_TABLE_ITEM(vulkan12Features, descriptorIndexingFeatures, shaderStorageImageArrayNonUniformIndexing,
                               "VK_EXT_descriptor_indexing"),
            FEATURE_TABLE_ITEM(vulkan12Features, descriptorIndexingFeatures,
                               shaderInputAttachmentArrayNonUniformIndexing, "VK_EXT_descriptor_indexing"),
            FEATURE_TABLE_ITEM(vulkan12Features, descriptorIndexingFeatures,
                               shaderUniformTexelBufferArrayNonUniformIndexing, "VK_EXT_descriptor_indexing"),
            FEATURE_TABLE_ITEM(vulkan12Features, descriptorIndexingFeatures,
                               shaderStorageTexelBufferArrayNonUniformIndexing, "VK_EXT_descriptor_indexing"),
            FEATURE_TABLE_ITEM(vulkan12Features, descriptorIndexingFeatures,
                               descriptorBindingUniformBufferUpdateAfterBind, "VK_EXT_descriptor_indexing"),
            FEATURE_TABLE_ITEM(vulkan12Features, descriptorIndexingFeatures,
                               descriptorBindingSampledImageUpdateAfterBind, "VK_EXT_descriptor_indexing"),
            FEATURE_TABLE_ITEM(vulkan12Features, descriptorIndexingFeatures,
                               descriptorBindingStorageImageUpdateAfterBind, "VK_EXT_descriptor_indexing"),
            FEATURE_TABLE_ITEM(vulkan12Features, descriptorIndexingFeatures,
                               descriptorBindingStorageBufferUpdateAfterBind, "VK_EXT_descriptor_indexing"),
            FEATURE_TABLE_ITEM(vulkan12Features, descriptorIndexingFeatures,
                               descriptorBindingUniformTexelBufferUpdateAfterBind, "VK_EXT_descriptor_indexing"),
            FEATURE_TABLE_ITEM(vulkan12Features, descriptorIndexingFeatures,
                               descriptorBindingStorageTexelBufferUpdateAfterBind, "VK_EXT_descriptor_indexing"),
            FEATURE_TABLE_ITEM(vulkan12Features, descriptorIndexingFeatures, descriptorBindingUpdateUnusedWhilePending,
                               "VK_EXT_descriptor_indexing"),
            FEATURE_TABLE_ITEM(vulkan12Features, descriptorIndexingFeatures, descriptorBindingPartiallyBound,
                               "VK_EXT_descriptor_indexing"),
            FEATURE_TABLE_ITEM(vulkan12Features, descriptorIndexingFeatures, descriptorBindingVariableDescriptorCount,
                               "VK_EXT_descriptor_indexing"),
            FEATURE_TABLE_ITEM(vulkan12Features, descriptorIndexingFeatures, runtimeDescriptorArray,
                               "VK_EXT_descriptor_indexing"),
            FEATURE_TABLE_ITEM(vulkan12Features, unusedExtensionFeatures, samplerFilterMinmax,
                               "VK_EXT_sampler_filter_minmax"),
            FEATURE_TABLE_ITEM(vulkan12Features, scalarBlockLayoutFeatures, scalarBlockLayout,
                               "VK_EXT_scalar_block_layout"),
            FEATURE_TABLE_ITEM(vulkan12Features, imagelessFramebufferFeatures, imagelessFramebuffer,
                               "VK_KHR_imageless_framebuffer"),
            FEATURE_TABLE_ITEM(vulkan12Features, uniformBufferStandardLayoutFeatures, uniformBufferStandardLayout,
                               "VK_KHR_uniform_buffer_standard_layout"),
            FEATURE_TABLE_ITEM(vulkan12Features, shaderSubgroupExtendedTypesFeatures, shaderSubgroupExtendedTypes,
                               "VK_KHR_shader_subgroup_extended_types"),
            FEATURE_TABLE_ITEM(vulkan12Features, separateDepthStencilLayoutsFeatures, separateDepthStencilLayouts,
                               "VK_KHR_separate_depth_stencil_layouts"),
            FEATURE_TABLE_ITEM(vulkan12Features, hostQueryResetFeatures, hostQueryReset, "VK_EXT_host_query_reset"),
            FEATURE_TABLE_ITEM(vulkan12Features, timelineSemaphoreFeatures, timelineSemaphore,
                               "VK_KHR_timeline_semaphore"),
            FEATURE_TABLE_ITEM(vulkan12Features, bufferDeviceAddressFeatures, bufferDeviceAddress,
                               "VK_EXT_buffer_device_address"),
            FEATURE_TABLE_ITEM(vulkan12Features, bufferDeviceAddressFeatures, bufferDeviceAddressCaptureReplay,
                               "VK_EXT_buffer_device_address"),
            FEATURE_TABLE_ITEM(vulkan12Features, bufferDeviceAddressFeatures, bufferDeviceAddressMultiDevice,
                               "VK_EXT_buffer_device_address"),
            FEATURE_TABLE_ITEM(vulkan12Features, vulkanMemoryModelFeatures, vulkanMemoryModel,
                               "VK_KHR_vulkan_memory_model"),
            FEATURE_TABLE_ITEM(vulkan12Features, vulkanMemoryModelFeatures, vulkanMemoryModelDeviceScope,
                               "VK_KHR_vulkan_memory_model"),
            FEATURE_TABLE_ITEM(vulkan12Features, vulkanMemoryModelFeatures,
                               vulkanMemoryModelAvailabilityVisibilityChains, "VK_KHR_vulkan_memory_model"),
        };

        featureDependencyTable = {
            DEPENDENCY_DUAL_ITEM(vulkan11Features, multiviewFeatures, multiviewGeometryShader, multiview),
            DEPENDENCY_DUAL_ITEM(vulkan11Features, multiviewFeatures, multiviewTessellationShader, multiview),
            DEPENDENCY_DUAL_ITEM(vulkan11Features, variablePointersFeatures, variablePointers,
                                 variablePointersStorageBuffer),
            DEPENDENCY_DUAL_ITEM(vulkan12Features, bufferDeviceAddressFeatures, bufferDeviceAddressCaptureReplay,
                                 bufferDeviceAddress),
            DEPENDENCY_DUAL_ITEM(vulkan12Features, bufferDeviceAddressFeatures, bufferDeviceAddressMultiDevice,
                                 bufferDeviceAddress),
            DEPENDENCY_DUAL_ITEM(vulkan12Features, vulkanMemoryModelFeatures, vulkanMemoryModelDeviceScope,
                                 vulkanMemoryModel),
            DEPENDENCY_DUAL_ITEM(vulkan12Features, vulkanMemoryModelFeatures,
                                 vulkanMemoryModelAvailabilityVisibilityChains, vulkanMemoryModel),
        };
    }
#ifndef CTS_USES_VULKANSC
    else // if (VK_API_VERSION == VK_API_VERSION_1_3)
    {
        featureTable = {
            FEATURE_TABLE_ITEM(vulkan13Features, imageRobustnessFeatures, robustImageAccess, "VK_EXT_image_robustness"),
            FEATURE_TABLE_ITEM(vulkan13Features, inlineUniformBlockFeatures, inlineUniformBlock,
                               "VK_EXT_inline_uniform_block"),
            FEATURE_TABLE_ITEM(vulkan13Features, inlineUniformBlockFeatures,
                               descriptorBindingInlineUniformBlockUpdateAfterBind, "VK_EXT_inline_uniform_block"),
            FEATURE_TABLE_ITEM(vulkan13Features, pipelineCreationCacheControlFeatures, pipelineCreationCacheControl,
                               "VK_EXT_pipeline_creation_cache_control"),
            FEATURE_TABLE_ITEM(vulkan13Features, privateDataFeatures, privateData, "VK_EXT_private_data"),
            FEATURE_TABLE_ITEM(vulkan13Features, shaderDemoteToHelperInvocationFeatures, shaderDemoteToHelperInvocation,
                               "VK_EXT_shader_demote_to_helper_invocation"),
            FEATURE_TABLE_ITEM(vulkan13Features, shaderTerminateInvocationFeatures, shaderTerminateInvocation,
                               "VK_KHR_shader_terminate_invocation"),
            FEATURE_TABLE_ITEM(vulkan13Features, subgroupSizeControlFeatures, subgroupSizeControl,
                               "VK_EXT_subgroup_size_control"),
            FEATURE_TABLE_ITEM(vulkan13Features, subgroupSizeControlFeatures, computeFullSubgroups,
                               "VK_EXT_subgroup_size_control"),
            FEATURE_TABLE_ITEM(vulkan13Features, synchronization2Features, synchronization2, "VK_KHR_synchronization2"),
            FEATURE_TABLE_ITEM(vulkan13Features, textureCompressionASTCHDRFeatures, textureCompressionASTC_HDR,
                               "VK_EXT_texture_compression_astc_hdr"),
            FEATURE_TABLE_ITEM(vulkan13Features, zeroInitializeWorkgroupMemoryFeatures,
                               shaderZeroInitializeWorkgroupMemory, "VK_KHR_zero_initialize_workgroup_memory"),
            FEATURE_TABLE_ITEM(vulkan13Features, dynamicRenderingFeatures, dynamicRendering,
                               "VK_KHR_dynamic_rendering"),
            FEATURE_TABLE_ITEM(vulkan13Features, shaderIntegerDotProductFeatures, shaderIntegerDotProduct,
                               "VK_KHR_shader_integer_dot_product"),
            FEATURE_TABLE_ITEM(vulkan13Features, maintenance4Features, maintenance4, "VK_KHR_maintenance4"),
        };
    }
#endif // CTS_USES_VULKANSC

    deMemset(&unusedExtensionFeatures, 0, sizeof(unusedExtensionFeatures));

    for (FeatureTable &testedFeature : featureTable)
    {
        VkBool32 coreFeatureState = false;
        VkBool32 extFeatureState  = false;

        // Core test
        {
            void *structPtr      = testedFeature.coreStructPtr;
            size_t structSize    = testedFeature.coreStructSize;
            VkBool32 *featurePtr = testedFeature.coreFieldPtr;

            if (structPtr != &unusedExtensionFeatures)
                features2.pNext = structPtr;

            vki.getPhysicalDeviceFeatures2(physicalDevice, &features2);

            coreFeatureState = featurePtr[0];

            log << TestLog::Message << "Feature status " << testedFeature.coreFieldName << "=" << coreFeatureState
                << TestLog::EndMessage;

            if (coreFeatureState)
            {
                cleanVulkanStruct(structPtr, structSize);

                featurePtr[0] = true;

                for (FeatureDependencyTable featureDependency : featureDependencyTable)
                    if (featureDependency.featurePtr == featurePtr)
                        featureDependency.dependOnPtr[0] = true;

                createTestDevice(context, &features2, nullptr, 0u);
            }
        }

        // ext test
        {
            void *structPtr          = testedFeature.extStructPtr;
            size_t structSize        = testedFeature.extStructSize;
            VkBool32 *featurePtr     = testedFeature.extFieldPtr;
            const char *extStringPtr = testedFeature.extString;

            if (structPtr != &unusedExtensionFeatures)
                features2.pNext = structPtr;

            if (extStringPtr == nullptr ||
                isExtensionStructSupported(deviceExtensionProperties, RequiredExtension(extStringPtr)))
            {
                vki.getPhysicalDeviceFeatures2(physicalDevice, &features2);

                extFeatureState = *featurePtr;

                log << TestLog::Message << "Feature status " << testedFeature.extFieldName << "=" << extFeatureState
                    << TestLog::EndMessage;

                if (extFeatureState)
                {
                    cleanVulkanStruct(structPtr, structSize);

                    featurePtr[0] = true;

                    for (FeatureDependencyTable &featureDependency : featureDependencyTable)
                        if (featureDependency.featurePtr == featurePtr)
                            featureDependency.dependOnPtr[0] = true;

                    createTestDevice(context, &features2, &extStringPtr, (extStringPtr == nullptr) ? 0u : 1u);
                }
            }
        }
    }

    return tcu::TestStatus::pass("pass");
}

template <typename T>
class CheckIncompleteResult
{
public:
    virtual ~CheckIncompleteResult(void)
    {
    }
    virtual void getResult(Context &context, T *data) = 0;

    void operator()(Context &context, tcu::ResultCollector &results, const std::size_t expectedCompleteSize)
    {
        if (expectedCompleteSize == 0)
            return;

        vector<T> outputData(expectedCompleteSize);
        const uint32_t usedSize = static_cast<uint32_t>(expectedCompleteSize / 3);

        ValidateQueryBits::fillBits(outputData.begin(),
                                    outputData.end()); // unused entries should have this pattern intact
        m_count  = usedSize;
        m_result = VK_SUCCESS;

        getResult(context, &outputData[0]); // update m_count and m_result

        if (m_count != usedSize || m_result != VK_INCOMPLETE ||
            !ValidateQueryBits::checkBits(outputData.begin() + m_count, outputData.end()))
            results.fail("Query didn't return VK_INCOMPLETE");
    }

protected:
    uint32_t m_count;
    VkResult m_result;
};

struct CheckEnumeratePhysicalDevicesIncompleteResult : public CheckIncompleteResult<VkPhysicalDevice>
{
    void getResult(Context &context, VkPhysicalDevice *data)
    {
        m_result = context.getInstanceInterface().enumeratePhysicalDevices(context.getInstance(), &m_count, data);
    }
};

struct CheckEnumeratePhysicalDeviceGroupsIncompleteResult
    : public CheckIncompleteResult<VkPhysicalDeviceGroupProperties>
{
    CheckEnumeratePhysicalDeviceGroupsIncompleteResult(const InstanceInterface &vki, const VkInstance instance)
        : m_vki(vki)
        , m_instance(instance)
    {
    }

    void getResult(Context &, VkPhysicalDeviceGroupProperties *data)
    {
        for (uint32_t idx = 0u; idx < m_count; ++idx)
            data[idx] = initVulkanStructure();
        m_result = m_vki.enumeratePhysicalDeviceGroups(m_instance, &m_count, data);
    }

protected:
    const InstanceInterface &m_vki;
    const VkInstance m_instance;
};

struct CheckEnumerateInstanceLayerPropertiesIncompleteResult : public CheckIncompleteResult<VkLayerProperties>
{
    void getResult(Context &context, VkLayerProperties *data)
    {
        m_result = context.getPlatformInterface().enumerateInstanceLayerProperties(&m_count, data);
    }
};

struct CheckEnumerateDeviceLayerPropertiesIncompleteResult : public CheckIncompleteResult<VkLayerProperties>
{
    void getResult(Context &context, VkLayerProperties *data)
    {
        m_result =
            context.getInstanceInterface().enumerateDeviceLayerProperties(context.getPhysicalDevice(), &m_count, data);
    }
};

struct CheckEnumerateInstanceExtensionPropertiesIncompleteResult : public CheckIncompleteResult<VkExtensionProperties>
{
    CheckEnumerateInstanceExtensionPropertiesIncompleteResult(std::string layerName = std::string())
        : m_layerName(layerName)
    {
    }

    void getResult(Context &context, VkExtensionProperties *data)
    {
        const char *pLayerName = (m_layerName.length() != 0 ? m_layerName.c_str() : nullptr);
        m_result = context.getPlatformInterface().enumerateInstanceExtensionProperties(pLayerName, &m_count, data);
    }

private:
    const std::string m_layerName;
};

struct CheckEnumerateDeviceExtensionPropertiesIncompleteResult : public CheckIncompleteResult<VkExtensionProperties>
{
    CheckEnumerateDeviceExtensionPropertiesIncompleteResult(std::string layerName = std::string())
        : m_layerName(layerName)
    {
    }

    void getResult(Context &context, VkExtensionProperties *data)
    {
        const char *pLayerName = (m_layerName.length() != 0 ? m_layerName.c_str() : nullptr);
        m_result = context.getInstanceInterface().enumerateDeviceExtensionProperties(context.getPhysicalDevice(),
                                                                                     pLayerName, &m_count, data);
    }

private:
    const std::string m_layerName;
};

tcu::TestStatus enumeratePhysicalDevices(Context &context)
{
    TestLog &log = context.getTestContext().getLog();
    tcu::ResultCollector results(log);
    const vector<VkPhysicalDevice> devices =
        enumeratePhysicalDevices(context.getInstanceInterface(), context.getInstance());

    log << TestLog::Integer("NumDevices", "Number of devices", "", QP_KEY_TAG_NONE, int64_t(devices.size()));

    for (size_t ndx = 0; ndx < devices.size(); ndx++)
        log << TestLog::Message << ndx << ": " << devices[ndx] << TestLog::EndMessage;

    CheckEnumeratePhysicalDevicesIncompleteResult()(context, results, devices.size());

    return tcu::TestStatus(results.getResult(), results.getMessage());
}

tcu::TestStatus enumeratePhysicalDeviceGroups(Context &context)
{
    TestLog &log = context.getTestContext().getLog();
    tcu::ResultCollector results(log);
    CustomInstance instance(createCustomInstanceWithExtension(context, "VK_KHR_device_group_creation"));
    const InstanceDriver &vki(instance.getDriver());
    const vector<VkPhysicalDeviceGroupProperties> devicegroups = enumeratePhysicalDeviceGroups(vki, instance);

    log << TestLog::Integer("NumDevices", "Number of device groups", "", QP_KEY_TAG_NONE, int64_t(devicegroups.size()));

    for (size_t ndx = 0; ndx < devicegroups.size(); ndx++)
        log << TestLog::Message << ndx << ": " << devicegroups[ndx] << TestLog::EndMessage;

    CheckEnumeratePhysicalDeviceGroupsIncompleteResult(vki, instance)(context, results, devicegroups.size());

    instance.collectMessages();
    return tcu::TestStatus(results.getResult(), results.getMessage());
}

template <typename T>
void collectDuplicates(set<T> &duplicates, const vector<T> &values)
{
    set<T> seen;

    for (size_t ndx = 0; ndx < values.size(); ndx++)
    {
        const T &value = values[ndx];

        if (!seen.insert(value).second)
            duplicates.insert(value);
    }
}

void checkDuplicates(tcu::ResultCollector &results, const char *what, const vector<string> &values)
{
    set<string> duplicates;

    collectDuplicates(duplicates, values);

    for (set<string>::const_iterator iter = duplicates.begin(); iter != duplicates.end(); ++iter)
    {
        std::ostringstream msg;
        msg << "Duplicate " << what << ": " << *iter;
        results.fail(msg.str());
    }
}

void checkDuplicateExtensions(tcu::ResultCollector &results, const vector<string> &extensions)
{
    checkDuplicates(results, "extension", extensions);
}

void checkDuplicateLayers(tcu::ResultCollector &results, const vector<string> &layers)
{
    checkDuplicates(results, "layer", layers);
}

void checkKhrExtensions(tcu::ResultCollector &results, const vector<string> &extensions,
                        const int numAllowedKhrExtensions, const char *const *allowedKhrExtensions)
{
    const set<string> allowedExtSet(allowedKhrExtensions, allowedKhrExtensions + numAllowedKhrExtensions);

    for (vector<string>::const_iterator extIter = extensions.begin(); extIter != extensions.end(); ++extIter)
    {
        // Only Khronos-controlled extensions are checked
        if (de::beginsWith(*extIter, "VK_KHR_") && !de::contains(allowedExtSet, *extIter))
        {
            results.fail("Unknown extension " + *extIter);
        }
    }
}

void checkInstanceExtensions(tcu::ResultCollector &results, const vector<string> &extensions)
{
#include "vkInstanceExtensions.inl"

    checkKhrExtensions(results, extensions, DE_LENGTH_OF_ARRAY(s_allowedInstanceKhrExtensions),
                       s_allowedInstanceKhrExtensions);
    checkDuplicateExtensions(results, extensions);
}

void checkDeviceExtensions(tcu::ResultCollector &results, const vector<string> &extensions)
{
#include "vkDeviceExtensions.inl"

    checkKhrExtensions(results, extensions, DE_LENGTH_OF_ARRAY(s_allowedDeviceKhrExtensions),
                       s_allowedDeviceKhrExtensions);
    checkDuplicateExtensions(results, extensions);
}

#ifndef CTS_USES_VULKANSC

void checkExtensionDependencies(tcu::ResultCollector &results, const DependencyCheckVect &dependencies,
                                uint32_t versionMajor, uint32_t versionMinor,
                                const ExtPropVect &instanceExtensionProperties,
                                const ExtPropVect &deviceExtensionProperties)
{
    tcu::UVec2 v(versionMajor, versionMinor);
    for (const auto &dependency : dependencies)
    {
        // call function that will check all extension dependencies
        if (!dependency.second(v, instanceExtensionProperties, deviceExtensionProperties))
        {
            results.fail("Extension " + string(dependency.first) + " is missing dependency");
        }
    }
}

#endif // CTS_USES_VULKANSC

tcu::TestStatus enumerateInstanceLayers(Context &context)
{
    TestLog &log = context.getTestContext().getLog();
    tcu::ResultCollector results(log);
    const vector<VkLayerProperties> properties = enumerateInstanceLayerProperties(context.getPlatformInterface());
    vector<string> layerNames;

    for (size_t ndx = 0; ndx < properties.size(); ndx++)
    {
        log << TestLog::Message << ndx << ": " << properties[ndx] << TestLog::EndMessage;

        layerNames.push_back(properties[ndx].layerName);
    }

    checkDuplicateLayers(results, layerNames);
    CheckEnumerateInstanceLayerPropertiesIncompleteResult()(context, results, layerNames.size());

    return tcu::TestStatus(results.getResult(), results.getMessage());
}

tcu::TestStatus enumerateInstanceExtensions(Context &context)
{
    TestLog &log = context.getTestContext().getLog();
    tcu::ResultCollector results(log);

    {
        const ScopedLogSection section(log, "Global", "Global Extensions");
        const vector<VkExtensionProperties> properties =
            enumerateInstanceExtensionProperties(context.getPlatformInterface(), nullptr);
        const vector<VkExtensionProperties> unused;
        vector<string> extensionNames;

        for (size_t ndx = 0; ndx < properties.size(); ndx++)
        {
            log << TestLog::Message << ndx << ": " << properties[ndx] << TestLog::EndMessage;

            extensionNames.push_back(properties[ndx].extensionName);
        }

        checkInstanceExtensions(results, extensionNames);
        CheckEnumerateInstanceExtensionPropertiesIncompleteResult()(context, results, properties.size());

#ifndef CTS_USES_VULKANSC
        for (const auto &version : releasedApiVersions)
        {
            uint32_t apiVariant, versionMajor, versionMinor;
            std::tie(std::ignore, apiVariant, versionMajor, versionMinor) = version;
            if (context.contextSupports(vk::ApiVersion(apiVariant, versionMajor, versionMinor, 0)))
            {
                checkExtensionDependencies(results, instanceExtensionDependencies, versionMajor, versionMinor,
                                           properties, unused);
                break;
            }
        }
#endif // CTS_USES_VULKANSC
    }

    {
        const vector<VkLayerProperties> layers = enumerateInstanceLayerProperties(context.getPlatformInterface());

        for (vector<VkLayerProperties>::const_iterator layer = layers.begin(); layer != layers.end(); ++layer)
        {
            const ScopedLogSection section(log, layer->layerName, string("Layer: ") + layer->layerName);
            const vector<VkExtensionProperties> properties =
                enumerateInstanceExtensionProperties(context.getPlatformInterface(), layer->layerName);
            vector<string> extensionNames;

            for (size_t extNdx = 0; extNdx < properties.size(); extNdx++)
            {
                log << TestLog::Message << extNdx << ": " << properties[extNdx] << TestLog::EndMessage;

                extensionNames.push_back(properties[extNdx].extensionName);
            }

            checkInstanceExtensions(results, extensionNames);
            CheckEnumerateInstanceExtensionPropertiesIncompleteResult(layer->layerName)(context, results,
                                                                                        properties.size());
        }
    }

    return tcu::TestStatus(results.getResult(), results.getMessage());
}

tcu::TestStatus validateDeviceLevelEntryPointsFromInstanceExtensions(Context &context)
{

#include "vkEntryPointValidation.inl"

    TestLog &log(context.getTestContext().getLog());
    tcu::ResultCollector results(log);
    const DeviceInterface &vk(context.getDeviceInterface());
    const VkDevice device(context.getDevice());

    for (const auto &keyValue : instExtDeviceFun)
    {
        const std::string &extensionName = keyValue.first;
        if (!context.isInstanceFunctionalitySupported(extensionName))
            continue;

        for (const auto &deviceEntryPoint : keyValue.second)
        {
            if (!vk.getDeviceProcAddr(device, deviceEntryPoint.c_str()))
                results.fail("Missing " + deviceEntryPoint);
        }
    }

    return tcu::TestStatus(results.getResult(), results.getMessage());
}

tcu::TestStatus testNoKhxExtensions(Context &context)
{
    VkPhysicalDevice physicalDevice = context.getPhysicalDevice();
    const PlatformInterface &vkp    = context.getPlatformInterface();
    const InstanceInterface &vki    = context.getInstanceInterface();

    tcu::ResultCollector results(context.getTestContext().getLog());
    bool testSucceeded = true;
    uint32_t instanceExtensionsCount;
    uint32_t deviceExtensionsCount;

    // grab number of instance and device extensions
    vkp.enumerateInstanceExtensionProperties(nullptr, &instanceExtensionsCount, nullptr);
    vki.enumerateDeviceExtensionProperties(physicalDevice, nullptr, &deviceExtensionsCount, nullptr);
    vector<VkExtensionProperties> extensionsProperties(instanceExtensionsCount + deviceExtensionsCount);

    // grab instance and device extensions into single vector
    if (instanceExtensionsCount)
        vkp.enumerateInstanceExtensionProperties(nullptr, &instanceExtensionsCount, &extensionsProperties[0]);
    if (deviceExtensionsCount)
        vki.enumerateDeviceExtensionProperties(physicalDevice, nullptr, &deviceExtensionsCount,
                                               &extensionsProperties[instanceExtensionsCount]);

    // iterate over all extensions and verify their names
    vector<VkExtensionProperties>::const_iterator extension = extensionsProperties.begin();
    while (extension != extensionsProperties.end())
    {
        // KHX author ID is no longer used, all KHX extensions have been promoted to KHR status
        std::string extensionName(extension->extensionName);
        bool caseFailed = de::beginsWith(extensionName, "VK_KHX_");
        if (caseFailed)
        {
            results.fail("Invalid extension name " + extensionName);
            testSucceeded = false;
        }
        ++extension;
    }

    if (testSucceeded)
        return tcu::TestStatus::pass("No extensions begining with \"VK_KHX\"");
    return tcu::TestStatus::fail("One or more extensions begins with \"VK_KHX\"");
}

tcu::TestStatus enumerateDeviceLayers(Context &context)
{
    TestLog &log = context.getTestContext().getLog();
    tcu::ResultCollector results(log);
    const vector<VkLayerProperties> properties =
        enumerateDeviceLayerProperties(context.getInstanceInterface(), context.getPhysicalDevice());
    vector<string> layerNames;

    for (size_t ndx = 0; ndx < properties.size(); ndx++)
    {
        log << TestLog::Message << ndx << ": " << properties[ndx] << TestLog::EndMessage;

        layerNames.push_back(properties[ndx].layerName);
    }

    checkDuplicateLayers(results, layerNames);
    CheckEnumerateDeviceLayerPropertiesIncompleteResult()(context, results, layerNames.size());

    return tcu::TestStatus(results.getResult(), results.getMessage());
}

tcu::TestStatus enumerateDeviceExtensions(Context &context)
{
    TestLog &log = context.getTestContext().getLog();
    tcu::ResultCollector results(log);

    {
        const ScopedLogSection section(log, "Global", "Global Extensions");
        const vector<VkExtensionProperties> instanceExtensionProperties =
            enumerateInstanceExtensionProperties(context.getPlatformInterface(), nullptr);
        const vector<VkExtensionProperties> deviceExtensionProperties =
            enumerateDeviceExtensionProperties(context.getInstanceInterface(), context.getPhysicalDevice(), nullptr);
        vector<string> deviceExtensionNames;

        for (size_t ndx = 0; ndx < deviceExtensionProperties.size(); ndx++)
        {
            log << TestLog::Message << ndx << ": " << deviceExtensionProperties[ndx] << TestLog::EndMessage;

            deviceExtensionNames.push_back(deviceExtensionProperties[ndx].extensionName);
        }

        checkDeviceExtensions(results, deviceExtensionNames);
        CheckEnumerateDeviceExtensionPropertiesIncompleteResult()(context, results, deviceExtensionProperties.size());

#ifndef CTS_USES_VULKANSC
        for (const auto &version : releasedApiVersions)
        {
            uint32_t apiVariant, versionMajor, versionMinor;
            std::tie(std::ignore, apiVariant, versionMajor, versionMinor) = version;
            if (context.contextSupports(vk::ApiVersion(apiVariant, versionMajor, versionMinor, 0)))
            {
                checkExtensionDependencies(results, deviceExtensionDependencies, versionMajor, versionMinor,
                                           instanceExtensionProperties, deviceExtensionProperties);
                break;
            }
        }
#endif // CTS_USES_VULKANSC
    }

    {
        const vector<VkLayerProperties> layers =
            enumerateDeviceLayerProperties(context.getInstanceInterface(), context.getPhysicalDevice());

        for (vector<VkLayerProperties>::const_iterator layer = layers.begin(); layer != layers.end(); ++layer)
        {
            const ScopedLogSection section(log, layer->layerName, string("Layer: ") + layer->layerName);
            const vector<VkExtensionProperties> properties = enumerateDeviceExtensionProperties(
                context.getInstanceInterface(), context.getPhysicalDevice(), layer->layerName);
            vector<string> extensionNames;

            for (size_t extNdx = 0; extNdx < properties.size(); extNdx++)
            {
                log << TestLog::Message << extNdx << ": " << properties[extNdx] << TestLog::EndMessage;

                extensionNames.push_back(properties[extNdx].extensionName);
            }

            checkDeviceExtensions(results, extensionNames);
            CheckEnumerateDeviceExtensionPropertiesIncompleteResult(layer->layerName)(context, results,
                                                                                      properties.size());
        }
    }

    return tcu::TestStatus(results.getResult(), results.getMessage());
}

tcu::TestStatus extensionCoreVersions(Context &context)
{
    uint32_t major;
    uint32_t minor;
    const char *extName;

    auto &log = context.getTestContext().getLog();
    tcu::ResultCollector results(log);

    const auto instanceExtensionProperties =
        enumerateInstanceExtensionProperties(context.getPlatformInterface(), nullptr);
    const auto deviceExtensionProperties =
        enumerateDeviceExtensionProperties(context.getInstanceInterface(), context.getPhysicalDevice(), nullptr);

    for (const auto &majorMinorName : extensionRequiredCoreVersion)
    {
        std::tie(major, minor, extName) = majorMinorName;
        const RequiredExtension reqExt(extName);

        if ((isExtensionStructSupported(instanceExtensionProperties, reqExt) ||
             isExtensionStructSupported(deviceExtensionProperties, reqExt)) &&
            !context.contextSupports(vk::ApiVersion(0u, major, minor, 0u)))
        {
            results.fail("Required core version for " + std::string(extName) + " not met (" + de::toString(major) +
                         "." + de::toString(minor) + ")");
        }
    }

    return tcu::TestStatus(results.getResult(), results.getMessage());
}

#define VK_SIZE_OF(STRUCT, MEMBER) (sizeof(((STRUCT *)0)->MEMBER))
#define OFFSET_TABLE_ENTRY(STRUCT, MEMBER)                            \
    {                                                                 \
        (size_t) offsetof(STRUCT, MEMBER), VK_SIZE_OF(STRUCT, MEMBER) \
    }

tcu::TestStatus deviceFeatures(Context &context)
{
    using namespace ValidateQueryBits;

    TestLog &log = context.getTestContext().getLog();
    VkPhysicalDeviceFeatures *features;
    uint8_t buffer[sizeof(VkPhysicalDeviceFeatures) + GUARD_SIZE];

    const QueryMemberTableEntry featureOffsetTable[] = {
        OFFSET_TABLE_ENTRY(VkPhysicalDeviceFeatures, robustBufferAccess),
        OFFSET_TABLE_ENTRY(VkPhysicalDeviceFeatures, fullDrawIndexUint32),
        OFFSET_TABLE_ENTRY(VkPhysicalDeviceFeatures, imageCubeArray),
        OFFSET_TABLE_ENTRY(VkPhysicalDeviceFeatures, independentBlend),
        OFFSET_TABLE_ENTRY(VkPhysicalDeviceFeatures, geometryShader),
        OFFSET_TABLE_ENTRY(VkPhysicalDeviceFeatures, tessellationShader),
        OFFSET_TABLE_ENTRY(VkPhysicalDeviceFeatures, sampleRateShading),
        OFFSET_TABLE_ENTRY(VkPhysicalDeviceFeatures, dualSrcBlend),
        OFFSET_TABLE_ENTRY(VkPhysicalDeviceFeatures, logicOp),
        OFFSET_TABLE_ENTRY(VkPhysicalDeviceFeatures, multiDrawIndirect),
        OFFSET_TABLE_ENTRY(VkPhysicalDeviceFeatures, drawIndirectFirstInstance),
        OFFSET_TABLE_ENTRY(VkPhysicalDeviceFeatures, depthClamp),
        OFFSET_TABLE_ENTRY(VkPhysicalDeviceFeatures, depthBiasClamp),
        OFFSET_TABLE_ENTRY(VkPhysicalDeviceFeatures, fillModeNonSolid),
        OFFSET_TABLE_ENTRY(VkPhysicalDeviceFeatures, depthBounds),
        OFFSET_TABLE_ENTRY(VkPhysicalDeviceFeatures, wideLines),
        OFFSET_TABLE_ENTRY(VkPhysicalDeviceFeatures, largePoints),
        OFFSET_TABLE_ENTRY(VkPhysicalDeviceFeatures, alphaToOne),
        OFFSET_TABLE_ENTRY(VkPhysicalDeviceFeatures, multiViewport),
        OFFSET_TABLE_ENTRY(VkPhysicalDeviceFeatures, samplerAnisotropy),
        OFFSET_TABLE_ENTRY(VkPhysicalDeviceFeatures, textureCompressionETC2),
        OFFSET_TABLE_ENTRY(VkPhysicalDeviceFeatures, textureCompressionASTC_LDR),
        OFFSET_TABLE_ENTRY(VkPhysicalDeviceFeatures, textureCompressionBC),
        OFFSET_TABLE_ENTRY(VkPhysicalDeviceFeatures, occlusionQueryPrecise),
        OFFSET_TABLE_ENTRY(VkPhysicalDeviceFeatures, pipelineStatisticsQuery),
        OFFSET_TABLE_ENTRY(VkPhysicalDeviceFeatures, vertexPipelineStoresAndAtomics),
        OFFSET_TABLE_ENTRY(VkPhysicalDeviceFeatures, fragmentStoresAndAtomics),
        OFFSET_TABLE_ENTRY(VkPhysicalDeviceFeatures, shaderTessellationAndGeometryPointSize),
        OFFSET_TABLE_ENTRY(VkPhysicalDeviceFeatures, shaderImageGatherExtended),
        OFFSET_TABLE_ENTRY(VkPhysicalDeviceFeatures, shaderStorageImageExtendedFormats),
        OFFSET_TABLE_ENTRY(VkPhysicalDeviceFeatures, shaderStorageImageMultisample),
        OFFSET_TABLE_ENTRY(VkPhysicalDeviceFeatures, shaderStorageImageReadWithoutFormat),
        OFFSET_TABLE_ENTRY(VkPhysicalDeviceFeatures, shaderStorageImageWriteWithoutFormat),
        OFFSET_TABLE_ENTRY(VkPhysicalDeviceFeatures, shaderUniformBufferArrayDynamicIndexing),
        OFFSET_TABLE_ENTRY(VkPhysicalDeviceFeatures, shaderSampledImageArrayDynamicIndexing),
        OFFSET_TABLE_ENTRY(VkPhysicalDeviceFeatures, shaderStorageBufferArrayDynamicIndexing),
        OFFSET_TABLE_ENTRY(VkPhysicalDeviceFeatures, shaderStorageImageArrayDynamicIndexing),
        OFFSET_TABLE_ENTRY(VkPhysicalDeviceFeatures, shaderClipDistance),
        OFFSET_TABLE_ENTRY(VkPhysicalDeviceFeatures, shaderCullDistance),
        OFFSET_TABLE_ENTRY(VkPhysicalDeviceFeatures, shaderFloat64),
        OFFSET_TABLE_ENTRY(VkPhysicalDeviceFeatures, shaderInt64),
        OFFSET_TABLE_ENTRY(VkPhysicalDeviceFeatures, shaderInt16),
        OFFSET_TABLE_ENTRY(VkPhysicalDeviceFeatures, shaderResourceResidency),
        OFFSET_TABLE_ENTRY(VkPhysicalDeviceFeatures, shaderResourceMinLod),
        OFFSET_TABLE_ENTRY(VkPhysicalDeviceFeatures, sparseBinding),
        OFFSET_TABLE_ENTRY(VkPhysicalDeviceFeatures, sparseResidencyBuffer),
        OFFSET_TABLE_ENTRY(VkPhysicalDeviceFeatures, sparseResidencyImage2D),
        OFFSET_TABLE_ENTRY(VkPhysicalDeviceFeatures, sparseResidencyImage3D),
        OFFSET_TABLE_ENTRY(VkPhysicalDeviceFeatures, sparseResidency2Samples),
        OFFSET_TABLE_ENTRY(VkPhysicalDeviceFeatures, sparseResidency4Samples),
        OFFSET_TABLE_ENTRY(VkPhysicalDeviceFeatures, sparseResidency8Samples),
        OFFSET_TABLE_ENTRY(VkPhysicalDeviceFeatures, sparseResidency16Samples),
        OFFSET_TABLE_ENTRY(VkPhysicalDeviceFeatures, sparseResidencyAliased),
        OFFSET_TABLE_ENTRY(VkPhysicalDeviceFeatures, variableMultisampleRate),
        OFFSET_TABLE_ENTRY(VkPhysicalDeviceFeatures, inheritedQueries),
        {0, 0}};

    deMemset(buffer, GUARD_VALUE, sizeof(buffer));
    features = reinterpret_cast<VkPhysicalDeviceFeatures *>(buffer);

    context.getInstanceInterface().getPhysicalDeviceFeatures(context.getPhysicalDevice(), features);

    log << TestLog::Message << "device = " << context.getPhysicalDevice() << TestLog::EndMessage << TestLog::Message
        << *features << TestLog::EndMessage;

    // Requirements and dependencies
    {
        if (!features->robustBufferAccess)
            return tcu::TestStatus::fail("robustBufferAccess is not supported");
    }

    for (int ndx = 0; ndx < GUARD_SIZE; ndx++)
    {
        if (buffer[ndx + sizeof(VkPhysicalDeviceFeatures)] != GUARD_VALUE)
        {
            log << TestLog::Message << "deviceFeatures - Guard offset " << ndx << " not valid" << TestLog::EndMessage;
            return tcu::TestStatus::fail("deviceFeatures buffer overflow");
        }
    }

    if (!validateInitComplete(context.getPhysicalDevice(), &InstanceInterface::getPhysicalDeviceFeatures,
                              context.getInstanceInterface(), featureOffsetTable))
    {
        log << TestLog::Message << "deviceFeatures - VkPhysicalDeviceFeatures not completely initialized"
            << TestLog::EndMessage;
        return tcu::TestStatus::fail("deviceFeatures incomplete initialization");
    }

    return tcu::TestStatus::pass("Query succeeded");
}

static const ValidateQueryBits::QueryMemberTableEntry s_physicalDevicePropertiesOffsetTable[] = {
    OFFSET_TABLE_ENTRY(VkPhysicalDeviceProperties, apiVersion),
    OFFSET_TABLE_ENTRY(VkPhysicalDeviceProperties, driverVersion),
    OFFSET_TABLE_ENTRY(VkPhysicalDeviceProperties, vendorID),
    OFFSET_TABLE_ENTRY(VkPhysicalDeviceProperties, deviceID),
    OFFSET_TABLE_ENTRY(VkPhysicalDeviceProperties, deviceType),
    OFFSET_TABLE_ENTRY(VkPhysicalDeviceProperties, pipelineCacheUUID),
    OFFSET_TABLE_ENTRY(VkPhysicalDeviceProperties, limits.maxImageDimension1D),
    OFFSET_TABLE_ENTRY(VkPhysicalDeviceProperties, limits.maxImageDimension2D),
    OFFSET_TABLE_ENTRY(VkPhysicalDeviceProperties, limits.maxImageDimension3D),
    OFFSET_TABLE_ENTRY(VkPhysicalDeviceProperties, limits.maxImageDimensionCube),
    OFFSET_TABLE_ENTRY(VkPhysicalDeviceProperties, limits.maxImageArrayLayers),
    OFFSET_TABLE_ENTRY(VkPhysicalDeviceProperties, limits.maxTexelBufferElements),
    OFFSET_TABLE_ENTRY(VkPhysicalDeviceProperties, limits.maxUniformBufferRange),
    OFFSET_TABLE_ENTRY(VkPhysicalDeviceProperties, limits.maxStorageBufferRange),
    OFFSET_TABLE_ENTRY(VkPhysicalDeviceProperties, limits.maxPushConstantsSize),
    OFFSET_TABLE_ENTRY(VkPhysicalDeviceProperties, limits.maxMemoryAllocationCount),
    OFFSET_TABLE_ENTRY(VkPhysicalDeviceProperties, limits.maxSamplerAllocationCount),
    OFFSET_TABLE_ENTRY(VkPhysicalDeviceProperties, limits.bufferImageGranularity),
    OFFSET_TABLE_ENTRY(VkPhysicalDeviceProperties, limits.sparseAddressSpaceSize),
    OFFSET_TABLE_ENTRY(VkPhysicalDeviceProperties, limits.maxBoundDescriptorSets),
    OFFSET_TABLE_ENTRY(VkPhysicalDeviceProperties, limits.maxPerStageDescriptorSamplers),
    OFFSET_TABLE_ENTRY(VkPhysicalDeviceProperties, limits.maxPerStageDescriptorUniformBuffers),
    OFFSET_TABLE_ENTRY(VkPhysicalDeviceProperties, limits.maxPerStageDescriptorStorageBuffers),
    OFFSET_TABLE_ENTRY(VkPhysicalDeviceProperties, limits.maxPerStageDescriptorSampledImages),
    OFFSET_TABLE_ENTRY(VkPhysicalDeviceProperties, limits.maxPerStageDescriptorStorageImages),
    OFFSET_TABLE_ENTRY(VkPhysicalDeviceProperties, limits.maxPerStageDescriptorInputAttachments),
    OFFSET_TABLE_ENTRY(VkPhysicalDeviceProperties, limits.maxPerStageResources),
    OFFSET_TABLE_ENTRY(VkPhysicalDeviceProperties, limits.maxDescriptorSetSamplers),
    OFFSET_TABLE_ENTRY(VkPhysicalDeviceProperties, limits.maxDescriptorSetUniformBuffers),
    OFFSET_TABLE_ENTRY(VkPhysicalDeviceProperties, limits.maxDescriptorSetUniformBuffersDynamic),
    OFFSET_TABLE_ENTRY(VkPhysicalDeviceProperties, limits.maxDescriptorSetStorageBuffers),
    OFFSET_TABLE_ENTRY(VkPhysicalDeviceProperties, limits.maxDescriptorSetStorageBuffersDynamic),
    OFFSET_TABLE_ENTRY(VkPhysicalDeviceProperties, limits.maxDescriptorSetSampledImages),
    OFFSET_TABLE_ENTRY(VkPhysicalDeviceProperties, limits.maxDescriptorSetStorageImages),
    OFFSET_TABLE_ENTRY(VkPhysicalDeviceProperties, limits.maxDescriptorSetInputAttachments),
    OFFSET_TABLE_ENTRY(VkPhysicalDeviceProperties, limits.maxVertexInputAttributes),
    OFFSET_TABLE_ENTRY(VkPhysicalDeviceProperties, limits.maxVertexInputBindings),
    OFFSET_TABLE_ENTRY(VkPhysicalDeviceProperties, limits.maxVertexInputAttributeOffset),
    OFFSET_TABLE_ENTRY(VkPhysicalDeviceProperties, limits.maxVertexInputBindingStride),
    OFFSET_TABLE_ENTRY(VkPhysicalDeviceProperties, limits.maxVertexOutputComponents),
    OFFSET_TABLE_ENTRY(VkPhysicalDeviceProperties, limits.maxTessellationGenerationLevel),
    OFFSET_TABLE_ENTRY(VkPhysicalDeviceProperties, limits.maxTessellationPatchSize),
    OFFSET_TABLE_ENTRY(VkPhysicalDeviceProperties, limits.maxTessellationControlPerVertexInputComponents),
    OFFSET_TABLE_ENTRY(VkPhysicalDeviceProperties, limits.maxTessellationControlPerVertexOutputComponents),
    OFFSET_TABLE_ENTRY(VkPhysicalDeviceProperties, limits.maxTessellationControlPerPatchOutputComponents),
    OFFSET_TABLE_ENTRY(VkPhysicalDeviceProperties, limits.maxTessellationControlTotalOutputComponents),
    OFFSET_TABLE_ENTRY(VkPhysicalDeviceProperties, limits.maxTessellationEvaluationInputComponents),
    OFFSET_TABLE_ENTRY(VkPhysicalDeviceProperties, limits.maxTessellationEvaluationOutputComponents),
    OFFSET_TABLE_ENTRY(VkPhysicalDeviceProperties, limits.maxGeometryShaderInvocations),
    OFFSET_TABLE_ENTRY(VkPhysicalDeviceProperties, limits.maxGeometryInputComponents),
    OFFSET_TABLE_ENTRY(VkPhysicalDeviceProperties, limits.maxGeometryOutputComponents),
    OFFSET_TABLE_ENTRY(VkPhysicalDeviceProperties, limits.maxGeometryOutputVertices),
    OFFSET_TABLE_ENTRY(VkPhysicalDeviceProperties, limits.maxGeometryTotalOutputComponents),
    OFFSET_TABLE_ENTRY(VkPhysicalDeviceProperties, limits.maxFragmentInputComponents),
    OFFSET_TABLE_ENTRY(VkPhysicalDeviceProperties, limits.maxFragmentOutputAttachments),
    OFFSET_TABLE_ENTRY(VkPhysicalDeviceProperties, limits.maxFragmentDualSrcAttachments),
    OFFSET_TABLE_ENTRY(VkPhysicalDeviceProperties, limits.maxFragmentCombinedOutputResources),
    OFFSET_TABLE_ENTRY(VkPhysicalDeviceProperties, limits.maxComputeSharedMemorySize),
    OFFSET_TABLE_ENTRY(VkPhysicalDeviceProperties, limits.maxComputeWorkGroupCount[3]),
    OFFSET_TABLE_ENTRY(VkPhysicalDeviceProperties, limits.maxComputeWorkGroupInvocations),
    OFFSET_TABLE_ENTRY(VkPhysicalDeviceProperties, limits.maxComputeWorkGroupSize[3]),
    OFFSET_TABLE_ENTRY(VkPhysicalDeviceProperties, limits.subPixelPrecisionBits),
    OFFSET_TABLE_ENTRY(VkPhysicalDeviceProperties, limits.subTexelPrecisionBits),
    OFFSET_TABLE_ENTRY(VkPhysicalDeviceProperties, limits.mipmapPrecisionBits),
    OFFSET_TABLE_ENTRY(VkPhysicalDeviceProperties, limits.maxDrawIndexedIndexValue),
    OFFSET_TABLE_ENTRY(VkPhysicalDeviceProperties, limits.maxDrawIndirectCount),
    OFFSET_TABLE_ENTRY(VkPhysicalDeviceProperties, limits.maxSamplerLodBias),
    OFFSET_TABLE_ENTRY(VkPhysicalDeviceProperties, limits.maxSamplerAnisotropy),
    OFFSET_TABLE_ENTRY(VkPhysicalDeviceProperties, limits.maxViewports),
    OFFSET_TABLE_ENTRY(VkPhysicalDeviceProperties, limits.maxViewportDimensions[2]),
    OFFSET_TABLE_ENTRY(VkPhysicalDeviceProperties, limits.viewportBoundsRange[2]),
    OFFSET_TABLE_ENTRY(VkPhysicalDeviceProperties, limits.viewportSubPixelBits),
    OFFSET_TABLE_ENTRY(VkPhysicalDeviceProperties, limits.minMemoryMapAlignment),
    OFFSET_TABLE_ENTRY(VkPhysicalDeviceProperties, limits.minTexelBufferOffsetAlignment),
    OFFSET_TABLE_ENTRY(VkPhysicalDeviceProperties, limits.minUniformBufferOffsetAlignment),
    OFFSET_TABLE_ENTRY(VkPhysicalDeviceProperties, limits.minStorageBufferOffsetAlignment),
    OFFSET_TABLE_ENTRY(VkPhysicalDeviceProperties, limits.minTexelOffset),
    OFFSET_TABLE_ENTRY(VkPhysicalDeviceProperties, limits.maxTexelOffset),
    OFFSET_TABLE_ENTRY(VkPhysicalDeviceProperties, limits.minTexelGatherOffset),
    OFFSET_TABLE_ENTRY(VkPhysicalDeviceProperties, limits.maxTexelGatherOffset),
    OFFSET_TABLE_ENTRY(VkPhysicalDeviceProperties, limits.minInterpolationOffset),
    OFFSET_TABLE_ENTRY(VkPhysicalDeviceProperties, limits.maxInterpolationOffset),
    OFFSET_TABLE_ENTRY(VkPhysicalDeviceProperties, limits.subPixelInterpolationOffsetBits),
    OFFSET_TABLE_ENTRY(VkPhysicalDeviceProperties, limits.maxFramebufferWidth),
    OFFSET_TABLE_ENTRY(VkPhysicalDeviceProperties, limits.maxFramebufferHeight),
    OFFSET_TABLE_ENTRY(VkPhysicalDeviceProperties, limits.maxFramebufferLayers),
    OFFSET_TABLE_ENTRY(VkPhysicalDeviceProperties, limits.framebufferColorSampleCounts),
    OFFSET_TABLE_ENTRY(VkPhysicalDeviceProperties, limits.framebufferDepthSampleCounts),
    OFFSET_TABLE_ENTRY(VkPhysicalDeviceProperties, limits.framebufferStencilSampleCounts),
    OFFSET_TABLE_ENTRY(VkPhysicalDeviceProperties, limits.framebufferNoAttachmentsSampleCounts),
    OFFSET_TABLE_ENTRY(VkPhysicalDeviceProperties, limits.maxColorAttachments),
    OFFSET_TABLE_ENTRY(VkPhysicalDeviceProperties, limits.sampledImageColorSampleCounts),
    OFFSET_TABLE_ENTRY(VkPhysicalDeviceProperties, limits.sampledImageIntegerSampleCounts),
    OFFSET_TABLE_ENTRY(VkPhysicalDeviceProperties, limits.sampledImageDepthSampleCounts),
    OFFSET_TABLE_ENTRY(VkPhysicalDeviceProperties, limits.sampledImageStencilSampleCounts),
    OFFSET_TABLE_ENTRY(VkPhysicalDeviceProperties, limits.storageImageSampleCounts),
    OFFSET_TABLE_ENTRY(VkPhysicalDeviceProperties, limits.maxSampleMaskWords),
    OFFSET_TABLE_ENTRY(VkPhysicalDeviceProperties, limits.timestampComputeAndGraphics),
    OFFSET_TABLE_ENTRY(VkPhysicalDeviceProperties, limits.timestampPeriod),
    OFFSET_TABLE_ENTRY(VkPhysicalDeviceProperties, limits.maxClipDistances),
    OFFSET_TABLE_ENTRY(VkPhysicalDeviceProperties, limits.maxCullDistances),
    OFFSET_TABLE_ENTRY(VkPhysicalDeviceProperties, limits.maxCombinedClipAndCullDistances),
    OFFSET_TABLE_ENTRY(VkPhysicalDeviceProperties, limits.discreteQueuePriorities),
    OFFSET_TABLE_ENTRY(VkPhysicalDeviceProperties, limits.pointSizeRange[2]),
    OFFSET_TABLE_ENTRY(VkPhysicalDeviceProperties, limits.lineWidthRange[2]),
    OFFSET_TABLE_ENTRY(VkPhysicalDeviceProperties, limits.pointSizeGranularity),
    OFFSET_TABLE_ENTRY(VkPhysicalDeviceProperties, limits.lineWidthGranularity),
    OFFSET_TABLE_ENTRY(VkPhysicalDeviceProperties, limits.strictLines),
    OFFSET_TABLE_ENTRY(VkPhysicalDeviceProperties, limits.standardSampleLocations),
    OFFSET_TABLE_ENTRY(VkPhysicalDeviceProperties, limits.optimalBufferCopyOffsetAlignment),
    OFFSET_TABLE_ENTRY(VkPhysicalDeviceProperties, limits.optimalBufferCopyRowPitchAlignment),
    OFFSET_TABLE_ENTRY(VkPhysicalDeviceProperties, limits.nonCoherentAtomSize),
    OFFSET_TABLE_ENTRY(VkPhysicalDeviceProperties, sparseProperties.residencyStandard2DBlockShape),
    OFFSET_TABLE_ENTRY(VkPhysicalDeviceProperties, sparseProperties.residencyStandard2DMultisampleBlockShape),
    OFFSET_TABLE_ENTRY(VkPhysicalDeviceProperties, sparseProperties.residencyStandard3DBlockShape),
    OFFSET_TABLE_ENTRY(VkPhysicalDeviceProperties, sparseProperties.residencyAlignedMipSize),
    OFFSET_TABLE_ENTRY(VkPhysicalDeviceProperties, sparseProperties.residencyNonResidentStrict),
    {0, 0}};

tcu::TestStatus deviceProperties(Context &context)
{
    using namespace ValidateQueryBits;

    TestLog &log = context.getTestContext().getLog();
    VkPhysicalDeviceProperties *props;
    VkPhysicalDeviceFeatures features;
    uint8_t buffer[sizeof(VkPhysicalDeviceProperties) + GUARD_SIZE];

    props = reinterpret_cast<VkPhysicalDeviceProperties *>(buffer);
    deMemset(props, GUARD_VALUE, sizeof(buffer));

    context.getInstanceInterface().getPhysicalDeviceProperties(context.getPhysicalDevice(), props);
    context.getInstanceInterface().getPhysicalDeviceFeatures(context.getPhysicalDevice(), &features);

    log << TestLog::Message << "device = " << context.getPhysicalDevice() << TestLog::EndMessage << TestLog::Message
        << *props << TestLog::EndMessage;

    if (!validateFeatureLimits(props, &features, log))
        return tcu::TestStatus::fail("deviceProperties - feature limits failed");

    for (int ndx = 0; ndx < GUARD_SIZE; ndx++)
    {
        if (buffer[ndx + sizeof(VkPhysicalDeviceProperties)] != GUARD_VALUE)
        {
            log << TestLog::Message << "deviceProperties - Guard offset " << ndx << " not valid" << TestLog::EndMessage;
            return tcu::TestStatus::fail("deviceProperties buffer overflow");
        }
    }

    if (!validateInitComplete(context.getPhysicalDevice(), &InstanceInterface::getPhysicalDeviceProperties,
                              context.getInstanceInterface(), s_physicalDevicePropertiesOffsetTable))
    {
        log << TestLog::Message << "deviceProperties - VkPhysicalDeviceProperties not completely initialized"
            << TestLog::EndMessage;
        return tcu::TestStatus::fail("deviceProperties incomplete initialization");
    }

    // Check if deviceName string is properly terminated.
    if (memchr(props->deviceName, '\0', VK_MAX_PHYSICAL_DEVICE_NAME_SIZE) == nullptr)
    {
        log << TestLog::Message << "deviceProperties - VkPhysicalDeviceProperties deviceName not properly initialized"
            << TestLog::EndMessage;
        return tcu::TestStatus::fail("deviceProperties incomplete initialization");
    }

    {
        const ApiVersion deviceVersion = unpackVersion(props->apiVersion);
#ifndef CTS_USES_VULKANSC
        const ApiVersion deqpVersion = unpackVersion(VK_API_MAX_FRAMEWORK_VERSION);
#else
        const ApiVersion deqpVersion = unpackVersion(VK_API_VERSION_1_2);
#endif // CTS_USES_VULKANSC

        if (deviceVersion.majorNum != deqpVersion.majorNum)
        {
            log << TestLog::Message << "deviceProperties - API Major Version " << deviceVersion.majorNum
                << " is not valid" << TestLog::EndMessage;
            return tcu::TestStatus::fail("deviceProperties apiVersion not valid");
        }

        if (deviceVersion.minorNum > deqpVersion.minorNum)
        {
            log << TestLog::Message << "deviceProperties - API Minor Version " << deviceVersion.minorNum
                << " is not valid for this version of dEQP" << TestLog::EndMessage;
            return tcu::TestStatus::fail("deviceProperties apiVersion not valid");
        }
    }

    return tcu::TestStatus::pass("DeviceProperites query succeeded");
}

tcu::TestStatus deviceQueueFamilyProperties(Context &context)
{
    TestLog &log = context.getTestContext().getLog();
    const vector<VkQueueFamilyProperties> queueProperties =
        getPhysicalDeviceQueueFamilyProperties(context.getInstanceInterface(), context.getPhysicalDevice());

    log << TestLog::Message << "device = " << context.getPhysicalDevice() << TestLog::EndMessage;

    for (size_t queueNdx = 0; queueNdx < queueProperties.size(); queueNdx++)
        log << TestLog::Message << queueNdx << ": " << queueProperties[queueNdx] << TestLog::EndMessage;

    return tcu::TestStatus::pass("Querying queue properties succeeded");
}

tcu::TestStatus deviceMemoryProperties(Context &context)
{
    TestLog &log = context.getTestContext().getLog();
    VkPhysicalDeviceMemoryProperties *memProps;
    uint8_t buffer[sizeof(VkPhysicalDeviceMemoryProperties) + GUARD_SIZE];

    memProps = reinterpret_cast<VkPhysicalDeviceMemoryProperties *>(buffer);
    deMemset(buffer, GUARD_VALUE, sizeof(buffer));

    context.getInstanceInterface().getPhysicalDeviceMemoryProperties(context.getPhysicalDevice(), memProps);

    log << TestLog::Message << "device = " << context.getPhysicalDevice() << TestLog::EndMessage << TestLog::Message
        << *memProps << TestLog::EndMessage;

    for (int32_t ndx = 0; ndx < GUARD_SIZE; ndx++)
    {
        if (buffer[ndx + sizeof(VkPhysicalDeviceMemoryProperties)] != GUARD_VALUE)
        {
            log << TestLog::Message << "deviceMemoryProperties - Guard offset " << ndx << " not valid"
                << TestLog::EndMessage;
            return tcu::TestStatus::fail("deviceMemoryProperties buffer overflow");
        }
    }

    if (memProps->memoryHeapCount >= VK_MAX_MEMORY_HEAPS)
    {
        log << TestLog::Message << "deviceMemoryProperties - HeapCount larger than " << (uint32_t)VK_MAX_MEMORY_HEAPS
            << TestLog::EndMessage;
        return tcu::TestStatus::fail("deviceMemoryProperties HeapCount too large");
    }

    if (memProps->memoryHeapCount == 1)
    {
        if ((memProps->memoryHeaps[0].flags & VK_MEMORY_HEAP_DEVICE_LOCAL_BIT) == 0)
        {
            log << TestLog::Message << "deviceMemoryProperties - Single heap is not marked DEVICE_LOCAL"
                << TestLog::EndMessage;
            return tcu::TestStatus::fail("deviceMemoryProperties invalid HeapFlags");
        }
    }

    const VkMemoryPropertyFlags validPropertyFlags[] = {
        0,
        VK_MEMORY_PROPERTY_DEVICE_LOCAL_BIT,
        VK_MEMORY_PROPERTY_DEVICE_LOCAL_BIT | VK_MEMORY_PROPERTY_HOST_VISIBLE_BIT |
            VK_MEMORY_PROPERTY_HOST_COHERENT_BIT,
        VK_MEMORY_PROPERTY_DEVICE_LOCAL_BIT | VK_MEMORY_PROPERTY_HOST_VISIBLE_BIT | VK_MEMORY_PROPERTY_HOST_CACHED_BIT,
        VK_MEMORY_PROPERTY_DEVICE_LOCAL_BIT | VK_MEMORY_PROPERTY_HOST_VISIBLE_BIT | VK_MEMORY_PROPERTY_HOST_CACHED_BIT |
            VK_MEMORY_PROPERTY_HOST_COHERENT_BIT,
        VK_MEMORY_PROPERTY_HOST_VISIBLE_BIT | VK_MEMORY_PROPERTY_HOST_COHERENT_BIT,
        VK_MEMORY_PROPERTY_HOST_VISIBLE_BIT | VK_MEMORY_PROPERTY_HOST_CACHED_BIT,
        VK_MEMORY_PROPERTY_HOST_VISIBLE_BIT | VK_MEMORY_PROPERTY_HOST_CACHED_BIT | VK_MEMORY_PROPERTY_HOST_COHERENT_BIT,
        VK_MEMORY_PROPERTY_DEVICE_LOCAL_BIT | VK_MEMORY_PROPERTY_LAZILY_ALLOCATED_BIT};

    const VkMemoryPropertyFlags requiredPropertyFlags[] = {VK_MEMORY_PROPERTY_HOST_VISIBLE_BIT |
                                                           VK_MEMORY_PROPERTY_HOST_COHERENT_BIT};

    bool requiredFlagsFound[DE_LENGTH_OF_ARRAY(requiredPropertyFlags)];
    std::fill(DE_ARRAY_BEGIN(requiredFlagsFound), DE_ARRAY_END(requiredFlagsFound), false);

    for (uint32_t memoryNdx = 0; memoryNdx < memProps->memoryTypeCount; memoryNdx++)
    {
        bool validPropTypeFound = false;

        if (memProps->memoryTypes[memoryNdx].heapIndex >= memProps->memoryHeapCount)
        {
            log << TestLog::Message << "deviceMemoryProperties - heapIndex "
                << memProps->memoryTypes[memoryNdx].heapIndex << " larger than heapCount" << TestLog::EndMessage;
            return tcu::TestStatus::fail("deviceMemoryProperties - invalid heapIndex");
        }

        const VkMemoryPropertyFlags bitsToCheck =
            VK_MEMORY_PROPERTY_DEVICE_LOCAL_BIT | VK_MEMORY_PROPERTY_HOST_VISIBLE_BIT |
            VK_MEMORY_PROPERTY_HOST_COHERENT_BIT | VK_MEMORY_PROPERTY_HOST_CACHED_BIT |
            VK_MEMORY_PROPERTY_LAZILY_ALLOCATED_BIT;

        for (const VkMemoryPropertyFlags *requiredFlagsIterator = DE_ARRAY_BEGIN(requiredPropertyFlags);
             requiredFlagsIterator != DE_ARRAY_END(requiredPropertyFlags); requiredFlagsIterator++)
            if ((memProps->memoryTypes[memoryNdx].propertyFlags & *requiredFlagsIterator) == *requiredFlagsIterator)
                requiredFlagsFound[requiredFlagsIterator - DE_ARRAY_BEGIN(requiredPropertyFlags)] = true;

        if (de::contains(DE_ARRAY_BEGIN(validPropertyFlags), DE_ARRAY_END(validPropertyFlags),
                         memProps->memoryTypes[memoryNdx].propertyFlags & bitsToCheck))
            validPropTypeFound = true;

        if (!validPropTypeFound)
        {
            log << TestLog::Message << "deviceMemoryProperties - propertyFlags "
                << memProps->memoryTypes[memoryNdx].propertyFlags << " not valid" << TestLog::EndMessage;
            return tcu::TestStatus::fail("deviceMemoryProperties propertyFlags not valid");
        }

        if (memProps->memoryTypes[memoryNdx].propertyFlags & VK_MEMORY_PROPERTY_DEVICE_LOCAL_BIT)
        {
            if ((memProps->memoryHeaps[memProps->memoryTypes[memoryNdx].heapIndex].flags &
                 VK_MEMORY_HEAP_DEVICE_LOCAL_BIT) == 0)
            {
                log << TestLog::Message
                    << "deviceMemoryProperties - DEVICE_LOCAL memory type references heap which is not DEVICE_LOCAL"
                    << TestLog::EndMessage;
                return tcu::TestStatus::fail("deviceMemoryProperties inconsistent memoryType and HeapFlags");
            }
        }
        else
        {
            if (memProps->memoryHeaps[memProps->memoryTypes[memoryNdx].heapIndex].flags &
                VK_MEMORY_HEAP_DEVICE_LOCAL_BIT)
            {
                log << TestLog::Message
                    << "deviceMemoryProperties - non-DEVICE_LOCAL memory type references heap with is DEVICE_LOCAL"
                    << TestLog::EndMessage;
                return tcu::TestStatus::fail("deviceMemoryProperties inconsistent memoryType and HeapFlags");
            }
        }
    }

    bool *requiredFlagsFoundIterator =
        std::find(DE_ARRAY_BEGIN(requiredFlagsFound), DE_ARRAY_END(requiredFlagsFound), false);
    if (requiredFlagsFoundIterator != DE_ARRAY_END(requiredFlagsFound))
    {
        DE_ASSERT(requiredFlagsFoundIterator - DE_ARRAY_BEGIN(requiredFlagsFound) <=
                  DE_LENGTH_OF_ARRAY(requiredPropertyFlags));
        log << TestLog::Message << "deviceMemoryProperties - required property flags "
            << getMemoryPropertyFlagsStr(
                   requiredPropertyFlags[requiredFlagsFoundIterator - DE_ARRAY_BEGIN(requiredFlagsFound)])
            << " not found" << TestLog::EndMessage;

        return tcu::TestStatus::fail("deviceMemoryProperties propertyFlags not valid");
    }

    return tcu::TestStatus::pass("Querying memory properties succeeded");
}

tcu::TestStatus deviceGroupPeerMemoryFeatures(Context &context)
{
    TestLog &log                 = context.getTestContext().getLog();
    const PlatformInterface &vkp = context.getPlatformInterface();
    const CustomInstance instance(createCustomInstanceWithExtension(context, "VK_KHR_device_group_creation"));
    const InstanceDriver &vki(instance.getDriver());
    const tcu::CommandLine &cmdLine = context.getTestContext().getCommandLine();
    const uint32_t devGroupIdx      = cmdLine.getVKDeviceGroupId() - 1;
    const uint32_t deviceIdx        = vk::chooseDeviceIndex(context.getInstanceInterface(), instance, cmdLine);
    const float queuePriority       = 1.0f;
    const char *deviceGroupExtName  = "VK_KHR_device_group";
    VkPhysicalDeviceMemoryProperties memProps;
    VkPeerMemoryFeatureFlags *peerMemFeatures;
    uint8_t buffer[sizeof(VkPeerMemoryFeatureFlags) + GUARD_SIZE];
    uint32_t queueFamilyIndex = 0;

    const vector<VkPhysicalDeviceGroupProperties> deviceGroupProps = enumeratePhysicalDeviceGroups(vki, instance);
    std::vector<const char *> deviceExtensions;

    if (static_cast<size_t>(devGroupIdx) >= deviceGroupProps.size())
    {
        std::ostringstream msg;
        msg << "Chosen device group index " << devGroupIdx << " too big: found " << deviceGroupProps.size()
            << " device groups";
        TCU_THROW(NotSupportedError, msg.str());
    }

    const auto numPhysicalDevices = deviceGroupProps[devGroupIdx].physicalDeviceCount;

    if (deviceIdx >= numPhysicalDevices)
    {
        std::ostringstream msg;
        msg << "Chosen device index " << deviceIdx << " too big: chosen device group " << devGroupIdx << " has "
            << numPhysicalDevices << " devices";
        TCU_THROW(NotSupportedError, msg.str());
    }

    // Need at least 2 devices for peer memory features.
    if (numPhysicalDevices < 2)
        TCU_THROW(NotSupportedError, "Need a device group with at least 2 physical devices");

    if (!isCoreDeviceExtension(context.getUsedApiVersion(), deviceGroupExtName))
        deviceExtensions.push_back(deviceGroupExtName);

    const std::vector<VkQueueFamilyProperties> queueProps =
        getPhysicalDeviceQueueFamilyProperties(vki, deviceGroupProps[devGroupIdx].physicalDevices[deviceIdx]);
    for (size_t queueNdx = 0; queueNdx < queueProps.size(); queueNdx++)
    {
        if (queueProps[queueNdx].queueFlags & VK_QUEUE_GRAPHICS_BIT)
            queueFamilyIndex = (uint32_t)queueNdx;
    }
    const VkDeviceQueueCreateInfo deviceQueueCreateInfo = {
        VK_STRUCTURE_TYPE_DEVICE_QUEUE_CREATE_INFO, //type
        nullptr,                                    //pNext
        (VkDeviceQueueCreateFlags)0u,               //flags
        queueFamilyIndex,                           //queueFamilyIndex;
        1u,                                         //queueCount;
        &queuePriority,                             //pQueuePriorities;
    };

    // Create device groups
    VkDeviceGroupDeviceCreateInfo deviceGroupInfo = {
        VK_STRUCTURE_TYPE_DEVICE_GROUP_DEVICE_CREATE_INFO, //stype
        nullptr,                                           //pNext
        deviceGroupProps[devGroupIdx].physicalDeviceCount, //physicalDeviceCount
        deviceGroupProps[devGroupIdx].physicalDevices      //physicalDevices
    };

    void *pNext = &deviceGroupInfo;
#ifdef CTS_USES_VULKANSC
    VkDeviceObjectReservationCreateInfo memReservationInfo = context.getTestContext().getCommandLine().isSubProcess() ?
                                                                 context.getResourceInterface()->getStatMax() :
                                                                 resetDeviceObjectReservationCreateInfo();
    memReservationInfo.pNext                               = pNext;
    pNext                                                  = &memReservationInfo;

    VkPhysicalDeviceVulkanSC10Features sc10Features = createDefaultSC10Features();
    sc10Features.pNext                              = pNext;
    pNext                                           = &sc10Features;

    VkPipelineCacheCreateInfo pcCI;
    std::vector<VkPipelinePoolSize> poolSizes;
    if (context.getTestContext().getCommandLine().isSubProcess())
    {
        if (context.getResourceInterface()->getCacheDataSize() > 0)
        {
            pcCI = {
                VK_STRUCTURE_TYPE_PIPELINE_CACHE_CREATE_INFO, // VkStructureType sType;
                nullptr,                                      // const void* pNext;
                VK_PIPELINE_CACHE_CREATE_READ_ONLY_BIT |
                    VK_PIPELINE_CACHE_CREATE_USE_APPLICATION_STORAGE_BIT, // VkPipelineCacheCreateFlags flags;
                context.getResourceInterface()->getCacheDataSize(),       // uintptr_t initialDataSize;
                context.getResourceInterface()->getCacheData()            // const void* pInitialData;
            };
            memReservationInfo.pipelineCacheCreateInfoCount = 1;
            memReservationInfo.pPipelineCacheCreateInfos    = &pcCI;
        }

        poolSizes = context.getResourceInterface()->getPipelinePoolSizes();
        if (!poolSizes.empty())
        {
            memReservationInfo.pipelinePoolSizeCount = uint32_t(poolSizes.size());
            memReservationInfo.pPipelinePoolSizes    = poolSizes.data();
        }
    }
#endif // CTS_USES_VULKANSC

    const VkDeviceCreateInfo deviceCreateInfo = {
        VK_STRUCTURE_TYPE_DEVICE_CREATE_INFO, //sType;
        pNext,                                //pNext;
        (VkDeviceCreateFlags)0u,              //flags
        1,                                    //queueRecordCount;
        &deviceQueueCreateInfo,               //pRequestedQueues;
        0,                                    //layerCount;
        nullptr,                              //ppEnabledLayerNames;
        uint32_t(deviceExtensions.size()),    //extensionCount;
        de::dataOrNull(deviceExtensions),     //ppEnabledExtensionNames;
        nullptr,                              //pEnabledFeatures;
    };

    Move<VkDevice> deviceGroup =
        createCustomDevice(context.getTestContext().getCommandLine().isValidationEnabled(), vkp, instance, vki,
                           deviceGroupProps[devGroupIdx].physicalDevices[deviceIdx], &deviceCreateInfo);
    const DeviceDriver vk(vkp, instance, *deviceGroup, context.getUsedApiVersion(),
                          context.getTestContext().getCommandLine());
    context.getInstanceInterface().getPhysicalDeviceMemoryProperties(
        deviceGroupProps[devGroupIdx].physicalDevices[deviceIdx], &memProps);

    peerMemFeatures = reinterpret_cast<VkPeerMemoryFeatureFlags *>(buffer);
    deMemset(buffer, GUARD_VALUE, sizeof(buffer));

    for (uint32_t heapIndex = 0; heapIndex < memProps.memoryHeapCount; heapIndex++)
    {
        for (uint32_t localDeviceIndex = 0; localDeviceIndex < numPhysicalDevices; localDeviceIndex++)
        {
            for (uint32_t remoteDeviceIndex = 0; remoteDeviceIndex < numPhysicalDevices; remoteDeviceIndex++)
            {
                if (localDeviceIndex != remoteDeviceIndex)
                {
                    vk.getDeviceGroupPeerMemoryFeatures(deviceGroup.get(), heapIndex, localDeviceIndex,
                                                        remoteDeviceIndex, peerMemFeatures);

                    // Check guard
                    for (int32_t ndx = 0; ndx < GUARD_SIZE; ndx++)
                    {
                        if (buffer[ndx + sizeof(VkPeerMemoryFeatureFlags)] != GUARD_VALUE)
                        {
                            log << TestLog::Message << "deviceGroupPeerMemoryFeatures - Guard offset " << ndx
                                << " not valid" << TestLog::EndMessage;
                            return tcu::TestStatus::fail("deviceGroupPeerMemoryFeatures buffer overflow");
                        }
                    }

                    VkPeerMemoryFeatureFlags requiredFlag = VK_PEER_MEMORY_FEATURE_COPY_DST_BIT;
                    VkPeerMemoryFeatureFlags maxValidFlag =
                        VK_PEER_MEMORY_FEATURE_COPY_SRC_BIT | VK_PEER_MEMORY_FEATURE_COPY_DST_BIT |
                        VK_PEER_MEMORY_FEATURE_GENERIC_SRC_BIT | VK_PEER_MEMORY_FEATURE_GENERIC_DST_BIT;
                    if ((!(*peerMemFeatures & requiredFlag)) || *peerMemFeatures > maxValidFlag)
                        return tcu::TestStatus::fail("deviceGroupPeerMemoryFeatures invalid flag");

                    log << TestLog::Message << "deviceGroup = " << deviceGroup.get() << TestLog::EndMessage
                        << TestLog::Message << "heapIndex = " << heapIndex << TestLog::EndMessage << TestLog::Message
                        << "localDeviceIndex = " << localDeviceIndex << TestLog::EndMessage << TestLog::Message
                        << "remoteDeviceIndex = " << remoteDeviceIndex << TestLog::EndMessage << TestLog::Message
                        << "PeerMemoryFeatureFlags = " << *peerMemFeatures << TestLog::EndMessage;
                }
            } // remote device
        }     // local device
    }         // heap Index

    return tcu::TestStatus::pass("Querying deviceGroup peer memory features succeeded");
}

tcu::TestStatus deviceMemoryBudgetProperties(Context &context)
{
    TestLog &log = context.getTestContext().getLog();
    uint8_t buffer[sizeof(VkPhysicalDeviceMemoryBudgetPropertiesEXT) + GUARD_SIZE];

    if (!context.isDeviceFunctionalitySupported("VK_EXT_memory_budget"))
        TCU_THROW(NotSupportedError, "VK_EXT_memory_budget is not supported");

    VkPhysicalDeviceMemoryBudgetPropertiesEXT *budgetProps =
        reinterpret_cast<VkPhysicalDeviceMemoryBudgetPropertiesEXT *>(buffer);
    deMemset(buffer, GUARD_VALUE, sizeof(buffer));

    budgetProps->sType = VK_STRUCTURE_TYPE_PHYSICAL_DEVICE_MEMORY_BUDGET_PROPERTIES_EXT;
    budgetProps->pNext = nullptr;

    VkPhysicalDeviceMemoryProperties2 memProps;
    deMemset(&memProps, 0, sizeof(memProps));
    memProps.sType = VK_STRUCTURE_TYPE_PHYSICAL_DEVICE_MEMORY_PROPERTIES_2;
    memProps.pNext = budgetProps;

    context.getInstanceInterface().getPhysicalDeviceMemoryProperties2(context.getPhysicalDevice(), &memProps);

    log << TestLog::Message << "device = " << context.getPhysicalDevice() << TestLog::EndMessage << TestLog::Message
        << *budgetProps << TestLog::EndMessage;

    for (int32_t ndx = 0; ndx < GUARD_SIZE; ndx++)
    {
        if (buffer[ndx + sizeof(VkPhysicalDeviceMemoryBudgetPropertiesEXT)] != GUARD_VALUE)
        {
            log << TestLog::Message << "deviceMemoryBudgetProperties - Guard offset " << ndx << " not valid"
                << TestLog::EndMessage;
            return tcu::TestStatus::fail("deviceMemoryBudgetProperties buffer overflow");
        }
    }

    for (uint32_t i = 0; i < memProps.memoryProperties.memoryHeapCount; ++i)
    {
        if (budgetProps->heapBudget[i] == 0)
        {
            log << TestLog::Message << "deviceMemoryBudgetProperties - Supported heaps must report nonzero budget"
                << TestLog::EndMessage;
            return tcu::TestStatus::fail("deviceMemoryBudgetProperties invalid heap budget (zero)");
        }
        if (budgetProps->heapBudget[i] > memProps.memoryProperties.memoryHeaps[i].size)
        {
            log << TestLog::Message
                << "deviceMemoryBudgetProperties - Heap budget must be less than or equal to heap size"
                << TestLog::EndMessage;
            return tcu::TestStatus::fail("deviceMemoryBudgetProperties invalid heap budget (too large)");
        }
    }

    for (uint32_t i = memProps.memoryProperties.memoryHeapCount; i < VK_MAX_MEMORY_HEAPS; ++i)
    {
        if (budgetProps->heapBudget[i] != 0 || budgetProps->heapUsage[i] != 0)
        {
            log << TestLog::Message << "deviceMemoryBudgetProperties - Unused heaps must report budget/usage of zero"
                << TestLog::EndMessage;
            return tcu::TestStatus::fail("deviceMemoryBudgetProperties invalid unused heaps");
        }
    }

    return tcu::TestStatus::pass("Querying memory budget properties succeeded");
}

namespace
{

#include "vkMandatoryFeatures.inl"

}

tcu::TestStatus deviceMandatoryFeatures(Context &context)
{
    bool result = checkBasicMandatoryFeatures(context);

#if defined(CTS_USES_VULKAN)
    // for vulkan 1.4+ we need to check complex cases that were not generated in vkMandatoryFeatures.inl
    if (context.contextSupports(vk::ApiVersion(0, 1, 4, 0)))
    {
        const InstanceInterface &vki    = context.getInstanceInterface();
        VkPhysicalDevice physicalDevice = context.getPhysicalDevice();
        const auto &cmdLine             = context.getTestContext().getCommandLine();
        const auto &vulkan14Features    = context.getDeviceVulkan14Features();
        tcu::TestLog &log               = context.getTestContext().getLog();

        if (!cmdLine.isComputeOnly() && (vulkan14Features.hostImageCopy == VK_FALSE))
        {
            // find graphics and transfer queues
            std::optional<size_t> graphicsQueueNdx;
            std::optional<size_t> transferQueueNdx;
            const auto queuePropsVect = getPhysicalDeviceQueueFamilyProperties(vki, physicalDevice);
            for (size_t queueNdx = 0; queueNdx < queuePropsVect.size(); queueNdx++)
            {
                uint32_t queueFlags = queuePropsVect[queueNdx].queueFlags;
                if ((queueFlags & VK_QUEUE_GRAPHICS_BIT) && !graphicsQueueNdx.has_value())
                    graphicsQueueNdx = (uint32_t)queueNdx;
                else if ((queueFlags & VK_QUEUE_TRANSFER_BIT) && !transferQueueNdx.has_value())
                    transferQueueNdx = (uint32_t)queueNdx;
            }

            if (!graphicsQueueNdx.has_value() || !transferQueueNdx.has_value())
            {
                log << tcu::TestLog::Message
                    << "Implementation that has a VK_QUEUE_GRAPHICS_BIT queue must support "
                       "either the hostImageCopy feature or an additional queue that supports VK_QUEUE_TRANSFER_BIT"
                    << tcu::TestLog::EndMessage;
                result = false;
            }
        }
    }
#endif // defined(CTS_USES_VULKAN)

    if (result)
        return tcu::TestStatus::pass("Passed");

    return tcu::TestStatus::fail("Not all mandatory features are supported ( see: vkspec.html#features-requirements )");
}

VkFormatFeatureFlags getBaseRequiredOptimalTilingFeatures(VkFormat format)
{
    struct Formatpair
    {
        VkFormat format;
        VkFormatFeatureFlags flags;
    };

    enum
    {
        SAIM = VK_FORMAT_FEATURE_SAMPLED_IMAGE_BIT,
        BLSR = VK_FORMAT_FEATURE_BLIT_SRC_BIT,
        SIFL = VK_FORMAT_FEATURE_SAMPLED_IMAGE_FILTER_LINEAR_BIT,
        COAT = VK_FORMAT_FEATURE_COLOR_ATTACHMENT_BIT,
        BLDS = VK_FORMAT_FEATURE_BLIT_DST_BIT,
        CABL = VK_FORMAT_FEATURE_COLOR_ATTACHMENT_BLEND_BIT,
        STIM = VK_FORMAT_FEATURE_STORAGE_IMAGE_BIT,
        STIA = VK_FORMAT_FEATURE_STORAGE_IMAGE_ATOMIC_BIT,
        DSAT = VK_FORMAT_FEATURE_DEPTH_STENCIL_ATTACHMENT_BIT,
        TRSR = VK_FORMAT_FEATURE_TRANSFER_SRC_BIT,
        TRDS = VK_FORMAT_FEATURE_TRANSFER_DST_BIT
    };

    static const Formatpair formatflags[] = {
        {VK_FORMAT_B4G4R4A4_UNORM_PACK16, SAIM | BLSR | TRSR | TRDS | SIFL},
        {VK_FORMAT_R5G6B5_UNORM_PACK16, SAIM | BLSR | TRSR | TRDS | COAT | BLDS | SIFL | CABL},
        {VK_FORMAT_A1R5G5B5_UNORM_PACK16, SAIM | BLSR | TRSR | TRDS | COAT | BLDS | SIFL | CABL},
        {VK_FORMAT_R8_UNORM, SAIM | BLSR | TRSR | TRDS | COAT | BLDS | SIFL | CABL},
        {VK_FORMAT_R8_SNORM, SAIM | BLSR | TRSR | TRDS | SIFL},
        {VK_FORMAT_R8_UINT, SAIM | BLSR | TRSR | TRDS | COAT | BLDS},
        {VK_FORMAT_R8_SINT, SAIM | BLSR | TRSR | TRDS | COAT | BLDS},
        {VK_FORMAT_R8G8_UNORM, SAIM | BLSR | TRSR | TRDS | COAT | BLDS | SIFL | CABL},
        {VK_FORMAT_R8G8_SNORM, SAIM | BLSR | TRSR | TRDS | SIFL},
        {VK_FORMAT_R8G8_UINT, SAIM | BLSR | TRSR | TRDS | COAT | BLDS},
        {VK_FORMAT_R8G8_SINT, SAIM | BLSR | TRSR | TRDS | COAT | BLDS},
        {VK_FORMAT_R8G8B8A8_UNORM, SAIM | BLSR | TRSR | TRDS | COAT | BLDS | SIFL | STIM | CABL},
        {VK_FORMAT_R8G8B8A8_SNORM, SAIM | BLSR | TRSR | TRDS | SIFL | STIM},
        {VK_FORMAT_R8G8B8A8_UINT, SAIM | BLSR | TRSR | TRDS | COAT | BLDS | STIM},
        {VK_FORMAT_R8G8B8A8_SINT, SAIM | BLSR | TRSR | TRDS | COAT | BLDS | STIM},
        {VK_FORMAT_R8G8B8A8_SRGB, SAIM | BLSR | TRSR | TRDS | COAT | BLDS | SIFL | CABL},
        {VK_FORMAT_B8G8R8A8_UNORM, SAIM | BLSR | TRSR | TRDS | COAT | BLDS | SIFL | CABL},
        {VK_FORMAT_B8G8R8A8_SRGB, SAIM | BLSR | TRSR | TRDS | COAT | BLDS | SIFL | CABL},
        {VK_FORMAT_A8B8G8R8_UNORM_PACK32, SAIM | BLSR | TRSR | TRDS | COAT | BLDS | SIFL | CABL},
        {VK_FORMAT_A8B8G8R8_SNORM_PACK32, SAIM | BLSR | TRSR | TRDS | SIFL},
        {VK_FORMAT_A8B8G8R8_UINT_PACK32, SAIM | BLSR | TRSR | TRDS | COAT | BLDS},
        {VK_FORMAT_A8B8G8R8_SINT_PACK32, SAIM | BLSR | TRSR | TRDS | COAT | BLDS},
        {VK_FORMAT_A8B8G8R8_SRGB_PACK32, SAIM | BLSR | TRSR | TRDS | COAT | BLDS | SIFL | CABL},
        {VK_FORMAT_A2B10G10R10_UNORM_PACK32, SAIM | BLSR | TRSR | TRDS | COAT | BLDS | SIFL | CABL},
        {VK_FORMAT_A2B10G10R10_UINT_PACK32, SAIM | BLSR | TRSR | TRDS | COAT | BLDS},
        {VK_FORMAT_R16_UINT, SAIM | BLSR | TRSR | TRDS | COAT | BLDS},
        {VK_FORMAT_R16_SINT, SAIM | BLSR | TRSR | TRDS | COAT | BLDS},
        {VK_FORMAT_R16_SFLOAT, SAIM | BLSR | TRSR | TRDS | COAT | BLDS | SIFL | CABL},
        {VK_FORMAT_R16G16_UINT, SAIM | BLSR | TRSR | TRDS | COAT | BLDS},
        {VK_FORMAT_R16G16_SINT, SAIM | BLSR | TRSR | TRDS | COAT | BLDS},
        {VK_FORMAT_R16G16_SFLOAT, SAIM | BLSR | TRSR | TRDS | COAT | BLDS | SIFL | CABL},
        {VK_FORMAT_R16G16B16A16_UINT, SAIM | BLSR | TRSR | TRDS | COAT | BLDS | STIM},
        {VK_FORMAT_R16G16B16A16_SINT, SAIM | BLSR | TRSR | TRDS | COAT | BLDS | STIM},
        {VK_FORMAT_R16G16B16A16_SFLOAT, SAIM | BLSR | TRSR | TRDS | COAT | BLDS | SIFL | STIM | CABL},
        {VK_FORMAT_R32_UINT, SAIM | BLSR | TRSR | TRDS | COAT | BLDS | STIM | STIA},
        {VK_FORMAT_R32_SINT, SAIM | BLSR | TRSR | TRDS | COAT | BLDS | STIM | STIA},
        {VK_FORMAT_R32_SFLOAT, SAIM | BLSR | TRSR | TRDS | COAT | BLDS | STIM},
        {VK_FORMAT_R32G32_UINT, SAIM | BLSR | TRSR | TRDS | COAT | BLDS | STIM},
        {VK_FORMAT_R32G32_SINT, SAIM | BLSR | TRSR | TRDS | COAT | BLDS | STIM},
        {VK_FORMAT_R32G32_SFLOAT, SAIM | BLSR | TRSR | TRDS | COAT | BLDS | STIM},
        {VK_FORMAT_R32G32B32A32_UINT, SAIM | BLSR | TRSR | TRDS | COAT | BLDS | STIM},
        {VK_FORMAT_R32G32B32A32_SINT, SAIM | BLSR | TRSR | TRDS | COAT | BLDS | STIM},
        {VK_FORMAT_R32G32B32A32_SFLOAT, SAIM | BLSR | TRSR | TRDS | COAT | BLDS | STIM},
        {VK_FORMAT_B10G11R11_UFLOAT_PACK32, SAIM | BLSR | TRSR | TRDS | SIFL},
        {VK_FORMAT_E5B9G9R9_UFLOAT_PACK32, SAIM | BLSR | TRSR | TRDS | SIFL},
        {VK_FORMAT_D16_UNORM, SAIM | BLSR | TRSR | TRDS | DSAT},
    };

    size_t formatpairs = sizeof(formatflags) / sizeof(Formatpair);

    for (unsigned int i = 0; i < formatpairs; i++)
        if (formatflags[i].format == format)
            return formatflags[i].flags;
    return 0;
}

VkFormatFeatureFlags getRequiredOptimalExtendedTilingFeatures(Context &context, VkFormat format,
                                                              VkFormatFeatureFlags queriedFlags)
{
    VkFormatFeatureFlags flags = (VkFormatFeatureFlags)0;

    // VK_EXT_sampler_filter_minmax:
    //    If filterMinmaxSingleComponentFormats is VK_TRUE, the following formats must
    //    support the VK_FORMAT_FEATURE_SAMPLED_IMAGE_FILTER_MINMAX_BIT_EXT feature with
    //    VK_IMAGE_TILING_OPTIMAL, if they support VK_FORMAT_FEATURE_SAMPLED_IMAGE_BIT.

    static const VkFormat s_requiredSampledImageFilterMinMaxFormats[] = {
        VK_FORMAT_R8_UNORM,   VK_FORMAT_R8_SNORM,          VK_FORMAT_R16_UNORM,         VK_FORMAT_R16_SNORM,
        VK_FORMAT_R16_SFLOAT, VK_FORMAT_R32_SFLOAT,        VK_FORMAT_D16_UNORM,         VK_FORMAT_X8_D24_UNORM_PACK32,
        VK_FORMAT_D32_SFLOAT, VK_FORMAT_D16_UNORM_S8_UINT, VK_FORMAT_D24_UNORM_S8_UINT, VK_FORMAT_D32_SFLOAT_S8_UINT,
    };

    if ((queriedFlags & VK_FORMAT_FEATURE_SAMPLED_IMAGE_BIT) != 0)
    {
        if (de::contains(context.getDeviceExtensions().begin(), context.getDeviceExtensions().end(),
                         "VK_EXT_sampler_filter_minmax"))
        {
            if (de::contains(DE_ARRAY_BEGIN(s_requiredSampledImageFilterMinMaxFormats),
                             DE_ARRAY_END(s_requiredSampledImageFilterMinMaxFormats), format))
            {
                VkPhysicalDeviceSamplerFilterMinmaxProperties physicalDeviceSamplerMinMaxProperties = {
                    VK_STRUCTURE_TYPE_PHYSICAL_DEVICE_SAMPLER_FILTER_MINMAX_PROPERTIES, nullptr, false, false};

                {
                    VkPhysicalDeviceProperties2 physicalDeviceProperties;
                    physicalDeviceProperties.sType = VK_STRUCTURE_TYPE_PHYSICAL_DEVICE_PROPERTIES_2;
                    physicalDeviceProperties.pNext = &physicalDeviceSamplerMinMaxProperties;

                    const InstanceInterface &vk = context.getInstanceInterface();
                    vk.getPhysicalDeviceProperties2(context.getPhysicalDevice(), &physicalDeviceProperties);
                }

                if (physicalDeviceSamplerMinMaxProperties.filterMinmaxSingleComponentFormats)
                {
                    flags |= VK_FORMAT_FEATURE_SAMPLED_IMAGE_FILTER_MINMAX_BIT;
                }
            }
        }
    }

    // VK_EXT_filter_cubic:
    // If cubic filtering is supported, VK_FORMAT_FEATURE_SAMPLED_IMAGE_FILTER_CUBIC_BIT_EXT must be supported for the following image view types:
    // VK_IMAGE_VIEW_TYPE_2D, VK_IMAGE_VIEW_TYPE_2D_ARRAY
    static const VkFormat s_requiredSampledImageFilterCubicFormats[] = {VK_FORMAT_R4G4_UNORM_PACK8,
                                                                        VK_FORMAT_R4G4B4A4_UNORM_PACK16,
                                                                        VK_FORMAT_B4G4R4A4_UNORM_PACK16,
                                                                        VK_FORMAT_R5G6B5_UNORM_PACK16,
                                                                        VK_FORMAT_B5G6R5_UNORM_PACK16,
                                                                        VK_FORMAT_R5G5B5A1_UNORM_PACK16,
                                                                        VK_FORMAT_B5G5R5A1_UNORM_PACK16,
                                                                        VK_FORMAT_A1R5G5B5_UNORM_PACK16,
                                                                        VK_FORMAT_R8_UNORM,
                                                                        VK_FORMAT_R8_SNORM,
                                                                        VK_FORMAT_R8_SRGB,
                                                                        VK_FORMAT_R8G8_UNORM,
                                                                        VK_FORMAT_R8G8_SNORM,
                                                                        VK_FORMAT_R8G8_SRGB,
                                                                        VK_FORMAT_R8G8B8_UNORM,
                                                                        VK_FORMAT_R8G8B8_SNORM,
                                                                        VK_FORMAT_R8G8B8_SRGB,
                                                                        VK_FORMAT_B8G8R8_UNORM,
                                                                        VK_FORMAT_B8G8R8_SNORM,
                                                                        VK_FORMAT_B8G8R8_SRGB,
                                                                        VK_FORMAT_R8G8B8A8_UNORM,
                                                                        VK_FORMAT_R8G8B8A8_SNORM,
                                                                        VK_FORMAT_R8G8B8A8_SRGB,
                                                                        VK_FORMAT_B8G8R8A8_UNORM,
                                                                        VK_FORMAT_B8G8R8A8_SNORM,
                                                                        VK_FORMAT_B8G8R8A8_SRGB,
                                                                        VK_FORMAT_A8B8G8R8_UNORM_PACK32,
                                                                        VK_FORMAT_A8B8G8R8_SNORM_PACK32,
                                                                        VK_FORMAT_A8B8G8R8_SRGB_PACK32};

    static const VkFormat s_requiredSampledImageFilterCubicFormatsETC2[] = {
        VK_FORMAT_ETC2_R8G8B8_UNORM_BLOCK,  VK_FORMAT_ETC2_R8G8B8_SRGB_BLOCK,    VK_FORMAT_ETC2_R8G8B8A1_UNORM_BLOCK,
        VK_FORMAT_ETC2_R8G8B8A1_SRGB_BLOCK, VK_FORMAT_ETC2_R8G8B8A8_UNORM_BLOCK, VK_FORMAT_ETC2_R8G8B8A8_SRGB_BLOCK};

    if ((queriedFlags & VK_FORMAT_FEATURE_SAMPLED_IMAGE_BIT) != 0 &&
        de::contains(context.getDeviceExtensions().begin(), context.getDeviceExtensions().end(), "VK_EXT_filter_cubic"))
    {
        if (de::contains(DE_ARRAY_BEGIN(s_requiredSampledImageFilterCubicFormats),
                         DE_ARRAY_END(s_requiredSampledImageFilterCubicFormats), format))
            flags |= VK_FORMAT_FEATURE_SAMPLED_IMAGE_FILTER_CUBIC_BIT_EXT;

        const auto &coreFeatures = context.getDeviceFeatures();
        if (coreFeatures.textureCompressionETC2 &&
            de::contains(DE_ARRAY_BEGIN(s_requiredSampledImageFilterCubicFormatsETC2),
                         DE_ARRAY_END(s_requiredSampledImageFilterCubicFormatsETC2), format))
            flags |= VK_FORMAT_FEATURE_SAMPLED_IMAGE_FILTER_CUBIC_BIT_EXT;
    }

    return flags;
}

VkFormatFeatureFlags getRequiredBufferFeatures(VkFormat format)
{
    static const VkFormat s_requiredVertexBufferFormats[]             = {VK_FORMAT_R8_UNORM,
                                                                         VK_FORMAT_R8_SNORM,
                                                                         VK_FORMAT_R8_UINT,
                                                                         VK_FORMAT_R8_SINT,
                                                                         VK_FORMAT_R8G8_UNORM,
                                                                         VK_FORMAT_R8G8_SNORM,
                                                                         VK_FORMAT_R8G8_UINT,
                                                                         VK_FORMAT_R8G8_SINT,
                                                                         VK_FORMAT_R8G8B8A8_UNORM,
                                                                         VK_FORMAT_R8G8B8A8_SNORM,
                                                                         VK_FORMAT_R8G8B8A8_UINT,
                                                                         VK_FORMAT_R8G8B8A8_SINT,
                                                                         VK_FORMAT_B8G8R8A8_UNORM,
                                                                         VK_FORMAT_A8B8G8R8_UNORM_PACK32,
                                                                         VK_FORMAT_A8B8G8R8_SNORM_PACK32,
                                                                         VK_FORMAT_A8B8G8R8_UINT_PACK32,
                                                                         VK_FORMAT_A8B8G8R8_SINT_PACK32,
                                                                         VK_FORMAT_A2B10G10R10_UNORM_PACK32,
                                                                         VK_FORMAT_R16_UNORM,
                                                                         VK_FORMAT_R16_SNORM,
                                                                         VK_FORMAT_R16_UINT,
                                                                         VK_FORMAT_R16_SINT,
                                                                         VK_FORMAT_R16_SFLOAT,
                                                                         VK_FORMAT_R16G16_UNORM,
                                                                         VK_FORMAT_R16G16_SNORM,
                                                                         VK_FORMAT_R16G16_UINT,
                                                                         VK_FORMAT_R16G16_SINT,
                                                                         VK_FORMAT_R16G16_SFLOAT,
                                                                         VK_FORMAT_R16G16B16A16_UNORM,
                                                                         VK_FORMAT_R16G16B16A16_SNORM,
                                                                         VK_FORMAT_R16G16B16A16_UINT,
                                                                         VK_FORMAT_R16G16B16A16_SINT,
                                                                         VK_FORMAT_R16G16B16A16_SFLOAT,
                                                                         VK_FORMAT_R32_UINT,
                                                                         VK_FORMAT_R32_SINT,
                                                                         VK_FORMAT_R32_SFLOAT,
                                                                         VK_FORMAT_R32G32_UINT,
                                                                         VK_FORMAT_R32G32_SINT,
                                                                         VK_FORMAT_R32G32_SFLOAT,
                                                                         VK_FORMAT_R32G32B32_UINT,
                                                                         VK_FORMAT_R32G32B32_SINT,
                                                                         VK_FORMAT_R32G32B32_SFLOAT,
                                                                         VK_FORMAT_R32G32B32A32_UINT,
                                                                         VK_FORMAT_R32G32B32A32_SINT,
                                                                         VK_FORMAT_R32G32B32A32_SFLOAT};
    static const VkFormat s_requiredUniformTexelBufferFormats[]       = {VK_FORMAT_R8_UNORM,
                                                                         VK_FORMAT_R8_SNORM,
                                                                         VK_FORMAT_R8_UINT,
                                                                         VK_FORMAT_R8_SINT,
                                                                         VK_FORMAT_R8G8_UNORM,
                                                                         VK_FORMAT_R8G8_SNORM,
                                                                         VK_FORMAT_R8G8_UINT,
                                                                         VK_FORMAT_R8G8_SINT,
                                                                         VK_FORMAT_R8G8B8A8_UNORM,
                                                                         VK_FORMAT_R8G8B8A8_SNORM,
                                                                         VK_FORMAT_R8G8B8A8_UINT,
                                                                         VK_FORMAT_R8G8B8A8_SINT,
                                                                         VK_FORMAT_B8G8R8A8_UNORM,
                                                                         VK_FORMAT_A8B8G8R8_UNORM_PACK32,
                                                                         VK_FORMAT_A8B8G8R8_SNORM_PACK32,
                                                                         VK_FORMAT_A8B8G8R8_UINT_PACK32,
                                                                         VK_FORMAT_A8B8G8R8_SINT_PACK32,
                                                                         VK_FORMAT_A2B10G10R10_UNORM_PACK32,
                                                                         VK_FORMAT_A2B10G10R10_UINT_PACK32,
                                                                         VK_FORMAT_R16_UINT,
                                                                         VK_FORMAT_R16_SINT,
                                                                         VK_FORMAT_R16_SFLOAT,
                                                                         VK_FORMAT_R16G16_UINT,
                                                                         VK_FORMAT_R16G16_SINT,
                                                                         VK_FORMAT_R16G16_SFLOAT,
                                                                         VK_FORMAT_R16G16B16A16_UINT,
                                                                         VK_FORMAT_R16G16B16A16_SINT,
                                                                         VK_FORMAT_R16G16B16A16_SFLOAT,
                                                                         VK_FORMAT_R32_UINT,
                                                                         VK_FORMAT_R32_SINT,
                                                                         VK_FORMAT_R32_SFLOAT,
                                                                         VK_FORMAT_R32G32_UINT,
                                                                         VK_FORMAT_R32G32_SINT,
                                                                         VK_FORMAT_R32G32_SFLOAT,
                                                                         VK_FORMAT_R32G32B32A32_UINT,
                                                                         VK_FORMAT_R32G32B32A32_SINT,
                                                                         VK_FORMAT_R32G32B32A32_SFLOAT,
                                                                         VK_FORMAT_B10G11R11_UFLOAT_PACK32};
    static const VkFormat s_requiredStorageTexelBufferFormats[]       = {VK_FORMAT_R8G8B8A8_UNORM,
                                                                         VK_FORMAT_R8G8B8A8_SNORM,
                                                                         VK_FORMAT_R8G8B8A8_UINT,
                                                                         VK_FORMAT_R8G8B8A8_SINT,
                                                                         VK_FORMAT_A8B8G8R8_UNORM_PACK32,
                                                                         VK_FORMAT_A8B8G8R8_SNORM_PACK32,
                                                                         VK_FORMAT_A8B8G8R8_UINT_PACK32,
                                                                         VK_FORMAT_A8B8G8R8_SINT_PACK32,
                                                                         VK_FORMAT_R16G16B16A16_UINT,
                                                                         VK_FORMAT_R16G16B16A16_SINT,
                                                                         VK_FORMAT_R16G16B16A16_SFLOAT,
                                                                         VK_FORMAT_R32_UINT,
                                                                         VK_FORMAT_R32_SINT,
                                                                         VK_FORMAT_R32_SFLOAT,
                                                                         VK_FORMAT_R32G32_UINT,
                                                                         VK_FORMAT_R32G32_SINT,
                                                                         VK_FORMAT_R32G32_SFLOAT,
                                                                         VK_FORMAT_R32G32B32A32_UINT,
                                                                         VK_FORMAT_R32G32B32A32_SINT,
                                                                         VK_FORMAT_R32G32B32A32_SFLOAT};
    static const VkFormat s_requiredStorageTexelBufferAtomicFormats[] = {VK_FORMAT_R32_UINT, VK_FORMAT_R32_SINT};

    VkFormatFeatureFlags flags = (VkFormatFeatureFlags)0;

    if (de::contains(DE_ARRAY_BEGIN(s_requiredVertexBufferFormats), DE_ARRAY_END(s_requiredVertexBufferFormats),
                     format))
        flags |= VK_FORMAT_FEATURE_VERTEX_BUFFER_BIT;

    if (de::contains(DE_ARRAY_BEGIN(s_requiredUniformTexelBufferFormats),
                     DE_ARRAY_END(s_requiredUniformTexelBufferFormats), format))
        flags |= VK_FORMAT_FEATURE_UNIFORM_TEXEL_BUFFER_BIT;

    if (de::contains(DE_ARRAY_BEGIN(s_requiredStorageTexelBufferFormats),
                     DE_ARRAY_END(s_requiredStorageTexelBufferFormats), format))
        flags |= VK_FORMAT_FEATURE_STORAGE_TEXEL_BUFFER_BIT;

    if (de::contains(DE_ARRAY_BEGIN(s_requiredStorageTexelBufferAtomicFormats),
                     DE_ARRAY_END(s_requiredStorageTexelBufferAtomicFormats), format))
        flags |= VK_FORMAT_FEATURE_STORAGE_TEXEL_BUFFER_ATOMIC_BIT;

    return flags;
}

VkPhysicalDeviceSamplerYcbcrConversionFeatures getPhysicalDeviceSamplerYcbcrConversionFeatures(
    const InstanceInterface &vk, VkPhysicalDevice physicalDevice)
{
    VkPhysicalDeviceFeatures2 coreFeatures;
    VkPhysicalDeviceSamplerYcbcrConversionFeatures ycbcrFeatures;

    deMemset(&coreFeatures, 0, sizeof(coreFeatures));
    deMemset(&ycbcrFeatures, 0, sizeof(ycbcrFeatures));

    coreFeatures.sType  = VK_STRUCTURE_TYPE_PHYSICAL_DEVICE_FEATURES_2;
    coreFeatures.pNext  = &ycbcrFeatures;
    ycbcrFeatures.sType = VK_STRUCTURE_TYPE_PHYSICAL_DEVICE_SAMPLER_YCBCR_CONVERSION_FEATURES;

    vk.getPhysicalDeviceFeatures2(physicalDevice, &coreFeatures);

    return ycbcrFeatures;
}

void checkYcbcrApiSupport(Context &context)
{
    // check if YCbcr API and are supported by implementation

    // the support for formats and YCbCr may still be optional - see isYcbcrConversionSupported below

    if (!vk::isCoreDeviceExtension(context.getUsedApiVersion(), "VK_KHR_sampler_ycbcr_conversion"))
    {
        if (!context.isDeviceFunctionalitySupported("VK_KHR_sampler_ycbcr_conversion"))
            TCU_THROW(NotSupportedError, "VK_KHR_sampler_ycbcr_conversion is not supported");

        // Hard dependency for ycbcr
        TCU_CHECK(de::contains(context.getInstanceExtensions().begin(), context.getInstanceExtensions().end(),
                               "VK_KHR_get_physical_device_properties2"));
    }
}

bool isYcbcrConversionSupported(Context &context)
{
    checkYcbcrApiSupport(context);

    const VkPhysicalDeviceSamplerYcbcrConversionFeatures ycbcrFeatures =
        getPhysicalDeviceSamplerYcbcrConversionFeatures(context.getInstanceInterface(), context.getPhysicalDevice());

    return (ycbcrFeatures.samplerYcbcrConversion == VK_TRUE);
}

VkFormatFeatureFlags getRequiredYcbcrFormatFeatures(Context &context, VkFormat format)
{
    bool req = isYcbcrConversionSupported(context) &&
               (format == VK_FORMAT_G8_B8R8_2PLANE_420_UNORM || format == VK_FORMAT_G8_B8_R8_3PLANE_420_UNORM);

    const VkFormatFeatureFlags required = VK_FORMAT_FEATURE_SAMPLED_IMAGE_BIT | VK_FORMAT_FEATURE_TRANSFER_SRC_BIT |
                                          VK_FORMAT_FEATURE_TRANSFER_DST_BIT |
                                          VK_FORMAT_FEATURE_COSITED_CHROMA_SAMPLES_BIT;
    return req ? required : (VkFormatFeatureFlags)0;
}

VkFormatFeatureFlags getRequiredOptimalTilingFeatures(Context &context, VkFormat format)
{
    if (isYCbCrFormat(format))
        return getRequiredYcbcrFormatFeatures(context, format);
    else
    {
        VkFormatFeatureFlags ret = getBaseRequiredOptimalTilingFeatures(format);

        // \todo [2017-05-16 pyry] This should be extended to cover for example COLOR_ATTACHMENT for depth formats etc.
        // \todo [2017-05-18 pyry] Any other color conversion related features that can't be supported by regular formats?
        ret |= getRequiredOptimalExtendedTilingFeatures(context, format, ret);

        // Compressed formats have optional support for some features
        // TODO: Is this really correct? It looks like it should be checking the different compressed features
        if (isCompressedFormat(format) && (ret & VK_FORMAT_FEATURE_SAMPLED_IMAGE_FILTER_LINEAR_BIT))
            ret |= VK_FORMAT_FEATURE_TRANSFER_SRC_BIT | VK_FORMAT_FEATURE_TRANSFER_DST_BIT |
                   VK_FORMAT_FEATURE_SAMPLED_IMAGE_BIT | VK_FORMAT_FEATURE_BLIT_SRC_BIT;

        return ret;
    }
}

bool requiresYCbCrConversion(Context &context, VkFormat format)
{
#ifndef CTS_USES_VULKANSC
    if (format == VK_FORMAT_R10X6G10X6B10X6A10X6_UNORM_4PACK16)
    {
        if (!context.isDeviceFunctionalitySupported("VK_EXT_rgba10x6_formats"))
            return true;
        VkPhysicalDeviceFeatures2 coreFeatures;
        VkPhysicalDeviceRGBA10X6FormatsFeaturesEXT rgba10x6features;

        deMemset(&coreFeatures, 0, sizeof(coreFeatures));
        deMemset(&rgba10x6features, 0, sizeof(rgba10x6features));

        coreFeatures.sType     = VK_STRUCTURE_TYPE_PHYSICAL_DEVICE_FEATURES_2;
        coreFeatures.pNext     = &rgba10x6features;
        rgba10x6features.sType = VK_STRUCTURE_TYPE_PHYSICAL_DEVICE_RGBA10X6_FORMATS_FEATURES_EXT;

        const InstanceInterface &vk = context.getInstanceInterface();
        vk.getPhysicalDeviceFeatures2(context.getPhysicalDevice(), &coreFeatures);

        return !rgba10x6features.formatRgba10x6WithoutYCbCrSampler;
    }
#else
    DE_UNREF(context);
#endif // CTS_USES_VULKANSC

    return isYCbCrFormat(format) && format != VK_FORMAT_R10X6_UNORM_PACK16 &&
           format != VK_FORMAT_R10X6G10X6_UNORM_2PACK16 && format != VK_FORMAT_R12X4_UNORM_PACK16 &&
           format != VK_FORMAT_R12X4G12X4_UNORM_2PACK16;
}

VkFormatFeatureFlags getAllowedOptimalTilingFeatures(Context &context, VkFormat format)
{

    VkFormatFeatureFlags vulkanOnlyFeatureFlags = 0;
#ifndef CTS_USES_VULKANSC
    if (context.isDeviceFunctionalitySupported(VK_KHR_VIDEO_DECODE_QUEUE_EXTENSION_NAME))
        vulkanOnlyFeatureFlags |=
            VK_FORMAT_FEATURE_VIDEO_DECODE_DPB_BIT_KHR | VK_FORMAT_FEATURE_VIDEO_DECODE_OUTPUT_BIT_KHR;
    if (context.isDeviceFunctionalitySupported(VK_KHR_VIDEO_ENCODE_QUEUE_EXTENSION_NAME))
        vulkanOnlyFeatureFlags |=
            VK_FORMAT_FEATURE_VIDEO_ENCODE_INPUT_BIT_KHR | VK_FORMAT_FEATURE_VIDEO_ENCODE_DPB_BIT_KHR;
#endif

    // YCbCr formats only support a subset of format feature flags
    const VkFormatFeatureFlags ycbcrAllows =
        VK_FORMAT_FEATURE_SAMPLED_IMAGE_BIT | VK_FORMAT_FEATURE_SAMPLED_IMAGE_FILTER_LINEAR_BIT |
        VK_FORMAT_FEATURE_SAMPLED_IMAGE_FILTER_CUBIC_BIT_EXT | VK_FORMAT_FEATURE_TRANSFER_SRC_BIT |
        VK_FORMAT_FEATURE_TRANSFER_DST_BIT | VK_FORMAT_FEATURE_MIDPOINT_CHROMA_SAMPLES_BIT |
        VK_FORMAT_FEATURE_COSITED_CHROMA_SAMPLES_BIT |
        VK_FORMAT_FEATURE_SAMPLED_IMAGE_YCBCR_CONVERSION_LINEAR_FILTER_BIT |
        VK_FORMAT_FEATURE_SAMPLED_IMAGE_YCBCR_CONVERSION_SEPARATE_RECONSTRUCTION_FILTER_BIT |
        VK_FORMAT_FEATURE_SAMPLED_IMAGE_YCBCR_CONVERSION_CHROMA_RECONSTRUCTION_EXPLICIT_BIT |
        VK_FORMAT_FEATURE_SAMPLED_IMAGE_YCBCR_CONVERSION_CHROMA_RECONSTRUCTION_EXPLICIT_FORCEABLE_BIT |
        VK_FORMAT_FEATURE_SAMPLED_IMAGE_FILTER_MINMAX_BIT | VK_FORMAT_FEATURE_DISJOINT_BIT | vulkanOnlyFeatureFlags;

    // By default everything is allowed.
    VkFormatFeatureFlags allow = (VkFormatFeatureFlags)~0u;
    // Formats for which SamplerYCbCrConversion is required may not support certain features.
    if (requiresYCbCrConversion(context, format))
        allow &= ycbcrAllows;
    // single-plane formats *may not* support DISJOINT_BIT
    if (!isYCbCrFormat(format) || getPlaneCount(format) == 1)
        allow &= ~VK_FORMAT_FEATURE_DISJOINT_BIT;

    return allow;
}

VkFormatFeatureFlags getAllowedBufferFeatures(Context &context, VkFormat format)
{
    // TODO: Do we allow non-buffer flags in the bufferFeatures?
    return requiresYCbCrConversion(context, format) ? (VkFormatFeatureFlags)0 :
                                                      (VkFormatFeatureFlags)(~VK_FORMAT_FEATURE_DISJOINT_BIT);
}

tcu::TestStatus formatProperties(Context &context, VkFormat format)
{
    // check if Ycbcr format enums are valid given the version and extensions
    if (isYCbCrFormat(format))
        checkYcbcrApiSupport(context);

    TestLog &log = context.getTestContext().getLog();
    const VkFormatProperties properties =
        getPhysicalDeviceFormatProperties(context.getInstanceInterface(), context.getPhysicalDevice(), format);
    const bool apiVersion10WithoutKhrMaintenance1 =
        isApiVersionEqual(context.getUsedApiVersion(), VK_API_VERSION_1_0) &&
        !context.isDeviceFunctionalitySupported("VK_KHR_maintenance1");

    const VkFormatFeatureFlags reqImg   = getRequiredOptimalTilingFeatures(context, format);
    const VkFormatFeatureFlags reqBuf   = getRequiredBufferFeatures(format);
    const VkFormatFeatureFlags allowImg = getAllowedOptimalTilingFeatures(context, format);
    const VkFormatFeatureFlags allowBuf = getAllowedBufferFeatures(context, format);
    tcu::ResultCollector results(log, "ERROR: ");

    const struct feature_req
    {
        const char *fieldName;
        VkFormatFeatureFlags supportedFeatures;
        VkFormatFeatureFlags requiredFeatures;
        VkFormatFeatureFlags allowedFeatures;
    } fields[] = {{"linearTilingFeatures", properties.linearTilingFeatures, (VkFormatFeatureFlags)0, allowImg},
                  {"optimalTilingFeatures", properties.optimalTilingFeatures, reqImg, allowImg},
                  {"bufferFeatures", properties.bufferFeatures, reqBuf, allowBuf}};

    log << TestLog::Message << properties << TestLog::EndMessage;

    if (format == vk::VK_FORMAT_UNDEFINED)
    {
        VkFormatProperties formatUndefProperties;
        deMemset(&formatUndefProperties, 0xcd, sizeof(VkFormatProperties));
        formatUndefProperties.bufferFeatures        = 0;
        formatUndefProperties.linearTilingFeatures  = 0;
        formatUndefProperties.optimalTilingFeatures = 0;
        results.check((deMemCmp(&formatUndefProperties, &properties, sizeof(VkFormatProperties)) == 0),
                      "vkGetPhysicalDeviceFormatProperties, with VK_FORMAT_UNDEFINED as input format, is returning "
                      "non-zero properties");
    }
    else
    {
        for (int fieldNdx = 0; fieldNdx < DE_LENGTH_OF_ARRAY(fields); fieldNdx++)
        {
            const char *const fieldName         = fields[fieldNdx].fieldName;
            VkFormatFeatureFlags supported      = fields[fieldNdx].supportedFeatures;
            const VkFormatFeatureFlags required = fields[fieldNdx].requiredFeatures;
            const VkFormatFeatureFlags allowed  = fields[fieldNdx].allowedFeatures;

            if (apiVersion10WithoutKhrMaintenance1 && supported)
            {
                supported |= VK_FORMAT_FEATURE_TRANSFER_SRC_BIT | VK_FORMAT_FEATURE_TRANSFER_DST_BIT;
            }

            results.check((supported & required) == required,
                          de::toString(fieldName) + ": required: " + de::toString(getFormatFeatureFlagsStr(required)) +
                              "  missing: " + de::toString(getFormatFeatureFlagsStr(~supported & required)));

            results.check((supported & ~allowed) == 0,
                          de::toString(fieldName) +
                              ": has: " + de::toString(getFormatFeatureFlagsStr(supported & ~allowed)));

            if (((supported & VK_FORMAT_FEATURE_SAMPLED_IMAGE_YCBCR_CONVERSION_CHROMA_RECONSTRUCTION_EXPLICIT_BIT) !=
                 0) &&
                ((supported &
                  VK_FORMAT_FEATURE_SAMPLED_IMAGE_YCBCR_CONVERSION_CHROMA_RECONSTRUCTION_EXPLICIT_FORCEABLE_BIT) == 0))
            {
                results.addResult(
                    QP_TEST_RESULT_FAIL,
                    de::toString(fieldName) +
                        " supports VK_FORMAT_FEATURE_SAMPLED_IMAGE_YCBCR_CONVERSION_CHROMA_RECONSTRUCTION_EXPLICIT_BIT "
                        "but not "
                        "VK_FORMAT_FEATURE_SAMPLED_IMAGE_YCBCR_CONVERSION_CHROMA_RECONSTRUCTION_EXPLICIT_FORCEABLE_"
                        "BIT");
            }

            if (!isYCbCrFormat(format) && !isCompressedFormat(format))
            {
                const tcu::TextureFormat tcuFormat = mapVkFormat(format);
                if (tcu::getNumUsedChannels(tcuFormat.order) != 1 &&
                    (supported & (VK_FORMAT_FEATURE_STORAGE_TEXEL_BUFFER_ATOMIC_BIT |
                                  VK_FORMAT_FEATURE_STORAGE_IMAGE_ATOMIC_BIT)) != 0)
                {
                    results.addResult(
                        QP_TEST_RESULT_QUALITY_WARNING,
                        "VK_FORMAT_FEATURE_STORAGE_*_ATOMIC_BIT is only defined for single-component images");
                }
            }
        }
    }

    return tcu::TestStatus(results.getResult(), results.getMessage());
}

bool optimalTilingFeaturesSupported(Context &context, VkFormat format, VkFormatFeatureFlags features)
{
    const VkFormatProperties properties =
        getPhysicalDeviceFormatProperties(context.getInstanceInterface(), context.getPhysicalDevice(), format);
    const bool apiVersion10WithoutKhrMaintenance1 =
        isApiVersionEqual(context.getUsedApiVersion(), VK_API_VERSION_1_0) &&
        !context.isDeviceFunctionalitySupported("VK_KHR_maintenance1");
    VkFormatFeatureFlags supported = properties.optimalTilingFeatures;

    if (apiVersion10WithoutKhrMaintenance1 && supported)
    {
        supported |= VK_FORMAT_FEATURE_TRANSFER_SRC_BIT | VK_FORMAT_FEATURE_TRANSFER_DST_BIT;
    }

    return (supported & features) == features;
}

bool optimalTilingFeaturesSupportedForAll(Context &context, const VkFormat *begin, const VkFormat *end,
                                          VkFormatFeatureFlags features)
{
    for (const VkFormat *cur = begin; cur != end; ++cur)
    {
        if (!optimalTilingFeaturesSupported(context, *cur, features))
            return false;
    }

    return true;
}

tcu::TestStatus testDepthStencilSupported(Context &context)
{
    if (!optimalTilingFeaturesSupported(context, VK_FORMAT_X8_D24_UNORM_PACK32,
                                        VK_FORMAT_FEATURE_DEPTH_STENCIL_ATTACHMENT_BIT) &&
        !optimalTilingFeaturesSupported(context, VK_FORMAT_D32_SFLOAT, VK_FORMAT_FEATURE_DEPTH_STENCIL_ATTACHMENT_BIT))
        return tcu::TestStatus::fail("Doesn't support one of VK_FORMAT_X8_D24_UNORM_PACK32 or VK_FORMAT_D32_SFLOAT");

    if (!optimalTilingFeaturesSupported(context, VK_FORMAT_D24_UNORM_S8_UINT,
                                        VK_FORMAT_FEATURE_DEPTH_STENCIL_ATTACHMENT_BIT) &&
        !optimalTilingFeaturesSupported(context, VK_FORMAT_D32_SFLOAT_S8_UINT,
                                        VK_FORMAT_FEATURE_DEPTH_STENCIL_ATTACHMENT_BIT))
        return tcu::TestStatus::fail(
            "Doesn't support one of VK_FORMAT_D24_UNORM_S8_UINT or VK_FORMAT_D32_SFLOAT_S8_UINT");

    return tcu::TestStatus::pass("Required depth/stencil formats supported");
}

tcu::TestStatus testCompressedFormatsSupported(Context &context)
{
    static const VkFormat s_allBcFormats[] = {
        VK_FORMAT_BC1_RGB_UNORM_BLOCK, VK_FORMAT_BC1_RGB_SRGB_BLOCK, VK_FORMAT_BC1_RGBA_UNORM_BLOCK,
        VK_FORMAT_BC1_RGBA_SRGB_BLOCK, VK_FORMAT_BC2_UNORM_BLOCK,    VK_FORMAT_BC2_SRGB_BLOCK,
        VK_FORMAT_BC3_UNORM_BLOCK,     VK_FORMAT_BC3_SRGB_BLOCK,     VK_FORMAT_BC4_UNORM_BLOCK,
        VK_FORMAT_BC4_SNORM_BLOCK,     VK_FORMAT_BC5_UNORM_BLOCK,    VK_FORMAT_BC5_SNORM_BLOCK,
        VK_FORMAT_BC6H_UFLOAT_BLOCK,   VK_FORMAT_BC6H_SFLOAT_BLOCK,  VK_FORMAT_BC7_UNORM_BLOCK,
        VK_FORMAT_BC7_SRGB_BLOCK,
    };
    static const VkFormat s_allEtc2Formats[] = {
        VK_FORMAT_ETC2_R8G8B8_UNORM_BLOCK,  VK_FORMAT_ETC2_R8G8B8_SRGB_BLOCK,    VK_FORMAT_ETC2_R8G8B8A1_UNORM_BLOCK,
        VK_FORMAT_ETC2_R8G8B8A1_SRGB_BLOCK, VK_FORMAT_ETC2_R8G8B8A8_UNORM_BLOCK, VK_FORMAT_ETC2_R8G8B8A8_SRGB_BLOCK,
        VK_FORMAT_EAC_R11_UNORM_BLOCK,      VK_FORMAT_EAC_R11_SNORM_BLOCK,       VK_FORMAT_EAC_R11G11_UNORM_BLOCK,
        VK_FORMAT_EAC_R11G11_SNORM_BLOCK,
    };
    static const VkFormat s_allAstcLdrFormats[] = {
        VK_FORMAT_ASTC_4x4_UNORM_BLOCK,   VK_FORMAT_ASTC_4x4_SRGB_BLOCK,    VK_FORMAT_ASTC_5x4_UNORM_BLOCK,
        VK_FORMAT_ASTC_5x4_SRGB_BLOCK,    VK_FORMAT_ASTC_5x5_UNORM_BLOCK,   VK_FORMAT_ASTC_5x5_SRGB_BLOCK,
        VK_FORMAT_ASTC_6x5_UNORM_BLOCK,   VK_FORMAT_ASTC_6x5_SRGB_BLOCK,    VK_FORMAT_ASTC_6x6_UNORM_BLOCK,
        VK_FORMAT_ASTC_6x6_SRGB_BLOCK,    VK_FORMAT_ASTC_8x5_UNORM_BLOCK,   VK_FORMAT_ASTC_8x5_SRGB_BLOCK,
        VK_FORMAT_ASTC_8x6_UNORM_BLOCK,   VK_FORMAT_ASTC_8x6_SRGB_BLOCK,    VK_FORMAT_ASTC_8x8_UNORM_BLOCK,
        VK_FORMAT_ASTC_8x8_SRGB_BLOCK,    VK_FORMAT_ASTC_10x5_UNORM_BLOCK,  VK_FORMAT_ASTC_10x5_SRGB_BLOCK,
        VK_FORMAT_ASTC_10x6_UNORM_BLOCK,  VK_FORMAT_ASTC_10x6_SRGB_BLOCK,   VK_FORMAT_ASTC_10x8_UNORM_BLOCK,
        VK_FORMAT_ASTC_10x8_SRGB_BLOCK,   VK_FORMAT_ASTC_10x10_UNORM_BLOCK, VK_FORMAT_ASTC_10x10_SRGB_BLOCK,
        VK_FORMAT_ASTC_12x10_UNORM_BLOCK, VK_FORMAT_ASTC_12x10_SRGB_BLOCK,  VK_FORMAT_ASTC_12x12_UNORM_BLOCK,
        VK_FORMAT_ASTC_12x12_SRGB_BLOCK,
    };

    static const struct
    {
        const char *setName;
        const char *featureName;
        const VkBool32 VkPhysicalDeviceFeatures::*feature;
        const VkFormat *formatsBegin;
        const VkFormat *formatsEnd;
    } s_compressedFormatSets[] = {
        {"BC", "textureCompressionBC", &VkPhysicalDeviceFeatures::textureCompressionBC, DE_ARRAY_BEGIN(s_allBcFormats),
         DE_ARRAY_END(s_allBcFormats)},
        {"ETC2", "textureCompressionETC2", &VkPhysicalDeviceFeatures::textureCompressionETC2,
         DE_ARRAY_BEGIN(s_allEtc2Formats), DE_ARRAY_END(s_allEtc2Formats)},
        {"ASTC LDR", "textureCompressionASTC_LDR", &VkPhysicalDeviceFeatures::textureCompressionASTC_LDR,
         DE_ARRAY_BEGIN(s_allAstcLdrFormats), DE_ARRAY_END(s_allAstcLdrFormats)},
    };

    TestLog &log                             = context.getTestContext().getLog();
    const VkPhysicalDeviceFeatures &features = context.getDeviceFeatures();
    int numSupportedSets                     = 0;
    int numErrors                            = 0;
    int numWarnings                          = 0;

    for (int setNdx = 0; setNdx < DE_LENGTH_OF_ARRAY(s_compressedFormatSets); ++setNdx)
    {
        const char *const setName     = s_compressedFormatSets[setNdx].setName;
        const char *const featureName = s_compressedFormatSets[setNdx].featureName;
        const bool featureBitSet      = features.*s_compressedFormatSets[setNdx].feature == VK_TRUE;
        const VkFormatFeatureFlags requiredFeatures =
            VK_FORMAT_FEATURE_SAMPLED_IMAGE_BIT | VK_FORMAT_FEATURE_BLIT_SRC_BIT |
            VK_FORMAT_FEATURE_SAMPLED_IMAGE_FILTER_LINEAR_BIT | VK_FORMAT_FEATURE_TRANSFER_SRC_BIT |
            VK_FORMAT_FEATURE_TRANSFER_DST_BIT;
        const bool allSupported =
            optimalTilingFeaturesSupportedForAll(context, s_compressedFormatSets[setNdx].formatsBegin,
                                                 s_compressedFormatSets[setNdx].formatsEnd, requiredFeatures);

        if (featureBitSet && !allSupported)
        {
            log << TestLog::Message << "ERROR: " << featureName << " = VK_TRUE but " << setName
                << " formats not supported" << TestLog::EndMessage;
            numErrors += 1;
        }
        else if (allSupported && !featureBitSet)
        {
            log << TestLog::Message << "WARNING: " << setName << " formats supported but " << featureName
                << " = VK_FALSE" << TestLog::EndMessage;
            numWarnings += 1;
        }

        if (featureBitSet)
        {
            log << TestLog::Message << "All " << setName << " formats are supported" << TestLog::EndMessage;
            numSupportedSets += 1;
        }
        else
            log << TestLog::Message << setName << " formats are not supported" << TestLog::EndMessage;
    }

    if (numSupportedSets == 0)
    {
        log << TestLog::Message << "No compressed format sets supported" << TestLog::EndMessage;
        numErrors += 1;
    }

    if (numErrors > 0)
        return tcu::TestStatus::fail("Compressed format support not valid");
    else if (numWarnings > 0)
        return tcu::TestStatus(QP_TEST_RESULT_QUALITY_WARNING, "Found inconsistencies in compressed format support");
    else
        return tcu::TestStatus::pass("Compressed texture format support is valid");
}

void createFormatTests(tcu::TestCaseGroup *testGroup)
{
    DE_STATIC_ASSERT(VK_FORMAT_UNDEFINED == 0);

    static const struct
    {
        VkFormat begin;
        VkFormat end;
    } s_formatRanges[] = {
        // core formats
        {(VkFormat)(VK_FORMAT_UNDEFINED), VK_CORE_FORMAT_LAST},

        // YCbCr formats
        {VK_FORMAT_G8B8G8R8_422_UNORM, (VkFormat)(VK_FORMAT_G16_B16_R16_3PLANE_444_UNORM + 1)},

        // YCbCr extended formats
        {VK_FORMAT_G8_B8R8_2PLANE_444_UNORM_EXT, (VkFormat)(VK_FORMAT_G16_B16R16_2PLANE_444_UNORM_EXT + 1)},
    };

    for (int rangeNdx = 0; rangeNdx < DE_LENGTH_OF_ARRAY(s_formatRanges); ++rangeNdx)
    {
        const VkFormat rangeBegin = s_formatRanges[rangeNdx].begin;
        const VkFormat rangeEnd   = s_formatRanges[rangeNdx].end;

        for (VkFormat format = rangeBegin; format != rangeEnd; format = (VkFormat)(format + 1))
        {
            const char *const enumName = getFormatName(format);
            const string caseName      = de::toLower(string(enumName).substr(10));

            addFunctionCase(testGroup, caseName, formatProperties, format);
        }
    }

    addFunctionCase(testGroup, "depth_stencil", testDepthStencilSupported);
    addFunctionCase(testGroup, "compressed_formats", testCompressedFormatsSupported);
}

VkImageUsageFlags getValidImageUsageFlags(const VkFormatFeatureFlags supportedFeatures,
                                          const bool useKhrMaintenance1Semantics)
{
    VkImageUsageFlags flags = (VkImageUsageFlags)0;

    if (useKhrMaintenance1Semantics)
    {
        if ((supportedFeatures & VK_FORMAT_FEATURE_TRANSFER_SRC_BIT) != 0)
            flags |= VK_IMAGE_USAGE_TRANSFER_SRC_BIT;

        if ((supportedFeatures & VK_FORMAT_FEATURE_TRANSFER_DST_BIT) != 0)
            flags |= VK_IMAGE_USAGE_TRANSFER_DST_BIT;
    }
    else
    {
        // If format is supported at all, it must be valid transfer src+dst
        if (supportedFeatures != 0)
            flags |= VK_IMAGE_USAGE_TRANSFER_SRC_BIT | VK_IMAGE_USAGE_TRANSFER_DST_BIT;
    }

    if ((supportedFeatures & VK_FORMAT_FEATURE_SAMPLED_IMAGE_BIT) != 0)
        flags |= VK_IMAGE_USAGE_SAMPLED_BIT;

    if ((supportedFeatures & VK_FORMAT_FEATURE_COLOR_ATTACHMENT_BIT) != 0)
        flags |= VK_IMAGE_USAGE_COLOR_ATTACHMENT_BIT | VK_IMAGE_USAGE_TRANSIENT_ATTACHMENT_BIT |
                 VK_IMAGE_USAGE_INPUT_ATTACHMENT_BIT;

    if ((supportedFeatures & VK_FORMAT_FEATURE_DEPTH_STENCIL_ATTACHMENT_BIT) != 0)
        flags |= VK_IMAGE_USAGE_DEPTH_STENCIL_ATTACHMENT_BIT;

    if ((supportedFeatures & VK_FORMAT_FEATURE_STORAGE_IMAGE_BIT) != 0)
        flags |= VK_IMAGE_USAGE_STORAGE_BIT;

    if ((supportedFeatures &
         (VK_FORMAT_FEATURE_COLOR_ATTACHMENT_BIT | VK_FORMAT_FEATURE_DEPTH_STENCIL_ATTACHMENT_BIT)) != 0)
        flags |= VK_IMAGE_USAGE_INPUT_ATTACHMENT_BIT;

    return flags;
}

bool isValidImageUsageFlagCombination(VkImageUsageFlags usage)
{
    if ((usage & VK_IMAGE_USAGE_TRANSIENT_ATTACHMENT_BIT) != 0)
    {
        const VkImageUsageFlags allowedFlags =
            VK_IMAGE_USAGE_TRANSIENT_ATTACHMENT_BIT | VK_IMAGE_USAGE_COLOR_ATTACHMENT_BIT |
            VK_IMAGE_USAGE_DEPTH_STENCIL_ATTACHMENT_BIT | VK_IMAGE_USAGE_INPUT_ATTACHMENT_BIT;

        // Only *_ATTACHMENT_BIT flags can be combined with TRANSIENT_ATTACHMENT_BIT
        if ((usage & ~allowedFlags) != 0)
            return false;

        // TRANSIENT_ATTACHMENT_BIT is not valid without COLOR_ or DEPTH_STENCIL_ATTACHMENT_BIT
        if ((usage & (VK_IMAGE_USAGE_COLOR_ATTACHMENT_BIT | VK_IMAGE_USAGE_DEPTH_STENCIL_ATTACHMENT_BIT)) == 0)
            return false;
    }

    return usage != 0;
}

VkImageCreateFlags getValidImageCreateFlags(const VkPhysicalDeviceFeatures &deviceFeatures, VkFormat format,
                                            VkFormatFeatureFlags formatFeatures, VkImageType type,
                                            VkImageUsageFlags usage)
{
    VkImageCreateFlags flags = (VkImageCreateFlags)0;

    if ((usage & VK_IMAGE_USAGE_SAMPLED_BIT) != 0)
    {
        flags |= VK_IMAGE_CREATE_MUTABLE_FORMAT_BIT;

        if (type == VK_IMAGE_TYPE_2D && !isYCbCrFormat(format))
        {
            flags |= VK_IMAGE_CREATE_CUBE_COMPATIBLE_BIT;
        }
    }

    if (isYCbCrFormat(format) && getPlaneCount(format) > 1)
    {
        if (formatFeatures & VK_FORMAT_FEATURE_DISJOINT_BIT)
            flags |= VK_IMAGE_CREATE_DISJOINT_BIT;
    }

    if ((usage & (VK_IMAGE_USAGE_SAMPLED_BIT | VK_IMAGE_USAGE_STORAGE_BIT)) != 0 &&
        (usage & VK_IMAGE_USAGE_TRANSIENT_ATTACHMENT_BIT) == 0)
    {
        if (deviceFeatures.sparseBinding)
            flags |= VK_IMAGE_CREATE_SPARSE_BINDING_BIT | VK_IMAGE_CREATE_SPARSE_RESIDENCY_BIT;

        if (deviceFeatures.sparseResidencyAliased)
            flags |= VK_IMAGE_CREATE_SPARSE_BINDING_BIT | VK_IMAGE_CREATE_SPARSE_ALIASED_BIT;
    }

    return flags;
}

bool isValidImageCreateFlagCombination(VkImageCreateFlags createFlags)
{
    bool isValid = true;

    if (((createFlags & (VK_IMAGE_CREATE_SPARSE_RESIDENCY_BIT | VK_IMAGE_CREATE_SPARSE_ALIASED_BIT)) != 0) &&
        ((createFlags & VK_IMAGE_CREATE_SPARSE_BINDING_BIT) == 0))
    {
        isValid = false;
    }

    return isValid;
}

bool isRequiredImageParameterCombination(const VkPhysicalDeviceFeatures &deviceFeatures, const VkFormat format,
                                         const VkFormatProperties &formatProperties, const VkImageType imageType,
                                         const VkImageTiling imageTiling, const VkImageUsageFlags usageFlags,
                                         const VkImageCreateFlags createFlags)
{
    DE_UNREF(deviceFeatures);
    DE_UNREF(formatProperties);
    DE_UNREF(createFlags);

    // Linear images can have arbitrary limitations
    if (imageTiling == VK_IMAGE_TILING_LINEAR)
        return false;

    // Support for other usages for compressed formats is optional
    if (isCompressedFormat(format) && (usageFlags & ~(VK_IMAGE_USAGE_SAMPLED_BIT | VK_IMAGE_USAGE_TRANSFER_SRC_BIT |
                                                      VK_IMAGE_USAGE_TRANSFER_DST_BIT)) != 0)
        return false;

    // Support for 1D, and sliced 3D compressed formats is optional
    if (isCompressedFormat(format) && (imageType == VK_IMAGE_TYPE_1D || imageType == VK_IMAGE_TYPE_3D))
        return false;

    // Support for 1D and 3D depth/stencil textures is optional
    if (isDepthStencilFormat(format) && (imageType == VK_IMAGE_TYPE_1D || imageType == VK_IMAGE_TYPE_3D))
        return false;

    DE_ASSERT(deviceFeatures.sparseBinding ||
              (createFlags & (VK_IMAGE_CREATE_SPARSE_BINDING_BIT | VK_IMAGE_CREATE_SPARSE_RESIDENCY_BIT)) == 0);
    DE_ASSERT(deviceFeatures.sparseResidencyAliased || (createFlags & VK_IMAGE_CREATE_SPARSE_ALIASED_BIT) == 0);

    if (isYCbCrFormat(format) &&
        (createFlags & (VK_IMAGE_CREATE_SPARSE_BINDING_BIT | VK_IMAGE_CREATE_SPARSE_ALIASED_BIT |
                        VK_IMAGE_CREATE_SPARSE_RESIDENCY_BIT)))
        return false;

    if (createFlags & VK_IMAGE_CREATE_SPARSE_RESIDENCY_BIT)
    {
        if (isCompressedFormat(format))
            return false;

        if (isDepthStencilFormat(format))
            return false;

        if (!deIsPowerOfTwo32(mapVkFormat(format).getPixelSize()))
            return false;

        switch (imageType)
        {
        case VK_IMAGE_TYPE_2D:
            return (deviceFeatures.sparseResidencyImage2D == VK_TRUE);
        case VK_IMAGE_TYPE_3D:
            return (deviceFeatures.sparseResidencyImage3D == VK_TRUE);
        default:
            return false;
        }
    }

    return true;
}

VkSampleCountFlags getRequiredOptimalTilingSampleCounts(const VkPhysicalDeviceLimits &deviceLimits, bool hasVulkan12,
                                                        const VkPhysicalDeviceVulkan12Properties &vulkan12Properties,
                                                        const VkFormat format, const VkImageUsageFlags usageFlags)
{
    if (isCompressedFormat(format))
        return VK_SAMPLE_COUNT_1_BIT;

    bool hasDepthComp   = false;
    bool hasStencilComp = false;
    const bool isYCbCr  = isYCbCrFormat(format);
    if (!isYCbCr)
    {
        const tcu::TextureFormat tcuFormat = mapVkFormat(format);
        hasDepthComp   = (tcuFormat.order == tcu::TextureFormat::D || tcuFormat.order == tcu::TextureFormat::DS);
        hasStencilComp = (tcuFormat.order == tcu::TextureFormat::S || tcuFormat.order == tcu::TextureFormat::DS);
    }

    const bool isColorFormat        = !hasDepthComp && !hasStencilComp;
    VkSampleCountFlags sampleCounts = ~(VkSampleCountFlags)0;

    DE_ASSERT((hasDepthComp || hasStencilComp) != isColorFormat);

    if ((usageFlags & VK_IMAGE_USAGE_STORAGE_BIT) != 0)
        sampleCounts &= deviceLimits.storageImageSampleCounts;

    if ((usageFlags & VK_IMAGE_USAGE_SAMPLED_BIT) != 0)
    {
        if (hasDepthComp)
            sampleCounts &= deviceLimits.sampledImageDepthSampleCounts;

        if (hasStencilComp)
            sampleCounts &= deviceLimits.sampledImageStencilSampleCounts;

        if (isColorFormat)
        {
            if (isYCbCr)
                sampleCounts &= deviceLimits.sampledImageColorSampleCounts;
            else
            {
                const tcu::TextureFormat tcuFormat      = mapVkFormat(format);
                const tcu::TextureChannelClass chnClass = tcu::getTextureChannelClass(tcuFormat.type);

                if (chnClass == tcu::TEXTURECHANNELCLASS_UNSIGNED_INTEGER ||
                    chnClass == tcu::TEXTURECHANNELCLASS_SIGNED_INTEGER)
                    sampleCounts &= deviceLimits.sampledImageIntegerSampleCounts;
                else
                    sampleCounts &= deviceLimits.sampledImageColorSampleCounts;
            }
        }
    }

    if ((usageFlags & VK_IMAGE_USAGE_COLOR_ATTACHMENT_BIT) != 0)
    {
        const tcu::TextureFormat tcuFormat      = mapVkFormat(format);
        const tcu::TextureChannelClass chnClass = tcu::getTextureChannelClass(tcuFormat.type);

        if (hasVulkan12 && (chnClass == tcu::TEXTURECHANNELCLASS_UNSIGNED_INTEGER ||
                            chnClass == tcu::TEXTURECHANNELCLASS_SIGNED_INTEGER))
            sampleCounts &= vulkan12Properties.framebufferIntegerColorSampleCounts;
        else
            sampleCounts &= deviceLimits.framebufferColorSampleCounts;
    }

    if ((usageFlags & VK_IMAGE_USAGE_DEPTH_STENCIL_ATTACHMENT_BIT) != 0)
    {
        if (hasDepthComp)
            sampleCounts &= deviceLimits.framebufferDepthSampleCounts;

        if (hasStencilComp)
            sampleCounts &= deviceLimits.framebufferStencilSampleCounts;
    }

    // If there is no usage flag set that would have corresponding device limit,
    // only VK_SAMPLE_COUNT_1_BIT is required.
    if (sampleCounts == ~(VkSampleCountFlags)0)
        sampleCounts &= VK_SAMPLE_COUNT_1_BIT;

    return sampleCounts;
}

struct ImageFormatPropertyCase
{
    typedef tcu::TestStatus (*Function)(Context &context, const VkFormat format, const VkImageType imageType,
                                        const VkImageTiling tiling);

    Function testFunction;
    VkFormat format;
    VkImageType imageType;
    VkImageTiling tiling;

    ImageFormatPropertyCase(Function testFunction_, VkFormat format_, VkImageType imageType_, VkImageTiling tiling_)
        : testFunction(testFunction_)
        , format(format_)
        , imageType(imageType_)
        , tiling(tiling_)
    {
    }

    ImageFormatPropertyCase(void)
        : testFunction(nullptr)
        , format(VK_FORMAT_UNDEFINED)
        , imageType(VK_CORE_IMAGE_TYPE_LAST)
        , tiling(VK_CORE_IMAGE_TILING_LAST)
    {
    }
};

tcu::TestStatus imageFormatProperties(Context &context, const VkFormat format, const VkImageType imageType,
                                      const VkImageTiling tiling)
{
    if (isYCbCrFormat(format))
        // check if Ycbcr format enums are valid given the version and extensions
        checkYcbcrApiSupport(context);

    TestLog &log                                                 = context.getTestContext().getLog();
    const VkPhysicalDeviceFeatures &deviceFeatures               = context.getDeviceFeatures();
    const VkPhysicalDeviceLimits &deviceLimits                   = context.getDeviceProperties().limits;
    const VkPhysicalDeviceVulkan12Properties &vulkan12Properties = context.getDeviceVulkan12Properties();
    const VkFormatProperties formatProperties =
        getPhysicalDeviceFormatProperties(context.getInstanceInterface(), context.getPhysicalDevice(), format);
    const bool hasKhrMaintenance1 = context.isDeviceFunctionalitySupported("VK_KHR_maintenance1");
    const bool hasVulkan12        = context.contextSupports(VK_API_VERSION_1_2);

    const VkFormatFeatureFlags supportedFeatures = tiling == VK_IMAGE_TILING_LINEAR ?
                                                       formatProperties.linearTilingFeatures :
                                                       formatProperties.optimalTilingFeatures;
    const VkImageUsageFlags usageFlagSet         = getValidImageUsageFlags(supportedFeatures, hasKhrMaintenance1);

    tcu::ResultCollector results(log, "ERROR: ");

    if (hasKhrMaintenance1 && (supportedFeatures & VK_FORMAT_FEATURE_SAMPLED_IMAGE_BIT) != 0)
    {
        results.check((supportedFeatures & (VK_FORMAT_FEATURE_TRANSFER_SRC_BIT | VK_FORMAT_FEATURE_TRANSFER_DST_BIT)) !=
                          0,
                      "A sampled image format must have VK_FORMAT_FEATURE_TRANSFER_SRC_BIT and "
                      "VK_FORMAT_FEATURE_TRANSFER_DST_BIT format feature flags set");
    }

    if (isYcbcrConversionSupported(context) &&
        (format == VK_FORMAT_G8_B8_R8_3PLANE_420_UNORM || format == VK_FORMAT_G8_B8R8_2PLANE_420_UNORM))
    {
        VkFormatFeatureFlags requiredFeatures = VK_FORMAT_FEATURE_TRANSFER_SRC_BIT | VK_FORMAT_FEATURE_TRANSFER_DST_BIT;
        if (tiling == VK_IMAGE_TILING_OPTIMAL)
            requiredFeatures |= VK_FORMAT_FEATURE_SAMPLED_IMAGE_BIT | VK_FORMAT_FEATURE_COSITED_CHROMA_SAMPLES_BIT;

        results.check((supportedFeatures & requiredFeatures) == requiredFeatures,
                      getFormatName(format) + string(" must support ") +
                          de::toString(getFormatFeatureFlagsStr(requiredFeatures)));
    }

    for (VkImageUsageFlags curUsageFlags = 0; curUsageFlags <= usageFlagSet; curUsageFlags++)
    {
        if ((curUsageFlags & ~usageFlagSet) != 0 || !isValidImageUsageFlagCombination(curUsageFlags))
            continue;

        const VkImageCreateFlags createFlagSet =
            getValidImageCreateFlags(deviceFeatures, format, supportedFeatures, imageType, curUsageFlags);

        for (VkImageCreateFlags curCreateFlags = 0; curCreateFlags <= createFlagSet; curCreateFlags++)
        {
            if ((curCreateFlags & ~createFlagSet) != 0 || !isValidImageCreateFlagCombination(curCreateFlags))
                continue;

            const bool isRequiredCombination = isRequiredImageParameterCombination(
                deviceFeatures, format, formatProperties, imageType, tiling, curUsageFlags, curCreateFlags);
            VkImageFormatProperties properties;
            VkResult queryResult;

            log << TestLog::Message << "Testing " << getImageTypeStr(imageType) << ", " << getImageTilingStr(tiling)
                << ", " << getImageUsageFlagsStr(curUsageFlags) << ", " << getImageCreateFlagsStr(curCreateFlags)
                << TestLog::EndMessage;

            // Set return value to known garbage
            deMemset(&properties, 0xcd, sizeof(properties));

            queryResult = context.getInstanceInterface().getPhysicalDeviceImageFormatProperties(
                context.getPhysicalDevice(), format, imageType, tiling, curUsageFlags, curCreateFlags, &properties);

            if (queryResult == VK_SUCCESS)
            {
                const uint32_t fullMipPyramidSize = de::max(de::max(deLog2Floor32(properties.maxExtent.width),
                                                                    deLog2Floor32(properties.maxExtent.height)),
                                                            deLog2Floor32(properties.maxExtent.depth)) +
                                                    1;

                log << TestLog::Message << properties << "\n" << TestLog::EndMessage;

                results.check(imageType != VK_IMAGE_TYPE_1D ||
                                  (properties.maxExtent.width >= 1 && properties.maxExtent.height == 1 &&
                                   properties.maxExtent.depth == 1),
                              "Invalid dimensions for 1D image");
                results.check(imageType != VK_IMAGE_TYPE_2D ||
                                  (properties.maxExtent.width >= 1 && properties.maxExtent.height >= 1 &&
                                   properties.maxExtent.depth == 1),
                              "Invalid dimensions for 2D image");
                results.check(imageType != VK_IMAGE_TYPE_3D ||
                                  (properties.maxExtent.width >= 1 && properties.maxExtent.height >= 1 &&
                                   properties.maxExtent.depth >= 1),
                              "Invalid dimensions for 3D image");
                results.check(imageType != VK_IMAGE_TYPE_3D || properties.maxArrayLayers == 1,
                              "Invalid maxArrayLayers for 3D image");

                if (tiling == VK_IMAGE_TILING_OPTIMAL && imageType == VK_IMAGE_TYPE_2D &&
                    !(curCreateFlags & VK_IMAGE_CREATE_CUBE_COMPATIBLE_BIT) &&
                    (supportedFeatures &
                     (VK_FORMAT_FEATURE_DEPTH_STENCIL_ATTACHMENT_BIT | VK_FORMAT_FEATURE_COLOR_ATTACHMENT_BIT)))
                {
                    const VkSampleCountFlags requiredSampleCounts = getRequiredOptimalTilingSampleCounts(
                        deviceLimits, hasVulkan12, vulkan12Properties, format, curUsageFlags);
                    results.check((properties.sampleCounts & requiredSampleCounts) == requiredSampleCounts,
                                  "Required sample counts not supported");
                }
                else
                    results.check(properties.sampleCounts == VK_SAMPLE_COUNT_1_BIT,
                                  "sampleCounts != VK_SAMPLE_COUNT_1_BIT");

                if (isRequiredCombination)
                {
                    results.check(imageType != VK_IMAGE_TYPE_1D ||
                                      (properties.maxExtent.width >= deviceLimits.maxImageDimension1D),
                                  "Reported dimensions smaller than device limits");
                    results.check(imageType != VK_IMAGE_TYPE_2D ||
                                      (properties.maxExtent.width >= deviceLimits.maxImageDimension2D &&
                                       properties.maxExtent.height >= deviceLimits.maxImageDimension2D),
                                  "Reported dimensions smaller than device limits");
                    results.check(imageType != VK_IMAGE_TYPE_3D ||
                                      (properties.maxExtent.width >= deviceLimits.maxImageDimension3D &&
                                       properties.maxExtent.height >= deviceLimits.maxImageDimension3D &&
                                       properties.maxExtent.depth >= deviceLimits.maxImageDimension3D),
                                  "Reported dimensions smaller than device limits");
                    results.check((isYCbCrFormat(format) && (properties.maxMipLevels == 1)) ||
                                      properties.maxMipLevels == fullMipPyramidSize,
                                  "Invalid mip pyramid size");
                    results.check((isYCbCrFormat(format) && (properties.maxArrayLayers == 1)) ||
                                      imageType == VK_IMAGE_TYPE_3D ||
                                      properties.maxArrayLayers >= deviceLimits.maxImageArrayLayers,
                                  "Invalid maxArrayLayers");
                }
                else
                {
                    results.check(properties.maxMipLevels == 1 || properties.maxMipLevels == fullMipPyramidSize,
                                  "Invalid mip pyramid size");
                    results.check(properties.maxArrayLayers >= 1, "Invalid maxArrayLayers");
                }

                results.check(properties.maxResourceSize >= (VkDeviceSize)MINIMUM_REQUIRED_IMAGE_RESOURCE_SIZE,
                              "maxResourceSize smaller than minimum required size");

                if (format == VK_FORMAT_UNDEFINED)
                    results.fail("VK_SUCCESS returned for VK_FORMAT_UNDEFINED format");
            }
            else if (queryResult == VK_ERROR_FORMAT_NOT_SUPPORTED)
            {
                log << TestLog::Message << "Got VK_ERROR_FORMAT_NOT_SUPPORTED" << TestLog::EndMessage;

                if (isRequiredCombination)
                    results.fail("VK_ERROR_FORMAT_NOT_SUPPORTED returned for required image parameter combination");

                // Specification requires that all fields are set to 0
                results.check(properties.maxExtent.width == 0, "maxExtent.width != 0");
                results.check(properties.maxExtent.height == 0, "maxExtent.height != 0");
                results.check(properties.maxExtent.depth == 0, "maxExtent.depth != 0");
                results.check(properties.maxMipLevels == 0, "maxMipLevels != 0");
                results.check(properties.maxArrayLayers == 0, "maxArrayLayers != 0");
                results.check(properties.sampleCounts == 0, "sampleCounts != 0");
                results.check(properties.maxResourceSize == 0, "maxResourceSize != 0");
            }
            else
            {
                if (format == VK_FORMAT_UNDEFINED)
                    results.fail(de::toString(queryResult) + " returned for VK_FORMAT_UNDEFINED format");

                results.fail("Got unexpected error" + de::toString(queryResult));
            }
        }
    }
    return tcu::TestStatus(results.getResult(), results.getMessage());
}

struct ImageUsagePropertyCase
{
    typedef tcu::TestStatus (*Function)(Context &context, const VkFormat format, const VkImageUsageFlags usage,
                                        const VkImageTiling tiling);

    Function testFunction;
    VkFormat format;
    VkImageUsageFlags usage;
    VkImageTiling tiling;

    ImageUsagePropertyCase(Function testFunction_, VkFormat format_, VkImageUsageFlags usage_, VkImageTiling tiling_)
        : testFunction(testFunction_)
        , format(format_)
        , usage(usage_)
        , tiling(tiling_)
    {
    }

    ImageUsagePropertyCase(void)
        : testFunction(nullptr)
        , format(VK_FORMAT_UNDEFINED)
        , usage(0)
        , tiling(VK_CORE_IMAGE_TILING_LAST)
    {
    }
};

tcu::TestStatus unsupportedImageUsage(Context &context, const VkFormat format, const VkImageUsageFlags imageUsage,
                                      const VkImageTiling tiling)
{
    const InstanceInterface &vki          = context.getInstanceInterface();
    const VkPhysicalDevice physicalDevice = context.getPhysicalDevice();
#ifndef CTS_USES_VULKANSC
    const VkFormatProperties3 formatProperties    = context.getFormatProperties(format);
    const VkFormatFeatureFlags2 supportedFeatures = tiling == VK_IMAGE_TILING_LINEAR ?
                                                        formatProperties.linearTilingFeatures :
                                                        formatProperties.optimalTilingFeatures;
#else
    const VkFormatProperties formatProperties =
        getPhysicalDeviceFormatProperties(context.getInstanceInterface(), context.getPhysicalDevice(), format);
    const VkFormatFeatureFlags supportedFeatures = tiling == VK_IMAGE_TILING_LINEAR ?
                                                       formatProperties.linearTilingFeatures :
                                                       formatProperties.optimalTilingFeatures;
#endif
    TestLog &log = context.getTestContext().getLog();

    VkFormatFeatureFlags2 usageRequiredFeatures = 0u;
    switch (imageUsage)
    {
    case VK_IMAGE_USAGE_SAMPLED_BIT:
        usageRequiredFeatures = VK_FORMAT_FEATURE_SAMPLED_IMAGE_BIT;
        break;
    case VK_IMAGE_USAGE_STORAGE_BIT:
        usageRequiredFeatures = VK_FORMAT_FEATURE_STORAGE_IMAGE_BIT;
        break;
    case VK_IMAGE_USAGE_COLOR_ATTACHMENT_BIT:
#ifndef CTS_USES_VULKANSC
        if (tiling == VK_IMAGE_TILING_LINEAR && context.getLinearColorAttachmentFeatures().linearColorAttachment)
        {
            usageRequiredFeatures = VK_FORMAT_FEATURE_2_LINEAR_COLOR_ATTACHMENT_BIT_NV;
        }
        else
        {
            usageRequiredFeatures = VK_FORMAT_FEATURE_COLOR_ATTACHMENT_BIT;
        }
#else
        usageRequiredFeatures = VK_FORMAT_FEATURE_COLOR_ATTACHMENT_BIT;
#endif
        break;
    case VK_IMAGE_USAGE_DEPTH_STENCIL_ATTACHMENT_BIT:
        usageRequiredFeatures = VK_FORMAT_FEATURE_DEPTH_STENCIL_ATTACHMENT_BIT;
        break;
    case VK_IMAGE_USAGE_INPUT_ATTACHMENT_BIT:
        usageRequiredFeatures = VK_FORMAT_FEATURE_COLOR_ATTACHMENT_BIT | VK_FORMAT_FEATURE_DEPTH_STENCIL_ATTACHMENT_BIT;
        break;
    case VK_IMAGE_USAGE_FRAGMENT_SHADING_RATE_ATTACHMENT_BIT_KHR:
        usageRequiredFeatures = VK_FORMAT_FEATURE_FRAGMENT_SHADING_RATE_ATTACHMENT_BIT_KHR;
        break;
    default:
        DE_ASSERT(0);
    }

    VkImageFormatProperties imageFormatProperties;
    VkResult res = vki.getPhysicalDeviceImageFormatProperties(physicalDevice, format, VK_IMAGE_TYPE_2D, tiling,
                                                              imageUsage, 0u, &imageFormatProperties);

    if ((supportedFeatures & usageRequiredFeatures) == 0 && res != VK_ERROR_FORMAT_NOT_SUPPORTED)
    {
        log << TestLog::Message << "Required format features for usage " << imageUsage
            << " are not supported. Format features are " << supportedFeatures
            << ", but vkGetPhysicalDeviceImageFormatProperties with usage " << imageUsage << " returned " << res
            << TestLog::EndMessage;
        return tcu::TestStatus::fail("Fail");
    }

    return tcu::TestStatus::pass("Pass");
}

// VK_KHR_get_physical_device_properties2

string toString(const VkPhysicalDevicePCIBusInfoPropertiesEXT &value)
{
    std::ostringstream s;
    s << "VkPhysicalDevicePCIBusInfoPropertiesEXT = {\n";
    s << "\tsType = " << value.sType << '\n';
    s << "\tpciDomain = " << value.pciDomain << '\n';
    s << "\tpciBus = " << value.pciBus << '\n';
    s << "\tpciDevice = " << value.pciDevice << '\n';
    s << "\tpciFunction = " << value.pciFunction << '\n';
    s << '}';
    return s.str();
}

bool checkExtension(vector<VkExtensionProperties> &properties, const char *extension)
{
    for (size_t ndx = 0; ndx < properties.size(); ++ndx)
    {
        if (strncmp(properties[ndx].extensionName, extension, VK_MAX_EXTENSION_NAME_SIZE) == 0)
            return true;
    }
    return false;
}

#include "vkDeviceFeatures2.inl"

tcu::TestStatus deviceFeatures2(Context &context)
{
    const VkPhysicalDevice physicalDevice = context.getPhysicalDevice();
    const CustomInstance instance(createCustomInstanceWithExtension(context, "VK_KHR_get_physical_device_properties2"));
    const InstanceDriver &vki(instance.getDriver());
    TestLog &log = context.getTestContext().getLog();
    VkPhysicalDeviceFeatures coreFeatures;
    VkPhysicalDeviceFeatures2 extFeatures;

    deMemset(&coreFeatures, 0xcd, sizeof(coreFeatures));
    deMemset(&extFeatures.features, 0xcd, sizeof(extFeatures.features));
    std::vector<std::string> instExtensions = context.getInstanceExtensions();

    extFeatures.sType = VK_STRUCTURE_TYPE_PHYSICAL_DEVICE_FEATURES_2;
    extFeatures.pNext = nullptr;

    vki.getPhysicalDeviceFeatures(physicalDevice, &coreFeatures);
    vki.getPhysicalDeviceFeatures2(physicalDevice, &extFeatures);

    TCU_CHECK(extFeatures.sType == VK_STRUCTURE_TYPE_PHYSICAL_DEVICE_FEATURES_2);
    TCU_CHECK(extFeatures.pNext == nullptr);

    if (deMemCmp(&coreFeatures, &extFeatures.features, sizeof(VkPhysicalDeviceFeatures)) != 0)
        TCU_FAIL("Mismatch between features reported by vkGetPhysicalDeviceFeatures and vkGetPhysicalDeviceFeatures2");

    log << TestLog::Message << extFeatures << TestLog::EndMessage;

    return tcu::TestStatus::pass("Querying device features succeeded");
}

tcu::TestStatus deviceProperties2(Context &context)
{
    const CustomInstance instance(createCustomInstanceWithExtension(context, "VK_KHR_get_physical_device_properties2"));
    const InstanceDriver &vki(instance.getDriver());
    const VkPhysicalDevice physicalDevice(chooseDevice(vki, instance, context.getTestContext().getCommandLine()));
    TestLog &log = context.getTestContext().getLog();
    VkPhysicalDeviceProperties coreProperties;
    VkPhysicalDeviceProperties2 extProperties;

    extProperties.sType = VK_STRUCTURE_TYPE_PHYSICAL_DEVICE_PROPERTIES_2;
    extProperties.pNext = nullptr;

    vki.getPhysicalDeviceProperties(physicalDevice, &coreProperties);
    vki.getPhysicalDeviceProperties2(physicalDevice, &extProperties);

    TCU_CHECK(extProperties.sType == VK_STRUCTURE_TYPE_PHYSICAL_DEVICE_PROPERTIES_2);
    TCU_CHECK(extProperties.pNext == nullptr);

    // We can't use memcmp() here because the structs may contain padding bytes that drivers may or may not
    // have written while writing the data and memcmp will compare them anyway, so we iterate through the
    // valid bytes for each field in the struct and compare only the valid bytes for each one.
    for (int propNdx = 0; propNdx < DE_LENGTH_OF_ARRAY(s_physicalDevicePropertiesOffsetTable); propNdx++)
    {
        const size_t offset = s_physicalDevicePropertiesOffsetTable[propNdx].offset;
        const size_t size   = s_physicalDevicePropertiesOffsetTable[propNdx].size;

        const uint8_t *corePropertyBytes = reinterpret_cast<uint8_t *>(&coreProperties) + offset;
        const uint8_t *extPropertyBytes  = reinterpret_cast<uint8_t *>(&extProperties.properties) + offset;

        if (deMemCmp(corePropertyBytes, extPropertyBytes, size) != 0)
            TCU_FAIL("Mismatch between properties reported by vkGetPhysicalDeviceProperties and "
                     "vkGetPhysicalDeviceProperties2");
    }

    log << TestLog::Message << extProperties.properties << TestLog::EndMessage;

    const int count = 2u;

    vector<VkExtensionProperties> properties   = enumerateDeviceExtensionProperties(vki, physicalDevice, nullptr);
    const bool khr_external_fence_capabilities = checkExtension(properties, "VK_KHR_external_fence_capabilities") ||
                                                 context.contextSupports(vk::ApiVersion(0, 1, 1, 0));
    const bool khr_external_memory_capabilities = checkExtension(properties, "VK_KHR_external_memory_capabilities") ||
                                                  context.contextSupports(vk::ApiVersion(0, 1, 1, 0));
    const bool khr_external_semaphore_capabilities =
        checkExtension(properties, "VK_KHR_external_semaphore_capabilities") ||
        context.contextSupports(vk::ApiVersion(0, 1, 1, 0));
    const bool khr_multiview =
        checkExtension(properties, "VK_KHR_multiview") || context.contextSupports(vk::ApiVersion(0, 1, 1, 0));
    const bool khr_device_protected_memory = context.contextSupports(vk::ApiVersion(0, 1, 1, 0));
    const bool khr_device_subgroup         = context.contextSupports(vk::ApiVersion(0, 1, 1, 0));
    const bool khr_maintenance2 =
        checkExtension(properties, "VK_KHR_maintenance2") || context.contextSupports(vk::ApiVersion(0, 1, 1, 0));
    const bool khr_maintenance3 =
        checkExtension(properties, "VK_KHR_maintenance3") || context.contextSupports(vk::ApiVersion(0, 1, 1, 0));
    const bool khr_depth_stencil_resolve = checkExtension(properties, "VK_KHR_depth_stencil_resolve") ||
                                           context.contextSupports(vk::ApiVersion(0, 1, 2, 0));
    const bool khr_driver_properties =
        checkExtension(properties, "VK_KHR_driver_properties") || context.contextSupports(vk::ApiVersion(0, 1, 2, 0));
    const bool khr_shader_float_controls = checkExtension(properties, "VK_KHR_shader_float_controls") ||
                                           context.contextSupports(vk::ApiVersion(0, 1, 2, 0));
    const bool khr_descriptor_indexing =
        checkExtension(properties, "VK_EXT_descriptor_indexing") || context.contextSupports(vk::ApiVersion(0, 1, 2, 0));
    const bool khr_sampler_filter_minmax = checkExtension(properties, "VK_EXT_sampler_filter_minmax") ||
                                           context.contextSupports(vk::ApiVersion(0, 1, 2, 0));
#ifndef CTS_USES_VULKANSC
    const bool khr_acceleration_structure = checkExtension(properties, "VK_KHR_acceleration_structure");
    const bool khr_integer_dot_product    = checkExtension(properties, "VK_KHR_shader_integer_dot_product") ||
                                         context.contextSupports(vk::ApiVersion(0, 1, 3, 0));
    const bool khr_inline_uniform_block = checkExtension(properties, "VK_EXT_inline_uniform_block") ||
                                          context.contextSupports(vk::ApiVersion(0, 1, 3, 0));
    const bool khr_maintenance4 =
        checkExtension(properties, "VK_KHR_maintenance4") || context.contextSupports(vk::ApiVersion(0, 1, 3, 0));
    const bool khr_subgroup_size_control = checkExtension(properties, "VK_EXT_subgroup_size_control") ||
                                           context.contextSupports(vk::ApiVersion(0, 1, 3, 0));
    const bool khr_texel_buffer_alignment = checkExtension(properties, "VK_EXT_texel_buffer_alignment") ||
                                            context.contextSupports(vk::ApiVersion(0, 1, 3, 0));
#endif // CTS_USES_VULKANSC

    VkPhysicalDeviceIDProperties idProperties[count];
    VkPhysicalDeviceMultiviewProperties multiviewProperties[count];
    VkPhysicalDeviceProtectedMemoryProperties protectedMemoryPropertiesKHR[count];
    VkPhysicalDeviceSubgroupProperties subgroupProperties[count];
    VkPhysicalDevicePointClippingProperties pointClippingProperties[count];
    VkPhysicalDeviceMaintenance3Properties maintenance3Properties[count];
    VkPhysicalDeviceDepthStencilResolveProperties depthStencilResolveProperties[count];
    VkPhysicalDeviceDriverProperties driverProperties[count];
    VkPhysicalDeviceFloatControlsProperties floatControlsProperties[count];
    VkPhysicalDeviceDescriptorIndexingProperties descriptorIndexingProperties[count];
    VkPhysicalDeviceSamplerFilterMinmaxProperties samplerFilterMinmaxProperties[count];
#ifndef CTS_USES_VULKANSC
    VkPhysicalDeviceShaderIntegerDotProductPropertiesKHR integerDotProductProperties[count];
    VkPhysicalDeviceAccelerationStructurePropertiesKHR accelerationStructureProperties[count];
    VkPhysicalDeviceInlineUniformBlockProperties inlineUniformBlockProperties[count];
    VkPhysicalDeviceMaintenance4Properties maintenance4Properties[count];
    VkPhysicalDeviceSubgroupSizeControlProperties subgroupSizeControlProperties[count];
    VkPhysicalDeviceTexelBufferAlignmentProperties texelBufferAlignmentProperties[count];
#endif // CTS_USES_VULKANSC
    for (int ndx = 0; ndx < count; ++ndx)
    {
        deMemset(&idProperties[ndx], 0xFF * ndx, sizeof(VkPhysicalDeviceIDProperties));
        deMemset(&multiviewProperties[ndx], 0xFF * ndx, sizeof(VkPhysicalDeviceMultiviewProperties));
        deMemset(&protectedMemoryPropertiesKHR[ndx], 0xFF * ndx, sizeof(VkPhysicalDeviceProtectedMemoryProperties));
        deMemset(&subgroupProperties[ndx], 0xFF * ndx, sizeof(VkPhysicalDeviceSubgroupProperties));
        deMemset(&pointClippingProperties[ndx], 0xFF * ndx, sizeof(VkPhysicalDevicePointClippingProperties));
        deMemset(&maintenance3Properties[ndx], 0xFF * ndx, sizeof(VkPhysicalDeviceMaintenance3Properties));
        deMemset(&depthStencilResolveProperties[ndx], 0xFF * ndx,
                 sizeof(VkPhysicalDeviceDepthStencilResolveProperties));
        deMemset(&driverProperties[ndx], 0xFF * ndx, sizeof(VkPhysicalDeviceDriverProperties));
        deMemset(&floatControlsProperties[ndx], 0xFF * ndx, sizeof(VkPhysicalDeviceFloatControlsProperties));
        deMemset(&descriptorIndexingProperties[ndx], 0xFF * ndx, sizeof(VkPhysicalDeviceDescriptorIndexingProperties));
        deMemset(&samplerFilterMinmaxProperties[ndx], 0xFF * ndx,
                 sizeof(VkPhysicalDeviceSamplerFilterMinmaxProperties));
#ifndef CTS_USES_VULKANSC
        deMemset(&integerDotProductProperties[ndx], 0xFF * ndx,
                 sizeof(VkPhysicalDeviceShaderIntegerDotProductPropertiesKHR));
        deMemset(&accelerationStructureProperties[ndx], 0xFF * ndx,
                 sizeof(VkPhysicalDeviceAccelerationStructurePropertiesKHR));
        deMemset(&inlineUniformBlockProperties[ndx], 0xFF * ndx, sizeof(VkPhysicalDeviceInlineUniformBlockProperties));
        deMemset(&maintenance4Properties[ndx], 0xFF * ndx, sizeof(VkPhysicalDeviceMaintenance4Properties));
        deMemset(&subgroupSizeControlProperties[ndx], 0xFF * ndx,
                 sizeof(VkPhysicalDeviceSubgroupSizeControlProperties));
        deMemset(&texelBufferAlignmentProperties[ndx], 0xFF * ndx,
                 sizeof(VkPhysicalDeviceTexelBufferAlignmentProperties));
#endif // CTS_USES_VULKANSC

        void *prev = 0;

        if (khr_external_fence_capabilities || khr_external_memory_capabilities || khr_external_semaphore_capabilities)
        {
            idProperties[ndx].sType = VK_STRUCTURE_TYPE_PHYSICAL_DEVICE_ID_PROPERTIES;
            idProperties[ndx].pNext = prev;
            prev                    = &idProperties[ndx];
        }

        if (khr_multiview)
        {
            multiviewProperties[ndx].sType = VK_STRUCTURE_TYPE_PHYSICAL_DEVICE_MULTIVIEW_PROPERTIES;
            multiviewProperties[ndx].pNext = prev;
            prev                           = &multiviewProperties[ndx];
        }

        if (khr_device_protected_memory)
        {
            protectedMemoryPropertiesKHR[ndx].sType = VK_STRUCTURE_TYPE_PHYSICAL_DEVICE_PROTECTED_MEMORY_PROPERTIES;
            protectedMemoryPropertiesKHR[ndx].pNext = prev;
            prev                                    = &protectedMemoryPropertiesKHR[ndx];
        }

        if (khr_device_subgroup)
        {
            subgroupProperties[ndx].sType = VK_STRUCTURE_TYPE_PHYSICAL_DEVICE_SUBGROUP_PROPERTIES;
            subgroupProperties[ndx].pNext = prev;
            prev                          = &subgroupProperties[ndx];
        }

        if (khr_maintenance2)
        {
            pointClippingProperties[ndx].sType = VK_STRUCTURE_TYPE_PHYSICAL_DEVICE_POINT_CLIPPING_PROPERTIES;
            pointClippingProperties[ndx].pNext = prev;
            prev                               = &pointClippingProperties[ndx];
        }

        if (khr_maintenance3)
        {
            maintenance3Properties[ndx].sType = VK_STRUCTURE_TYPE_PHYSICAL_DEVICE_MAINTENANCE_3_PROPERTIES;
            maintenance3Properties[ndx].pNext = prev;
            prev                              = &maintenance3Properties[ndx];
        }

        if (khr_depth_stencil_resolve)
        {
            depthStencilResolveProperties[ndx].sType =
                VK_STRUCTURE_TYPE_PHYSICAL_DEVICE_DEPTH_STENCIL_RESOLVE_PROPERTIES;
            depthStencilResolveProperties[ndx].pNext = prev;
            prev                                     = &depthStencilResolveProperties[ndx];
        }

        if (khr_driver_properties)
        {
            driverProperties[ndx].sType = VK_STRUCTURE_TYPE_PHYSICAL_DEVICE_DRIVER_PROPERTIES;
            driverProperties[ndx].pNext = prev;
            prev                        = &driverProperties[ndx];
        }

        if (khr_shader_float_controls)
        {
            floatControlsProperties[ndx].sType = VK_STRUCTURE_TYPE_PHYSICAL_DEVICE_FLOAT_CONTROLS_PROPERTIES;
            floatControlsProperties[ndx].pNext = prev;
            prev                               = &floatControlsProperties[ndx];
        }

        if (khr_descriptor_indexing)
        {
            descriptorIndexingProperties[ndx].sType = VK_STRUCTURE_TYPE_PHYSICAL_DEVICE_DESCRIPTOR_INDEXING_PROPERTIES;
            descriptorIndexingProperties[ndx].pNext = prev;
            prev                                    = &descriptorIndexingProperties[ndx];
        }

        if (khr_sampler_filter_minmax)
        {
            samplerFilterMinmaxProperties[ndx].sType =
                VK_STRUCTURE_TYPE_PHYSICAL_DEVICE_SAMPLER_FILTER_MINMAX_PROPERTIES;
            samplerFilterMinmaxProperties[ndx].pNext = prev;
            prev                                     = &samplerFilterMinmaxProperties[ndx];
        }

#ifndef CTS_USES_VULKANSC
        if (khr_integer_dot_product)
        {
            integerDotProductProperties[ndx].sType =
                VK_STRUCTURE_TYPE_PHYSICAL_DEVICE_SHADER_INTEGER_DOT_PRODUCT_PROPERTIES_KHR;
            integerDotProductProperties[ndx].pNext = prev;
            prev                                   = &integerDotProductProperties[ndx];
        }

        if (khr_acceleration_structure)
        {
            accelerationStructureProperties[ndx].sType =
                VK_STRUCTURE_TYPE_PHYSICAL_DEVICE_ACCELERATION_STRUCTURE_PROPERTIES_KHR;
            accelerationStructureProperties[ndx].pNext = prev;
            prev                                       = &accelerationStructureProperties[ndx];
        }

        if (khr_inline_uniform_block)
        {
            inlineUniformBlockProperties[ndx].sType = VK_STRUCTURE_TYPE_PHYSICAL_DEVICE_INLINE_UNIFORM_BLOCK_PROPERTIES;
            inlineUniformBlockProperties[ndx].pNext = prev;
            prev                                    = &inlineUniformBlockProperties[ndx];
        }

        if (khr_maintenance4)
        {
            maintenance4Properties[ndx].sType = VK_STRUCTURE_TYPE_PHYSICAL_DEVICE_MAINTENANCE_4_PROPERTIES;
            maintenance4Properties[ndx].pNext = prev;
            prev                              = &maintenance4Properties[ndx];
        }

        if (khr_subgroup_size_control)
        {
            subgroupSizeControlProperties[ndx].sType =
                VK_STRUCTURE_TYPE_PHYSICAL_DEVICE_SUBGROUP_SIZE_CONTROL_PROPERTIES;
            subgroupSizeControlProperties[ndx].pNext = prev;
            prev                                     = &subgroupSizeControlProperties[ndx];
        }

        if (khr_texel_buffer_alignment)
        {
            texelBufferAlignmentProperties[ndx].sType =
                VK_STRUCTURE_TYPE_PHYSICAL_DEVICE_TEXEL_BUFFER_ALIGNMENT_PROPERTIES;
            texelBufferAlignmentProperties[ndx].pNext = prev;
            prev                                      = &texelBufferAlignmentProperties[ndx];
        }
#endif // CTS_USES_VULKANSC

        if (prev == 0)
            TCU_THROW(NotSupportedError, "No supported structures found");

        extProperties.pNext = prev;

        vki.getPhysicalDeviceProperties2(physicalDevice, &extProperties);
    }

    if (khr_external_fence_capabilities || khr_external_memory_capabilities || khr_external_semaphore_capabilities)
        log << TestLog::Message << idProperties[0] << TestLog::EndMessage;
    if (khr_multiview)
        log << TestLog::Message << multiviewProperties[0] << TestLog::EndMessage;
    if (khr_device_protected_memory)
        log << TestLog::Message << protectedMemoryPropertiesKHR[0] << TestLog::EndMessage;
    if (khr_device_subgroup)
        log << TestLog::Message << subgroupProperties[0] << TestLog::EndMessage;
    if (khr_maintenance2)
        log << TestLog::Message << pointClippingProperties[0] << TestLog::EndMessage;
    if (khr_maintenance3)
        log << TestLog::Message << maintenance3Properties[0] << TestLog::EndMessage;
    if (khr_depth_stencil_resolve)
        log << TestLog::Message << depthStencilResolveProperties[0] << TestLog::EndMessage;
    if (khr_driver_properties)
        log << TestLog::Message << driverProperties[0] << TestLog::EndMessage;
    if (khr_shader_float_controls)
        log << TestLog::Message << floatControlsProperties[0] << TestLog::EndMessage;
    if (khr_descriptor_indexing)
        log << TestLog::Message << descriptorIndexingProperties[0] << TestLog::EndMessage;
    if (khr_sampler_filter_minmax)
        log << TestLog::Message << samplerFilterMinmaxProperties[0] << TestLog::EndMessage;
#ifndef CTS_USES_VULKANSC
    if (khr_integer_dot_product)
        log << TestLog::Message << integerDotProductProperties[0] << TestLog::EndMessage;
    if (khr_acceleration_structure)
        log << TestLog::Message << accelerationStructureProperties[0] << TestLog::EndMessage;
    if (khr_inline_uniform_block)
        log << TestLog::Message << inlineUniformBlockProperties[0] << TestLog::EndMessage;
    if (khr_maintenance4)
        log << TestLog::Message << maintenance4Properties[0] << TestLog::EndMessage;
    if (khr_subgroup_size_control)
        log << TestLog::Message << subgroupSizeControlProperties[0] << TestLog::EndMessage;
    if (khr_texel_buffer_alignment)
        log << TestLog::Message << texelBufferAlignmentProperties[0] << TestLog::EndMessage;
#endif // CTS_USES_VULKANSC

    if (khr_external_fence_capabilities || khr_external_memory_capabilities || khr_external_semaphore_capabilities)
    {
        if ((deMemCmp(idProperties[0].deviceUUID, idProperties[1].deviceUUID, VK_UUID_SIZE) != 0) ||
            (deMemCmp(idProperties[0].driverUUID, idProperties[1].driverUUID, VK_UUID_SIZE) != 0) ||
            (idProperties[0].deviceLUIDValid != idProperties[1].deviceLUIDValid))
        {
            TCU_FAIL("Mismatch between VkPhysicalDeviceIDProperties");
        }
        else if (idProperties[0].deviceLUIDValid)
        {
            // If deviceLUIDValid is VK_FALSE, the contents of deviceLUID and deviceNodeMask are undefined
            // so thay can only be compared when deviceLUIDValid is VK_TRUE.
            if ((deMemCmp(idProperties[0].deviceLUID, idProperties[1].deviceLUID, VK_LUID_SIZE) != 0) ||
                (idProperties[0].deviceNodeMask != idProperties[1].deviceNodeMask))
            {
                TCU_FAIL("Mismatch between VkPhysicalDeviceIDProperties");
            }
        }
    }
    if (khr_multiview &&
        (multiviewProperties[0].maxMultiviewViewCount != multiviewProperties[1].maxMultiviewViewCount ||
         multiviewProperties[0].maxMultiviewInstanceIndex != multiviewProperties[1].maxMultiviewInstanceIndex))
    {
        TCU_FAIL("Mismatch between VkPhysicalDeviceMultiviewProperties");
    }
    if (khr_device_protected_memory &&
        (protectedMemoryPropertiesKHR[0].protectedNoFault != protectedMemoryPropertiesKHR[1].protectedNoFault))
    {
        TCU_FAIL("Mismatch between VkPhysicalDeviceProtectedMemoryProperties");
    }
    if (khr_device_subgroup &&
        (subgroupProperties[0].subgroupSize != subgroupProperties[1].subgroupSize ||
         subgroupProperties[0].supportedStages != subgroupProperties[1].supportedStages ||
         subgroupProperties[0].supportedOperations != subgroupProperties[1].supportedOperations ||
         subgroupProperties[0].quadOperationsInAllStages != subgroupProperties[1].quadOperationsInAllStages))
    {
        TCU_FAIL("Mismatch between VkPhysicalDeviceSubgroupProperties");
    }
    if (khr_maintenance2 &&
        (pointClippingProperties[0].pointClippingBehavior != pointClippingProperties[1].pointClippingBehavior))
    {
        TCU_FAIL("Mismatch between VkPhysicalDevicePointClippingProperties");
    }
    if (khr_maintenance3 &&
        (maintenance3Properties[0].maxPerSetDescriptors != maintenance3Properties[1].maxPerSetDescriptors ||
         maintenance3Properties[0].maxMemoryAllocationSize != maintenance3Properties[1].maxMemoryAllocationSize))
    {
        if (protectedMemoryPropertiesKHR[0].protectedNoFault != protectedMemoryPropertiesKHR[1].protectedNoFault)
        {
            TCU_FAIL("Mismatch between VkPhysicalDeviceProtectedMemoryProperties");
        }
        if ((subgroupProperties[0].subgroupSize != subgroupProperties[1].subgroupSize) ||
            (subgroupProperties[0].supportedStages != subgroupProperties[1].supportedStages) ||
            (subgroupProperties[0].supportedOperations != subgroupProperties[1].supportedOperations) ||
            (subgroupProperties[0].quadOperationsInAllStages != subgroupProperties[1].quadOperationsInAllStages))
        {
            TCU_FAIL("Mismatch between VkPhysicalDeviceSubgroupProperties");
        }
        TCU_FAIL("Mismatch between VkPhysicalDeviceMaintenance3Properties");
    }
    if (khr_depth_stencil_resolve &&
        (depthStencilResolveProperties[0].supportedDepthResolveModes !=
             depthStencilResolveProperties[1].supportedDepthResolveModes ||
         depthStencilResolveProperties[0].supportedStencilResolveModes !=
             depthStencilResolveProperties[1].supportedStencilResolveModes ||
         depthStencilResolveProperties[0].independentResolveNone !=
             depthStencilResolveProperties[1].independentResolveNone ||
         depthStencilResolveProperties[0].independentResolve != depthStencilResolveProperties[1].independentResolve))
    {
        TCU_FAIL("Mismatch between VkPhysicalDeviceDepthStencilResolveProperties");
    }
    if (khr_driver_properties &&
        (driverProperties[0].driverID != driverProperties[1].driverID ||
         strncmp(driverProperties[0].driverName, driverProperties[1].driverName, VK_MAX_DRIVER_NAME_SIZE) != 0 ||
         strncmp(driverProperties[0].driverInfo, driverProperties[1].driverInfo, VK_MAX_DRIVER_INFO_SIZE) != 0 ||
         driverProperties[0].conformanceVersion.major != driverProperties[1].conformanceVersion.major ||
         driverProperties[0].conformanceVersion.minor != driverProperties[1].conformanceVersion.minor ||
         driverProperties[0].conformanceVersion.subminor != driverProperties[1].conformanceVersion.subminor ||
         driverProperties[0].conformanceVersion.patch != driverProperties[1].conformanceVersion.patch))
    {
        TCU_FAIL("Mismatch between VkPhysicalDeviceDriverProperties");
    }
    if (khr_shader_float_controls &&
        (floatControlsProperties[0].denormBehaviorIndependence !=
             floatControlsProperties[1].denormBehaviorIndependence ||
         floatControlsProperties[0].roundingModeIndependence != floatControlsProperties[1].roundingModeIndependence ||
         floatControlsProperties[0].shaderSignedZeroInfNanPreserveFloat16 !=
             floatControlsProperties[1].shaderSignedZeroInfNanPreserveFloat16 ||
         floatControlsProperties[0].shaderSignedZeroInfNanPreserveFloat32 !=
             floatControlsProperties[1].shaderSignedZeroInfNanPreserveFloat32 ||
         floatControlsProperties[0].shaderSignedZeroInfNanPreserveFloat64 !=
             floatControlsProperties[1].shaderSignedZeroInfNanPreserveFloat64 ||
         floatControlsProperties[0].shaderDenormPreserveFloat16 !=
             floatControlsProperties[1].shaderDenormPreserveFloat16 ||
         floatControlsProperties[0].shaderDenormPreserveFloat32 !=
             floatControlsProperties[1].shaderDenormPreserveFloat32 ||
         floatControlsProperties[0].shaderDenormPreserveFloat64 !=
             floatControlsProperties[1].shaderDenormPreserveFloat64 ||
         floatControlsProperties[0].shaderDenormFlushToZeroFloat16 !=
             floatControlsProperties[1].shaderDenormFlushToZeroFloat16 ||
         floatControlsProperties[0].shaderDenormFlushToZeroFloat32 !=
             floatControlsProperties[1].shaderDenormFlushToZeroFloat32 ||
         floatControlsProperties[0].shaderDenormFlushToZeroFloat64 !=
             floatControlsProperties[1].shaderDenormFlushToZeroFloat64 ||
         floatControlsProperties[0].shaderRoundingModeRTEFloat16 !=
             floatControlsProperties[1].shaderRoundingModeRTEFloat16 ||
         floatControlsProperties[0].shaderRoundingModeRTEFloat32 !=
             floatControlsProperties[1].shaderRoundingModeRTEFloat32 ||
         floatControlsProperties[0].shaderRoundingModeRTEFloat64 !=
             floatControlsProperties[1].shaderRoundingModeRTEFloat64 ||
         floatControlsProperties[0].shaderRoundingModeRTZFloat16 !=
             floatControlsProperties[1].shaderRoundingModeRTZFloat16 ||
         floatControlsProperties[0].shaderRoundingModeRTZFloat32 !=
             floatControlsProperties[1].shaderRoundingModeRTZFloat32 ||
         floatControlsProperties[0].shaderRoundingModeRTZFloat64 !=
             floatControlsProperties[1].shaderRoundingModeRTZFloat64))
    {
        TCU_FAIL("Mismatch between VkPhysicalDeviceFloatControlsProperties");
    }
    if (khr_descriptor_indexing &&
        (descriptorIndexingProperties[0].maxUpdateAfterBindDescriptorsInAllPools !=
             descriptorIndexingProperties[1].maxUpdateAfterBindDescriptorsInAllPools ||
         descriptorIndexingProperties[0].shaderUniformBufferArrayNonUniformIndexingNative !=
             descriptorIndexingProperties[1].shaderUniformBufferArrayNonUniformIndexingNative ||
         descriptorIndexingProperties[0].shaderSampledImageArrayNonUniformIndexingNative !=
             descriptorIndexingProperties[1].shaderSampledImageArrayNonUniformIndexingNative ||
         descriptorIndexingProperties[0].shaderStorageBufferArrayNonUniformIndexingNative !=
             descriptorIndexingProperties[1].shaderStorageBufferArrayNonUniformIndexingNative ||
         descriptorIndexingProperties[0].shaderStorageImageArrayNonUniformIndexingNative !=
             descriptorIndexingProperties[1].shaderStorageImageArrayNonUniformIndexingNative ||
         descriptorIndexingProperties[0].shaderInputAttachmentArrayNonUniformIndexingNative !=
             descriptorIndexingProperties[1].shaderInputAttachmentArrayNonUniformIndexingNative ||
         descriptorIndexingProperties[0].robustBufferAccessUpdateAfterBind !=
             descriptorIndexingProperties[1].robustBufferAccessUpdateAfterBind ||
         descriptorIndexingProperties[0].quadDivergentImplicitLod !=
             descriptorIndexingProperties[1].quadDivergentImplicitLod ||
         descriptorIndexingProperties[0].maxPerStageDescriptorUpdateAfterBindSamplers !=
             descriptorIndexingProperties[1].maxPerStageDescriptorUpdateAfterBindSamplers ||
         descriptorIndexingProperties[0].maxPerStageDescriptorUpdateAfterBindUniformBuffers !=
             descriptorIndexingProperties[1].maxPerStageDescriptorUpdateAfterBindUniformBuffers ||
         descriptorIndexingProperties[0].maxPerStageDescriptorUpdateAfterBindStorageBuffers !=
             descriptorIndexingProperties[1].maxPerStageDescriptorUpdateAfterBindStorageBuffers ||
         descriptorIndexingProperties[0].maxPerStageDescriptorUpdateAfterBindSampledImages !=
             descriptorIndexingProperties[1].maxPerStageDescriptorUpdateAfterBindSampledImages ||
         descriptorIndexingProperties[0].maxPerStageDescriptorUpdateAfterBindStorageImages !=
             descriptorIndexingProperties[1].maxPerStageDescriptorUpdateAfterBindStorageImages ||
         descriptorIndexingProperties[0].maxPerStageDescriptorUpdateAfterBindInputAttachments !=
             descriptorIndexingProperties[1].maxPerStageDescriptorUpdateAfterBindInputAttachments ||
         descriptorIndexingProperties[0].maxPerStageUpdateAfterBindResources !=
             descriptorIndexingProperties[1].maxPerStageUpdateAfterBindResources ||
         descriptorIndexingProperties[0].maxDescriptorSetUpdateAfterBindSamplers !=
             descriptorIndexingProperties[1].maxDescriptorSetUpdateAfterBindSamplers ||
         descriptorIndexingProperties[0].maxDescriptorSetUpdateAfterBindUniformBuffers !=
             descriptorIndexingProperties[1].maxDescriptorSetUpdateAfterBindUniformBuffers ||
         descriptorIndexingProperties[0].maxDescriptorSetUpdateAfterBindUniformBuffersDynamic !=
             descriptorIndexingProperties[1].maxDescriptorSetUpdateAfterBindUniformBuffersDynamic ||
         descriptorIndexingProperties[0].maxDescriptorSetUpdateAfterBindStorageBuffers !=
             descriptorIndexingProperties[1].maxDescriptorSetUpdateAfterBindStorageBuffers ||
         descriptorIndexingProperties[0].maxDescriptorSetUpdateAfterBindStorageBuffersDynamic !=
             descriptorIndexingProperties[1].maxDescriptorSetUpdateAfterBindStorageBuffersDynamic ||
         descriptorIndexingProperties[0].maxDescriptorSetUpdateAfterBindSampledImages !=
             descriptorIndexingProperties[1].maxDescriptorSetUpdateAfterBindSampledImages ||
         descriptorIndexingProperties[0].maxDescriptorSetUpdateAfterBindStorageImages !=
             descriptorIndexingProperties[1].maxDescriptorSetUpdateAfterBindStorageImages ||
         descriptorIndexingProperties[0].maxDescriptorSetUpdateAfterBindInputAttachments !=
             descriptorIndexingProperties[1].maxDescriptorSetUpdateAfterBindInputAttachments))
    {
        TCU_FAIL("Mismatch between VkPhysicalDeviceDescriptorIndexingProperties");
    }
    if (khr_sampler_filter_minmax && (samplerFilterMinmaxProperties[0].filterMinmaxSingleComponentFormats !=
                                          samplerFilterMinmaxProperties[1].filterMinmaxSingleComponentFormats ||
                                      samplerFilterMinmaxProperties[0].filterMinmaxImageComponentMapping !=
                                          samplerFilterMinmaxProperties[1].filterMinmaxImageComponentMapping))
    {
        TCU_FAIL("Mismatch between VkPhysicalDeviceSamplerFilterMinmaxProperties");
    }

#ifndef CTS_USES_VULKANSC

    if (khr_integer_dot_product &&
        (integerDotProductProperties[0].integerDotProduct8BitUnsignedAccelerated !=
             integerDotProductProperties[1].integerDotProduct8BitUnsignedAccelerated ||
         integerDotProductProperties[0].integerDotProduct8BitSignedAccelerated !=
             integerDotProductProperties[1].integerDotProduct8BitSignedAccelerated ||
         integerDotProductProperties[0].integerDotProduct8BitMixedSignednessAccelerated !=
             integerDotProductProperties[1].integerDotProduct8BitMixedSignednessAccelerated ||
         integerDotProductProperties[0].integerDotProduct4x8BitPackedUnsignedAccelerated !=
             integerDotProductProperties[1].integerDotProduct4x8BitPackedUnsignedAccelerated ||
         integerDotProductProperties[0].integerDotProduct4x8BitPackedSignedAccelerated !=
             integerDotProductProperties[1].integerDotProduct4x8BitPackedSignedAccelerated ||
         integerDotProductProperties[0].integerDotProduct4x8BitPackedMixedSignednessAccelerated !=
             integerDotProductProperties[1].integerDotProduct4x8BitPackedMixedSignednessAccelerated ||
         integerDotProductProperties[0].integerDotProduct16BitUnsignedAccelerated !=
             integerDotProductProperties[1].integerDotProduct16BitUnsignedAccelerated ||
         integerDotProductProperties[0].integerDotProduct16BitSignedAccelerated !=
             integerDotProductProperties[1].integerDotProduct16BitSignedAccelerated ||
         integerDotProductProperties[0].integerDotProduct16BitMixedSignednessAccelerated !=
             integerDotProductProperties[1].integerDotProduct16BitMixedSignednessAccelerated ||
         integerDotProductProperties[0].integerDotProduct32BitUnsignedAccelerated !=
             integerDotProductProperties[1].integerDotProduct32BitUnsignedAccelerated ||
         integerDotProductProperties[0].integerDotProduct32BitSignedAccelerated !=
             integerDotProductProperties[1].integerDotProduct32BitSignedAccelerated ||
         integerDotProductProperties[0].integerDotProduct32BitMixedSignednessAccelerated !=
             integerDotProductProperties[1].integerDotProduct32BitMixedSignednessAccelerated ||
         integerDotProductProperties[0].integerDotProduct64BitUnsignedAccelerated !=
             integerDotProductProperties[1].integerDotProduct64BitUnsignedAccelerated ||
         integerDotProductProperties[0].integerDotProduct64BitSignedAccelerated !=
             integerDotProductProperties[1].integerDotProduct64BitSignedAccelerated ||
         integerDotProductProperties[0].integerDotProduct64BitMixedSignednessAccelerated !=
             integerDotProductProperties[1].integerDotProduct64BitMixedSignednessAccelerated ||
         integerDotProductProperties[0].integerDotProductAccumulatingSaturating8BitUnsignedAccelerated !=
             integerDotProductProperties[1].integerDotProductAccumulatingSaturating8BitUnsignedAccelerated ||
         integerDotProductProperties[0].integerDotProductAccumulatingSaturating8BitSignedAccelerated !=
             integerDotProductProperties[1].integerDotProductAccumulatingSaturating8BitSignedAccelerated ||
         integerDotProductProperties[0].integerDotProductAccumulatingSaturating8BitMixedSignednessAccelerated !=
             integerDotProductProperties[1].integerDotProductAccumulatingSaturating8BitMixedSignednessAccelerated ||
         integerDotProductProperties[0].integerDotProductAccumulatingSaturating4x8BitPackedUnsignedAccelerated !=
             integerDotProductProperties[1].integerDotProductAccumulatingSaturating4x8BitPackedUnsignedAccelerated ||
         integerDotProductProperties[0].integerDotProductAccumulatingSaturating4x8BitPackedSignedAccelerated !=
             integerDotProductProperties[1].integerDotProductAccumulatingSaturating4x8BitPackedSignedAccelerated ||
         integerDotProductProperties[0].integerDotProductAccumulatingSaturating4x8BitPackedMixedSignednessAccelerated !=
             integerDotProductProperties[1]
                 .integerDotProductAccumulatingSaturating4x8BitPackedMixedSignednessAccelerated ||
         integerDotProductProperties[0].integerDotProductAccumulatingSaturating16BitUnsignedAccelerated !=
             integerDotProductProperties[1].integerDotProductAccumulatingSaturating16BitUnsignedAccelerated ||
         integerDotProductProperties[0].integerDotProductAccumulatingSaturating16BitSignedAccelerated !=
             integerDotProductProperties[1].integerDotProductAccumulatingSaturating16BitSignedAccelerated ||
         integerDotProductProperties[0].integerDotProductAccumulatingSaturating16BitMixedSignednessAccelerated !=
             integerDotProductProperties[1].integerDotProductAccumulatingSaturating16BitMixedSignednessAccelerated ||
         integerDotProductProperties[0].integerDotProductAccumulatingSaturating32BitUnsignedAccelerated !=
             integerDotProductProperties[1].integerDotProductAccumulatingSaturating32BitUnsignedAccelerated ||
         integerDotProductProperties[0].integerDotProductAccumulatingSaturating32BitSignedAccelerated !=
             integerDotProductProperties[1].integerDotProductAccumulatingSaturating32BitSignedAccelerated ||
         integerDotProductProperties[0].integerDotProductAccumulatingSaturating32BitMixedSignednessAccelerated !=
             integerDotProductProperties[1].integerDotProductAccumulatingSaturating32BitMixedSignednessAccelerated ||
         integerDotProductProperties[0].integerDotProductAccumulatingSaturating64BitUnsignedAccelerated !=
             integerDotProductProperties[1].integerDotProductAccumulatingSaturating64BitUnsignedAccelerated ||
         integerDotProductProperties[0].integerDotProductAccumulatingSaturating64BitSignedAccelerated !=
             integerDotProductProperties[1].integerDotProductAccumulatingSaturating64BitSignedAccelerated ||
         integerDotProductProperties[0].integerDotProductAccumulatingSaturating64BitMixedSignednessAccelerated !=
             integerDotProductProperties[1].integerDotProductAccumulatingSaturating64BitMixedSignednessAccelerated))
    {
        TCU_FAIL("Mismatch between VkPhysicalDeviceShaderIntegerDotProductPropertiesKHR");
    }

    if (khr_texel_buffer_alignment)
    {
        if (texelBufferAlignmentProperties[0].storageTexelBufferOffsetAlignmentBytes !=
                texelBufferAlignmentProperties[1].storageTexelBufferOffsetAlignmentBytes ||
            texelBufferAlignmentProperties[0].storageTexelBufferOffsetSingleTexelAlignment !=
                texelBufferAlignmentProperties[1].storageTexelBufferOffsetSingleTexelAlignment ||
            texelBufferAlignmentProperties[0].uniformTexelBufferOffsetAlignmentBytes !=
                texelBufferAlignmentProperties[1].uniformTexelBufferOffsetAlignmentBytes ||
            texelBufferAlignmentProperties[0].uniformTexelBufferOffsetSingleTexelAlignment !=
                texelBufferAlignmentProperties[1].uniformTexelBufferOffsetSingleTexelAlignment)
        {
            TCU_FAIL("Mismatch between VkPhysicalDeviceTexelBufferAlignmentPropertiesEXT");
        }

        if (texelBufferAlignmentProperties[0].storageTexelBufferOffsetAlignmentBytes == 0 ||
            !deIntIsPow2((int)texelBufferAlignmentProperties[0].storageTexelBufferOffsetAlignmentBytes))
        {
            TCU_FAIL("limit Validation failed storageTexelBufferOffsetAlignmentBytes is not a power of two.");
        }

        if (texelBufferAlignmentProperties[0].uniformTexelBufferOffsetAlignmentBytes == 0 ||
            !deIntIsPow2((int)texelBufferAlignmentProperties[0].uniformTexelBufferOffsetAlignmentBytes))
        {
            TCU_FAIL("limit Validation failed uniformTexelBufferOffsetAlignmentBytes is not a power of two.");
        }
    }

    if (khr_inline_uniform_block &&
        (inlineUniformBlockProperties[0].maxInlineUniformBlockSize !=
             inlineUniformBlockProperties[1].maxInlineUniformBlockSize ||
         inlineUniformBlockProperties[0].maxPerStageDescriptorInlineUniformBlocks !=
             inlineUniformBlockProperties[1].maxPerStageDescriptorInlineUniformBlocks ||
         inlineUniformBlockProperties[0].maxPerStageDescriptorUpdateAfterBindInlineUniformBlocks !=
             inlineUniformBlockProperties[1].maxPerStageDescriptorUpdateAfterBindInlineUniformBlocks ||
         inlineUniformBlockProperties[0].maxDescriptorSetInlineUniformBlocks !=
             inlineUniformBlockProperties[1].maxDescriptorSetInlineUniformBlocks ||
         inlineUniformBlockProperties[0].maxDescriptorSetUpdateAfterBindInlineUniformBlocks !=
             inlineUniformBlockProperties[1].maxDescriptorSetUpdateAfterBindInlineUniformBlocks))
    {
        TCU_FAIL("Mismatch between VkPhysicalDeviceInlineUniformBlockProperties");
    }
    if (khr_maintenance4 && (maintenance4Properties[0].maxBufferSize != maintenance4Properties[1].maxBufferSize))
    {
        TCU_FAIL("Mismatch between VkPhysicalDeviceMaintenance4Properties");
    }
    if (khr_subgroup_size_control &&
        (subgroupSizeControlProperties[0].minSubgroupSize != subgroupSizeControlProperties[1].minSubgroupSize ||
         subgroupSizeControlProperties[0].maxSubgroupSize != subgroupSizeControlProperties[1].maxSubgroupSize ||
         subgroupSizeControlProperties[0].maxComputeWorkgroupSubgroups !=
             subgroupSizeControlProperties[1].maxComputeWorkgroupSubgroups ||
         subgroupSizeControlProperties[0].requiredSubgroupSizeStages !=
             subgroupSizeControlProperties[1].requiredSubgroupSizeStages))
    {
        TCU_FAIL("Mismatch between VkPhysicalDeviceSubgroupSizeControlProperties");
    }

    if (khr_acceleration_structure)
    {
        if (accelerationStructureProperties[0].maxGeometryCount !=
                accelerationStructureProperties[1].maxGeometryCount ||
            accelerationStructureProperties[0].maxInstanceCount !=
                accelerationStructureProperties[1].maxInstanceCount ||
            accelerationStructureProperties[0].maxPrimitiveCount !=
                accelerationStructureProperties[1].maxPrimitiveCount ||
            accelerationStructureProperties[0].maxPerStageDescriptorAccelerationStructures !=
                accelerationStructureProperties[1].maxPerStageDescriptorAccelerationStructures ||
            accelerationStructureProperties[0].maxPerStageDescriptorUpdateAfterBindAccelerationStructures !=
                accelerationStructureProperties[1].maxPerStageDescriptorUpdateAfterBindAccelerationStructures ||
            accelerationStructureProperties[0].maxDescriptorSetAccelerationStructures !=
                accelerationStructureProperties[1].maxDescriptorSetAccelerationStructures ||
            accelerationStructureProperties[0].maxDescriptorSetUpdateAfterBindAccelerationStructures !=
                accelerationStructureProperties[1].maxDescriptorSetUpdateAfterBindAccelerationStructures ||
            accelerationStructureProperties[0].minAccelerationStructureScratchOffsetAlignment !=
                accelerationStructureProperties[1].minAccelerationStructureScratchOffsetAlignment)
        {
            TCU_FAIL("Mismatch between VkPhysicalDeviceAccelerationStructurePropertiesKHR");
        }

        if (accelerationStructureProperties[0].minAccelerationStructureScratchOffsetAlignment == 0 ||
            !deIntIsPow2(accelerationStructureProperties[0].minAccelerationStructureScratchOffsetAlignment))
        {
            TCU_FAIL("limit Validation failed minAccelerationStructureScratchOffsetAlignment is not a power of two.");
        }
    }

    if (isExtensionStructSupported(properties, RequiredExtension("VK_KHR_push_descriptor")))
    {
        VkPhysicalDevicePushDescriptorPropertiesKHR pushDescriptorProperties[count];

        for (int ndx = 0; ndx < count; ++ndx)
        {
            deMemset(&pushDescriptorProperties[ndx], 0xFF * ndx, sizeof(VkPhysicalDevicePushDescriptorPropertiesKHR));

            pushDescriptorProperties[ndx].sType = VK_STRUCTURE_TYPE_PHYSICAL_DEVICE_PUSH_DESCRIPTOR_PROPERTIES_KHR;
            pushDescriptorProperties[ndx].pNext = nullptr;

            extProperties.pNext = &pushDescriptorProperties[ndx];

            vki.getPhysicalDeviceProperties2(physicalDevice, &extProperties);

            pushDescriptorProperties[ndx].pNext = nullptr;
        }

        log << TestLog::Message << pushDescriptorProperties[0] << TestLog::EndMessage;

        if (pushDescriptorProperties[0].maxPushDescriptors != pushDescriptorProperties[1].maxPushDescriptors)
        {
            TCU_FAIL("Mismatch between VkPhysicalDevicePushDescriptorPropertiesKHR ");
        }
        if (pushDescriptorProperties[0].maxPushDescriptors < 32)
        {
            TCU_FAIL("VkPhysicalDevicePushDescriptorPropertiesKHR.maxPushDescriptors must be at least 32");
        }
    }

    if (isExtensionStructSupported(properties, RequiredExtension("VK_KHR_performance_query")))
    {
        VkPhysicalDevicePerformanceQueryPropertiesKHR performanceQueryProperties[count];

        for (int ndx = 0; ndx < count; ++ndx)
        {
            deMemset(&performanceQueryProperties[ndx], 0xFF * ndx,
                     sizeof(VkPhysicalDevicePerformanceQueryPropertiesKHR));
            performanceQueryProperties[ndx].sType = VK_STRUCTURE_TYPE_PHYSICAL_DEVICE_PERFORMANCE_QUERY_PROPERTIES_KHR;
            performanceQueryProperties[ndx].pNext = nullptr;

            extProperties.pNext = &performanceQueryProperties[ndx];

            vki.getPhysicalDeviceProperties2(physicalDevice, &extProperties);
        }

        log << TestLog::Message << performanceQueryProperties[0] << TestLog::EndMessage;

        if (performanceQueryProperties[0].allowCommandBufferQueryCopies !=
            performanceQueryProperties[1].allowCommandBufferQueryCopies)
        {
            TCU_FAIL("Mismatch between VkPhysicalDevicePerformanceQueryPropertiesKHR");
        }
    }

#endif // CTS_USES_VULKANSC

    if (isExtensionStructSupported(properties, RequiredExtension("VK_EXT_pci_bus_info", 2, 2)))
    {
        VkPhysicalDevicePCIBusInfoPropertiesEXT pciBusInfoProperties[count];

        for (int ndx = 0; ndx < count; ++ndx)
        {
            // Each PCI device is identified by an 8-bit domain number, 5-bit
            // device number and 3-bit function number[1][2].
            //
            // In addition, because PCI systems can be interconnected and
            // divided in segments, Linux assigns a 16-bit number to the device
            // as the "domain". In Windows, the segment or domain is stored in
            // the higher 24-bit section of the bus number.
            //
            // This means the maximum unsigned 32-bit integer for these members
            // are invalid values and should change after querying properties.
            //
            // [1] https://en.wikipedia.org/wiki/PCI_configuration_space
            // [2] PCI Express Base Specification Revision 3.0, section 2.2.4.2.
            deMemset(pciBusInfoProperties + ndx, 0xFF * ndx, sizeof(pciBusInfoProperties[ndx]));
            pciBusInfoProperties[ndx].pciDomain   = DEUINT32_MAX;
            pciBusInfoProperties[ndx].pciBus      = DEUINT32_MAX;
            pciBusInfoProperties[ndx].pciDevice   = DEUINT32_MAX;
            pciBusInfoProperties[ndx].pciFunction = DEUINT32_MAX;

            pciBusInfoProperties[ndx].sType = VK_STRUCTURE_TYPE_PHYSICAL_DEVICE_PCI_BUS_INFO_PROPERTIES_EXT;
            pciBusInfoProperties[ndx].pNext = nullptr;

            extProperties.pNext = pciBusInfoProperties + ndx;
            vki.getPhysicalDeviceProperties2(physicalDevice, &extProperties);
        }

        log << TestLog::Message << toString(pciBusInfoProperties[0]) << TestLog::EndMessage;

        if (pciBusInfoProperties[0].pciDomain != pciBusInfoProperties[1].pciDomain ||
            pciBusInfoProperties[0].pciBus != pciBusInfoProperties[1].pciBus ||
            pciBusInfoProperties[0].pciDevice != pciBusInfoProperties[1].pciDevice ||
            pciBusInfoProperties[0].pciFunction != pciBusInfoProperties[1].pciFunction)
        {
            TCU_FAIL("Mismatch between VkPhysicalDevicePCIBusInfoPropertiesEXT");
        }
        if (pciBusInfoProperties[0].pciDomain == DEUINT32_MAX || pciBusInfoProperties[0].pciBus == DEUINT32_MAX ||
            pciBusInfoProperties[0].pciDevice == DEUINT32_MAX || pciBusInfoProperties[0].pciFunction == DEUINT32_MAX)
        {
            TCU_FAIL("Invalid information in VkPhysicalDevicePCIBusInfoPropertiesEXT");
        }
    }

#ifndef CTS_USES_VULKANSC
    if (isExtensionStructSupported(properties, RequiredExtension("VK_KHR_portability_subset")))
    {
        VkPhysicalDevicePortabilitySubsetPropertiesKHR portabilitySubsetProperties[count];

        for (int ndx = 0; ndx < count; ++ndx)
        {
            deMemset(&portabilitySubsetProperties[ndx], 0xFF * ndx,
                     sizeof(VkPhysicalDevicePortabilitySubsetPropertiesKHR));
            portabilitySubsetProperties[ndx].sType =
                VK_STRUCTURE_TYPE_PHYSICAL_DEVICE_PORTABILITY_SUBSET_PROPERTIES_KHR;
            portabilitySubsetProperties[ndx].pNext = nullptr;

            extProperties.pNext = &portabilitySubsetProperties[ndx];

            vki.getPhysicalDeviceProperties2(physicalDevice, &extProperties);
        }

        log << TestLog::Message << portabilitySubsetProperties[0] << TestLog::EndMessage;

        if (portabilitySubsetProperties[0].minVertexInputBindingStrideAlignment !=
            portabilitySubsetProperties[1].minVertexInputBindingStrideAlignment)
        {
            TCU_FAIL("Mismatch between VkPhysicalDevicePortabilitySubsetPropertiesKHR");
        }

        if (portabilitySubsetProperties[0].minVertexInputBindingStrideAlignment == 0 ||
            !deIntIsPow2(portabilitySubsetProperties[0].minVertexInputBindingStrideAlignment))
        {
            TCU_FAIL("limit Validation failed minVertexInputBindingStrideAlignment is not a power of two.");
        }
    }
#endif // CTS_USES_VULKANSC

    return tcu::TestStatus::pass("Querying device properties succeeded");
}

string toString(const VkFormatProperties2 &value)
{
    std::ostringstream s;
    s << "VkFormatProperties2 = {\n";
    s << "\tsType = " << value.sType << '\n';
    s << "\tformatProperties = {\n";
    s << "\tlinearTilingFeatures = " << getFormatFeatureFlagsStr(value.formatProperties.linearTilingFeatures) << '\n';
    s << "\toptimalTilingFeatures = " << getFormatFeatureFlagsStr(value.formatProperties.optimalTilingFeatures) << '\n';
    s << "\tbufferFeatures = " << getFormatFeatureFlagsStr(value.formatProperties.bufferFeatures) << '\n';
    s << "\t}";
    s << "}";
    return s.str();
}

tcu::TestStatus deviceFormatProperties2(Context &context)
{
    const CustomInstance instance(createCustomInstanceWithExtension(context, "VK_KHR_get_physical_device_properties2"));
    const InstanceDriver &vki(instance.getDriver());
    const VkPhysicalDevice physicalDevice(chooseDevice(vki, instance, context.getTestContext().getCommandLine()));
    TestLog &log = context.getTestContext().getLog();

    for (int formatNdx = 0; formatNdx < VK_CORE_FORMAT_LAST; ++formatNdx)
    {
        const VkFormat format = (VkFormat)formatNdx;
        VkFormatProperties coreProperties;
        VkFormatProperties2 extProperties;

        deMemset(&coreProperties, 0xcd, sizeof(VkFormatProperties));
        deMemset(&extProperties, 0xcd, sizeof(VkFormatProperties2));

        extProperties.sType = VK_STRUCTURE_TYPE_FORMAT_PROPERTIES_2;
        extProperties.pNext = nullptr;

        vki.getPhysicalDeviceFormatProperties(physicalDevice, format, &coreProperties);
        vki.getPhysicalDeviceFormatProperties2(physicalDevice, format, &extProperties);

        TCU_CHECK(extProperties.sType == VK_STRUCTURE_TYPE_FORMAT_PROPERTIES_2);

        if (format == vk::VK_FORMAT_UNDEFINED)
        {
            VkFormatProperties2 formatUndefProperties2;

            deMemset(&formatUndefProperties2, 0xcd, sizeof(VkFormatProperties2));
            formatUndefProperties2.sType                                  = VK_STRUCTURE_TYPE_FORMAT_PROPERTIES_2;
            formatUndefProperties2.pNext                                  = nullptr;
            formatUndefProperties2.formatProperties.bufferFeatures        = 0;
            formatUndefProperties2.formatProperties.linearTilingFeatures  = 0;
            formatUndefProperties2.formatProperties.optimalTilingFeatures = 0;

            if (deMemCmp(&formatUndefProperties2, &extProperties, sizeof(VkFormatProperties2)) != 0)
                TCU_FAIL("vkGetPhysicalDeviceFormatProperties2, with VK_FORMAT_UNDEFINED as input format, is returning "
                         "non-zero properties");
        }
        else
            TCU_CHECK(extProperties.pNext == nullptr);

        if (deMemCmp(&coreProperties, &extProperties.formatProperties, sizeof(VkFormatProperties)) != 0)
            TCU_FAIL("Mismatch between format properties reported by vkGetPhysicalDeviceFormatProperties and "
                     "vkGetPhysicalDeviceFormatProperties2");

        log << TestLog::Message << toString(extProperties) << TestLog::EndMessage;
    }

    return tcu::TestStatus::pass("Querying device format properties succeeded");
}

tcu::TestStatus deviceQueueFamilyProperties2(Context &context)
{
    const CustomInstance instance(createCustomInstanceWithExtension(context, "VK_KHR_get_physical_device_properties2"));
    const InstanceDriver &vki(instance.getDriver());
    const VkPhysicalDevice physicalDevice(chooseDevice(vki, instance, context.getTestContext().getCommandLine()));
    TestLog &log                  = context.getTestContext().getLog();
    uint32_t numCoreQueueFamilies = ~0u;
    uint32_t numExtQueueFamilies  = ~0u;

    vki.getPhysicalDeviceQueueFamilyProperties(physicalDevice, &numCoreQueueFamilies, nullptr);
    vki.getPhysicalDeviceQueueFamilyProperties2(physicalDevice, &numExtQueueFamilies, nullptr);

    TCU_CHECK_MSG(numCoreQueueFamilies == numExtQueueFamilies, "Different number of queue family properties reported");
    TCU_CHECK(numCoreQueueFamilies > 0);

    {
        std::vector<VkQueueFamilyProperties> coreProperties(numCoreQueueFamilies);
        std::vector<VkQueueFamilyProperties2> extProperties(numExtQueueFamilies);

        deMemset(&coreProperties[0], 0xcd, sizeof(VkQueueFamilyProperties) * numCoreQueueFamilies);
        deMemset(&extProperties[0], 0xcd, sizeof(VkQueueFamilyProperties2) * numExtQueueFamilies);

        for (size_t ndx = 0; ndx < extProperties.size(); ++ndx)
        {
            extProperties[ndx].sType = VK_STRUCTURE_TYPE_QUEUE_FAMILY_PROPERTIES_2;
            extProperties[ndx].pNext = nullptr;
        }

        vki.getPhysicalDeviceQueueFamilyProperties(physicalDevice, &numCoreQueueFamilies, &coreProperties[0]);
        vki.getPhysicalDeviceQueueFamilyProperties2(physicalDevice, &numExtQueueFamilies, &extProperties[0]);

        TCU_CHECK((size_t)numCoreQueueFamilies == coreProperties.size());
        TCU_CHECK((size_t)numExtQueueFamilies == extProperties.size());
        DE_ASSERT(numCoreQueueFamilies == numExtQueueFamilies);

        for (size_t ndx = 0; ndx < extProperties.size(); ++ndx)
        {
            TCU_CHECK(extProperties[ndx].sType == VK_STRUCTURE_TYPE_QUEUE_FAMILY_PROPERTIES_2);
            TCU_CHECK(extProperties[ndx].pNext == nullptr);

            if (deMemCmp(&coreProperties[ndx], &extProperties[ndx].queueFamilyProperties,
                         sizeof(VkQueueFamilyProperties)) != 0)
                TCU_FAIL("Mismatch between format properties reported by vkGetPhysicalDeviceQueueFamilyProperties and "
                         "vkGetPhysicalDeviceQueueFamilyProperties2");

            log << TestLog::Message << " queueFamilyNdx = " << ndx << TestLog::EndMessage << TestLog::Message
                << extProperties[ndx] << TestLog::EndMessage;
        }
    }

    return tcu::TestStatus::pass("Querying device queue family properties succeeded");
}

tcu::TestStatus deviceMemoryProperties2(Context &context)
{
    const CustomInstance instance(createCustomInstanceWithExtension(context, "VK_KHR_get_physical_device_properties2"));
    const InstanceDriver &vki(instance.getDriver());
    const VkPhysicalDevice physicalDevice(chooseDevice(vki, instance, context.getTestContext().getCommandLine()));
    TestLog &log = context.getTestContext().getLog();
    VkPhysicalDeviceMemoryProperties coreProperties;
    VkPhysicalDeviceMemoryProperties2 extProperties;

    deMemset(&coreProperties, 0xcd, sizeof(VkPhysicalDeviceMemoryProperties));
    deMemset(&extProperties, 0xcd, sizeof(VkPhysicalDeviceMemoryProperties2));

    extProperties.sType = VK_STRUCTURE_TYPE_PHYSICAL_DEVICE_MEMORY_PROPERTIES_2;
    extProperties.pNext = nullptr;

    vki.getPhysicalDeviceMemoryProperties(physicalDevice, &coreProperties);
    vki.getPhysicalDeviceMemoryProperties2(physicalDevice, &extProperties);

    TCU_CHECK(extProperties.sType == VK_STRUCTURE_TYPE_PHYSICAL_DEVICE_MEMORY_PROPERTIES_2);
    TCU_CHECK(extProperties.pNext == nullptr);

    if (coreProperties.memoryTypeCount != extProperties.memoryProperties.memoryTypeCount)
        TCU_FAIL("Mismatch between memoryTypeCount reported by vkGetPhysicalDeviceMemoryProperties and "
                 "vkGetPhysicalDeviceMemoryProperties2");
    if (coreProperties.memoryHeapCount != extProperties.memoryProperties.memoryHeapCount)
        TCU_FAIL("Mismatch between memoryHeapCount reported by vkGetPhysicalDeviceMemoryProperties and "
                 "vkGetPhysicalDeviceMemoryProperties2");
    for (uint32_t i = 0; i < coreProperties.memoryTypeCount; i++)
    {
        const VkMemoryType *coreType = &coreProperties.memoryTypes[i];
        const VkMemoryType *extType  = &extProperties.memoryProperties.memoryTypes[i];
        if (coreType->propertyFlags != extType->propertyFlags || coreType->heapIndex != extType->heapIndex)
            TCU_FAIL("Mismatch between memoryTypes reported by vkGetPhysicalDeviceMemoryProperties and "
                     "vkGetPhysicalDeviceMemoryProperties2");
    }
    for (uint32_t i = 0; i < coreProperties.memoryHeapCount; i++)
    {
        const VkMemoryHeap *coreHeap = &coreProperties.memoryHeaps[i];
        const VkMemoryHeap *extHeap  = &extProperties.memoryProperties.memoryHeaps[i];
        if (coreHeap->size != extHeap->size || coreHeap->flags != extHeap->flags)
            TCU_FAIL("Mismatch between memoryHeaps reported by vkGetPhysicalDeviceMemoryProperties and "
                     "vkGetPhysicalDeviceMemoryProperties2");
    }

    log << TestLog::Message << extProperties << TestLog::EndMessage;

    return tcu::TestStatus::pass("Querying device memory properties succeeded");
}

tcu::TestStatus deviceFeaturesVulkan12(Context &context)
{
    using namespace ValidateQueryBits;

    const QueryMemberTableEntry feature11OffsetTable[] = {
        // VkPhysicalDevice16BitStorageFeatures
        OFFSET_TABLE_ENTRY(VkPhysicalDeviceVulkan11Features, storageBuffer16BitAccess),
        OFFSET_TABLE_ENTRY(VkPhysicalDeviceVulkan11Features, uniformAndStorageBuffer16BitAccess),
        OFFSET_TABLE_ENTRY(VkPhysicalDeviceVulkan11Features, storagePushConstant16),
        OFFSET_TABLE_ENTRY(VkPhysicalDeviceVulkan11Features, storageInputOutput16),

        // VkPhysicalDeviceMultiviewFeatures
        OFFSET_TABLE_ENTRY(VkPhysicalDeviceVulkan11Features, multiview),
        OFFSET_TABLE_ENTRY(VkPhysicalDeviceVulkan11Features, multiviewGeometryShader),
        OFFSET_TABLE_ENTRY(VkPhysicalDeviceVulkan11Features, multiviewTessellationShader),

        // VkPhysicalDeviceVariablePointersFeatures
        OFFSET_TABLE_ENTRY(VkPhysicalDeviceVulkan11Features, variablePointersStorageBuffer),
        OFFSET_TABLE_ENTRY(VkPhysicalDeviceVulkan11Features, variablePointers),

        // VkPhysicalDeviceProtectedMemoryFeatures
        OFFSET_TABLE_ENTRY(VkPhysicalDeviceVulkan11Features, protectedMemory),

        // VkPhysicalDeviceSamplerYcbcrConversionFeatures
        OFFSET_TABLE_ENTRY(VkPhysicalDeviceVulkan11Features, samplerYcbcrConversion),

        // VkPhysicalDeviceShaderDrawParametersFeatures
        OFFSET_TABLE_ENTRY(VkPhysicalDeviceVulkan11Features, shaderDrawParameters),
        {0, 0}};
    const QueryMemberTableEntry feature12OffsetTable[] = {
        // None
        OFFSET_TABLE_ENTRY(VkPhysicalDeviceVulkan12Features, samplerMirrorClampToEdge),
        OFFSET_TABLE_ENTRY(VkPhysicalDeviceVulkan12Features, drawIndirectCount),

        // VkPhysicalDevice8BitStorageFeatures
        OFFSET_TABLE_ENTRY(VkPhysicalDeviceVulkan12Features, storageBuffer8BitAccess),
        OFFSET_TABLE_ENTRY(VkPhysicalDeviceVulkan12Features, uniformAndStorageBuffer8BitAccess),
        OFFSET_TABLE_ENTRY(VkPhysicalDeviceVulkan12Features, storagePushConstant8),

        // VkPhysicalDeviceShaderAtomicInt64Features
        OFFSET_TABLE_ENTRY(VkPhysicalDeviceVulkan12Features, shaderBufferInt64Atomics),
        OFFSET_TABLE_ENTRY(VkPhysicalDeviceVulkan12Features, shaderSharedInt64Atomics),

        // VkPhysicalDeviceShaderFloat16Int8Features
        OFFSET_TABLE_ENTRY(VkPhysicalDeviceVulkan12Features, shaderFloat16),
        OFFSET_TABLE_ENTRY(VkPhysicalDeviceVulkan12Features, shaderInt8),

        // VkPhysicalDeviceDescriptorIndexingFeatures
        OFFSET_TABLE_ENTRY(VkPhysicalDeviceVulkan12Features, descriptorIndexing),
        OFFSET_TABLE_ENTRY(VkPhysicalDeviceVulkan12Features, shaderInputAttachmentArrayDynamicIndexing),
        OFFSET_TABLE_ENTRY(VkPhysicalDeviceVulkan12Features, shaderUniformTexelBufferArrayDynamicIndexing),
        OFFSET_TABLE_ENTRY(VkPhysicalDeviceVulkan12Features, shaderStorageTexelBufferArrayDynamicIndexing),
        OFFSET_TABLE_ENTRY(VkPhysicalDeviceVulkan12Features, shaderUniformBufferArrayNonUniformIndexing),
        OFFSET_TABLE_ENTRY(VkPhysicalDeviceVulkan12Features, shaderSampledImageArrayNonUniformIndexing),
        OFFSET_TABLE_ENTRY(VkPhysicalDeviceVulkan12Features, shaderStorageBufferArrayNonUniformIndexing),
        OFFSET_TABLE_ENTRY(VkPhysicalDeviceVulkan12Features, shaderStorageImageArrayNonUniformIndexing),
        OFFSET_TABLE_ENTRY(VkPhysicalDeviceVulkan12Features, shaderInputAttachmentArrayNonUniformIndexing),
        OFFSET_TABLE_ENTRY(VkPhysicalDeviceVulkan12Features, shaderUniformTexelBufferArrayNonUniformIndexing),
        OFFSET_TABLE_ENTRY(VkPhysicalDeviceVulkan12Features, shaderStorageTexelBufferArrayNonUniformIndexing),
        OFFSET_TABLE_ENTRY(VkPhysicalDeviceVulkan12Features, descriptorBindingUniformBufferUpdateAfterBind),
        OFFSET_TABLE_ENTRY(VkPhysicalDeviceVulkan12Features, descriptorBindingSampledImageUpdateAfterBind),
        OFFSET_TABLE_ENTRY(VkPhysicalDeviceVulkan12Features, descriptorBindingStorageImageUpdateAfterBind),
        OFFSET_TABLE_ENTRY(VkPhysicalDeviceVulkan12Features, descriptorBindingStorageBufferUpdateAfterBind),
        OFFSET_TABLE_ENTRY(VkPhysicalDeviceVulkan12Features, descriptorBindingUniformTexelBufferUpdateAfterBind),
        OFFSET_TABLE_ENTRY(VkPhysicalDeviceVulkan12Features, descriptorBindingStorageTexelBufferUpdateAfterBind),
        OFFSET_TABLE_ENTRY(VkPhysicalDeviceVulkan12Features, descriptorBindingUpdateUnusedWhilePending),
        OFFSET_TABLE_ENTRY(VkPhysicalDeviceVulkan12Features, descriptorBindingPartiallyBound),
        OFFSET_TABLE_ENTRY(VkPhysicalDeviceVulkan12Features, descriptorBindingVariableDescriptorCount),
        OFFSET_TABLE_ENTRY(VkPhysicalDeviceVulkan12Features, runtimeDescriptorArray),

        // None
        OFFSET_TABLE_ENTRY(VkPhysicalDeviceVulkan12Features, samplerFilterMinmax),

        // VkPhysicalDeviceScalarBlockLayoutFeatures
        OFFSET_TABLE_ENTRY(VkPhysicalDeviceVulkan12Features, scalarBlockLayout),

        // VkPhysicalDeviceImagelessFramebufferFeatures
        OFFSET_TABLE_ENTRY(VkPhysicalDeviceVulkan12Features, imagelessFramebuffer),

        // VkPhysicalDeviceUniformBufferStandardLayoutFeatures
        OFFSET_TABLE_ENTRY(VkPhysicalDeviceVulkan12Features, uniformBufferStandardLayout),

        // VkPhysicalDeviceShaderSubgroupExtendedTypesFeatures
        OFFSET_TABLE_ENTRY(VkPhysicalDeviceVulkan12Features, shaderSubgroupExtendedTypes),

        // VkPhysicalDeviceSeparateDepthStencilLayoutsFeatures
        OFFSET_TABLE_ENTRY(VkPhysicalDeviceVulkan12Features, separateDepthStencilLayouts),

        // VkPhysicalDeviceHostQueryResetFeatures
        OFFSET_TABLE_ENTRY(VkPhysicalDeviceVulkan12Features, hostQueryReset),

        // VkPhysicalDeviceTimelineSemaphoreFeatures
        OFFSET_TABLE_ENTRY(VkPhysicalDeviceVulkan12Features, timelineSemaphore),

        // VkPhysicalDeviceBufferDeviceAddressFeatures
        OFFSET_TABLE_ENTRY(VkPhysicalDeviceVulkan12Features, bufferDeviceAddress),
        OFFSET_TABLE_ENTRY(VkPhysicalDeviceVulkan12Features, bufferDeviceAddressCaptureReplay),
        OFFSET_TABLE_ENTRY(VkPhysicalDeviceVulkan12Features, bufferDeviceAddressMultiDevice),

        // VkPhysicalDeviceVulkanMemoryModelFeatures
        OFFSET_TABLE_ENTRY(VkPhysicalDeviceVulkan12Features, vulkanMemoryModel),
        OFFSET_TABLE_ENTRY(VkPhysicalDeviceVulkan12Features, vulkanMemoryModelDeviceScope),
        OFFSET_TABLE_ENTRY(VkPhysicalDeviceVulkan12Features, vulkanMemoryModelAvailabilityVisibilityChains),

        // None
        OFFSET_TABLE_ENTRY(VkPhysicalDeviceVulkan12Features, shaderOutputViewportIndex),
        OFFSET_TABLE_ENTRY(VkPhysicalDeviceVulkan12Features, shaderOutputLayer),
        OFFSET_TABLE_ENTRY(VkPhysicalDeviceVulkan12Features, subgroupBroadcastDynamicId),
        {0, 0}};
    TestLog &log = context.getTestContext().getLog();
    const CustomInstance instance(createCustomInstanceWithExtension(context, "VK_KHR_get_physical_device_properties2"));
    const InstanceDriver &vki = instance.getDriver();
    const VkPhysicalDevice physicalDevice(chooseDevice(vki, instance, context.getTestContext().getCommandLine()));
    const uint32_t vulkan11FeaturesBufferSize = sizeof(VkPhysicalDeviceVulkan11Features) + GUARD_SIZE;
    const uint32_t vulkan12FeaturesBufferSize = sizeof(VkPhysicalDeviceVulkan12Features) + GUARD_SIZE;
    VkPhysicalDeviceFeatures2 extFeatures;
    uint8_t buffer11a[vulkan11FeaturesBufferSize];
    uint8_t buffer11b[vulkan11FeaturesBufferSize];
    uint8_t buffer12a[vulkan12FeaturesBufferSize];
    uint8_t buffer12b[vulkan12FeaturesBufferSize];
    const int count                                           = 2u;
    VkPhysicalDeviceVulkan11Features *vulkan11Features[count] = {(VkPhysicalDeviceVulkan11Features *)(buffer11a),
                                                                 (VkPhysicalDeviceVulkan11Features *)(buffer11b)};
    VkPhysicalDeviceVulkan12Features *vulkan12Features[count] = {(VkPhysicalDeviceVulkan12Features *)(buffer12a),
                                                                 (VkPhysicalDeviceVulkan12Features *)(buffer12b)};

    if (!context.contextSupports(vk::ApiVersion(0, 1, 2, 0)))
        TCU_THROW(NotSupportedError, "At least Vulkan 1.2 required to run test");

    deMemset(buffer11b, GUARD_VALUE, sizeof(buffer11b));
    deMemset(buffer12a, GUARD_VALUE, sizeof(buffer12a));
    deMemset(buffer12b, GUARD_VALUE, sizeof(buffer12b));
    deMemset(buffer11a, GUARD_VALUE, sizeof(buffer11a));

    // Validate all fields initialized
    for (int ndx = 0; ndx < count; ++ndx)
    {
        deMemset(&extFeatures.features, 0x00, sizeof(extFeatures.features));
        extFeatures.sType = VK_STRUCTURE_TYPE_PHYSICAL_DEVICE_FEATURES_2;
        extFeatures.pNext = vulkan11Features[ndx];

        deMemset(vulkan11Features[ndx], 0xFF * ndx, sizeof(VkPhysicalDeviceVulkan11Features));
        vulkan11Features[ndx]->sType = VK_STRUCTURE_TYPE_PHYSICAL_DEVICE_VULKAN_1_1_FEATURES;
        vulkan11Features[ndx]->pNext = vulkan12Features[ndx];

        deMemset(vulkan12Features[ndx], 0xFF * ndx, sizeof(VkPhysicalDeviceVulkan12Features));
        vulkan12Features[ndx]->sType = VK_STRUCTURE_TYPE_PHYSICAL_DEVICE_VULKAN_1_2_FEATURES;
        vulkan12Features[ndx]->pNext = nullptr;

        vki.getPhysicalDeviceFeatures2(physicalDevice, &extFeatures);
    }

    log << TestLog::Message << *vulkan11Features[0] << TestLog::EndMessage;
    log << TestLog::Message << *vulkan12Features[0] << TestLog::EndMessage;

    if (!validateStructsWithGuard(feature11OffsetTable, vulkan11Features, GUARD_VALUE, GUARD_SIZE))
    {
        log << TestLog::Message << "deviceFeatures - VkPhysicalDeviceVulkan11Features initialization failure"
            << TestLog::EndMessage;

        return tcu::TestStatus::fail("VkPhysicalDeviceVulkan11Features initialization failure");
    }

    if (!validateStructsWithGuard(feature12OffsetTable, vulkan12Features, GUARD_VALUE, GUARD_SIZE))
    {
        log << TestLog::Message << "deviceFeatures - VkPhysicalDeviceVulkan12Features initialization failure"
            << TestLog::EndMessage;

        return tcu::TestStatus::fail("VkPhysicalDeviceVulkan12Features initialization failure");
    }

    return tcu::TestStatus::pass("Querying Vulkan 1.2 device features succeeded");
}

#ifndef CTS_USES_VULKANSC
tcu::TestStatus deviceFeaturesVulkan13(Context &context)
{
    using namespace ValidateQueryBits;

    const QueryMemberTableEntry feature13OffsetTable[] = {
        // VkPhysicalDeviceImageRobustnessFeatures
        OFFSET_TABLE_ENTRY(VkPhysicalDeviceVulkan13Features, robustImageAccess),

        // VkPhysicalDeviceInlineUniformBlockFeatures
        OFFSET_TABLE_ENTRY(VkPhysicalDeviceVulkan13Features, inlineUniformBlock),
        OFFSET_TABLE_ENTRY(VkPhysicalDeviceVulkan13Features, descriptorBindingInlineUniformBlockUpdateAfterBind),

        // VkPhysicalDevicePipelineCreationCacheControlFeatures
        OFFSET_TABLE_ENTRY(VkPhysicalDeviceVulkan13Features, pipelineCreationCacheControl),

        // VkPhysicalDevicePrivateDataFeatures
        OFFSET_TABLE_ENTRY(VkPhysicalDeviceVulkan13Features, privateData),

        // VkPhysicalDeviceShaderDemoteToHelperInvocationFeatures
        OFFSET_TABLE_ENTRY(VkPhysicalDeviceVulkan13Features, shaderDemoteToHelperInvocation),

        // VkPhysicalDeviceShaderTerminateInvocationFeatures
        OFFSET_TABLE_ENTRY(VkPhysicalDeviceVulkan13Features, shaderTerminateInvocation),

        // VkPhysicalDeviceSubgroupSizeControlFeatures
        OFFSET_TABLE_ENTRY(VkPhysicalDeviceVulkan13Features, subgroupSizeControl),
        OFFSET_TABLE_ENTRY(VkPhysicalDeviceVulkan13Features, computeFullSubgroups),

        // VkPhysicalDeviceSynchronization2Features
        OFFSET_TABLE_ENTRY(VkPhysicalDeviceVulkan13Features, synchronization2),

        // VkPhysicalDeviceTextureCompressionASTCHDRFeatures
        OFFSET_TABLE_ENTRY(VkPhysicalDeviceVulkan13Features, textureCompressionASTC_HDR),

        // VkPhysicalDeviceZeroInitializeWorkgroupMemoryFeatures
        OFFSET_TABLE_ENTRY(VkPhysicalDeviceVulkan13Features, shaderZeroInitializeWorkgroupMemory),

        // VkPhysicalDeviceDynamicRenderingFeatures
        OFFSET_TABLE_ENTRY(VkPhysicalDeviceVulkan13Features, dynamicRendering),

        // VkPhysicalDeviceShaderIntegerDotProductFeatures
        OFFSET_TABLE_ENTRY(VkPhysicalDeviceVulkan13Features, shaderIntegerDotProduct),

        // VkPhysicalDeviceMaintenance4Features
        OFFSET_TABLE_ENTRY(VkPhysicalDeviceVulkan13Features, maintenance4),
        {0, 0}};
    TestLog &log                          = context.getTestContext().getLog();
    const VkPhysicalDevice physicalDevice = context.getPhysicalDevice();
    const CustomInstance instance(createCustomInstanceWithExtension(context, "VK_KHR_get_physical_device_properties2"));
    const InstanceDriver &vki                 = instance.getDriver();
    const uint32_t vulkan13FeaturesBufferSize = sizeof(VkPhysicalDeviceVulkan13Features) + GUARD_SIZE;
    VkPhysicalDeviceFeatures2 extFeatures;
    uint8_t buffer13a[vulkan13FeaturesBufferSize];
    uint8_t buffer13b[vulkan13FeaturesBufferSize];
    const int count                                           = 2u;
    VkPhysicalDeviceVulkan13Features *vulkan13Features[count] = {(VkPhysicalDeviceVulkan13Features *)(buffer13a),
                                                                 (VkPhysicalDeviceVulkan13Features *)(buffer13b)};

    if (!context.contextSupports(vk::ApiVersion(0, 1, 3, 0)))
        TCU_THROW(NotSupportedError, "At least Vulkan 1.3 required to run test");

    deMemset(buffer13a, GUARD_VALUE, sizeof(buffer13a));
    deMemset(buffer13b, GUARD_VALUE, sizeof(buffer13b));

    // Validate all fields initialized
    for (int ndx = 0; ndx < count; ++ndx)
    {
        deMemset(&extFeatures.features, 0x00, sizeof(extFeatures.features));
        extFeatures.sType = VK_STRUCTURE_TYPE_PHYSICAL_DEVICE_FEATURES_2;
        extFeatures.pNext = vulkan13Features[ndx];

        deMemset(vulkan13Features[ndx], 0xFF * ndx, sizeof(VkPhysicalDeviceVulkan13Features));
        vulkan13Features[ndx]->sType = VK_STRUCTURE_TYPE_PHYSICAL_DEVICE_VULKAN_1_3_FEATURES;
        vulkan13Features[ndx]->pNext = nullptr;

        vki.getPhysicalDeviceFeatures2(physicalDevice, &extFeatures);
    }

    log << TestLog::Message << *vulkan13Features[0] << TestLog::EndMessage;

    if (!validateStructsWithGuard(feature13OffsetTable, vulkan13Features, GUARD_VALUE, GUARD_SIZE))
    {
        log << TestLog::Message << "deviceFeatures - VkPhysicalDeviceVulkan13Features initialization failure"
            << TestLog::EndMessage;

        return tcu::TestStatus::fail("VkPhysicalDeviceVulkan13Features initialization failure");
    }

    return tcu::TestStatus::pass("Querying Vulkan 1.3 device features succeeded");
}

tcu::TestStatus deviceFeaturesVulkan14(Context &context)
{
    using namespace ValidateQueryBits;

    const QueryMemberTableEntry feature14OffsetTable[] = {

        // VkPhysicalDeviceDynamicRenderingLocalReadFeaturesKHR
        OFFSET_TABLE_ENTRY(VkPhysicalDeviceVulkan14Features, dynamicRenderingLocalRead),

        // VkPhysicalDeviceGlobalPriorityQueryFeaturesKHR
        OFFSET_TABLE_ENTRY(VkPhysicalDeviceVulkan14Features, globalPriorityQuery),

        // VkPhysicalDeviceIndexTypeUint8FeaturesKHR
        OFFSET_TABLE_ENTRY(VkPhysicalDeviceVulkan14Features, indexTypeUint8),

        // VkPhysicalDeviceLineRasterizationFeaturesKHR
        OFFSET_TABLE_ENTRY(VkPhysicalDeviceVulkan14Features, rectangularLines),
        OFFSET_TABLE_ENTRY(VkPhysicalDeviceVulkan14Features, bresenhamLines),
        OFFSET_TABLE_ENTRY(VkPhysicalDeviceVulkan14Features, smoothLines),
        OFFSET_TABLE_ENTRY(VkPhysicalDeviceVulkan14Features, stippledRectangularLines),
        OFFSET_TABLE_ENTRY(VkPhysicalDeviceVulkan14Features, stippledBresenhamLines),
        OFFSET_TABLE_ENTRY(VkPhysicalDeviceVulkan14Features, stippledSmoothLines),

        // VkPhysicalDeviceMaintenance5FeaturesKHR
        OFFSET_TABLE_ENTRY(VkPhysicalDeviceVulkan14Features, maintenance5),

        // VkPhysicalDeviceMaintenance6FeaturesKHR
        OFFSET_TABLE_ENTRY(VkPhysicalDeviceVulkan14Features, maintenance6),

        // VkPhysicalDeviceShaderExpectAssumeFeaturesKHR
        OFFSET_TABLE_ENTRY(VkPhysicalDeviceVulkan14Features, shaderExpectAssume),

        // VkPhysicalDeviceShaderFloatControls2FeaturesKHR
        OFFSET_TABLE_ENTRY(VkPhysicalDeviceVulkan14Features, shaderFloatControls2),

        // VkPhysicalDeviceShaderSubgroupRotateFeaturesKHR
        OFFSET_TABLE_ENTRY(VkPhysicalDeviceVulkan14Features, shaderSubgroupRotate),
        OFFSET_TABLE_ENTRY(VkPhysicalDeviceVulkan14Features, shaderSubgroupRotateClustered),

        // VkPhysicalDeviceVertexAttributeDivisorFeaturesKHR
        OFFSET_TABLE_ENTRY(VkPhysicalDeviceVulkan14Features, vertexAttributeInstanceRateDivisor),
        OFFSET_TABLE_ENTRY(VkPhysicalDeviceVulkan14Features, vertexAttributeInstanceRateZeroDivisor),

        // VkPhysicalDeviceHostImageCopyFeaturesEXT
        OFFSET_TABLE_ENTRY(VkPhysicalDeviceVulkan14Features, hostImageCopy),

        // VkPhysicalDevicePipelineProtectedAccessFeaturesEXT
        OFFSET_TABLE_ENTRY(VkPhysicalDeviceVulkan14Features, pipelineProtectedAccess),

        // VkPhysicalDevicePipelineRobustnessFeaturesEXT
        OFFSET_TABLE_ENTRY(VkPhysicalDeviceVulkan14Features, pipelineRobustness),
        {0, 0}};
    TestLog &log                          = context.getTestContext().getLog();
    const VkPhysicalDevice physicalDevice = context.getPhysicalDevice();
    const CustomInstance instance(createCustomInstanceWithExtension(context, "VK_KHR_get_physical_device_properties2"));
    const InstanceDriver &vki                 = instance.getDriver();
    const uint32_t vulkan14FeaturesBufferSize = sizeof(VkPhysicalDeviceVulkan14Features) + GUARD_SIZE;
    VkPhysicalDeviceFeatures2 extFeatures;
    uint8_t buffer14a[vulkan14FeaturesBufferSize];
    uint8_t buffer14b[vulkan14FeaturesBufferSize];
    const int count                                           = 2u;
    VkPhysicalDeviceVulkan14Features *vulkan14Features[count] = {(VkPhysicalDeviceVulkan14Features *)(buffer14a),
                                                                 (VkPhysicalDeviceVulkan14Features *)(buffer14b)};

    if (!context.contextSupports(vk::ApiVersion(0, 1, 4, 0)))
        TCU_THROW(NotSupportedError, "At least Vulkan 1.4 required to run test");

    deMemset(buffer14a, GUARD_VALUE, sizeof(buffer14a));
    deMemset(buffer14b, GUARD_VALUE, sizeof(buffer14b));

    // Validate all fields initialized
    for (int ndx = 0; ndx < count; ++ndx)
    {
        deMemset(&extFeatures.features, 0x00, sizeof(extFeatures.features));
        extFeatures.sType = VK_STRUCTURE_TYPE_PHYSICAL_DEVICE_FEATURES_2;
        extFeatures.pNext = vulkan14Features[ndx];

        deMemset(vulkan14Features[ndx], 0xFF * ndx, sizeof(VkPhysicalDeviceVulkan14Features));
        vulkan14Features[ndx]->sType = VK_STRUCTURE_TYPE_PHYSICAL_DEVICE_VULKAN_1_4_FEATURES;
        vulkan14Features[ndx]->pNext = nullptr;

        vki.getPhysicalDeviceFeatures2(physicalDevice, &extFeatures);
    }

    log << TestLog::Message << *vulkan14Features[0] << TestLog::EndMessage;

    if (!validateStructsWithGuard(feature14OffsetTable, vulkan14Features, GUARD_VALUE, GUARD_SIZE))
    {
        log << TestLog::Message << "deviceFeatures - VkPhysicalDeviceVulkan14Features initialization failure"
            << TestLog::EndMessage;

        return tcu::TestStatus::fail("VkPhysicalDeviceVulkan14Features initialization failure");
    }

    return tcu::TestStatus::pass("Querying Vulkan 1.4 device features succeeded");
}
#endif // CTS_USES_VULKANSC

tcu::TestStatus devicePropertiesVulkan12(Context &context)
{
    using namespace ValidateQueryBits;

    const QueryMemberTableEntry properties11OffsetTable[] = {
        // VkPhysicalDeviceIDProperties
        OFFSET_TABLE_ENTRY(VkPhysicalDeviceVulkan11Properties, deviceUUID),
        OFFSET_TABLE_ENTRY(VkPhysicalDeviceVulkan11Properties, driverUUID),
        OFFSET_TABLE_ENTRY(VkPhysicalDeviceVulkan11Properties, deviceLUID),
        OFFSET_TABLE_ENTRY(VkPhysicalDeviceVulkan11Properties, deviceNodeMask),
        OFFSET_TABLE_ENTRY(VkPhysicalDeviceVulkan11Properties, deviceLUIDValid),

        // VkPhysicalDeviceSubgroupProperties
        OFFSET_TABLE_ENTRY(VkPhysicalDeviceVulkan11Properties, subgroupSize),
        OFFSET_TABLE_ENTRY(VkPhysicalDeviceVulkan11Properties, subgroupSupportedStages),
        OFFSET_TABLE_ENTRY(VkPhysicalDeviceVulkan11Properties, subgroupSupportedOperations),
        OFFSET_TABLE_ENTRY(VkPhysicalDeviceVulkan11Properties, subgroupQuadOperationsInAllStages),

        // VkPhysicalDevicePointClippingProperties
        OFFSET_TABLE_ENTRY(VkPhysicalDeviceVulkan11Properties, pointClippingBehavior),

        // VkPhysicalDeviceMultiviewProperties
        OFFSET_TABLE_ENTRY(VkPhysicalDeviceVulkan11Properties, maxMultiviewViewCount),
        OFFSET_TABLE_ENTRY(VkPhysicalDeviceVulkan11Properties, maxMultiviewInstanceIndex),

        // VkPhysicalDeviceProtectedMemoryProperties
        OFFSET_TABLE_ENTRY(VkPhysicalDeviceVulkan11Properties, protectedNoFault),

        // VkPhysicalDeviceMaintenance3Properties
        OFFSET_TABLE_ENTRY(VkPhysicalDeviceVulkan11Properties, maxPerSetDescriptors),
        OFFSET_TABLE_ENTRY(VkPhysicalDeviceVulkan11Properties, maxMemoryAllocationSize),
        {0, 0}};
    const QueryMemberTableEntry properties12OffsetTable[] = {
        // VkPhysicalDeviceDriverProperties
        OFFSET_TABLE_ENTRY(VkPhysicalDeviceVulkan12Properties, driverID),
        OFFSET_TABLE_ENTRY(VkPhysicalDeviceVulkan12Properties, conformanceVersion),

        // VkPhysicalDeviceFloatControlsProperties
        OFFSET_TABLE_ENTRY(VkPhysicalDeviceVulkan12Properties, denormBehaviorIndependence),
        OFFSET_TABLE_ENTRY(VkPhysicalDeviceVulkan12Properties, roundingModeIndependence),
        OFFSET_TABLE_ENTRY(VkPhysicalDeviceVulkan12Properties, shaderSignedZeroInfNanPreserveFloat16),
        OFFSET_TABLE_ENTRY(VkPhysicalDeviceVulkan12Properties, shaderSignedZeroInfNanPreserveFloat32),
        OFFSET_TABLE_ENTRY(VkPhysicalDeviceVulkan12Properties, shaderSignedZeroInfNanPreserveFloat64),
        OFFSET_TABLE_ENTRY(VkPhysicalDeviceVulkan12Properties, shaderDenormPreserveFloat16),
        OFFSET_TABLE_ENTRY(VkPhysicalDeviceVulkan12Properties, shaderDenormPreserveFloat32),
        OFFSET_TABLE_ENTRY(VkPhysicalDeviceVulkan12Properties, shaderDenormPreserveFloat64),
        OFFSET_TABLE_ENTRY(VkPhysicalDeviceVulkan12Properties, shaderDenormFlushToZeroFloat16),
        OFFSET_TABLE_ENTRY(VkPhysicalDeviceVulkan12Properties, shaderDenormFlushToZeroFloat32),
        OFFSET_TABLE_ENTRY(VkPhysicalDeviceVulkan12Properties, shaderDenormFlushToZeroFloat64),
        OFFSET_TABLE_ENTRY(VkPhysicalDeviceVulkan12Properties, shaderRoundingModeRTEFloat16),
        OFFSET_TABLE_ENTRY(VkPhysicalDeviceVulkan12Properties, shaderRoundingModeRTEFloat32),
        OFFSET_TABLE_ENTRY(VkPhysicalDeviceVulkan12Properties, shaderRoundingModeRTEFloat64),
        OFFSET_TABLE_ENTRY(VkPhysicalDeviceVulkan12Properties, shaderRoundingModeRTZFloat16),
        OFFSET_TABLE_ENTRY(VkPhysicalDeviceVulkan12Properties, shaderRoundingModeRTZFloat32),
        OFFSET_TABLE_ENTRY(VkPhysicalDeviceVulkan12Properties, shaderRoundingModeRTZFloat64),

        // VkPhysicalDeviceDescriptorIndexingProperties
        OFFSET_TABLE_ENTRY(VkPhysicalDeviceVulkan12Properties, maxUpdateAfterBindDescriptorsInAllPools),
        OFFSET_TABLE_ENTRY(VkPhysicalDeviceVulkan12Properties, shaderUniformBufferArrayNonUniformIndexingNative),
        OFFSET_TABLE_ENTRY(VkPhysicalDeviceVulkan12Properties, shaderSampledImageArrayNonUniformIndexingNative),
        OFFSET_TABLE_ENTRY(VkPhysicalDeviceVulkan12Properties, shaderStorageBufferArrayNonUniformIndexingNative),
        OFFSET_TABLE_ENTRY(VkPhysicalDeviceVulkan12Properties, shaderStorageImageArrayNonUniformIndexingNative),
        OFFSET_TABLE_ENTRY(VkPhysicalDeviceVulkan12Properties, shaderInputAttachmentArrayNonUniformIndexingNative),
        OFFSET_TABLE_ENTRY(VkPhysicalDeviceVulkan12Properties, robustBufferAccessUpdateAfterBind),
        OFFSET_TABLE_ENTRY(VkPhysicalDeviceVulkan12Properties, quadDivergentImplicitLod),
        OFFSET_TABLE_ENTRY(VkPhysicalDeviceVulkan12Properties, maxPerStageDescriptorUpdateAfterBindSamplers),
        OFFSET_TABLE_ENTRY(VkPhysicalDeviceVulkan12Properties, maxPerStageDescriptorUpdateAfterBindUniformBuffers),
        OFFSET_TABLE_ENTRY(VkPhysicalDeviceVulkan12Properties, maxPerStageDescriptorUpdateAfterBindStorageBuffers),
        OFFSET_TABLE_ENTRY(VkPhysicalDeviceVulkan12Properties, maxPerStageDescriptorUpdateAfterBindSampledImages),
        OFFSET_TABLE_ENTRY(VkPhysicalDeviceVulkan12Properties, maxPerStageDescriptorUpdateAfterBindStorageImages),
        OFFSET_TABLE_ENTRY(VkPhysicalDeviceVulkan12Properties, maxPerStageDescriptorUpdateAfterBindInputAttachments),
        OFFSET_TABLE_ENTRY(VkPhysicalDeviceVulkan12Properties, maxPerStageUpdateAfterBindResources),
        OFFSET_TABLE_ENTRY(VkPhysicalDeviceVulkan12Properties, maxDescriptorSetUpdateAfterBindSamplers),
        OFFSET_TABLE_ENTRY(VkPhysicalDeviceVulkan12Properties, maxDescriptorSetUpdateAfterBindUniformBuffers),
        OFFSET_TABLE_ENTRY(VkPhysicalDeviceVulkan12Properties, maxDescriptorSetUpdateAfterBindUniformBuffersDynamic),
        OFFSET_TABLE_ENTRY(VkPhysicalDeviceVulkan12Properties, maxDescriptorSetUpdateAfterBindStorageBuffers),
        OFFSET_TABLE_ENTRY(VkPhysicalDeviceVulkan12Properties, maxDescriptorSetUpdateAfterBindStorageBuffersDynamic),
        OFFSET_TABLE_ENTRY(VkPhysicalDeviceVulkan12Properties, maxDescriptorSetUpdateAfterBindSampledImages),
        OFFSET_TABLE_ENTRY(VkPhysicalDeviceVulkan12Properties, maxDescriptorSetUpdateAfterBindStorageImages),
        OFFSET_TABLE_ENTRY(VkPhysicalDeviceVulkan12Properties, maxDescriptorSetUpdateAfterBindInputAttachments),

        // VkPhysicalDeviceDepthStencilResolveProperties
        OFFSET_TABLE_ENTRY(VkPhysicalDeviceVulkan12Properties, supportedDepthResolveModes),
        OFFSET_TABLE_ENTRY(VkPhysicalDeviceVulkan12Properties, supportedStencilResolveModes),
        OFFSET_TABLE_ENTRY(VkPhysicalDeviceVulkan12Properties, independentResolveNone),
        OFFSET_TABLE_ENTRY(VkPhysicalDeviceVulkan12Properties, independentResolve),

        // VkPhysicalDeviceSamplerFilterMinmaxProperties
        OFFSET_TABLE_ENTRY(VkPhysicalDeviceVulkan12Properties, filterMinmaxSingleComponentFormats),
        OFFSET_TABLE_ENTRY(VkPhysicalDeviceVulkan12Properties, filterMinmaxImageComponentMapping),

        // VkPhysicalDeviceTimelineSemaphoreProperties
        OFFSET_TABLE_ENTRY(VkPhysicalDeviceVulkan12Properties, maxTimelineSemaphoreValueDifference),

        // None
        OFFSET_TABLE_ENTRY(VkPhysicalDeviceVulkan12Properties, framebufferIntegerColorSampleCounts),
        {0, 0}};
    TestLog &log = context.getTestContext().getLog();
    const CustomInstance instance(createCustomInstanceWithExtension(context, "VK_KHR_get_physical_device_properties2"));
    const InstanceDriver &vki = instance.getDriver();
    const VkPhysicalDevice physicalDevice(chooseDevice(vki, instance, context.getTestContext().getCommandLine()));
    const uint32_t vulkan11PropertiesBufferSize = sizeof(VkPhysicalDeviceVulkan11Properties) + GUARD_SIZE;
    const uint32_t vulkan12PropertiesBufferSize = sizeof(VkPhysicalDeviceVulkan12Properties) + GUARD_SIZE;
    VkPhysicalDeviceProperties2 extProperties;
    uint8_t buffer11a[vulkan11PropertiesBufferSize];
    uint8_t buffer11b[vulkan11PropertiesBufferSize];
    uint8_t buffer12a[vulkan12PropertiesBufferSize];
    uint8_t buffer12b[vulkan12PropertiesBufferSize];
    const int count                                               = 2u;
    VkPhysicalDeviceVulkan11Properties *vulkan11Properties[count] = {(VkPhysicalDeviceVulkan11Properties *)(buffer11a),
                                                                     (VkPhysicalDeviceVulkan11Properties *)(buffer11b)};
    VkPhysicalDeviceVulkan12Properties *vulkan12Properties[count] = {(VkPhysicalDeviceVulkan12Properties *)(buffer12a),
                                                                     (VkPhysicalDeviceVulkan12Properties *)(buffer12b)};

    if (!context.contextSupports(vk::ApiVersion(0, 1, 2, 0)))
        TCU_THROW(NotSupportedError, "At least Vulkan 1.2 required to run test");

    deMemset(buffer11a, GUARD_VALUE, sizeof(buffer11a));
    deMemset(buffer11b, GUARD_VALUE, sizeof(buffer11b));
    deMemset(buffer12a, GUARD_VALUE, sizeof(buffer12a));
    deMemset(buffer12b, GUARD_VALUE, sizeof(buffer12b));

    for (int ndx = 0; ndx < count; ++ndx)
    {
        deMemset(&extProperties.properties, 0x00, sizeof(extProperties.properties));
        extProperties.sType = VK_STRUCTURE_TYPE_PHYSICAL_DEVICE_PROPERTIES_2;
        extProperties.pNext = vulkan11Properties[ndx];

        deMemset(vulkan11Properties[ndx], 0xFF * ndx, sizeof(VkPhysicalDeviceVulkan11Properties));
        vulkan11Properties[ndx]->sType = VK_STRUCTURE_TYPE_PHYSICAL_DEVICE_VULKAN_1_1_PROPERTIES;
        vulkan11Properties[ndx]->pNext = vulkan12Properties[ndx];

        deMemset(vulkan12Properties[ndx], 0xFF * ndx, sizeof(VkPhysicalDeviceVulkan12Properties));
        vulkan12Properties[ndx]->sType = VK_STRUCTURE_TYPE_PHYSICAL_DEVICE_VULKAN_1_2_PROPERTIES;
        vulkan12Properties[ndx]->pNext = nullptr;

        vki.getPhysicalDeviceProperties2(physicalDevice, &extProperties);
    }

    log << TestLog::Message << *vulkan11Properties[0] << TestLog::EndMessage;
    log << TestLog::Message << *vulkan12Properties[0] << TestLog::EndMessage;

    if (!validateStructsWithGuard(properties11OffsetTable, vulkan11Properties, GUARD_VALUE, GUARD_SIZE))
    {
        log << TestLog::Message << "deviceProperties - VkPhysicalDeviceVulkan11Properties initialization failure"
            << TestLog::EndMessage;

        return tcu::TestStatus::fail("VkPhysicalDeviceVulkan11Properties initialization failure");
    }

    if (!validateStructsWithGuard(properties12OffsetTable, vulkan12Properties, GUARD_VALUE, GUARD_SIZE) ||
        strncmp(vulkan12Properties[0]->driverName, vulkan12Properties[1]->driverName, VK_MAX_DRIVER_NAME_SIZE) != 0 ||
        strncmp(vulkan12Properties[0]->driverInfo, vulkan12Properties[1]->driverInfo, VK_MAX_DRIVER_INFO_SIZE) != 0)
    {
        log << TestLog::Message << "deviceProperties - VkPhysicalDeviceVulkan12Properties initialization failure"
            << TestLog::EndMessage;

        return tcu::TestStatus::fail("VkPhysicalDeviceVulkan12Properties initialization failure");
    }

    return tcu::TestStatus::pass("Querying Vulkan 1.2 device properties succeeded");
}

#ifndef CTS_USES_VULKANSC
tcu::TestStatus devicePropertiesVulkan13(Context &context)
{
    using namespace ValidateQueryBits;

    const QueryMemberTableEntry properties13OffsetTable[] = {
        // VkPhysicalDeviceSubgroupSizeControlProperties
        OFFSET_TABLE_ENTRY(VkPhysicalDeviceVulkan13Properties, minSubgroupSize),
        OFFSET_TABLE_ENTRY(VkPhysicalDeviceVulkan13Properties, maxSubgroupSize),
        OFFSET_TABLE_ENTRY(VkPhysicalDeviceVulkan13Properties, maxComputeWorkgroupSubgroups),
        OFFSET_TABLE_ENTRY(VkPhysicalDeviceVulkan13Properties, requiredSubgroupSizeStages),

        // VkPhysicalDeviceInlineUniformBlockProperties
        OFFSET_TABLE_ENTRY(VkPhysicalDeviceVulkan13Properties, maxInlineUniformBlockSize),
        OFFSET_TABLE_ENTRY(VkPhysicalDeviceVulkan13Properties, maxPerStageDescriptorInlineUniformBlocks),
        OFFSET_TABLE_ENTRY(VkPhysicalDeviceVulkan13Properties, maxPerStageDescriptorUpdateAfterBindInlineUniformBlocks),
        OFFSET_TABLE_ENTRY(VkPhysicalDeviceVulkan13Properties, maxDescriptorSetInlineUniformBlocks),
        OFFSET_TABLE_ENTRY(VkPhysicalDeviceVulkan13Properties, maxDescriptorSetUpdateAfterBindInlineUniformBlocks),

        // None
        OFFSET_TABLE_ENTRY(VkPhysicalDeviceVulkan13Properties, maxInlineUniformTotalSize),

        // VkPhysicalDeviceShaderIntegerDotProductProperties
        OFFSET_TABLE_ENTRY(VkPhysicalDeviceVulkan13Properties, integerDotProduct8BitUnsignedAccelerated),
        OFFSET_TABLE_ENTRY(VkPhysicalDeviceVulkan13Properties, integerDotProduct8BitSignedAccelerated),
        OFFSET_TABLE_ENTRY(VkPhysicalDeviceVulkan13Properties, integerDotProduct8BitMixedSignednessAccelerated),
        OFFSET_TABLE_ENTRY(VkPhysicalDeviceVulkan13Properties, integerDotProduct4x8BitPackedUnsignedAccelerated),
        OFFSET_TABLE_ENTRY(VkPhysicalDeviceVulkan13Properties, integerDotProduct4x8BitPackedSignedAccelerated),
        OFFSET_TABLE_ENTRY(VkPhysicalDeviceVulkan13Properties, integerDotProduct4x8BitPackedMixedSignednessAccelerated),
        OFFSET_TABLE_ENTRY(VkPhysicalDeviceVulkan13Properties, integerDotProduct16BitUnsignedAccelerated),
        OFFSET_TABLE_ENTRY(VkPhysicalDeviceVulkan13Properties, integerDotProduct16BitSignedAccelerated),
        OFFSET_TABLE_ENTRY(VkPhysicalDeviceVulkan13Properties, integerDotProduct16BitMixedSignednessAccelerated),
        OFFSET_TABLE_ENTRY(VkPhysicalDeviceVulkan13Properties, integerDotProduct32BitUnsignedAccelerated),
        OFFSET_TABLE_ENTRY(VkPhysicalDeviceVulkan13Properties, integerDotProduct32BitSignedAccelerated),
        OFFSET_TABLE_ENTRY(VkPhysicalDeviceVulkan13Properties, integerDotProduct32BitMixedSignednessAccelerated),
        OFFSET_TABLE_ENTRY(VkPhysicalDeviceVulkan13Properties, integerDotProduct64BitUnsignedAccelerated),
        OFFSET_TABLE_ENTRY(VkPhysicalDeviceVulkan13Properties, integerDotProduct64BitSignedAccelerated),
        OFFSET_TABLE_ENTRY(VkPhysicalDeviceVulkan13Properties, integerDotProduct64BitMixedSignednessAccelerated),
        OFFSET_TABLE_ENTRY(VkPhysicalDeviceVulkan13Properties,
                           integerDotProductAccumulatingSaturating8BitUnsignedAccelerated),
        OFFSET_TABLE_ENTRY(VkPhysicalDeviceVulkan13Properties,
                           integerDotProductAccumulatingSaturating8BitSignedAccelerated),
        OFFSET_TABLE_ENTRY(VkPhysicalDeviceVulkan13Properties,
                           integerDotProductAccumulatingSaturating8BitMixedSignednessAccelerated),
        OFFSET_TABLE_ENTRY(VkPhysicalDeviceVulkan13Properties,
                           integerDotProductAccumulatingSaturating4x8BitPackedUnsignedAccelerated),
        OFFSET_TABLE_ENTRY(VkPhysicalDeviceVulkan13Properties,
                           integerDotProductAccumulatingSaturating4x8BitPackedSignedAccelerated),
        OFFSET_TABLE_ENTRY(VkPhysicalDeviceVulkan13Properties,
                           integerDotProductAccumulatingSaturating4x8BitPackedMixedSignednessAccelerated),
        OFFSET_TABLE_ENTRY(VkPhysicalDeviceVulkan13Properties,
                           integerDotProductAccumulatingSaturating16BitUnsignedAccelerated),
        OFFSET_TABLE_ENTRY(VkPhysicalDeviceVulkan13Properties,
                           integerDotProductAccumulatingSaturating16BitSignedAccelerated),
        OFFSET_TABLE_ENTRY(VkPhysicalDeviceVulkan13Properties,
                           integerDotProductAccumulatingSaturating16BitMixedSignednessAccelerated),
        OFFSET_TABLE_ENTRY(VkPhysicalDeviceVulkan13Properties,
                           integerDotProductAccumulatingSaturating32BitUnsignedAccelerated),
        OFFSET_TABLE_ENTRY(VkPhysicalDeviceVulkan13Properties,
                           integerDotProductAccumulatingSaturating32BitSignedAccelerated),
        OFFSET_TABLE_ENTRY(VkPhysicalDeviceVulkan13Properties,
                           integerDotProductAccumulatingSaturating32BitMixedSignednessAccelerated),
        OFFSET_TABLE_ENTRY(VkPhysicalDeviceVulkan13Properties,
                           integerDotProductAccumulatingSaturating64BitUnsignedAccelerated),
        OFFSET_TABLE_ENTRY(VkPhysicalDeviceVulkan13Properties,
                           integerDotProductAccumulatingSaturating64BitSignedAccelerated),
        OFFSET_TABLE_ENTRY(VkPhysicalDeviceVulkan13Properties,
                           integerDotProductAccumulatingSaturating64BitMixedSignednessAccelerated),

        // VkPhysicalDeviceTexelBufferAlignmentProperties
        OFFSET_TABLE_ENTRY(VkPhysicalDeviceVulkan13Properties, storageTexelBufferOffsetAlignmentBytes),
        OFFSET_TABLE_ENTRY(VkPhysicalDeviceVulkan13Properties, storageTexelBufferOffsetSingleTexelAlignment),
        OFFSET_TABLE_ENTRY(VkPhysicalDeviceVulkan13Properties, uniformTexelBufferOffsetAlignmentBytes),
        OFFSET_TABLE_ENTRY(VkPhysicalDeviceVulkan13Properties, uniformTexelBufferOffsetSingleTexelAlignment),

        // VkPhysicalDeviceMaintenance4Properties
        OFFSET_TABLE_ENTRY(VkPhysicalDeviceVulkan13Properties, maxBufferSize),
        {0, 0}};

    TestLog &log                          = context.getTestContext().getLog();
    const VkPhysicalDevice physicalDevice = context.getPhysicalDevice();
    const CustomInstance instance(createCustomInstanceWithExtension(context, "VK_KHR_get_physical_device_properties2"));
    const InstanceDriver &vki                   = instance.getDriver();
    const uint32_t vulkan13PropertiesBufferSize = sizeof(VkPhysicalDeviceVulkan13Properties) + GUARD_SIZE;
    VkPhysicalDeviceProperties2 extProperties;
    uint8_t buffer13a[vulkan13PropertiesBufferSize];
    uint8_t buffer13b[vulkan13PropertiesBufferSize];
    const int count                                               = 2u;
    VkPhysicalDeviceVulkan13Properties *vulkan13Properties[count] = {(VkPhysicalDeviceVulkan13Properties *)(buffer13a),
                                                                     (VkPhysicalDeviceVulkan13Properties *)(buffer13b)};

    if (!context.contextSupports(vk::ApiVersion(0, 1, 3, 0)))
        TCU_THROW(NotSupportedError, "At least Vulkan 1.3 required to run test");

    deMemset(buffer13a, GUARD_VALUE, sizeof(buffer13a));
    deMemset(buffer13b, GUARD_VALUE, sizeof(buffer13b));

    for (int ndx = 0; ndx < count; ++ndx)
    {
        deMemset(&extProperties.properties, 0x00, sizeof(extProperties.properties));
        extProperties.sType = VK_STRUCTURE_TYPE_PHYSICAL_DEVICE_PROPERTIES_2;
        extProperties.pNext = vulkan13Properties[ndx];

        deMemset(vulkan13Properties[ndx], 0xFF * ndx, sizeof(VkPhysicalDeviceVulkan13Properties));
        vulkan13Properties[ndx]->sType = VK_STRUCTURE_TYPE_PHYSICAL_DEVICE_VULKAN_1_3_PROPERTIES;
        vulkan13Properties[ndx]->pNext = nullptr;

        vki.getPhysicalDeviceProperties2(physicalDevice, &extProperties);
    }

    log << TestLog::Message << *vulkan13Properties[0] << TestLog::EndMessage;

    if (!validateStructsWithGuard(properties13OffsetTable, vulkan13Properties, GUARD_VALUE, GUARD_SIZE))
    {
        log << TestLog::Message << "deviceProperties - VkPhysicalDeviceVulkan13Properties initialization failure"
            << TestLog::EndMessage;

        return tcu::TestStatus::fail("VkPhysicalDeviceVulkan13Properties initialization failure");
    }

    return tcu::TestStatus::pass("Querying Vulkan 1.3 device properties succeeded");
}

tcu::TestStatus devicePropertiesVulkan14(Context &context)
{
    using namespace ValidateQueryBits;

    const QueryMemberTableEntry properties14OffsetTable[] = {

        // VkPhysicalDeviceLineRasterizationPropertiesKHR
        OFFSET_TABLE_ENTRY(VkPhysicalDeviceVulkan14Properties, lineSubPixelPrecisionBits),

        // VkPhysicalDeviceMaintenance5PropertiesKHR
        OFFSET_TABLE_ENTRY(VkPhysicalDeviceVulkan14Properties, earlyFragmentMultisampleCoverageAfterSampleCounting),
        OFFSET_TABLE_ENTRY(VkPhysicalDeviceVulkan14Properties, earlyFragmentSampleMaskTestBeforeSampleCounting),
        OFFSET_TABLE_ENTRY(VkPhysicalDeviceVulkan14Properties, depthStencilSwizzleOneSupport),
        OFFSET_TABLE_ENTRY(VkPhysicalDeviceVulkan14Properties, polygonModePointSize),
        OFFSET_TABLE_ENTRY(VkPhysicalDeviceVulkan14Properties, nonStrictSinglePixelWideLinesUseParallelogram),
        OFFSET_TABLE_ENTRY(VkPhysicalDeviceVulkan14Properties, nonStrictWideLinesUseParallelogram),

        // VkPhysicalDeviceMaintenance6PropertiesKHR
        OFFSET_TABLE_ENTRY(VkPhysicalDeviceVulkan14Properties, blockTexelViewCompatibleMultipleLayers),
        OFFSET_TABLE_ENTRY(VkPhysicalDeviceVulkan14Properties, maxCombinedImageSamplerDescriptorCount),
        OFFSET_TABLE_ENTRY(VkPhysicalDeviceVulkan14Properties, fragmentShadingRateClampCombinerInputs),

        // VkPhysicalDevicePushDescriptorPropertiesKHR
        OFFSET_TABLE_ENTRY(VkPhysicalDeviceVulkan14Properties, maxPushDescriptors),

        // VkPhysicalDeviceVertexAttributeDivisorPropertiesKHR
        OFFSET_TABLE_ENTRY(VkPhysicalDeviceVulkan14Properties, maxVertexAttribDivisor),
        OFFSET_TABLE_ENTRY(VkPhysicalDeviceVulkan14Properties, supportsNonZeroFirstInstance),

        // VkPhysicalDeviceHostImageCopyPropertiesEXT
        OFFSET_TABLE_ENTRY(VkPhysicalDeviceVulkan14Properties, copySrcLayoutCount),
        OFFSET_TABLE_ENTRY(VkPhysicalDeviceVulkan14Properties, copyDstLayoutCount),
        OFFSET_TABLE_ENTRY(VkPhysicalDeviceVulkan14Properties, optimalTilingLayoutUUID),
        OFFSET_TABLE_ENTRY(VkPhysicalDeviceVulkan14Properties, identicalMemoryTypeRequirements),

        // VkPhysicalDevicePipelineRobustnessPropertiesEXT
        OFFSET_TABLE_ENTRY(VkPhysicalDeviceVulkan14Properties, defaultRobustnessStorageBuffers),
        OFFSET_TABLE_ENTRY(VkPhysicalDeviceVulkan14Properties, defaultRobustnessUniformBuffers),
        OFFSET_TABLE_ENTRY(VkPhysicalDeviceVulkan14Properties, defaultRobustnessVertexInputs),
        OFFSET_TABLE_ENTRY(VkPhysicalDeviceVulkan14Properties, defaultRobustnessImages),
        {0, 0}};

    TestLog &log                          = context.getTestContext().getLog();
    const VkPhysicalDevice physicalDevice = context.getPhysicalDevice();
    const CustomInstance instance(createCustomInstanceWithExtension(context, "VK_KHR_get_physical_device_properties2"));
    const InstanceDriver &vki                   = instance.getDriver();
    const uint32_t vulkan14PropertiesBufferSize = sizeof(VkPhysicalDeviceVulkan14Properties) + GUARD_SIZE;
    VkPhysicalDeviceProperties2 extProperties;
    uint8_t buffer14a[vulkan14PropertiesBufferSize];
    uint8_t buffer14b[vulkan14PropertiesBufferSize];
    const int count                                               = 2u;
    VkPhysicalDeviceVulkan14Properties *vulkan14Properties[count] = {(VkPhysicalDeviceVulkan14Properties *)(buffer14a),
                                                                     (VkPhysicalDeviceVulkan14Properties *)(buffer14b)};
    std::vector<VkImageLayout> copyLayouts[count];

    if (!context.contextSupports(vk::ApiVersion(0, 1, 4, 0)))
        TCU_THROW(NotSupportedError, "At least Vulkan 1.4 required to run test");

    deMemset(buffer14a, GUARD_VALUE, sizeof(buffer14a));
    deMemset(buffer14b, GUARD_VALUE, sizeof(buffer14b));

    for (int ndx = 0; ndx < count; ++ndx)
    {
        deMemset(vulkan14Properties[ndx], 0xFF * ndx, sizeof(VkPhysicalDeviceVulkan14Properties));
        vulkan14Properties[ndx]->sType           = VK_STRUCTURE_TYPE_PHYSICAL_DEVICE_VULKAN_1_4_PROPERTIES;
        vulkan14Properties[ndx]->pNext           = nullptr;
        vulkan14Properties[ndx]->pCopySrcLayouts = nullptr;
        vulkan14Properties[ndx]->pCopyDstLayouts = nullptr;

        extProperties = initVulkanStructure(vulkan14Properties[ndx]);

        vki.getPhysicalDeviceProperties2(physicalDevice, &extProperties);

        // safety check in case large array counts are returned
        if ((vulkan14Properties[ndx]->copyDstLayoutCount + vulkan14Properties[ndx]->copySrcLayoutCount) > GUARD_VALUE)
            return tcu::TestStatus::fail("Wrong layouts count");

        // set pCopySrcLayouts / pCopyDstLayouts to allocated array and query again
        copyLayouts[ndx].resize(vulkan14Properties[ndx]->copyDstLayoutCount +
                                vulkan14Properties[ndx]->copySrcLayoutCount);
        vulkan14Properties[ndx]->pCopySrcLayouts = copyLayouts[ndx].data();
        vulkan14Properties[ndx]->pCopyDstLayouts =
            copyLayouts[ndx].data() + vulkan14Properties[ndx]->copySrcLayoutCount;
        vki.getPhysicalDeviceProperties2(physicalDevice, &extProperties);
    }

    log << TestLog::Message << *vulkan14Properties[0] << TestLog::EndMessage;

    if (!validateStructsWithGuard(properties14OffsetTable, vulkan14Properties, GUARD_VALUE, GUARD_SIZE))
    {
        log << TestLog::Message << "deviceProperties - VkPhysicalDeviceVulkan14Properties initialization failure"
            << TestLog::EndMessage;

        return tcu::TestStatus::fail("VkPhysicalDeviceVulkan14Properties initialization failure");
    }

    // validation of pCopySrcLayouts / pCopyDstLayouts needs to be done separately
    // because the size of those arrays is not know at compile time
    if ((deMemCmp(vulkan14Properties[0]->pCopySrcLayouts, vulkan14Properties[1]->pCopySrcLayouts,
                  vulkan14Properties[0]->copySrcLayoutCount * sizeof(VkImageLayout)) != 0) ||
        (deMemCmp(vulkan14Properties[0]->pCopyDstLayouts, vulkan14Properties[1]->pCopyDstLayouts,
                  vulkan14Properties[0]->copyDstLayoutCount * sizeof(VkImageLayout)) != 0))
        return tcu::TestStatus::fail("VkPhysicalDeviceVulkan14Properties initialization failure");

    return tcu::TestStatus::pass("Querying Vulkan 1.4 device properties succeeded");
}
#endif // CTS_USES_VULKANSC

tcu::TestStatus deviceFeatureExtensionsConsistencyVulkan12(Context &context)
{
    TestLog &log = context.getTestContext().getLog();
    const CustomInstance instance(createCustomInstanceWithExtension(context, "VK_KHR_get_physical_device_properties2"));
    const InstanceDriver &vki = instance.getDriver();
    const VkPhysicalDevice physicalDevice(chooseDevice(vki, instance, context.getTestContext().getCommandLine()));

    if (!context.contextSupports(vk::ApiVersion(0, 1, 2, 0)))
        TCU_THROW(NotSupportedError, "At least Vulkan 1.2 required to run test");

    VkPhysicalDeviceVulkan12Features vulkan12Features = initVulkanStructure();
    VkPhysicalDeviceVulkan11Features vulkan11Features = initVulkanStructure(&vulkan12Features);
    VkPhysicalDeviceFeatures2 extFeatures             = initVulkanStructure(&vulkan11Features);

    vki.getPhysicalDeviceFeatures2(physicalDevice, &extFeatures);

    log << TestLog::Message << vulkan11Features << TestLog::EndMessage;
    log << TestLog::Message << vulkan12Features << TestLog::EndMessage;

    // Where promoted extensions didn't originally have feature structs, validate that the feature bits are set
    // when the extension is supported. (These checks could go in the extension's mandatory_features check, but
    // they're checked here because the extensions came first, so adding the extra dependency there seems odd.
    std::pair<std::pair<const char *, const char *>, VkBool32> extensions2validate[] = {
        {{"VK_KHR_sampler_mirror_clamp_to_edge", "VkPhysicalDeviceVulkan12Features.samplerMirrorClampToEdge"},
         vulkan12Features.samplerMirrorClampToEdge},
        {{"VK_KHR_draw_indirect_count", "VkPhysicalDeviceVulkan12Features.drawIndirectCount"},
         vulkan12Features.drawIndirectCount},
        {{"VK_EXT_descriptor_indexing", "VkPhysicalDeviceVulkan12Features.descriptorIndexing"},
         vulkan12Features.descriptorIndexing},
        {{"VK_EXT_sampler_filter_minmax", "VkPhysicalDeviceVulkan12Features.samplerFilterMinmax"},
         vulkan12Features.samplerFilterMinmax},
        {{"VK_EXT_shader_viewport_index_layer", "VkPhysicalDeviceVulkan12Features.shaderOutputViewportIndex"},
         vulkan12Features.shaderOutputViewportIndex},
        {{"VK_EXT_shader_viewport_index_layer", "VkPhysicalDeviceVulkan12Features.shaderOutputLayer"},
         vulkan12Features.shaderOutputLayer}};
    vector<VkExtensionProperties> extensionProperties =
        enumerateDeviceExtensionProperties(vki, physicalDevice, nullptr);
    for (const auto &ext : extensions2validate)
        if (checkExtension(extensionProperties, ext.first.first) && !ext.second)
            TCU_FAIL(string("Mismatch between extension ") + ext.first.first + " and " + ext.first.second);

    // collect all extension features
    {
        VkPhysicalDevice16BitStorageFeatures device16BitStorageFeatures = initVulkanStructure();
        VkPhysicalDeviceMultiviewFeatures deviceMultiviewFeatures = initVulkanStructure(&device16BitStorageFeatures);
        VkPhysicalDeviceProtectedMemoryFeatures protectedMemoryFeatures = initVulkanStructure(&deviceMultiviewFeatures);
        VkPhysicalDeviceSamplerYcbcrConversionFeatures samplerYcbcrConversionFeatures =
            initVulkanStructure(&protectedMemoryFeatures);
        VkPhysicalDeviceShaderDrawParametersFeatures shaderDrawParametersFeatures =
            initVulkanStructure(&samplerYcbcrConversionFeatures);
        VkPhysicalDeviceVariablePointersFeatures variablePointerFeatures =
            initVulkanStructure(&shaderDrawParametersFeatures);
        VkPhysicalDevice8BitStorageFeatures device8BitStorageFeatures = initVulkanStructure(&variablePointerFeatures);
        VkPhysicalDeviceShaderAtomicInt64Features shaderAtomicInt64Features =
            initVulkanStructure(&device8BitStorageFeatures);
        VkPhysicalDeviceShaderFloat16Int8Features shaderFloat16Int8Features =
            initVulkanStructure(&shaderAtomicInt64Features);
        VkPhysicalDeviceDescriptorIndexingFeatures descriptorIndexingFeatures =
            initVulkanStructure(&shaderFloat16Int8Features);
        VkPhysicalDeviceScalarBlockLayoutFeatures scalarBlockLayoutFeatures =
            initVulkanStructure(&descriptorIndexingFeatures);
        VkPhysicalDeviceImagelessFramebufferFeatures imagelessFramebufferFeatures =
            initVulkanStructure(&scalarBlockLayoutFeatures);
        VkPhysicalDeviceUniformBufferStandardLayoutFeatures uniformBufferStandardLayoutFeatures =
            initVulkanStructure(&imagelessFramebufferFeatures);
        VkPhysicalDeviceShaderSubgroupExtendedTypesFeatures shaderSubgroupExtendedTypesFeatures =
            initVulkanStructure(&uniformBufferStandardLayoutFeatures);
        VkPhysicalDeviceSeparateDepthStencilLayoutsFeatures separateDepthStencilLayoutsFeatures =
            initVulkanStructure(&shaderSubgroupExtendedTypesFeatures);
        VkPhysicalDeviceHostQueryResetFeatures hostQueryResetFeatures =
            initVulkanStructure(&separateDepthStencilLayoutsFeatures);
        VkPhysicalDeviceTimelineSemaphoreFeatures timelineSemaphoreFeatures =
            initVulkanStructure(&hostQueryResetFeatures);
        VkPhysicalDeviceBufferDeviceAddressFeatures bufferDeviceAddressFeatures =
            initVulkanStructure(&timelineSemaphoreFeatures);
        VkPhysicalDeviceVulkanMemoryModelFeatures vulkanMemoryModelFeatures =
            initVulkanStructure(&bufferDeviceAddressFeatures);
        extFeatures = initVulkanStructure(&vulkanMemoryModelFeatures);

        vki.getPhysicalDeviceFeatures2(physicalDevice, &extFeatures);

        log << TestLog::Message << extFeatures << TestLog::EndMessage;
        log << TestLog::Message << device16BitStorageFeatures << TestLog::EndMessage;
        log << TestLog::Message << deviceMultiviewFeatures << TestLog::EndMessage;
        log << TestLog::Message << protectedMemoryFeatures << TestLog::EndMessage;
        log << TestLog::Message << samplerYcbcrConversionFeatures << TestLog::EndMessage;
        log << TestLog::Message << shaderDrawParametersFeatures << TestLog::EndMessage;
        log << TestLog::Message << variablePointerFeatures << TestLog::EndMessage;
        log << TestLog::Message << device8BitStorageFeatures << TestLog::EndMessage;
        log << TestLog::Message << shaderAtomicInt64Features << TestLog::EndMessage;
        log << TestLog::Message << shaderFloat16Int8Features << TestLog::EndMessage;
        log << TestLog::Message << descriptorIndexingFeatures << TestLog::EndMessage;
        log << TestLog::Message << scalarBlockLayoutFeatures << TestLog::EndMessage;
        log << TestLog::Message << imagelessFramebufferFeatures << TestLog::EndMessage;
        log << TestLog::Message << uniformBufferStandardLayoutFeatures << TestLog::EndMessage;
        log << TestLog::Message << shaderSubgroupExtendedTypesFeatures << TestLog::EndMessage;
        log << TestLog::Message << separateDepthStencilLayoutsFeatures << TestLog::EndMessage;
        log << TestLog::Message << hostQueryResetFeatures << TestLog::EndMessage;
        log << TestLog::Message << timelineSemaphoreFeatures << TestLog::EndMessage;
        log << TestLog::Message << bufferDeviceAddressFeatures << TestLog::EndMessage;
        log << TestLog::Message << vulkanMemoryModelFeatures << TestLog::EndMessage;

        // First verify the 1.1 feature struct consistency because that struct is newly added in 1.2
        if ((device16BitStorageFeatures.storageBuffer16BitAccess != vulkan11Features.storageBuffer16BitAccess ||
             device16BitStorageFeatures.uniformAndStorageBuffer16BitAccess !=
                 vulkan11Features.uniformAndStorageBuffer16BitAccess ||
             device16BitStorageFeatures.storagePushConstant16 != vulkan11Features.storagePushConstant16 ||
             device16BitStorageFeatures.storageInputOutput16 != vulkan11Features.storageInputOutput16))
        {
            TCU_FAIL("Mismatch between VkPhysicalDevice16BitStorageFeatures and VkPhysicalDeviceVulkan11Features");
        }

        if ((deviceMultiviewFeatures.multiview != vulkan11Features.multiview ||
             deviceMultiviewFeatures.multiviewGeometryShader != vulkan11Features.multiviewGeometryShader ||
             deviceMultiviewFeatures.multiviewTessellationShader != vulkan11Features.multiviewTessellationShader))
        {
            TCU_FAIL("Mismatch between VkPhysicalDeviceMultiviewFeatures and VkPhysicalDeviceVulkan11Features");
        }

        if ((protectedMemoryFeatures.protectedMemory != vulkan11Features.protectedMemory))
        {
            TCU_FAIL("Mismatch between VkPhysicalDeviceProtectedMemoryFeatures and VkPhysicalDeviceVulkan11Features");
        }

        if ((samplerYcbcrConversionFeatures.samplerYcbcrConversion != vulkan11Features.samplerYcbcrConversion))
        {
            TCU_FAIL(
                "Mismatch between VkPhysicalDeviceSamplerYcbcrConversionFeatures and VkPhysicalDeviceVulkan11Features");
        }

        if ((shaderDrawParametersFeatures.shaderDrawParameters != vulkan11Features.shaderDrawParameters))
        {
            TCU_FAIL(
                "Mismatch between VkPhysicalDeviceShaderDrawParametersFeatures and VkPhysicalDeviceVulkan11Features");
        }

        if ((variablePointerFeatures.variablePointersStorageBuffer != vulkan11Features.variablePointersStorageBuffer ||
             variablePointerFeatures.variablePointers != vulkan11Features.variablePointers))
        {
            TCU_FAIL("Mismatch between VkPhysicalDeviceVariablePointersFeatures and VkPhysicalDeviceVulkan11Features");
        }

        // Now check the consistency of the 1.2 feature struct
        if ((device8BitStorageFeatures.storageBuffer8BitAccess != vulkan12Features.storageBuffer8BitAccess ||
             device8BitStorageFeatures.uniformAndStorageBuffer8BitAccess !=
                 vulkan12Features.uniformAndStorageBuffer8BitAccess ||
             device8BitStorageFeatures.storagePushConstant8 != vulkan12Features.storagePushConstant8))
        {
            TCU_FAIL("Mismatch between VkPhysicalDevice8BitStorageFeatures and VkPhysicalDeviceVulkan12Features");
        }

        if ((shaderAtomicInt64Features.shaderBufferInt64Atomics != vulkan12Features.shaderBufferInt64Atomics ||
             shaderAtomicInt64Features.shaderSharedInt64Atomics != vulkan12Features.shaderSharedInt64Atomics))
        {
            TCU_FAIL("Mismatch between VkPhysicalDeviceShaderAtomicInt64Features and VkPhysicalDeviceVulkan12Features");
        }

        if ((shaderFloat16Int8Features.shaderFloat16 != vulkan12Features.shaderFloat16 ||
             shaderFloat16Int8Features.shaderInt8 != vulkan12Features.shaderInt8))
        {
            TCU_FAIL("Mismatch between VkPhysicalDeviceShaderFloat16Int8Features and VkPhysicalDeviceVulkan12Features");
        }

        if (descriptorIndexingFeatures.shaderInputAttachmentArrayDynamicIndexing !=
                vulkan12Features.shaderInputAttachmentArrayDynamicIndexing ||
            descriptorIndexingFeatures.shaderUniformTexelBufferArrayDynamicIndexing !=
                vulkan12Features.shaderUniformTexelBufferArrayDynamicIndexing ||
            descriptorIndexingFeatures.shaderStorageTexelBufferArrayDynamicIndexing !=
                vulkan12Features.shaderStorageTexelBufferArrayDynamicIndexing ||
            descriptorIndexingFeatures.shaderUniformBufferArrayNonUniformIndexing !=
                vulkan12Features.shaderUniformBufferArrayNonUniformIndexing ||
            descriptorIndexingFeatures.shaderSampledImageArrayNonUniformIndexing !=
                vulkan12Features.shaderSampledImageArrayNonUniformIndexing ||
            descriptorIndexingFeatures.shaderStorageBufferArrayNonUniformIndexing !=
                vulkan12Features.shaderStorageBufferArrayNonUniformIndexing ||
            descriptorIndexingFeatures.shaderStorageImageArrayNonUniformIndexing !=
                vulkan12Features.shaderStorageImageArrayNonUniformIndexing ||
            descriptorIndexingFeatures.shaderInputAttachmentArrayNonUniformIndexing !=
                vulkan12Features.shaderInputAttachmentArrayNonUniformIndexing ||
            descriptorIndexingFeatures.shaderUniformTexelBufferArrayNonUniformIndexing !=
                vulkan12Features.shaderUniformTexelBufferArrayNonUniformIndexing ||
            descriptorIndexingFeatures.shaderStorageTexelBufferArrayNonUniformIndexing !=
                vulkan12Features.shaderStorageTexelBufferArrayNonUniformIndexing ||
            descriptorIndexingFeatures.descriptorBindingUniformBufferUpdateAfterBind !=
                vulkan12Features.descriptorBindingUniformBufferUpdateAfterBind ||
            descriptorIndexingFeatures.descriptorBindingSampledImageUpdateAfterBind !=
                vulkan12Features.descriptorBindingSampledImageUpdateAfterBind ||
            descriptorIndexingFeatures.descriptorBindingStorageImageUpdateAfterBind !=
                vulkan12Features.descriptorBindingStorageImageUpdateAfterBind ||
            descriptorIndexingFeatures.descriptorBindingStorageBufferUpdateAfterBind !=
                vulkan12Features.descriptorBindingStorageBufferUpdateAfterBind ||
            descriptorIndexingFeatures.descriptorBindingUniformTexelBufferUpdateAfterBind !=
                vulkan12Features.descriptorBindingUniformTexelBufferUpdateAfterBind ||
            descriptorIndexingFeatures.descriptorBindingStorageTexelBufferUpdateAfterBind !=
                vulkan12Features.descriptorBindingStorageTexelBufferUpdateAfterBind ||
            descriptorIndexingFeatures.descriptorBindingUpdateUnusedWhilePending !=
                vulkan12Features.descriptorBindingUpdateUnusedWhilePending ||
            descriptorIndexingFeatures.descriptorBindingPartiallyBound !=
                vulkan12Features.descriptorBindingPartiallyBound ||
            descriptorIndexingFeatures.descriptorBindingVariableDescriptorCount !=
                vulkan12Features.descriptorBindingVariableDescriptorCount ||
            descriptorIndexingFeatures.runtimeDescriptorArray != vulkan12Features.runtimeDescriptorArray)
        {
            TCU_FAIL(
                "Mismatch between VkPhysicalDeviceDescriptorIndexingFeatures and VkPhysicalDeviceVulkan12Features");
        }

        if ((scalarBlockLayoutFeatures.scalarBlockLayout != vulkan12Features.scalarBlockLayout))
        {
            TCU_FAIL("Mismatch between VkPhysicalDeviceScalarBlockLayoutFeatures and VkPhysicalDeviceVulkan12Features");
        }

        if ((imagelessFramebufferFeatures.imagelessFramebuffer != vulkan12Features.imagelessFramebuffer))
        {
            TCU_FAIL(
                "Mismatch between VkPhysicalDeviceImagelessFramebufferFeatures and VkPhysicalDeviceVulkan12Features");
        }

        if ((uniformBufferStandardLayoutFeatures.uniformBufferStandardLayout !=
             vulkan12Features.uniformBufferStandardLayout))
        {
            TCU_FAIL("Mismatch between VkPhysicalDeviceUniformBufferStandardLayoutFeatures and "
                     "VkPhysicalDeviceVulkan12Features");
        }

        if ((shaderSubgroupExtendedTypesFeatures.shaderSubgroupExtendedTypes !=
             vulkan12Features.shaderSubgroupExtendedTypes))
        {
            TCU_FAIL("Mismatch between VkPhysicalDeviceShaderSubgroupExtendedTypesFeatures and "
                     "VkPhysicalDeviceVulkan12Features");
        }

        if ((separateDepthStencilLayoutsFeatures.separateDepthStencilLayouts !=
             vulkan12Features.separateDepthStencilLayouts))
        {
            TCU_FAIL("Mismatch between VkPhysicalDeviceSeparateDepthStencilLayoutsFeatures and "
                     "VkPhysicalDeviceVulkan12Features");
        }

        if ((hostQueryResetFeatures.hostQueryReset != vulkan12Features.hostQueryReset))
        {
            TCU_FAIL("Mismatch between VkPhysicalDeviceHostQueryResetFeatures and VkPhysicalDeviceVulkan12Features");
        }

        if ((timelineSemaphoreFeatures.timelineSemaphore != vulkan12Features.timelineSemaphore))
        {
            TCU_FAIL("Mismatch between VkPhysicalDeviceTimelineSemaphoreFeatures and VkPhysicalDeviceVulkan12Features");
        }

        if ((bufferDeviceAddressFeatures.bufferDeviceAddress != vulkan12Features.bufferDeviceAddress ||
             bufferDeviceAddressFeatures.bufferDeviceAddressCaptureReplay !=
                 vulkan12Features.bufferDeviceAddressCaptureReplay ||
             bufferDeviceAddressFeatures.bufferDeviceAddressMultiDevice !=
                 vulkan12Features.bufferDeviceAddressMultiDevice))
        {
            TCU_FAIL(
                "Mismatch between VkPhysicalDeviceBufferDeviceAddressFeatures and VkPhysicalDeviceVulkan12Features");
        }

        if ((vulkanMemoryModelFeatures.vulkanMemoryModel != vulkan12Features.vulkanMemoryModel ||
             vulkanMemoryModelFeatures.vulkanMemoryModelDeviceScope != vulkan12Features.vulkanMemoryModelDeviceScope ||
             vulkanMemoryModelFeatures.vulkanMemoryModelAvailabilityVisibilityChains !=
                 vulkan12Features.vulkanMemoryModelAvailabilityVisibilityChains))
        {
            TCU_FAIL("Mismatch between VkPhysicalDeviceVulkanMemoryModelFeatures and VkPhysicalDeviceVulkan12Features");
        }
    }

    return tcu::TestStatus::pass("Vulkan 1.2 device features are consistent with extensions");
}

#ifndef CTS_USES_VULKANSC
tcu::TestStatus deviceFeatureExtensionsConsistencyVulkan14(Context &context)
{
    TestLog &log                          = context.getTestContext().getLog();
    const VkPhysicalDevice physicalDevice = context.getPhysicalDevice();
    const CustomInstance instance =
        createCustomInstanceWithExtension(context, "VK_KHR_get_physical_device_properties2");
    const InstanceDriver &vki = instance.getDriver();

    if (!context.contextSupports(vk::ApiVersion(0, 1, 4, 0)))
        TCU_THROW(NotSupportedError, "At least Vulkan 1.4 required to run test");

    VkPhysicalDeviceVulkan14Features vulkan14Features = initVulkanStructure();
    VkPhysicalDeviceFeatures2 extFeatures             = initVulkanStructure(&vulkan14Features);

    vki.getPhysicalDeviceFeatures2(physicalDevice, &extFeatures);

    log << TestLog::Message << vulkan14Features << TestLog::EndMessage;

    // collect all extension features
    {
        VkPhysicalDeviceDynamicRenderingLocalReadFeaturesKHR dynamicRenderingLocalReadFeatures = initVulkanStructure();
        VkPhysicalDeviceGlobalPriorityQueryFeaturesKHR globalPriorityQueryFeatures =
            initVulkanStructure(&dynamicRenderingLocalReadFeatures);
        VkPhysicalDeviceIndexTypeUint8FeaturesKHR indexTypeUint8Features =
            initVulkanStructure(&globalPriorityQueryFeatures);
        VkPhysicalDeviceLineRasterizationFeaturesKHR lineRasterizationFeatures =
            initVulkanStructure(&indexTypeUint8Features);
        VkPhysicalDeviceMaintenance5FeaturesKHR maintenance5Features = initVulkanStructure(&lineRasterizationFeatures);
        VkPhysicalDeviceMaintenance6FeaturesKHR maintenance6Features = initVulkanStructure(&maintenance5Features);
        VkPhysicalDeviceShaderExpectAssumeFeaturesKHR shaderExpectAssumeFeatures =
            initVulkanStructure(&maintenance6Features);
        VkPhysicalDeviceShaderFloatControls2FeaturesKHR shaderFloatControls2Features =
            initVulkanStructure(&shaderExpectAssumeFeatures);
        VkPhysicalDeviceShaderSubgroupRotateFeaturesKHR shaderSubgroupRotateFeatures =
            initVulkanStructure(&shaderFloatControls2Features);
        VkPhysicalDeviceVertexAttributeDivisorFeaturesKHR vertexAttributeDivisorFeatures =
            initVulkanStructure(&shaderSubgroupRotateFeatures);
        VkPhysicalDeviceHostImageCopyFeaturesEXT hostImageCopyFeatures =
            initVulkanStructure(&vertexAttributeDivisorFeatures);
        VkPhysicalDevicePipelineProtectedAccessFeaturesEXT pipelineProtectedAccessFeatures =
            initVulkanStructure(&hostImageCopyFeatures);
        VkPhysicalDevicePipelineRobustnessFeaturesEXT pipelineRobustnessFeatures =
            initVulkanStructure(&pipelineProtectedAccessFeatures);

        extFeatures = initVulkanStructure(&pipelineRobustnessFeatures);

        vki.getPhysicalDeviceFeatures2(physicalDevice, &extFeatures);

        log << TestLog::Message << extFeatures << TestLog::EndMessage;
        log << TestLog::Message << dynamicRenderingLocalReadFeatures << TestLog::EndMessage;
        log << TestLog::Message << globalPriorityQueryFeatures << TestLog::EndMessage;
        log << TestLog::Message << indexTypeUint8Features << TestLog::EndMessage;
        log << TestLog::Message << lineRasterizationFeatures << TestLog::EndMessage;
        log << TestLog::Message << maintenance5Features << TestLog::EndMessage;
        log << TestLog::Message << maintenance6Features << TestLog::EndMessage;
        log << TestLog::Message << shaderExpectAssumeFeatures << TestLog::EndMessage;
        log << TestLog::Message << shaderFloatControls2Features << TestLog::EndMessage;
        log << TestLog::Message << shaderSubgroupRotateFeatures << TestLog::EndMessage;
        log << TestLog::Message << vertexAttributeDivisorFeatures << TestLog::EndMessage;
        log << TestLog::Message << hostImageCopyFeatures << TestLog::EndMessage;
        log << TestLog::Message << pipelineProtectedAccessFeatures << TestLog::EndMessage;
        log << TestLog::Message << pipelineRobustnessFeatures << TestLog::EndMessage;

        if (dynamicRenderingLocalReadFeatures.dynamicRenderingLocalRead != vulkan14Features.dynamicRenderingLocalRead)
            TCU_FAIL("Mismatch between VkPhysicalDeviceDynamicRenderingLocalReadFeaturesKHR and "
                     "VkPhysicalDeviceVulkan14Features");

        if (globalPriorityQueryFeatures.globalPriorityQuery != vulkan14Features.globalPriorityQuery)
            TCU_FAIL(
                "Mismatch between VkPhysicalDeviceGlobalPriorityQueryFeaturesKHR and VkPhysicalDeviceVulkan14Features");

        if (indexTypeUint8Features.indexTypeUint8 != vulkan14Features.indexTypeUint8)
            TCU_FAIL("Mismatch between VkPhysicalDeviceIndexTypeUint8FeaturesKHR and VkPhysicalDeviceVulkan14Features");

        if ((lineRasterizationFeatures.rectangularLines != vulkan14Features.rectangularLines) ||
            (lineRasterizationFeatures.bresenhamLines != vulkan14Features.bresenhamLines) ||
            (lineRasterizationFeatures.smoothLines != vulkan14Features.smoothLines) ||
            (lineRasterizationFeatures.stippledRectangularLines != vulkan14Features.stippledRectangularLines) ||
            (lineRasterizationFeatures.stippledBresenhamLines != vulkan14Features.stippledBresenhamLines) ||
            (lineRasterizationFeatures.stippledSmoothLines != vulkan14Features.stippledSmoothLines))
            TCU_FAIL(
                "Mismatch between VkPhysicalDeviceLineRasterizationFeaturesKHR and VkPhysicalDeviceVulkan14Features");

        if (maintenance5Features.maintenance5 != vulkan14Features.maintenance5)
            TCU_FAIL("Mismatch between VkPhysicalDeviceMaintenance5FeaturesKHR and VkPhysicalDeviceVulkan14Features");

        if (maintenance6Features.maintenance6 != vulkan14Features.maintenance6)
            TCU_FAIL("Mismatch between VkPhysicalDeviceMaintenance6FeaturesKHR and VkPhysicalDeviceVulkan14Features");

        if (shaderExpectAssumeFeatures.shaderExpectAssume != vulkan14Features.shaderExpectAssume)
            TCU_FAIL(
                "Mismatch between VkPhysicalDeviceShaderExpectAssumeFeatures and VkPhysicalDeviceVulkan14Features");

        if (shaderFloatControls2Features.shaderFloatControls2 != vulkan14Features.shaderFloatControls2)
            TCU_FAIL("Mismatch between VkPhysicalDeviceShaderFloatControls2FeaturesKHR and "
                     "VkPhysicalDeviceVulkan14Features");

        if ((shaderSubgroupRotateFeatures.shaderSubgroupRotate != vulkan14Features.shaderSubgroupRotate) ||
            (shaderSubgroupRotateFeatures.shaderSubgroupRotateClustered !=
             vulkan14Features.shaderSubgroupRotateClustered))
            TCU_FAIL("Mismatch between VkPhysicalDeviceShaderSubgroupRotateFeaturesKHR and "
                     "VkPhysicalDeviceVulkan14Features");

        if ((vertexAttributeDivisorFeatures.vertexAttributeInstanceRateDivisor !=
             vulkan14Features.vertexAttributeInstanceRateDivisor) ||
            (vertexAttributeDivisorFeatures.vertexAttributeInstanceRateZeroDivisor !=
             vulkan14Features.vertexAttributeInstanceRateZeroDivisor))
            TCU_FAIL("Mismatch between VkPhysicalDeviceVertexAttributeDivisorFeaturesKHR and "
                     "VkPhysicalDeviceVulkan14Features");

        if (hostImageCopyFeatures.hostImageCopy != vulkan14Features.hostImageCopy)
            TCU_FAIL("Mismatch between VkPhysicalDeviceHostImageCopyFeaturesEXT and VkPhysicalDeviceVulkan14Features");

        if (pipelineProtectedAccessFeatures.pipelineProtectedAccess != vulkan14Features.pipelineProtectedAccess)
            TCU_FAIL("Mismatch between VkPhysicalDevicePipelineProtectedAccessFeaturesEXT and "
                     "VkPhysicalDeviceVulkan14Features");

        if (pipelineRobustnessFeatures.pipelineRobustness != vulkan14Features.pipelineRobustness)
            TCU_FAIL(
                "Mismatch between VkPhysicalDevicePipelineRobustnessFeaturesEXT and VkPhysicalDeviceVulkan14Features");
    }

    return tcu::TestStatus::pass("Vulkan 1.4 device features are consistent with extensions");
}

tcu::TestStatus deviceFeatureExtensionsConsistencyVulkan13(Context &context)
{
    TestLog &log                          = context.getTestContext().getLog();
    const VkPhysicalDevice physicalDevice = context.getPhysicalDevice();
    const CustomInstance instance =
        createCustomInstanceWithExtension(context, "VK_KHR_get_physical_device_properties2");
    const InstanceDriver &vki = instance.getDriver();

    if (!context.contextSupports(vk::ApiVersion(0, 1, 3, 0)))
        TCU_THROW(NotSupportedError, "At least Vulkan 1.3 required to run test");

    VkPhysicalDeviceVulkan13Features vulkan13Features = initVulkanStructure();
    VkPhysicalDeviceFeatures2 extFeatures             = initVulkanStructure(&vulkan13Features);

    vki.getPhysicalDeviceFeatures2(physicalDevice, &extFeatures);

    log << TestLog::Message << vulkan13Features << TestLog::EndMessage;

    // collect all extension features
    {
        VkPhysicalDeviceImageRobustnessFeatures imageRobustnessFeatures = initVulkanStructure();
        VkPhysicalDeviceInlineUniformBlockFeatures inlineUniformBlockFeatures =
            initVulkanStructure(&imageRobustnessFeatures);
        VkPhysicalDevicePipelineCreationCacheControlFeatures pipelineCreationCacheControlFeatures =
            initVulkanStructure(&inlineUniformBlockFeatures);
        VkPhysicalDevicePrivateDataFeatures privateDataFeatures =
            initVulkanStructure(&pipelineCreationCacheControlFeatures);
        VkPhysicalDeviceShaderDemoteToHelperInvocationFeatures shaderDemoteToHelperInvocationFeatures =
            initVulkanStructure(&privateDataFeatures);
        VkPhysicalDeviceShaderTerminateInvocationFeatures shaderTerminateInvocationFeatures =
            initVulkanStructure(&shaderDemoteToHelperInvocationFeatures);
        VkPhysicalDeviceSubgroupSizeControlFeatures subgroupSizeControlFeatures =
            initVulkanStructure(&shaderTerminateInvocationFeatures);
        VkPhysicalDeviceSynchronization2Features synchronization2Features =
            initVulkanStructure(&subgroupSizeControlFeatures);
        VkPhysicalDeviceTextureCompressionASTCHDRFeatures textureCompressionASTCHDRFeatures =
            initVulkanStructure(&synchronization2Features);
        VkPhysicalDeviceZeroInitializeWorkgroupMemoryFeatures zeroInitializeWorkgroupMemoryFeatures =
            initVulkanStructure(&textureCompressionASTCHDRFeatures);
        VkPhysicalDeviceDynamicRenderingFeatures dynamicRenderingFeatures =
            initVulkanStructure(&zeroInitializeWorkgroupMemoryFeatures);
        VkPhysicalDeviceShaderIntegerDotProductFeatures shaderIntegerDotProductFeatures =
            initVulkanStructure(&dynamicRenderingFeatures);
        VkPhysicalDeviceMaintenance4Features maintenance4Features =
            initVulkanStructure(&shaderIntegerDotProductFeatures);

        extFeatures = initVulkanStructure(&maintenance4Features);

        vki.getPhysicalDeviceFeatures2(physicalDevice, &extFeatures);

        log << TestLog::Message << extFeatures << TestLog::EndMessage;
        log << TestLog::Message << imageRobustnessFeatures << TestLog::EndMessage;
        log << TestLog::Message << inlineUniformBlockFeatures << TestLog::EndMessage;
        log << TestLog::Message << pipelineCreationCacheControlFeatures << TestLog::EndMessage;
        log << TestLog::Message << privateDataFeatures << TestLog::EndMessage;
        log << TestLog::Message << shaderDemoteToHelperInvocationFeatures << TestLog::EndMessage;
        log << TestLog::Message << shaderTerminateInvocationFeatures << TestLog::EndMessage;
        log << TestLog::Message << subgroupSizeControlFeatures << TestLog::EndMessage;
        log << TestLog::Message << synchronization2Features << TestLog::EndMessage;
        log << TestLog::Message << textureCompressionASTCHDRFeatures << TestLog::EndMessage;
        log << TestLog::Message << zeroInitializeWorkgroupMemoryFeatures << TestLog::EndMessage;
        log << TestLog::Message << dynamicRenderingFeatures << TestLog::EndMessage;
        log << TestLog::Message << shaderIntegerDotProductFeatures << TestLog::EndMessage;
        log << TestLog::Message << maintenance4Features << TestLog::EndMessage;

        if (imageRobustnessFeatures.robustImageAccess != vulkan13Features.robustImageAccess)
            TCU_FAIL("Mismatch between VkPhysicalDeviceImageRobustnessFeatures and VkPhysicalDeviceVulkan13Features");

        if ((inlineUniformBlockFeatures.inlineUniformBlock != vulkan13Features.inlineUniformBlock) ||
            (inlineUniformBlockFeatures.descriptorBindingInlineUniformBlockUpdateAfterBind !=
             vulkan13Features.descriptorBindingInlineUniformBlockUpdateAfterBind))
        {
            TCU_FAIL(
                "Mismatch between VkPhysicalDeviceInlineUniformBlockFeatures and VkPhysicalDeviceVulkan13Features");
        }

        if (pipelineCreationCacheControlFeatures.pipelineCreationCacheControl !=
            vulkan13Features.pipelineCreationCacheControl)
            TCU_FAIL("Mismatch between VkPhysicalDevicePipelineCreationCacheControlFeatures and "
                     "VkPhysicalDeviceVulkan13Features");

        if (privateDataFeatures.privateData != vulkan13Features.privateData)
            TCU_FAIL("Mismatch between VkPhysicalDevicePrivateDataFeatures and VkPhysicalDeviceVulkan13Features");

        if (shaderDemoteToHelperInvocationFeatures.shaderDemoteToHelperInvocation !=
            vulkan13Features.shaderDemoteToHelperInvocation)
            TCU_FAIL("Mismatch between VkPhysicalDeviceShaderDemoteToHelperInvocationFeatures and "
                     "VkPhysicalDeviceVulkan13Features");

        if (shaderTerminateInvocationFeatures.shaderTerminateInvocation != vulkan13Features.shaderTerminateInvocation)
            TCU_FAIL("Mismatch between VkPhysicalDeviceShaderTerminateInvocationFeatures and "
                     "VkPhysicalDeviceVulkan13Features");

        if ((subgroupSizeControlFeatures.subgroupSizeControl != vulkan13Features.subgroupSizeControl) ||
            (subgroupSizeControlFeatures.computeFullSubgroups != vulkan13Features.computeFullSubgroups))
        {
            TCU_FAIL(
                "Mismatch between VkPhysicalDeviceSubgroupSizeControlFeatures and VkPhysicalDeviceVulkan13Features");
        }

        if (synchronization2Features.synchronization2 != vulkan13Features.synchronization2)
            TCU_FAIL("Mismatch between VkPhysicalDeviceSynchronization2Features and VkPhysicalDeviceVulkan13Features");

        if (textureCompressionASTCHDRFeatures.textureCompressionASTC_HDR != vulkan13Features.textureCompressionASTC_HDR)
            TCU_FAIL("Mismatch between VkPhysicalDeviceTextureCompressionASTCHDRFeatures and "
                     "VkPhysicalDeviceVulkan13Features");

        if (zeroInitializeWorkgroupMemoryFeatures.shaderZeroInitializeWorkgroupMemory !=
            vulkan13Features.shaderZeroInitializeWorkgroupMemory)
            TCU_FAIL("Mismatch between VkPhysicalDeviceZeroInitializeWorkgroupMemoryFeatures and "
                     "VkPhysicalDeviceVulkan13Features");

        if (dynamicRenderingFeatures.dynamicRendering != vulkan13Features.dynamicRendering)
            TCU_FAIL("Mismatch between VkPhysicalDeviceDynamicRenderingFeatures and VkPhysicalDeviceVulkan13Features");

        if (shaderIntegerDotProductFeatures.shaderIntegerDotProduct != vulkan13Features.shaderIntegerDotProduct)
            TCU_FAIL("Mismatch between VkPhysicalDeviceShaderIntegerDotProductFeatures and "
                     "VkPhysicalDeviceVulkan13Features");

        if (maintenance4Features.maintenance4 != vulkan13Features.maintenance4)
            TCU_FAIL("Mismatch between VkPhysicalDeviceMaintenance4Features and VkPhysicalDeviceVulkan13Features");
    }

    return tcu::TestStatus::pass("Vulkan 1.3 device features are consistent with extensions");
}
#endif // CTS_USES_VULKANSC

tcu::TestStatus devicePropertyExtensionsConsistencyVulkan12(Context &context)
{
    TestLog &log = context.getTestContext().getLog();
    const CustomInstance instance(createCustomInstanceWithExtension(context, "VK_KHR_get_physical_device_properties2"));
    const InstanceDriver &vki = instance.getDriver();
    const VkPhysicalDevice physicalDevice(chooseDevice(vki, instance, context.getTestContext().getCommandLine()));

    if (!context.contextSupports(vk::ApiVersion(0, 1, 2, 0)))
        TCU_THROW(NotSupportedError, "At least Vulkan 1.2 required to run test");

    VkPhysicalDeviceVulkan12Properties vulkan12Properties = initVulkanStructure();
    VkPhysicalDeviceVulkan11Properties vulkan11Properties = initVulkanStructure(&vulkan12Properties);
    VkPhysicalDeviceProperties2 extProperties             = initVulkanStructure(&vulkan11Properties);

    vki.getPhysicalDeviceProperties2(physicalDevice, &extProperties);

    log << TestLog::Message << vulkan11Properties << TestLog::EndMessage;
    log << TestLog::Message << vulkan12Properties << TestLog::EndMessage;

    // Validate all fields initialized matching to extension structures
    {
        VkPhysicalDeviceIDProperties idProperties                       = initVulkanStructure();
        VkPhysicalDeviceSubgroupProperties subgroupProperties           = initVulkanStructure(&idProperties);
        VkPhysicalDevicePointClippingProperties pointClippingProperties = initVulkanStructure(&subgroupProperties);
        VkPhysicalDeviceMultiviewProperties multiviewProperties         = initVulkanStructure(&pointClippingProperties);
        VkPhysicalDeviceProtectedMemoryProperties protectedMemoryPropertiesKHR =
            initVulkanStructure(&multiviewProperties);
        VkPhysicalDeviceMaintenance3Properties maintenance3Properties =
            initVulkanStructure(&protectedMemoryPropertiesKHR);
        VkPhysicalDeviceDriverProperties driverProperties               = initVulkanStructure(&maintenance3Properties);
        VkPhysicalDeviceFloatControlsProperties floatControlsProperties = initVulkanStructure(&driverProperties);
        VkPhysicalDeviceDescriptorIndexingProperties descriptorIndexingProperties =
            initVulkanStructure(&floatControlsProperties);
        VkPhysicalDeviceDepthStencilResolveProperties depthStencilResolveProperties =
            initVulkanStructure(&descriptorIndexingProperties);
        VkPhysicalDeviceSamplerFilterMinmaxProperties samplerFilterMinmaxProperties =
            initVulkanStructure(&depthStencilResolveProperties);
        VkPhysicalDeviceTimelineSemaphoreProperties timelineSemaphoreProperties =
            initVulkanStructure(&samplerFilterMinmaxProperties);
        extProperties = initVulkanStructure(&timelineSemaphoreProperties);

        vki.getPhysicalDeviceProperties2(physicalDevice, &extProperties);

        if ((deMemCmp(idProperties.deviceUUID, vulkan11Properties.deviceUUID, VK_UUID_SIZE) != 0) ||
            (deMemCmp(idProperties.driverUUID, vulkan11Properties.driverUUID, VK_UUID_SIZE) != 0) ||
            (idProperties.deviceLUIDValid != vulkan11Properties.deviceLUIDValid))
        {
            TCU_FAIL("Mismatch between VkPhysicalDeviceIDProperties and VkPhysicalDeviceVulkan11Properties");
        }
        else if (idProperties.deviceLUIDValid)
        {
            // If deviceLUIDValid is VK_FALSE, the contents of deviceLUID and deviceNodeMask are undefined
            // so thay can only be compared when deviceLUIDValid is VK_TRUE.
            if ((deMemCmp(idProperties.deviceLUID, vulkan11Properties.deviceLUID, VK_LUID_SIZE) != 0) ||
                (idProperties.deviceNodeMask != vulkan11Properties.deviceNodeMask))
            {
                TCU_FAIL("Mismatch between VkPhysicalDeviceIDProperties and VkPhysicalDeviceVulkan11Properties");
            }
        }

        if ((subgroupProperties.subgroupSize != vulkan11Properties.subgroupSize ||
             subgroupProperties.supportedStages != vulkan11Properties.subgroupSupportedStages ||
             subgroupProperties.supportedOperations != vulkan11Properties.subgroupSupportedOperations ||
             subgroupProperties.quadOperationsInAllStages != vulkan11Properties.subgroupQuadOperationsInAllStages))
        {
            TCU_FAIL("Mismatch between VkPhysicalDeviceSubgroupProperties and VkPhysicalDeviceVulkan11Properties");
        }

        if ((pointClippingProperties.pointClippingBehavior != vulkan11Properties.pointClippingBehavior))
        {
            TCU_FAIL("Mismatch between VkPhysicalDevicePointClippingProperties and VkPhysicalDeviceVulkan11Properties");
        }

        if ((multiviewProperties.maxMultiviewViewCount != vulkan11Properties.maxMultiviewViewCount ||
             multiviewProperties.maxMultiviewInstanceIndex != vulkan11Properties.maxMultiviewInstanceIndex))
        {
            TCU_FAIL("Mismatch between VkPhysicalDeviceMultiviewProperties and VkPhysicalDeviceVulkan11Properties");
        }

        if ((protectedMemoryPropertiesKHR.protectedNoFault != vulkan11Properties.protectedNoFault))
        {
            TCU_FAIL(
                "Mismatch between VkPhysicalDeviceProtectedMemoryProperties and VkPhysicalDeviceVulkan11Properties");
        }

        if ((maintenance3Properties.maxPerSetDescriptors != vulkan11Properties.maxPerSetDescriptors ||
             maintenance3Properties.maxMemoryAllocationSize != vulkan11Properties.maxMemoryAllocationSize))
        {
            TCU_FAIL("Mismatch between VkPhysicalDeviceMaintenance3Properties and VkPhysicalDeviceVulkan11Properties");
        }

        if ((driverProperties.driverID != vulkan12Properties.driverID ||
             strncmp(driverProperties.driverName, vulkan12Properties.driverName, VK_MAX_DRIVER_NAME_SIZE) != 0 ||
             strncmp(driverProperties.driverInfo, vulkan12Properties.driverInfo, VK_MAX_DRIVER_INFO_SIZE) != 0 ||
             driverProperties.conformanceVersion.major != vulkan12Properties.conformanceVersion.major ||
             driverProperties.conformanceVersion.minor != vulkan12Properties.conformanceVersion.minor ||
             driverProperties.conformanceVersion.subminor != vulkan12Properties.conformanceVersion.subminor ||
             driverProperties.conformanceVersion.patch != vulkan12Properties.conformanceVersion.patch))
        {
            TCU_FAIL("Mismatch between VkPhysicalDeviceDriverProperties and VkPhysicalDeviceVulkan12Properties");
        }

        if ((floatControlsProperties.denormBehaviorIndependence != vulkan12Properties.denormBehaviorIndependence ||
             floatControlsProperties.roundingModeIndependence != vulkan12Properties.roundingModeIndependence ||
             floatControlsProperties.shaderSignedZeroInfNanPreserveFloat16 !=
                 vulkan12Properties.shaderSignedZeroInfNanPreserveFloat16 ||
             floatControlsProperties.shaderSignedZeroInfNanPreserveFloat32 !=
                 vulkan12Properties.shaderSignedZeroInfNanPreserveFloat32 ||
             floatControlsProperties.shaderSignedZeroInfNanPreserveFloat64 !=
                 vulkan12Properties.shaderSignedZeroInfNanPreserveFloat64 ||
             floatControlsProperties.shaderDenormPreserveFloat16 != vulkan12Properties.shaderDenormPreserveFloat16 ||
             floatControlsProperties.shaderDenormPreserveFloat32 != vulkan12Properties.shaderDenormPreserveFloat32 ||
             floatControlsProperties.shaderDenormPreserveFloat64 != vulkan12Properties.shaderDenormPreserveFloat64 ||
             floatControlsProperties.shaderDenormFlushToZeroFloat16 !=
                 vulkan12Properties.shaderDenormFlushToZeroFloat16 ||
             floatControlsProperties.shaderDenormFlushToZeroFloat32 !=
                 vulkan12Properties.shaderDenormFlushToZeroFloat32 ||
             floatControlsProperties.shaderDenormFlushToZeroFloat64 !=
                 vulkan12Properties.shaderDenormFlushToZeroFloat64 ||
             floatControlsProperties.shaderRoundingModeRTEFloat16 != vulkan12Properties.shaderRoundingModeRTEFloat16 ||
             floatControlsProperties.shaderRoundingModeRTEFloat32 != vulkan12Properties.shaderRoundingModeRTEFloat32 ||
             floatControlsProperties.shaderRoundingModeRTEFloat64 != vulkan12Properties.shaderRoundingModeRTEFloat64 ||
             floatControlsProperties.shaderRoundingModeRTZFloat16 != vulkan12Properties.shaderRoundingModeRTZFloat16 ||
             floatControlsProperties.shaderRoundingModeRTZFloat32 != vulkan12Properties.shaderRoundingModeRTZFloat32 ||
             floatControlsProperties.shaderRoundingModeRTZFloat64 != vulkan12Properties.shaderRoundingModeRTZFloat64))
        {
            TCU_FAIL("Mismatch between VkPhysicalDeviceFloatControlsProperties and VkPhysicalDeviceVulkan12Properties");
        }

        if ((descriptorIndexingProperties.maxUpdateAfterBindDescriptorsInAllPools !=
                 vulkan12Properties.maxUpdateAfterBindDescriptorsInAllPools ||
             descriptorIndexingProperties.shaderUniformBufferArrayNonUniformIndexingNative !=
                 vulkan12Properties.shaderUniformBufferArrayNonUniformIndexingNative ||
             descriptorIndexingProperties.shaderSampledImageArrayNonUniformIndexingNative !=
                 vulkan12Properties.shaderSampledImageArrayNonUniformIndexingNative ||
             descriptorIndexingProperties.shaderStorageBufferArrayNonUniformIndexingNative !=
                 vulkan12Properties.shaderStorageBufferArrayNonUniformIndexingNative ||
             descriptorIndexingProperties.shaderStorageImageArrayNonUniformIndexingNative !=
                 vulkan12Properties.shaderStorageImageArrayNonUniformIndexingNative ||
             descriptorIndexingProperties.shaderInputAttachmentArrayNonUniformIndexingNative !=
                 vulkan12Properties.shaderInputAttachmentArrayNonUniformIndexingNative ||
             descriptorIndexingProperties.robustBufferAccessUpdateAfterBind !=
                 vulkan12Properties.robustBufferAccessUpdateAfterBind ||
             descriptorIndexingProperties.quadDivergentImplicitLod != vulkan12Properties.quadDivergentImplicitLod ||
             descriptorIndexingProperties.maxPerStageDescriptorUpdateAfterBindSamplers !=
                 vulkan12Properties.maxPerStageDescriptorUpdateAfterBindSamplers ||
             descriptorIndexingProperties.maxPerStageDescriptorUpdateAfterBindUniformBuffers !=
                 vulkan12Properties.maxPerStageDescriptorUpdateAfterBindUniformBuffers ||
             descriptorIndexingProperties.maxPerStageDescriptorUpdateAfterBindStorageBuffers !=
                 vulkan12Properties.maxPerStageDescriptorUpdateAfterBindStorageBuffers ||
             descriptorIndexingProperties.maxPerStageDescriptorUpdateAfterBindSampledImages !=
                 vulkan12Properties.maxPerStageDescriptorUpdateAfterBindSampledImages ||
             descriptorIndexingProperties.maxPerStageDescriptorUpdateAfterBindStorageImages !=
                 vulkan12Properties.maxPerStageDescriptorUpdateAfterBindStorageImages ||
             descriptorIndexingProperties.maxPerStageDescriptorUpdateAfterBindInputAttachments !=
                 vulkan12Properties.maxPerStageDescriptorUpdateAfterBindInputAttachments ||
             descriptorIndexingProperties.maxPerStageUpdateAfterBindResources !=
                 vulkan12Properties.maxPerStageUpdateAfterBindResources ||
             descriptorIndexingProperties.maxDescriptorSetUpdateAfterBindSamplers !=
                 vulkan12Properties.maxDescriptorSetUpdateAfterBindSamplers ||
             descriptorIndexingProperties.maxDescriptorSetUpdateAfterBindUniformBuffers !=
                 vulkan12Properties.maxDescriptorSetUpdateAfterBindUniformBuffers ||
             descriptorIndexingProperties.maxDescriptorSetUpdateAfterBindUniformBuffersDynamic !=
                 vulkan12Properties.maxDescriptorSetUpdateAfterBindUniformBuffersDynamic ||
             descriptorIndexingProperties.maxDescriptorSetUpdateAfterBindStorageBuffers !=
                 vulkan12Properties.maxDescriptorSetUpdateAfterBindStorageBuffers ||
             descriptorIndexingProperties.maxDescriptorSetUpdateAfterBindStorageBuffersDynamic !=
                 vulkan12Properties.maxDescriptorSetUpdateAfterBindStorageBuffersDynamic ||
             descriptorIndexingProperties.maxDescriptorSetUpdateAfterBindSampledImages !=
                 vulkan12Properties.maxDescriptorSetUpdateAfterBindSampledImages ||
             descriptorIndexingProperties.maxDescriptorSetUpdateAfterBindStorageImages !=
                 vulkan12Properties.maxDescriptorSetUpdateAfterBindStorageImages ||
             descriptorIndexingProperties.maxDescriptorSetUpdateAfterBindInputAttachments !=
                 vulkan12Properties.maxDescriptorSetUpdateAfterBindInputAttachments))
        {
            TCU_FAIL(
                "Mismatch between VkPhysicalDeviceDescriptorIndexingProperties and VkPhysicalDeviceVulkan12Properties");
        }

        if ((depthStencilResolveProperties.supportedDepthResolveModes !=
                 vulkan12Properties.supportedDepthResolveModes ||
             depthStencilResolveProperties.supportedStencilResolveModes !=
                 vulkan12Properties.supportedStencilResolveModes ||
             depthStencilResolveProperties.independentResolveNone != vulkan12Properties.independentResolveNone ||
             depthStencilResolveProperties.independentResolve != vulkan12Properties.independentResolve))
        {
            TCU_FAIL("Mismatch between VkPhysicalDeviceDepthStencilResolveProperties and "
                     "VkPhysicalDeviceVulkan12Properties");
        }

        if ((samplerFilterMinmaxProperties.filterMinmaxSingleComponentFormats !=
                 vulkan12Properties.filterMinmaxSingleComponentFormats ||
             samplerFilterMinmaxProperties.filterMinmaxImageComponentMapping !=
                 vulkan12Properties.filterMinmaxImageComponentMapping))
        {
            TCU_FAIL("Mismatch between VkPhysicalDeviceSamplerFilterMinmaxProperties and "
                     "VkPhysicalDeviceVulkan12Properties");
        }

        if ((timelineSemaphoreProperties.maxTimelineSemaphoreValueDifference !=
             vulkan12Properties.maxTimelineSemaphoreValueDifference))
        {
            TCU_FAIL(
                "Mismatch between VkPhysicalDeviceTimelineSemaphoreProperties and VkPhysicalDeviceVulkan12Properties");
        }
    }

    return tcu::TestStatus::pass("Vulkan 1.2 device properties are consistent with extension properties");
}

#ifndef CTS_USES_VULKANSC
void checkSupportKhrShaderSubgroupRotate(Context &context)
{
    context.requireDeviceFunctionality("VK_KHR_shader_subgroup_rotate");
}

tcu::TestStatus subgroupRotatePropertyExtensionFeatureConsistency(Context &context)
{
    const CustomInstance instance(createCustomInstanceWithExtension(context, "VK_KHR_get_physical_device_properties2"));
    const InstanceDriver &vki = instance.getDriver();
    const VkPhysicalDevice physicalDevice(chooseDevice(vki, instance, context.getTestContext().getCommandLine()));

    const VkPhysicalDeviceSubgroupProperties &subgroupProperties           = context.getSubgroupProperties();
    VkPhysicalDeviceShaderSubgroupRotateFeaturesKHR subgroupRotateFeatures = initVulkanStructure();
    VkPhysicalDeviceFeatures2 extFeatures = initVulkanStructure(&subgroupRotateFeatures);

    vki.getPhysicalDeviceFeatures2(physicalDevice, &extFeatures);

    // Need access to VkSubgroupFeatureFlagBits which are provided by Vulkan 1.1
    if (!context.contextSupports(vk::ApiVersion(0, 1, 1, 0)))
        TCU_THROW(NotSupportedError, "At least Vulkan 1.1 required to run test");

    // Ensure "VK_KHR_shader_subgroup_rotate" extension's spec version is at least 2
    {
        const std::string extensionName = "VK_KHR_shader_subgroup_rotate";
        const std::vector<VkExtensionProperties> deviceExtensionProperties =
            enumerateDeviceExtensionProperties(vki, physicalDevice, nullptr);

        for (const auto &property : deviceExtensionProperties)
        {
            if (property.extensionName == extensionName && property.specVersion < 2)
            {
                TCU_FAIL(extensionName + " is version 1. Need version 2 or higher");
            }
        }
    }

    // Validate all fields initialized matching to extension structures
    {
        if (subgroupRotateFeatures.shaderSubgroupRotate !=
                ((subgroupProperties.supportedOperations & VK_SUBGROUP_FEATURE_ROTATE_BIT_KHR) != 0) ||
            subgroupRotateFeatures.shaderSubgroupRotateClustered !=
                ((subgroupProperties.supportedOperations & VK_SUBGROUP_FEATURE_ROTATE_CLUSTERED_BIT_KHR) != 0))
        {
            TCU_FAIL("Mismatch between VkPhysicalDeviceShaderSubgroupRotateFeaturesKHR and "
                     "VkPhysicalDeviceVulkan11Properties");
        }
    }
    return tcu::TestStatus::pass(
        "Vulkan device properties are consistent with VkPhysicalDeviceShaderSubgroupRotateFeaturesKHR");
}
#endif // CTS_USES_VULKANSC

#ifndef CTS_USES_VULKANSC
tcu::TestStatus devicePropertyExtensionsConsistencyVulkan13(Context &context)
{
    TestLog &log                          = context.getTestContext().getLog();
    const VkPhysicalDevice physicalDevice = context.getPhysicalDevice();
    const CustomInstance instance =
        createCustomInstanceWithExtension(context, "VK_KHR_get_physical_device_properties2");
    const InstanceDriver &vki = instance.getDriver();

    if (!context.contextSupports(vk::ApiVersion(0, 1, 3, 0)))
        TCU_THROW(NotSupportedError, "At least Vulkan 1.3 required to run test");

    VkPhysicalDeviceVulkan13Properties vulkan13Properties = initVulkanStructure();
    VkPhysicalDeviceProperties2 extProperties             = initVulkanStructure(&vulkan13Properties);

    vki.getPhysicalDeviceProperties2(physicalDevice, &extProperties);

    log << TestLog::Message << vulkan13Properties << TestLog::EndMessage;

    // Validate all fields initialized matching to extension structures
    {
        VkPhysicalDeviceSubgroupSizeControlProperties subgroupSizeControlProperties = initVulkanStructure();
        VkPhysicalDeviceInlineUniformBlockProperties inlineUniformBlockProperties =
            initVulkanStructure(&subgroupSizeControlProperties);
        VkPhysicalDeviceShaderIntegerDotProductProperties shaderIntegerDotProductProperties =
            initVulkanStructure(&inlineUniformBlockProperties);
        VkPhysicalDeviceTexelBufferAlignmentProperties texelBufferAlignmentProperties =
            initVulkanStructure(&shaderIntegerDotProductProperties);
        VkPhysicalDeviceMaintenance4Properties maintenance4Properties =
            initVulkanStructure(&texelBufferAlignmentProperties);
        extProperties = initVulkanStructure(&maintenance4Properties);

        vki.getPhysicalDeviceProperties2(physicalDevice, &extProperties);

        if (subgroupSizeControlProperties.minSubgroupSize != vulkan13Properties.minSubgroupSize ||
            subgroupSizeControlProperties.maxSubgroupSize != vulkan13Properties.maxSubgroupSize ||
            subgroupSizeControlProperties.maxComputeWorkgroupSubgroups !=
                vulkan13Properties.maxComputeWorkgroupSubgroups ||
            subgroupSizeControlProperties.requiredSubgroupSizeStages != vulkan13Properties.requiredSubgroupSizeStages)
        {
            TCU_FAIL("Mismatch between VkPhysicalDeviceSubgroupSizeControlProperties and "
                     "VkPhysicalDeviceVulkan13Properties");
        }

        if (inlineUniformBlockProperties.maxInlineUniformBlockSize != vulkan13Properties.maxInlineUniformBlockSize ||
            inlineUniformBlockProperties.maxPerStageDescriptorInlineUniformBlocks !=
                vulkan13Properties.maxPerStageDescriptorInlineUniformBlocks ||
            inlineUniformBlockProperties.maxPerStageDescriptorUpdateAfterBindInlineUniformBlocks !=
                vulkan13Properties.maxPerStageDescriptorUpdateAfterBindInlineUniformBlocks ||
            inlineUniformBlockProperties.maxDescriptorSetInlineUniformBlocks !=
                vulkan13Properties.maxDescriptorSetInlineUniformBlocks ||
            inlineUniformBlockProperties.maxDescriptorSetUpdateAfterBindInlineUniformBlocks !=
                vulkan13Properties.maxDescriptorSetUpdateAfterBindInlineUniformBlocks)
        {
            TCU_FAIL(
                "Mismatch between VkPhysicalDeviceInlineUniformBlockProperties and VkPhysicalDeviceVulkan13Properties");
        }

        if (shaderIntegerDotProductProperties.integerDotProduct8BitUnsignedAccelerated !=
                vulkan13Properties.integerDotProduct8BitUnsignedAccelerated ||
            shaderIntegerDotProductProperties.integerDotProduct8BitSignedAccelerated !=
                vulkan13Properties.integerDotProduct8BitSignedAccelerated ||
            shaderIntegerDotProductProperties.integerDotProduct8BitMixedSignednessAccelerated !=
                vulkan13Properties.integerDotProduct8BitMixedSignednessAccelerated ||
            shaderIntegerDotProductProperties.integerDotProduct4x8BitPackedUnsignedAccelerated !=
                vulkan13Properties.integerDotProduct4x8BitPackedUnsignedAccelerated ||
            shaderIntegerDotProductProperties.integerDotProduct4x8BitPackedSignedAccelerated !=
                vulkan13Properties.integerDotProduct4x8BitPackedSignedAccelerated ||
            shaderIntegerDotProductProperties.integerDotProduct4x8BitPackedMixedSignednessAccelerated !=
                vulkan13Properties.integerDotProduct4x8BitPackedMixedSignednessAccelerated ||
            shaderIntegerDotProductProperties.integerDotProduct16BitUnsignedAccelerated !=
                vulkan13Properties.integerDotProduct16BitUnsignedAccelerated ||
            shaderIntegerDotProductProperties.integerDotProduct16BitSignedAccelerated !=
                vulkan13Properties.integerDotProduct16BitSignedAccelerated ||
            shaderIntegerDotProductProperties.integerDotProduct16BitMixedSignednessAccelerated !=
                vulkan13Properties.integerDotProduct16BitMixedSignednessAccelerated ||
            shaderIntegerDotProductProperties.integerDotProduct32BitUnsignedAccelerated !=
                vulkan13Properties.integerDotProduct32BitUnsignedAccelerated ||
            shaderIntegerDotProductProperties.integerDotProduct32BitSignedAccelerated !=
                vulkan13Properties.integerDotProduct32BitSignedAccelerated ||
            shaderIntegerDotProductProperties.integerDotProduct32BitMixedSignednessAccelerated !=
                vulkan13Properties.integerDotProduct32BitMixedSignednessAccelerated ||
            shaderIntegerDotProductProperties.integerDotProduct64BitUnsignedAccelerated !=
                vulkan13Properties.integerDotProduct64BitUnsignedAccelerated ||
            shaderIntegerDotProductProperties.integerDotProduct64BitSignedAccelerated !=
                vulkan13Properties.integerDotProduct64BitSignedAccelerated ||
            shaderIntegerDotProductProperties.integerDotProduct64BitMixedSignednessAccelerated !=
                vulkan13Properties.integerDotProduct64BitMixedSignednessAccelerated ||
            shaderIntegerDotProductProperties.integerDotProductAccumulatingSaturating8BitUnsignedAccelerated !=
                vulkan13Properties.integerDotProductAccumulatingSaturating8BitUnsignedAccelerated ||
            shaderIntegerDotProductProperties.integerDotProductAccumulatingSaturating8BitSignedAccelerated !=
                vulkan13Properties.integerDotProductAccumulatingSaturating8BitSignedAccelerated ||
            shaderIntegerDotProductProperties.integerDotProductAccumulatingSaturating8BitMixedSignednessAccelerated !=
                vulkan13Properties.integerDotProductAccumulatingSaturating8BitMixedSignednessAccelerated ||
            shaderIntegerDotProductProperties.integerDotProductAccumulatingSaturating4x8BitPackedUnsignedAccelerated !=
                vulkan13Properties.integerDotProductAccumulatingSaturating4x8BitPackedUnsignedAccelerated ||
            shaderIntegerDotProductProperties.integerDotProductAccumulatingSaturating4x8BitPackedSignedAccelerated !=
                vulkan13Properties.integerDotProductAccumulatingSaturating4x8BitPackedSignedAccelerated ||
            shaderIntegerDotProductProperties
                    .integerDotProductAccumulatingSaturating4x8BitPackedMixedSignednessAccelerated !=
                vulkan13Properties.integerDotProductAccumulatingSaturating4x8BitPackedMixedSignednessAccelerated ||
            shaderIntegerDotProductProperties.integerDotProductAccumulatingSaturating16BitUnsignedAccelerated !=
                vulkan13Properties.integerDotProductAccumulatingSaturating16BitUnsignedAccelerated ||
            shaderIntegerDotProductProperties.integerDotProductAccumulatingSaturating16BitSignedAccelerated !=
                vulkan13Properties.integerDotProductAccumulatingSaturating16BitSignedAccelerated ||
            shaderIntegerDotProductProperties.integerDotProductAccumulatingSaturating16BitMixedSignednessAccelerated !=
                vulkan13Properties.integerDotProductAccumulatingSaturating16BitMixedSignednessAccelerated ||
            shaderIntegerDotProductProperties.integerDotProductAccumulatingSaturating32BitUnsignedAccelerated !=
                vulkan13Properties.integerDotProductAccumulatingSaturating32BitUnsignedAccelerated ||
            shaderIntegerDotProductProperties.integerDotProductAccumulatingSaturating32BitSignedAccelerated !=
                vulkan13Properties.integerDotProductAccumulatingSaturating32BitSignedAccelerated ||
            shaderIntegerDotProductProperties.integerDotProductAccumulatingSaturating32BitMixedSignednessAccelerated !=
                vulkan13Properties.integerDotProductAccumulatingSaturating32BitMixedSignednessAccelerated ||
            shaderIntegerDotProductProperties.integerDotProductAccumulatingSaturating64BitUnsignedAccelerated !=
                vulkan13Properties.integerDotProductAccumulatingSaturating64BitUnsignedAccelerated ||
            shaderIntegerDotProductProperties.integerDotProductAccumulatingSaturating64BitSignedAccelerated !=
                vulkan13Properties.integerDotProductAccumulatingSaturating64BitSignedAccelerated ||
            shaderIntegerDotProductProperties.integerDotProductAccumulatingSaturating64BitMixedSignednessAccelerated !=
                vulkan13Properties.integerDotProductAccumulatingSaturating64BitMixedSignednessAccelerated)
        {
            TCU_FAIL("Mismatch between VkPhysicalDeviceShaderIntegerDotProductProperties and "
                     "VkPhysicalDeviceVulkan13Properties");
        }

        if (texelBufferAlignmentProperties.storageTexelBufferOffsetAlignmentBytes !=
                vulkan13Properties.storageTexelBufferOffsetAlignmentBytes ||
            texelBufferAlignmentProperties.storageTexelBufferOffsetSingleTexelAlignment !=
                vulkan13Properties.storageTexelBufferOffsetSingleTexelAlignment ||
            texelBufferAlignmentProperties.uniformTexelBufferOffsetAlignmentBytes !=
                vulkan13Properties.uniformTexelBufferOffsetAlignmentBytes ||
            texelBufferAlignmentProperties.uniformTexelBufferOffsetSingleTexelAlignment !=
                vulkan13Properties.uniformTexelBufferOffsetSingleTexelAlignment)
        {
            TCU_FAIL("Mismatch between VkPhysicalDeviceTexelBufferAlignmentProperties and "
                     "VkPhysicalDeviceVulkan13Properties");
        }

        if (maintenance4Properties.maxBufferSize != vulkan13Properties.maxBufferSize)
        {
            TCU_FAIL("Mismatch between VkPhysicalDeviceMaintenance4Properties and VkPhysicalDeviceVulkan13Properties");
        }
    }

    return tcu::TestStatus::pass("Vulkan 1.3 device properties are consistent with extension properties");
}

tcu::TestStatus devicePropertyExtensionsConsistencyVulkan14(Context &context)
{
    TestLog &log                          = context.getTestContext().getLog();
    const VkPhysicalDevice physicalDevice = context.getPhysicalDevice();
    const CustomInstance instance =
        createCustomInstanceWithExtension(context, "VK_KHR_get_physical_device_properties2");
    const InstanceDriver &vki = instance.getDriver();

    if (!context.contextSupports(vk::ApiVersion(0, 1, 4, 0)))
        TCU_THROW(NotSupportedError, "At least Vulkan 1.4 required to run test");

    VkPhysicalDeviceVulkan14Properties vulkan14Properties = initVulkanStructure();
    VkPhysicalDeviceProperties2 extProperties             = initVulkanStructure(&vulkan14Properties);
    std::vector<VkImageLayout> vulkan14CopyLayouts;
    std::vector<VkImageLayout> extCopyLayouts;

    vki.getPhysicalDeviceProperties2(physicalDevice, &extProperties);

    vulkan14CopyLayouts.resize(vulkan14Properties.copySrcLayoutCount + vulkan14Properties.copyDstLayoutCount);
    vulkan14Properties.pCopySrcLayouts = vulkan14CopyLayouts.data();
    vulkan14Properties.pCopyDstLayouts = vulkan14CopyLayouts.data() + vulkan14Properties.copySrcLayoutCount;
    vki.getPhysicalDeviceProperties2(physicalDevice, &extProperties);

    log << TestLog::Message << vulkan14Properties << TestLog::EndMessage;

    // Validate all fields initialized matching to extension structures
    {
        VkPhysicalDeviceLineRasterizationPropertiesKHR lineRasterizationProperties = initVulkanStructure();
        VkPhysicalDeviceMaintenance5PropertiesKHR maintenance5Properties =
            initVulkanStructure(&lineRasterizationProperties);
        VkPhysicalDeviceMaintenance6PropertiesKHR maintenance6Properties = initVulkanStructure(&maintenance5Properties);
        VkPhysicalDevicePushDescriptorPropertiesKHR pushDescriptorProperties =
            initVulkanStructure(&maintenance6Properties);
        VkPhysicalDeviceVertexAttributeDivisorPropertiesKHR vertexAttributeDivisorProperties =
            initVulkanStructure(&pushDescriptorProperties);
        VkPhysicalDeviceHostImageCopyPropertiesEXT hostImageCopyProperties =
            initVulkanStructure(&vertexAttributeDivisorProperties);
        VkPhysicalDevicePipelineRobustnessPropertiesEXT pipelineRobustnessProperties =
            initVulkanStructure(&hostImageCopyProperties);
        extProperties = initVulkanStructure(&pipelineRobustnessProperties);

        vki.getPhysicalDeviceProperties2(physicalDevice, &extProperties);

        // alocate and fill pCopySrcLayouts/pCopyDstLayouts data
        extCopyLayouts.resize(hostImageCopyProperties.copySrcLayoutCount + hostImageCopyProperties.copyDstLayoutCount);
        hostImageCopyProperties.pCopySrcLayouts = extCopyLayouts.data();
        hostImageCopyProperties.pCopyDstLayouts = extCopyLayouts.data() + hostImageCopyProperties.copySrcLayoutCount;
        hostImageCopyProperties.pNext           = nullptr;
        extProperties.pNext                     = &hostImageCopyProperties;
        vki.getPhysicalDeviceProperties2(physicalDevice, &extProperties);

        if (lineRasterizationProperties.lineSubPixelPrecisionBits != vulkan14Properties.lineSubPixelPrecisionBits)
        {
            TCU_FAIL("Mismatch between VkPhysicalDeviceLineRasterizationPropertiesKHR and "
                     "VkPhysicalDeviceVulkan14Properties");
        }

        if (maintenance5Properties.earlyFragmentMultisampleCoverageAfterSampleCounting !=
                vulkan14Properties.earlyFragmentMultisampleCoverageAfterSampleCounting ||
            maintenance5Properties.earlyFragmentSampleMaskTestBeforeSampleCounting !=
                vulkan14Properties.earlyFragmentSampleMaskTestBeforeSampleCounting ||
            maintenance5Properties.depthStencilSwizzleOneSupport != vulkan14Properties.depthStencilSwizzleOneSupport ||
            maintenance5Properties.polygonModePointSize != vulkan14Properties.polygonModePointSize ||
            maintenance5Properties.nonStrictSinglePixelWideLinesUseParallelogram !=
                vulkan14Properties.nonStrictSinglePixelWideLinesUseParallelogram ||
            maintenance5Properties.nonStrictWideLinesUseParallelogram !=
                vulkan14Properties.nonStrictWideLinesUseParallelogram)
        {
            TCU_FAIL(
                "Mismatch between VkPhysicalDeviceMaintenance5PropertiesKHR and VkPhysicalDeviceVulkan14Properties");
        }

        if (maintenance6Properties.blockTexelViewCompatibleMultipleLayers !=
                vulkan14Properties.blockTexelViewCompatibleMultipleLayers ||
            maintenance6Properties.maxCombinedImageSamplerDescriptorCount !=
                vulkan14Properties.maxCombinedImageSamplerDescriptorCount ||
            maintenance6Properties.fragmentShadingRateClampCombinerInputs !=
                vulkan14Properties.fragmentShadingRateClampCombinerInputs)
        {
            TCU_FAIL(
                "Mismatch between VkPhysicalDeviceMaintenance6PropertiesKHR and VkPhysicalDeviceVulkan14Properties");
        }

        if (pushDescriptorProperties.maxPushDescriptors != vulkan14Properties.maxPushDescriptors)
        {
            TCU_FAIL(
                "Mismatch between VkPhysicalDevicePushDescriptorPropertiesKHR and VkPhysicalDeviceVulkan14Properties");
        }

        if (vertexAttributeDivisorProperties.maxVertexAttribDivisor != vulkan14Properties.maxVertexAttribDivisor ||
            vertexAttributeDivisorProperties.supportsNonZeroFirstInstance !=
                vulkan14Properties.supportsNonZeroFirstInstance)
        {
            TCU_FAIL("Mismatch between VkPhysicalDeviceVertexAttributeDivisorPropertiesKHR and "
                     "VkPhysicalDeviceVulkan14Properties");
        }

        if (hostImageCopyProperties.copySrcLayoutCount != vulkan14Properties.copySrcLayoutCount ||
            (deMemCmp(hostImageCopyProperties.pCopySrcLayouts, vulkan14Properties.pCopySrcLayouts,
                      vulkan14Properties.copySrcLayoutCount) != 0) ||
            hostImageCopyProperties.copyDstLayoutCount != vulkan14Properties.copyDstLayoutCount ||
            (deMemCmp(hostImageCopyProperties.pCopyDstLayouts, vulkan14Properties.pCopyDstLayouts,
                      vulkan14Properties.copyDstLayoutCount) != 0) ||
            (deMemCmp(hostImageCopyProperties.optimalTilingLayoutUUID, vulkan14Properties.optimalTilingLayoutUUID,
                      VK_LUID_SIZE) != 0) ||
            hostImageCopyProperties.identicalMemoryTypeRequirements !=
                vulkan14Properties.identicalMemoryTypeRequirements)
        {
            TCU_FAIL(
                "Mismatch between VkPhysicalDeviceHostImageCopyPropertiesEXT and VkPhysicalDeviceVulkan14Properties");
        }

        if (pipelineRobustnessProperties.defaultRobustnessStorageBuffers !=
                vulkan14Properties.defaultRobustnessStorageBuffers ||
            pipelineRobustnessProperties.defaultRobustnessUniformBuffers !=
                vulkan14Properties.defaultRobustnessUniformBuffers ||
            pipelineRobustnessProperties.defaultRobustnessVertexInputs !=
                vulkan14Properties.defaultRobustnessVertexInputs ||
            pipelineRobustnessProperties.defaultRobustnessImages != vulkan14Properties.defaultRobustnessImages)
        {
            TCU_FAIL("Mismatch between VkPhysicalDevicePipelineRobustnessPropertiesEXT and "
                     "VkPhysicalDeviceVulkan14Properties");
        }
    }

    return tcu::TestStatus::pass("Vulkan 1.4 device properties are consistent with extension properties");
}
#endif // CTS_USES_VULKANSC

tcu::TestStatus imageFormatProperties2(Context &context, const VkFormat format, const VkImageType imageType,
                                       const VkImageTiling tiling)
{
    if (isYCbCrFormat(format))
        // check if Ycbcr format enums are valid given the version and extensions
        checkYcbcrApiSupport(context);

    TestLog &log = context.getTestContext().getLog();

    const CustomInstance instance(createCustomInstanceWithExtension(context, "VK_KHR_get_physical_device_properties2"));
    const InstanceDriver &vki(instance.getDriver());
    const VkPhysicalDevice physicalDevice(chooseDevice(vki, instance, context.getTestContext().getCommandLine()));

    const VkImageCreateFlags ycbcrFlags =
        isYCbCrFormat(format) ? (VkImageCreateFlags)VK_IMAGE_CREATE_DISJOINT_BIT : (VkImageCreateFlags)0u;
    const VkImageUsageFlags allUsageFlags =
        VK_IMAGE_USAGE_TRANSFER_SRC_BIT | VK_IMAGE_USAGE_TRANSFER_DST_BIT | VK_IMAGE_USAGE_SAMPLED_BIT |
        VK_IMAGE_USAGE_STORAGE_BIT | VK_IMAGE_USAGE_COLOR_ATTACHMENT_BIT | VK_IMAGE_USAGE_DEPTH_STENCIL_ATTACHMENT_BIT |
        VK_IMAGE_USAGE_TRANSIENT_ATTACHMENT_BIT | VK_IMAGE_USAGE_INPUT_ATTACHMENT_BIT;
    const VkImageCreateFlags allCreateFlags =
        VK_IMAGE_CREATE_SPARSE_BINDING_BIT | VK_IMAGE_CREATE_SPARSE_RESIDENCY_BIT | VK_IMAGE_CREATE_SPARSE_ALIASED_BIT |
        VK_IMAGE_CREATE_MUTABLE_FORMAT_BIT | VK_IMAGE_CREATE_CUBE_COMPATIBLE_BIT | ycbcrFlags;

    for (VkImageUsageFlags curUsageFlags = (VkImageUsageFlags)1; curUsageFlags <= allUsageFlags; curUsageFlags++)
    {
        if (!isValidImageUsageFlagCombination(curUsageFlags))
            continue;

        for (VkImageCreateFlags curCreateFlags = 0; curCreateFlags <= allCreateFlags; curCreateFlags++)
        {
            const VkPhysicalDeviceImageFormatInfo2 imageFormatInfo = {
                VK_STRUCTURE_TYPE_PHYSICAL_DEVICE_IMAGE_FORMAT_INFO_2,
                nullptr,
                format,
                imageType,
                tiling,
                curUsageFlags,
                curCreateFlags};

            VkImageFormatProperties coreProperties;
            VkImageFormatProperties2 extProperties;
            VkResult coreResult;
            VkResult extResult;

            deMemset(&coreProperties, 0xcd, sizeof(VkImageFormatProperties));
            deMemset(&extProperties, 0xcd, sizeof(VkImageFormatProperties2));

            extProperties.sType = VK_STRUCTURE_TYPE_IMAGE_FORMAT_PROPERTIES_2;
            extProperties.pNext = nullptr;

            coreResult = vki.getPhysicalDeviceImageFormatProperties(
                physicalDevice, imageFormatInfo.format, imageFormatInfo.type, imageFormatInfo.tiling,
                imageFormatInfo.usage, imageFormatInfo.flags, &coreProperties);
            extResult = vki.getPhysicalDeviceImageFormatProperties2(physicalDevice, &imageFormatInfo, &extProperties);

            TCU_CHECK(extProperties.sType == VK_STRUCTURE_TYPE_IMAGE_FORMAT_PROPERTIES_2);
            TCU_CHECK(extProperties.pNext == nullptr);

            if ((coreResult != extResult) ||
                (deMemCmp(&coreProperties, &extProperties.imageFormatProperties, sizeof(VkImageFormatProperties)) != 0))
            {
                log << TestLog::Message << "ERROR: device mismatch with query " << imageFormatInfo
                    << TestLog::EndMessage << TestLog::Message << "vkGetPhysicalDeviceImageFormatProperties() returned "
                    << coreResult << ", " << coreProperties << TestLog::EndMessage << TestLog::Message
                    << "vkGetPhysicalDeviceImageFormatProperties2() returned " << extResult << ", " << extProperties
                    << TestLog::EndMessage;
                TCU_FAIL("Mismatch between image format properties reported by "
                         "vkGetPhysicalDeviceImageFormatProperties and vkGetPhysicalDeviceImageFormatProperties2");
            }
        }
    }

    return tcu::TestStatus::pass("Querying image format properties succeeded");
}

#ifndef CTS_USES_VULKANSC
tcu::TestStatus sparseImageFormatProperties2(Context &context, const VkFormat format, const VkImageType imageType,
                                             const VkImageTiling tiling)
{
    TestLog &log = context.getTestContext().getLog();

    const CustomInstance instance(createCustomInstanceWithExtension(context, "VK_KHR_get_physical_device_properties2"));
    const InstanceDriver &vki(instance.getDriver());
    const VkPhysicalDevice physicalDevice(chooseDevice(vki, instance, context.getTestContext().getCommandLine()));

    const VkImageUsageFlags allUsageFlags =
        VK_IMAGE_USAGE_TRANSFER_SRC_BIT | VK_IMAGE_USAGE_TRANSFER_DST_BIT | VK_IMAGE_USAGE_SAMPLED_BIT |
        VK_IMAGE_USAGE_STORAGE_BIT | VK_IMAGE_USAGE_COLOR_ATTACHMENT_BIT | VK_IMAGE_USAGE_DEPTH_STENCIL_ATTACHMENT_BIT |
        VK_IMAGE_USAGE_TRANSIENT_ATTACHMENT_BIT | VK_IMAGE_USAGE_INPUT_ATTACHMENT_BIT;

    for (uint32_t sampleCountBit = VK_SAMPLE_COUNT_1_BIT; sampleCountBit <= VK_SAMPLE_COUNT_64_BIT;
         sampleCountBit          = (sampleCountBit << 1u))
    {
        for (VkImageUsageFlags curUsageFlags = (VkImageUsageFlags)1; curUsageFlags <= allUsageFlags; curUsageFlags++)
        {
            if (!isValidImageUsageFlagCombination(curUsageFlags))
                continue;

            const VkPhysicalDeviceSparseImageFormatInfo2 imageFormatInfo = {
                VK_STRUCTURE_TYPE_PHYSICAL_DEVICE_SPARSE_IMAGE_FORMAT_INFO_2,
                nullptr,
                format,
                imageType,
                (VkSampleCountFlagBits)sampleCountBit,
                curUsageFlags,
                tiling,
            };

            uint32_t numCoreProperties = 0u;
            uint32_t numExtProperties  = 0u;

            // Query count
            vki.getPhysicalDeviceSparseImageFormatProperties(
                physicalDevice, imageFormatInfo.format, imageFormatInfo.type, imageFormatInfo.samples,
                imageFormatInfo.usage, imageFormatInfo.tiling, &numCoreProperties, nullptr);
            vki.getPhysicalDeviceSparseImageFormatProperties2(physicalDevice, &imageFormatInfo, &numExtProperties,
                                                              nullptr);

            if (numCoreProperties != numExtProperties)
            {
                log << TestLog::Message << "ERROR: different number of properties reported for " << imageFormatInfo
                    << TestLog::EndMessage;
                TCU_FAIL("Mismatch in reported property count");
            }

            if (!context.getDeviceFeatures().sparseBinding)
            {
                // There is no support for sparse binding, getPhysicalDeviceSparseImageFormatProperties* MUST report no properties
                // Only have to check one of the entrypoints as a mismatch in count is already caught.
                if (numCoreProperties > 0)
                {
                    log << TestLog::Message << "ERROR: device does not support sparse binding but claims support for "
                        << numCoreProperties
                        << " properties in vkGetPhysicalDeviceSparseImageFormatProperties with parameters "
                        << imageFormatInfo << TestLog::EndMessage;
                    TCU_FAIL("Claimed format properties inconsistent with overall sparseBinding feature");
                }
            }

            if (numCoreProperties > 0)
            {
                std::vector<VkSparseImageFormatProperties> coreProperties(numCoreProperties);
                std::vector<VkSparseImageFormatProperties2> extProperties(numExtProperties);

                deMemset(&coreProperties[0], 0xcd, sizeof(VkSparseImageFormatProperties) * numCoreProperties);
                deMemset(&extProperties[0], 0xcd, sizeof(VkSparseImageFormatProperties2) * numExtProperties);

                for (uint32_t ndx = 0; ndx < numExtProperties; ++ndx)
                {
                    extProperties[ndx].sType = VK_STRUCTURE_TYPE_SPARSE_IMAGE_FORMAT_PROPERTIES_2;
                    extProperties[ndx].pNext = nullptr;
                }

                vki.getPhysicalDeviceSparseImageFormatProperties(
                    physicalDevice, imageFormatInfo.format, imageFormatInfo.type, imageFormatInfo.samples,
                    imageFormatInfo.usage, imageFormatInfo.tiling, &numCoreProperties, &coreProperties[0]);
                vki.getPhysicalDeviceSparseImageFormatProperties2(physicalDevice, &imageFormatInfo, &numExtProperties,
                                                                  &extProperties[0]);

                TCU_CHECK((size_t)numCoreProperties == coreProperties.size());
                TCU_CHECK((size_t)numExtProperties == extProperties.size());

                for (uint32_t ndx = 0; ndx < numCoreProperties; ++ndx)
                {
                    TCU_CHECK(extProperties[ndx].sType == VK_STRUCTURE_TYPE_SPARSE_IMAGE_FORMAT_PROPERTIES_2);
                    TCU_CHECK(extProperties[ndx].pNext == nullptr);

                    if ((deMemCmp(&coreProperties[ndx], &extProperties[ndx].properties,
                                  sizeof(VkSparseImageFormatProperties)) != 0))
                    {
                        log << TestLog::Message << "ERROR: device mismatch with query " << imageFormatInfo
                            << " property " << ndx << TestLog::EndMessage << TestLog::Message
                            << "vkGetPhysicalDeviceSparseImageFormatProperties() returned " << coreProperties[ndx]
                            << TestLog::EndMessage << TestLog::Message
                            << "vkGetPhysicalDeviceSparseImageFormatProperties2() returned " << extProperties[ndx]
                            << TestLog::EndMessage;
                        TCU_FAIL("Mismatch between image format properties reported by "
                                 "vkGetPhysicalDeviceSparseImageFormatProperties and "
                                 "vkGetPhysicalDeviceSparseImageFormatProperties2");
                    }
                }
            }
        }
    }

    return tcu::TestStatus::pass("Querying sparse image format properties succeeded");
}
#endif // CTS_USES_VULKANSC

tcu::TestStatus execImageFormatTest(Context &context, ImageFormatPropertyCase testCase)
{
    return testCase.testFunction(context, testCase.format, testCase.imageType, testCase.tiling);
}

void createImageFormatTypeTilingTests(tcu::TestCaseGroup *testGroup, ImageFormatPropertyCase params)
{
    DE_ASSERT(params.format == VK_FORMAT_UNDEFINED);

    static const struct
    {
        VkFormat begin;
        VkFormat end;
        ImageFormatPropertyCase params;
    } s_formatRanges[] = {
        // core formats
        {(VkFormat)(VK_FORMAT_UNDEFINED), VK_CORE_FORMAT_LAST, params},

        // YCbCr formats
        {VK_FORMAT_G8B8G8R8_422_UNORM, (VkFormat)(VK_FORMAT_G16_B16_R16_3PLANE_444_UNORM + 1), params},

        // YCbCr extended formats
        {VK_FORMAT_G8_B8R8_2PLANE_444_UNORM_EXT, (VkFormat)(VK_FORMAT_G16_B16R16_2PLANE_444_UNORM_EXT + 1), params},
    };

    for (int rangeNdx = 0; rangeNdx < DE_LENGTH_OF_ARRAY(s_formatRanges); ++rangeNdx)
    {
        const VkFormat rangeBegin = s_formatRanges[rangeNdx].begin;
        const VkFormat rangeEnd   = s_formatRanges[rangeNdx].end;

        for (VkFormat format = rangeBegin; format != rangeEnd; format = (VkFormat)(format + 1))
        {
            const bool isYCbCr = isYCbCrFormat(format);
#ifndef CTS_USES_VULKANSC
            const bool isSparse = (params.testFunction == sparseImageFormatProperties2);
#else
            const bool isSparse = false;
#endif // CTS_USES_VULKANSC

            if (isYCbCr && isSparse)
                continue;

            if (isYCbCr && params.imageType != VK_IMAGE_TYPE_2D)
                continue;

            const char *const enumName = getFormatName(format);
            const string caseName      = de::toLower(string(enumName).substr(10));

            params.format = format;

            addFunctionCase(testGroup, caseName, execImageFormatTest, params);
        }
    }
}

void createImageFormatTypeTests(tcu::TestCaseGroup *testGroup, ImageFormatPropertyCase params)
{
    DE_ASSERT(params.tiling == VK_CORE_IMAGE_TILING_LAST);

    testGroup->addChild(createTestGroup(
        testGroup->getTestContext(), "optimal", createImageFormatTypeTilingTests,
        ImageFormatPropertyCase(params.testFunction, VK_FORMAT_UNDEFINED, params.imageType, VK_IMAGE_TILING_OPTIMAL)));
    testGroup->addChild(createTestGroup(
        testGroup->getTestContext(), "linear", createImageFormatTypeTilingTests,
        ImageFormatPropertyCase(params.testFunction, VK_FORMAT_UNDEFINED, params.imageType, VK_IMAGE_TILING_LINEAR)));
}

void createImageFormatTests(tcu::TestCaseGroup *testGroup, ImageFormatPropertyCase::Function testFunction)
{
    testGroup->addChild(createTestGroup(
        testGroup->getTestContext(), "1d", createImageFormatTypeTests,
        ImageFormatPropertyCase(testFunction, VK_FORMAT_UNDEFINED, VK_IMAGE_TYPE_1D, VK_CORE_IMAGE_TILING_LAST)));
    testGroup->addChild(createTestGroup(
        testGroup->getTestContext(), "2d", createImageFormatTypeTests,
        ImageFormatPropertyCase(testFunction, VK_FORMAT_UNDEFINED, VK_IMAGE_TYPE_2D, VK_CORE_IMAGE_TILING_LAST)));
    testGroup->addChild(createTestGroup(
        testGroup->getTestContext(), "3d", createImageFormatTypeTests,
        ImageFormatPropertyCase(testFunction, VK_FORMAT_UNDEFINED, VK_IMAGE_TYPE_3D, VK_CORE_IMAGE_TILING_LAST)));
}

tcu::TestStatus execImageUsageTest(Context &context, ImageUsagePropertyCase testCase)
{
    return testCase.testFunction(context, testCase.format, testCase.usage, testCase.tiling);
}

void checkSupportImageUsage(Context &context, ImageUsagePropertyCase params)
{
    if (params.usage == VK_IMAGE_USAGE_FRAGMENT_SHADING_RATE_ATTACHMENT_BIT_KHR)
        context.requireDeviceFunctionality("VK_KHR_fragment_shading_rate");
}

void createImageUsageTilingTests(tcu::TestCaseGroup *testGroup, ImageUsagePropertyCase params)
{
    struct UsageTest
    {
        const char *name;
        VkImageUsageFlags usage;
    } usageTests[] = {
        {"sampled", VK_IMAGE_USAGE_SAMPLED_BIT},
        {"storage", VK_IMAGE_USAGE_STORAGE_BIT},
        {"color_attachment", VK_IMAGE_USAGE_COLOR_ATTACHMENT_BIT},
        {"depth_stencil_attachment", VK_IMAGE_USAGE_DEPTH_STENCIL_ATTACHMENT_BIT},
        {"input_attachment", VK_IMAGE_USAGE_INPUT_ATTACHMENT_BIT},
        {"fragment_shading_rate_attachment", VK_IMAGE_USAGE_FRAGMENT_SHADING_RATE_ATTACHMENT_BIT_KHR},
    };

    for (int rangeNdx = 0; rangeNdx < DE_LENGTH_OF_ARRAY(usageTests); ++rangeNdx)
    {
        const auto usage = usageTests[rangeNdx];

        const VkFormat rangeBegin = VK_FORMAT_UNDEFINED;
        const VkFormat rangeEnd   = VK_CORE_FORMAT_LAST;

        for (VkFormat format = rangeBegin; format != rangeEnd; format = (VkFormat)(format + 1))
        {
            const char *const enumName = getFormatName(format);
            const string caseName      = std::string(usage.name) + "_" + de::toLower(string(enumName).substr(10));

            params.usage  = usage.usage;
            params.format = format;

            addFunctionCase(testGroup, caseName, checkSupportImageUsage, execImageUsageTest, params);
        }
    }
}

void createImageUsageTests(tcu::TestCaseGroup *testGroup, ImageUsagePropertyCase::Function testFunction)
{
    testGroup->addChild(
        createTestGroup(testGroup->getTestContext(), "optimal", createImageUsageTilingTests,
                        ImageUsagePropertyCase(testFunction, VK_FORMAT_UNDEFINED, 0u, VK_IMAGE_TILING_OPTIMAL)));
    testGroup->addChild(
        createTestGroup(testGroup->getTestContext(), "linear", createImageUsageTilingTests,
                        ImageUsagePropertyCase(testFunction, VK_FORMAT_UNDEFINED, 0u, VK_IMAGE_TILING_LINEAR)));
}

// Android CTS -specific tests

namespace android
{

void checkSupportAndroid(Context &)
{
#if (DE_OS != DE_OS_ANDROID)
    TCU_THROW(NotSupportedError, "Test is only for Android");
#endif
}

void checkExtensions(tcu::ResultCollector &results, const set<string> &allowedExtensions,
                     const vector<VkExtensionProperties> &reportedExtensions)
{
    for (vector<VkExtensionProperties>::const_iterator extension = reportedExtensions.begin();
         extension != reportedExtensions.end(); ++extension)
    {
        const string extensionName(extension->extensionName);
        const bool mustBeKnown =
            de::beginsWith(extensionName, "VK_GOOGLE_") || de::beginsWith(extensionName, "VK_ANDROID_");

        if (mustBeKnown && !de::contains(allowedExtensions, extensionName))
            results.fail("Unknown extension: " + extensionName);
    }
}

tcu::TestStatus testNoUnknownExtensions(Context &context)
{
    TestLog &log = context.getTestContext().getLog();
    tcu::ResultCollector results(log);
    set<string> allowedInstanceExtensions;
    set<string> allowedDeviceExtensions;

    // All known extensions should be added to allowedExtensions:
    // allowedExtensions.insert("VK_GOOGLE_extension1");
    allowedDeviceExtensions.insert("VK_ANDROID_external_format_resolve");
    allowedDeviceExtensions.insert("VK_ANDROID_external_memory_android_hardware_buffer");
    allowedDeviceExtensions.insert("VK_GOOGLE_display_timing");
    allowedDeviceExtensions.insert("VK_GOOGLE_decorate_string");
    allowedDeviceExtensions.insert("VK_GOOGLE_hlsl_functionality1");
    allowedDeviceExtensions.insert("VK_GOOGLE_user_type");
    allowedInstanceExtensions.insert("VK_GOOGLE_surfaceless_query");

    // Instance extensions
    checkExtensions(results, allowedInstanceExtensions,
                    enumerateInstanceExtensionProperties(context.getPlatformInterface(), nullptr));

    // Extensions exposed by instance layers
    {
        const vector<VkLayerProperties> layers = enumerateInstanceLayerProperties(context.getPlatformInterface());

        for (vector<VkLayerProperties>::const_iterator layer = layers.begin(); layer != layers.end(); ++layer)
        {
            checkExtensions(results, allowedInstanceExtensions,
                            enumerateInstanceExtensionProperties(context.getPlatformInterface(), layer->layerName));
        }
    }

    // Device extensions
    checkExtensions(
        results, allowedDeviceExtensions,
        enumerateDeviceExtensionProperties(context.getInstanceInterface(), context.getPhysicalDevice(), nullptr));

    // Extensions exposed by device layers
    {
        const vector<VkLayerProperties> layers =
            enumerateDeviceLayerProperties(context.getInstanceInterface(), context.getPhysicalDevice());

        for (vector<VkLayerProperties>::const_iterator layer = layers.begin(); layer != layers.end(); ++layer)
        {
            checkExtensions(results, allowedDeviceExtensions,
                            enumerateDeviceExtensionProperties(context.getInstanceInterface(),
                                                               context.getPhysicalDevice(), layer->layerName));
        }
    }

    return tcu::TestStatus(results.getResult(), results.getMessage());
}

tcu::TestStatus testNoLayers(Context &context)
{
    TestLog &log = context.getTestContext().getLog();
    tcu::ResultCollector results(log);

    {
        const vector<VkLayerProperties> layers = enumerateInstanceLayerProperties(context.getPlatformInterface());

        for (vector<VkLayerProperties>::const_iterator layer = layers.begin(); layer != layers.end(); ++layer)
            results.fail(string("Instance layer enumerated: ") + layer->layerName);
    }

    {
        const vector<VkLayerProperties> layers =
            enumerateDeviceLayerProperties(context.getInstanceInterface(), context.getPhysicalDevice());

        for (vector<VkLayerProperties>::const_iterator layer = layers.begin(); layer != layers.end(); ++layer)
            results.fail(string("Device layer enumerated: ") + layer->layerName);
    }

    return tcu::TestStatus(results.getResult(), results.getMessage());
}

tcu::TestStatus testMandatoryExtensions(Context &context)
{
    TestLog &log = context.getTestContext().getLog();
    tcu::ResultCollector results(log);

    // Instance extensions
    {
        static const string mandatoryExtensions[] = {
            "VK_KHR_get_physical_device_properties2",
        };

        for (const auto &ext : mandatoryExtensions)
        {
            if (!context.isInstanceFunctionalitySupported(ext))
                results.fail(ext + " is not supported");
        }
    }

    // Device extensions
    {
        static const string mandatoryExtensions[] = {
            "VK_KHR_maintenance1",
        };

        for (const auto &ext : mandatoryExtensions)
        {
            if (!context.isDeviceFunctionalitySupported(ext))
                results.fail(ext + " is not supported");
        }
    }

    return tcu::TestStatus(results.getResult(), results.getMessage());
}

} // namespace android

} // namespace

static inline void addFunctionCaseInNewSubgroup(tcu::TestContext &testCtx, tcu::TestCaseGroup *group,
                                                const std::string &subgroupName, FunctionInstance0::Function testFunc)
{
    de::MovePtr<tcu::TestCaseGroup> subgroup(new tcu::TestCaseGroup(testCtx, subgroupName.c_str()));
    addFunctionCase(subgroup.get(), "basic", testFunc);
    group->addChild(subgroup.release());
}

tcu::TestCaseGroup *createFeatureInfoTests(tcu::TestContext &testCtx)
{
    de::MovePtr<tcu::TestCaseGroup> infoTests(new tcu::TestCaseGroup(testCtx, "info"));

    infoTests->addChild(createTestGroup(testCtx, "format_properties", createFormatTests));
    infoTests->addChild(
        createTestGroup(testCtx, "image_format_properties", createImageFormatTests, imageFormatProperties));
    infoTests->addChild(
        createTestGroup(testCtx, "unsupported_image_usage", createImageUsageTests, unsupportedImageUsage));

    {
        de::MovePtr<tcu::TestCaseGroup> extCoreVersionGrp(new tcu::TestCaseGroup(testCtx, "extension_core_versions"));

        addFunctionCase(extCoreVersionGrp.get(), "extension_core_versions", extensionCoreVersions);

        infoTests->addChild(extCoreVersionGrp.release());
    }

    {
        de::MovePtr<tcu::TestCaseGroup> extendedPropertiesTests(
            new tcu::TestCaseGroup(testCtx, "get_physical_device_properties2"));

        {
            de::MovePtr<tcu::TestCaseGroup> subgroup(new tcu::TestCaseGroup(testCtx, "features"));
            // Extended Device Features
            addFunctionCase(subgroup.get(), "core", deviceFeatures2);
            addSeparateFeatureTests(subgroup.get());
#ifndef CTS_USES_VULKANSC
            addFunctionCase(subgroup.get(), "shader_subgroup_rotate_property_consistency_khr",
                            checkSupportKhrShaderSubgroupRotate, subgroupRotatePropertyExtensionFeatureConsistency);
#endif // CTS_USES_VULKANSC
            extendedPropertiesTests->addChild(subgroup.release());
        }
        addFunctionCaseInNewSubgroup(testCtx, extendedPropertiesTests.get(), "properties", deviceProperties2);
        addFunctionCaseInNewSubgroup(testCtx, extendedPropertiesTests.get(), "format_properties",
                                     deviceFormatProperties2);
        addFunctionCaseInNewSubgroup(testCtx, extendedPropertiesTests.get(), "queue_family_properties",
                                     deviceQueueFamilyProperties2);
        addFunctionCaseInNewSubgroup(testCtx, extendedPropertiesTests.get(), "memory_properties",
                                     deviceMemoryProperties2);

        infoTests->addChild(extendedPropertiesTests.release());
    }

    {
        // Vulkan 1.2 related tests
        de::MovePtr<tcu::TestCaseGroup> extendedPropertiesTests(new tcu::TestCaseGroup(testCtx, "vulkan1p2"));

        addFunctionCase(extendedPropertiesTests.get(), "features", deviceFeaturesVulkan12);
        addFunctionCase(extendedPropertiesTests.get(), "properties", devicePropertiesVulkan12);
        addFunctionCase(extendedPropertiesTests.get(), "feature_extensions_consistency",
                        deviceFeatureExtensionsConsistencyVulkan12);
        addFunctionCase(extendedPropertiesTests.get(), "property_extensions_consistency",
                        devicePropertyExtensionsConsistencyVulkan12);
        addFunctionCase(extendedPropertiesTests.get(), "feature_bits_influence", checkApiVersionSupport<1, 2>,
                        featureBitInfluenceOnDeviceCreate<VK_API_VERSION_1_2>);

        infoTests->addChild(extendedPropertiesTests.release());
    }

#ifndef CTS_USES_VULKANSC
    {
        // Vulkan 1.3 related tests
        de::MovePtr<tcu::TestCaseGroup> extendedPropertiesTests(new tcu::TestCaseGroup(testCtx, "vulkan1p3"));

        addFunctionCase(extendedPropertiesTests.get(), "features", deviceFeaturesVulkan13);
        addFunctionCase(extendedPropertiesTests.get(), "properties", devicePropertiesVulkan13);
        addFunctionCase(extendedPropertiesTests.get(), "feature_extensions_consistency",
                        deviceFeatureExtensionsConsistencyVulkan13);
        addFunctionCase(extendedPropertiesTests.get(), "property_extensions_consistency",
                        devicePropertyExtensionsConsistencyVulkan13);
        addFunctionCase(extendedPropertiesTests.get(), "feature_bits_influence", checkApiVersionSupport<1, 3>,
                        featureBitInfluenceOnDeviceCreate<VK_API_VERSION_1_3>);

        infoTests->addChild(extendedPropertiesTests.release());
    }
    {
        // Vulkan 1.4 related tests
        de::MovePtr<tcu::TestCaseGroup> extendedPropertiesTests(new tcu::TestCaseGroup(testCtx, "vulkan1p4"));

        addFunctionCase(extendedPropertiesTests.get(), "features", deviceFeaturesVulkan14);
        addFunctionCase(extendedPropertiesTests.get(), "properties", devicePropertiesVulkan14);
        addFunctionCase(extendedPropertiesTests.get(), "feature_extensions_consistency",
                        deviceFeatureExtensionsConsistencyVulkan14);
        addFunctionCase(extendedPropertiesTests.get(), "property_extensions_consistency",
                        devicePropertyExtensionsConsistencyVulkan14);
        addFunctionCase(extendedPropertiesTests.get(), "feature_bits_influence", checkApiVersionSupport<1, 4>,
                        featureBitInfluenceOnDeviceCreate<VK_API_VERSION_1_4>);

        infoTests->addChild(extendedPropertiesTests.release());
    }
#endif // CTS_USES_VULKANSC

    {
        de::MovePtr<tcu::TestCaseGroup> limitsValidationTests(
            new tcu::TestCaseGroup(testCtx, "vulkan1p2_limits_validation"));

        addFunctionCase(limitsValidationTests.get(), "general", checkApiVersionSupport<1, 2>, validateLimits12);
#ifndef CTS_USES_VULKANSC
        // Removed from Vulkan SC test set: VK_KHR_push_descriptor extension removed from Vulkan SC
        addFunctionCase(limitsValidationTests.get(), "khr_push_descriptor", checkSupportKhrPushDescriptor,
                        validateLimitsKhrPushDescriptor);
#endif // CTS_USES_VULKANSC
        addFunctionCase(limitsValidationTests.get(), "khr_multiview", checkSupportKhrMultiview,
                        validateLimitsKhrMultiview);
        addFunctionCase(limitsValidationTests.get(), "ext_discard_rectangles", checkSupportExtDiscardRectangles,
                        validateLimitsExtDiscardRectangles);
        addFunctionCase(limitsValidationTests.get(), "ext_sample_locations", checkSupportExtSampleLocations,
                        validateLimitsExtSampleLocations);
        addFunctionCase(limitsValidationTests.get(), "ext_external_memory_host", checkSupportExtExternalMemoryHost,
                        validateLimitsExtExternalMemoryHost);
        addFunctionCase(limitsValidationTests.get(), "ext_blend_operation_advanced",
                        checkSupportExtBlendOperationAdvanced, validateLimitsExtBlendOperationAdvanced);
        addFunctionCase(limitsValidationTests.get(), "khr_maintenance_3", checkSupportKhrMaintenance3,
                        validateLimitsKhrMaintenance3);
        addFunctionCase(limitsValidationTests.get(), "ext_conservative_rasterization",
                        checkSupportExtConservativeRasterization, validateLimitsExtConservativeRasterization);
        addFunctionCase(limitsValidationTests.get(), "ext_descriptor_indexing", checkSupportExtDescriptorIndexing,
                        validateLimitsExtDescriptorIndexing);
#ifndef CTS_USES_VULKANSC
        // Removed from Vulkan SC test set: VK_EXT_inline_uniform_block extension removed from Vulkan SC
        addFunctionCase(limitsValidationTests.get(), "ext_inline_uniform_block", checkSupportExtInlineUniformBlock,
                        validateLimitsExtInlineUniformBlock);
#endif // CTS_USES_VULKANSC
        addFunctionCase(limitsValidationTests.get(), "ext_vertex_attribute_divisor",
                        checkSupportExtVertexAttributeDivisorEXT, validateLimitsExtVertexAttributeDivisorEXT);
        addFunctionCase(limitsValidationTests.get(), "khr_vertex_attribute_divisor",
                        checkSupportExtVertexAttributeDivisorKHR, validateLimitsExtVertexAttributeDivisorKHR);
#ifndef CTS_USES_VULKANSC
        // Removed from Vulkan SC test set: extensions VK_NV_mesh_shader, VK_EXT_transform_feedback, VK_EXT_fragment_density_map, VK_NV_ray_tracing extension removed from Vulkan SC
        addFunctionCase(limitsValidationTests.get(), "nv_mesh_shader", checkSupportNvMeshShader,
                        validateLimitsNvMeshShader);
        addFunctionCase(limitsValidationTests.get(), "ext_transform_feedback", checkSupportExtTransformFeedback,
                        validateLimitsExtTransformFeedback);
        addFunctionCase(limitsValidationTests.get(), "fragment_density_map", checkSupportExtFragmentDensityMap,
                        validateLimitsExtFragmentDensityMap);
        addFunctionCase(limitsValidationTests.get(), "nv_ray_tracing", checkSupportNvRayTracing,
                        validateLimitsNvRayTracing);
#endif
        addFunctionCase(limitsValidationTests.get(), "timeline_semaphore", checkSupportKhrTimelineSemaphore,
                        validateLimitsKhrTimelineSemaphore);
        addFunctionCase(limitsValidationTests.get(), "ext_line_rasterization", checkSupportExtLineRasterization,
                        validateLimitsLineRasterization);
        addFunctionCase(limitsValidationTests.get(), "khr_line_rasterization", checkSupportKhrLineRasterization,
                        validateLimitsLineRasterization);
        addFunctionCase(limitsValidationTests.get(), "robustness2", checkSupportRobustness2, validateLimitsRobustness2);

        infoTests->addChild(limitsValidationTests.release());
    }

    {
        de::MovePtr<tcu::TestCaseGroup> limitsValidationTests(
            new tcu::TestCaseGroup(testCtx, "vulkan1p3_limits_validation"));

#ifndef CTS_USES_VULKANSC
        addFunctionCase(limitsValidationTests.get(), "khr_maintenance4", checkSupportKhrMaintenance4,
                        validateLimitsKhrMaintenance4);
        addFunctionCase(limitsValidationTests.get(), "max_inline_uniform_total_size", checkApiVersionSupport<1, 3>,
                        validateLimitsMaxInlineUniformTotalSize);
#endif // CTS_USES_VULKANSC

        infoTests->addChild(limitsValidationTests.release());
    }

    {
        de::MovePtr<tcu::TestCaseGroup> limitsValidationTests(
            new tcu::TestCaseGroup(testCtx, "vulkan1p4_limits_validation"));

#ifndef CTS_USES_VULKANSC
        addFunctionCase(limitsValidationTests.get(), "general", checkApiVersionSupport<1, 4>, validateLimits14);
#endif // CTS_USES_VULKANSC

        infoTests->addChild(limitsValidationTests.release());
    }

    infoTests->addChild(
        createTestGroup(testCtx, "image_format_properties2", createImageFormatTests, imageFormatProperties2));
#ifndef CTS_USES_VULKANSC
    infoTests->addChild(createTestGroup(testCtx, "sparse_image_format_properties2", createImageFormatTests,
                                        sparseImageFormatProperties2));

    {
        de::MovePtr<tcu::TestCaseGroup> profilesValidationTests(new tcu::TestCaseGroup(testCtx, "profiles"));

        for (const auto &[name, checkSupportFun, validateFun] : profileEntries)
            addFunctionCase(profilesValidationTests.get(), name, *checkSupportFun, *validateFun);

        infoTests->addChild(profilesValidationTests.release());
    }
#endif // CTS_USES_VULKANSC

    {
        de::MovePtr<tcu::TestCaseGroup> androidTests(new tcu::TestCaseGroup(testCtx, "android"));

        // Test that all mandatory extensions are supported
        addFunctionCase(androidTests.get(), "mandatory_extensions", android::checkSupportAndroid,
                        android::testMandatoryExtensions);
        // Test for unknown device or instance extensions
        addFunctionCase(androidTests.get(), "no_unknown_extensions", android::checkSupportAndroid,
                        android::testNoUnknownExtensions);
        // Test that no layers are enumerated
        addFunctionCase(androidTests.get(), "no_layers", android::checkSupportAndroid, android::testNoLayers);

        infoTests->addChild(androidTests.release());
    }

    return infoTests.release();
}

void createFeatureInfoInstanceTests(tcu::TestCaseGroup *testGroup)
{
    addFunctionCase(testGroup, "physical_devices", enumeratePhysicalDevices);
    addFunctionCase(testGroup, "physical_device_groups", enumeratePhysicalDeviceGroups);
    addFunctionCase(testGroup, "instance_layers", enumerateInstanceLayers);
    addFunctionCase(testGroup, "instance_extensions", enumerateInstanceExtensions);
    addFunctionCase(testGroup, "instance_extension_device_functions",
                    validateDeviceLevelEntryPointsFromInstanceExtensions);
}

void createFeatureInfoDeviceTests(tcu::TestCaseGroup *testGroup)
{
    addFunctionCase(testGroup, "device_features", deviceFeatures);
    addFunctionCase(testGroup, "device_properties", deviceProperties);
    addFunctionCase(testGroup, "device_queue_family_properties", deviceQueueFamilyProperties);
    addFunctionCase(testGroup, "device_memory_properties", deviceMemoryProperties);
    addFunctionCase(testGroup, "device_layers", enumerateDeviceLayers);
    addFunctionCase(testGroup, "device_extensions", enumerateDeviceExtensions);
    addFunctionCase(testGroup, "device_no_khx_extensions", testNoKhxExtensions);
    addFunctionCase(testGroup, "device_memory_budget", deviceMemoryBudgetProperties);
    addFunctionCase(testGroup, "device_mandatory_features", deviceMandatoryFeatures);
}

void createFeatureInfoDeviceGroupTests(tcu::TestCaseGroup *testGroup)
{
    addFunctionCase(testGroup, "device_group_peer_memory_features", deviceGroupPeerMemoryFeatures);
}

} // namespace api
} // namespace vkt<|MERGE_RESOLUTION|>--- conflicted
+++ resolved
@@ -1867,19 +1867,11 @@
 
 tcu::TestStatus validateLimitsRobustness2(Context &context)
 {
-<<<<<<< HEAD
-    const InstanceInterface &vki                                             = context.getInstanceInterface();
-    const VkPhysicalDevice physicalDevice                                    = context.getPhysicalDevice();
-    const VkPhysicalDeviceRobustness2PropertiesEXT &robustness2PropertiesEXT = context.getRobustness2Properties();
-    VkPhysicalDeviceRobustness2FeaturesEXT robustness2Features               = initVulkanStructure();
-    VkPhysicalDeviceFeatures2 features2 = initVulkanStructure(&robustness2Features);
-=======
     const InstanceInterface &vki                                          = context.getInstanceInterface();
     const VkPhysicalDevice physicalDevice                                 = context.getPhysicalDevice();
     const VkPhysicalDeviceRobustness2PropertiesEXT &robustness2Properties = context.getRobustness2Properties();
     VkPhysicalDeviceRobustness2FeaturesEXT robustness2Features            = initVulkanStructure();
     VkPhysicalDeviceFeatures2 features2                                   = initVulkanStructure(&robustness2Features);
->>>>>>> a0a59cef
 
     vki.getPhysicalDeviceFeatures2(physicalDevice, &features2);
 
