/*-------------------------------------------------------------------------
 * Vulkan Conformance Tests
 * ------------------------
 *
 * Copyright (c) 2015 Google Inc.
 *
 * Licensed under the Apache License, Version 2.0 (the "License");
 * you may not use this file except in compliance with the License.
 * You may obtain a copy of the License at
 *
 *      http://www.apache.org/licenses/LICENSE-2.0
 *
 * Unless required by applicable law or agreed to in writing, software
 * distributed under the License is distributed on an "AS IS" BASIS,
 * WITHOUT WARRANTIES OR CONDITIONS OF ANY KIND, either express or implied.
 * See the License for the specific language governing permissions and
 * limitations under the License.
 *
 *//*!
 * \file
 * \brief Api Feature Query tests
 *//*--------------------------------------------------------------------*/

#include "vktApiFeatureInfo.hpp"

#include "deDefs.h"
#include "vktTestCaseUtil.hpp"
#include "vktTestGroupUtil.hpp"
#include "vktCustomInstancesDevices.hpp"

#include "vkPlatform.hpp"
#include "vkStrUtil.hpp"
#include "vkRef.hpp"
#include "vkRefUtil.hpp"
#include "vkDeviceUtil.hpp"
#include "vkSafetyCriticalUtil.hpp"
#include "vkQueryUtil.hpp"
#include "vkImageUtil.hpp"
#include "vkApiVersion.hpp"

#include "tcuTestLog.hpp"
#include "tcuFormatUtil.hpp"
#include "tcuTextureUtil.hpp"
#include "tcuResultCollector.hpp"
#include "tcuCommandLine.hpp"

#include "deUniquePtr.hpp"
#include "deString.h"
#include "deStringUtil.hpp"
#include "deSTLUtil.hpp"
#include "deMemory.h"
#include "deMath.h"

#include <vector>
#include <set>
#include <string>
#include <limits>

namespace vkt
{
namespace api
{
namespace
{

#include "vkApiExtensionDependencyInfo.inl"

using namespace vk;
using std::vector;
using std::set;
using std::string;
using tcu::TestLog;
using tcu::ScopedLogSection;

const deUint32 DEUINT32_MAX = std::numeric_limits<deUint32>::max();

enum
{
	GUARD_SIZE								= 0x20,			//!< Number of bytes to check
	GUARD_VALUE								= 0xcd,			//!< Data pattern
};

static const VkDeviceSize MINIMUM_REQUIRED_IMAGE_RESOURCE_SIZE =	(1LLU<<31);	//!< Minimum value for VkImageFormatProperties::maxResourceSize (2GiB)

enum LimitFormat
{
	LIMIT_FORMAT_SIGNED_INT,
	LIMIT_FORMAT_UNSIGNED_INT,
	LIMIT_FORMAT_FLOAT,
	LIMIT_FORMAT_DEVICE_SIZE,
	LIMIT_FORMAT_BITMASK,

	LIMIT_FORMAT_LAST
};

enum LimitType
{
	LIMIT_TYPE_MIN,
	LIMIT_TYPE_MAX,
	LIMIT_TYPE_NONE,

	LIMIT_TYPE_LAST
};

#define LIMIT(_X_)		DE_OFFSET_OF(VkPhysicalDeviceLimits, _X_), (const char*)(#_X_)
#define FEATURE(_X_)	DE_OFFSET_OF(VkPhysicalDeviceFeatures, _X_)

bool validateFeatureLimits(VkPhysicalDeviceProperties* properties, VkPhysicalDeviceFeatures* features, TestLog& log)
{
	bool						limitsOk				= true;
	VkPhysicalDeviceLimits*		limits					= &properties->limits;
	deUint32					shaderStages			= 3;
	deUint32					maxPerStageResourcesMin	= deMin32(128,	limits->maxPerStageDescriptorUniformBuffers		+
																		limits->maxPerStageDescriptorStorageBuffers		+
																		limits->maxPerStageDescriptorSampledImages		+
																		limits->maxPerStageDescriptorStorageImages		+
																		limits->maxPerStageDescriptorInputAttachments	+
																		limits->maxColorAttachments);

	if (features->tessellationShader)
	{
		shaderStages += 2;
	}

	if (features->geometryShader)
	{
		shaderStages++;
	}

	struct FeatureLimitTable
	{
		deUint32		offset;
		const char*		name;
		deUint32		uintVal;			//!< Format is UNSIGNED_INT
		deInt32			intVal;				//!< Format is SIGNED_INT
		deUint64		deviceSizeVal;		//!< Format is DEVICE_SIZE
		float			floatVal;			//!< Format is FLOAT
		LimitFormat		format;
		LimitType		type;
		deInt32			unsuppTableNdx;
		deBool			pot;
	} featureLimitTable[] =   //!< Based on 1.0.28 Vulkan spec
	{
		{ LIMIT(maxImageDimension1D),								4096, 0, 0, 0.0f, LIMIT_FORMAT_UNSIGNED_INT, LIMIT_TYPE_MIN, -1, false },
		{ LIMIT(maxImageDimension2D),								4096, 0, 0, 0.0f, LIMIT_FORMAT_UNSIGNED_INT, LIMIT_TYPE_MIN , -1, false },
		{ LIMIT(maxImageDimension3D),								256, 0, 0, 0.0f, LIMIT_FORMAT_UNSIGNED_INT, LIMIT_TYPE_MIN  , -1, false },
		{ LIMIT(maxImageDimensionCube),								4096, 0, 0, 0.0f, LIMIT_FORMAT_UNSIGNED_INT, LIMIT_TYPE_MIN , -1, false },
		{ LIMIT(maxImageArrayLayers),								256, 0, 0, 0.0f, LIMIT_FORMAT_UNSIGNED_INT, LIMIT_TYPE_MIN   , -1, false },
		{ LIMIT(maxTexelBufferElements),							65536, 0, 0, 0.0f, LIMIT_FORMAT_UNSIGNED_INT, LIMIT_TYPE_MIN  , -1, false },
		{ LIMIT(maxUniformBufferRange),								16384, 0, 0, 0.0f, LIMIT_FORMAT_UNSIGNED_INT, LIMIT_TYPE_MIN  , -1, false },
		{ LIMIT(maxStorageBufferRange),								134217728, 0, 0, 0, LIMIT_FORMAT_UNSIGNED_INT, LIMIT_TYPE_MIN, -1, false },
		{ LIMIT(maxPushConstantsSize),								128, 0, 0, 0.0f, LIMIT_FORMAT_UNSIGNED_INT, LIMIT_TYPE_MIN  , -1, false },
		{ LIMIT(maxMemoryAllocationCount),							4096, 0, 0, 0.0f, LIMIT_FORMAT_UNSIGNED_INT, LIMIT_TYPE_MIN , -1, false },
		{ LIMIT(maxSamplerAllocationCount),							4000, 0, 0, 0.0f, LIMIT_FORMAT_UNSIGNED_INT, LIMIT_TYPE_MIN , -1, false },
		{ LIMIT(bufferImageGranularity),							0, 0, 1, 0.0f, LIMIT_FORMAT_DEVICE_SIZE, LIMIT_TYPE_MIN, -1, false },
		{ LIMIT(bufferImageGranularity),							0, 0, 131072, 0.0f, LIMIT_FORMAT_DEVICE_SIZE, LIMIT_TYPE_MAX, -1, false },
		{ LIMIT(sparseAddressSpaceSize),							0, 0, 2UL*1024*1024*1024, 0.0f, LIMIT_FORMAT_DEVICE_SIZE, LIMIT_TYPE_MIN, -1, false },
		{ LIMIT(maxBoundDescriptorSets),							4, 0, 0, 0.0f, LIMIT_FORMAT_UNSIGNED_INT, LIMIT_TYPE_MIN, -1, false },
		{ LIMIT(maxPerStageDescriptorSamplers),						16, 0, 0, 0.0f, LIMIT_FORMAT_UNSIGNED_INT, LIMIT_TYPE_MIN, -1, false },
		{ LIMIT(maxPerStageDescriptorUniformBuffers),				12, 0, 0, 0.0f, LIMIT_FORMAT_UNSIGNED_INT, LIMIT_TYPE_MIN , -1, false },
		{ LIMIT(maxPerStageDescriptorStorageBuffers),				4, 0, 0, 0.0f, LIMIT_FORMAT_UNSIGNED_INT, LIMIT_TYPE_MIN , -1, false },
		{ LIMIT(maxPerStageDescriptorSampledImages),				16, 0, 0, 0.0f, LIMIT_FORMAT_UNSIGNED_INT, LIMIT_TYPE_MIN , -1, false },
		{ LIMIT(maxPerStageDescriptorStorageImages),				4, 0, 0, 0.0f, LIMIT_FORMAT_UNSIGNED_INT, LIMIT_TYPE_MIN , -1, false },
		{ LIMIT(maxPerStageDescriptorInputAttachments),				4, 0, 0, 0.0f, LIMIT_FORMAT_UNSIGNED_INT, LIMIT_TYPE_MIN , -1, false },
		{ LIMIT(maxPerStageResources),								maxPerStageResourcesMin, 0, 0, 0.0f, LIMIT_FORMAT_UNSIGNED_INT, LIMIT_TYPE_MIN , -1, false },
		{ LIMIT(maxDescriptorSetSamplers),							shaderStages * 16, 0, 0, 0.0f, LIMIT_FORMAT_UNSIGNED_INT, LIMIT_TYPE_MIN, -1, false },
		{ LIMIT(maxDescriptorSetUniformBuffers),					shaderStages * 12, 0, 0, 0.0f, LIMIT_FORMAT_UNSIGNED_INT, LIMIT_TYPE_MIN, -1, false },
		{ LIMIT(maxDescriptorSetUniformBuffersDynamic),				8, 0, 0, 0.0f, LIMIT_FORMAT_UNSIGNED_INT, LIMIT_TYPE_MIN, -1, false },
		{ LIMIT(maxDescriptorSetStorageBuffers),					shaderStages * 4, 0, 0, 0.0f, LIMIT_FORMAT_UNSIGNED_INT, LIMIT_TYPE_MIN, -1, false },
		{ LIMIT(maxDescriptorSetStorageBuffersDynamic),				4, 0, 0, 0.0f, LIMIT_FORMAT_UNSIGNED_INT, LIMIT_TYPE_MIN  , -1, false },
		{ LIMIT(maxDescriptorSetSampledImages),						shaderStages * 16, 0, 0, 0.0f, LIMIT_FORMAT_UNSIGNED_INT, LIMIT_TYPE_MIN, -1, false },
		{ LIMIT(maxDescriptorSetStorageImages),						shaderStages * 4, 0, 0, 0.0f, LIMIT_FORMAT_UNSIGNED_INT, LIMIT_TYPE_MIN, -1, false },
		{ LIMIT(maxDescriptorSetInputAttachments),					4, 0, 0, 0.0f, LIMIT_FORMAT_UNSIGNED_INT, LIMIT_TYPE_MIN  , -1, false },
		{ LIMIT(maxVertexInputAttributes),							16, 0, 0, 0.0f, LIMIT_FORMAT_UNSIGNED_INT, LIMIT_TYPE_MIN  , -1, false },
		{ LIMIT(maxVertexInputBindings),							16, 0, 0, 0.0f, LIMIT_FORMAT_UNSIGNED_INT, LIMIT_TYPE_MIN  , -1, false },
		{ LIMIT(maxVertexInputAttributeOffset),						2047, 0, 0, 0.0f, LIMIT_FORMAT_UNSIGNED_INT, LIMIT_TYPE_MIN  , -1, false },
		{ LIMIT(maxVertexInputBindingStride),						2048, 0, 0, 0.0f, LIMIT_FORMAT_UNSIGNED_INT, LIMIT_TYPE_MIN  , -1, false },
		{ LIMIT(maxVertexOutputComponents),							64, 0, 0, 0.0f, LIMIT_FORMAT_UNSIGNED_INT, LIMIT_TYPE_MIN  , -1, false },
		{ LIMIT(maxTessellationGenerationLevel),					64, 0, 0, 0.0f, LIMIT_FORMAT_UNSIGNED_INT, LIMIT_TYPE_MIN  , -1, false },
		{ LIMIT(maxTessellationPatchSize),							32, 0, 0, 0.0f, LIMIT_FORMAT_UNSIGNED_INT, LIMIT_TYPE_MIN , -1, false },
		{ LIMIT(maxTessellationControlPerVertexInputComponents),	64, 0, 0, 0.0f, LIMIT_FORMAT_UNSIGNED_INT, LIMIT_TYPE_MIN  , -1, false },
		{ LIMIT(maxTessellationControlPerVertexOutputComponents),	64, 0, 0, 0.0f, LIMIT_FORMAT_UNSIGNED_INT, LIMIT_TYPE_MIN  , -1, false },
		{ LIMIT(maxTessellationControlPerPatchOutputComponents),	120, 0, 0, 0.0f, LIMIT_FORMAT_UNSIGNED_INT, LIMIT_TYPE_MIN  , -1, false },
		{ LIMIT(maxTessellationControlTotalOutputComponents),		2048, 0, 0, 0.0f, LIMIT_FORMAT_UNSIGNED_INT, LIMIT_TYPE_MIN  , -1, false },
		{ LIMIT(maxTessellationEvaluationInputComponents),			64, 0, 0, 0.0f, LIMIT_FORMAT_UNSIGNED_INT, LIMIT_TYPE_MIN  , -1, false },
		{ LIMIT(maxTessellationEvaluationOutputComponents),			64, 0, 0, 0.0f, LIMIT_FORMAT_UNSIGNED_INT, LIMIT_TYPE_MIN  , -1, false },
		{ LIMIT(maxGeometryShaderInvocations),						32, 0, 0, 0.0f, LIMIT_FORMAT_UNSIGNED_INT, LIMIT_TYPE_MIN  , -1, false },
		{ LIMIT(maxGeometryInputComponents),						64, 0, 0, 0.0f, LIMIT_FORMAT_UNSIGNED_INT, LIMIT_TYPE_MIN  , -1, false },
		{ LIMIT(maxGeometryOutputComponents),						64, 0, 0, 0.0f, LIMIT_FORMAT_UNSIGNED_INT, LIMIT_TYPE_MIN  , -1, false },
		{ LIMIT(maxGeometryOutputVertices),							256, 0, 0, 0.0f, LIMIT_FORMAT_UNSIGNED_INT, LIMIT_TYPE_MIN  , -1, false },
		{ LIMIT(maxGeometryTotalOutputComponents),					1024, 0, 0, 0.0f, LIMIT_FORMAT_UNSIGNED_INT, LIMIT_TYPE_MIN  , -1, false },
		{ LIMIT(maxFragmentInputComponents),						64, 0, 0, 0.0f, LIMIT_FORMAT_UNSIGNED_INT, LIMIT_TYPE_MIN  , -1, false },
		{ LIMIT(maxFragmentOutputAttachments),						4, 0, 0, 0.0f, LIMIT_FORMAT_UNSIGNED_INT, LIMIT_TYPE_MIN  , -1, false },
		{ LIMIT(maxFragmentDualSrcAttachments),						1, 0, 0, 0.0f, LIMIT_FORMAT_UNSIGNED_INT, LIMIT_TYPE_MIN  , -1, false },
		{ LIMIT(maxFragmentCombinedOutputResources),				4, 0, 0, 0.0f, LIMIT_FORMAT_UNSIGNED_INT, LIMIT_TYPE_MIN  , -1, false },
		{ LIMIT(maxComputeSharedMemorySize),						16384, 0, 0, 0.0f, LIMIT_FORMAT_UNSIGNED_INT, LIMIT_TYPE_MIN   , -1, false },
		{ LIMIT(maxComputeWorkGroupCount[0]),						65535, 0, 0, 0.0f, LIMIT_FORMAT_UNSIGNED_INT, LIMIT_TYPE_MIN   , -1, false },
		{ LIMIT(maxComputeWorkGroupCount[1]),						65535, 0, 0, 0.0f, LIMIT_FORMAT_UNSIGNED_INT, LIMIT_TYPE_MIN   , -1, false },
		{ LIMIT(maxComputeWorkGroupCount[2]),						65535,  0, 0, 0.0f, LIMIT_FORMAT_UNSIGNED_INT, LIMIT_TYPE_MIN   , -1, false },
		{ LIMIT(maxComputeWorkGroupInvocations),					128, 0, 0, 0.0f, LIMIT_FORMAT_UNSIGNED_INT, LIMIT_TYPE_MIN    , -1, false },
		{ LIMIT(maxComputeWorkGroupSize[0]),						128, 0, 0, 0.0f, LIMIT_FORMAT_UNSIGNED_INT, LIMIT_TYPE_MIN    , -1, false },
		{ LIMIT(maxComputeWorkGroupSize[1]),						128, 0, 0, 0.0f, LIMIT_FORMAT_UNSIGNED_INT, LIMIT_TYPE_MIN    , -1, false },
		{ LIMIT(maxComputeWorkGroupSize[2]),						64, 0, 0, 0.0f, LIMIT_FORMAT_UNSIGNED_INT, LIMIT_TYPE_MIN    , -1, false },
		{ LIMIT(subPixelPrecisionBits),								4, 0, 0, 0.0f, LIMIT_FORMAT_UNSIGNED_INT, LIMIT_TYPE_MIN    , -1, false },
		{ LIMIT(subTexelPrecisionBits),								4, 0, 0, 0.0f, LIMIT_FORMAT_UNSIGNED_INT, LIMIT_TYPE_MIN    , -1, false },
		{ LIMIT(mipmapPrecisionBits),								4, 0, 0, 0.0f, LIMIT_FORMAT_UNSIGNED_INT, LIMIT_TYPE_MIN    , -1, false },
		{ LIMIT(maxDrawIndexedIndexValue),							(deUint32)~0, 0, 0, 0.0f, LIMIT_FORMAT_UNSIGNED_INT, LIMIT_TYPE_MIN, -1, false },
		{ LIMIT(maxDrawIndirectCount),								65535, 0, 0, 0.0f, LIMIT_FORMAT_UNSIGNED_INT, LIMIT_TYPE_MIN    , -1, false },
		{ LIMIT(maxSamplerLodBias),									0, 0, 0, 2.0f, LIMIT_FORMAT_FLOAT, LIMIT_TYPE_MIN, -1, false },
		{ LIMIT(maxSamplerAnisotropy),								0, 0, 0, 16.0f, LIMIT_FORMAT_FLOAT, LIMIT_TYPE_MIN, -1, false },
		{ LIMIT(maxViewports),										16, 0, 0, 0.0f, LIMIT_FORMAT_UNSIGNED_INT, LIMIT_TYPE_MIN, -1, false },
		{ LIMIT(maxViewportDimensions[0]),							4096, 0, 0, 0.0f, LIMIT_FORMAT_UNSIGNED_INT, LIMIT_TYPE_MIN , -1, false },
		{ LIMIT(maxViewportDimensions[1]),							4096, 0, 0, 0.0f, LIMIT_FORMAT_UNSIGNED_INT, LIMIT_TYPE_MIN , -1, false },
		{ LIMIT(viewportBoundsRange[0]),							0, 0, 0, -8192.0f, LIMIT_FORMAT_FLOAT, LIMIT_TYPE_MAX, -1, false },
		{ LIMIT(viewportBoundsRange[1]),							0, 0, 0, 8191.0f, LIMIT_FORMAT_FLOAT, LIMIT_TYPE_MIN, -1, false },
		{ LIMIT(viewportSubPixelBits),								0, 0, 0, 0.0f, LIMIT_FORMAT_UNSIGNED_INT, LIMIT_TYPE_MIN, -1, false },
		{ LIMIT(minMemoryMapAlignment),								64, 0, 0, 0.0f, LIMIT_FORMAT_UNSIGNED_INT, LIMIT_TYPE_MIN, -1, true },
		{ LIMIT(minTexelBufferOffsetAlignment),						0, 0, 1, 0.0f, LIMIT_FORMAT_DEVICE_SIZE, LIMIT_TYPE_MIN, -1, true },
		{ LIMIT(minTexelBufferOffsetAlignment),						0, 0, 256, 0.0f, LIMIT_FORMAT_DEVICE_SIZE, LIMIT_TYPE_MAX, -1, true },
		{ LIMIT(minUniformBufferOffsetAlignment),					0, 0, 1, 0.0f, LIMIT_FORMAT_DEVICE_SIZE, LIMIT_TYPE_MIN, -1, true },
		{ LIMIT(minUniformBufferOffsetAlignment),					0, 0, 256, 0.0f, LIMIT_FORMAT_DEVICE_SIZE, LIMIT_TYPE_MAX, -1, true },
		{ LIMIT(minStorageBufferOffsetAlignment),					0, 0, 1, 0.0f, LIMIT_FORMAT_DEVICE_SIZE, LIMIT_TYPE_MIN, -1, true },
		{ LIMIT(minStorageBufferOffsetAlignment),					0, 0, 256, 0.0f, LIMIT_FORMAT_DEVICE_SIZE, LIMIT_TYPE_MAX, -1, true },
		{ LIMIT(minTexelOffset),									0, -8, 0, 0.0f, LIMIT_FORMAT_SIGNED_INT, LIMIT_TYPE_MAX, -1, false },
		{ LIMIT(maxTexelOffset),									7, 0, 0, 0.0f, LIMIT_FORMAT_UNSIGNED_INT, LIMIT_TYPE_MIN, -1, false },
		{ LIMIT(minTexelGatherOffset),								0, -8, 0, 0.0f, LIMIT_FORMAT_SIGNED_INT, LIMIT_TYPE_MAX, -1, false },
		{ LIMIT(maxTexelGatherOffset),								7, 0, 0, 0.0f, LIMIT_FORMAT_UNSIGNED_INT, LIMIT_TYPE_MIN, -1, false },
		{ LIMIT(minInterpolationOffset),							0, 0, 0, -0.5f, LIMIT_FORMAT_FLOAT, LIMIT_TYPE_MAX, -1, false },
		{ LIMIT(maxInterpolationOffset),							0, 0, 0, 0.5f - (1.0f/deFloatPow(2.0f, (float)limits->subPixelInterpolationOffsetBits)), LIMIT_FORMAT_FLOAT, LIMIT_TYPE_MIN, -1, false },
		{ LIMIT(subPixelInterpolationOffsetBits),					4, 0, 0, 0.0f, LIMIT_FORMAT_UNSIGNED_INT, LIMIT_TYPE_MIN, -1, false },
		{ LIMIT(maxFramebufferWidth),								4096, 0, 0, 0.0f, LIMIT_FORMAT_UNSIGNED_INT, LIMIT_TYPE_MIN, -1, false },
		{ LIMIT(maxFramebufferHeight),								4096, 0, 0, 0.0f, LIMIT_FORMAT_UNSIGNED_INT, LIMIT_TYPE_MIN, -1, false },
		{ LIMIT(maxFramebufferLayers),								0, 0, 0, 0.0f, LIMIT_FORMAT_UNSIGNED_INT, LIMIT_TYPE_MIN, -1, false },
		{ LIMIT(framebufferColorSampleCounts),						VK_SAMPLE_COUNT_1_BIT|VK_SAMPLE_COUNT_4_BIT, 0, 0, 0.0f, LIMIT_FORMAT_BITMASK, LIMIT_TYPE_MIN, -1, false },
		{ LIMIT(framebufferDepthSampleCounts),						VK_SAMPLE_COUNT_1_BIT|VK_SAMPLE_COUNT_4_BIT, 0, 0, 0.0f, LIMIT_FORMAT_BITMASK, LIMIT_TYPE_MIN, -1, false },
		{ LIMIT(framebufferStencilSampleCounts),					VK_SAMPLE_COUNT_1_BIT|VK_SAMPLE_COUNT_4_BIT, 0, 0, 0.0f, LIMIT_FORMAT_BITMASK, LIMIT_TYPE_MIN, -1, false },
		{ LIMIT(framebufferNoAttachmentsSampleCounts),				VK_SAMPLE_COUNT_1_BIT|VK_SAMPLE_COUNT_4_BIT, 0, 0, 0.0f, LIMIT_FORMAT_BITMASK, LIMIT_TYPE_MIN, -1, false },
		{ LIMIT(maxColorAttachments),								4, 0, 0, 0.0f, LIMIT_FORMAT_UNSIGNED_INT, LIMIT_TYPE_MIN, -1, false },
		{ LIMIT(sampledImageColorSampleCounts),						VK_SAMPLE_COUNT_1_BIT|VK_SAMPLE_COUNT_4_BIT, 0, 0, 0.0f, LIMIT_FORMAT_BITMASK, LIMIT_TYPE_MIN, -1, false },
		{ LIMIT(sampledImageIntegerSampleCounts),					VK_SAMPLE_COUNT_1_BIT, 0, 0, 0.0f, LIMIT_FORMAT_BITMASK, LIMIT_TYPE_MIN, -1, false },
		{ LIMIT(sampledImageDepthSampleCounts),						VK_SAMPLE_COUNT_1_BIT|VK_SAMPLE_COUNT_4_BIT, 0, 0, 0.0f, LIMIT_FORMAT_BITMASK, LIMIT_TYPE_MIN, -1, false },
		{ LIMIT(sampledImageStencilSampleCounts),					VK_SAMPLE_COUNT_1_BIT|VK_SAMPLE_COUNT_4_BIT, 0, 0, 0.0f, LIMIT_FORMAT_BITMASK, LIMIT_TYPE_MIN, -1, false },
		{ LIMIT(storageImageSampleCounts),							VK_SAMPLE_COUNT_1_BIT|VK_SAMPLE_COUNT_4_BIT, 0, 0, 0.0f, LIMIT_FORMAT_BITMASK, LIMIT_TYPE_MIN, -1, false },
		{ LIMIT(maxSampleMaskWords),								1, 0, 0, 0.0f, LIMIT_FORMAT_UNSIGNED_INT, LIMIT_TYPE_MIN, -1, false },
		{ LIMIT(timestampComputeAndGraphics),						0, 0, 0, 0.0f, LIMIT_FORMAT_UNSIGNED_INT, LIMIT_TYPE_NONE, -1, false },
		{ LIMIT(timestampPeriod),									0, 0, 0, 0.0f, LIMIT_FORMAT_UNSIGNED_INT, LIMIT_TYPE_NONE, -1, false },
		{ LIMIT(maxClipDistances),									8, 0, 0, 0.0f, LIMIT_FORMAT_UNSIGNED_INT, LIMIT_TYPE_MIN, -1, false },
		{ LIMIT(maxCullDistances),									8, 0, 0, 0.0f, LIMIT_FORMAT_UNSIGNED_INT, LIMIT_TYPE_MIN, -1, false },
		{ LIMIT(maxCombinedClipAndCullDistances),					8, 0, 0, 0.0f, LIMIT_FORMAT_UNSIGNED_INT, LIMIT_TYPE_MIN, -1, false },
		{ LIMIT(discreteQueuePriorities),							2, 0, 0, 0.0f, LIMIT_FORMAT_UNSIGNED_INT, LIMIT_TYPE_MIN, -1, false },
		{ LIMIT(pointSizeRange[0]),									0, 0, 0, 0.0f, LIMIT_FORMAT_FLOAT, LIMIT_TYPE_MIN, -1, false },
		{ LIMIT(pointSizeRange[0]),									0, 0, 0, 1.0f, LIMIT_FORMAT_FLOAT, LIMIT_TYPE_MAX, -1, false },
		{ LIMIT(pointSizeRange[1]),									0, 0, 0, 64.0f - limits->pointSizeGranularity , LIMIT_FORMAT_FLOAT, LIMIT_TYPE_MIN, -1, false },
		{ LIMIT(lineWidthRange[0]),									0, 0, 0, 0.0f, LIMIT_FORMAT_FLOAT, LIMIT_TYPE_MIN, -1, false },
		{ LIMIT(lineWidthRange[0]),									0, 0, 0, 1.0f, LIMIT_FORMAT_FLOAT, LIMIT_TYPE_MAX, -1, false },
		{ LIMIT(lineWidthRange[1]),									0, 0, 0, 8.0f - limits->lineWidthGranularity, LIMIT_FORMAT_FLOAT, LIMIT_TYPE_MIN, -1, false },
		{ LIMIT(pointSizeGranularity),								0, 0, 0, 1.0f, LIMIT_FORMAT_FLOAT, LIMIT_TYPE_MAX, -1, false },
		{ LIMIT(lineWidthGranularity),								0, 0, 0, 1.0f, LIMIT_FORMAT_FLOAT, LIMIT_TYPE_MAX, -1, false },
		{ LIMIT(strictLines),										0, 0, 0, 0.0f, LIMIT_FORMAT_UNSIGNED_INT, LIMIT_TYPE_NONE, -1, false },
		{ LIMIT(standardSampleLocations),							0, 0, 0, 0.0f, LIMIT_FORMAT_UNSIGNED_INT, LIMIT_TYPE_NONE, -1, false },
		{ LIMIT(optimalBufferCopyOffsetAlignment),					0, 0, 0, 0.0f, LIMIT_FORMAT_DEVICE_SIZE, LIMIT_TYPE_NONE, -1, true },
		{ LIMIT(optimalBufferCopyRowPitchAlignment),				0, 0, 0, 0.0f, LIMIT_FORMAT_DEVICE_SIZE, LIMIT_TYPE_NONE, -1, true },
		{ LIMIT(nonCoherentAtomSize),								0, 0, 1, 0.0f, LIMIT_FORMAT_DEVICE_SIZE, LIMIT_TYPE_MIN, -1, true },
		{ LIMIT(nonCoherentAtomSize),								0, 0, 256, 0.0f, LIMIT_FORMAT_DEVICE_SIZE, LIMIT_TYPE_MAX, -1, true },
	};

	const struct UnsupportedFeatureLimitTable
	{
		deUint32		limitOffset;
		const char*		name;
		deUint32		featureOffset;
		deUint32		uintVal;			//!< Format is UNSIGNED_INT
		deInt32			intVal;				//!< Format is SIGNED_INT
		deUint64		deviceSizeVal;		//!< Format is DEVICE_SIZE
		float			floatVal;			//!< Format is FLOAT
	} unsupportedFeatureTable[] =
	{
		{ LIMIT(sparseAddressSpaceSize),							FEATURE(sparseBinding),					0, 0, 0, 0.0f },
		{ LIMIT(maxTessellationGenerationLevel),					FEATURE(tessellationShader),			0, 0, 0, 0.0f },
		{ LIMIT(maxTessellationPatchSize),							FEATURE(tessellationShader),			0, 0, 0, 0.0f },
		{ LIMIT(maxTessellationControlPerVertexInputComponents),	FEATURE(tessellationShader),			0, 0, 0, 0.0f },
		{ LIMIT(maxTessellationControlPerVertexOutputComponents),	FEATURE(tessellationShader),			0, 0, 0, 0.0f },
		{ LIMIT(maxTessellationControlPerPatchOutputComponents),	FEATURE(tessellationShader),			0, 0, 0, 0.0f },
		{ LIMIT(maxTessellationControlTotalOutputComponents),		FEATURE(tessellationShader),			0, 0, 0, 0.0f },
		{ LIMIT(maxTessellationEvaluationInputComponents),			FEATURE(tessellationShader),			0, 0, 0, 0.0f },
		{ LIMIT(maxTessellationEvaluationOutputComponents),			FEATURE(tessellationShader),			0, 0, 0, 0.0f },
		{ LIMIT(maxGeometryShaderInvocations),						FEATURE(geometryShader),				0, 0, 0, 0.0f },
		{ LIMIT(maxGeometryInputComponents),						FEATURE(geometryShader),				0, 0, 0, 0.0f },
		{ LIMIT(maxGeometryOutputComponents),						FEATURE(geometryShader),				0, 0, 0, 0.0f },
		{ LIMIT(maxGeometryOutputVertices),							FEATURE(geometryShader),				0, 0, 0, 0.0f },
		{ LIMIT(maxGeometryTotalOutputComponents),					FEATURE(geometryShader),				0, 0, 0, 0.0f },
		{ LIMIT(maxFragmentDualSrcAttachments),						FEATURE(dualSrcBlend),					0, 0, 0, 0.0f },
		{ LIMIT(maxDrawIndexedIndexValue),							FEATURE(fullDrawIndexUint32),			(1<<24)-1, 0, 0, 0.0f },
		{ LIMIT(maxDrawIndirectCount),								FEATURE(multiDrawIndirect),				1, 0, 0, 0.0f },
		{ LIMIT(maxSamplerAnisotropy),								FEATURE(samplerAnisotropy),				1, 0, 0, 0.0f },
		{ LIMIT(maxViewports),										FEATURE(multiViewport),					1, 0, 0, 0.0f },
		{ LIMIT(minTexelGatherOffset),								FEATURE(shaderImageGatherExtended),		0, 0, 0, 0.0f },
		{ LIMIT(maxTexelGatherOffset),								FEATURE(shaderImageGatherExtended),		0, 0, 0, 0.0f },
		{ LIMIT(minInterpolationOffset),							FEATURE(sampleRateShading),				0, 0, 0, 0.0f },
		{ LIMIT(maxInterpolationOffset),							FEATURE(sampleRateShading),				0, 0, 0, 0.0f },
		{ LIMIT(subPixelInterpolationOffsetBits),					FEATURE(sampleRateShading),				0, 0, 0, 0.0f },
		{ LIMIT(storageImageSampleCounts),							FEATURE(shaderStorageImageMultisample),	VK_SAMPLE_COUNT_1_BIT, 0, 0, 0.0f },
		{ LIMIT(maxClipDistances),									FEATURE(shaderClipDistance),			0, 0, 0, 0.0f },
		{ LIMIT(maxCullDistances),									FEATURE(shaderCullDistance),			0, 0, 0, 0.0f },
		{ LIMIT(maxCombinedClipAndCullDistances),					FEATURE(shaderClipDistance),			0, 0, 0, 0.0f },
		{ LIMIT(pointSizeRange[0]),									FEATURE(largePoints),					0, 0, 0, 1.0f },
		{ LIMIT(pointSizeRange[1]),									FEATURE(largePoints),					0, 0, 0, 1.0f },
		{ LIMIT(lineWidthRange[0]),									FEATURE(wideLines),						0, 0, 0, 1.0f },
		{ LIMIT(lineWidthRange[1]),									FEATURE(wideLines),						0, 0, 0, 1.0f },
		{ LIMIT(pointSizeGranularity),								FEATURE(largePoints),					0, 0, 0, 0.0f },
		{ LIMIT(lineWidthGranularity),								FEATURE(wideLines),						0, 0, 0, 0.0f }
	};

	log << TestLog::Message << *limits << TestLog::EndMessage;

	//!< First build a map from limit to unsupported table index
	for (deUint32 ndx = 0; ndx < DE_LENGTH_OF_ARRAY(featureLimitTable); ndx++)
	{
		for (deUint32 unsuppNdx = 0; unsuppNdx < DE_LENGTH_OF_ARRAY(unsupportedFeatureTable); unsuppNdx++)
		{
			if (unsupportedFeatureTable[unsuppNdx].limitOffset == featureLimitTable[ndx].offset)
			{
				featureLimitTable[ndx].unsuppTableNdx = unsuppNdx;
				break;
			}
		}
	}

	for (deUint32 ndx = 0; ndx < DE_LENGTH_OF_ARRAY(featureLimitTable); ndx++)
	{
		switch (featureLimitTable[ndx].format)
		{
			case LIMIT_FORMAT_UNSIGNED_INT:
			{
				deUint32 limitToCheck = featureLimitTable[ndx].uintVal;
				if (featureLimitTable[ndx].unsuppTableNdx != -1)
				{
					if (*((VkBool32*)((deUint8*)features+unsupportedFeatureTable[featureLimitTable[ndx].unsuppTableNdx].featureOffset)) == VK_FALSE)
						limitToCheck = unsupportedFeatureTable[featureLimitTable[ndx].unsuppTableNdx].uintVal;
				}

				if (featureLimitTable[ndx].pot)
				{
					if (*((deUint32*)((deUint8*)limits + featureLimitTable[ndx].offset)) == 0 || !deIntIsPow2(*((deUint32*)((deUint8*)limits + featureLimitTable[ndx].offset))))
					{
						log << TestLog::Message << "limit Validation failed " << featureLimitTable[ndx].name
							<< " is not a power of two." << TestLog::EndMessage;
						limitsOk = false;
					}
				}

				if (featureLimitTable[ndx].type == LIMIT_TYPE_MIN)
				{
					if (*((deUint32*)((deUint8*)limits+featureLimitTable[ndx].offset)) < limitToCheck)
					{
						log << TestLog::Message << "limit Validation failed " << featureLimitTable[ndx].name
							<< " not valid-limit type MIN - actual is "
							<< *((deUint32*)((deUint8*)limits + featureLimitTable[ndx].offset)) << TestLog::EndMessage;
						limitsOk = false;
					}
				}
				else if (featureLimitTable[ndx].type == LIMIT_TYPE_MAX)
				{
					if (*((deUint32*)((deUint8*)limits+featureLimitTable[ndx].offset)) > limitToCheck)
					{
						log << TestLog::Message << "limit validation failed,  " << featureLimitTable[ndx].name
							<< " not valid-limit type MAX - actual is "
							<< *((deUint32*)((deUint8*)limits + featureLimitTable[ndx].offset)) << TestLog::EndMessage;
						limitsOk = false;
					}
				}
				break;
			}

			case LIMIT_FORMAT_FLOAT:
			{
				float limitToCheck = featureLimitTable[ndx].floatVal;
				if (featureLimitTable[ndx].unsuppTableNdx != -1)
				{
					if (*((VkBool32*)((deUint8*)features+unsupportedFeatureTable[featureLimitTable[ndx].unsuppTableNdx].featureOffset)) == VK_FALSE)
						limitToCheck = unsupportedFeatureTable[featureLimitTable[ndx].unsuppTableNdx].floatVal;
				}

				if (featureLimitTable[ndx].type == LIMIT_TYPE_MIN)
				{
					if (*((float*)((deUint8*)limits+featureLimitTable[ndx].offset)) < limitToCheck)
					{
						log << TestLog::Message << "limit validation failed, " << featureLimitTable[ndx].name
							<< " not valid-limit type MIN - actual is "
							<< *((float*)((deUint8*)limits + featureLimitTable[ndx].offset)) << TestLog::EndMessage;
						limitsOk = false;
					}
				}
				else if (featureLimitTable[ndx].type == LIMIT_TYPE_MAX)
				{
					if (*((float*)((deUint8*)limits+featureLimitTable[ndx].offset)) > limitToCheck)
					{
						log << TestLog::Message << "limit validation failed, " << featureLimitTable[ndx].name
							<< " not valid-limit type MAX actual is "
							<< *((float*)((deUint8*)limits + featureLimitTable[ndx].offset)) << TestLog::EndMessage;
						limitsOk = false;
					}
				}
				break;
			}

			case LIMIT_FORMAT_SIGNED_INT:
			{
				deInt32 limitToCheck = featureLimitTable[ndx].intVal;
				if (featureLimitTable[ndx].unsuppTableNdx != -1)
				{
					if (*((VkBool32*)((deUint8*)features+unsupportedFeatureTable[featureLimitTable[ndx].unsuppTableNdx].featureOffset)) == VK_FALSE)
						limitToCheck = unsupportedFeatureTable[featureLimitTable[ndx].unsuppTableNdx].intVal;
				}
				if (featureLimitTable[ndx].type == LIMIT_TYPE_MIN)
				{
					if (*((deInt32*)((deUint8*)limits+featureLimitTable[ndx].offset)) < limitToCheck)
					{
						log << TestLog::Message <<  "limit validation failed, " << featureLimitTable[ndx].name
							<< " not valid-limit type MIN actual is "
							<< *((deInt32*)((deUint8*)limits + featureLimitTable[ndx].offset)) << TestLog::EndMessage;
						limitsOk = false;
					}
				}
				else if (featureLimitTable[ndx].type == LIMIT_TYPE_MAX)
				{
					if (*((deInt32*)((deUint8*)limits+featureLimitTable[ndx].offset)) > limitToCheck)
					{
						log << TestLog::Message << "limit validation failed, " << featureLimitTable[ndx].name
							<< " not valid-limit type MAX actual is "
							<< *((deInt32*)((deUint8*)limits + featureLimitTable[ndx].offset)) << TestLog::EndMessage;
						limitsOk = false;
					}
				}
				break;
			}

			case LIMIT_FORMAT_DEVICE_SIZE:
			{
				deUint64 limitToCheck = featureLimitTable[ndx].deviceSizeVal;
				if (featureLimitTable[ndx].unsuppTableNdx != -1)
				{
					if (*((VkBool32*)((deUint8*)features+unsupportedFeatureTable[featureLimitTable[ndx].unsuppTableNdx].featureOffset)) == VK_FALSE)
						limitToCheck = unsupportedFeatureTable[featureLimitTable[ndx].unsuppTableNdx].deviceSizeVal;
				}

				if (featureLimitTable[ndx].type == LIMIT_TYPE_MIN)
				{
					if (*((deUint64*)((deUint8*)limits+featureLimitTable[ndx].offset)) < limitToCheck)
					{
						log << TestLog::Message << "limit validation failed, " << featureLimitTable[ndx].name
							<< " not valid-limit type MIN actual is "
							<< *((deUint64*)((deUint8*)limits + featureLimitTable[ndx].offset)) << TestLog::EndMessage;
						limitsOk = false;
					}
				}
				else if (featureLimitTable[ndx].type == LIMIT_TYPE_MAX)
				{
					if (*((deUint64*)((deUint8*)limits+featureLimitTable[ndx].offset)) > limitToCheck)
					{
						log << TestLog::Message << "limit validation failed, " << featureLimitTable[ndx].name
							<< " not valid-limit type MAX actual is "
							<< *((deUint64*)((deUint8*)limits + featureLimitTable[ndx].offset)) << TestLog::EndMessage;
						limitsOk = false;
					}
				}
				break;
			}

			case LIMIT_FORMAT_BITMASK:
			{
				deUint32 limitToCheck = featureLimitTable[ndx].uintVal;
				if (featureLimitTable[ndx].unsuppTableNdx != -1)
				{
					if (*((VkBool32*)((deUint8*)features+unsupportedFeatureTable[featureLimitTable[ndx].unsuppTableNdx].featureOffset)) == VK_FALSE)
						limitToCheck = unsupportedFeatureTable[featureLimitTable[ndx].unsuppTableNdx].uintVal;
				}

				if (featureLimitTable[ndx].type == LIMIT_TYPE_MIN)
				{
					if ((*((deUint32*)((deUint8*)limits+featureLimitTable[ndx].offset)) & limitToCheck) != limitToCheck)
					{
						log << TestLog::Message << "limit validation failed, " << featureLimitTable[ndx].name
							<< " not valid-limit type bitmask actual is "
							<< *((deUint64*)((deUint8*)limits + featureLimitTable[ndx].offset)) << TestLog::EndMessage;
						limitsOk = false;
					}
				}
				break;
			}

			default:
				DE_ASSERT(0);
				limitsOk = false;
		}
	}

	if (limits->maxFramebufferWidth > limits->maxViewportDimensions[0] ||
		limits->maxFramebufferHeight > limits->maxViewportDimensions[1])
	{
		log << TestLog::Message << "limit validation failed, maxFramebufferDimension of "
			<< "[" << limits->maxFramebufferWidth << ", " << limits->maxFramebufferHeight << "] "
			<< "is larger than maxViewportDimension of "
			<< "[" << limits->maxViewportDimensions[0] << ", " << limits->maxViewportDimensions[1] << "]" << TestLog::EndMessage;
		limitsOk = false;
	}

	if (limits->viewportBoundsRange[0] > float(-2 * limits->maxViewportDimensions[0]))
	{
		log << TestLog::Message << "limit validation failed, viewPortBoundsRange[0] of " << limits->viewportBoundsRange[0]
			<< "is larger than -2*maxViewportDimension[0] of " << -2*limits->maxViewportDimensions[0] << TestLog::EndMessage;
		limitsOk = false;
	}

	if (limits->viewportBoundsRange[1] < float(2 * limits->maxViewportDimensions[1] - 1))
	{
		log << TestLog::Message << "limit validation failed, viewportBoundsRange[1] of " << limits->viewportBoundsRange[1]
			<< "is less than 2*maxViewportDimension[1] of " << 2*limits->maxViewportDimensions[1] << TestLog::EndMessage;
		limitsOk = false;
	}

	return limitsOk;
}

template<deUint32 MAJOR, deUint32 MINOR>
void checkApiVersionSupport(Context& context)
{
	if (!context.contextSupports(vk::ApiVersion(0, MAJOR, MINOR, 0)))
		TCU_THROW(NotSupportedError, std::string("At least Vulkan ") + std::to_string(MAJOR) + "." + std::to_string(MINOR) + " required to run test");
}

typedef struct FeatureLimitTableItem_
{
	const void*		cond;
	const char*		condName;
	const void*		ptr;
	const char*		name;
	deUint32		uintVal;			//!< Format is UNSIGNED_INT
	deInt32			intVal;				//!< Format is SIGNED_INT
	deUint64		deviceSizeVal;		//!< Format is DEVICE_SIZE
	float			floatVal;			//!< Format is FLOAT
	LimitFormat		format;
	LimitType		type;
} FeatureLimitTableItem;

template<typename T>
bool validateNumericLimit (const T limitToCheck, const T reportedValue, const LimitType limitType, const char* limitName, TestLog& log)
{
	if (limitType == LIMIT_TYPE_MIN)
	{
		if (reportedValue < limitToCheck)
		{
			log << TestLog::Message << "Limit validation failed " << limitName
				<< " reported value is " << reportedValue
				<< " expected MIN " << limitToCheck
				<< TestLog::EndMessage;

			return false;
		}

		log << TestLog::Message << limitName
			<< "=" << reportedValue
			<< " (>=" << limitToCheck << ")"
			<< TestLog::EndMessage;
	}
	else if (limitType == LIMIT_TYPE_MAX)
	{
		if (reportedValue > limitToCheck)
		{
			log << TestLog::Message << "Limit validation failed " << limitName
				<< " reported value is " << reportedValue
				<< " expected MAX " << limitToCheck
				<< TestLog::EndMessage;

			return false;
		}

		log << TestLog::Message << limitName
			<< "=" << reportedValue
			<< " (<=" << limitToCheck << ")"
			<< TestLog::EndMessage;
	}

	return true;
}

template<typename T>
bool validateBitmaskLimit (const T limitToCheck, const T reportedValue, const LimitType limitType, const char* limitName, TestLog& log)
{
	if (limitType == LIMIT_TYPE_MIN)
	{
		if ((reportedValue & limitToCheck) != limitToCheck)
		{
			log << TestLog::Message << "Limit validation failed " << limitName
				<< " reported value is " << reportedValue
				<< " expected MIN " << limitToCheck
				<< TestLog::EndMessage;

			return false;
		}

		log << TestLog::Message << limitName
			<< "=" << tcu::toHex(reportedValue)
			<< " (contains " << tcu::toHex(limitToCheck) << ")"
			<< TestLog::EndMessage;
	}

	return true;
}

bool validateLimit (FeatureLimitTableItem limit, TestLog& log)
{
	if (*((VkBool32*)limit.cond) == DE_FALSE)
	{
		log << TestLog::Message
			<< "Limit validation skipped '" << limit.name << "' due to "
			<< limit.condName << " == false'"
			<< TestLog::EndMessage;

		return true;
	}

	switch (limit.format)
	{
		case LIMIT_FORMAT_UNSIGNED_INT:
		{
			const deUint32	limitToCheck	= limit.uintVal;
			const deUint32	reportedValue	= *(deUint32*)limit.ptr;

			return validateNumericLimit(limitToCheck, reportedValue, limit.type, limit.name, log);
		}

		case LIMIT_FORMAT_FLOAT:
		{
			const float		limitToCheck	= limit.floatVal;
			const float		reportedValue	= *(float*)limit.ptr;

			return validateNumericLimit(limitToCheck, reportedValue, limit.type, limit.name, log);
		}

		case LIMIT_FORMAT_SIGNED_INT:
		{
			const deInt32	limitToCheck	= limit.intVal;
			const deInt32	reportedValue	= *(deInt32*)limit.ptr;

			return validateNumericLimit(limitToCheck, reportedValue, limit.type, limit.name, log);
		}

		case LIMIT_FORMAT_DEVICE_SIZE:
		{
			const deUint64	limitToCheck	= limit.deviceSizeVal;
			const deUint64	reportedValue	= *(deUint64*)limit.ptr;

			return validateNumericLimit(limitToCheck, reportedValue, limit.type, limit.name, log);
		}

		case LIMIT_FORMAT_BITMASK:
		{
			const deUint32	limitToCheck	= limit.uintVal;
			const deUint32	reportedValue	= *(deUint32*)limit.ptr;

			return validateBitmaskLimit(limitToCheck, reportedValue, limit.type, limit.name, log);
		}

		default:
			TCU_THROW(InternalError, "Unknown LimitFormat specified");
	}
}

#ifdef PN
#error PN defined
#else
#define PN(_X_)	&(_X_), (const char*)(#_X_)
#endif

#define LIM_MIN_UINT32(X)	deUint32(X),          0,               0,     0.0f, LIMIT_FORMAT_UNSIGNED_INT, LIMIT_TYPE_MIN
#define LIM_MAX_UINT32(X)	deUint32(X),          0,               0,     0.0f, LIMIT_FORMAT_UNSIGNED_INT, LIMIT_TYPE_MAX
#define LIM_NONE_UINT32		          0,          0,               0,     0.0f, LIMIT_FORMAT_UNSIGNED_INT, LIMIT_TYPE_NONE
#define LIM_MIN_INT32(X)	          0, deInt32(X),               0,     0.0f, LIMIT_FORMAT_SIGNED_INT,   LIMIT_TYPE_MIN
#define LIM_MAX_INT32(X)	          0, deInt32(X),               0,     0.0f, LIMIT_FORMAT_SIGNED_INT,   LIMIT_TYPE_MAX
#define LIM_NONE_INT32		          0,          0,               0,     0.0f, LIMIT_FORMAT_SIGNED_INT,   LIMIT_TYPE_NONE
#define LIM_MIN_DEVSIZE(X)	          0,          0, VkDeviceSize(X),     0.0f, LIMIT_FORMAT_DEVICE_SIZE,  LIMIT_TYPE_MIN
#define LIM_MAX_DEVSIZE(X)	          0,          0, VkDeviceSize(X),     0.0f, LIMIT_FORMAT_DEVICE_SIZE,  LIMIT_TYPE_MAX
#define LIM_NONE_DEVSIZE	          0,          0,               0,     0.0f, LIMIT_FORMAT_DEVICE_SIZE,  LIMIT_TYPE_NONE
#define LIM_MIN_FLOAT(X)	          0,          0,               0, float(X), LIMIT_FORMAT_FLOAT,        LIMIT_TYPE_MIN
#define LIM_MAX_FLOAT(X)	          0,          0,               0, float(X), LIMIT_FORMAT_FLOAT,        LIMIT_TYPE_MAX
#define LIM_NONE_FLOAT		          0,          0,               0,     0.0f, LIMIT_FORMAT_FLOAT,        LIMIT_TYPE_NONE
#define LIM_MIN_BITI32(X)	deUint32(X),          0,               0,     0.0f, LIMIT_FORMAT_BITMASK,      LIMIT_TYPE_MIN
#define LIM_MAX_BITI32(X)	deUint32(X),          0,               0,     0.0f, LIMIT_FORMAT_BITMASK,      LIMIT_TYPE_MAX
#define LIM_NONE_BITI32		          0,          0,               0,     0.0f, LIMIT_FORMAT_BITMASK,      LIMIT_TYPE_NONE

tcu::TestStatus validateLimits12 (Context& context)
{
	const VkPhysicalDevice						physicalDevice			= context.getPhysicalDevice();
	const InstanceInterface&					vki						= context.getInstanceInterface();
	TestLog&									log						= context.getTestContext().getLog();
	bool										limitsOk				= true;

	const VkPhysicalDeviceFeatures2&			features2				= context.getDeviceFeatures2();
	const VkPhysicalDeviceFeatures&				features				= features2.features;
#ifdef CTS_USES_VULKANSC
	const VkPhysicalDeviceVulkan11Features		features11				= getPhysicalDeviceVulkan11Features(vki, physicalDevice);
#endif // CTS_USES_VULKANSC
	const VkPhysicalDeviceVulkan12Features		features12				= getPhysicalDeviceVulkan12Features(vki, physicalDevice);

	const VkPhysicalDeviceProperties2&			properties2				= context.getDeviceProperties2();
	const VkPhysicalDeviceVulkan12Properties	vulkan12Properties		= getPhysicalDeviceVulkan12Properties(vki, physicalDevice);
	const VkPhysicalDeviceVulkan11Properties	vulkan11Properties		= getPhysicalDeviceVulkan11Properties(vki, physicalDevice);
#ifdef CTS_USES_VULKANSC
	const VkPhysicalDeviceVulkanSC10Properties	vulkanSC10Properties	= getPhysicalDeviceVulkanSC10Properties(vki, physicalDevice);
#endif // CTS_USES_VULKANSC
	const VkPhysicalDeviceLimits&				limits					= properties2.properties.limits;

	const VkBool32								checkAlways				= VK_TRUE;
	const VkBool32								checkVulkan12Limit		= VK_TRUE;
#ifdef CTS_USES_VULKANSC
	const VkBool32								checkVulkanSC10Limit	= VK_TRUE;
#endif // CTS_USES_VULKANSC

	deUint32									shaderStages			= 3;
	deUint32									maxPerStageResourcesMin	= deMin32(128,	limits.maxPerStageDescriptorUniformBuffers		+
																						limits.maxPerStageDescriptorStorageBuffers		+
																						limits.maxPerStageDescriptorSampledImages		+
																						limits.maxPerStageDescriptorStorageImages		+
																						limits.maxPerStageDescriptorInputAttachments	+
																						limits.maxColorAttachments);
	deUint32 maxFramebufferLayers = 256;

	if (features.tessellationShader)
	{
		shaderStages += 2;
	}

	if (features.geometryShader)
	{
		shaderStages++;
	}

	// Vulkan SC
#ifdef CTS_USES_VULKANSC
	if (features.geometryShader == VK_FALSE && features12.shaderOutputLayer == VK_FALSE)
	{
		maxFramebufferLayers = 1;
	}
#endif // CTS_USES_VULKANSC

	FeatureLimitTableItem featureLimitTable[] =
	{
		{ PN(checkAlways),								PN(limits.maxImageDimension1D),																	LIM_MIN_UINT32(4096) },
		{ PN(checkAlways),								PN(limits.maxImageDimension2D),																	LIM_MIN_UINT32(4096) },
		{ PN(checkAlways),								PN(limits.maxImageDimension3D),																	LIM_MIN_UINT32(256) },
		{ PN(checkAlways),								PN(limits.maxImageDimensionCube),																LIM_MIN_UINT32(4096) },
		{ PN(checkAlways),								PN(limits.maxImageArrayLayers),																	LIM_MIN_UINT32(256) },
		{ PN(checkAlways),								PN(limits.maxTexelBufferElements),																LIM_MIN_UINT32(65536) },
		{ PN(checkAlways),								PN(limits.maxUniformBufferRange),																LIM_MIN_UINT32(16384) },
		{ PN(checkAlways),								PN(limits.maxStorageBufferRange),																LIM_MIN_UINT32((1<<27)) },
		{ PN(checkAlways),								PN(limits.maxPushConstantsSize),																LIM_MIN_UINT32(128) },
		{ PN(checkAlways),								PN(limits.maxMemoryAllocationCount),															LIM_MIN_UINT32(4096) },
		{ PN(checkAlways),								PN(limits.maxSamplerAllocationCount),															LIM_MIN_UINT32(4000) },
		{ PN(checkAlways),								PN(limits.bufferImageGranularity),																LIM_MIN_DEVSIZE(1) },
		{ PN(checkAlways),								PN(limits.bufferImageGranularity),																LIM_MAX_DEVSIZE(131072) },
		{ PN(features.sparseBinding),					PN(limits.sparseAddressSpaceSize),																LIM_MIN_DEVSIZE((1ull<<31)) },
		{ PN(checkAlways),								PN(limits.maxBoundDescriptorSets),																LIM_MIN_UINT32(4) },
		{ PN(checkAlways),								PN(limits.maxPerStageDescriptorSamplers),														LIM_MIN_UINT32(16) },
		{ PN(checkAlways),								PN(limits.maxPerStageDescriptorUniformBuffers),													LIM_MIN_UINT32(12) },
		{ PN(checkAlways),								PN(limits.maxPerStageDescriptorStorageBuffers),													LIM_MIN_UINT32(4) },
		{ PN(checkAlways),								PN(limits.maxPerStageDescriptorSampledImages),													LIM_MIN_UINT32(16) },
		{ PN(checkAlways),								PN(limits.maxPerStageDescriptorStorageImages),													LIM_MIN_UINT32(4) },
		{ PN(checkAlways),								PN(limits.maxPerStageDescriptorInputAttachments),												LIM_MIN_UINT32(4) },
		{ PN(checkAlways),								PN(limits.maxPerStageResources),																LIM_MIN_UINT32(maxPerStageResourcesMin) },
		{ PN(checkAlways),								PN(limits.maxDescriptorSetSamplers),															LIM_MIN_UINT32(shaderStages * 16) },
		{ PN(checkAlways),								PN(limits.maxDescriptorSetUniformBuffers),														LIM_MIN_UINT32(shaderStages * 12) },
		{ PN(checkAlways),								PN(limits.maxDescriptorSetUniformBuffersDynamic),												LIM_MIN_UINT32(8) },
		{ PN(checkAlways),								PN(limits.maxDescriptorSetStorageBuffers),														LIM_MIN_UINT32(shaderStages * 4) },
		{ PN(checkAlways),								PN(limits.maxDescriptorSetStorageBuffersDynamic),												LIM_MIN_UINT32(4) },
		{ PN(checkAlways),								PN(limits.maxDescriptorSetSampledImages),														LIM_MIN_UINT32(shaderStages * 16) },
		{ PN(checkAlways),								PN(limits.maxDescriptorSetStorageImages),														LIM_MIN_UINT32(shaderStages * 4) },
		{ PN(checkAlways),								PN(limits.maxDescriptorSetInputAttachments),													LIM_MIN_UINT32(4) },
		{ PN(checkAlways),								PN(limits.maxVertexInputAttributes),															LIM_MIN_UINT32(16) },
		{ PN(checkAlways),								PN(limits.maxVertexInputBindings),																LIM_MIN_UINT32(16) },
		{ PN(checkAlways),								PN(limits.maxVertexInputAttributeOffset),														LIM_MIN_UINT32(2047) },
		{ PN(checkAlways),								PN(limits.maxVertexInputBindingStride),															LIM_MIN_UINT32(2048) },
		{ PN(checkAlways),								PN(limits.maxVertexOutputComponents),															LIM_MIN_UINT32(64) },
		{ PN(features.tessellationShader),				PN(limits.maxTessellationGenerationLevel),														LIM_MIN_UINT32(64) },
		{ PN(features.tessellationShader),				PN(limits.maxTessellationPatchSize),															LIM_MIN_UINT32(32) },
		{ PN(features.tessellationShader),				PN(limits.maxTessellationControlPerVertexInputComponents),										LIM_MIN_UINT32(64) },
		{ PN(features.tessellationShader),				PN(limits.maxTessellationControlPerVertexOutputComponents),										LIM_MIN_UINT32(64) },
		{ PN(features.tessellationShader),				PN(limits.maxTessellationControlPerPatchOutputComponents),										LIM_MIN_UINT32(120) },
		{ PN(features.tessellationShader),				PN(limits.maxTessellationControlTotalOutputComponents),											LIM_MIN_UINT32(2048) },
		{ PN(features.tessellationShader),				PN(limits.maxTessellationEvaluationInputComponents),											LIM_MIN_UINT32(64) },
		{ PN(features.tessellationShader),				PN(limits.maxTessellationEvaluationOutputComponents),											LIM_MIN_UINT32(64) },
		{ PN(features.geometryShader),					PN(limits.maxGeometryShaderInvocations),														LIM_MIN_UINT32(32) },
		{ PN(features.geometryShader),					PN(limits.maxGeometryInputComponents),															LIM_MIN_UINT32(64) },
		{ PN(features.geometryShader),					PN(limits.maxGeometryOutputComponents),															LIM_MIN_UINT32(64) },
		{ PN(features.geometryShader),					PN(limits.maxGeometryOutputVertices),															LIM_MIN_UINT32(256) },
		{ PN(features.geometryShader),					PN(limits.maxGeometryTotalOutputComponents),													LIM_MIN_UINT32(1024) },
		{ PN(checkAlways),								PN(limits.maxFragmentInputComponents),															LIM_MIN_UINT32(64) },
		{ PN(checkAlways),								PN(limits.maxFragmentOutputAttachments),														LIM_MIN_UINT32(4) },
		{ PN(features.dualSrcBlend),					PN(limits.maxFragmentDualSrcAttachments),														LIM_MIN_UINT32(1) },
		{ PN(checkAlways),								PN(limits.maxFragmentCombinedOutputResources),													LIM_MIN_UINT32(4) },
		{ PN(checkAlways),								PN(limits.maxComputeSharedMemorySize),															LIM_MIN_UINT32(16384) },
		{ PN(checkAlways),								PN(limits.maxComputeWorkGroupCount[0]),															LIM_MIN_UINT32(65535) },
		{ PN(checkAlways),								PN(limits.maxComputeWorkGroupCount[1]),															LIM_MIN_UINT32(65535) },
		{ PN(checkAlways),								PN(limits.maxComputeWorkGroupCount[2]),															LIM_MIN_UINT32(65535) },
		{ PN(checkAlways),								PN(limits.maxComputeWorkGroupInvocations),														LIM_MIN_UINT32(128) },
		{ PN(checkAlways),								PN(limits.maxComputeWorkGroupSize[0]),															LIM_MIN_UINT32(128) },
		{ PN(checkAlways),								PN(limits.maxComputeWorkGroupSize[1]),															LIM_MIN_UINT32(128) },
		{ PN(checkAlways),								PN(limits.maxComputeWorkGroupSize[2]),															LIM_MIN_UINT32(64) },
		{ PN(checkAlways),								PN(limits.subPixelPrecisionBits),																LIM_MIN_UINT32(4) },
		{ PN(checkAlways),								PN(limits.subTexelPrecisionBits),																LIM_MIN_UINT32(4) },
		{ PN(checkAlways),								PN(limits.mipmapPrecisionBits),																	LIM_MIN_UINT32(4) },
		{ PN(features.fullDrawIndexUint32),				PN(limits.maxDrawIndexedIndexValue),															LIM_MIN_UINT32((deUint32)~0) },
		{ PN(features.multiDrawIndirect),				PN(limits.maxDrawIndirectCount),																LIM_MIN_UINT32(65535) },
		{ PN(checkAlways),								PN(limits.maxSamplerLodBias),																	LIM_MIN_FLOAT(2.0f) },
		{ PN(features.samplerAnisotropy),				PN(limits.maxSamplerAnisotropy),																LIM_MIN_FLOAT(16.0f) },
		{ PN(features.multiViewport),					PN(limits.maxViewports),																		LIM_MIN_UINT32(16) },
		{ PN(checkAlways),								PN(limits.maxViewportDimensions[0]),															LIM_MIN_UINT32(4096) },
		{ PN(checkAlways),								PN(limits.maxViewportDimensions[1]),															LIM_MIN_UINT32(4096) },
		{ PN(checkAlways),								PN(limits.viewportBoundsRange[0]),																LIM_MAX_FLOAT(-8192.0f) },
		{ PN(checkAlways),								PN(limits.viewportBoundsRange[1]),																LIM_MIN_FLOAT(8191.0f) },
		{ PN(checkAlways),								PN(limits.viewportSubPixelBits),																LIM_MIN_UINT32(0) },
		{ PN(checkAlways),								PN(limits.minMemoryMapAlignment),																LIM_MIN_UINT32(64) },
		{ PN(checkAlways),								PN(limits.minTexelBufferOffsetAlignment),														LIM_MIN_DEVSIZE(1) },
		{ PN(checkAlways),								PN(limits.minTexelBufferOffsetAlignment),														LIM_MAX_DEVSIZE(256) },
		{ PN(checkAlways),								PN(limits.minUniformBufferOffsetAlignment),														LIM_MIN_DEVSIZE(1) },
		{ PN(checkAlways),								PN(limits.minUniformBufferOffsetAlignment),														LIM_MAX_DEVSIZE(256) },
		{ PN(checkAlways),								PN(limits.minStorageBufferOffsetAlignment),														LIM_MIN_DEVSIZE(1) },
		{ PN(checkAlways),								PN(limits.minStorageBufferOffsetAlignment),														LIM_MAX_DEVSIZE(256) },
		{ PN(checkAlways),								PN(limits.minTexelOffset),																		LIM_MAX_INT32(-8) },
		{ PN(checkAlways),								PN(limits.maxTexelOffset),																		LIM_MIN_INT32(7) },
		{ PN(features.shaderImageGatherExtended),		PN(limits.minTexelGatherOffset),																LIM_MAX_INT32(-8) },
		{ PN(features.shaderImageGatherExtended),		PN(limits.maxTexelGatherOffset),																LIM_MIN_INT32(7) },
		{ PN(features.sampleRateShading),				PN(limits.minInterpolationOffset),																LIM_MAX_FLOAT(-0.5f) },
		{ PN(features.sampleRateShading),				PN(limits.maxInterpolationOffset),																LIM_MIN_FLOAT(0.5f - (1.0f/deFloatPow(2.0f, (float)limits.subPixelInterpolationOffsetBits))) },
		{ PN(features.sampleRateShading),				PN(limits.subPixelInterpolationOffsetBits),														LIM_MIN_UINT32(4) },
		{ PN(checkAlways),								PN(limits.maxFramebufferWidth),																	LIM_MIN_UINT32(4096) },
		{ PN(checkAlways),								PN(limits.maxFramebufferHeight),																LIM_MIN_UINT32(4096) },
		{ PN(checkAlways),								PN(limits.maxFramebufferLayers),																LIM_MIN_UINT32(maxFramebufferLayers) },
		{ PN(checkAlways),								PN(limits.framebufferColorSampleCounts),														LIM_MIN_BITI32(VK_SAMPLE_COUNT_1_BIT|VK_SAMPLE_COUNT_4_BIT) },
		{ PN(checkVulkan12Limit),						PN(vulkan12Properties.framebufferIntegerColorSampleCounts),										LIM_MIN_BITI32(VK_SAMPLE_COUNT_1_BIT) },
		{ PN(checkAlways),								PN(limits.framebufferDepthSampleCounts),														LIM_MIN_BITI32(VK_SAMPLE_COUNT_1_BIT|VK_SAMPLE_COUNT_4_BIT) },
		{ PN(checkAlways),								PN(limits.framebufferStencilSampleCounts),														LIM_MIN_BITI32(VK_SAMPLE_COUNT_1_BIT|VK_SAMPLE_COUNT_4_BIT) },
		{ PN(checkAlways),								PN(limits.framebufferNoAttachmentsSampleCounts),												LIM_MIN_BITI32(VK_SAMPLE_COUNT_1_BIT|VK_SAMPLE_COUNT_4_BIT) },
		{ PN(checkAlways),								PN(limits.maxColorAttachments),																	LIM_MIN_UINT32(4) },
		{ PN(checkAlways),								PN(limits.sampledImageColorSampleCounts),														LIM_MIN_BITI32(VK_SAMPLE_COUNT_1_BIT|VK_SAMPLE_COUNT_4_BIT) },
		{ PN(checkAlways),								PN(limits.sampledImageIntegerSampleCounts),														LIM_MIN_BITI32(VK_SAMPLE_COUNT_1_BIT) },
		{ PN(checkAlways),								PN(limits.sampledImageDepthSampleCounts),														LIM_MIN_BITI32(VK_SAMPLE_COUNT_1_BIT|VK_SAMPLE_COUNT_4_BIT) },
		{ PN(checkAlways),								PN(limits.sampledImageStencilSampleCounts),														LIM_MIN_BITI32(VK_SAMPLE_COUNT_1_BIT|VK_SAMPLE_COUNT_4_BIT) },
		{ PN(features.shaderStorageImageMultisample),	PN(limits.storageImageSampleCounts),															LIM_MIN_BITI32(VK_SAMPLE_COUNT_1_BIT|VK_SAMPLE_COUNT_4_BIT) },
		{ PN(checkAlways),								PN(limits.maxSampleMaskWords),																	LIM_MIN_UINT32(1) },
		{ PN(checkAlways),								PN(limits.timestampComputeAndGraphics),															LIM_NONE_UINT32 },
		{ PN(checkAlways),								PN(limits.timestampPeriod),																		LIM_NONE_UINT32 },
		{ PN(features.shaderClipDistance),				PN(limits.maxClipDistances),																	LIM_MIN_UINT32(8) },
		{ PN(features.shaderCullDistance),				PN(limits.maxCullDistances),																	LIM_MIN_UINT32(8) },
		{ PN(features.shaderClipDistance),				PN(limits.maxCombinedClipAndCullDistances),														LIM_MIN_UINT32(8) },
		{ PN(checkAlways),								PN(limits.discreteQueuePriorities),																LIM_MIN_UINT32(2) },
		{ PN(features.largePoints),						PN(limits.pointSizeRange[0]),																	LIM_MIN_FLOAT(0.0f) },
		{ PN(features.largePoints),						PN(limits.pointSizeRange[0]),																	LIM_MAX_FLOAT(1.0f) },
		{ PN(features.largePoints),						PN(limits.pointSizeRange[1]),																	LIM_MIN_FLOAT(64.0f - limits.pointSizeGranularity) },
		{ PN(features.wideLines),						PN(limits.lineWidthRange[0]),																	LIM_MIN_FLOAT(0.0f) },
		{ PN(features.wideLines),						PN(limits.lineWidthRange[0]),																	LIM_MAX_FLOAT(1.0f) },
		{ PN(features.wideLines),						PN(limits.lineWidthRange[1]),																	LIM_MIN_FLOAT(8.0f - limits.lineWidthGranularity) },
		{ PN(features.largePoints),						PN(limits.pointSizeGranularity),																LIM_MIN_FLOAT(0.0f) },
		{ PN(features.largePoints),						PN(limits.pointSizeGranularity),																LIM_MAX_FLOAT(1.0f) },
		{ PN(features.wideLines),						PN(limits.lineWidthGranularity),																LIM_MIN_FLOAT(0.0f) },
		{ PN(features.wideLines),						PN(limits.lineWidthGranularity),																LIM_MAX_FLOAT(1.0f) },
		{ PN(checkAlways),								PN(limits.strictLines),																			LIM_NONE_UINT32 },
		{ PN(checkAlways),								PN(limits.standardSampleLocations),																LIM_NONE_UINT32 },
		{ PN(checkAlways),								PN(limits.optimalBufferCopyOffsetAlignment),													LIM_NONE_DEVSIZE },
		{ PN(checkAlways),								PN(limits.optimalBufferCopyRowPitchAlignment),													LIM_NONE_DEVSIZE },
		{ PN(checkAlways),								PN(limits.nonCoherentAtomSize),																	LIM_MIN_DEVSIZE(1) },
		{ PN(checkAlways),								PN(limits.nonCoherentAtomSize),																	LIM_MAX_DEVSIZE(256) },

		// VK_KHR_multiview
#ifndef CTS_USES_VULKANSC
		{ PN(checkVulkan12Limit),						PN(vulkan11Properties.maxMultiviewViewCount),													LIM_MIN_UINT32(6) },
		{ PN(checkVulkan12Limit),						PN(vulkan11Properties.maxMultiviewInstanceIndex),												LIM_MIN_UINT32((1 << 27) - 1) },
#else
		{ PN(features11.multiview),						PN(vulkan11Properties.maxMultiviewViewCount),													LIM_MIN_UINT32(6) },
		{ PN(features11.multiview),						PN(vulkan11Properties.maxMultiviewInstanceIndex),												LIM_MIN_UINT32((1 << 27) - 1) },
#endif // CTS_USES_VULKANSC

		// VK_KHR_maintenance3
		{ PN(checkVulkan12Limit),						PN(vulkan11Properties.maxPerSetDescriptors),													LIM_MIN_UINT32(1024) },
		{ PN(checkVulkan12Limit),						PN(vulkan11Properties.maxMemoryAllocationSize),													LIM_MIN_DEVSIZE(1<<30) },

		// VK_EXT_descriptor_indexing
		{ PN(features12.descriptorIndexing),			PN(vulkan12Properties.maxUpdateAfterBindDescriptorsInAllPools),									LIM_MIN_UINT32(500000) },
		{ PN(features12.descriptorIndexing),			PN(vulkan12Properties.maxPerStageDescriptorUpdateAfterBindSamplers),							LIM_MIN_UINT32(500000) },
		{ PN(features12.descriptorIndexing),			PN(vulkan12Properties.maxPerStageDescriptorUpdateAfterBindUniformBuffers),						LIM_MIN_UINT32(12) },
		{ PN(features12.descriptorIndexing),			PN(vulkan12Properties.maxPerStageDescriptorUpdateAfterBindStorageBuffers),						LIM_MIN_UINT32(500000) },
		{ PN(features12.descriptorIndexing),			PN(vulkan12Properties.maxPerStageDescriptorUpdateAfterBindSampledImages),						LIM_MIN_UINT32(500000) },
		{ PN(features12.descriptorIndexing),			PN(vulkan12Properties.maxPerStageDescriptorUpdateAfterBindStorageImages),						LIM_MIN_UINT32(500000) },
		{ PN(features12.descriptorIndexing),			PN(vulkan12Properties.maxPerStageDescriptorUpdateAfterBindInputAttachments),					LIM_MIN_UINT32(4) },
		{ PN(features12.descriptorIndexing),			PN(vulkan12Properties.maxPerStageUpdateAfterBindResources),										LIM_MIN_UINT32(500000) },
		{ PN(features12.descriptorIndexing),			PN(vulkan12Properties.maxDescriptorSetUpdateAfterBindSamplers),									LIM_MIN_UINT32(500000) },
		{ PN(features12.descriptorIndexing),			PN(vulkan12Properties.maxDescriptorSetUpdateAfterBindUniformBuffers),							LIM_MIN_UINT32(shaderStages * 12) },
		{ PN(features12.descriptorIndexing),			PN(vulkan12Properties.maxDescriptorSetUpdateAfterBindUniformBuffersDynamic),					LIM_MIN_UINT32(8) },
		{ PN(features12.descriptorIndexing),			PN(vulkan12Properties.maxDescriptorSetUpdateAfterBindStorageBuffers),							LIM_MIN_UINT32(500000) },
		{ PN(features12.descriptorIndexing),			PN(vulkan12Properties.maxDescriptorSetUpdateAfterBindStorageBuffersDynamic),					LIM_MIN_UINT32(4) },
		{ PN(features12.descriptorIndexing),			PN(vulkan12Properties.maxDescriptorSetUpdateAfterBindSampledImages),							LIM_MIN_UINT32(500000) },
		{ PN(features12.descriptorIndexing),			PN(vulkan12Properties.maxDescriptorSetUpdateAfterBindStorageImages),							LIM_MIN_UINT32(500000) },
		{ PN(features12.descriptorIndexing),			PN(vulkan12Properties.maxDescriptorSetUpdateAfterBindInputAttachments),							LIM_MIN_UINT32(4) },
		{ PN(features12.descriptorIndexing),			PN(vulkan12Properties.maxPerStageDescriptorUpdateAfterBindSamplers),							LIM_MIN_UINT32(limits.maxPerStageDescriptorSamplers) },
		{ PN(features12.descriptorIndexing),			PN(vulkan12Properties.maxPerStageDescriptorUpdateAfterBindUniformBuffers),						LIM_MIN_UINT32(limits.maxPerStageDescriptorUniformBuffers) },
		{ PN(features12.descriptorIndexing),			PN(vulkan12Properties.maxPerStageDescriptorUpdateAfterBindStorageBuffers),						LIM_MIN_UINT32(limits.maxPerStageDescriptorStorageBuffers) },
		{ PN(features12.descriptorIndexing),			PN(vulkan12Properties.maxPerStageDescriptorUpdateAfterBindSampledImages),						LIM_MIN_UINT32(limits.maxPerStageDescriptorSampledImages) },
		{ PN(features12.descriptorIndexing),			PN(vulkan12Properties.maxPerStageDescriptorUpdateAfterBindStorageImages),						LIM_MIN_UINT32(limits.maxPerStageDescriptorStorageImages) },
		{ PN(features12.descriptorIndexing),			PN(vulkan12Properties.maxPerStageDescriptorUpdateAfterBindInputAttachments),					LIM_MIN_UINT32(limits.maxPerStageDescriptorInputAttachments) },
		{ PN(features12.descriptorIndexing),			PN(vulkan12Properties.maxPerStageUpdateAfterBindResources),										LIM_MIN_UINT32(limits.maxPerStageResources) },
		{ PN(features12.descriptorIndexing),			PN(vulkan12Properties.maxDescriptorSetUpdateAfterBindSamplers),									LIM_MIN_UINT32(limits.maxDescriptorSetSamplers) },
		{ PN(features12.descriptorIndexing),			PN(vulkan12Properties.maxDescriptorSetUpdateAfterBindUniformBuffers),							LIM_MIN_UINT32(limits.maxDescriptorSetUniformBuffers) },
		{ PN(features12.descriptorIndexing),			PN(vulkan12Properties.maxDescriptorSetUpdateAfterBindUniformBuffersDynamic),					LIM_MIN_UINT32(limits.maxDescriptorSetUniformBuffersDynamic) },
		{ PN(features12.descriptorIndexing),			PN(vulkan12Properties.maxDescriptorSetUpdateAfterBindStorageBuffers),							LIM_MIN_UINT32(limits.maxDescriptorSetStorageBuffers) },
		{ PN(features12.descriptorIndexing),			PN(vulkan12Properties.maxDescriptorSetUpdateAfterBindStorageBuffersDynamic),					LIM_MIN_UINT32(limits.maxDescriptorSetStorageBuffersDynamic) },
		{ PN(features12.descriptorIndexing),			PN(vulkan12Properties.maxDescriptorSetUpdateAfterBindSampledImages),							LIM_MIN_UINT32(limits.maxDescriptorSetSampledImages) },
		{ PN(features12.descriptorIndexing),			PN(vulkan12Properties.maxDescriptorSetUpdateAfterBindStorageImages),							LIM_MIN_UINT32(limits.maxDescriptorSetStorageImages) },
		{ PN(features12.descriptorIndexing),			PN(vulkan12Properties.maxDescriptorSetUpdateAfterBindInputAttachments),							LIM_MIN_UINT32(limits.maxDescriptorSetInputAttachments) },

		// timelineSemaphore
#ifndef CTS_USES_VULKANSC
		{ PN(checkVulkan12Limit),						PN(vulkan12Properties.maxTimelineSemaphoreValueDifference),										LIM_MIN_DEVSIZE((1ull << 31) - 1) },
#else
		// VkPhysicalDeviceVulkan12Features::timelineSemaphore is optional in Vulkan SC
		{ PN(features12.timelineSemaphore),				PN(vulkan12Properties.maxTimelineSemaphoreValueDifference),										LIM_MIN_DEVSIZE((1ull << 31) - 1) },
#endif // CTS_USES_VULKANSC

		// Vulkan SC
#ifdef CTS_USES_VULKANSC
		{ PN(checkVulkanSC10Limit),						PN(vulkanSC10Properties.maxRenderPassSubpasses),												LIM_MIN_UINT32(1) },
		{ PN(checkVulkanSC10Limit),						PN(vulkanSC10Properties.maxRenderPassDependencies),												LIM_MIN_UINT32(18) },
		{ PN(checkVulkanSC10Limit),						PN(vulkanSC10Properties.maxSubpassInputAttachments),											LIM_MIN_UINT32(0) },
		{ PN(checkVulkanSC10Limit),						PN(vulkanSC10Properties.maxSubpassPreserveAttachments),											LIM_MIN_UINT32(0) },
		{ PN(checkVulkanSC10Limit),						PN(vulkanSC10Properties.maxFramebufferAttachments),												LIM_MIN_UINT32(9) },
		{ PN(checkVulkanSC10Limit),						PN(vulkanSC10Properties.maxDescriptorSetLayoutBindings),										LIM_MIN_UINT32(64) },
		{ PN(checkVulkanSC10Limit),						PN(vulkanSC10Properties.maxQueryFaultCount),													LIM_MIN_UINT32(16) },
		{ PN(checkVulkanSC10Limit),						PN(vulkanSC10Properties.maxCallbackFaultCount),													LIM_MIN_UINT32(1) },
		{ PN(checkVulkanSC10Limit),						PN(vulkanSC10Properties.maxCommandPoolCommandBuffers),											LIM_MIN_UINT32(256) },
		{ PN(checkVulkanSC10Limit),						PN(vulkanSC10Properties.maxCommandBufferSize),													LIM_MIN_UINT32(1048576) },
#endif // CTS_USES_VULKANSC
	};

	log << TestLog::Message << limits << TestLog::EndMessage;

	for (deUint32 ndx = 0; ndx < DE_LENGTH_OF_ARRAY(featureLimitTable); ndx++)
		limitsOk = validateLimit(featureLimitTable[ndx], log) && limitsOk;

	if (limits.maxFramebufferWidth > limits.maxViewportDimensions[0] ||
		limits.maxFramebufferHeight > limits.maxViewportDimensions[1])
	{
		log << TestLog::Message << "limit validation failed, maxFramebufferDimension of "
			<< "[" << limits.maxFramebufferWidth << ", " << limits.maxFramebufferHeight << "] "
			<< "is larger than maxViewportDimension of "
			<< "[" << limits.maxViewportDimensions[0] << ", " << limits.maxViewportDimensions[1] << "]" << TestLog::EndMessage;
		limitsOk = false;
	}

	if (limits.viewportBoundsRange[0] > float(-2 * limits.maxViewportDimensions[0]))
	{
		log << TestLog::Message << "limit validation failed, viewPortBoundsRange[0] of " << limits.viewportBoundsRange[0]
			<< "is larger than -2*maxViewportDimension[0] of " << -2*limits.maxViewportDimensions[0] << TestLog::EndMessage;
		limitsOk = false;
	}

	if (limits.viewportBoundsRange[1] < float(2 * limits.maxViewportDimensions[1] - 1))
	{
		log << TestLog::Message << "limit validation failed, viewportBoundsRange[1] of " << limits.viewportBoundsRange[1]
			<< "is less than 2*maxViewportDimension[1] of " << 2*limits.maxViewportDimensions[1] << TestLog::EndMessage;
		limitsOk = false;
	}

	if (limitsOk)
		return tcu::TestStatus::pass("pass");
	else
		return tcu::TestStatus::fail("fail");
}

#ifndef CTS_USES_VULKANSC

void checkSupportKhrPushDescriptor (Context& context)
{
	context.requireDeviceFunctionality("VK_KHR_push_descriptor");
}

tcu::TestStatus validateLimitsKhrPushDescriptor (Context& context)
{
	const VkBool32										checkAlways					= VK_TRUE;
	const VkPhysicalDevicePushDescriptorPropertiesKHR&	pushDescriptorPropertiesKHR	= context.getPushDescriptorProperties();
	TestLog&											log							= context.getTestContext().getLog();
	bool												limitsOk					= true;

	FeatureLimitTableItem featureLimitTable[] =
	{
		{ PN(checkAlways),	PN(pushDescriptorPropertiesKHR.maxPushDescriptors),	LIM_MIN_UINT32(32) },
	};

	log << TestLog::Message << pushDescriptorPropertiesKHR << TestLog::EndMessage;

	for (deUint32 ndx = 0; ndx < DE_LENGTH_OF_ARRAY(featureLimitTable); ndx++)
		limitsOk = validateLimit(featureLimitTable[ndx], log) && limitsOk;

	if (limitsOk)
		return tcu::TestStatus::pass("pass");
	else
		return tcu::TestStatus::fail("fail");
}

#endif // CTS_USES_VULKANSC

void checkSupportKhrMultiview (Context& context)
{
	context.requireDeviceFunctionality("VK_KHR_multiview");
}

tcu::TestStatus validateLimitsKhrMultiview (Context& context)
{
	const VkBool32								checkAlways			= VK_TRUE;
	const VkPhysicalDeviceMultiviewProperties&	multiviewProperties	= context.getMultiviewProperties();
	TestLog&									log					= context.getTestContext().getLog();
	bool										limitsOk			= true;

	FeatureLimitTableItem featureLimitTable[] =
	{
		// VK_KHR_multiview
		{ PN(checkAlways),	PN(multiviewProperties.maxMultiviewViewCount),		LIM_MIN_UINT32(6) },
		{ PN(checkAlways),	PN(multiviewProperties.maxMultiviewInstanceIndex),	LIM_MIN_UINT32((1<<27) - 1) },
	};

	log << TestLog::Message << multiviewProperties << TestLog::EndMessage;

	for (deUint32 ndx = 0; ndx < DE_LENGTH_OF_ARRAY(featureLimitTable); ndx++)
		limitsOk = validateLimit(featureLimitTable[ndx], log) && limitsOk;

	if (limitsOk)
		return tcu::TestStatus::pass("pass");
	else
		return tcu::TestStatus::fail("fail");
}

void checkSupportExtDiscardRectangles (Context& context)
{
	context.requireDeviceFunctionality("VK_EXT_discard_rectangles");
}

tcu::TestStatus validateLimitsExtDiscardRectangles (Context& context)
{
	const VkBool32											checkAlways						= VK_TRUE;
	const VkPhysicalDeviceDiscardRectanglePropertiesEXT&	discardRectanglePropertiesEXT	= context.getDiscardRectanglePropertiesEXT();
	TestLog&												log								= context.getTestContext().getLog();
	bool													limitsOk						= true;

	FeatureLimitTableItem featureLimitTable[] =
	{
		{ PN(checkAlways),	PN(discardRectanglePropertiesEXT.maxDiscardRectangles),	LIM_MIN_UINT32(4) },
	};

	log << TestLog::Message << discardRectanglePropertiesEXT << TestLog::EndMessage;

	for (deUint32 ndx = 0; ndx < DE_LENGTH_OF_ARRAY(featureLimitTable); ndx++)
		limitsOk = validateLimit(featureLimitTable[ndx], log) && limitsOk;

	if (limitsOk)
		return tcu::TestStatus::pass("pass");
	else
		return tcu::TestStatus::fail("fail");
}

void checkSupportExtSampleLocations (Context& context)
{
	context.requireDeviceFunctionality("VK_EXT_sample_locations");
}

tcu::TestStatus validateLimitsExtSampleLocations (Context& context)
{
	const VkBool32										checkAlways						= VK_TRUE;
	const VkPhysicalDeviceSampleLocationsPropertiesEXT&	sampleLocationsPropertiesEXT	= context.getSampleLocationsPropertiesEXT();
	TestLog&											log								= context.getTestContext().getLog();
	bool												limitsOk						= true;

	FeatureLimitTableItem featureLimitTable[] =
	{
		{ PN(checkAlways),	PN(sampleLocationsPropertiesEXT.sampleLocationSampleCounts),		LIM_MIN_BITI32(VK_SAMPLE_COUNT_4_BIT) },
		{ PN(checkAlways),	PN(sampleLocationsPropertiesEXT.maxSampleLocationGridSize.width),	LIM_MIN_FLOAT(0.0f) },
		{ PN(checkAlways),	PN(sampleLocationsPropertiesEXT.maxSampleLocationGridSize.height),	LIM_MIN_FLOAT(0.0f) },
		{ PN(checkAlways),	PN(sampleLocationsPropertiesEXT.sampleLocationCoordinateRange[0]),	LIM_MAX_FLOAT(0.0f) },
		{ PN(checkAlways),	PN(sampleLocationsPropertiesEXT.sampleLocationCoordinateRange[1]),	LIM_MIN_FLOAT(0.9375f) },
		{ PN(checkAlways),	PN(sampleLocationsPropertiesEXT.sampleLocationSubPixelBits),		LIM_MIN_UINT32(4) },
	};

	log << TestLog::Message << sampleLocationsPropertiesEXT << TestLog::EndMessage;

	for (deUint32 ndx = 0; ndx < DE_LENGTH_OF_ARRAY(featureLimitTable); ndx++)
		limitsOk = validateLimit(featureLimitTable[ndx], log) && limitsOk;

	if (limitsOk)
		return tcu::TestStatus::pass("pass");
	else
		return tcu::TestStatus::fail("fail");
}

void checkSupportExtExternalMemoryHost (Context& context)
{
	context.requireDeviceFunctionality("VK_EXT_external_memory_host");
}

tcu::TestStatus validateLimitsExtExternalMemoryHost (Context& context)
{
	const VkBool32											checkAlways						= VK_TRUE;
	const VkPhysicalDeviceExternalMemoryHostPropertiesEXT&	externalMemoryHostPropertiesEXT	= context.getExternalMemoryHostPropertiesEXT();
	TestLog&												log								= context.getTestContext().getLog();
	bool													limitsOk						= true;

	FeatureLimitTableItem featureLimitTable[] =
	{
		{ PN(checkAlways),	PN(externalMemoryHostPropertiesEXT.minImportedHostPointerAlignment),	LIM_MAX_DEVSIZE(65536) },
	};

	log << TestLog::Message << externalMemoryHostPropertiesEXT << TestLog::EndMessage;

	for (deUint32 ndx = 0; ndx < DE_LENGTH_OF_ARRAY(featureLimitTable); ndx++)
		limitsOk = validateLimit(featureLimitTable[ndx], log) && limitsOk;

	if (limitsOk)
		return tcu::TestStatus::pass("pass");
	else
		return tcu::TestStatus::fail("fail");
}

void checkSupportExtBlendOperationAdvanced (Context& context)
{
	context.requireDeviceFunctionality("VK_EXT_blend_operation_advanced");
}

tcu::TestStatus validateLimitsExtBlendOperationAdvanced (Context& context)
{
	const VkBool32												checkAlways							= VK_TRUE;
	const VkPhysicalDeviceBlendOperationAdvancedPropertiesEXT&	blendOperationAdvancedPropertiesEXT	= context.getBlendOperationAdvancedPropertiesEXT();
	TestLog&													log									= context.getTestContext().getLog();
	bool														limitsOk							= true;

	FeatureLimitTableItem featureLimitTable[] =
	{
		{ PN(checkAlways),	PN(blendOperationAdvancedPropertiesEXT.advancedBlendMaxColorAttachments),	LIM_MIN_UINT32(1) },
	};

	log << TestLog::Message << blendOperationAdvancedPropertiesEXT << TestLog::EndMessage;

	for (deUint32 ndx = 0; ndx < DE_LENGTH_OF_ARRAY(featureLimitTable); ndx++)
		limitsOk = validateLimit(featureLimitTable[ndx], log) && limitsOk;

	if (limitsOk)
		return tcu::TestStatus::pass("pass");
	else
		return tcu::TestStatus::fail("fail");
}

void checkSupportKhrMaintenance3 (Context& context)
{
	context.requireDeviceFunctionality("VK_KHR_maintenance3");
}

#ifndef CTS_USES_VULKANSC
void checkSupportKhrMaintenance4 (Context& context)
{
	context.requireDeviceFunctionality("VK_KHR_maintenance4");
}
#endif // CTS_USES_VULKANSC

tcu::TestStatus validateLimitsKhrMaintenance3 (Context& context)
{
	const VkBool32									checkAlways				= VK_TRUE;
	const VkPhysicalDeviceMaintenance3Properties&	maintenance3Properties	= context.getMaintenance3Properties();
	TestLog&										log						= context.getTestContext().getLog();
	bool											limitsOk				= true;

	FeatureLimitTableItem featureLimitTable[] =
	{
		{ PN(checkAlways),	PN(maintenance3Properties.maxPerSetDescriptors),	LIM_MIN_UINT32(1024) },
		{ PN(checkAlways),	PN(maintenance3Properties.maxMemoryAllocationSize),	LIM_MIN_DEVSIZE(1<<30) },
	};

	log << TestLog::Message << maintenance3Properties << TestLog::EndMessage;

	for (deUint32 ndx = 0; ndx < DE_LENGTH_OF_ARRAY(featureLimitTable); ndx++)
		limitsOk = validateLimit(featureLimitTable[ndx], log) && limitsOk;

	if (limitsOk)
		return tcu::TestStatus::pass("pass");
	else
		return tcu::TestStatus::fail("fail");
}

#ifndef CTS_USES_VULKANSC
tcu::TestStatus validateLimitsKhrMaintenance4 (Context& context)
{
	const VkBool32									checkAlways				= VK_TRUE;
	const VkPhysicalDeviceMaintenance4Properties&	maintenance4Properties	= context.getMaintenance4Properties();
	TestLog&										log						= context.getTestContext().getLog();
	bool											limitsOk				= true;

	FeatureLimitTableItem featureLimitTable[] =
	{
		{ PN(checkAlways),	PN(maintenance4Properties.maxBufferSize),	LIM_MIN_DEVSIZE(1<<30) },
	};

	log << TestLog::Message << maintenance4Properties << TestLog::EndMessage;

	for (deUint32 ndx = 0; ndx < DE_LENGTH_OF_ARRAY(featureLimitTable); ndx++)
		limitsOk = validateLimit(featureLimitTable[ndx], log) && limitsOk;

	if (limitsOk)
		return tcu::TestStatus::pass("pass");
	else
		return tcu::TestStatus::fail("fail");
}
#endif // CTS_USES_VULKANSC

void checkSupportExtConservativeRasterization (Context& context)
{
	context.requireDeviceFunctionality("VK_EXT_conservative_rasterization");
}

tcu::TestStatus validateLimitsExtConservativeRasterization (Context& context)
{
	const VkBool32													checkAlways								= VK_TRUE;
	const VkPhysicalDeviceConservativeRasterizationPropertiesEXT&	conservativeRasterizationPropertiesEXT	= context.getConservativeRasterizationPropertiesEXT();
	TestLog&														log										= context.getTestContext().getLog();
	bool															limitsOk								= true;

	FeatureLimitTableItem featureLimitTable[] =
	{
		{ PN(checkAlways),	PN(conservativeRasterizationPropertiesEXT.primitiveOverestimationSize),					LIM_MIN_FLOAT(0.0f) },
		{ PN(checkAlways),	PN(conservativeRasterizationPropertiesEXT.maxExtraPrimitiveOverestimationSize),			LIM_MIN_FLOAT(0.0f) },
		{ PN(checkAlways),	PN(conservativeRasterizationPropertiesEXT.extraPrimitiveOverestimationSizeGranularity),	LIM_MIN_FLOAT(0.0f) },
	};

	log << TestLog::Message << conservativeRasterizationPropertiesEXT << TestLog::EndMessage;

	for (deUint32 ndx = 0; ndx < DE_LENGTH_OF_ARRAY(featureLimitTable); ndx++)
		limitsOk = validateLimit(featureLimitTable[ndx], log) && limitsOk;

	if (limitsOk)
		return tcu::TestStatus::pass("pass");
	else
		return tcu::TestStatus::fail("fail");
}

void checkSupportExtDescriptorIndexing (Context& context)
{
	const std::string&							requiredDeviceExtension		= "VK_EXT_descriptor_indexing";

	if (!context.isDeviceFunctionalitySupported(requiredDeviceExtension))
		TCU_THROW(NotSupportedError, requiredDeviceExtension + " is not supported");

	// Extension string is present, then extension is really supported and should have been added into chain in DefaultDevice properties and features
}

tcu::TestStatus validateLimitsExtDescriptorIndexing (Context& context)
{
	const VkBool32											checkAlways						= VK_TRUE;
	const VkPhysicalDeviceProperties2&						properties2						= context.getDeviceProperties2();
	const VkPhysicalDeviceLimits&							limits							= properties2.properties.limits;
	const VkPhysicalDeviceDescriptorIndexingProperties&		descriptorIndexingProperties	= context.getDescriptorIndexingProperties();
	const VkPhysicalDeviceFeatures&							features						= context.getDeviceFeatures();
	const deUint32											tessellationShaderCount			= (features.tessellationShader) ? 2 : 0;
	const deUint32											geometryShaderCount				= (features.geometryShader) ? 1 : 0;
	const deUint32											shaderStages					= 3 + tessellationShaderCount + geometryShaderCount;
	TestLog&												log								= context.getTestContext().getLog();
	bool													limitsOk						= true;

	FeatureLimitTableItem featureLimitTable[] =
	{
		{ PN(checkAlways),	PN(descriptorIndexingProperties.maxUpdateAfterBindDescriptorsInAllPools),				LIM_MIN_UINT32(500000) },
		{ PN(checkAlways),	PN(descriptorIndexingProperties.maxPerStageDescriptorUpdateAfterBindSamplers),			LIM_MIN_UINT32(500000) },
		{ PN(checkAlways),	PN(descriptorIndexingProperties.maxPerStageDescriptorUpdateAfterBindUniformBuffers),	LIM_MIN_UINT32(12) },
		{ PN(checkAlways),	PN(descriptorIndexingProperties.maxPerStageDescriptorUpdateAfterBindStorageBuffers),	LIM_MIN_UINT32(500000) },
		{ PN(checkAlways),	PN(descriptorIndexingProperties.maxPerStageDescriptorUpdateAfterBindSampledImages),		LIM_MIN_UINT32(500000) },
		{ PN(checkAlways),	PN(descriptorIndexingProperties.maxPerStageDescriptorUpdateAfterBindStorageImages),		LIM_MIN_UINT32(500000) },
		{ PN(checkAlways),	PN(descriptorIndexingProperties.maxPerStageDescriptorUpdateAfterBindInputAttachments),	LIM_MIN_UINT32(4) },
		{ PN(checkAlways),	PN(descriptorIndexingProperties.maxPerStageUpdateAfterBindResources),					LIM_MIN_UINT32(500000) },
		{ PN(checkAlways),	PN(descriptorIndexingProperties.maxDescriptorSetUpdateAfterBindSamplers),				LIM_MIN_UINT32(500000) },
		{ PN(checkAlways),	PN(descriptorIndexingProperties.maxDescriptorSetUpdateAfterBindUniformBuffers),			LIM_MIN_UINT32(shaderStages * 12) },
		{ PN(checkAlways),	PN(descriptorIndexingProperties.maxDescriptorSetUpdateAfterBindUniformBuffersDynamic),	LIM_MIN_UINT32(8) },
		{ PN(checkAlways),	PN(descriptorIndexingProperties.maxDescriptorSetUpdateAfterBindStorageBuffers),			LIM_MIN_UINT32(500000) },
		{ PN(checkAlways),	PN(descriptorIndexingProperties.maxDescriptorSetUpdateAfterBindStorageBuffersDynamic),	LIM_MIN_UINT32(4) },
		{ PN(checkAlways),	PN(descriptorIndexingProperties.maxDescriptorSetUpdateAfterBindSampledImages),			LIM_MIN_UINT32(500000) },
		{ PN(checkAlways),	PN(descriptorIndexingProperties.maxDescriptorSetUpdateAfterBindStorageImages),			LIM_MIN_UINT32(500000) },
		{ PN(checkAlways),	PN(descriptorIndexingProperties.maxDescriptorSetUpdateAfterBindInputAttachments),		LIM_MIN_UINT32(4) },
		{ PN(checkAlways),	PN(descriptorIndexingProperties.maxPerStageDescriptorUpdateAfterBindSamplers),			LIM_MIN_UINT32(limits.maxPerStageDescriptorSamplers) },
		{ PN(checkAlways),	PN(descriptorIndexingProperties.maxPerStageDescriptorUpdateAfterBindUniformBuffers),	LIM_MIN_UINT32(limits.maxPerStageDescriptorUniformBuffers) },
		{ PN(checkAlways),	PN(descriptorIndexingProperties.maxPerStageDescriptorUpdateAfterBindStorageBuffers),	LIM_MIN_UINT32(limits.maxPerStageDescriptorStorageBuffers) },
		{ PN(checkAlways),	PN(descriptorIndexingProperties.maxPerStageDescriptorUpdateAfterBindSampledImages),		LIM_MIN_UINT32(limits.maxPerStageDescriptorSampledImages) },
		{ PN(checkAlways),	PN(descriptorIndexingProperties.maxPerStageDescriptorUpdateAfterBindStorageImages),		LIM_MIN_UINT32(limits.maxPerStageDescriptorStorageImages) },
		{ PN(checkAlways),	PN(descriptorIndexingProperties.maxPerStageDescriptorUpdateAfterBindInputAttachments),	LIM_MIN_UINT32(limits.maxPerStageDescriptorInputAttachments) },
		{ PN(checkAlways),	PN(descriptorIndexingProperties.maxPerStageUpdateAfterBindResources),					LIM_MIN_UINT32(limits.maxPerStageResources) },
		{ PN(checkAlways),	PN(descriptorIndexingProperties.maxDescriptorSetUpdateAfterBindSamplers),				LIM_MIN_UINT32(limits.maxDescriptorSetSamplers) },
		{ PN(checkAlways),	PN(descriptorIndexingProperties.maxDescriptorSetUpdateAfterBindUniformBuffers),			LIM_MIN_UINT32(limits.maxDescriptorSetUniformBuffers) },
		{ PN(checkAlways),	PN(descriptorIndexingProperties.maxDescriptorSetUpdateAfterBindUniformBuffersDynamic),	LIM_MIN_UINT32(limits.maxDescriptorSetUniformBuffersDynamic) },
		{ PN(checkAlways),	PN(descriptorIndexingProperties.maxDescriptorSetUpdateAfterBindStorageBuffers),			LIM_MIN_UINT32(limits.maxDescriptorSetStorageBuffers) },
		{ PN(checkAlways),	PN(descriptorIndexingProperties.maxDescriptorSetUpdateAfterBindStorageBuffersDynamic),	LIM_MIN_UINT32(limits.maxDescriptorSetStorageBuffersDynamic) },
		{ PN(checkAlways),	PN(descriptorIndexingProperties.maxDescriptorSetUpdateAfterBindSampledImages),			LIM_MIN_UINT32(limits.maxDescriptorSetSampledImages) },
		{ PN(checkAlways),	PN(descriptorIndexingProperties.maxDescriptorSetUpdateAfterBindStorageImages),			LIM_MIN_UINT32(limits.maxDescriptorSetStorageImages) },
		{ PN(checkAlways),	PN(descriptorIndexingProperties.maxDescriptorSetUpdateAfterBindInputAttachments),		LIM_MIN_UINT32(limits.maxDescriptorSetInputAttachments) },
	};

	log << TestLog::Message << descriptorIndexingProperties << TestLog::EndMessage;

	for (deUint32 ndx = 0; ndx < DE_LENGTH_OF_ARRAY(featureLimitTable); ndx++)
		limitsOk = validateLimit(featureLimitTable[ndx], log) && limitsOk;

	if (limitsOk)
		return tcu::TestStatus::pass("pass");
	else
		return tcu::TestStatus::fail("fail");
}

#ifndef CTS_USES_VULKANSC

void checkSupportExtInlineUniformBlock (Context& context)
{
	context.requireDeviceFunctionality("VK_EXT_inline_uniform_block");
}

tcu::TestStatus validateLimitsExtInlineUniformBlock (Context& context)
{
	const VkBool32											checkAlways						= VK_TRUE;
	const VkPhysicalDeviceInlineUniformBlockProperties&		inlineUniformBlockPropertiesEXT	= context.getInlineUniformBlockProperties();
	TestLog&												log								= context.getTestContext().getLog();
	bool													limitsOk						= true;

	FeatureLimitTableItem featureLimitTable[] =
	{
		{ PN(checkAlways),	PN(inlineUniformBlockPropertiesEXT.maxInlineUniformBlockSize),									LIM_MIN_UINT32(256) },
		{ PN(checkAlways),	PN(inlineUniformBlockPropertiesEXT.maxPerStageDescriptorInlineUniformBlocks),					LIM_MIN_UINT32(4) },
		{ PN(checkAlways),	PN(inlineUniformBlockPropertiesEXT.maxPerStageDescriptorUpdateAfterBindInlineUniformBlocks),	LIM_MIN_UINT32(4) },
		{ PN(checkAlways),	PN(inlineUniformBlockPropertiesEXT.maxDescriptorSetInlineUniformBlocks),						LIM_MIN_UINT32(4) },
		{ PN(checkAlways),	PN(inlineUniformBlockPropertiesEXT.maxDescriptorSetUpdateAfterBindInlineUniformBlocks),			LIM_MIN_UINT32(4) },
	};

	log << TestLog::Message << inlineUniformBlockPropertiesEXT << TestLog::EndMessage;

	for (deUint32 ndx = 0; ndx < DE_LENGTH_OF_ARRAY(featureLimitTable); ndx++)
		limitsOk = validateLimit(featureLimitTable[ndx], log) && limitsOk;

	if (limitsOk)
		return tcu::TestStatus::pass("pass");
	else
		return tcu::TestStatus::fail("fail");
}

#endif // CTS_USES_VULKANSC


void checkSupportExtVertexAttributeDivisorEXT (Context& context)
{
	context.requireDeviceFunctionality("VK_EXT_vertex_attribute_divisor");
}

void checkSupportExtVertexAttributeDivisorKHR (Context& context)
{
	context.requireDeviceFunctionality("VK_KHR_vertex_attribute_divisor");
}

tcu::TestStatus validateLimitsExtVertexAttributeDivisor (Context& context)
{
	const VkBool32												checkAlways							= VK_TRUE;
#ifndef CTS_USES_VULKANSC
	const InstanceInterface&									vki									= context.getInstanceInterface();
	const VkPhysicalDevice										physicalDevice						= context.getPhysicalDevice();
	vk::VkPhysicalDeviceVertexAttributeDivisorPropertiesEXT		vertexAttributeDivisorProperties	= vk::initVulkanStructure();
	vk::VkPhysicalDeviceProperties2								properties2							= vk::initVulkanStructure(&vertexAttributeDivisorProperties);
	vki.getPhysicalDeviceProperties2(physicalDevice, &properties2);
#else
	const auto													vertexAttributeDivisorProperties	= context.getVertexAttributeDivisorPropertiesEXT();
#endif
	TestLog&													log									= context.getTestContext().getLog();
	bool														limitsOk							= true;

	FeatureLimitTableItem featureLimitTable[] =
	{
		{ PN(checkAlways),	PN(vertexAttributeDivisorProperties.maxVertexAttribDivisor),	LIM_MIN_UINT32((1<<16) - 1) },
	};

	log << TestLog::Message << vertexAttributeDivisorProperties << TestLog::EndMessage;

	for (deUint32 ndx = 0; ndx < DE_LENGTH_OF_ARRAY(featureLimitTable); ndx++)
		limitsOk = validateLimit(featureLimitTable[ndx], log) && limitsOk;

	if (limitsOk)
		return tcu::TestStatus::pass("pass");
	else
		return tcu::TestStatus::fail("fail");
}

#ifndef CTS_USES_VULKANSC

void checkSupportNvMeshShader (Context& context)
{
	const std::string&							requiredDeviceExtension		= "VK_NV_mesh_shader";

	if (!context.isDeviceFunctionalitySupported(requiredDeviceExtension))
		TCU_THROW(NotSupportedError, requiredDeviceExtension + " is not supported");
}

tcu::TestStatus validateLimitsNvMeshShader (Context& context)
{
	const VkBool32							checkAlways				= VK_TRUE;
	const VkPhysicalDevice					physicalDevice			= context.getPhysicalDevice();
	const InstanceInterface&				vki						= context.getInstanceInterface();
	TestLog&								log						= context.getTestContext().getLog();
	bool									limitsOk				= true;
	VkPhysicalDeviceMeshShaderPropertiesNV	meshShaderPropertiesNV	= initVulkanStructure();
	VkPhysicalDeviceProperties2				properties2				= initVulkanStructure(&meshShaderPropertiesNV);

	vki.getPhysicalDeviceProperties2(physicalDevice, &properties2);

	FeatureLimitTableItem featureLimitTable[] =
	{
		{ PN(checkAlways),	PN(meshShaderPropertiesNV.maxDrawMeshTasksCount),		LIM_MIN_UINT32(deUint32((1ull<<16) - 1)) },
		{ PN(checkAlways),	PN(meshShaderPropertiesNV.maxTaskWorkGroupInvocations),	LIM_MIN_UINT32(32) },
		{ PN(checkAlways),	PN(meshShaderPropertiesNV.maxTaskWorkGroupSize[0]),		LIM_MIN_UINT32(32) },
		{ PN(checkAlways),	PN(meshShaderPropertiesNV.maxTaskWorkGroupSize[1]),		LIM_MIN_UINT32(1) },
		{ PN(checkAlways),	PN(meshShaderPropertiesNV.maxTaskWorkGroupSize[2]),		LIM_MIN_UINT32(1) },
		{ PN(checkAlways),	PN(meshShaderPropertiesNV.maxTaskTotalMemorySize),		LIM_MIN_UINT32(16384) },
		{ PN(checkAlways),	PN(meshShaderPropertiesNV.maxTaskOutputCount),			LIM_MIN_UINT32((1<<16) - 1) },
		{ PN(checkAlways),	PN(meshShaderPropertiesNV.maxMeshWorkGroupInvocations),	LIM_MIN_UINT32(32) },
		{ PN(checkAlways),	PN(meshShaderPropertiesNV.maxMeshWorkGroupSize[0]),		LIM_MIN_UINT32(32) },
		{ PN(checkAlways),	PN(meshShaderPropertiesNV.maxMeshWorkGroupSize[1]),		LIM_MIN_UINT32(1) },
		{ PN(checkAlways),	PN(meshShaderPropertiesNV.maxMeshWorkGroupSize[2]),		LIM_MIN_UINT32(1) },
		{ PN(checkAlways),	PN(meshShaderPropertiesNV.maxMeshTotalMemorySize),		LIM_MIN_UINT32(16384) },
		{ PN(checkAlways),	PN(meshShaderPropertiesNV.maxMeshOutputVertices),		LIM_MIN_UINT32(256) },
		{ PN(checkAlways),	PN(meshShaderPropertiesNV.maxMeshOutputPrimitives),		LIM_MIN_UINT32(256) },
		{ PN(checkAlways),	PN(meshShaderPropertiesNV.maxMeshMultiviewViewCount),	LIM_MIN_UINT32(1) },
	};

	log << TestLog::Message << meshShaderPropertiesNV << TestLog::EndMessage;

	for (deUint32 ndx = 0; ndx < DE_LENGTH_OF_ARRAY(featureLimitTable); ndx++)
		limitsOk = validateLimit(featureLimitTable[ndx], log) && limitsOk;

	if (limitsOk)
		return tcu::TestStatus::pass("pass");
	else
		return tcu::TestStatus::fail("fail");
}

void checkSupportExtTransformFeedback (Context& context)
{
	context.requireDeviceFunctionality("VK_EXT_transform_feedback");
}

tcu::TestStatus validateLimitsExtTransformFeedback (Context& context)
{
	const VkBool32											checkAlways						= VK_TRUE;
	const VkPhysicalDeviceTransformFeedbackPropertiesEXT&	transformFeedbackPropertiesEXT	= context.getTransformFeedbackPropertiesEXT();
	TestLog&												log								= context.getTestContext().getLog();
	bool													limitsOk						= true;

	FeatureLimitTableItem featureLimitTable[] =
	{
		{ PN(checkAlways),	PN(transformFeedbackPropertiesEXT.maxTransformFeedbackStreams),				LIM_MIN_UINT32(1) },
		{ PN(checkAlways),	PN(transformFeedbackPropertiesEXT.maxTransformFeedbackBuffers),				LIM_MIN_UINT32(1) },
		{ PN(checkAlways),	PN(transformFeedbackPropertiesEXT.maxTransformFeedbackBufferSize),			LIM_MIN_DEVSIZE(1ull<<27) },
		{ PN(checkAlways),	PN(transformFeedbackPropertiesEXT.maxTransformFeedbackStreamDataSize),		LIM_MIN_UINT32(512) },
		{ PN(checkAlways),	PN(transformFeedbackPropertiesEXT.maxTransformFeedbackBufferDataSize),		LIM_MIN_UINT32(512) },
		{ PN(checkAlways),	PN(transformFeedbackPropertiesEXT.maxTransformFeedbackBufferDataStride),	LIM_MIN_UINT32(512) },
	};

	log << TestLog::Message << transformFeedbackPropertiesEXT << TestLog::EndMessage;

	for (deUint32 ndx = 0; ndx < DE_LENGTH_OF_ARRAY(featureLimitTable); ndx++)
		limitsOk = validateLimit(featureLimitTable[ndx], log) && limitsOk;

	if (limitsOk)
		return tcu::TestStatus::pass("pass");
	else
		return tcu::TestStatus::fail("fail");
}

void checkSupportExtFragmentDensityMap (Context& context)
{
	context.requireDeviceFunctionality("VK_EXT_fragment_density_map");
}

tcu::TestStatus validateLimitsExtFragmentDensityMap (Context& context)
{
	const VkBool32											checkAlways						= VK_TRUE;
	const VkPhysicalDeviceFragmentDensityMapPropertiesEXT&	fragmentDensityMapPropertiesEXT	= context.getFragmentDensityMapPropertiesEXT();
	TestLog&												log								= context.getTestContext().getLog();
	bool													limitsOk						= true;

	FeatureLimitTableItem featureLimitTable[] =
	{
		{ PN(checkAlways),	PN(fragmentDensityMapPropertiesEXT.minFragmentDensityTexelSize.width),							LIM_MIN_UINT32(1) },
		{ PN(checkAlways),	PN(fragmentDensityMapPropertiesEXT.minFragmentDensityTexelSize.height),							LIM_MIN_UINT32(1) },
		{ PN(checkAlways),	PN(fragmentDensityMapPropertiesEXT.maxFragmentDensityTexelSize.width),							LIM_MIN_UINT32(1) },
		{ PN(checkAlways),	PN(fragmentDensityMapPropertiesEXT.maxFragmentDensityTexelSize.height),							LIM_MIN_UINT32(1) },
	};

	log << TestLog::Message << fragmentDensityMapPropertiesEXT << TestLog::EndMessage;

	for (deUint32 ndx = 0; ndx < DE_LENGTH_OF_ARRAY(featureLimitTable); ndx++)
		limitsOk = validateLimit(featureLimitTable[ndx], log) && limitsOk;

	if (limitsOk)
		return tcu::TestStatus::pass("pass");
	else
		return tcu::TestStatus::fail("fail");
}

void checkSupportNvRayTracing (Context& context)
{
	const std::string&							requiredDeviceExtension		= "VK_NV_ray_tracing";

	if (!context.isDeviceFunctionalitySupported(requiredDeviceExtension))
		TCU_THROW(NotSupportedError, requiredDeviceExtension + " is not supported");
}

tcu::TestStatus validateLimitsNvRayTracing (Context& context)
{
	const VkBool32							checkAlways				= VK_TRUE;
	const VkPhysicalDevice					physicalDevice			= context.getPhysicalDevice();
	const InstanceInterface&				vki						= context.getInstanceInterface();
	TestLog&								log						= context.getTestContext().getLog();
	bool									limitsOk				= true;
	VkPhysicalDeviceRayTracingPropertiesNV	rayTracingPropertiesNV	= initVulkanStructure();
	VkPhysicalDeviceProperties2				properties2				= initVulkanStructure(&rayTracingPropertiesNV);

	vki.getPhysicalDeviceProperties2(physicalDevice, &properties2);

	FeatureLimitTableItem featureLimitTable[] =
	{
		{ PN(checkAlways),	PN(rayTracingPropertiesNV.shaderGroupHandleSize),					LIM_MIN_UINT32(16) },
		{ PN(checkAlways),	PN(rayTracingPropertiesNV.maxRecursionDepth),						LIM_MIN_UINT32(31) },
		{ PN(checkAlways),	PN(rayTracingPropertiesNV.shaderGroupBaseAlignment),				LIM_MIN_UINT32(64) },
		{ PN(checkAlways),	PN(rayTracingPropertiesNV.maxGeometryCount),						LIM_MIN_UINT32((1<<24) - 1) },
		{ PN(checkAlways),	PN(rayTracingPropertiesNV.maxInstanceCount),						LIM_MIN_UINT32((1<<24) - 1) },
		{ PN(checkAlways),	PN(rayTracingPropertiesNV.maxTriangleCount),						LIM_MIN_UINT32((1<<29) - 1) },
		{ PN(checkAlways),	PN(rayTracingPropertiesNV.maxDescriptorSetAccelerationStructures),	LIM_MIN_UINT32(16) },
	};

	log << TestLog::Message << rayTracingPropertiesNV << TestLog::EndMessage;

	for (deUint32 ndx = 0; ndx < DE_LENGTH_OF_ARRAY(featureLimitTable); ndx++)
		limitsOk = validateLimit(featureLimitTable[ndx], log) && limitsOk;

	if (limitsOk)
		return tcu::TestStatus::pass("pass");
	else
		return tcu::TestStatus::fail("fail");
}

#endif // CTS_USES_VULKANSC

void checkSupportKhrTimelineSemaphore (Context& context)
{
	context.requireDeviceFunctionality("VK_KHR_timeline_semaphore");
}

tcu::TestStatus validateLimitsKhrTimelineSemaphore (Context& context)
{
	const VkBool32											checkAlways						= VK_TRUE;
	const VkPhysicalDeviceTimelineSemaphoreProperties&		timelineSemaphoreProperties		= context.getTimelineSemaphoreProperties();
	bool													limitsOk						= true;
	TestLog&												log								= context.getTestContext().getLog();

	FeatureLimitTableItem featureLimitTable[] =
	{
		{ PN(checkAlways),	PN(timelineSemaphoreProperties.maxTimelineSemaphoreValueDifference),	LIM_MIN_DEVSIZE((1ull<<31) - 1) },
	};

	log << TestLog::Message << timelineSemaphoreProperties << TestLog::EndMessage;

	for (deUint32 ndx = 0; ndx < DE_LENGTH_OF_ARRAY(featureLimitTable); ndx++)
		limitsOk = validateLimit(featureLimitTable[ndx], log) && limitsOk;

	if (limitsOk)
		return tcu::TestStatus::pass("pass");
	else
		return tcu::TestStatus::fail("fail");
}

void checkSupportExtLineRasterization (Context& context)
{
	context.requireDeviceFunctionality("VK_EXT_line_rasterization");
}

void checkSupportKhrLineRasterization (Context& context)
{
	context.requireDeviceFunctionality("VK_KHR_line_rasterization");
}

tcu::TestStatus validateLimitsLineRasterization (Context& context)
{
	const VkBool32											checkAlways						= VK_TRUE;
<<<<<<< HEAD
	const VkPhysicalDeviceLineRasterizationPropertiesEXT&	lineRasterizationPropertiesEXT	= context.getLineRasterizationProperties();
=======
	const VkPhysicalDeviceLineRasterizationPropertiesKHR&	lineRasterizationProperties		= context.getLineRasterizationProperties();
>>>>>>> ed6777fa
	TestLog&												log								= context.getTestContext().getLog();
	bool													limitsOk						= true;

	FeatureLimitTableItem featureLimitTable[] =
	{
		{ PN(checkAlways),	PN(lineRasterizationProperties.lineSubPixelPrecisionBits),	LIM_MIN_UINT32(4) },
	};

	log << TestLog::Message << lineRasterizationProperties << TestLog::EndMessage;

	for (deUint32 ndx = 0; ndx < DE_LENGTH_OF_ARRAY(featureLimitTable); ndx++)
		limitsOk = validateLimit(featureLimitTable[ndx], log) && limitsOk;

	if (limitsOk)
		return tcu::TestStatus::pass("pass");
	else
		return tcu::TestStatus::fail("fail");
}

void checkSupportRobustness2 (Context& context)
{
	context.requireDeviceFunctionality("VK_EXT_robustness2");
}

tcu::TestStatus validateLimitsRobustness2 (Context& context)
{
	const InstanceInterface&						vki							= context.getInstanceInterface();
	const VkPhysicalDevice							physicalDevice				= context.getPhysicalDevice();
	const VkPhysicalDeviceRobustness2PropertiesEXT&	robustness2PropertiesEXT	= context.getRobustness2PropertiesEXT();
	VkPhysicalDeviceRobustness2FeaturesEXT			robustness2Features			= initVulkanStructure();
	VkPhysicalDeviceFeatures2						features2					= initVulkanStructure(&robustness2Features);

	vki.getPhysicalDeviceFeatures2(physicalDevice, &features2);

	if (robustness2Features.robustBufferAccess2 && !features2.features.robustBufferAccess)
		return tcu::TestStatus::fail("If robustBufferAccess2 is enabled then robustBufferAccess must also be enabled");

	if (robustness2PropertiesEXT.robustStorageBufferAccessSizeAlignment != 1 && robustness2PropertiesEXT.robustStorageBufferAccessSizeAlignment != 4)
		return tcu::TestStatus::fail("robustness2PropertiesEXT.robustStorageBufferAccessSizeAlignment value must be either 1 or 4.");

	if (!de::inRange(robustness2PropertiesEXT.robustUniformBufferAccessSizeAlignment, (VkDeviceSize)1u, (VkDeviceSize)256u) || !deIsPowerOfTwo64(robustness2PropertiesEXT.robustUniformBufferAccessSizeAlignment))
		return tcu::TestStatus::fail("robustness2PropertiesEXT.robustUniformBufferAccessSizeAlignment must be a power of two in the range [1, 256]");

	return tcu::TestStatus::pass("pass");
}

#ifndef CTS_USES_VULKANSC
tcu::TestStatus validateLimitsMaxInlineUniformTotalSize (Context& context)
{
	const VkBool32								checkAlways			= VK_TRUE;
	const VkPhysicalDeviceVulkan13Properties&	vulkan13Properties	= context.getDeviceVulkan13Properties();
	bool										limitsOk			= true;
	TestLog&									log					= context.getTestContext().getLog();

	FeatureLimitTableItem featureLimitTable[] =
	{
		{ PN(checkAlways),	PN(vulkan13Properties.maxInlineUniformTotalSize),	LIM_MIN_DEVSIZE(256) },
	};

	log << TestLog::Message << vulkan13Properties << TestLog::EndMessage;

	for (deUint32 ndx = 0; ndx < DE_LENGTH_OF_ARRAY(featureLimitTable); ndx++)
		limitsOk = validateLimit(featureLimitTable[ndx], log) && limitsOk;

	if (limitsOk)
		return tcu::TestStatus::pass("pass");
	else
		return tcu::TestStatus::fail("fail");
}

tcu::TestStatus validateRoadmap2022(Context& context)
{
	if (context.getUsedApiVersion() < VK_API_VERSION_1_3)
		TCU_THROW(NotSupportedError, "Profile not supported");

	const VkBool32	checkAlways				= VK_TRUE;
	VkBool32		oneOrMoreChecksFailed	= VK_FALSE;
	TestLog&		log						= context.getTestContext().getLog();

	auto			vk10Features			= context.getDeviceFeatures();
	auto			vk11Features			= context.getDeviceVulkan11Features();
	auto			vk12Features			= context.getDeviceVulkan12Features();

	const auto&		vk10Properties			= context.getDeviceProperties2();
	const auto&		vk11Properties			= context.getDeviceVulkan11Properties();
	const auto&		vk12Properties			= context.getDeviceVulkan12Properties();
	const auto&		vk13Properties			= context.getDeviceVulkan13Properties();
	const auto&		limits					= vk10Properties.properties.limits;

	#define ROADMAP_FEATURE_ITEM(STRUC, FIELD) { &(STRUC), &(STRUC.FIELD), #STRUC "." #FIELD }

	struct FeatureTable
	{
		void*		structPtr;
		VkBool32*	fieldPtr;
		const char*	fieldName;
	};

	std::vector<FeatureTable> featureTable
	{
		// Vulkan 1.0 Features
		ROADMAP_FEATURE_ITEM(vk10Features, fullDrawIndexUint32),
		ROADMAP_FEATURE_ITEM(vk10Features, imageCubeArray),
		ROADMAP_FEATURE_ITEM(vk10Features, independentBlend),
		ROADMAP_FEATURE_ITEM(vk10Features, sampleRateShading),
		ROADMAP_FEATURE_ITEM(vk10Features, drawIndirectFirstInstance),
		ROADMAP_FEATURE_ITEM(vk10Features, depthClamp),
		ROADMAP_FEATURE_ITEM(vk10Features, depthBiasClamp),
		ROADMAP_FEATURE_ITEM(vk10Features, samplerAnisotropy),
		ROADMAP_FEATURE_ITEM(vk10Features, occlusionQueryPrecise),
		ROADMAP_FEATURE_ITEM(vk10Features, fragmentStoresAndAtomics),
		ROADMAP_FEATURE_ITEM(vk10Features, shaderStorageImageExtendedFormats),
		ROADMAP_FEATURE_ITEM(vk10Features, shaderUniformBufferArrayDynamicIndexing),
		ROADMAP_FEATURE_ITEM(vk10Features, shaderSampledImageArrayDynamicIndexing),
		ROADMAP_FEATURE_ITEM(vk10Features, shaderStorageBufferArrayDynamicIndexing),
		ROADMAP_FEATURE_ITEM(vk10Features, shaderStorageImageArrayDynamicIndexing),

		// Vulkan 1.1 Features
		ROADMAP_FEATURE_ITEM(vk11Features, samplerYcbcrConversion),

		// Vulkan 1.2 Features
		ROADMAP_FEATURE_ITEM(vk12Features, samplerMirrorClampToEdge),
		ROADMAP_FEATURE_ITEM(vk12Features, descriptorIndexing),
		ROADMAP_FEATURE_ITEM(vk12Features, shaderUniformTexelBufferArrayDynamicIndexing),
		ROADMAP_FEATURE_ITEM(vk12Features, shaderStorageTexelBufferArrayDynamicIndexing),
		ROADMAP_FEATURE_ITEM(vk12Features, shaderUniformBufferArrayNonUniformIndexing),
		ROADMAP_FEATURE_ITEM(vk12Features, shaderSampledImageArrayNonUniformIndexing),
		ROADMAP_FEATURE_ITEM(vk12Features, shaderStorageBufferArrayNonUniformIndexing),
		ROADMAP_FEATURE_ITEM(vk12Features, shaderStorageImageArrayNonUniformIndexing),
		ROADMAP_FEATURE_ITEM(vk12Features, shaderUniformTexelBufferArrayNonUniformIndexing),
		ROADMAP_FEATURE_ITEM(vk12Features, shaderStorageTexelBufferArrayNonUniformIndexing),
		ROADMAP_FEATURE_ITEM(vk12Features, descriptorBindingSampledImageUpdateAfterBind),
		ROADMAP_FEATURE_ITEM(vk12Features, descriptorBindingStorageImageUpdateAfterBind),
		ROADMAP_FEATURE_ITEM(vk12Features, descriptorBindingStorageBufferUpdateAfterBind),
		ROADMAP_FEATURE_ITEM(vk12Features, descriptorBindingUniformTexelBufferUpdateAfterBind),
		ROADMAP_FEATURE_ITEM(vk12Features, descriptorBindingStorageTexelBufferUpdateAfterBind),
		ROADMAP_FEATURE_ITEM(vk12Features, descriptorBindingUpdateUnusedWhilePending),
		ROADMAP_FEATURE_ITEM(vk12Features, descriptorBindingPartiallyBound),
		ROADMAP_FEATURE_ITEM(vk12Features, descriptorBindingVariableDescriptorCount),
		ROADMAP_FEATURE_ITEM(vk12Features, runtimeDescriptorArray),
		ROADMAP_FEATURE_ITEM(vk12Features, scalarBlockLayout),
	};

	for (FeatureTable& testedFeature : featureTable)
	{
		if (!testedFeature.fieldPtr[0])
		{
			log << TestLog::Message
				<< "Feature " << testedFeature.fieldName << "is not supported"
				<< TestLog::EndMessage;
			oneOrMoreChecksFailed = VK_TRUE;
		}
	}

	std::vector<FeatureLimitTableItem> featureLimitTable
	{
		// Vulkan 1.0 limits
		{ PN(checkAlways),		PN(limits.maxImageDimension1D),								LIM_MIN_UINT32(8192) },
		{ PN(checkAlways),		PN(limits.maxImageDimension2D),								LIM_MIN_UINT32(8192) },
		{ PN(checkAlways),		PN(limits.maxImageDimensionCube),							LIM_MIN_UINT32(8192) },
		{ PN(checkAlways),		PN(limits.maxImageArrayLayers),								LIM_MIN_UINT32(2048) },
		{ PN(checkAlways),		PN(limits.maxUniformBufferRange),							LIM_MIN_UINT32(65536) },
		{ PN(checkAlways),		PN(limits.bufferImageGranularity),							LIM_MAX_DEVSIZE(4096) },
		{ PN(checkAlways),		PN(limits.maxPerStageDescriptorSamplers),					LIM_MIN_UINT32(64) },
		{ PN(checkAlways),		PN(limits.maxPerStageDescriptorUniformBuffers),				LIM_MIN_UINT32(15) },
		{ PN(checkAlways),		PN(limits.maxPerStageDescriptorStorageBuffers),				LIM_MIN_UINT32(30) },
		{ PN(checkAlways),		PN(limits.maxPerStageDescriptorSampledImages),				LIM_MIN_UINT32(200) },
		{ PN(checkAlways),		PN(limits.maxPerStageDescriptorStorageImages),				LIM_MIN_UINT32(16) },
		{ PN(checkAlways),		PN(limits.maxPerStageResources),							LIM_MIN_UINT32(200) },
		{ PN(checkAlways),		PN(limits.maxDescriptorSetSamplers),						LIM_MIN_UINT32(576) },
		{ PN(checkAlways),		PN(limits.maxDescriptorSetUniformBuffers),					LIM_MIN_UINT32(90) },
		{ PN(checkAlways),		PN(limits.maxDescriptorSetStorageBuffers),					LIM_MIN_UINT32(96) },
		{ PN(checkAlways),		PN(limits.maxDescriptorSetSampledImages),					LIM_MIN_UINT32(1800) },
		{ PN(checkAlways),		PN(limits.maxDescriptorSetStorageImages),					LIM_MIN_UINT32(144) },
		{ PN(checkAlways),		PN(limits.maxFragmentCombinedOutputResources),				LIM_MIN_UINT32(16) },
		{ PN(checkAlways),		PN(limits.maxComputeWorkGroupInvocations),					LIM_MIN_UINT32(256) },
		{ PN(checkAlways),		PN(limits.maxComputeWorkGroupSize[0]),						LIM_MIN_UINT32(256) },
		{ PN(checkAlways),		PN(limits.maxComputeWorkGroupSize[1]),						LIM_MIN_UINT32(256) },
		{ PN(checkAlways),		PN(limits.maxComputeWorkGroupSize[2]),						LIM_MIN_UINT32(64) },
		{ PN(checkAlways),		PN(limits.subPixelPrecisionBits),							LIM_MIN_UINT32(8) },
		{ PN(checkAlways),		PN(limits.mipmapPrecisionBits),								LIM_MIN_UINT32(6) },
		{ PN(checkAlways),		PN(limits.maxSamplerLodBias),								LIM_MIN_FLOAT(14.0f) },
		{ PN(checkAlways),		PN(limits.pointSizeGranularity),							LIM_MAX_FLOAT(0.125f) },
		{ PN(checkAlways),		PN(limits.lineWidthGranularity),							LIM_MAX_FLOAT(0.5f) },
		{ PN(checkAlways),		PN(limits.standardSampleLocations),							LIM_MIN_UINT32(1) },
		{ PN(checkAlways),		PN(limits.maxColorAttachments),								LIM_MIN_UINT32(7) },

		// Vulkan 1.1 limits
		{ PN(checkAlways),		PN(vk11Properties.subgroupSize),							LIM_MIN_UINT32(4) },
		{ PN(checkAlways),		PN(vk11Properties.subgroupSupportedStages),					LIM_MIN_UINT32(VK_SHADER_STAGE_COMPUTE_BIT|VK_SHADER_STAGE_FRAGMENT_BIT) },
		{ PN(checkAlways),		PN(vk11Properties.subgroupSupportedOperations),				LIM_MIN_UINT32(VK_SUBGROUP_FEATURE_BASIC_BIT|VK_SUBGROUP_FEATURE_VOTE_BIT|
																										   VK_SUBGROUP_FEATURE_ARITHMETIC_BIT|VK_SUBGROUP_FEATURE_BALLOT_BIT|
																										   VK_SUBGROUP_FEATURE_SHUFFLE_BIT|VK_SUBGROUP_FEATURE_SHUFFLE_RELATIVE_BIT|
																										   VK_SUBGROUP_FEATURE_QUAD_BIT) },
		// Vulkan 1.2 limits
		{ PN(checkAlways),		PN(vk12Properties.shaderSignedZeroInfNanPreserveFloat16),	LIM_MIN_UINT32(1) },
		{ PN(checkAlways),		PN(vk12Properties.shaderSignedZeroInfNanPreserveFloat32),	LIM_MIN_UINT32(1) },

		// Vulkan 1.3 limits
		{ PN(checkAlways),		PN(vk13Properties.maxSubgroupSize),							LIM_MIN_UINT32(4) },
	};

	for (const auto& featureLimit : featureLimitTable)
		oneOrMoreChecksFailed |= !validateLimit(featureLimit, log);

	if (!context.isDeviceFunctionalitySupported("VK_KHR_global_priority"))
	{
		log << TestLog::Message
			<< "VK_KHR_global_priority is not supported"
			<< TestLog::EndMessage;
		oneOrMoreChecksFailed = VK_TRUE;
	}

	if (oneOrMoreChecksFailed)
		TCU_THROW(NotSupportedError, "Profile not supported");

	return tcu::TestStatus::pass("Profile supported");
}
#endif // CTS_USES_VULKANSC


void createTestDevice (Context& context, void* pNext, const char* const* ppEnabledExtensionNames, deUint32 enabledExtensionCount)
{
	const PlatformInterface&				platformInterface		= context.getPlatformInterface();
	const auto								validationEnabled		= context.getTestContext().getCommandLine().isValidationEnabled();
	const Unique<VkInstance>				instance				(createDefaultInstance(platformInterface, context.getUsedApiVersion(), context.getTestContext().getCommandLine()));
	const InstanceDriver					instanceDriver			(platformInterface, instance.get());
	const VkPhysicalDevice					physicalDevice			= chooseDevice(instanceDriver, instance.get(), context.getTestContext().getCommandLine());
	const deUint32							queueFamilyIndex		= 0;
	const deUint32							queueCount				= 1;
	const deUint32							queueIndex				= 0;
	const float								queuePriority			= 1.0f;
	const vector<VkQueueFamilyProperties>	queueFamilyProperties	= getPhysicalDeviceQueueFamilyProperties(instanceDriver, physicalDevice);
	const VkDeviceQueueCreateInfo			deviceQueueCreateInfo	=
	{
		VK_STRUCTURE_TYPE_DEVICE_QUEUE_CREATE_INFO,	//  VkStructureType				sType;
		DE_NULL,									//  const void*					pNext;
		(VkDeviceQueueCreateFlags)0u,				//  VkDeviceQueueCreateFlags	flags;
		queueFamilyIndex,							//  deUint32					queueFamilyIndex;
		queueCount,									//  deUint32					queueCount;
		&queuePriority,								//  const float*				pQueuePriorities;
	};
#ifdef CTS_USES_VULKANSC
	VkDeviceObjectReservationCreateInfo	memReservationInfo			= context.getTestContext().getCommandLine().isSubProcess() ? context.getResourceInterface()->getStatMax() : resetDeviceObjectReservationCreateInfo();
	memReservationInfo.pNext										= pNext;
	pNext															= &memReservationInfo;

	VkPhysicalDeviceVulkanSC10Features	sc10Features				= createDefaultSC10Features();
	sc10Features.pNext												= pNext;
	pNext															= &sc10Features;

	VkPipelineCacheCreateInfo			pcCI;
	std::vector<VkPipelinePoolSize>		poolSizes;
	if (context.getTestContext().getCommandLine().isSubProcess())
	{
		if (context.getResourceInterface()->getCacheDataSize() > 0)
		{
			pcCI =
			{
				VK_STRUCTURE_TYPE_PIPELINE_CACHE_CREATE_INFO,		// VkStructureType				sType;
				DE_NULL,											// const void*					pNext;
				VK_PIPELINE_CACHE_CREATE_READ_ONLY_BIT |
					VK_PIPELINE_CACHE_CREATE_USE_APPLICATION_STORAGE_BIT,	// VkPipelineCacheCreateFlags	flags;
				context.getResourceInterface()->getCacheDataSize(),	// deUintptr					initialDataSize;
				context.getResourceInterface()->getCacheData()		// const void*					pInitialData;
			};
			memReservationInfo.pipelineCacheCreateInfoCount		= 1;
			memReservationInfo.pPipelineCacheCreateInfos		= &pcCI;
		}

		poolSizes							= context.getResourceInterface()->getPipelinePoolSizes();
		if (!poolSizes.empty())
		{
			memReservationInfo.pipelinePoolSizeCount			= deUint32(poolSizes.size());
			memReservationInfo.pPipelinePoolSizes				= poolSizes.data();
		}
	}
#endif // CTS_USES_VULKANSC

	const VkDeviceCreateInfo				deviceCreateInfo		=
	{
		VK_STRUCTURE_TYPE_DEVICE_CREATE_INFO,		//  VkStructureType					sType;
		pNext,										//  const void*						pNext;
		(VkDeviceCreateFlags)0u,					//  VkDeviceCreateFlags				flags;
		1,											//  deUint32						queueCreateInfoCount;
		&deviceQueueCreateInfo,						//  const VkDeviceQueueCreateInfo*	pQueueCreateInfos;
		0,											//  deUint32						enabledLayerCount;
		DE_NULL,									//  const char* const*				ppEnabledLayerNames;
		enabledExtensionCount,						//  deUint32						enabledExtensionCount;
		ppEnabledExtensionNames,					//  const char* const*				ppEnabledExtensionNames;
		DE_NULL,									//  const VkPhysicalDeviceFeatures*	pEnabledFeatures;
	};
	const Unique<VkDevice>					device					(createCustomDevice(validationEnabled, platformInterface, *instance, instanceDriver, physicalDevice, &deviceCreateInfo));
	const DeviceDriver						deviceDriver			(platformInterface, instance.get(), device.get(), context.getUsedApiVersion(), context.getTestContext().getCommandLine());
	const VkQueue							queue					= getDeviceQueue(deviceDriver, *device,  queueFamilyIndex, queueIndex);

	VK_CHECK(deviceDriver.queueWaitIdle(queue));
}

void cleanVulkanStruct (void* structPtr, size_t structSize)
{
	struct StructureBase
	{
		VkStructureType		sType;
		void*				pNext;
	};

	VkStructureType		sType = ((StructureBase*)structPtr)->sType;

	deMemset(structPtr, 0, structSize);

	((StructureBase*)structPtr)->sType = sType;
}

template <deUint32 VK_API_VERSION>
tcu::TestStatus featureBitInfluenceOnDeviceCreate (Context& context)
{
#define FEATURE_TABLE_ITEM(CORE, EXT, FIELD, STR) { &(CORE), sizeof(CORE), &(CORE.FIELD), #CORE "." #FIELD, &(EXT), sizeof(EXT), &(EXT.FIELD), #EXT "." #FIELD, STR }
#define DEPENDENCY_DUAL_ITEM(CORE, EXT, FIELD, PARENT) { &(CORE.FIELD), &(CORE.PARENT) }, { &(EXT.FIELD), &(EXT.PARENT) }
#define DEPENDENCY_SINGLE_ITEM(CORE, FIELD, PARENT) { &(CORE.FIELD), &(CORE.PARENT) }

	const VkPhysicalDevice									physicalDevice							= context.getPhysicalDevice();
	const InstanceInterface&								vki										= context.getInstanceInterface();
	TestLog&												log										= context.getTestContext().getLog();
	const std::vector<VkExtensionProperties>				deviceExtensionProperties				= enumerateDeviceExtensionProperties(vki, physicalDevice, DE_NULL);

	VkPhysicalDeviceFeatures2								features2								= initVulkanStructure();

	VkPhysicalDeviceVulkan11Features						vulkan11Features						= initVulkanStructure();
	VkPhysicalDeviceVulkan12Features						vulkan12Features						= initVulkanStructure();
	VkPhysicalDevice16BitStorageFeatures					sixteenBitStorageFeatures				= initVulkanStructure();
	VkPhysicalDeviceMultiviewFeatures						multiviewFeatures						= initVulkanStructure();
	VkPhysicalDeviceVariablePointersFeatures				variablePointersFeatures				= initVulkanStructure();
	VkPhysicalDeviceProtectedMemoryFeatures					protectedMemoryFeatures					= initVulkanStructure();
	VkPhysicalDeviceSamplerYcbcrConversionFeatures			samplerYcbcrConversionFeatures			= initVulkanStructure();
	VkPhysicalDeviceShaderDrawParametersFeatures			shaderDrawParametersFeatures			= initVulkanStructure();
	VkPhysicalDevice8BitStorageFeatures						eightBitStorageFeatures					= initVulkanStructure();
	VkPhysicalDeviceShaderAtomicInt64Features				shaderAtomicInt64Features				= initVulkanStructure();
	VkPhysicalDeviceShaderFloat16Int8Features				shaderFloat16Int8Features				= initVulkanStructure();
	VkPhysicalDeviceDescriptorIndexingFeatures				descriptorIndexingFeatures				= initVulkanStructure();
	VkPhysicalDeviceScalarBlockLayoutFeatures				scalarBlockLayoutFeatures				= initVulkanStructure();
	VkPhysicalDeviceImagelessFramebufferFeatures			imagelessFramebufferFeatures			= initVulkanStructure();
	VkPhysicalDeviceUniformBufferStandardLayoutFeatures		uniformBufferStandardLayoutFeatures		= initVulkanStructure();
	VkPhysicalDeviceShaderSubgroupExtendedTypesFeatures		shaderSubgroupExtendedTypesFeatures		= initVulkanStructure();
	VkPhysicalDeviceSeparateDepthStencilLayoutsFeatures		separateDepthStencilLayoutsFeatures		= initVulkanStructure();
	VkPhysicalDeviceHostQueryResetFeatures					hostQueryResetFeatures					= initVulkanStructure();
	VkPhysicalDeviceTimelineSemaphoreFeatures				timelineSemaphoreFeatures				= initVulkanStructure();
	VkPhysicalDeviceBufferDeviceAddressFeatures				bufferDeviceAddressFeatures				= initVulkanStructure();
	VkPhysicalDeviceVulkanMemoryModelFeatures				vulkanMemoryModelFeatures				= initVulkanStructure();

#ifndef CTS_USES_VULKANSC
	VkPhysicalDeviceVulkan13Features						vulkan13Features						= initVulkanStructure();
	VkPhysicalDeviceImageRobustnessFeatures					imageRobustnessFeatures					= initVulkanStructure();
	VkPhysicalDeviceInlineUniformBlockFeatures				inlineUniformBlockFeatures				= initVulkanStructure();
	VkPhysicalDevicePipelineCreationCacheControlFeatures	pipelineCreationCacheControlFeatures	= initVulkanStructure();
	VkPhysicalDevicePrivateDataFeatures						privateDataFeatures						= initVulkanStructure();
	VkPhysicalDeviceShaderDemoteToHelperInvocationFeatures	shaderDemoteToHelperInvocationFeatures	= initVulkanStructure();
	VkPhysicalDeviceShaderTerminateInvocationFeatures		shaderTerminateInvocationFeatures		= initVulkanStructure();
	VkPhysicalDeviceSubgroupSizeControlFeatures				subgroupSizeControlFeatures				= initVulkanStructure();
	VkPhysicalDeviceSynchronization2Features				synchronization2Features				= initVulkanStructure();
	VkPhysicalDeviceTextureCompressionASTCHDRFeatures		textureCompressionASTCHDRFeatures		= initVulkanStructure();
	VkPhysicalDeviceZeroInitializeWorkgroupMemoryFeatures	zeroInitializeWorkgroupMemoryFeatures	= initVulkanStructure();
	VkPhysicalDeviceDynamicRenderingFeatures				dynamicRenderingFeatures				= initVulkanStructure();
	VkPhysicalDeviceShaderIntegerDotProductFeatures			shaderIntegerDotProductFeatures			= initVulkanStructure();
	VkPhysicalDeviceMaintenance4Features					maintenance4Features					= initVulkanStructure();
#endif // CTS_USES_VULKANSC

	struct UnusedExtensionFeatures
	{
		VkStructureType		sType;
		void*				pNext;
		VkBool32			descriptorIndexing;
		VkBool32			samplerFilterMinmax;
	} unusedExtensionFeatures;

	struct FeatureTable
	{
		void*		coreStructPtr;
		size_t		coreStructSize;
		VkBool32*	coreFieldPtr;
		const char*	coreFieldName;
		void*		extStructPtr;
		size_t		extStructSize;
		VkBool32*	extFieldPtr;
		const char*	extFieldName;
		const char*	extString;
	};
	struct FeatureDependencyTable
	{
		VkBool32*	featurePtr;
		VkBool32*	dependOnPtr;
	};

	std::vector<FeatureTable>			featureTable;
	std::vector<FeatureDependencyTable>	featureDependencyTable;

	if (VK_API_VERSION == VK_API_VERSION_1_2)
	{
		featureTable =
		{
			FEATURE_TABLE_ITEM(vulkan11Features,	sixteenBitStorageFeatures,				storageBuffer16BitAccess,							"VK_KHR_16bit_storage"),
			FEATURE_TABLE_ITEM(vulkan11Features,	sixteenBitStorageFeatures,				uniformAndStorageBuffer16BitAccess,					"VK_KHR_16bit_storage"),
			FEATURE_TABLE_ITEM(vulkan11Features,	sixteenBitStorageFeatures,				storagePushConstant16,								"VK_KHR_16bit_storage"),
			FEATURE_TABLE_ITEM(vulkan11Features,	sixteenBitStorageFeatures,				storageInputOutput16,								"VK_KHR_16bit_storage"),
			FEATURE_TABLE_ITEM(vulkan11Features,	multiviewFeatures,						multiview,											"VK_KHR_multiview"),
			FEATURE_TABLE_ITEM(vulkan11Features,	multiviewFeatures,						multiviewGeometryShader,							"VK_KHR_multiview"),
			FEATURE_TABLE_ITEM(vulkan11Features,	multiviewFeatures,						multiviewTessellationShader,						"VK_KHR_multiview"),
			FEATURE_TABLE_ITEM(vulkan11Features,	variablePointersFeatures,				variablePointersStorageBuffer,						"VK_KHR_variable_pointers"),
			FEATURE_TABLE_ITEM(vulkan11Features,	variablePointersFeatures,				variablePointers,									"VK_KHR_variable_pointers"),
			FEATURE_TABLE_ITEM(vulkan11Features,	protectedMemoryFeatures,				protectedMemory,									DE_NULL),
			FEATURE_TABLE_ITEM(vulkan11Features,	samplerYcbcrConversionFeatures,			samplerYcbcrConversion,								"VK_KHR_sampler_ycbcr_conversion"),
			FEATURE_TABLE_ITEM(vulkan11Features,	shaderDrawParametersFeatures,			shaderDrawParameters,								DE_NULL),
			FEATURE_TABLE_ITEM(vulkan12Features,	eightBitStorageFeatures,				storageBuffer8BitAccess,							"VK_KHR_8bit_storage"),
			FEATURE_TABLE_ITEM(vulkan12Features,	eightBitStorageFeatures,				uniformAndStorageBuffer8BitAccess,					"VK_KHR_8bit_storage"),
			FEATURE_TABLE_ITEM(vulkan12Features,	eightBitStorageFeatures,				storagePushConstant8,								"VK_KHR_8bit_storage"),
			FEATURE_TABLE_ITEM(vulkan12Features,	shaderAtomicInt64Features,				shaderBufferInt64Atomics,							"VK_KHR_shader_atomic_int64"),
			FEATURE_TABLE_ITEM(vulkan12Features,	shaderAtomicInt64Features,				shaderSharedInt64Atomics,							"VK_KHR_shader_atomic_int64"),
			FEATURE_TABLE_ITEM(vulkan12Features,	shaderFloat16Int8Features,				shaderFloat16,										"VK_KHR_shader_float16_int8"),
			FEATURE_TABLE_ITEM(vulkan12Features,	shaderFloat16Int8Features,				shaderInt8,											"VK_KHR_shader_float16_int8"),
			FEATURE_TABLE_ITEM(vulkan12Features,	unusedExtensionFeatures,					descriptorIndexing,									DE_NULL),
			FEATURE_TABLE_ITEM(vulkan12Features,	descriptorIndexingFeatures,				shaderInputAttachmentArrayDynamicIndexing,			"VK_EXT_descriptor_indexing"),
			FEATURE_TABLE_ITEM(vulkan12Features,	descriptorIndexingFeatures,				shaderUniformTexelBufferArrayDynamicIndexing,		"VK_EXT_descriptor_indexing"),
			FEATURE_TABLE_ITEM(vulkan12Features,	descriptorIndexingFeatures,				shaderStorageTexelBufferArrayDynamicIndexing,		"VK_EXT_descriptor_indexing"),
			FEATURE_TABLE_ITEM(vulkan12Features,	descriptorIndexingFeatures,				shaderUniformBufferArrayNonUniformIndexing,			"VK_EXT_descriptor_indexing"),
			FEATURE_TABLE_ITEM(vulkan12Features,	descriptorIndexingFeatures,				shaderSampledImageArrayNonUniformIndexing,			"VK_EXT_descriptor_indexing"),
			FEATURE_TABLE_ITEM(vulkan12Features,	descriptorIndexingFeatures,				shaderStorageBufferArrayNonUniformIndexing,			"VK_EXT_descriptor_indexing"),
			FEATURE_TABLE_ITEM(vulkan12Features,	descriptorIndexingFeatures,				shaderStorageImageArrayNonUniformIndexing,			"VK_EXT_descriptor_indexing"),
			FEATURE_TABLE_ITEM(vulkan12Features,	descriptorIndexingFeatures,				shaderInputAttachmentArrayNonUniformIndexing,		"VK_EXT_descriptor_indexing"),
			FEATURE_TABLE_ITEM(vulkan12Features,	descriptorIndexingFeatures,				shaderUniformTexelBufferArrayNonUniformIndexing,	"VK_EXT_descriptor_indexing"),
			FEATURE_TABLE_ITEM(vulkan12Features,	descriptorIndexingFeatures,				shaderStorageTexelBufferArrayNonUniformIndexing,	"VK_EXT_descriptor_indexing"),
			FEATURE_TABLE_ITEM(vulkan12Features,	descriptorIndexingFeatures,				descriptorBindingUniformBufferUpdateAfterBind,		"VK_EXT_descriptor_indexing"),
			FEATURE_TABLE_ITEM(vulkan12Features,	descriptorIndexingFeatures,				descriptorBindingSampledImageUpdateAfterBind,		"VK_EXT_descriptor_indexing"),
			FEATURE_TABLE_ITEM(vulkan12Features,	descriptorIndexingFeatures,				descriptorBindingStorageImageUpdateAfterBind,		"VK_EXT_descriptor_indexing"),
			FEATURE_TABLE_ITEM(vulkan12Features,	descriptorIndexingFeatures,				descriptorBindingStorageBufferUpdateAfterBind,		"VK_EXT_descriptor_indexing"),
			FEATURE_TABLE_ITEM(vulkan12Features,	descriptorIndexingFeatures,				descriptorBindingUniformTexelBufferUpdateAfterBind,	"VK_EXT_descriptor_indexing"),
			FEATURE_TABLE_ITEM(vulkan12Features,	descriptorIndexingFeatures,				descriptorBindingStorageTexelBufferUpdateAfterBind,	"VK_EXT_descriptor_indexing"),
			FEATURE_TABLE_ITEM(vulkan12Features,	descriptorIndexingFeatures,				descriptorBindingUpdateUnusedWhilePending,			"VK_EXT_descriptor_indexing"),
			FEATURE_TABLE_ITEM(vulkan12Features,	descriptorIndexingFeatures,				descriptorBindingPartiallyBound,					"VK_EXT_descriptor_indexing"),
			FEATURE_TABLE_ITEM(vulkan12Features,	descriptorIndexingFeatures,				descriptorBindingVariableDescriptorCount,			"VK_EXT_descriptor_indexing"),
			FEATURE_TABLE_ITEM(vulkan12Features,	descriptorIndexingFeatures,				runtimeDescriptorArray,								"VK_EXT_descriptor_indexing"),
			FEATURE_TABLE_ITEM(vulkan12Features,	unusedExtensionFeatures,					samplerFilterMinmax,								"VK_EXT_sampler_filter_minmax"),
			FEATURE_TABLE_ITEM(vulkan12Features,	scalarBlockLayoutFeatures,				scalarBlockLayout,									"VK_EXT_scalar_block_layout"),
			FEATURE_TABLE_ITEM(vulkan12Features,	imagelessFramebufferFeatures,			imagelessFramebuffer,								"VK_KHR_imageless_framebuffer"),
			FEATURE_TABLE_ITEM(vulkan12Features,	uniformBufferStandardLayoutFeatures,	uniformBufferStandardLayout,						"VK_KHR_uniform_buffer_standard_layout"),
			FEATURE_TABLE_ITEM(vulkan12Features,	shaderSubgroupExtendedTypesFeatures,	shaderSubgroupExtendedTypes,						"VK_KHR_shader_subgroup_extended_types"),
			FEATURE_TABLE_ITEM(vulkan12Features,	separateDepthStencilLayoutsFeatures,	separateDepthStencilLayouts,						"VK_KHR_separate_depth_stencil_layouts"),
			FEATURE_TABLE_ITEM(vulkan12Features,	hostQueryResetFeatures,					hostQueryReset,										"VK_EXT_host_query_reset"),
			FEATURE_TABLE_ITEM(vulkan12Features,	timelineSemaphoreFeatures,				timelineSemaphore,									"VK_KHR_timeline_semaphore"),
			FEATURE_TABLE_ITEM(vulkan12Features,	bufferDeviceAddressFeatures,			bufferDeviceAddress,								"VK_EXT_buffer_device_address"),
			FEATURE_TABLE_ITEM(vulkan12Features,	bufferDeviceAddressFeatures,			bufferDeviceAddressCaptureReplay,					"VK_EXT_buffer_device_address"),
			FEATURE_TABLE_ITEM(vulkan12Features,	bufferDeviceAddressFeatures,			bufferDeviceAddressMultiDevice,						"VK_EXT_buffer_device_address"),
			FEATURE_TABLE_ITEM(vulkan12Features,	vulkanMemoryModelFeatures,				vulkanMemoryModel,									"VK_KHR_vulkan_memory_model"),
			FEATURE_TABLE_ITEM(vulkan12Features,	vulkanMemoryModelFeatures,				vulkanMemoryModelDeviceScope,						"VK_KHR_vulkan_memory_model"),
			FEATURE_TABLE_ITEM(vulkan12Features,	vulkanMemoryModelFeatures,				vulkanMemoryModelAvailabilityVisibilityChains,		"VK_KHR_vulkan_memory_model"),
		};

		featureDependencyTable =
		{
			DEPENDENCY_DUAL_ITEM	(vulkan11Features,	multiviewFeatures,				multiviewGeometryShader,							multiview),
			DEPENDENCY_DUAL_ITEM	(vulkan11Features,	multiviewFeatures,				multiviewTessellationShader,						multiview),
			DEPENDENCY_DUAL_ITEM	(vulkan11Features,	variablePointersFeatures,		variablePointers,									variablePointersStorageBuffer),
			DEPENDENCY_DUAL_ITEM	(vulkan12Features,	bufferDeviceAddressFeatures,	bufferDeviceAddressCaptureReplay,					bufferDeviceAddress),
			DEPENDENCY_DUAL_ITEM	(vulkan12Features,	bufferDeviceAddressFeatures,	bufferDeviceAddressMultiDevice,						bufferDeviceAddress),
			DEPENDENCY_DUAL_ITEM	(vulkan12Features,	vulkanMemoryModelFeatures,		vulkanMemoryModelDeviceScope,						vulkanMemoryModel),
			DEPENDENCY_DUAL_ITEM	(vulkan12Features,	vulkanMemoryModelFeatures,		vulkanMemoryModelAvailabilityVisibilityChains,		vulkanMemoryModel),
		};
	}
#ifndef CTS_USES_VULKANSC
	else // if (VK_API_VERSION == VK_API_VERSION_1_3)
	{
		featureTable =
		{
			FEATURE_TABLE_ITEM(vulkan13Features,	imageRobustnessFeatures,				robustImageAccess,									"VK_EXT_image_robustness"),
			FEATURE_TABLE_ITEM(vulkan13Features,	inlineUniformBlockFeatures,				inlineUniformBlock,									"VK_EXT_inline_uniform_block"),
			FEATURE_TABLE_ITEM(vulkan13Features,	inlineUniformBlockFeatures,				descriptorBindingInlineUniformBlockUpdateAfterBind,	"VK_EXT_inline_uniform_block"),
			FEATURE_TABLE_ITEM(vulkan13Features,	pipelineCreationCacheControlFeatures,	pipelineCreationCacheControl,						"VK_EXT_pipeline_creation_cache_control"),
			FEATURE_TABLE_ITEM(vulkan13Features,	privateDataFeatures,					privateData,										"VK_EXT_private_data"),
			FEATURE_TABLE_ITEM(vulkan13Features,	shaderDemoteToHelperInvocationFeatures,	shaderDemoteToHelperInvocation,						"VK_EXT_shader_demote_to_helper_invocation"),
			FEATURE_TABLE_ITEM(vulkan13Features,	shaderTerminateInvocationFeatures,		shaderTerminateInvocation,							"VK_KHR_shader_terminate_invocation"),
			FEATURE_TABLE_ITEM(vulkan13Features,	subgroupSizeControlFeatures,			subgroupSizeControl,								"VK_EXT_subgroup_size_control"),
			FEATURE_TABLE_ITEM(vulkan13Features,	subgroupSizeControlFeatures,			computeFullSubgroups,								"VK_EXT_subgroup_size_control"),
			FEATURE_TABLE_ITEM(vulkan13Features,	synchronization2Features,				synchronization2,									"VK_KHR_synchronization2"),
			FEATURE_TABLE_ITEM(vulkan13Features,	textureCompressionASTCHDRFeatures,		textureCompressionASTC_HDR,							"VK_EXT_texture_compression_astc_hdr"),
			FEATURE_TABLE_ITEM(vulkan13Features,	zeroInitializeWorkgroupMemoryFeatures,	shaderZeroInitializeWorkgroupMemory,				"VK_KHR_zero_initialize_workgroup_memory"),
			FEATURE_TABLE_ITEM(vulkan13Features,	dynamicRenderingFeatures,				dynamicRendering,									"VK_KHR_dynamic_rendering"),
			FEATURE_TABLE_ITEM(vulkan13Features,	shaderIntegerDotProductFeatures,		shaderIntegerDotProduct,							"VK_KHR_shader_integer_dot_product"),
			FEATURE_TABLE_ITEM(vulkan13Features,	maintenance4Features,					maintenance4,										"VK_KHR_maintenance4"),
		};
	}
#endif // CTS_USES_VULKANSC

	deMemset(&unusedExtensionFeatures, 0, sizeof(unusedExtensionFeatures));

	for (FeatureTable&	testedFeature : featureTable)
	{
		VkBool32		coreFeatureState= DE_FALSE;
		VkBool32		extFeatureState	= DE_FALSE;

		// Core test
		{
			void*		structPtr	= testedFeature.coreStructPtr;
			size_t		structSize	= testedFeature.coreStructSize;
			VkBool32*	featurePtr	= testedFeature.coreFieldPtr;

			if (structPtr != &unusedExtensionFeatures)
				features2.pNext	= structPtr;

			vki.getPhysicalDeviceFeatures2(physicalDevice, &features2);

			coreFeatureState = featurePtr[0];

			log << TestLog::Message
				<< "Feature status "
				<< testedFeature.coreFieldName << "=" << coreFeatureState
				<< TestLog::EndMessage;

			if (coreFeatureState)
			{
				cleanVulkanStruct(structPtr, structSize);

				featurePtr[0] = DE_TRUE;

				for (FeatureDependencyTable featureDependency : featureDependencyTable)
					if (featureDependency.featurePtr == featurePtr)
						featureDependency.dependOnPtr[0] = DE_TRUE;

				createTestDevice(context, &features2, DE_NULL, 0u);
			}
		}

		// ext test
		{
			void*		structPtr		= testedFeature.extStructPtr;
			size_t		structSize		= testedFeature.extStructSize;
			VkBool32*	featurePtr		= testedFeature.extFieldPtr;
			const char*	extStringPtr	= testedFeature.extString;

			if (structPtr != &unusedExtensionFeatures)
				features2.pNext	= structPtr;

			if (extStringPtr == DE_NULL || isExtensionStructSupported(deviceExtensionProperties, RequiredExtension(extStringPtr)))
			{
				vki.getPhysicalDeviceFeatures2(physicalDevice, &features2);

				extFeatureState = *featurePtr;

				log << TestLog::Message
					<< "Feature status "
					<< testedFeature.extFieldName << "=" << extFeatureState
					<< TestLog::EndMessage;

				if (extFeatureState)
				{
					cleanVulkanStruct(structPtr, structSize);

					featurePtr[0] = DE_TRUE;

					for (FeatureDependencyTable& featureDependency : featureDependencyTable)
						if (featureDependency.featurePtr == featurePtr)
							featureDependency.dependOnPtr[0] = DE_TRUE;

					createTestDevice(context, &features2, &extStringPtr, (extStringPtr == DE_NULL) ? 0u : 1u );
				}
			}
		}
	}

	return tcu::TestStatus::pass("pass");
}

template<typename T>
class CheckIncompleteResult
{
public:
	virtual			~CheckIncompleteResult	(void) {}
	virtual void	getResult				(Context& context, T* data) = 0;

	void operator() (Context& context, tcu::ResultCollector& results, const std::size_t expectedCompleteSize)
	{
		if (expectedCompleteSize == 0)
			return;

		vector<T>		outputData	(expectedCompleteSize);
		const deUint32	usedSize	= static_cast<deUint32>(expectedCompleteSize / 3);

		ValidateQueryBits::fillBits(outputData.begin(), outputData.end());	// unused entries should have this pattern intact
		m_count		= usedSize;
		m_result	= VK_SUCCESS;

		getResult(context, &outputData[0]);									// update m_count and m_result

		if (m_count != usedSize || m_result != VK_INCOMPLETE || !ValidateQueryBits::checkBits(outputData.begin() + m_count, outputData.end()))
			results.fail("Query didn't return VK_INCOMPLETE");
	}

protected:
	deUint32	m_count;
	VkResult	m_result;
};

struct CheckEnumeratePhysicalDevicesIncompleteResult : public CheckIncompleteResult<VkPhysicalDevice>
{
	void getResult (Context& context, VkPhysicalDevice* data)
	{
		m_result = context.getInstanceInterface().enumeratePhysicalDevices(context.getInstance(), &m_count, data);
	}
};

struct CheckEnumeratePhysicalDeviceGroupsIncompleteResult : public CheckIncompleteResult<VkPhysicalDeviceGroupProperties>
{
	CheckEnumeratePhysicalDeviceGroupsIncompleteResult (const InstanceInterface& vki, const VkInstance instance)
		: m_vki			(vki)
		, m_instance	(instance)
		{}

	void getResult (Context&, VkPhysicalDeviceGroupProperties* data)
	{
		for (uint32_t idx = 0u; idx < m_count; ++idx)
			data[idx] = initVulkanStructure();
		m_result = m_vki.enumeratePhysicalDeviceGroups(m_instance, &m_count, data);
	}

protected:
	const InstanceInterface&	m_vki;
	const VkInstance			m_instance;
};

struct CheckEnumerateInstanceLayerPropertiesIncompleteResult : public CheckIncompleteResult<VkLayerProperties>
{
	void getResult (Context& context, VkLayerProperties* data)
	{
		m_result = context.getPlatformInterface().enumerateInstanceLayerProperties(&m_count, data);
	}
};

struct CheckEnumerateDeviceLayerPropertiesIncompleteResult : public CheckIncompleteResult<VkLayerProperties>
{
	void getResult (Context& context, VkLayerProperties* data)
	{
		m_result = context.getInstanceInterface().enumerateDeviceLayerProperties(context.getPhysicalDevice(), &m_count, data);
	}
};

struct CheckEnumerateInstanceExtensionPropertiesIncompleteResult : public CheckIncompleteResult<VkExtensionProperties>
{
	CheckEnumerateInstanceExtensionPropertiesIncompleteResult (std::string layerName = std::string()) : m_layerName(layerName) {}

	void getResult (Context& context, VkExtensionProperties* data)
	{
		const char* pLayerName = (m_layerName.length() != 0 ? m_layerName.c_str() : DE_NULL);
		m_result = context.getPlatformInterface().enumerateInstanceExtensionProperties(pLayerName, &m_count, data);
	}

private:
	const std::string	m_layerName;
};

struct CheckEnumerateDeviceExtensionPropertiesIncompleteResult : public CheckIncompleteResult<VkExtensionProperties>
{
	CheckEnumerateDeviceExtensionPropertiesIncompleteResult (std::string layerName = std::string()) : m_layerName(layerName) {}

	void getResult (Context& context, VkExtensionProperties* data)
	{
		const char* pLayerName = (m_layerName.length() != 0 ? m_layerName.c_str() : DE_NULL);
		m_result = context.getInstanceInterface().enumerateDeviceExtensionProperties(context.getPhysicalDevice(), pLayerName, &m_count, data);
	}

private:
	const std::string	m_layerName;
};

tcu::TestStatus enumeratePhysicalDevices (Context& context)
{
	TestLog&						log		= context.getTestContext().getLog();
	tcu::ResultCollector			results	(log);
	const vector<VkPhysicalDevice>	devices	= enumeratePhysicalDevices(context.getInstanceInterface(), context.getInstance());

	log << TestLog::Integer("NumDevices", "Number of devices", "", QP_KEY_TAG_NONE, deInt64(devices.size()));

	for (size_t ndx = 0; ndx < devices.size(); ndx++)
		log << TestLog::Message << ndx << ": " << devices[ndx] << TestLog::EndMessage;

	CheckEnumeratePhysicalDevicesIncompleteResult()(context, results, devices.size());

	return tcu::TestStatus(results.getResult(), results.getMessage());
}

tcu::TestStatus enumeratePhysicalDeviceGroups (Context& context)
{
	TestLog&											log				= context.getTestContext().getLog();
	tcu::ResultCollector								results			(log);
	CustomInstance										instance		(createCustomInstanceWithExtension(context, "VK_KHR_device_group_creation"));
	const InstanceDriver&								vki				(instance.getDriver());
	const vector<VkPhysicalDeviceGroupProperties>		devicegroups	= enumeratePhysicalDeviceGroups(vki, instance);

	log << TestLog::Integer("NumDevices", "Number of device groups", "", QP_KEY_TAG_NONE, deInt64(devicegroups.size()));

	for (size_t ndx = 0; ndx < devicegroups.size(); ndx++)
		log << TestLog::Message << ndx << ": " << devicegroups[ndx] << TestLog::EndMessage;

	CheckEnumeratePhysicalDeviceGroupsIncompleteResult(vki, instance)(context, results, devicegroups.size());

	instance.collectMessages();
	return tcu::TestStatus(results.getResult(), results.getMessage());
}

template<typename T>
void collectDuplicates (set<T>& duplicates, const vector<T>& values)
{
	set<T> seen;

	for (size_t ndx = 0; ndx < values.size(); ndx++)
	{
		const T& value = values[ndx];

		if (!seen.insert(value).second)
			duplicates.insert(value);
	}
}

void checkDuplicates (tcu::ResultCollector& results, const char* what, const vector<string>& values)
{
	set<string> duplicates;

	collectDuplicates(duplicates, values);

	for (set<string>::const_iterator iter = duplicates.begin(); iter != duplicates.end(); ++iter)
	{
		std::ostringstream msg;
		msg << "Duplicate " << what << ": " << *iter;
		results.fail(msg.str());
	}
}

void checkDuplicateExtensions (tcu::ResultCollector& results, const vector<string>& extensions)
{
	checkDuplicates(results, "extension", extensions);
}

void checkDuplicateLayers (tcu::ResultCollector& results, const vector<string>& layers)
{
	checkDuplicates(results, "layer", layers);
}

void checkKhrExtensions (tcu::ResultCollector&		results,
						 const vector<string>&		extensions,
						 const int					numAllowedKhrExtensions,
						 const char* const*			allowedKhrExtensions)
{
	const set<string>	allowedExtSet		(allowedKhrExtensions, allowedKhrExtensions+numAllowedKhrExtensions);

	for (vector<string>::const_iterator extIter = extensions.begin(); extIter != extensions.end(); ++extIter)
	{
		// Only Khronos-controlled extensions are checked
		if (de::beginsWith(*extIter, "VK_KHR_") &&
			!de::contains(allowedExtSet, *extIter))
		{
			results.fail("Unknown extension " + *extIter);
		}
	}
}

void checkInstanceExtensions (tcu::ResultCollector& results, const vector<string>& extensions)
{
#include "vkInstanceExtensions.inl"

	checkKhrExtensions(results, extensions, DE_LENGTH_OF_ARRAY(s_allowedInstanceKhrExtensions), s_allowedInstanceKhrExtensions);
	checkDuplicateExtensions(results, extensions);
}

void checkDeviceExtensions (tcu::ResultCollector& results, const vector<string>& extensions)
{
#include "vkDeviceExtensions.inl"

	checkKhrExtensions(results, extensions, DE_LENGTH_OF_ARRAY(s_allowedDeviceKhrExtensions), s_allowedDeviceKhrExtensions);
	checkDuplicateExtensions(results, extensions);
}

#ifndef CTS_USES_VULKANSC

void checkExtensionDependencies(tcu::ResultCollector&		results,
								const DependencyCheckVect&	dependencies,
								deUint32					versionMajor,
								deUint32					versionMinor,
								const ExtPropVect&			instanceExtensionProperties,
								const ExtPropVect&			deviceExtensionProperties)
{
	tcu::UVec2 v(versionMajor, versionMinor);
	for (const auto& dependency : dependencies)
	{
		// call function that will check all extension dependencies
		if (!dependency.second(v, instanceExtensionProperties, deviceExtensionProperties))
		{
			results.fail("Extension " + string(dependency.first) + " is missing dependency");
		}
	}
}

#endif // CTS_USES_VULKANSC

tcu::TestStatus enumerateInstanceLayers (Context& context)
{
	TestLog&						log					= context.getTestContext().getLog();
	tcu::ResultCollector			results				(log);
	const vector<VkLayerProperties>	properties			= enumerateInstanceLayerProperties(context.getPlatformInterface());
	vector<string>					layerNames;

	for (size_t ndx = 0; ndx < properties.size(); ndx++)
	{
		log << TestLog::Message << ndx << ": " << properties[ndx] << TestLog::EndMessage;

		layerNames.push_back(properties[ndx].layerName);
	}

	checkDuplicateLayers(results, layerNames);
	CheckEnumerateInstanceLayerPropertiesIncompleteResult()(context, results, layerNames.size());

	return tcu::TestStatus(results.getResult(), results.getMessage());
}

tcu::TestStatus enumerateInstanceExtensions (Context& context)
{
	TestLog&				log		= context.getTestContext().getLog();
	tcu::ResultCollector	results	(log);

	{
		const ScopedLogSection				section		(log, "Global", "Global Extensions");
		const vector<VkExtensionProperties>	properties	= enumerateInstanceExtensionProperties(context.getPlatformInterface(), DE_NULL);
		const vector<VkExtensionProperties>	unused;
		vector<string>						extensionNames;

		for (size_t ndx = 0; ndx < properties.size(); ndx++)
		{
			log << TestLog::Message << ndx << ": " << properties[ndx] << TestLog::EndMessage;

			extensionNames.push_back(properties[ndx].extensionName);
		}

		checkInstanceExtensions(results, extensionNames);
		CheckEnumerateInstanceExtensionPropertiesIncompleteResult()(context, results, properties.size());

#ifndef CTS_USES_VULKANSC
		for (const auto& version : releasedApiVersions)
		{
			deUint32 apiVariant, versionMajor, versionMinor;
			std::tie(std::ignore, apiVariant, versionMajor, versionMinor) = version;
			if (context.contextSupports(vk::ApiVersion(apiVariant, versionMajor, versionMinor, 0)))
			{
				checkExtensionDependencies(results,
					instanceExtensionDependencies,
					versionMajor,
					versionMinor,
					properties,
					unused);
				break;
			}
		}
#endif // CTS_USES_VULKANSC

	}

	{
		const vector<VkLayerProperties>	layers	= enumerateInstanceLayerProperties(context.getPlatformInterface());

		for (vector<VkLayerProperties>::const_iterator layer = layers.begin(); layer != layers.end(); ++layer)
		{
			const ScopedLogSection				section				(log, layer->layerName, string("Layer: ") + layer->layerName);
			const vector<VkExtensionProperties>	properties			= enumerateInstanceExtensionProperties(context.getPlatformInterface(), layer->layerName);
			vector<string>						extensionNames;

			for (size_t extNdx = 0; extNdx < properties.size(); extNdx++)
			{
				log << TestLog::Message << extNdx << ": " << properties[extNdx] << TestLog::EndMessage;

				extensionNames.push_back(properties[extNdx].extensionName);
			}

			checkInstanceExtensions(results, extensionNames);
			CheckEnumerateInstanceExtensionPropertiesIncompleteResult(layer->layerName)(context, results, properties.size());
		}
	}

	return tcu::TestStatus(results.getResult(), results.getMessage());
}

tcu::TestStatus validateDeviceLevelEntryPointsFromInstanceExtensions(Context& context)
{

#include "vkEntryPointValidation.inl"

	TestLog&				log		(context.getTestContext().getLog());
	tcu::ResultCollector	results	(log);
	const DeviceInterface&	vk		(context.getDeviceInterface());
	const VkDevice			device	(context.getDevice());

	for (const auto& keyValue : instExtDeviceFun)
	{
		const std::string& extensionName = keyValue.first;
		if (!context.isInstanceFunctionalitySupported(extensionName))
			continue;

		for (const auto& deviceEntryPoint : keyValue.second)
		{
			if (!vk.getDeviceProcAddr(device, deviceEntryPoint.c_str()))
				results.fail("Missing " + deviceEntryPoint);
		}
	}

	return tcu::TestStatus(results.getResult(), results.getMessage());
}

tcu::TestStatus testNoKhxExtensions (Context& context)
{
	VkPhysicalDevice			physicalDevice	= context.getPhysicalDevice();
	const PlatformInterface&	vkp				= context.getPlatformInterface();
	const InstanceInterface&	vki				= context.getInstanceInterface();

	tcu::ResultCollector		results(context.getTestContext().getLog());
	bool						testSucceeded = true;
	deUint32					instanceExtensionsCount;
	deUint32					deviceExtensionsCount;

	// grab number of instance and device extensions
	vkp.enumerateInstanceExtensionProperties(DE_NULL, &instanceExtensionsCount, DE_NULL);
	vki.enumerateDeviceExtensionProperties(physicalDevice, DE_NULL, &deviceExtensionsCount, DE_NULL);
	vector<VkExtensionProperties> extensionsProperties(instanceExtensionsCount + deviceExtensionsCount);

	// grab instance and device extensions into single vector
	if (instanceExtensionsCount)
		vkp.enumerateInstanceExtensionProperties(DE_NULL, &instanceExtensionsCount, &extensionsProperties[0]);
	if (deviceExtensionsCount)
		vki.enumerateDeviceExtensionProperties(physicalDevice, DE_NULL, &deviceExtensionsCount, &extensionsProperties[instanceExtensionsCount]);

	// iterate over all extensions and verify their names
	vector<VkExtensionProperties>::const_iterator extension = extensionsProperties.begin();
	while (extension != extensionsProperties.end())
	{
		// KHX author ID is no longer used, all KHX extensions have been promoted to KHR status
		std::string extensionName(extension->extensionName);
		bool caseFailed = de::beginsWith(extensionName, "VK_KHX_");
		if (caseFailed)
		{
			results.fail("Invalid extension name " + extensionName);
			testSucceeded = false;
		}
		++extension;
	}

	if (testSucceeded)
		return tcu::TestStatus::pass("No extensions begining with \"VK_KHX\"");
	return tcu::TestStatus::fail("One or more extensions begins with \"VK_KHX\"");
}

tcu::TestStatus enumerateDeviceLayers (Context& context)
{
	TestLog&						log			= context.getTestContext().getLog();
	tcu::ResultCollector			results		(log);
	const vector<VkLayerProperties>	properties	= enumerateDeviceLayerProperties(context.getInstanceInterface(), context.getPhysicalDevice());
	vector<string>					layerNames;

	for (size_t ndx = 0; ndx < properties.size(); ndx++)
	{
		log << TestLog::Message << ndx << ": " << properties[ndx] << TestLog::EndMessage;

		layerNames.push_back(properties[ndx].layerName);
	}

	checkDuplicateLayers(results, layerNames);
	CheckEnumerateDeviceLayerPropertiesIncompleteResult()(context, results, layerNames.size());

	return tcu::TestStatus(results.getResult(), results.getMessage());
}

tcu::TestStatus enumerateDeviceExtensions (Context& context)
{
	TestLog&				log		= context.getTestContext().getLog();
	tcu::ResultCollector	results	(log);

	{
		const ScopedLogSection				section						(log, "Global", "Global Extensions");
		const vector<VkExtensionProperties>	instanceExtensionProperties	= enumerateInstanceExtensionProperties(context.getPlatformInterface(), DE_NULL);
		const vector<VkExtensionProperties>	deviceExtensionProperties	= enumerateDeviceExtensionProperties(context.getInstanceInterface(), context.getPhysicalDevice(), DE_NULL);
		vector<string>						deviceExtensionNames;

		for (size_t ndx = 0; ndx < deviceExtensionProperties.size(); ndx++)
		{
			log << TestLog::Message << ndx << ": " << deviceExtensionProperties[ndx] << TestLog::EndMessage;

			deviceExtensionNames.push_back(deviceExtensionProperties[ndx].extensionName);
		}

		checkDeviceExtensions(results, deviceExtensionNames);
		CheckEnumerateDeviceExtensionPropertiesIncompleteResult()(context, results, deviceExtensionProperties.size());

#ifndef CTS_USES_VULKANSC
		for (const auto& version : releasedApiVersions)
		{
			deUint32 apiVariant, versionMajor, versionMinor;
			std::tie(std::ignore, apiVariant, versionMajor, versionMinor) = version;
			if (context.contextSupports(vk::ApiVersion(apiVariant, versionMajor, versionMinor, 0)))
			{
				checkExtensionDependencies(results,
					deviceExtensionDependencies,
					versionMajor,
					versionMinor,
					instanceExtensionProperties,
					deviceExtensionProperties);
				break;
			}
		}
#endif // CTS_USES_VULKANSC

	}

	{
		const vector<VkLayerProperties>	layers	= enumerateDeviceLayerProperties(context.getInstanceInterface(), context.getPhysicalDevice());

		for (vector<VkLayerProperties>::const_iterator layer = layers.begin(); layer != layers.end(); ++layer)
		{
			const ScopedLogSection				section		(log, layer->layerName, string("Layer: ") + layer->layerName);
			const vector<VkExtensionProperties>	properties	= enumerateDeviceExtensionProperties(context.getInstanceInterface(), context.getPhysicalDevice(), layer->layerName);
			vector<string>						extensionNames;

			for (size_t extNdx = 0; extNdx < properties.size(); extNdx++)
			{
				log << TestLog::Message << extNdx << ": " << properties[extNdx] << TestLog::EndMessage;


				extensionNames.push_back(properties[extNdx].extensionName);
			}

			checkDeviceExtensions(results, extensionNames);
			CheckEnumerateDeviceExtensionPropertiesIncompleteResult(layer->layerName)(context, results, properties.size());
		}
	}

	return tcu::TestStatus(results.getResult(), results.getMessage());
}

tcu::TestStatus extensionCoreVersions (Context& context)
{
	deUint32	major;
	deUint32	minor;
	const char*	extName;

	auto&					log		= context.getTestContext().getLog();
	tcu::ResultCollector	results	(log);

	const auto instanceExtensionProperties	= enumerateInstanceExtensionProperties(context.getPlatformInterface(), DE_NULL);
	const auto deviceExtensionProperties	= enumerateDeviceExtensionProperties(context.getInstanceInterface(), context.getPhysicalDevice(), DE_NULL);

	for (const auto& majorMinorName : extensionRequiredCoreVersion)
	{
		std::tie(major, minor, extName) = majorMinorName;
		const RequiredExtension reqExt (extName);

		if ((isExtensionStructSupported(instanceExtensionProperties, reqExt) || isExtensionStructSupported(deviceExtensionProperties, reqExt)) &&
		    !context.contextSupports(vk::ApiVersion(0u, major, minor, 0u)))
		{
			results.fail("Required core version for " + std::string(extName) + " not met (" + de::toString(major) + "." + de::toString(minor) + ")");
		}
	}

	return tcu::TestStatus(results.getResult(), results.getMessage());
}

#define VK_SIZE_OF(STRUCT, MEMBER)					(sizeof(((STRUCT*)0)->MEMBER))
#define OFFSET_TABLE_ENTRY(STRUCT, MEMBER)			{ (size_t)DE_OFFSET_OF(STRUCT, MEMBER), VK_SIZE_OF(STRUCT, MEMBER) }

tcu::TestStatus deviceFeatures (Context& context)
{
	using namespace ValidateQueryBits;

	TestLog&						log			= context.getTestContext().getLog();
	VkPhysicalDeviceFeatures*		features;
	deUint8							buffer[sizeof(VkPhysicalDeviceFeatures) + GUARD_SIZE];

	const QueryMemberTableEntry featureOffsetTable[] =
	{
		OFFSET_TABLE_ENTRY(VkPhysicalDeviceFeatures, robustBufferAccess),
		OFFSET_TABLE_ENTRY(VkPhysicalDeviceFeatures, fullDrawIndexUint32),
		OFFSET_TABLE_ENTRY(VkPhysicalDeviceFeatures, imageCubeArray),
		OFFSET_TABLE_ENTRY(VkPhysicalDeviceFeatures, independentBlend),
		OFFSET_TABLE_ENTRY(VkPhysicalDeviceFeatures, geometryShader),
		OFFSET_TABLE_ENTRY(VkPhysicalDeviceFeatures, tessellationShader),
		OFFSET_TABLE_ENTRY(VkPhysicalDeviceFeatures, sampleRateShading),
		OFFSET_TABLE_ENTRY(VkPhysicalDeviceFeatures, dualSrcBlend),
		OFFSET_TABLE_ENTRY(VkPhysicalDeviceFeatures, logicOp),
		OFFSET_TABLE_ENTRY(VkPhysicalDeviceFeatures, multiDrawIndirect),
		OFFSET_TABLE_ENTRY(VkPhysicalDeviceFeatures, drawIndirectFirstInstance),
		OFFSET_TABLE_ENTRY(VkPhysicalDeviceFeatures, depthClamp),
		OFFSET_TABLE_ENTRY(VkPhysicalDeviceFeatures, depthBiasClamp),
		OFFSET_TABLE_ENTRY(VkPhysicalDeviceFeatures, fillModeNonSolid),
		OFFSET_TABLE_ENTRY(VkPhysicalDeviceFeatures, depthBounds),
		OFFSET_TABLE_ENTRY(VkPhysicalDeviceFeatures, wideLines),
		OFFSET_TABLE_ENTRY(VkPhysicalDeviceFeatures, largePoints),
		OFFSET_TABLE_ENTRY(VkPhysicalDeviceFeatures, alphaToOne),
		OFFSET_TABLE_ENTRY(VkPhysicalDeviceFeatures, multiViewport),
		OFFSET_TABLE_ENTRY(VkPhysicalDeviceFeatures, samplerAnisotropy),
		OFFSET_TABLE_ENTRY(VkPhysicalDeviceFeatures, textureCompressionETC2),
		OFFSET_TABLE_ENTRY(VkPhysicalDeviceFeatures, textureCompressionASTC_LDR),
		OFFSET_TABLE_ENTRY(VkPhysicalDeviceFeatures, textureCompressionBC),
		OFFSET_TABLE_ENTRY(VkPhysicalDeviceFeatures, occlusionQueryPrecise),
		OFFSET_TABLE_ENTRY(VkPhysicalDeviceFeatures, pipelineStatisticsQuery),
		OFFSET_TABLE_ENTRY(VkPhysicalDeviceFeatures, vertexPipelineStoresAndAtomics),
		OFFSET_TABLE_ENTRY(VkPhysicalDeviceFeatures, fragmentStoresAndAtomics),
		OFFSET_TABLE_ENTRY(VkPhysicalDeviceFeatures, shaderTessellationAndGeometryPointSize),
		OFFSET_TABLE_ENTRY(VkPhysicalDeviceFeatures, shaderImageGatherExtended),
		OFFSET_TABLE_ENTRY(VkPhysicalDeviceFeatures, shaderStorageImageExtendedFormats),
		OFFSET_TABLE_ENTRY(VkPhysicalDeviceFeatures, shaderStorageImageMultisample),
		OFFSET_TABLE_ENTRY(VkPhysicalDeviceFeatures, shaderStorageImageReadWithoutFormat),
		OFFSET_TABLE_ENTRY(VkPhysicalDeviceFeatures, shaderStorageImageWriteWithoutFormat),
		OFFSET_TABLE_ENTRY(VkPhysicalDeviceFeatures, shaderUniformBufferArrayDynamicIndexing),
		OFFSET_TABLE_ENTRY(VkPhysicalDeviceFeatures, shaderSampledImageArrayDynamicIndexing),
		OFFSET_TABLE_ENTRY(VkPhysicalDeviceFeatures, shaderStorageBufferArrayDynamicIndexing),
		OFFSET_TABLE_ENTRY(VkPhysicalDeviceFeatures, shaderStorageImageArrayDynamicIndexing),
		OFFSET_TABLE_ENTRY(VkPhysicalDeviceFeatures, shaderClipDistance),
		OFFSET_TABLE_ENTRY(VkPhysicalDeviceFeatures, shaderCullDistance),
		OFFSET_TABLE_ENTRY(VkPhysicalDeviceFeatures, shaderFloat64),
		OFFSET_TABLE_ENTRY(VkPhysicalDeviceFeatures, shaderInt64),
		OFFSET_TABLE_ENTRY(VkPhysicalDeviceFeatures, shaderInt16),
		OFFSET_TABLE_ENTRY(VkPhysicalDeviceFeatures, shaderResourceResidency),
		OFFSET_TABLE_ENTRY(VkPhysicalDeviceFeatures, shaderResourceMinLod),
		OFFSET_TABLE_ENTRY(VkPhysicalDeviceFeatures, sparseBinding),
		OFFSET_TABLE_ENTRY(VkPhysicalDeviceFeatures, sparseResidencyBuffer),
		OFFSET_TABLE_ENTRY(VkPhysicalDeviceFeatures, sparseResidencyImage2D),
		OFFSET_TABLE_ENTRY(VkPhysicalDeviceFeatures, sparseResidencyImage3D),
		OFFSET_TABLE_ENTRY(VkPhysicalDeviceFeatures, sparseResidency2Samples),
		OFFSET_TABLE_ENTRY(VkPhysicalDeviceFeatures, sparseResidency4Samples),
		OFFSET_TABLE_ENTRY(VkPhysicalDeviceFeatures, sparseResidency8Samples),
		OFFSET_TABLE_ENTRY(VkPhysicalDeviceFeatures, sparseResidency16Samples),
		OFFSET_TABLE_ENTRY(VkPhysicalDeviceFeatures, sparseResidencyAliased),
		OFFSET_TABLE_ENTRY(VkPhysicalDeviceFeatures, variableMultisampleRate),
		OFFSET_TABLE_ENTRY(VkPhysicalDeviceFeatures, inheritedQueries),
		{ 0, 0 }
	};

	deMemset(buffer, GUARD_VALUE, sizeof(buffer));
	features = reinterpret_cast<VkPhysicalDeviceFeatures*>(buffer);

	context.getInstanceInterface().getPhysicalDeviceFeatures(context.getPhysicalDevice(), features);

	log << TestLog::Message << "device = " << context.getPhysicalDevice() << TestLog::EndMessage
		<< TestLog::Message << *features << TestLog::EndMessage;

	// Requirements and dependencies
	{
		if (!features->robustBufferAccess)
			return tcu::TestStatus::fail("robustBufferAccess is not supported");
	}

	for (int ndx = 0; ndx < GUARD_SIZE; ndx++)
	{
		if (buffer[ndx + sizeof(VkPhysicalDeviceFeatures)] != GUARD_VALUE)
		{
			log << TestLog::Message << "deviceFeatures - Guard offset " << ndx << " not valid" << TestLog::EndMessage;
			return tcu::TestStatus::fail("deviceFeatures buffer overflow");
		}
	}

	if (!validateInitComplete(context.getPhysicalDevice(), &InstanceInterface::getPhysicalDeviceFeatures, context.getInstanceInterface(), featureOffsetTable))
	{
		log << TestLog::Message << "deviceFeatures - VkPhysicalDeviceFeatures not completely initialized" << TestLog::EndMessage;
		return tcu::TestStatus::fail("deviceFeatures incomplete initialization");
	}

	return tcu::TestStatus::pass("Query succeeded");
}

static const ValidateQueryBits::QueryMemberTableEntry s_physicalDevicePropertiesOffsetTable[] =
{
	OFFSET_TABLE_ENTRY(VkPhysicalDeviceProperties, apiVersion),
	OFFSET_TABLE_ENTRY(VkPhysicalDeviceProperties, driverVersion),
	OFFSET_TABLE_ENTRY(VkPhysicalDeviceProperties, vendorID),
	OFFSET_TABLE_ENTRY(VkPhysicalDeviceProperties, deviceID),
	OFFSET_TABLE_ENTRY(VkPhysicalDeviceProperties, deviceType),
	OFFSET_TABLE_ENTRY(VkPhysicalDeviceProperties, pipelineCacheUUID),
	OFFSET_TABLE_ENTRY(VkPhysicalDeviceProperties, limits.maxImageDimension1D),
	OFFSET_TABLE_ENTRY(VkPhysicalDeviceProperties, limits.maxImageDimension2D),
	OFFSET_TABLE_ENTRY(VkPhysicalDeviceProperties, limits.maxImageDimension3D),
	OFFSET_TABLE_ENTRY(VkPhysicalDeviceProperties, limits.maxImageDimensionCube),
	OFFSET_TABLE_ENTRY(VkPhysicalDeviceProperties, limits.maxImageArrayLayers),
	OFFSET_TABLE_ENTRY(VkPhysicalDeviceProperties, limits.maxTexelBufferElements),
	OFFSET_TABLE_ENTRY(VkPhysicalDeviceProperties, limits.maxUniformBufferRange),
	OFFSET_TABLE_ENTRY(VkPhysicalDeviceProperties, limits.maxStorageBufferRange),
	OFFSET_TABLE_ENTRY(VkPhysicalDeviceProperties, limits.maxPushConstantsSize),
	OFFSET_TABLE_ENTRY(VkPhysicalDeviceProperties, limits.maxMemoryAllocationCount),
	OFFSET_TABLE_ENTRY(VkPhysicalDeviceProperties, limits.maxSamplerAllocationCount),
	OFFSET_TABLE_ENTRY(VkPhysicalDeviceProperties, limits.bufferImageGranularity),
	OFFSET_TABLE_ENTRY(VkPhysicalDeviceProperties, limits.sparseAddressSpaceSize),
	OFFSET_TABLE_ENTRY(VkPhysicalDeviceProperties, limits.maxBoundDescriptorSets),
	OFFSET_TABLE_ENTRY(VkPhysicalDeviceProperties, limits.maxPerStageDescriptorSamplers),
	OFFSET_TABLE_ENTRY(VkPhysicalDeviceProperties, limits.maxPerStageDescriptorUniformBuffers),
	OFFSET_TABLE_ENTRY(VkPhysicalDeviceProperties, limits.maxPerStageDescriptorStorageBuffers),
	OFFSET_TABLE_ENTRY(VkPhysicalDeviceProperties, limits.maxPerStageDescriptorSampledImages),
	OFFSET_TABLE_ENTRY(VkPhysicalDeviceProperties, limits.maxPerStageDescriptorStorageImages),
	OFFSET_TABLE_ENTRY(VkPhysicalDeviceProperties, limits.maxPerStageDescriptorInputAttachments),
	OFFSET_TABLE_ENTRY(VkPhysicalDeviceProperties, limits.maxPerStageResources),
	OFFSET_TABLE_ENTRY(VkPhysicalDeviceProperties, limits.maxDescriptorSetSamplers),
	OFFSET_TABLE_ENTRY(VkPhysicalDeviceProperties, limits.maxDescriptorSetUniformBuffers),
	OFFSET_TABLE_ENTRY(VkPhysicalDeviceProperties, limits.maxDescriptorSetUniformBuffersDynamic),
	OFFSET_TABLE_ENTRY(VkPhysicalDeviceProperties, limits.maxDescriptorSetStorageBuffers),
	OFFSET_TABLE_ENTRY(VkPhysicalDeviceProperties, limits.maxDescriptorSetStorageBuffersDynamic),
	OFFSET_TABLE_ENTRY(VkPhysicalDeviceProperties, limits.maxDescriptorSetSampledImages),
	OFFSET_TABLE_ENTRY(VkPhysicalDeviceProperties, limits.maxDescriptorSetStorageImages),
	OFFSET_TABLE_ENTRY(VkPhysicalDeviceProperties, limits.maxDescriptorSetInputAttachments),
	OFFSET_TABLE_ENTRY(VkPhysicalDeviceProperties, limits.maxVertexInputAttributes),
	OFFSET_TABLE_ENTRY(VkPhysicalDeviceProperties, limits.maxVertexInputBindings),
	OFFSET_TABLE_ENTRY(VkPhysicalDeviceProperties, limits.maxVertexInputAttributeOffset),
	OFFSET_TABLE_ENTRY(VkPhysicalDeviceProperties, limits.maxVertexInputBindingStride),
	OFFSET_TABLE_ENTRY(VkPhysicalDeviceProperties, limits.maxVertexOutputComponents),
	OFFSET_TABLE_ENTRY(VkPhysicalDeviceProperties, limits.maxTessellationGenerationLevel),
	OFFSET_TABLE_ENTRY(VkPhysicalDeviceProperties, limits.maxTessellationPatchSize),
	OFFSET_TABLE_ENTRY(VkPhysicalDeviceProperties, limits.maxTessellationControlPerVertexInputComponents),
	OFFSET_TABLE_ENTRY(VkPhysicalDeviceProperties, limits.maxTessellationControlPerVertexOutputComponents),
	OFFSET_TABLE_ENTRY(VkPhysicalDeviceProperties, limits.maxTessellationControlPerPatchOutputComponents),
	OFFSET_TABLE_ENTRY(VkPhysicalDeviceProperties, limits.maxTessellationControlTotalOutputComponents),
	OFFSET_TABLE_ENTRY(VkPhysicalDeviceProperties, limits.maxTessellationEvaluationInputComponents),
	OFFSET_TABLE_ENTRY(VkPhysicalDeviceProperties, limits.maxTessellationEvaluationOutputComponents),
	OFFSET_TABLE_ENTRY(VkPhysicalDeviceProperties, limits.maxGeometryShaderInvocations),
	OFFSET_TABLE_ENTRY(VkPhysicalDeviceProperties, limits.maxGeometryInputComponents),
	OFFSET_TABLE_ENTRY(VkPhysicalDeviceProperties, limits.maxGeometryOutputComponents),
	OFFSET_TABLE_ENTRY(VkPhysicalDeviceProperties, limits.maxGeometryOutputVertices),
	OFFSET_TABLE_ENTRY(VkPhysicalDeviceProperties, limits.maxGeometryTotalOutputComponents),
	OFFSET_TABLE_ENTRY(VkPhysicalDeviceProperties, limits.maxFragmentInputComponents),
	OFFSET_TABLE_ENTRY(VkPhysicalDeviceProperties, limits.maxFragmentOutputAttachments),
	OFFSET_TABLE_ENTRY(VkPhysicalDeviceProperties, limits.maxFragmentDualSrcAttachments),
	OFFSET_TABLE_ENTRY(VkPhysicalDeviceProperties, limits.maxFragmentCombinedOutputResources),
	OFFSET_TABLE_ENTRY(VkPhysicalDeviceProperties, limits.maxComputeSharedMemorySize),
	OFFSET_TABLE_ENTRY(VkPhysicalDeviceProperties, limits.maxComputeWorkGroupCount[3]),
	OFFSET_TABLE_ENTRY(VkPhysicalDeviceProperties, limits.maxComputeWorkGroupInvocations),
	OFFSET_TABLE_ENTRY(VkPhysicalDeviceProperties, limits.maxComputeWorkGroupSize[3]),
	OFFSET_TABLE_ENTRY(VkPhysicalDeviceProperties, limits.subPixelPrecisionBits),
	OFFSET_TABLE_ENTRY(VkPhysicalDeviceProperties, limits.subTexelPrecisionBits),
	OFFSET_TABLE_ENTRY(VkPhysicalDeviceProperties, limits.mipmapPrecisionBits),
	OFFSET_TABLE_ENTRY(VkPhysicalDeviceProperties, limits.maxDrawIndexedIndexValue),
	OFFSET_TABLE_ENTRY(VkPhysicalDeviceProperties, limits.maxDrawIndirectCount),
	OFFSET_TABLE_ENTRY(VkPhysicalDeviceProperties, limits.maxSamplerLodBias),
	OFFSET_TABLE_ENTRY(VkPhysicalDeviceProperties, limits.maxSamplerAnisotropy),
	OFFSET_TABLE_ENTRY(VkPhysicalDeviceProperties, limits.maxViewports),
	OFFSET_TABLE_ENTRY(VkPhysicalDeviceProperties, limits.maxViewportDimensions[2]),
	OFFSET_TABLE_ENTRY(VkPhysicalDeviceProperties, limits.viewportBoundsRange[2]),
	OFFSET_TABLE_ENTRY(VkPhysicalDeviceProperties, limits.viewportSubPixelBits),
	OFFSET_TABLE_ENTRY(VkPhysicalDeviceProperties, limits.minMemoryMapAlignment),
	OFFSET_TABLE_ENTRY(VkPhysicalDeviceProperties, limits.minTexelBufferOffsetAlignment),
	OFFSET_TABLE_ENTRY(VkPhysicalDeviceProperties, limits.minUniformBufferOffsetAlignment),
	OFFSET_TABLE_ENTRY(VkPhysicalDeviceProperties, limits.minStorageBufferOffsetAlignment),
	OFFSET_TABLE_ENTRY(VkPhysicalDeviceProperties, limits.minTexelOffset),
	OFFSET_TABLE_ENTRY(VkPhysicalDeviceProperties, limits.maxTexelOffset),
	OFFSET_TABLE_ENTRY(VkPhysicalDeviceProperties, limits.minTexelGatherOffset),
	OFFSET_TABLE_ENTRY(VkPhysicalDeviceProperties, limits.maxTexelGatherOffset),
	OFFSET_TABLE_ENTRY(VkPhysicalDeviceProperties, limits.minInterpolationOffset),
	OFFSET_TABLE_ENTRY(VkPhysicalDeviceProperties, limits.maxInterpolationOffset),
	OFFSET_TABLE_ENTRY(VkPhysicalDeviceProperties, limits.subPixelInterpolationOffsetBits),
	OFFSET_TABLE_ENTRY(VkPhysicalDeviceProperties, limits.maxFramebufferWidth),
	OFFSET_TABLE_ENTRY(VkPhysicalDeviceProperties, limits.maxFramebufferHeight),
	OFFSET_TABLE_ENTRY(VkPhysicalDeviceProperties, limits.maxFramebufferLayers),
	OFFSET_TABLE_ENTRY(VkPhysicalDeviceProperties, limits.framebufferColorSampleCounts),
	OFFSET_TABLE_ENTRY(VkPhysicalDeviceProperties, limits.framebufferDepthSampleCounts),
	OFFSET_TABLE_ENTRY(VkPhysicalDeviceProperties, limits.framebufferStencilSampleCounts),
	OFFSET_TABLE_ENTRY(VkPhysicalDeviceProperties, limits.framebufferNoAttachmentsSampleCounts),
	OFFSET_TABLE_ENTRY(VkPhysicalDeviceProperties, limits.maxColorAttachments),
	OFFSET_TABLE_ENTRY(VkPhysicalDeviceProperties, limits.sampledImageColorSampleCounts),
	OFFSET_TABLE_ENTRY(VkPhysicalDeviceProperties, limits.sampledImageIntegerSampleCounts),
	OFFSET_TABLE_ENTRY(VkPhysicalDeviceProperties, limits.sampledImageDepthSampleCounts),
	OFFSET_TABLE_ENTRY(VkPhysicalDeviceProperties, limits.sampledImageStencilSampleCounts),
	OFFSET_TABLE_ENTRY(VkPhysicalDeviceProperties, limits.storageImageSampleCounts),
	OFFSET_TABLE_ENTRY(VkPhysicalDeviceProperties, limits.maxSampleMaskWords),
	OFFSET_TABLE_ENTRY(VkPhysicalDeviceProperties, limits.timestampComputeAndGraphics),
	OFFSET_TABLE_ENTRY(VkPhysicalDeviceProperties, limits.timestampPeriod),
	OFFSET_TABLE_ENTRY(VkPhysicalDeviceProperties, limits.maxClipDistances),
	OFFSET_TABLE_ENTRY(VkPhysicalDeviceProperties, limits.maxCullDistances),
	OFFSET_TABLE_ENTRY(VkPhysicalDeviceProperties, limits.maxCombinedClipAndCullDistances),
	OFFSET_TABLE_ENTRY(VkPhysicalDeviceProperties, limits.discreteQueuePriorities),
	OFFSET_TABLE_ENTRY(VkPhysicalDeviceProperties, limits.pointSizeRange[2]),
	OFFSET_TABLE_ENTRY(VkPhysicalDeviceProperties, limits.lineWidthRange[2]),
	OFFSET_TABLE_ENTRY(VkPhysicalDeviceProperties, limits.pointSizeGranularity),
	OFFSET_TABLE_ENTRY(VkPhysicalDeviceProperties, limits.lineWidthGranularity),
	OFFSET_TABLE_ENTRY(VkPhysicalDeviceProperties, limits.strictLines),
	OFFSET_TABLE_ENTRY(VkPhysicalDeviceProperties, limits.standardSampleLocations),
	OFFSET_TABLE_ENTRY(VkPhysicalDeviceProperties, limits.optimalBufferCopyOffsetAlignment),
	OFFSET_TABLE_ENTRY(VkPhysicalDeviceProperties, limits.optimalBufferCopyRowPitchAlignment),
	OFFSET_TABLE_ENTRY(VkPhysicalDeviceProperties, limits.nonCoherentAtomSize),
	OFFSET_TABLE_ENTRY(VkPhysicalDeviceProperties, sparseProperties.residencyStandard2DBlockShape),
	OFFSET_TABLE_ENTRY(VkPhysicalDeviceProperties, sparseProperties.residencyStandard2DMultisampleBlockShape),
	OFFSET_TABLE_ENTRY(VkPhysicalDeviceProperties, sparseProperties.residencyStandard3DBlockShape),
	OFFSET_TABLE_ENTRY(VkPhysicalDeviceProperties, sparseProperties.residencyAlignedMipSize),
	OFFSET_TABLE_ENTRY(VkPhysicalDeviceProperties, sparseProperties.residencyNonResidentStrict),
	{ 0, 0 }
};

tcu::TestStatus deviceProperties (Context& context)
{
	using namespace ValidateQueryBits;

	TestLog&						log			= context.getTestContext().getLog();
	VkPhysicalDeviceProperties*		props;
	VkPhysicalDeviceFeatures		features;
	deUint8							buffer[sizeof(VkPhysicalDeviceProperties) + GUARD_SIZE];

	props = reinterpret_cast<VkPhysicalDeviceProperties*>(buffer);
	deMemset(props, GUARD_VALUE, sizeof(buffer));

	context.getInstanceInterface().getPhysicalDeviceProperties(context.getPhysicalDevice(), props);
	context.getInstanceInterface().getPhysicalDeviceFeatures(context.getPhysicalDevice(), &features);

	log << TestLog::Message << "device = " << context.getPhysicalDevice() << TestLog::EndMessage
		<< TestLog::Message << *props << TestLog::EndMessage;

	if (!validateFeatureLimits(props, &features, log))
		return tcu::TestStatus::fail("deviceProperties - feature limits failed");

	for (int ndx = 0; ndx < GUARD_SIZE; ndx++)
	{
		if (buffer[ndx + sizeof(VkPhysicalDeviceProperties)] != GUARD_VALUE)
		{
			log << TestLog::Message << "deviceProperties - Guard offset " << ndx << " not valid" << TestLog::EndMessage;
			return tcu::TestStatus::fail("deviceProperties buffer overflow");
		}
	}

	if (!validateInitComplete(context.getPhysicalDevice(), &InstanceInterface::getPhysicalDeviceProperties, context.getInstanceInterface(), s_physicalDevicePropertiesOffsetTable))
	{
		log << TestLog::Message << "deviceProperties - VkPhysicalDeviceProperties not completely initialized" << TestLog::EndMessage;
		return tcu::TestStatus::fail("deviceProperties incomplete initialization");
	}

	// Check if deviceName string is properly terminated.
	if (deStrnlen(props->deviceName, VK_MAX_PHYSICAL_DEVICE_NAME_SIZE) == VK_MAX_PHYSICAL_DEVICE_NAME_SIZE)
	{
		log << TestLog::Message << "deviceProperties - VkPhysicalDeviceProperties deviceName not properly initialized" << TestLog::EndMessage;
		return tcu::TestStatus::fail("deviceProperties incomplete initialization");
	}

	{
		const ApiVersion deviceVersion = unpackVersion(props->apiVersion);
#ifndef CTS_USES_VULKANSC
		const ApiVersion deqpVersion = unpackVersion(VK_API_VERSION_1_3);
#else
		const ApiVersion deqpVersion = unpackVersion(VK_API_VERSION_1_2);
#endif // CTS_USES_VULKANSC

		if (deviceVersion.majorNum != deqpVersion.majorNum)
		{
			log << TestLog::Message << "deviceProperties - API Major Version " << deviceVersion.majorNum << " is not valid" << TestLog::EndMessage;
			return tcu::TestStatus::fail("deviceProperties apiVersion not valid");
		}

		if (deviceVersion.minorNum > deqpVersion.minorNum)
		{
			log << TestLog::Message << "deviceProperties - API Minor Version " << deviceVersion.minorNum << " is not valid for this version of dEQP" << TestLog::EndMessage;
			return tcu::TestStatus::fail("deviceProperties apiVersion not valid");
		}
	}

	return tcu::TestStatus::pass("DeviceProperites query succeeded");
}

tcu::TestStatus deviceQueueFamilyProperties (Context& context)
{
	TestLog&								log					= context.getTestContext().getLog();
	const vector<VkQueueFamilyProperties>	queueProperties		= getPhysicalDeviceQueueFamilyProperties(context.getInstanceInterface(), context.getPhysicalDevice());

	log << TestLog::Message << "device = " << context.getPhysicalDevice() << TestLog::EndMessage;

	for (size_t queueNdx = 0; queueNdx < queueProperties.size(); queueNdx++)
		log << TestLog::Message << queueNdx << ": " << queueProperties[queueNdx] << TestLog::EndMessage;

	return tcu::TestStatus::pass("Querying queue properties succeeded");
}

tcu::TestStatus deviceMemoryProperties (Context& context)
{
	TestLog&							log			= context.getTestContext().getLog();
	VkPhysicalDeviceMemoryProperties*	memProps;
	deUint8								buffer[sizeof(VkPhysicalDeviceMemoryProperties) + GUARD_SIZE];

	memProps = reinterpret_cast<VkPhysicalDeviceMemoryProperties*>(buffer);
	deMemset(buffer, GUARD_VALUE, sizeof(buffer));

	context.getInstanceInterface().getPhysicalDeviceMemoryProperties(context.getPhysicalDevice(), memProps);

	log << TestLog::Message << "device = " << context.getPhysicalDevice() << TestLog::EndMessage
		<< TestLog::Message << *memProps << TestLog::EndMessage;

	for (deInt32 ndx = 0; ndx < GUARD_SIZE; ndx++)
	{
		if (buffer[ndx + sizeof(VkPhysicalDeviceMemoryProperties)] != GUARD_VALUE)
		{
			log << TestLog::Message << "deviceMemoryProperties - Guard offset " << ndx << " not valid" << TestLog::EndMessage;
			return tcu::TestStatus::fail("deviceMemoryProperties buffer overflow");
		}
	}

	if (memProps->memoryHeapCount >= VK_MAX_MEMORY_HEAPS)
	{
		log << TestLog::Message << "deviceMemoryProperties - HeapCount larger than " << (deUint32)VK_MAX_MEMORY_HEAPS << TestLog::EndMessage;
		return tcu::TestStatus::fail("deviceMemoryProperties HeapCount too large");
	}

	if (memProps->memoryHeapCount == 1)
	{
		if ((memProps->memoryHeaps[0].flags & VK_MEMORY_HEAP_DEVICE_LOCAL_BIT) == 0)
		{
			log << TestLog::Message << "deviceMemoryProperties - Single heap is not marked DEVICE_LOCAL" << TestLog::EndMessage;
			return tcu::TestStatus::fail("deviceMemoryProperties invalid HeapFlags");
		}
	}

	const VkMemoryPropertyFlags validPropertyFlags[] =
	{
		0,
		VK_MEMORY_PROPERTY_DEVICE_LOCAL_BIT,
		VK_MEMORY_PROPERTY_DEVICE_LOCAL_BIT|VK_MEMORY_PROPERTY_HOST_VISIBLE_BIT|VK_MEMORY_PROPERTY_HOST_COHERENT_BIT,
		VK_MEMORY_PROPERTY_DEVICE_LOCAL_BIT|VK_MEMORY_PROPERTY_HOST_VISIBLE_BIT|VK_MEMORY_PROPERTY_HOST_CACHED_BIT,
		VK_MEMORY_PROPERTY_DEVICE_LOCAL_BIT|VK_MEMORY_PROPERTY_HOST_VISIBLE_BIT|VK_MEMORY_PROPERTY_HOST_CACHED_BIT|VK_MEMORY_PROPERTY_HOST_COHERENT_BIT,
		VK_MEMORY_PROPERTY_HOST_VISIBLE_BIT|VK_MEMORY_PROPERTY_HOST_COHERENT_BIT,
		VK_MEMORY_PROPERTY_HOST_VISIBLE_BIT|VK_MEMORY_PROPERTY_HOST_CACHED_BIT,
		VK_MEMORY_PROPERTY_HOST_VISIBLE_BIT|VK_MEMORY_PROPERTY_HOST_CACHED_BIT|VK_MEMORY_PROPERTY_HOST_COHERENT_BIT,
		VK_MEMORY_PROPERTY_DEVICE_LOCAL_BIT|VK_MEMORY_PROPERTY_LAZILY_ALLOCATED_BIT
	};

	const VkMemoryPropertyFlags requiredPropertyFlags[] =
	{
		VK_MEMORY_PROPERTY_HOST_VISIBLE_BIT|VK_MEMORY_PROPERTY_HOST_COHERENT_BIT
	};

	bool requiredFlagsFound[DE_LENGTH_OF_ARRAY(requiredPropertyFlags)];
	std::fill(DE_ARRAY_BEGIN(requiredFlagsFound), DE_ARRAY_END(requiredFlagsFound), false);

	for (deUint32 memoryNdx = 0; memoryNdx < memProps->memoryTypeCount; memoryNdx++)
	{
		bool validPropTypeFound = false;

		if (memProps->memoryTypes[memoryNdx].heapIndex >= memProps->memoryHeapCount)
		{
			log << TestLog::Message << "deviceMemoryProperties - heapIndex " << memProps->memoryTypes[memoryNdx].heapIndex << " larger than heapCount" << TestLog::EndMessage;
			return tcu::TestStatus::fail("deviceMemoryProperties - invalid heapIndex");
		}

		const VkMemoryPropertyFlags bitsToCheck = VK_MEMORY_PROPERTY_DEVICE_LOCAL_BIT|VK_MEMORY_PROPERTY_HOST_VISIBLE_BIT|VK_MEMORY_PROPERTY_HOST_COHERENT_BIT|VK_MEMORY_PROPERTY_HOST_CACHED_BIT|VK_MEMORY_PROPERTY_LAZILY_ALLOCATED_BIT;

		for (const VkMemoryPropertyFlags* requiredFlagsIterator = DE_ARRAY_BEGIN(requiredPropertyFlags); requiredFlagsIterator != DE_ARRAY_END(requiredPropertyFlags); requiredFlagsIterator++)
			if ((memProps->memoryTypes[memoryNdx].propertyFlags & *requiredFlagsIterator) == *requiredFlagsIterator)
				requiredFlagsFound[requiredFlagsIterator - DE_ARRAY_BEGIN(requiredPropertyFlags)] = true;

		if (de::contains(DE_ARRAY_BEGIN(validPropertyFlags), DE_ARRAY_END(validPropertyFlags), memProps->memoryTypes[memoryNdx].propertyFlags & bitsToCheck))
			validPropTypeFound = true;

		if (!validPropTypeFound)
		{
			log << TestLog::Message << "deviceMemoryProperties - propertyFlags "
				<< memProps->memoryTypes[memoryNdx].propertyFlags << " not valid" << TestLog::EndMessage;
			return tcu::TestStatus::fail("deviceMemoryProperties propertyFlags not valid");
		}

		if (memProps->memoryTypes[memoryNdx].propertyFlags & VK_MEMORY_PROPERTY_DEVICE_LOCAL_BIT)
		{
			if ((memProps->memoryHeaps[memProps->memoryTypes[memoryNdx].heapIndex].flags & VK_MEMORY_HEAP_DEVICE_LOCAL_BIT) == 0)
			{
				log << TestLog::Message << "deviceMemoryProperties - DEVICE_LOCAL memory type references heap which is not DEVICE_LOCAL" << TestLog::EndMessage;
				return tcu::TestStatus::fail("deviceMemoryProperties inconsistent memoryType and HeapFlags");
			}
		}
		else
		{
			if (memProps->memoryHeaps[memProps->memoryTypes[memoryNdx].heapIndex].flags & VK_MEMORY_HEAP_DEVICE_LOCAL_BIT)
			{
				log << TestLog::Message << "deviceMemoryProperties - non-DEVICE_LOCAL memory type references heap with is DEVICE_LOCAL" << TestLog::EndMessage;
				return tcu::TestStatus::fail("deviceMemoryProperties inconsistent memoryType and HeapFlags");
			}
		}
	}

	bool* requiredFlagsFoundIterator = std::find(DE_ARRAY_BEGIN(requiredFlagsFound), DE_ARRAY_END(requiredFlagsFound), false);
	if (requiredFlagsFoundIterator != DE_ARRAY_END(requiredFlagsFound))
	{
		DE_ASSERT(requiredFlagsFoundIterator - DE_ARRAY_BEGIN(requiredFlagsFound) <= DE_LENGTH_OF_ARRAY(requiredPropertyFlags));
		log << TestLog::Message << "deviceMemoryProperties - required property flags "
			<< getMemoryPropertyFlagsStr(requiredPropertyFlags[requiredFlagsFoundIterator - DE_ARRAY_BEGIN(requiredFlagsFound)]) << " not found" << TestLog::EndMessage;

		return tcu::TestStatus::fail("deviceMemoryProperties propertyFlags not valid");
	}

	return tcu::TestStatus::pass("Querying memory properties succeeded");
}

tcu::TestStatus deviceGroupPeerMemoryFeatures (Context& context)
{
	TestLog&							log						= context.getTestContext().getLog();
	const PlatformInterface&			vkp						= context.getPlatformInterface();
	const CustomInstance				instance				(createCustomInstanceWithExtension(context, "VK_KHR_device_group_creation"));
	const InstanceDriver&				vki						(instance.getDriver());
	const tcu::CommandLine&				cmdLine					= context.getTestContext().getCommandLine();
	const deUint32						devGroupIdx				= cmdLine.getVKDeviceGroupId() - 1;
	const deUint32						deviceIdx				= vk::chooseDeviceIndex(context.getInstanceInterface(), instance, cmdLine);
	const float							queuePriority			= 1.0f;
	const char*							deviceGroupExtName		= "VK_KHR_device_group";
	VkPhysicalDeviceMemoryProperties	memProps;
	VkPeerMemoryFeatureFlags*			peerMemFeatures;
	deUint8								buffer					[sizeof(VkPeerMemoryFeatureFlags) + GUARD_SIZE];
	deUint32							queueFamilyIndex		= 0;

	const vector<VkPhysicalDeviceGroupProperties>		deviceGroupProps = enumeratePhysicalDeviceGroups(vki, instance);
	std::vector<const char*>							deviceExtensions;

	if (static_cast<size_t>(devGroupIdx) >= deviceGroupProps.size())
	{
		std::ostringstream msg;
		msg << "Chosen device group index " << devGroupIdx << " too big: found " << deviceGroupProps.size() << " device groups";
		TCU_THROW(NotSupportedError, msg.str());
	}

	const auto numPhysicalDevices = deviceGroupProps[devGroupIdx].physicalDeviceCount;

	if (deviceIdx >= numPhysicalDevices)
	{
		std::ostringstream msg;
		msg << "Chosen device index " << deviceIdx << " too big: chosen device group " << devGroupIdx << " has " << numPhysicalDevices << " devices";
		TCU_THROW(NotSupportedError, msg.str());
	}

	// Need at least 2 devices for peer memory features.
	if (numPhysicalDevices < 2)
		TCU_THROW(NotSupportedError, "Need a device group with at least 2 physical devices");

	if (!isCoreDeviceExtension(context.getUsedApiVersion(), deviceGroupExtName))
		deviceExtensions.push_back(deviceGroupExtName);

	const std::vector<VkQueueFamilyProperties>	queueProps		= getPhysicalDeviceQueueFamilyProperties(vki, deviceGroupProps[devGroupIdx].physicalDevices[deviceIdx]);
	for (size_t queueNdx = 0; queueNdx < queueProps.size(); queueNdx++)
	{
		if (queueProps[queueNdx].queueFlags & VK_QUEUE_GRAPHICS_BIT)
			queueFamilyIndex = (deUint32)queueNdx;
	}
	const VkDeviceQueueCreateInfo		deviceQueueCreateInfo	=
	{
		VK_STRUCTURE_TYPE_DEVICE_QUEUE_CREATE_INFO,			//type
		DE_NULL,											//pNext
		(VkDeviceQueueCreateFlags)0u,						//flags
		queueFamilyIndex,									//queueFamilyIndex;
		1u,													//queueCount;
		&queuePriority,										//pQueuePriorities;
	};

	// Create device groups
	VkDeviceGroupDeviceCreateInfo							deviceGroupInfo =
	{
		VK_STRUCTURE_TYPE_DEVICE_GROUP_DEVICE_CREATE_INFO,	//stype
		DE_NULL,											//pNext
		deviceGroupProps[devGroupIdx].physicalDeviceCount,	//physicalDeviceCount
		deviceGroupProps[devGroupIdx].physicalDevices		//physicalDevices
	};

	void* pNext												= &deviceGroupInfo;
#ifdef CTS_USES_VULKANSC
	VkDeviceObjectReservationCreateInfo memReservationInfo	= context.getTestContext().getCommandLine().isSubProcess() ? context.getResourceInterface()->getStatMax() : resetDeviceObjectReservationCreateInfo();
	memReservationInfo.pNext								= pNext;
	pNext													= &memReservationInfo;

	VkPhysicalDeviceVulkanSC10Features sc10Features			= createDefaultSC10Features();
	sc10Features.pNext										= pNext;
	pNext													= &sc10Features;

	VkPipelineCacheCreateInfo			pcCI;
	std::vector<VkPipelinePoolSize>		poolSizes;
	if (context.getTestContext().getCommandLine().isSubProcess())
	{
		if (context.getResourceInterface()->getCacheDataSize() > 0)
		{
			pcCI =
			{
				VK_STRUCTURE_TYPE_PIPELINE_CACHE_CREATE_INFO,		// VkStructureType				sType;
				DE_NULL,											// const void*					pNext;
				VK_PIPELINE_CACHE_CREATE_READ_ONLY_BIT |
					VK_PIPELINE_CACHE_CREATE_USE_APPLICATION_STORAGE_BIT,	// VkPipelineCacheCreateFlags	flags;
				context.getResourceInterface()->getCacheDataSize(),	// deUintptr					initialDataSize;
				context.getResourceInterface()->getCacheData()		// const void*					pInitialData;
			};
			memReservationInfo.pipelineCacheCreateInfoCount		= 1;
			memReservationInfo.pPipelineCacheCreateInfos		= &pcCI;
		}

		poolSizes							= context.getResourceInterface()->getPipelinePoolSizes();
		if (!poolSizes.empty())
		{
			memReservationInfo.pipelinePoolSizeCount			= deUint32(poolSizes.size());
			memReservationInfo.pPipelinePoolSizes				= poolSizes.data();
		}
	}
#endif // CTS_USES_VULKANSC

	const VkDeviceCreateInfo								deviceCreateInfo =
	{
		VK_STRUCTURE_TYPE_DEVICE_CREATE_INFO,							//sType;
		pNext,															//pNext;
		(VkDeviceCreateFlags)0u,										//flags
		1,																//queueRecordCount;
		&deviceQueueCreateInfo,											//pRequestedQueues;
		0,																//layerCount;
		DE_NULL,														//ppEnabledLayerNames;
		deUint32(deviceExtensions.size()),								//extensionCount;
		de::dataOrNull(deviceExtensions),								//ppEnabledExtensionNames;
		DE_NULL,														//pEnabledFeatures;
	};

	Move<VkDevice>		deviceGroup = createCustomDevice(context.getTestContext().getCommandLine().isValidationEnabled(), vkp, instance, vki, deviceGroupProps[devGroupIdx].physicalDevices[deviceIdx], &deviceCreateInfo);
	const DeviceDriver	vk	(vkp, instance, *deviceGroup, context.getUsedApiVersion(), context.getTestContext().getCommandLine());
	context.getInstanceInterface().getPhysicalDeviceMemoryProperties(deviceGroupProps[devGroupIdx].physicalDevices[deviceIdx], &memProps);

	peerMemFeatures = reinterpret_cast<VkPeerMemoryFeatureFlags*>(buffer);
	deMemset(buffer, GUARD_VALUE, sizeof(buffer));

	for (deUint32 heapIndex = 0; heapIndex < memProps.memoryHeapCount; heapIndex++)
	{
		for (deUint32 localDeviceIndex = 0; localDeviceIndex < numPhysicalDevices; localDeviceIndex++)
		{
			for (deUint32 remoteDeviceIndex = 0; remoteDeviceIndex < numPhysicalDevices; remoteDeviceIndex++)
			{
				if (localDeviceIndex != remoteDeviceIndex)
				{
					vk.getDeviceGroupPeerMemoryFeatures(deviceGroup.get(), heapIndex, localDeviceIndex, remoteDeviceIndex, peerMemFeatures);

					// Check guard
					for (deInt32 ndx = 0; ndx < GUARD_SIZE; ndx++)
					{
						if (buffer[ndx + sizeof(VkPeerMemoryFeatureFlags)] != GUARD_VALUE)
						{
							log << TestLog::Message << "deviceGroupPeerMemoryFeatures - Guard offset " << ndx << " not valid" << TestLog::EndMessage;
							return tcu::TestStatus::fail("deviceGroupPeerMemoryFeatures buffer overflow");
						}
					}

					VkPeerMemoryFeatureFlags requiredFlag = VK_PEER_MEMORY_FEATURE_COPY_DST_BIT;
					VkPeerMemoryFeatureFlags maxValidFlag = VK_PEER_MEMORY_FEATURE_COPY_SRC_BIT|VK_PEER_MEMORY_FEATURE_COPY_DST_BIT|
																VK_PEER_MEMORY_FEATURE_GENERIC_SRC_BIT|VK_PEER_MEMORY_FEATURE_GENERIC_DST_BIT;
					if ((!(*peerMemFeatures & requiredFlag)) ||
						*peerMemFeatures > maxValidFlag)
						return tcu::TestStatus::fail("deviceGroupPeerMemoryFeatures invalid flag");

					log << TestLog::Message << "deviceGroup = " << deviceGroup.get() << TestLog::EndMessage
						<< TestLog::Message << "heapIndex = " << heapIndex << TestLog::EndMessage
						<< TestLog::Message << "localDeviceIndex = " << localDeviceIndex << TestLog::EndMessage
						<< TestLog::Message << "remoteDeviceIndex = " << remoteDeviceIndex << TestLog::EndMessage
						<< TestLog::Message << "PeerMemoryFeatureFlags = " << *peerMemFeatures << TestLog::EndMessage;
				}
			} // remote device
		} // local device
	} // heap Index

	return tcu::TestStatus::pass("Querying deviceGroup peer memory features succeeded");
}

tcu::TestStatus deviceMemoryBudgetProperties (Context& context)
{
	TestLog&							log			= context.getTestContext().getLog();
	deUint8								buffer[sizeof(VkPhysicalDeviceMemoryBudgetPropertiesEXT) + GUARD_SIZE];

	if (!context.isDeviceFunctionalitySupported("VK_EXT_memory_budget"))
		TCU_THROW(NotSupportedError, "VK_EXT_memory_budget is not supported");

	VkPhysicalDeviceMemoryBudgetPropertiesEXT *budgetProps = reinterpret_cast<VkPhysicalDeviceMemoryBudgetPropertiesEXT *>(buffer);
	deMemset(buffer, GUARD_VALUE, sizeof(buffer));

	budgetProps->sType = VK_STRUCTURE_TYPE_PHYSICAL_DEVICE_MEMORY_BUDGET_PROPERTIES_EXT;
	budgetProps->pNext = DE_NULL;

	VkPhysicalDeviceMemoryProperties2	memProps;
	deMemset(&memProps, 0, sizeof(memProps));
	memProps.sType = VK_STRUCTURE_TYPE_PHYSICAL_DEVICE_MEMORY_PROPERTIES_2;
	memProps.pNext = budgetProps;

	context.getInstanceInterface().getPhysicalDeviceMemoryProperties2(context.getPhysicalDevice(), &memProps);

	log << TestLog::Message << "device = " << context.getPhysicalDevice() << TestLog::EndMessage
		<< TestLog::Message << *budgetProps << TestLog::EndMessage;

	for (deInt32 ndx = 0; ndx < GUARD_SIZE; ndx++)
	{
		if (buffer[ndx + sizeof(VkPhysicalDeviceMemoryBudgetPropertiesEXT)] != GUARD_VALUE)
		{
			log << TestLog::Message << "deviceMemoryBudgetProperties - Guard offset " << ndx << " not valid" << TestLog::EndMessage;
			return tcu::TestStatus::fail("deviceMemoryBudgetProperties buffer overflow");
		}
	}

	for (deUint32 i = 0; i < memProps.memoryProperties.memoryHeapCount; ++i)
	{
		if (budgetProps->heapBudget[i] == 0)
		{
			log << TestLog::Message << "deviceMemoryBudgetProperties - Supported heaps must report nonzero budget" << TestLog::EndMessage;
			return tcu::TestStatus::fail("deviceMemoryBudgetProperties invalid heap budget (zero)");
		}
		if (budgetProps->heapBudget[i] > memProps.memoryProperties.memoryHeaps[i].size)
		{
			log << TestLog::Message << "deviceMemoryBudgetProperties - Heap budget must be less than or equal to heap size" << TestLog::EndMessage;
			return tcu::TestStatus::fail("deviceMemoryBudgetProperties invalid heap budget (too large)");
		}
	}

	for (deUint32 i = memProps.memoryProperties.memoryHeapCount; i < VK_MAX_MEMORY_HEAPS; ++i)
	{
		if (budgetProps->heapBudget[i] != 0 || budgetProps->heapUsage[i] != 0)
		{
			log << TestLog::Message << "deviceMemoryBudgetProperties - Unused heaps must report budget/usage of zero" << TestLog::EndMessage;
			return tcu::TestStatus::fail("deviceMemoryBudgetProperties invalid unused heaps");
		}
	}

	return tcu::TestStatus::pass("Querying memory budget properties succeeded");
}

namespace
{

#include "vkMandatoryFeatures.inl"

}

tcu::TestStatus deviceMandatoryFeatures(Context& context)
{
	if ( checkMandatoryFeatures(context) )
		return tcu::TestStatus::pass("Passed");
	return tcu::TestStatus::fail("Not all mandatory features are supported ( see: vkspec.html#features-requirements )");
}

VkFormatFeatureFlags getBaseRequiredOptimalTilingFeatures (VkFormat format)
{
	struct Formatpair
	{
		VkFormat				format;
		VkFormatFeatureFlags	flags;
	};

	enum
	{
		SAIM = VK_FORMAT_FEATURE_SAMPLED_IMAGE_BIT,
		BLSR = VK_FORMAT_FEATURE_BLIT_SRC_BIT,
		SIFL = VK_FORMAT_FEATURE_SAMPLED_IMAGE_FILTER_LINEAR_BIT,
		COAT = VK_FORMAT_FEATURE_COLOR_ATTACHMENT_BIT,
		BLDS = VK_FORMAT_FEATURE_BLIT_DST_BIT,
		CABL = VK_FORMAT_FEATURE_COLOR_ATTACHMENT_BLEND_BIT,
		STIM = VK_FORMAT_FEATURE_STORAGE_IMAGE_BIT,
		STIA = VK_FORMAT_FEATURE_STORAGE_IMAGE_ATOMIC_BIT,
		DSAT = VK_FORMAT_FEATURE_DEPTH_STENCIL_ATTACHMENT_BIT,
		TRSR = VK_FORMAT_FEATURE_TRANSFER_SRC_BIT,
		TRDS = VK_FORMAT_FEATURE_TRANSFER_DST_BIT
	};

	static const Formatpair formatflags[] =
	{
		{ VK_FORMAT_B4G4R4A4_UNORM_PACK16,		SAIM | BLSR | TRSR | TRDS |               SIFL },
		{ VK_FORMAT_R5G6B5_UNORM_PACK16,		SAIM | BLSR | TRSR | TRDS | COAT | BLDS | SIFL |        CABL },
		{ VK_FORMAT_A1R5G5B5_UNORM_PACK16,		SAIM | BLSR | TRSR | TRDS | COAT | BLDS | SIFL |        CABL },
		{ VK_FORMAT_R8_UNORM,					SAIM | BLSR | TRSR | TRDS | COAT | BLDS | SIFL |        CABL },
		{ VK_FORMAT_R8_SNORM,					SAIM | BLSR | TRSR | TRDS |               SIFL },
		{ VK_FORMAT_R8_UINT,					SAIM | BLSR | TRSR | TRDS | COAT | BLDS },
		{ VK_FORMAT_R8_SINT,					SAIM | BLSR | TRSR | TRDS | COAT | BLDS },
		{ VK_FORMAT_R8G8_UNORM,					SAIM | BLSR | TRSR | TRDS | COAT | BLDS | SIFL |        CABL },
		{ VK_FORMAT_R8G8_SNORM,					SAIM | BLSR | TRSR | TRDS |               SIFL },
		{ VK_FORMAT_R8G8_UINT,					SAIM | BLSR | TRSR | TRDS | COAT | BLDS },
		{ VK_FORMAT_R8G8_SINT,					SAIM | BLSR | TRSR | TRDS | COAT | BLDS },
		{ VK_FORMAT_R8G8B8A8_UNORM,				SAIM | BLSR | TRSR | TRDS | COAT | BLDS | SIFL | STIM | CABL },
		{ VK_FORMAT_R8G8B8A8_SNORM,				SAIM | BLSR | TRSR | TRDS |               SIFL | STIM },
		{ VK_FORMAT_R8G8B8A8_UINT,				SAIM | BLSR | TRSR | TRDS | COAT | BLDS |        STIM },
		{ VK_FORMAT_R8G8B8A8_SINT,				SAIM | BLSR | TRSR | TRDS | COAT | BLDS |        STIM },
		{ VK_FORMAT_R8G8B8A8_SRGB,				SAIM | BLSR | TRSR | TRDS | COAT | BLDS | SIFL |        CABL },
		{ VK_FORMAT_B8G8R8A8_UNORM,				SAIM | BLSR | TRSR | TRDS | COAT | BLDS | SIFL |        CABL },
		{ VK_FORMAT_B8G8R8A8_SRGB,				SAIM | BLSR | TRSR | TRDS | COAT | BLDS | SIFL |        CABL },
		{ VK_FORMAT_A8B8G8R8_UNORM_PACK32,		SAIM | BLSR | TRSR | TRDS | COAT | BLDS | SIFL |        CABL },
		{ VK_FORMAT_A8B8G8R8_SNORM_PACK32,		SAIM | BLSR | TRSR | TRDS |               SIFL },
		{ VK_FORMAT_A8B8G8R8_UINT_PACK32,		SAIM | BLSR | TRSR | TRDS | COAT | BLDS },
		{ VK_FORMAT_A8B8G8R8_SINT_PACK32,		SAIM | BLSR | TRSR | TRDS | COAT | BLDS },
		{ VK_FORMAT_A8B8G8R8_SRGB_PACK32,		SAIM | BLSR | TRSR | TRDS | COAT | BLDS | SIFL |        CABL },
		{ VK_FORMAT_A2B10G10R10_UNORM_PACK32,	SAIM | BLSR | TRSR | TRDS | COAT | BLDS | SIFL |        CABL },
		{ VK_FORMAT_A2B10G10R10_UINT_PACK32,	SAIM | BLSR | TRSR | TRDS | COAT | BLDS },
		{ VK_FORMAT_R16_UINT,					SAIM | BLSR | TRSR | TRDS | COAT | BLDS },
		{ VK_FORMAT_R16_SINT,					SAIM | BLSR | TRSR | TRDS | COAT | BLDS },
		{ VK_FORMAT_R16_SFLOAT,					SAIM | BLSR | TRSR | TRDS | COAT | BLDS | SIFL |        CABL },
		{ VK_FORMAT_R16G16_UINT,				SAIM | BLSR | TRSR | TRDS | COAT | BLDS },
		{ VK_FORMAT_R16G16_SINT,				SAIM | BLSR | TRSR | TRDS | COAT | BLDS },
		{ VK_FORMAT_R16G16_SFLOAT,				SAIM | BLSR | TRSR | TRDS | COAT | BLDS | SIFL |        CABL },
		{ VK_FORMAT_R16G16B16A16_UINT,			SAIM | BLSR | TRSR | TRDS | COAT | BLDS |        STIM },
		{ VK_FORMAT_R16G16B16A16_SINT,			SAIM | BLSR | TRSR | TRDS | COAT | BLDS |        STIM },
		{ VK_FORMAT_R16G16B16A16_SFLOAT,		SAIM | BLSR | TRSR | TRDS | COAT | BLDS | SIFL | STIM | CABL },
		{ VK_FORMAT_R32_UINT,					SAIM | BLSR | TRSR | TRDS | COAT | BLDS |        STIM |        STIA },
		{ VK_FORMAT_R32_SINT,					SAIM | BLSR | TRSR | TRDS | COAT | BLDS |        STIM |        STIA },
		{ VK_FORMAT_R32_SFLOAT,					SAIM | BLSR | TRSR | TRDS | COAT | BLDS |        STIM },
		{ VK_FORMAT_R32G32_UINT,				SAIM | BLSR | TRSR | TRDS | COAT | BLDS |        STIM },
		{ VK_FORMAT_R32G32_SINT,				SAIM | BLSR | TRSR | TRDS | COAT | BLDS |        STIM },
		{ VK_FORMAT_R32G32_SFLOAT,				SAIM | BLSR | TRSR | TRDS | COAT | BLDS |        STIM },
		{ VK_FORMAT_R32G32B32A32_UINT,			SAIM | BLSR | TRSR | TRDS | COAT | BLDS |        STIM },
		{ VK_FORMAT_R32G32B32A32_SINT,			SAIM | BLSR | TRSR | TRDS | COAT | BLDS |        STIM },
		{ VK_FORMAT_R32G32B32A32_SFLOAT,		SAIM | BLSR | TRSR | TRDS | COAT | BLDS |        STIM },
		{ VK_FORMAT_B10G11R11_UFLOAT_PACK32,	SAIM | BLSR | TRSR | TRDS |               SIFL },
		{ VK_FORMAT_E5B9G9R9_UFLOAT_PACK32,		SAIM | BLSR | TRSR | TRDS |               SIFL },
		{ VK_FORMAT_D16_UNORM,					SAIM | BLSR | TRSR | TRDS |                                           DSAT },
	};

	size_t formatpairs = sizeof(formatflags) / sizeof(Formatpair);

	for (unsigned int i = 0; i < formatpairs; i++)
		if (formatflags[i].format == format)
			return formatflags[i].flags;
	return 0;
}

VkFormatFeatureFlags getRequiredOptimalExtendedTilingFeatures (Context& context, VkFormat format, VkFormatFeatureFlags queriedFlags)
{
	VkFormatFeatureFlags	flags	= (VkFormatFeatureFlags)0;

	// VK_EXT_sampler_filter_minmax:
	//	If filterMinmaxSingleComponentFormats is VK_TRUE, the following formats must
	//	support the VK_FORMAT_FEATURE_SAMPLED_IMAGE_FILTER_MINMAX_BIT_EXT feature with
	//	VK_IMAGE_TILING_OPTIMAL, if they support VK_FORMAT_FEATURE_SAMPLED_IMAGE_BIT.

	static const VkFormat s_requiredSampledImageFilterMinMaxFormats[] =
	{
		VK_FORMAT_R8_UNORM,
		VK_FORMAT_R8_SNORM,
		VK_FORMAT_R16_UNORM,
		VK_FORMAT_R16_SNORM,
		VK_FORMAT_R16_SFLOAT,
		VK_FORMAT_R32_SFLOAT,
		VK_FORMAT_D16_UNORM,
		VK_FORMAT_X8_D24_UNORM_PACK32,
		VK_FORMAT_D32_SFLOAT,
		VK_FORMAT_D16_UNORM_S8_UINT,
		VK_FORMAT_D24_UNORM_S8_UINT,
		VK_FORMAT_D32_SFLOAT_S8_UINT,
	};

	if ((queriedFlags & VK_FORMAT_FEATURE_SAMPLED_IMAGE_BIT) != 0)
	{
		if (de::contains(context.getDeviceExtensions().begin(), context.getDeviceExtensions().end(), "VK_EXT_sampler_filter_minmax"))
		{
			if (de::contains(DE_ARRAY_BEGIN(s_requiredSampledImageFilterMinMaxFormats), DE_ARRAY_END(s_requiredSampledImageFilterMinMaxFormats), format))
			{
				VkPhysicalDeviceSamplerFilterMinmaxProperties		physicalDeviceSamplerMinMaxProperties =
				{
					VK_STRUCTURE_TYPE_PHYSICAL_DEVICE_SAMPLER_FILTER_MINMAX_PROPERTIES,
					DE_NULL,
					DE_FALSE,
					DE_FALSE
				};

				{
					VkPhysicalDeviceProperties2		physicalDeviceProperties;
					physicalDeviceProperties.sType	= VK_STRUCTURE_TYPE_PHYSICAL_DEVICE_PROPERTIES_2;
					physicalDeviceProperties.pNext	= &physicalDeviceSamplerMinMaxProperties;

					const InstanceInterface&		vk = context.getInstanceInterface();
					vk.getPhysicalDeviceProperties2(context.getPhysicalDevice(), &physicalDeviceProperties);
				}

				if (physicalDeviceSamplerMinMaxProperties.filterMinmaxSingleComponentFormats)
				{
					flags |= VK_FORMAT_FEATURE_SAMPLED_IMAGE_FILTER_MINMAX_BIT;
				}
			}
		}
	}

	// VK_EXT_filter_cubic:
	// If cubic filtering is supported, VK_FORMAT_FEATURE_SAMPLED_IMAGE_FILTER_CUBIC_BIT_EXT must be supported for the following image view types:
	// VK_IMAGE_VIEW_TYPE_2D, VK_IMAGE_VIEW_TYPE_2D_ARRAY
	static const VkFormat s_requiredSampledImageFilterCubicFormats[] =
	{
		VK_FORMAT_R4G4_UNORM_PACK8,
		VK_FORMAT_R4G4B4A4_UNORM_PACK16,
		VK_FORMAT_B4G4R4A4_UNORM_PACK16,
		VK_FORMAT_R5G6B5_UNORM_PACK16,
		VK_FORMAT_B5G6R5_UNORM_PACK16,
		VK_FORMAT_R5G5B5A1_UNORM_PACK16,
		VK_FORMAT_B5G5R5A1_UNORM_PACK16,
		VK_FORMAT_A1R5G5B5_UNORM_PACK16,
		VK_FORMAT_R8_UNORM,
		VK_FORMAT_R8_SNORM,
		VK_FORMAT_R8_SRGB,
		VK_FORMAT_R8G8_UNORM,
		VK_FORMAT_R8G8_SNORM,
		VK_FORMAT_R8G8_SRGB,
		VK_FORMAT_R8G8B8_UNORM,
		VK_FORMAT_R8G8B8_SNORM,
		VK_FORMAT_R8G8B8_SRGB,
		VK_FORMAT_B8G8R8_UNORM,
		VK_FORMAT_B8G8R8_SNORM,
		VK_FORMAT_B8G8R8_SRGB,
		VK_FORMAT_R8G8B8A8_UNORM,
		VK_FORMAT_R8G8B8A8_SNORM,
		VK_FORMAT_R8G8B8A8_SRGB,
		VK_FORMAT_B8G8R8A8_UNORM,
		VK_FORMAT_B8G8R8A8_SNORM,
		VK_FORMAT_B8G8R8A8_SRGB,
		VK_FORMAT_A8B8G8R8_UNORM_PACK32,
		VK_FORMAT_A8B8G8R8_SNORM_PACK32,
		VK_FORMAT_A8B8G8R8_SRGB_PACK32
	};

	static const VkFormat s_requiredSampledImageFilterCubicFormatsETC2[] =
	{
		VK_FORMAT_ETC2_R8G8B8_UNORM_BLOCK,
		VK_FORMAT_ETC2_R8G8B8_SRGB_BLOCK,
		VK_FORMAT_ETC2_R8G8B8A1_UNORM_BLOCK,
		VK_FORMAT_ETC2_R8G8B8A1_SRGB_BLOCK,
		VK_FORMAT_ETC2_R8G8B8A8_UNORM_BLOCK,
		VK_FORMAT_ETC2_R8G8B8A8_SRGB_BLOCK
	};

	if ( (queriedFlags & VK_FORMAT_FEATURE_SAMPLED_IMAGE_BIT) != 0 && de::contains(context.getDeviceExtensions().begin(), context.getDeviceExtensions().end(), "VK_EXT_filter_cubic") )
	{
		if ( de::contains(DE_ARRAY_BEGIN(s_requiredSampledImageFilterCubicFormats), DE_ARRAY_END(s_requiredSampledImageFilterCubicFormats), format) )
			flags |= VK_FORMAT_FEATURE_SAMPLED_IMAGE_FILTER_CUBIC_BIT_EXT;

		const auto& coreFeatures = context.getDeviceFeatures();
		if ( coreFeatures.textureCompressionETC2 && de::contains(DE_ARRAY_BEGIN(s_requiredSampledImageFilterCubicFormatsETC2), DE_ARRAY_END(s_requiredSampledImageFilterCubicFormatsETC2), format) )
			flags |= VK_FORMAT_FEATURE_SAMPLED_IMAGE_FILTER_CUBIC_BIT_EXT;
	}

	return flags;
}

VkFormatFeatureFlags getRequiredBufferFeatures (VkFormat format)
{
	static const VkFormat s_requiredVertexBufferFormats[] =
	{
		VK_FORMAT_R8_UNORM,
		VK_FORMAT_R8_SNORM,
		VK_FORMAT_R8_UINT,
		VK_FORMAT_R8_SINT,
		VK_FORMAT_R8G8_UNORM,
		VK_FORMAT_R8G8_SNORM,
		VK_FORMAT_R8G8_UINT,
		VK_FORMAT_R8G8_SINT,
		VK_FORMAT_R8G8B8A8_UNORM,
		VK_FORMAT_R8G8B8A8_SNORM,
		VK_FORMAT_R8G8B8A8_UINT,
		VK_FORMAT_R8G8B8A8_SINT,
		VK_FORMAT_B8G8R8A8_UNORM,
		VK_FORMAT_A8B8G8R8_UNORM_PACK32,
		VK_FORMAT_A8B8G8R8_SNORM_PACK32,
		VK_FORMAT_A8B8G8R8_UINT_PACK32,
		VK_FORMAT_A8B8G8R8_SINT_PACK32,
		VK_FORMAT_A2B10G10R10_UNORM_PACK32,
		VK_FORMAT_R16_UNORM,
		VK_FORMAT_R16_SNORM,
		VK_FORMAT_R16_UINT,
		VK_FORMAT_R16_SINT,
		VK_FORMAT_R16_SFLOAT,
		VK_FORMAT_R16G16_UNORM,
		VK_FORMAT_R16G16_SNORM,
		VK_FORMAT_R16G16_UINT,
		VK_FORMAT_R16G16_SINT,
		VK_FORMAT_R16G16_SFLOAT,
		VK_FORMAT_R16G16B16A16_UNORM,
		VK_FORMAT_R16G16B16A16_SNORM,
		VK_FORMAT_R16G16B16A16_UINT,
		VK_FORMAT_R16G16B16A16_SINT,
		VK_FORMAT_R16G16B16A16_SFLOAT,
		VK_FORMAT_R32_UINT,
		VK_FORMAT_R32_SINT,
		VK_FORMAT_R32_SFLOAT,
		VK_FORMAT_R32G32_UINT,
		VK_FORMAT_R32G32_SINT,
		VK_FORMAT_R32G32_SFLOAT,
		VK_FORMAT_R32G32B32_UINT,
		VK_FORMAT_R32G32B32_SINT,
		VK_FORMAT_R32G32B32_SFLOAT,
		VK_FORMAT_R32G32B32A32_UINT,
		VK_FORMAT_R32G32B32A32_SINT,
		VK_FORMAT_R32G32B32A32_SFLOAT
	};
	static const VkFormat s_requiredUniformTexelBufferFormats[] =
	{
		VK_FORMAT_R8_UNORM,
		VK_FORMAT_R8_SNORM,
		VK_FORMAT_R8_UINT,
		VK_FORMAT_R8_SINT,
		VK_FORMAT_R8G8_UNORM,
		VK_FORMAT_R8G8_SNORM,
		VK_FORMAT_R8G8_UINT,
		VK_FORMAT_R8G8_SINT,
		VK_FORMAT_R8G8B8A8_UNORM,
		VK_FORMAT_R8G8B8A8_SNORM,
		VK_FORMAT_R8G8B8A8_UINT,
		VK_FORMAT_R8G8B8A8_SINT,
		VK_FORMAT_B8G8R8A8_UNORM,
		VK_FORMAT_A8B8G8R8_UNORM_PACK32,
		VK_FORMAT_A8B8G8R8_SNORM_PACK32,
		VK_FORMAT_A8B8G8R8_UINT_PACK32,
		VK_FORMAT_A8B8G8R8_SINT_PACK32,
		VK_FORMAT_A2B10G10R10_UNORM_PACK32,
		VK_FORMAT_A2B10G10R10_UINT_PACK32,
		VK_FORMAT_R16_UINT,
		VK_FORMAT_R16_SINT,
		VK_FORMAT_R16_SFLOAT,
		VK_FORMAT_R16G16_UINT,
		VK_FORMAT_R16G16_SINT,
		VK_FORMAT_R16G16_SFLOAT,
		VK_FORMAT_R16G16B16A16_UINT,
		VK_FORMAT_R16G16B16A16_SINT,
		VK_FORMAT_R16G16B16A16_SFLOAT,
		VK_FORMAT_R32_UINT,
		VK_FORMAT_R32_SINT,
		VK_FORMAT_R32_SFLOAT,
		VK_FORMAT_R32G32_UINT,
		VK_FORMAT_R32G32_SINT,
		VK_FORMAT_R32G32_SFLOAT,
		VK_FORMAT_R32G32B32A32_UINT,
		VK_FORMAT_R32G32B32A32_SINT,
		VK_FORMAT_R32G32B32A32_SFLOAT,
		VK_FORMAT_B10G11R11_UFLOAT_PACK32
	};
	static const VkFormat s_requiredStorageTexelBufferFormats[] =
	{
		VK_FORMAT_R8G8B8A8_UNORM,
		VK_FORMAT_R8G8B8A8_SNORM,
		VK_FORMAT_R8G8B8A8_UINT,
		VK_FORMAT_R8G8B8A8_SINT,
		VK_FORMAT_A8B8G8R8_UNORM_PACK32,
		VK_FORMAT_A8B8G8R8_SNORM_PACK32,
		VK_FORMAT_A8B8G8R8_UINT_PACK32,
		VK_FORMAT_A8B8G8R8_SINT_PACK32,
		VK_FORMAT_R16G16B16A16_UINT,
		VK_FORMAT_R16G16B16A16_SINT,
		VK_FORMAT_R16G16B16A16_SFLOAT,
		VK_FORMAT_R32_UINT,
		VK_FORMAT_R32_SINT,
		VK_FORMAT_R32_SFLOAT,
		VK_FORMAT_R32G32_UINT,
		VK_FORMAT_R32G32_SINT,
		VK_FORMAT_R32G32_SFLOAT,
		VK_FORMAT_R32G32B32A32_UINT,
		VK_FORMAT_R32G32B32A32_SINT,
		VK_FORMAT_R32G32B32A32_SFLOAT
	};
	static const VkFormat s_requiredStorageTexelBufferAtomicFormats[] =
	{
		VK_FORMAT_R32_UINT,
		VK_FORMAT_R32_SINT
	};

	VkFormatFeatureFlags	flags	= (VkFormatFeatureFlags)0;

	if (de::contains(DE_ARRAY_BEGIN(s_requiredVertexBufferFormats), DE_ARRAY_END(s_requiredVertexBufferFormats), format))
		flags |= VK_FORMAT_FEATURE_VERTEX_BUFFER_BIT;

	if (de::contains(DE_ARRAY_BEGIN(s_requiredUniformTexelBufferFormats), DE_ARRAY_END(s_requiredUniformTexelBufferFormats), format))
		flags |= VK_FORMAT_FEATURE_UNIFORM_TEXEL_BUFFER_BIT;

	if (de::contains(DE_ARRAY_BEGIN(s_requiredStorageTexelBufferFormats), DE_ARRAY_END(s_requiredStorageTexelBufferFormats), format))
		flags |= VK_FORMAT_FEATURE_STORAGE_TEXEL_BUFFER_BIT;

	if (de::contains(DE_ARRAY_BEGIN(s_requiredStorageTexelBufferAtomicFormats), DE_ARRAY_END(s_requiredStorageTexelBufferAtomicFormats), format))
		flags |= VK_FORMAT_FEATURE_STORAGE_TEXEL_BUFFER_ATOMIC_BIT;

	return flags;
}

VkPhysicalDeviceSamplerYcbcrConversionFeatures getPhysicalDeviceSamplerYcbcrConversionFeatures (const InstanceInterface& vk, VkPhysicalDevice physicalDevice)
{
	VkPhysicalDeviceFeatures2						coreFeatures;
	VkPhysicalDeviceSamplerYcbcrConversionFeatures	ycbcrFeatures;

	deMemset(&coreFeatures, 0, sizeof(coreFeatures));
	deMemset(&ycbcrFeatures, 0, sizeof(ycbcrFeatures));

	coreFeatures.sType		= VK_STRUCTURE_TYPE_PHYSICAL_DEVICE_FEATURES_2;
	coreFeatures.pNext		= &ycbcrFeatures;
	ycbcrFeatures.sType		= VK_STRUCTURE_TYPE_PHYSICAL_DEVICE_SAMPLER_YCBCR_CONVERSION_FEATURES;

	vk.getPhysicalDeviceFeatures2(physicalDevice, &coreFeatures);

	return ycbcrFeatures;
}

void checkYcbcrApiSupport (Context& context)
{
	// check if YCbcr API and are supported by implementation

	// the support for formats and YCbCr may still be optional - see isYcbcrConversionSupported below

	if (!vk::isCoreDeviceExtension(context.getUsedApiVersion(), "VK_KHR_sampler_ycbcr_conversion"))
	{
		if (!context.isDeviceFunctionalitySupported("VK_KHR_sampler_ycbcr_conversion"))
			TCU_THROW(NotSupportedError, "VK_KHR_sampler_ycbcr_conversion is not supported");

		// Hard dependency for ycbcr
		TCU_CHECK(de::contains(context.getInstanceExtensions().begin(), context.getInstanceExtensions().end(), "VK_KHR_get_physical_device_properties2"));
	}
}

bool isYcbcrConversionSupported (Context& context)
{
	checkYcbcrApiSupport(context);

	const VkPhysicalDeviceSamplerYcbcrConversionFeatures	ycbcrFeatures	= getPhysicalDeviceSamplerYcbcrConversionFeatures(context.getInstanceInterface(), context.getPhysicalDevice());

	return (ycbcrFeatures.samplerYcbcrConversion == VK_TRUE);
}

VkFormatFeatureFlags getRequiredYcbcrFormatFeatures (Context& context, VkFormat format)
{
	bool req = isYcbcrConversionSupported(context) && (	format == VK_FORMAT_G8_B8R8_2PLANE_420_UNORM ||
														format == VK_FORMAT_G8_B8_R8_3PLANE_420_UNORM);

	const VkFormatFeatureFlags	required	= VK_FORMAT_FEATURE_SAMPLED_IMAGE_BIT
											| VK_FORMAT_FEATURE_TRANSFER_SRC_BIT
											| VK_FORMAT_FEATURE_TRANSFER_DST_BIT
											| VK_FORMAT_FEATURE_COSITED_CHROMA_SAMPLES_BIT;
	return req ? required : (VkFormatFeatureFlags)0;
}

VkFormatFeatureFlags getRequiredOptimalTilingFeatures (Context& context, VkFormat format)
{
	if (isYCbCrFormat(format))
		return getRequiredYcbcrFormatFeatures(context, format);
	else
	{
		VkFormatFeatureFlags ret = getBaseRequiredOptimalTilingFeatures(format);

		// \todo [2017-05-16 pyry] This should be extended to cover for example COLOR_ATTACHMENT for depth formats etc.
		// \todo [2017-05-18 pyry] Any other color conversion related features that can't be supported by regular formats?
		ret |= getRequiredOptimalExtendedTilingFeatures(context, format, ret);

		// Compressed formats have optional support for some features
		// TODO: Is this really correct? It looks like it should be checking the different compressed features
		if (isCompressedFormat(format) && (ret & VK_FORMAT_FEATURE_SAMPLED_IMAGE_FILTER_LINEAR_BIT))
			ret |=	VK_FORMAT_FEATURE_TRANSFER_SRC_BIT |
					VK_FORMAT_FEATURE_TRANSFER_DST_BIT |
					VK_FORMAT_FEATURE_SAMPLED_IMAGE_BIT |
					VK_FORMAT_FEATURE_BLIT_SRC_BIT;

		return ret;
	}
}

bool requiresYCbCrConversion(Context& context, VkFormat format)
{
#ifndef CTS_USES_VULKANSC
	if (format == VK_FORMAT_R10X6G10X6B10X6A10X6_UNORM_4PACK16)
	{
		if (!context.isDeviceFunctionalitySupported("VK_EXT_rgba10x6_formats"))
			return true;
		VkPhysicalDeviceFeatures2						coreFeatures;
		VkPhysicalDeviceRGBA10X6FormatsFeaturesEXT	rgba10x6features;

		deMemset(&coreFeatures, 0, sizeof(coreFeatures));
		deMemset(&rgba10x6features, 0, sizeof(rgba10x6features));

		coreFeatures.sType		= VK_STRUCTURE_TYPE_PHYSICAL_DEVICE_FEATURES_2;
		coreFeatures.pNext		= &rgba10x6features;
		rgba10x6features.sType		= VK_STRUCTURE_TYPE_PHYSICAL_DEVICE_RGBA10X6_FORMATS_FEATURES_EXT;

		const InstanceInterface &vk = context.getInstanceInterface();
		vk.getPhysicalDeviceFeatures2(context.getPhysicalDevice(), &coreFeatures);

		return !rgba10x6features.formatRgba10x6WithoutYCbCrSampler;
	}
#else
	DE_UNREF(context);
#endif // CTS_USES_VULKANSC

	return isYCbCrFormat(format) &&
			format != VK_FORMAT_R10X6_UNORM_PACK16 && format != VK_FORMAT_R10X6G10X6_UNORM_2PACK16 &&
			format != VK_FORMAT_R12X4_UNORM_PACK16 && format != VK_FORMAT_R12X4G12X4_UNORM_2PACK16;
}

VkFormatFeatureFlags getAllowedOptimalTilingFeatures (Context &context, VkFormat format)
{

	VkFormatFeatureFlags vulkanOnlyFeatureFlags = 0;
#ifndef CTS_USES_VULKANSC
	if (context.isDeviceFunctionalitySupported(VK_KHR_VIDEO_DECODE_QUEUE_EXTENSION_NAME))
		vulkanOnlyFeatureFlags |= VK_FORMAT_FEATURE_VIDEO_DECODE_DPB_BIT_KHR |
								  VK_FORMAT_FEATURE_VIDEO_DECODE_OUTPUT_BIT_KHR;
	if (context.isDeviceFunctionalitySupported(VK_KHR_VIDEO_ENCODE_QUEUE_EXTENSION_NAME))
		vulkanOnlyFeatureFlags |= VK_FORMAT_FEATURE_VIDEO_ENCODE_INPUT_BIT_KHR |
							      VK_FORMAT_FEATURE_VIDEO_ENCODE_DPB_BIT_KHR;
#endif

	// YCbCr formats only support a subset of format feature flags
	const VkFormatFeatureFlags ycbcrAllows =
		VK_FORMAT_FEATURE_SAMPLED_IMAGE_BIT |
		VK_FORMAT_FEATURE_SAMPLED_IMAGE_FILTER_LINEAR_BIT |
		VK_FORMAT_FEATURE_SAMPLED_IMAGE_FILTER_CUBIC_BIT_EXT |
		VK_FORMAT_FEATURE_TRANSFER_SRC_BIT |
		VK_FORMAT_FEATURE_TRANSFER_DST_BIT |
		VK_FORMAT_FEATURE_MIDPOINT_CHROMA_SAMPLES_BIT |
		VK_FORMAT_FEATURE_COSITED_CHROMA_SAMPLES_BIT |
		VK_FORMAT_FEATURE_SAMPLED_IMAGE_YCBCR_CONVERSION_LINEAR_FILTER_BIT |
		VK_FORMAT_FEATURE_SAMPLED_IMAGE_YCBCR_CONVERSION_SEPARATE_RECONSTRUCTION_FILTER_BIT |
		VK_FORMAT_FEATURE_SAMPLED_IMAGE_YCBCR_CONVERSION_CHROMA_RECONSTRUCTION_EXPLICIT_BIT |
		VK_FORMAT_FEATURE_SAMPLED_IMAGE_YCBCR_CONVERSION_CHROMA_RECONSTRUCTION_EXPLICIT_FORCEABLE_BIT |
		VK_FORMAT_FEATURE_SAMPLED_IMAGE_FILTER_MINMAX_BIT |
		VK_FORMAT_FEATURE_DISJOINT_BIT |
		vulkanOnlyFeatureFlags;

	// By default everything is allowed.
	VkFormatFeatureFlags allow = (VkFormatFeatureFlags)~0u;
	// Formats for which SamplerYCbCrConversion is required may not support certain features.
	if (requiresYCbCrConversion(context, format))
		allow &= ycbcrAllows;
	// single-plane formats *may not* support DISJOINT_BIT
	if (!isYCbCrFormat(format) || getPlaneCount(format) == 1)
		allow &= ~VK_FORMAT_FEATURE_DISJOINT_BIT;

	return allow;
}

VkFormatFeatureFlags getAllowedBufferFeatures (Context &context, VkFormat format)
{
	// TODO: Do we allow non-buffer flags in the bufferFeatures?
	return requiresYCbCrConversion(context, format) ? (VkFormatFeatureFlags)0 : (VkFormatFeatureFlags)(~VK_FORMAT_FEATURE_DISJOINT_BIT);
}

tcu::TestStatus formatProperties (Context& context, VkFormat format)
{
	// check if Ycbcr format enums are valid given the version and extensions
	if (isYCbCrFormat(format))
		checkYcbcrApiSupport(context);

	TestLog&					log			= context.getTestContext().getLog();
	const VkFormatProperties	properties	= getPhysicalDeviceFormatProperties(context.getInstanceInterface(), context.getPhysicalDevice(), format);
	const bool					apiVersion10WithoutKhrMaintenance1 = isApiVersionEqual(context.getUsedApiVersion(), VK_API_VERSION_1_0) && !context.isDeviceFunctionalitySupported("VK_KHR_maintenance1");

	const VkFormatFeatureFlags reqImg	= getRequiredOptimalTilingFeatures(context, format);
	const VkFormatFeatureFlags reqBuf	= getRequiredBufferFeatures(format);
	const VkFormatFeatureFlags allowImg	= getAllowedOptimalTilingFeatures(context, format);
	const VkFormatFeatureFlags allowBuf	= getAllowedBufferFeatures(context, format);
	tcu::ResultCollector results (log, "ERROR: ");

	const struct feature_req
	{
		const char*				fieldName;
		VkFormatFeatureFlags	supportedFeatures;
		VkFormatFeatureFlags	requiredFeatures;
		VkFormatFeatureFlags	allowedFeatures;
	} fields[] =
	{
		{ "linearTilingFeatures",	properties.linearTilingFeatures,	(VkFormatFeatureFlags)0,	allowImg },
		{ "optimalTilingFeatures",	properties.optimalTilingFeatures,	reqImg,						allowImg },
		{ "bufferFeatures",			properties.bufferFeatures,			reqBuf,						allowBuf }
	};

	log << TestLog::Message << properties << TestLog::EndMessage;

	if (format == vk::VK_FORMAT_UNDEFINED)
	{
		VkFormatProperties formatUndefProperties;
		deMemset(&formatUndefProperties, 0xcd, sizeof(VkFormatProperties));
		formatUndefProperties.bufferFeatures        = 0;
		formatUndefProperties.linearTilingFeatures  = 0;
		formatUndefProperties.optimalTilingFeatures = 0;
		results.check((deMemCmp(&formatUndefProperties, &properties, sizeof(VkFormatProperties)) == 0), "vkGetPhysicalDeviceFormatProperties, with VK_FORMAT_UNDEFINED as input format, is returning non-zero properties");
	}
	else
	{
		for (int fieldNdx = 0; fieldNdx < DE_LENGTH_OF_ARRAY(fields); fieldNdx++)
		{
			const char* const			fieldName	= fields[fieldNdx].fieldName;
			VkFormatFeatureFlags		supported	= fields[fieldNdx].supportedFeatures;
			const VkFormatFeatureFlags	required	= fields[fieldNdx].requiredFeatures;
			const VkFormatFeatureFlags	allowed		= fields[fieldNdx].allowedFeatures;

			if (apiVersion10WithoutKhrMaintenance1 && supported)
			{
				supported |= VK_FORMAT_FEATURE_TRANSFER_SRC_BIT | VK_FORMAT_FEATURE_TRANSFER_DST_BIT;
			}

			results.check((supported & required) == required, de::toString(fieldName) + ": required: " + de::toString(getFormatFeatureFlagsStr(required)) + "  missing: " + de::toString(getFormatFeatureFlagsStr(~supported & required)));

			results.check((supported & ~allowed) == 0, de::toString(fieldName) + ": has: " + de::toString(getFormatFeatureFlagsStr(supported & ~allowed)));

			if (((supported & VK_FORMAT_FEATURE_SAMPLED_IMAGE_YCBCR_CONVERSION_CHROMA_RECONSTRUCTION_EXPLICIT_BIT) != 0) &&
				((supported & VK_FORMAT_FEATURE_SAMPLED_IMAGE_YCBCR_CONVERSION_CHROMA_RECONSTRUCTION_EXPLICIT_FORCEABLE_BIT) == 0))
			{
				results.addResult(QP_TEST_RESULT_FAIL, de::toString(fieldName) + " supports VK_FORMAT_FEATURE_SAMPLED_IMAGE_YCBCR_CONVERSION_CHROMA_RECONSTRUCTION_EXPLICIT_BIT but not VK_FORMAT_FEATURE_SAMPLED_IMAGE_YCBCR_CONVERSION_CHROMA_RECONSTRUCTION_EXPLICIT_FORCEABLE_BIT");
			}

			if (!isYCbCrFormat(format) && !isCompressedFormat(format)) {
				const tcu::TextureFormat tcuFormat = mapVkFormat(format);
				if (tcu::getNumUsedChannels(tcuFormat.order) != 1 && (supported & (VK_FORMAT_FEATURE_STORAGE_TEXEL_BUFFER_ATOMIC_BIT|VK_FORMAT_FEATURE_STORAGE_IMAGE_ATOMIC_BIT)) != 0)
				{
					results.addResult(QP_TEST_RESULT_QUALITY_WARNING, "VK_FORMAT_FEATURE_STORAGE_*_ATOMIC_BIT is only defined for single-component images");
				}
			}
		}
	}

	return tcu::TestStatus(results.getResult(), results.getMessage());
}

bool optimalTilingFeaturesSupported (Context& context, VkFormat format, VkFormatFeatureFlags features)
{
	const VkFormatProperties	properties							= getPhysicalDeviceFormatProperties(context.getInstanceInterface(), context.getPhysicalDevice(), format);
	const bool					apiVersion10WithoutKhrMaintenance1	= isApiVersionEqual(context.getUsedApiVersion(), VK_API_VERSION_1_0) && !context.isDeviceFunctionalitySupported("VK_KHR_maintenance1");
	VkFormatFeatureFlags		supported							= properties.optimalTilingFeatures;

	if (apiVersion10WithoutKhrMaintenance1 && supported)
	{
		supported |= VK_FORMAT_FEATURE_TRANSFER_SRC_BIT | VK_FORMAT_FEATURE_TRANSFER_DST_BIT;
	}

	return (supported & features) == features;
}

bool optimalTilingFeaturesSupportedForAll (Context& context, const VkFormat* begin, const VkFormat* end, VkFormatFeatureFlags features)
{
	for (const VkFormat* cur = begin; cur != end; ++cur)
	{
		if (!optimalTilingFeaturesSupported(context, *cur, features))
			return false;
	}

	return true;
}

tcu::TestStatus testDepthStencilSupported (Context& context)
{
	if (!optimalTilingFeaturesSupported(context, VK_FORMAT_X8_D24_UNORM_PACK32, VK_FORMAT_FEATURE_DEPTH_STENCIL_ATTACHMENT_BIT) &&
		!optimalTilingFeaturesSupported(context, VK_FORMAT_D32_SFLOAT, VK_FORMAT_FEATURE_DEPTH_STENCIL_ATTACHMENT_BIT))
		return tcu::TestStatus::fail("Doesn't support one of VK_FORMAT_X8_D24_UNORM_PACK32 or VK_FORMAT_D32_SFLOAT");

	if (!optimalTilingFeaturesSupported(context, VK_FORMAT_D24_UNORM_S8_UINT, VK_FORMAT_FEATURE_DEPTH_STENCIL_ATTACHMENT_BIT) &&
		!optimalTilingFeaturesSupported(context, VK_FORMAT_D32_SFLOAT_S8_UINT, VK_FORMAT_FEATURE_DEPTH_STENCIL_ATTACHMENT_BIT))
		return tcu::TestStatus::fail("Doesn't support one of VK_FORMAT_D24_UNORM_S8_UINT or VK_FORMAT_D32_SFLOAT_S8_UINT");

	return tcu::TestStatus::pass("Required depth/stencil formats supported");
}

tcu::TestStatus testCompressedFormatsSupported (Context& context)
{
	static const VkFormat s_allBcFormats[] =
	{
		VK_FORMAT_BC1_RGB_UNORM_BLOCK,
		VK_FORMAT_BC1_RGB_SRGB_BLOCK,
		VK_FORMAT_BC1_RGBA_UNORM_BLOCK,
		VK_FORMAT_BC1_RGBA_SRGB_BLOCK,
		VK_FORMAT_BC2_UNORM_BLOCK,
		VK_FORMAT_BC2_SRGB_BLOCK,
		VK_FORMAT_BC3_UNORM_BLOCK,
		VK_FORMAT_BC3_SRGB_BLOCK,
		VK_FORMAT_BC4_UNORM_BLOCK,
		VK_FORMAT_BC4_SNORM_BLOCK,
		VK_FORMAT_BC5_UNORM_BLOCK,
		VK_FORMAT_BC5_SNORM_BLOCK,
		VK_FORMAT_BC6H_UFLOAT_BLOCK,
		VK_FORMAT_BC6H_SFLOAT_BLOCK,
		VK_FORMAT_BC7_UNORM_BLOCK,
		VK_FORMAT_BC7_SRGB_BLOCK,
	};
	static const VkFormat s_allEtc2Formats[] =
	{
		VK_FORMAT_ETC2_R8G8B8_UNORM_BLOCK,
		VK_FORMAT_ETC2_R8G8B8_SRGB_BLOCK,
		VK_FORMAT_ETC2_R8G8B8A1_UNORM_BLOCK,
		VK_FORMAT_ETC2_R8G8B8A1_SRGB_BLOCK,
		VK_FORMAT_ETC2_R8G8B8A8_UNORM_BLOCK,
		VK_FORMAT_ETC2_R8G8B8A8_SRGB_BLOCK,
		VK_FORMAT_EAC_R11_UNORM_BLOCK,
		VK_FORMAT_EAC_R11_SNORM_BLOCK,
		VK_FORMAT_EAC_R11G11_UNORM_BLOCK,
		VK_FORMAT_EAC_R11G11_SNORM_BLOCK,
	};
	static const VkFormat s_allAstcLdrFormats[] =
	{
		VK_FORMAT_ASTC_4x4_UNORM_BLOCK,
		VK_FORMAT_ASTC_4x4_SRGB_BLOCK,
		VK_FORMAT_ASTC_5x4_UNORM_BLOCK,
		VK_FORMAT_ASTC_5x4_SRGB_BLOCK,
		VK_FORMAT_ASTC_5x5_UNORM_BLOCK,
		VK_FORMAT_ASTC_5x5_SRGB_BLOCK,
		VK_FORMAT_ASTC_6x5_UNORM_BLOCK,
		VK_FORMAT_ASTC_6x5_SRGB_BLOCK,
		VK_FORMAT_ASTC_6x6_UNORM_BLOCK,
		VK_FORMAT_ASTC_6x6_SRGB_BLOCK,
		VK_FORMAT_ASTC_8x5_UNORM_BLOCK,
		VK_FORMAT_ASTC_8x5_SRGB_BLOCK,
		VK_FORMAT_ASTC_8x6_UNORM_BLOCK,
		VK_FORMAT_ASTC_8x6_SRGB_BLOCK,
		VK_FORMAT_ASTC_8x8_UNORM_BLOCK,
		VK_FORMAT_ASTC_8x8_SRGB_BLOCK,
		VK_FORMAT_ASTC_10x5_UNORM_BLOCK,
		VK_FORMAT_ASTC_10x5_SRGB_BLOCK,
		VK_FORMAT_ASTC_10x6_UNORM_BLOCK,
		VK_FORMAT_ASTC_10x6_SRGB_BLOCK,
		VK_FORMAT_ASTC_10x8_UNORM_BLOCK,
		VK_FORMAT_ASTC_10x8_SRGB_BLOCK,
		VK_FORMAT_ASTC_10x10_UNORM_BLOCK,
		VK_FORMAT_ASTC_10x10_SRGB_BLOCK,
		VK_FORMAT_ASTC_12x10_UNORM_BLOCK,
		VK_FORMAT_ASTC_12x10_SRGB_BLOCK,
		VK_FORMAT_ASTC_12x12_UNORM_BLOCK,
		VK_FORMAT_ASTC_12x12_SRGB_BLOCK,
	};

	static const struct
	{
		const char*									setName;
		const char*									featureName;
		const VkBool32 VkPhysicalDeviceFeatures::*	feature;
		const VkFormat*								formatsBegin;
		const VkFormat*								formatsEnd;
	} s_compressedFormatSets[] =
	{
		{ "BC",			"textureCompressionBC",			&VkPhysicalDeviceFeatures::textureCompressionBC,		DE_ARRAY_BEGIN(s_allBcFormats),			DE_ARRAY_END(s_allBcFormats)		},
		{ "ETC2",		"textureCompressionETC2",		&VkPhysicalDeviceFeatures::textureCompressionETC2,		DE_ARRAY_BEGIN(s_allEtc2Formats),		DE_ARRAY_END(s_allEtc2Formats)		},
		{ "ASTC LDR",	"textureCompressionASTC_LDR",	&VkPhysicalDeviceFeatures::textureCompressionASTC_LDR,	DE_ARRAY_BEGIN(s_allAstcLdrFormats),	DE_ARRAY_END(s_allAstcLdrFormats)	},
	};

	TestLog&						log					= context.getTestContext().getLog();
	const VkPhysicalDeviceFeatures&	features			= context.getDeviceFeatures();
	int								numSupportedSets	= 0;
	int								numErrors			= 0;
	int								numWarnings			= 0;

	for (int setNdx = 0; setNdx < DE_LENGTH_OF_ARRAY(s_compressedFormatSets); ++setNdx)
	{
		const char* const			setName				= s_compressedFormatSets[setNdx].setName;
		const char* const			featureName			= s_compressedFormatSets[setNdx].featureName;
		const bool					featureBitSet		= features.*s_compressedFormatSets[setNdx].feature == VK_TRUE;
		const VkFormatFeatureFlags	requiredFeatures	=
			VK_FORMAT_FEATURE_SAMPLED_IMAGE_BIT | VK_FORMAT_FEATURE_BLIT_SRC_BIT | VK_FORMAT_FEATURE_SAMPLED_IMAGE_FILTER_LINEAR_BIT |
			VK_FORMAT_FEATURE_TRANSFER_SRC_BIT | VK_FORMAT_FEATURE_TRANSFER_DST_BIT;
		const bool			allSupported	= optimalTilingFeaturesSupportedForAll(context,
																				   s_compressedFormatSets[setNdx].formatsBegin,
																				   s_compressedFormatSets[setNdx].formatsEnd,
																				   requiredFeatures);

		if (featureBitSet && !allSupported)
		{
			log << TestLog::Message << "ERROR: " << featureName << " = VK_TRUE but " << setName << " formats not supported" << TestLog::EndMessage;
			numErrors += 1;
		}
		else if (allSupported && !featureBitSet)
		{
			log << TestLog::Message << "WARNING: " << setName << " formats supported but " << featureName << " = VK_FALSE" << TestLog::EndMessage;
			numWarnings += 1;
		}

		if (featureBitSet)
		{
			log << TestLog::Message << "All " << setName << " formats are supported" << TestLog::EndMessage;
			numSupportedSets += 1;
		}
		else
			log << TestLog::Message << setName << " formats are not supported" << TestLog::EndMessage;
	}

	if (numSupportedSets == 0)
	{
		log << TestLog::Message << "No compressed format sets supported" << TestLog::EndMessage;
		numErrors += 1;
	}

	if (numErrors > 0)
		return tcu::TestStatus::fail("Compressed format support not valid");
	else if (numWarnings > 0)
		return tcu::TestStatus(QP_TEST_RESULT_QUALITY_WARNING, "Found inconsistencies in compressed format support");
	else
		return tcu::TestStatus::pass("Compressed texture format support is valid");
}

void createFormatTests (tcu::TestCaseGroup* testGroup)
{
	DE_STATIC_ASSERT(VK_FORMAT_UNDEFINED == 0);

	static const struct
	{
		VkFormat	begin;
		VkFormat	end;
	} s_formatRanges[] =
	{
		// core formats
		{ (VkFormat)(VK_FORMAT_UNDEFINED),			VK_CORE_FORMAT_LAST										},

		// YCbCr formats
		{ VK_FORMAT_G8B8G8R8_422_UNORM,				(VkFormat)(VK_FORMAT_G16_B16_R16_3PLANE_444_UNORM+1)	},

		// YCbCr extended formats
		{ VK_FORMAT_G8_B8R8_2PLANE_444_UNORM_EXT,	(VkFormat)(VK_FORMAT_G16_B16R16_2PLANE_444_UNORM_EXT+1)	},
	};

	for (int rangeNdx = 0; rangeNdx < DE_LENGTH_OF_ARRAY(s_formatRanges); ++rangeNdx)
	{
		const VkFormat								rangeBegin		= s_formatRanges[rangeNdx].begin;
		const VkFormat								rangeEnd		= s_formatRanges[rangeNdx].end;

		for (VkFormat format = rangeBegin; format != rangeEnd; format = (VkFormat)(format+1))
		{
			const char* const	enumName	= getFormatName(format);
			const string		caseName	= de::toLower(string(enumName).substr(10));

			addFunctionCase(testGroup, caseName, formatProperties, format);
		}
	}

	addFunctionCase(testGroup, "depth_stencil",	testDepthStencilSupported);
	addFunctionCase(testGroup, "compressed_formats",	testCompressedFormatsSupported);
}

VkImageUsageFlags getValidImageUsageFlags (const VkFormatFeatureFlags supportedFeatures, const bool useKhrMaintenance1Semantics)
{
	VkImageUsageFlags	flags	= (VkImageUsageFlags)0;

	if (useKhrMaintenance1Semantics)
	{
		if ((supportedFeatures & VK_FORMAT_FEATURE_TRANSFER_SRC_BIT) != 0)
			flags |= VK_IMAGE_USAGE_TRANSFER_SRC_BIT;

		if ((supportedFeatures & VK_FORMAT_FEATURE_TRANSFER_DST_BIT) != 0)
			flags |= VK_IMAGE_USAGE_TRANSFER_DST_BIT;
	}
	else
	{
		// If format is supported at all, it must be valid transfer src+dst
		if (supportedFeatures != 0)
			flags |= VK_IMAGE_USAGE_TRANSFER_SRC_BIT|VK_IMAGE_USAGE_TRANSFER_DST_BIT;
	}

	if ((supportedFeatures & VK_FORMAT_FEATURE_SAMPLED_IMAGE_BIT) != 0)
		flags |= VK_IMAGE_USAGE_SAMPLED_BIT;

	if ((supportedFeatures & VK_FORMAT_FEATURE_COLOR_ATTACHMENT_BIT) != 0)
		flags |= VK_IMAGE_USAGE_COLOR_ATTACHMENT_BIT|VK_IMAGE_USAGE_TRANSIENT_ATTACHMENT_BIT|VK_IMAGE_USAGE_INPUT_ATTACHMENT_BIT;

	if ((supportedFeatures & VK_FORMAT_FEATURE_DEPTH_STENCIL_ATTACHMENT_BIT) != 0)
		flags |= VK_IMAGE_USAGE_DEPTH_STENCIL_ATTACHMENT_BIT;

	if ((supportedFeatures & VK_FORMAT_FEATURE_STORAGE_IMAGE_BIT) != 0)
		flags |= VK_IMAGE_USAGE_STORAGE_BIT;

	return flags;
}

bool isValidImageUsageFlagCombination (VkImageUsageFlags usage)
{
	if ((usage & VK_IMAGE_USAGE_TRANSIENT_ATTACHMENT_BIT) != 0)
	{
		const VkImageUsageFlags		allowedFlags	= VK_IMAGE_USAGE_TRANSIENT_ATTACHMENT_BIT
													| VK_IMAGE_USAGE_COLOR_ATTACHMENT_BIT
													| VK_IMAGE_USAGE_DEPTH_STENCIL_ATTACHMENT_BIT
													| VK_IMAGE_USAGE_INPUT_ATTACHMENT_BIT;

		// Only *_ATTACHMENT_BIT flags can be combined with TRANSIENT_ATTACHMENT_BIT
		if ((usage & ~allowedFlags) != 0)
			return false;

		// TRANSIENT_ATTACHMENT_BIT is not valid without COLOR_ or DEPTH_STENCIL_ATTACHMENT_BIT
		if ((usage & (VK_IMAGE_USAGE_COLOR_ATTACHMENT_BIT|VK_IMAGE_USAGE_DEPTH_STENCIL_ATTACHMENT_BIT)) == 0)
			return false;
	}

	return usage != 0;
}

VkImageCreateFlags getValidImageCreateFlags (const VkPhysicalDeviceFeatures& deviceFeatures, VkFormat format, VkFormatFeatureFlags formatFeatures, VkImageType type, VkImageUsageFlags usage)
{
	VkImageCreateFlags	flags	= (VkImageCreateFlags)0;

	if ((usage & VK_IMAGE_USAGE_SAMPLED_BIT) != 0)
	{
		flags |= VK_IMAGE_CREATE_MUTABLE_FORMAT_BIT;

		if (type == VK_IMAGE_TYPE_2D && !isYCbCrFormat(format))
		{
			flags |= VK_IMAGE_CREATE_CUBE_COMPATIBLE_BIT;
		}
	}

	if (isYCbCrFormat(format) && getPlaneCount(format) > 1)
	{
		if (formatFeatures & VK_FORMAT_FEATURE_DISJOINT_BIT)
			flags |= VK_IMAGE_CREATE_DISJOINT_BIT;
	}

	if ((usage & (VK_IMAGE_USAGE_SAMPLED_BIT|VK_IMAGE_USAGE_STORAGE_BIT)) != 0 &&
		(usage & VK_IMAGE_USAGE_TRANSIENT_ATTACHMENT_BIT) == 0)
	{
		if (deviceFeatures.sparseBinding)
			flags |= VK_IMAGE_CREATE_SPARSE_BINDING_BIT|VK_IMAGE_CREATE_SPARSE_RESIDENCY_BIT;

		if (deviceFeatures.sparseResidencyAliased)
			flags |= VK_IMAGE_CREATE_SPARSE_BINDING_BIT|VK_IMAGE_CREATE_SPARSE_ALIASED_BIT;
	}

	return flags;
}

bool isValidImageCreateFlagCombination (VkImageCreateFlags createFlags)
{
	bool isValid = true;

	if (((createFlags & (VK_IMAGE_CREATE_SPARSE_RESIDENCY_BIT|VK_IMAGE_CREATE_SPARSE_ALIASED_BIT)) != 0) &&
		((createFlags & VK_IMAGE_CREATE_SPARSE_BINDING_BIT) == 0))
	{
		isValid = false;
	}

	return isValid;
}

bool isRequiredImageParameterCombination (const VkPhysicalDeviceFeatures&	deviceFeatures,
										  const VkFormat					format,
										  const VkFormatProperties&			formatProperties,
										  const VkImageType					imageType,
										  const VkImageTiling				imageTiling,
										  const VkImageUsageFlags			usageFlags,
										  const VkImageCreateFlags			createFlags)
{
	DE_UNREF(deviceFeatures);
	DE_UNREF(formatProperties);
	DE_UNREF(createFlags);

	// Linear images can have arbitrary limitations
	if (imageTiling == VK_IMAGE_TILING_LINEAR)
		return false;

	// Support for other usages for compressed formats is optional
	if (isCompressedFormat(format) &&
		(usageFlags & ~(VK_IMAGE_USAGE_SAMPLED_BIT|VK_IMAGE_USAGE_TRANSFER_SRC_BIT|VK_IMAGE_USAGE_TRANSFER_DST_BIT)) != 0)
		return false;

	// Support for 1D, and sliced 3D compressed formats is optional
	if (isCompressedFormat(format) && (imageType == VK_IMAGE_TYPE_1D || imageType == VK_IMAGE_TYPE_3D))
		return false;

	// Support for 1D and 3D depth/stencil textures is optional
	if (isDepthStencilFormat(format) && (imageType == VK_IMAGE_TYPE_1D || imageType == VK_IMAGE_TYPE_3D))
		return false;

	DE_ASSERT(deviceFeatures.sparseBinding || (createFlags & (VK_IMAGE_CREATE_SPARSE_BINDING_BIT|VK_IMAGE_CREATE_SPARSE_RESIDENCY_BIT)) == 0);
	DE_ASSERT(deviceFeatures.sparseResidencyAliased || (createFlags & VK_IMAGE_CREATE_SPARSE_ALIASED_BIT) == 0);

	if (isYCbCrFormat(format) && (createFlags & (VK_IMAGE_CREATE_SPARSE_BINDING_BIT | VK_IMAGE_CREATE_SPARSE_ALIASED_BIT | VK_IMAGE_CREATE_SPARSE_RESIDENCY_BIT)))
		return false;

	if (createFlags & VK_IMAGE_CREATE_SPARSE_RESIDENCY_BIT)
	{
		if (isCompressedFormat(format))
			return false;

		if (isDepthStencilFormat(format))
			return false;

		if (!deIsPowerOfTwo32(mapVkFormat(format).getPixelSize()))
			return false;

		switch (imageType)
		{
			case VK_IMAGE_TYPE_2D:
				return (deviceFeatures.sparseResidencyImage2D == VK_TRUE);
			case VK_IMAGE_TYPE_3D:
				return (deviceFeatures.sparseResidencyImage3D == VK_TRUE);
			default:
				return false;
		}
	}

	return true;
}

VkSampleCountFlags getRequiredOptimalTilingSampleCounts (const VkPhysicalDeviceLimits&	deviceLimits,
														 const VkFormat					format,
														 const VkImageUsageFlags		usageFlags)
{
	if (isCompressedFormat(format))
		return VK_SAMPLE_COUNT_1_BIT;

	bool		hasDepthComp	= false;
	bool		hasStencilComp	= false;
	const bool	isYCbCr			= isYCbCrFormat(format);
	if (!isYCbCr)
	{
		const tcu::TextureFormat	tcuFormat		= mapVkFormat(format);
		hasDepthComp	= (tcuFormat.order == tcu::TextureFormat::D || tcuFormat.order == tcu::TextureFormat::DS);
		hasStencilComp	= (tcuFormat.order == tcu::TextureFormat::S || tcuFormat.order == tcu::TextureFormat::DS);
	}

	const bool						isColorFormat	= !hasDepthComp && !hasStencilComp;
	VkSampleCountFlags				sampleCounts	= ~(VkSampleCountFlags)0;

	DE_ASSERT((hasDepthComp || hasStencilComp) != isColorFormat);

	if ((usageFlags & VK_IMAGE_USAGE_STORAGE_BIT) != 0)
		sampleCounts &= deviceLimits.storageImageSampleCounts;

	if ((usageFlags & VK_IMAGE_USAGE_SAMPLED_BIT) != 0)
	{
		if (hasDepthComp)
			sampleCounts &= deviceLimits.sampledImageDepthSampleCounts;

		if (hasStencilComp)
			sampleCounts &= deviceLimits.sampledImageStencilSampleCounts;

		if (isColorFormat)
		{
			if (isYCbCr)
				sampleCounts &= deviceLimits.sampledImageColorSampleCounts;
			else
			{
				const tcu::TextureFormat		tcuFormat	= mapVkFormat(format);
				const tcu::TextureChannelClass	chnClass	= tcu::getTextureChannelClass(tcuFormat.type);

				if (chnClass == tcu::TEXTURECHANNELCLASS_UNSIGNED_INTEGER ||
					chnClass == tcu::TEXTURECHANNELCLASS_SIGNED_INTEGER)
					sampleCounts &= deviceLimits.sampledImageIntegerSampleCounts;
				else
					sampleCounts &= deviceLimits.sampledImageColorSampleCounts;
			}
		}
	}

	if ((usageFlags & VK_IMAGE_USAGE_COLOR_ATTACHMENT_BIT) != 0)
		sampleCounts &= deviceLimits.framebufferColorSampleCounts;

	if ((usageFlags & VK_IMAGE_USAGE_DEPTH_STENCIL_ATTACHMENT_BIT) != 0)
	{
		if (hasDepthComp)
			sampleCounts &= deviceLimits.framebufferDepthSampleCounts;

		if (hasStencilComp)
			sampleCounts &= deviceLimits.framebufferStencilSampleCounts;
	}

	// If there is no usage flag set that would have corresponding device limit,
	// only VK_SAMPLE_COUNT_1_BIT is required.
	if (sampleCounts == ~(VkSampleCountFlags)0)
		sampleCounts &= VK_SAMPLE_COUNT_1_BIT;

	return sampleCounts;
}

struct ImageFormatPropertyCase
{
	typedef tcu::TestStatus (*Function) (Context& context, const VkFormat format, const VkImageType imageType, const VkImageTiling tiling);

	Function		testFunction;
	VkFormat		format;
	VkImageType		imageType;
	VkImageTiling	tiling;

	ImageFormatPropertyCase (Function testFunction_, VkFormat format_, VkImageType imageType_, VkImageTiling tiling_)
		: testFunction	(testFunction_)
		, format		(format_)
		, imageType		(imageType_)
		, tiling		(tiling_)
	{}

	ImageFormatPropertyCase (void)
		: testFunction	((Function)DE_NULL)
		, format		(VK_FORMAT_UNDEFINED)
		, imageType		(VK_CORE_IMAGE_TYPE_LAST)
		, tiling		(VK_CORE_IMAGE_TILING_LAST)
	{}
};

tcu::TestStatus imageFormatProperties (Context& context, const VkFormat format, const VkImageType imageType, const VkImageTiling tiling)
{
	if (isYCbCrFormat(format))
		// check if Ycbcr format enums are valid given the version and extensions
		checkYcbcrApiSupport(context);

	TestLog&						log					= context.getTestContext().getLog();
	const VkPhysicalDeviceFeatures&	deviceFeatures		= context.getDeviceFeatures();
	const VkPhysicalDeviceLimits&	deviceLimits		= context.getDeviceProperties().limits;
	const VkFormatProperties		formatProperties	= getPhysicalDeviceFormatProperties(context.getInstanceInterface(), context.getPhysicalDevice(), format);
	const bool						hasKhrMaintenance1	= context.isDeviceFunctionalitySupported("VK_KHR_maintenance1");

	const VkFormatFeatureFlags		supportedFeatures	= tiling == VK_IMAGE_TILING_LINEAR ? formatProperties.linearTilingFeatures : formatProperties.optimalTilingFeatures;
	const VkImageUsageFlags			usageFlagSet		= getValidImageUsageFlags(supportedFeatures, hasKhrMaintenance1);

	tcu::ResultCollector			results				(log, "ERROR: ");

	if (hasKhrMaintenance1 && (supportedFeatures & VK_FORMAT_FEATURE_SAMPLED_IMAGE_BIT) != 0)
	{
		results.check((supportedFeatures & (VK_FORMAT_FEATURE_TRANSFER_SRC_BIT|VK_FORMAT_FEATURE_TRANSFER_DST_BIT)) != 0,
					  "A sampled image format must have VK_FORMAT_FEATURE_TRANSFER_SRC_BIT and VK_FORMAT_FEATURE_TRANSFER_DST_BIT format feature flags set");
	}

	if (isYcbcrConversionSupported(context) && (format == VK_FORMAT_G8_B8_R8_3PLANE_420_UNORM || format == VK_FORMAT_G8_B8R8_2PLANE_420_UNORM))
	{
		VkFormatFeatureFlags requiredFeatures = VK_FORMAT_FEATURE_TRANSFER_SRC_BIT | VK_FORMAT_FEATURE_TRANSFER_DST_BIT;
		if (tiling == VK_IMAGE_TILING_OPTIMAL)
			requiredFeatures |= VK_FORMAT_FEATURE_SAMPLED_IMAGE_BIT | VK_FORMAT_FEATURE_COSITED_CHROMA_SAMPLES_BIT;

		results.check((supportedFeatures & requiredFeatures) == requiredFeatures,
					  getFormatName(format) + string(" must support ") + de::toString(getFormatFeatureFlagsStr(requiredFeatures)));
	}

	for (VkImageUsageFlags curUsageFlags = 0; curUsageFlags <= usageFlagSet; curUsageFlags++)
	{
		if ((curUsageFlags & ~usageFlagSet) != 0 ||
			!isValidImageUsageFlagCombination(curUsageFlags))
			continue;

		const VkImageCreateFlags	createFlagSet		= getValidImageCreateFlags(deviceFeatures, format, supportedFeatures, imageType, curUsageFlags);

		for (VkImageCreateFlags curCreateFlags = 0; curCreateFlags <= createFlagSet; curCreateFlags++)
		{
			if ((curCreateFlags & ~createFlagSet) != 0 ||
				!isValidImageCreateFlagCombination(curCreateFlags))
				continue;

			const bool				isRequiredCombination	= isRequiredImageParameterCombination(deviceFeatures,
																								  format,
																								  formatProperties,
																								  imageType,
																								  tiling,
																								  curUsageFlags,
																								  curCreateFlags);
			VkImageFormatProperties	properties;
			VkResult				queryResult;

			log << TestLog::Message << "Testing " << getImageTypeStr(imageType) << ", "
									<< getImageTilingStr(tiling) << ", "
									<< getImageUsageFlagsStr(curUsageFlags) << ", "
									<< getImageCreateFlagsStr(curCreateFlags)
				<< TestLog::EndMessage;

			// Set return value to known garbage
			deMemset(&properties, 0xcd, sizeof(properties));

			queryResult = context.getInstanceInterface().getPhysicalDeviceImageFormatProperties(context.getPhysicalDevice(),
																								format,
																								imageType,
																								tiling,
																								curUsageFlags,
																								curCreateFlags,
																								&properties);

			if (queryResult == VK_SUCCESS)
			{
				const deUint32	fullMipPyramidSize	= de::max(de::max(deLog2Floor32(properties.maxExtent.width),
																	  deLog2Floor32(properties.maxExtent.height)),
															  deLog2Floor32(properties.maxExtent.depth)) + 1;

				log << TestLog::Message << properties << "\n" << TestLog::EndMessage;

				results.check(imageType != VK_IMAGE_TYPE_1D || (properties.maxExtent.width >= 1 && properties.maxExtent.height == 1 && properties.maxExtent.depth == 1), "Invalid dimensions for 1D image");
				results.check(imageType != VK_IMAGE_TYPE_2D || (properties.maxExtent.width >= 1 && properties.maxExtent.height >= 1 && properties.maxExtent.depth == 1), "Invalid dimensions for 2D image");
				results.check(imageType != VK_IMAGE_TYPE_3D || (properties.maxExtent.width >= 1 && properties.maxExtent.height >= 1 && properties.maxExtent.depth >= 1), "Invalid dimensions for 3D image");
				results.check(imageType != VK_IMAGE_TYPE_3D || properties.maxArrayLayers == 1, "Invalid maxArrayLayers for 3D image");

				if (tiling == VK_IMAGE_TILING_OPTIMAL && imageType == VK_IMAGE_TYPE_2D && !(curCreateFlags & VK_IMAGE_CREATE_CUBE_COMPATIBLE_BIT) &&
					 (supportedFeatures & (VK_FORMAT_FEATURE_DEPTH_STENCIL_ATTACHMENT_BIT | VK_FORMAT_FEATURE_COLOR_ATTACHMENT_BIT)))
				{
					const VkSampleCountFlags	requiredSampleCounts	= getRequiredOptimalTilingSampleCounts(deviceLimits, format, curUsageFlags);
					results.check((properties.sampleCounts & requiredSampleCounts) == requiredSampleCounts, "Required sample counts not supported");
				}
				else
					results.check(properties.sampleCounts == VK_SAMPLE_COUNT_1_BIT, "sampleCounts != VK_SAMPLE_COUNT_1_BIT");

				if (isRequiredCombination)
				{
					results.check(imageType != VK_IMAGE_TYPE_1D || (properties.maxExtent.width	>= deviceLimits.maxImageDimension1D),
								  "Reported dimensions smaller than device limits");
					results.check(imageType != VK_IMAGE_TYPE_2D || (properties.maxExtent.width	>= deviceLimits.maxImageDimension2D &&
																	properties.maxExtent.height	>= deviceLimits.maxImageDimension2D),
								  "Reported dimensions smaller than device limits");
					results.check(imageType != VK_IMAGE_TYPE_3D || (properties.maxExtent.width	>= deviceLimits.maxImageDimension3D &&
																	properties.maxExtent.height	>= deviceLimits.maxImageDimension3D &&
																	properties.maxExtent.depth	>= deviceLimits.maxImageDimension3D),
								  "Reported dimensions smaller than device limits");
					results.check((isYCbCrFormat(format) && (properties.maxMipLevels == 1)) || properties.maxMipLevels == fullMipPyramidSize,
					              "Invalid mip pyramid size");
					results.check((isYCbCrFormat(format) && (properties.maxArrayLayers == 1)) || imageType == VK_IMAGE_TYPE_3D ||
					              properties.maxArrayLayers >= deviceLimits.maxImageArrayLayers, "Invalid maxArrayLayers");
				}
				else
				{
					results.check(properties.maxMipLevels == 1 || properties.maxMipLevels == fullMipPyramidSize, "Invalid mip pyramid size");
					results.check(properties.maxArrayLayers >= 1, "Invalid maxArrayLayers");
				}

				results.check(properties.maxResourceSize >= (VkDeviceSize)MINIMUM_REQUIRED_IMAGE_RESOURCE_SIZE,
							  "maxResourceSize smaller than minimum required size");

				if (format == VK_FORMAT_UNDEFINED)
					results.fail("VK_SUCCESS returned for VK_FORMAT_UNDEFINED format");
			}
			else if (queryResult == VK_ERROR_FORMAT_NOT_SUPPORTED)
			{
				log << TestLog::Message << "Got VK_ERROR_FORMAT_NOT_SUPPORTED" << TestLog::EndMessage;

				if (isRequiredCombination)
					results.fail("VK_ERROR_FORMAT_NOT_SUPPORTED returned for required image parameter combination");

				// Specification requires that all fields are set to 0
				results.check(properties.maxExtent.width	== 0, "maxExtent.width != 0");
				results.check(properties.maxExtent.height	== 0, "maxExtent.height != 0");
				results.check(properties.maxExtent.depth	== 0, "maxExtent.depth != 0");
				results.check(properties.maxMipLevels		== 0, "maxMipLevels != 0");
				results.check(properties.maxArrayLayers		== 0, "maxArrayLayers != 0");
				results.check(properties.sampleCounts		== 0, "sampleCounts != 0");
				results.check(properties.maxResourceSize	== 0, "maxResourceSize != 0");
			}
			else
			{
				if (format == VK_FORMAT_UNDEFINED)
					results.fail(de::toString(queryResult) + " returned for VK_FORMAT_UNDEFINED format");

				results.fail("Got unexpected error" + de::toString(queryResult));
			}
		}
	}
	return tcu::TestStatus(results.getResult(), results.getMessage());
}

// VK_KHR_get_physical_device_properties2

string toString(const VkPhysicalDevicePCIBusInfoPropertiesEXT& value)
{
	std::ostringstream  s;
	s << "VkPhysicalDevicePCIBusInfoPropertiesEXT = {\n";
	s << "\tsType = " << value.sType << '\n';
	s << "\tpciDomain = " << value.pciDomain << '\n';
	s << "\tpciBus = " << value.pciBus << '\n';
	s << "\tpciDevice = " << value.pciDevice << '\n';
	s << "\tpciFunction = " << value.pciFunction << '\n';
	s << '}';
	return s.str();
}

bool checkExtension (vector<VkExtensionProperties>& properties, const char* extension)
{
	for (size_t ndx = 0; ndx < properties.size(); ++ndx)
	{
		if (strncmp(properties[ndx].extensionName, extension, VK_MAX_EXTENSION_NAME_SIZE) == 0)
			return true;
	}
	return false;
}

#include "vkDeviceFeatures2.inl"

tcu::TestStatus deviceFeatures2 (Context& context)
{
	const VkPhysicalDevice      physicalDevice = context.getPhysicalDevice();
	const CustomInstance		instance		(createCustomInstanceWithExtension(context, "VK_KHR_get_physical_device_properties2"));
	const InstanceDriver&		vki				(instance.getDriver());
	TestLog&					log				= context.getTestContext().getLog();
	VkPhysicalDeviceFeatures	coreFeatures;
	VkPhysicalDeviceFeatures2	extFeatures;

	deMemset(&coreFeatures, 0xcd, sizeof(coreFeatures));
	deMemset(&extFeatures.features, 0xcd, sizeof(extFeatures.features));
	std::vector<std::string> instExtensions = context.getInstanceExtensions();

	extFeatures.sType = VK_STRUCTURE_TYPE_PHYSICAL_DEVICE_FEATURES_2;
	extFeatures.pNext = DE_NULL;

	vki.getPhysicalDeviceFeatures(physicalDevice, &coreFeatures);
	vki.getPhysicalDeviceFeatures2(physicalDevice, &extFeatures);

	TCU_CHECK(extFeatures.sType == VK_STRUCTURE_TYPE_PHYSICAL_DEVICE_FEATURES_2);
	TCU_CHECK(extFeatures.pNext == DE_NULL);

	if (deMemCmp(&coreFeatures, &extFeatures.features, sizeof(VkPhysicalDeviceFeatures)) != 0)
		TCU_FAIL("Mismatch between features reported by vkGetPhysicalDeviceFeatures and vkGetPhysicalDeviceFeatures2");

	log << TestLog::Message << extFeatures << TestLog::EndMessage;

	return tcu::TestStatus::pass("Querying device features succeeded");
}

tcu::TestStatus deviceProperties2 (Context& context)
{
	const CustomInstance			instance		(createCustomInstanceWithExtension(context, "VK_KHR_get_physical_device_properties2"));
	const InstanceDriver&			vki				(instance.getDriver());
	const VkPhysicalDevice			physicalDevice	(chooseDevice(vki, instance, context.getTestContext().getCommandLine()));
	TestLog&						log				= context.getTestContext().getLog();
	VkPhysicalDeviceProperties		coreProperties;
	VkPhysicalDeviceProperties2		extProperties;

	extProperties.sType = VK_STRUCTURE_TYPE_PHYSICAL_DEVICE_PROPERTIES_2;
	extProperties.pNext = DE_NULL;

	vki.getPhysicalDeviceProperties(physicalDevice, &coreProperties);
	vki.getPhysicalDeviceProperties2(physicalDevice, &extProperties);

	TCU_CHECK(extProperties.sType == VK_STRUCTURE_TYPE_PHYSICAL_DEVICE_PROPERTIES_2);
	TCU_CHECK(extProperties.pNext == DE_NULL);

	// We can't use memcmp() here because the structs may contain padding bytes that drivers may or may not
	// have written while writing the data and memcmp will compare them anyway, so we iterate through the
	// valid bytes for each field in the struct and compare only the valid bytes for each one.
	for (int propNdx = 0; propNdx < DE_LENGTH_OF_ARRAY(s_physicalDevicePropertiesOffsetTable); propNdx++)
	{
		const size_t offset					= s_physicalDevicePropertiesOffsetTable[propNdx].offset;
		const size_t size					= s_physicalDevicePropertiesOffsetTable[propNdx].size;

		const deUint8* corePropertyBytes	= reinterpret_cast<deUint8*>(&coreProperties) + offset;
		const deUint8* extPropertyBytes		= reinterpret_cast<deUint8*>(&extProperties.properties) + offset;

		if (deMemCmp(corePropertyBytes, extPropertyBytes, size) != 0)
			TCU_FAIL("Mismatch between properties reported by vkGetPhysicalDeviceProperties and vkGetPhysicalDeviceProperties2");
	}

	log << TestLog::Message << extProperties.properties << TestLog::EndMessage;

	const int count = 2u;

	vector<VkExtensionProperties> properties		= enumerateDeviceExtensionProperties(vki, physicalDevice, DE_NULL);
	const bool khr_external_fence_capabilities		= checkExtension(properties, "VK_KHR_external_fence_capabilities")		||	context.contextSupports(vk::ApiVersion(0, 1, 1, 0));
	const bool khr_external_memory_capabilities		= checkExtension(properties, "VK_KHR_external_memory_capabilities")		||	context.contextSupports(vk::ApiVersion(0, 1, 1, 0));
	const bool khr_external_semaphore_capabilities	= checkExtension(properties, "VK_KHR_external_semaphore_capabilities")	||	context.contextSupports(vk::ApiVersion(0, 1, 1, 0));
	const bool khr_multiview						= checkExtension(properties, "VK_KHR_multiview")						||	context.contextSupports(vk::ApiVersion(0, 1, 1, 0));
	const bool khr_device_protected_memory			=																			context.contextSupports(vk::ApiVersion(0, 1, 1, 0));
	const bool khr_device_subgroup					=																			context.contextSupports(vk::ApiVersion(0, 1, 1, 0));
	const bool khr_maintenance2						= checkExtension(properties, "VK_KHR_maintenance2")						||	context.contextSupports(vk::ApiVersion(0, 1, 1, 0));
	const bool khr_maintenance3						= checkExtension(properties, "VK_KHR_maintenance3")						||	context.contextSupports(vk::ApiVersion(0, 1, 1, 0));
	const bool khr_depth_stencil_resolve			= checkExtension(properties, "VK_KHR_depth_stencil_resolve")			||	context.contextSupports(vk::ApiVersion(0, 1, 2, 0));
	const bool khr_driver_properties				= checkExtension(properties, "VK_KHR_driver_properties")				||	context.contextSupports(vk::ApiVersion(0, 1, 2, 0));
	const bool khr_shader_float_controls			= checkExtension(properties, "VK_KHR_shader_float_controls")			||	context.contextSupports(vk::ApiVersion(0, 1, 2, 0));
	const bool khr_descriptor_indexing				= checkExtension(properties, "VK_EXT_descriptor_indexing")				||	context.contextSupports(vk::ApiVersion(0, 1, 2, 0));
	const bool khr_sampler_filter_minmax			= checkExtension(properties, "VK_EXT_sampler_filter_minmax")			||	context.contextSupports(vk::ApiVersion(0, 1, 2, 0));
#ifndef CTS_USES_VULKANSC
	const bool khr_acceleration_structure			= checkExtension(properties, "VK_KHR_acceleration_structure");
	const bool khr_integer_dot_product				= checkExtension(properties, "VK_KHR_shader_integer_dot_product")		||	context.contextSupports(vk::ApiVersion(0, 1, 3, 0));
	const bool khr_inline_uniform_block				= checkExtension(properties, "VK_EXT_inline_uniform_block")				||	context.contextSupports(vk::ApiVersion(0, 1, 3, 0));
	const bool khr_maintenance4						= checkExtension(properties, "VK_KHR_maintenance4")						||	context.contextSupports(vk::ApiVersion(0, 1, 3, 0));
	const bool khr_subgroup_size_control			= checkExtension(properties, "VK_EXT_subgroup_size_control")			||	context.contextSupports(vk::ApiVersion(0, 1, 3, 0));
	const bool khr_texel_buffer_alignment			= checkExtension(properties, "VK_EXT_texel_buffer_alignment")			||	context.contextSupports(vk::ApiVersion(0, 1, 3, 0));
#endif // CTS_USES_VULKANSC

	VkPhysicalDeviceIDProperties							idProperties[count];
	VkPhysicalDeviceMultiviewProperties						multiviewProperties[count];
	VkPhysicalDeviceProtectedMemoryProperties				protectedMemoryPropertiesKHR[count];
	VkPhysicalDeviceSubgroupProperties						subgroupProperties[count];
	VkPhysicalDevicePointClippingProperties					pointClippingProperties[count];
	VkPhysicalDeviceMaintenance3Properties					maintenance3Properties[count];
	VkPhysicalDeviceDepthStencilResolveProperties			depthStencilResolveProperties[count];
	VkPhysicalDeviceDriverProperties						driverProperties[count];
	VkPhysicalDeviceFloatControlsProperties					floatControlsProperties[count];
	VkPhysicalDeviceDescriptorIndexingProperties			descriptorIndexingProperties[count];
	VkPhysicalDeviceSamplerFilterMinmaxProperties			samplerFilterMinmaxProperties[count];
#ifndef CTS_USES_VULKANSC
	VkPhysicalDeviceShaderIntegerDotProductPropertiesKHR	integerDotProductProperties[count];
	VkPhysicalDeviceAccelerationStructurePropertiesKHR		accelerationStructureProperties[count];
	VkPhysicalDeviceInlineUniformBlockProperties			inlineUniformBlockProperties[count];
	VkPhysicalDeviceMaintenance4Properties					maintenance4Properties[count];
	VkPhysicalDeviceSubgroupSizeControlProperties			subgroupSizeControlProperties[count];
	VkPhysicalDeviceTexelBufferAlignmentProperties			texelBufferAlignmentProperties[count];
#endif // CTS_USES_VULKANSC
	for (int ndx = 0; ndx < count; ++ndx)
	{
		deMemset(&idProperties[ndx],					0xFF*ndx, sizeof(VkPhysicalDeviceIDProperties							));
		deMemset(&multiviewProperties[ndx],				0xFF*ndx, sizeof(VkPhysicalDeviceMultiviewProperties					));
		deMemset(&protectedMemoryPropertiesKHR[ndx],	0xFF*ndx, sizeof(VkPhysicalDeviceProtectedMemoryProperties				));
		deMemset(&subgroupProperties[ndx],				0xFF*ndx, sizeof(VkPhysicalDeviceSubgroupProperties						));
		deMemset(&pointClippingProperties[ndx],			0xFF*ndx, sizeof(VkPhysicalDevicePointClippingProperties				));
		deMemset(&maintenance3Properties[ndx],			0xFF*ndx, sizeof(VkPhysicalDeviceMaintenance3Properties					));
		deMemset(&depthStencilResolveProperties[ndx],	0xFF*ndx, sizeof(VkPhysicalDeviceDepthStencilResolveProperties			));
		deMemset(&driverProperties[ndx],				0xFF*ndx, sizeof(VkPhysicalDeviceDriverProperties						));
		deMemset(&floatControlsProperties[ndx],			0xFF*ndx, sizeof(VkPhysicalDeviceFloatControlsProperties				));
		deMemset(&descriptorIndexingProperties[ndx],	0xFF*ndx, sizeof(VkPhysicalDeviceDescriptorIndexingProperties			));
		deMemset(&samplerFilterMinmaxProperties[ndx],	0xFF*ndx, sizeof(VkPhysicalDeviceSamplerFilterMinmaxProperties			));
#ifndef CTS_USES_VULKANSC
		deMemset(&integerDotProductProperties[ndx],		0xFF*ndx, sizeof(VkPhysicalDeviceShaderIntegerDotProductPropertiesKHR	));
		deMemset(&accelerationStructureProperties[ndx],	0xFF*ndx, sizeof(VkPhysicalDeviceAccelerationStructurePropertiesKHR	));
		deMemset(&inlineUniformBlockProperties[ndx],	0xFF*ndx, sizeof(VkPhysicalDeviceInlineUniformBlockProperties			));
		deMemset(&maintenance4Properties[ndx],			0xFF*ndx, sizeof(VkPhysicalDeviceMaintenance4Properties					));
		deMemset(&subgroupSizeControlProperties[ndx],	0xFF*ndx, sizeof(VkPhysicalDeviceSubgroupSizeControlProperties			));
		deMemset(&texelBufferAlignmentProperties[ndx],	0xFF*ndx, sizeof(VkPhysicalDeviceTexelBufferAlignmentProperties			));
#endif // CTS_USES_VULKANSC

		void* prev = 0;

		if (khr_external_fence_capabilities || khr_external_memory_capabilities || khr_external_semaphore_capabilities)
		{
			idProperties[ndx].sType = VK_STRUCTURE_TYPE_PHYSICAL_DEVICE_ID_PROPERTIES;
			idProperties[ndx].pNext = prev;
			prev = &idProperties[ndx];
		}

		if (khr_multiview)
		{
			multiviewProperties[ndx].sType = VK_STRUCTURE_TYPE_PHYSICAL_DEVICE_MULTIVIEW_PROPERTIES;
			multiviewProperties[ndx].pNext = prev;
			prev = &multiviewProperties[ndx];
		}

		if (khr_device_protected_memory)
		{
			protectedMemoryPropertiesKHR[ndx].sType = VK_STRUCTURE_TYPE_PHYSICAL_DEVICE_PROTECTED_MEMORY_PROPERTIES;
			protectedMemoryPropertiesKHR[ndx].pNext = prev;
			prev = &protectedMemoryPropertiesKHR[ndx];
		}

		if (khr_device_subgroup)
		{
			subgroupProperties[ndx].sType = VK_STRUCTURE_TYPE_PHYSICAL_DEVICE_SUBGROUP_PROPERTIES;
			subgroupProperties[ndx].pNext = prev;
			prev = &subgroupProperties[ndx];
		}

		if (khr_maintenance2)
		{
			pointClippingProperties[ndx].sType = VK_STRUCTURE_TYPE_PHYSICAL_DEVICE_POINT_CLIPPING_PROPERTIES;
			pointClippingProperties[ndx].pNext = prev;
			prev = &pointClippingProperties[ndx];
		}

		if (khr_maintenance3)
		{
			maintenance3Properties[ndx].sType = VK_STRUCTURE_TYPE_PHYSICAL_DEVICE_MAINTENANCE_3_PROPERTIES;
			maintenance3Properties[ndx].pNext = prev;
			prev = &maintenance3Properties[ndx];
		}

		if (khr_depth_stencil_resolve)
		{
			depthStencilResolveProperties[ndx].sType = VK_STRUCTURE_TYPE_PHYSICAL_DEVICE_DEPTH_STENCIL_RESOLVE_PROPERTIES;
			depthStencilResolveProperties[ndx].pNext = prev;
			prev = &depthStencilResolveProperties[ndx];
		}

		if (khr_driver_properties)
		{
			driverProperties[ndx].sType = VK_STRUCTURE_TYPE_PHYSICAL_DEVICE_DRIVER_PROPERTIES;
			driverProperties[ndx].pNext = prev;
			prev = &driverProperties[ndx];
		}

		if (khr_shader_float_controls)
		{
			floatControlsProperties[ndx].sType = VK_STRUCTURE_TYPE_PHYSICAL_DEVICE_FLOAT_CONTROLS_PROPERTIES;
			floatControlsProperties[ndx].pNext = prev;
			prev = &floatControlsProperties[ndx];
		}

		if (khr_descriptor_indexing)
		{
			descriptorIndexingProperties[ndx].sType = VK_STRUCTURE_TYPE_PHYSICAL_DEVICE_DESCRIPTOR_INDEXING_PROPERTIES;
			descriptorIndexingProperties[ndx].pNext = prev;
			prev = &descriptorIndexingProperties[ndx];
		}

		if (khr_sampler_filter_minmax)
		{
			samplerFilterMinmaxProperties[ndx].sType = VK_STRUCTURE_TYPE_PHYSICAL_DEVICE_SAMPLER_FILTER_MINMAX_PROPERTIES;
			samplerFilterMinmaxProperties[ndx].pNext = prev;
			prev = &samplerFilterMinmaxProperties[ndx];
		}

#ifndef CTS_USES_VULKANSC
		if (khr_integer_dot_product)
		{
			integerDotProductProperties[ndx].sType = VK_STRUCTURE_TYPE_PHYSICAL_DEVICE_SHADER_INTEGER_DOT_PRODUCT_PROPERTIES_KHR;
			integerDotProductProperties[ndx].pNext = prev;
			prev = &integerDotProductProperties[ndx];
		}

		if (khr_acceleration_structure)
		{
			accelerationStructureProperties[ndx].sType = VK_STRUCTURE_TYPE_PHYSICAL_DEVICE_ACCELERATION_STRUCTURE_PROPERTIES_KHR;
			accelerationStructureProperties[ndx].pNext = prev;
			prev = &accelerationStructureProperties[ndx];
		}

		if (khr_inline_uniform_block)
		{
			inlineUniformBlockProperties[ndx].sType = VK_STRUCTURE_TYPE_PHYSICAL_DEVICE_INLINE_UNIFORM_BLOCK_PROPERTIES;
			inlineUniformBlockProperties[ndx].pNext = prev;
			prev = &inlineUniformBlockProperties[ndx];
		}

		if (khr_maintenance4)
		{
			maintenance4Properties[ndx].sType = VK_STRUCTURE_TYPE_PHYSICAL_DEVICE_MAINTENANCE_4_PROPERTIES;
			maintenance4Properties[ndx].pNext = prev;
			prev = &maintenance4Properties[ndx];
		}

		if (khr_subgroup_size_control)
		{
			subgroupSizeControlProperties[ndx].sType = VK_STRUCTURE_TYPE_PHYSICAL_DEVICE_SUBGROUP_SIZE_CONTROL_PROPERTIES;
			subgroupSizeControlProperties[ndx].pNext = prev;
			prev = &subgroupSizeControlProperties[ndx];
		}

		if (khr_texel_buffer_alignment)
		{
			texelBufferAlignmentProperties[ndx].sType = VK_STRUCTURE_TYPE_PHYSICAL_DEVICE_TEXEL_BUFFER_ALIGNMENT_PROPERTIES;
			texelBufferAlignmentProperties[ndx].pNext = prev;
			prev = &texelBufferAlignmentProperties[ndx];
		}
#endif // CTS_USES_VULKANSC

		if (prev == 0)
			TCU_THROW(NotSupportedError, "No supported structures found");

		extProperties.pNext							= prev;

		vki.getPhysicalDeviceProperties2(physicalDevice, &extProperties);
	}

	if (khr_external_fence_capabilities || khr_external_memory_capabilities || khr_external_semaphore_capabilities)
		log << TestLog::Message << idProperties[0]					<< TestLog::EndMessage;
	if (khr_multiview)
		log << TestLog::Message << multiviewProperties[0]			<< TestLog::EndMessage;
	if (khr_device_protected_memory)
		log << TestLog::Message << protectedMemoryPropertiesKHR[0]	<< TestLog::EndMessage;
	if (khr_device_subgroup)
		log << TestLog::Message << subgroupProperties[0]			<< TestLog::EndMessage;
	if (khr_maintenance2)
		log << TestLog::Message << pointClippingProperties[0]		<< TestLog::EndMessage;
	if (khr_maintenance3)
		log << TestLog::Message << maintenance3Properties[0]		<< TestLog::EndMessage;
	if (khr_depth_stencil_resolve)
		log << TestLog::Message << depthStencilResolveProperties[0] << TestLog::EndMessage;
	if (khr_driver_properties)
		log << TestLog::Message << driverProperties[0]				<< TestLog::EndMessage;
	if (khr_shader_float_controls)
		log << TestLog::Message << floatControlsProperties[0]		<< TestLog::EndMessage;
	if (khr_descriptor_indexing)
		log << TestLog::Message << descriptorIndexingProperties[0] << TestLog::EndMessage;
	if (khr_sampler_filter_minmax)
		log << TestLog::Message << samplerFilterMinmaxProperties[0] << TestLog::EndMessage;
#ifndef CTS_USES_VULKANSC
	if (khr_integer_dot_product)
		log << TestLog::Message << integerDotProductProperties[0] << TestLog::EndMessage;
	if (khr_acceleration_structure)
		log << TestLog::Message << accelerationStructureProperties[0] << TestLog::EndMessage;
	if (khr_inline_uniform_block)
		log << TestLog::Message << inlineUniformBlockProperties[0] << TestLog::EndMessage;
	if (khr_maintenance4)
		log << TestLog::Message << maintenance4Properties[0] << TestLog::EndMessage;
	if (khr_subgroup_size_control)
		log << TestLog::Message << subgroupSizeControlProperties[0] << TestLog::EndMessage;
	if (khr_texel_buffer_alignment)
		log << TestLog::Message << texelBufferAlignmentProperties[0] << TestLog::EndMessage;
#endif // CTS_USES_VULKANSC

	if ( khr_external_fence_capabilities || khr_external_memory_capabilities || khr_external_semaphore_capabilities )
	{
		if ((deMemCmp(idProperties[0].deviceUUID, idProperties[1].deviceUUID, VK_UUID_SIZE) != 0) ||
			(deMemCmp(idProperties[0].driverUUID, idProperties[1].driverUUID, VK_UUID_SIZE) != 0) ||
			(idProperties[0].deviceLUIDValid	!= idProperties[1].deviceLUIDValid))
		{
			TCU_FAIL("Mismatch between VkPhysicalDeviceIDProperties");
		}
		else if (idProperties[0].deviceLUIDValid)
		{
			// If deviceLUIDValid is VK_FALSE, the contents of deviceLUID and deviceNodeMask are undefined
			// so thay can only be compared when deviceLUIDValid is VK_TRUE.
			if ((deMemCmp(idProperties[0].deviceLUID, idProperties[1].deviceLUID, VK_LUID_SIZE) != 0) ||
				(idProperties[0].deviceNodeMask		!= idProperties[1].deviceNodeMask))
			{
				TCU_FAIL("Mismatch between VkPhysicalDeviceIDProperties");
			}
		}
	}
	if (khr_multiview &&
		(multiviewProperties[0].maxMultiviewViewCount		!= multiviewProperties[1].maxMultiviewViewCount ||
		 multiviewProperties[0].maxMultiviewInstanceIndex	!= multiviewProperties[1].maxMultiviewInstanceIndex))
	{
		TCU_FAIL("Mismatch between VkPhysicalDeviceMultiviewProperties");
	}
	if (khr_device_protected_memory &&
		(protectedMemoryPropertiesKHR[0].protectedNoFault	!= protectedMemoryPropertiesKHR[1].protectedNoFault))
	{
		TCU_FAIL("Mismatch between VkPhysicalDeviceProtectedMemoryProperties");
	}
	if (khr_device_subgroup &&
		(subgroupProperties[0].subgroupSize					!= subgroupProperties[1].subgroupSize ||
		 subgroupProperties[0].supportedStages				!= subgroupProperties[1].supportedStages ||
		 subgroupProperties[0].supportedOperations			!= subgroupProperties[1].supportedOperations ||
		 subgroupProperties[0].quadOperationsInAllStages	!= subgroupProperties[1].quadOperationsInAllStages ))
	{
		TCU_FAIL("Mismatch between VkPhysicalDeviceSubgroupProperties");
	}
	if (khr_maintenance2 &&
		(pointClippingProperties[0].pointClippingBehavior	!= pointClippingProperties[1].pointClippingBehavior))
	{
		TCU_FAIL("Mismatch between VkPhysicalDevicePointClippingProperties");
	}
	if (khr_maintenance3 &&
		(maintenance3Properties[0].maxPerSetDescriptors		!= maintenance3Properties[1].maxPerSetDescriptors ||
		 maintenance3Properties[0].maxMemoryAllocationSize	!= maintenance3Properties[1].maxMemoryAllocationSize))
	{
		if (protectedMemoryPropertiesKHR[0].protectedNoFault != protectedMemoryPropertiesKHR[1].protectedNoFault)
		{
			TCU_FAIL("Mismatch between VkPhysicalDeviceProtectedMemoryProperties");
		}
		if ((subgroupProperties[0].subgroupSize					!= subgroupProperties[1].subgroupSize) ||
			(subgroupProperties[0].supportedStages				!= subgroupProperties[1].supportedStages) ||
			(subgroupProperties[0].supportedOperations			!= subgroupProperties[1].supportedOperations) ||
			(subgroupProperties[0].quadOperationsInAllStages	!= subgroupProperties[1].quadOperationsInAllStages))
		{
			TCU_FAIL("Mismatch between VkPhysicalDeviceSubgroupProperties");
		}
		TCU_FAIL("Mismatch between VkPhysicalDeviceMaintenance3Properties");
	}
	if (khr_depth_stencil_resolve &&
		(depthStencilResolveProperties[0].supportedDepthResolveModes	!= depthStencilResolveProperties[1].supportedDepthResolveModes ||
		 depthStencilResolveProperties[0].supportedStencilResolveModes	!= depthStencilResolveProperties[1].supportedStencilResolveModes ||
		 depthStencilResolveProperties[0].independentResolveNone		!= depthStencilResolveProperties[1].independentResolveNone ||
		 depthStencilResolveProperties[0].independentResolve			!= depthStencilResolveProperties[1].independentResolve))
	{
		TCU_FAIL("Mismatch between VkPhysicalDeviceDepthStencilResolveProperties");
	}
	if (khr_driver_properties &&
		(driverProperties[0].driverID												!= driverProperties[1].driverID ||
		 strncmp(driverProperties[0].driverName, driverProperties[1].driverName, VK_MAX_DRIVER_NAME_SIZE)	!= 0 ||
		 strncmp(driverProperties[0].driverInfo, driverProperties[1].driverInfo, VK_MAX_DRIVER_INFO_SIZE)		!= 0 ||
		 driverProperties[0].conformanceVersion.major								!= driverProperties[1].conformanceVersion.major ||
		 driverProperties[0].conformanceVersion.minor								!= driverProperties[1].conformanceVersion.minor ||
		 driverProperties[0].conformanceVersion.subminor							!= driverProperties[1].conformanceVersion.subminor ||
		 driverProperties[0].conformanceVersion.patch								!= driverProperties[1].conformanceVersion.patch))
	{
		TCU_FAIL("Mismatch between VkPhysicalDeviceDriverProperties");
	}
	if (khr_shader_float_controls &&
		(floatControlsProperties[0].denormBehaviorIndependence				!= floatControlsProperties[1].denormBehaviorIndependence ||
		 floatControlsProperties[0].roundingModeIndependence				!= floatControlsProperties[1].roundingModeIndependence ||
		 floatControlsProperties[0].shaderSignedZeroInfNanPreserveFloat16	!= floatControlsProperties[1].shaderSignedZeroInfNanPreserveFloat16 ||
		 floatControlsProperties[0].shaderSignedZeroInfNanPreserveFloat32	!= floatControlsProperties[1].shaderSignedZeroInfNanPreserveFloat32 ||
		 floatControlsProperties[0].shaderSignedZeroInfNanPreserveFloat64	!= floatControlsProperties[1].shaderSignedZeroInfNanPreserveFloat64 ||
		 floatControlsProperties[0].shaderDenormPreserveFloat16				!= floatControlsProperties[1].shaderDenormPreserveFloat16 ||
		 floatControlsProperties[0].shaderDenormPreserveFloat32				!= floatControlsProperties[1].shaderDenormPreserveFloat32 ||
		 floatControlsProperties[0].shaderDenormPreserveFloat64				!= floatControlsProperties[1].shaderDenormPreserveFloat64 ||
		 floatControlsProperties[0].shaderDenormFlushToZeroFloat16			!= floatControlsProperties[1].shaderDenormFlushToZeroFloat16 ||
		 floatControlsProperties[0].shaderDenormFlushToZeroFloat32			!= floatControlsProperties[1].shaderDenormFlushToZeroFloat32 ||
		 floatControlsProperties[0].shaderDenormFlushToZeroFloat64			!= floatControlsProperties[1].shaderDenormFlushToZeroFloat64 ||
		 floatControlsProperties[0].shaderRoundingModeRTEFloat16			!= floatControlsProperties[1].shaderRoundingModeRTEFloat16 ||
		 floatControlsProperties[0].shaderRoundingModeRTEFloat32			!= floatControlsProperties[1].shaderRoundingModeRTEFloat32 ||
		 floatControlsProperties[0].shaderRoundingModeRTEFloat64			!= floatControlsProperties[1].shaderRoundingModeRTEFloat64 ||
		 floatControlsProperties[0].shaderRoundingModeRTZFloat16			!= floatControlsProperties[1].shaderRoundingModeRTZFloat16 ||
		 floatControlsProperties[0].shaderRoundingModeRTZFloat32			!= floatControlsProperties[1].shaderRoundingModeRTZFloat32 ||
		 floatControlsProperties[0].shaderRoundingModeRTZFloat64			!= floatControlsProperties[1].shaderRoundingModeRTZFloat64 ))
	{
		TCU_FAIL("Mismatch between VkPhysicalDeviceFloatControlsProperties");
	}
	if (khr_descriptor_indexing &&
		(descriptorIndexingProperties[0].maxUpdateAfterBindDescriptorsInAllPools				!= descriptorIndexingProperties[1].maxUpdateAfterBindDescriptorsInAllPools ||
		 descriptorIndexingProperties[0].shaderUniformBufferArrayNonUniformIndexingNative		!= descriptorIndexingProperties[1].shaderUniformBufferArrayNonUniformIndexingNative ||
		 descriptorIndexingProperties[0].shaderSampledImageArrayNonUniformIndexingNative		!= descriptorIndexingProperties[1].shaderSampledImageArrayNonUniformIndexingNative ||
		 descriptorIndexingProperties[0].shaderStorageBufferArrayNonUniformIndexingNative		!= descriptorIndexingProperties[1].shaderStorageBufferArrayNonUniformIndexingNative ||
		 descriptorIndexingProperties[0].shaderStorageImageArrayNonUniformIndexingNative		!= descriptorIndexingProperties[1].shaderStorageImageArrayNonUniformIndexingNative ||
		 descriptorIndexingProperties[0].shaderInputAttachmentArrayNonUniformIndexingNative		!= descriptorIndexingProperties[1].shaderInputAttachmentArrayNonUniformIndexingNative ||
		 descriptorIndexingProperties[0].robustBufferAccessUpdateAfterBind						!= descriptorIndexingProperties[1].robustBufferAccessUpdateAfterBind ||
		 descriptorIndexingProperties[0].quadDivergentImplicitLod								!= descriptorIndexingProperties[1].quadDivergentImplicitLod ||
		 descriptorIndexingProperties[0].maxPerStageDescriptorUpdateAfterBindSamplers			!= descriptorIndexingProperties[1].maxPerStageDescriptorUpdateAfterBindSamplers ||
		 descriptorIndexingProperties[0].maxPerStageDescriptorUpdateAfterBindUniformBuffers		!= descriptorIndexingProperties[1].maxPerStageDescriptorUpdateAfterBindUniformBuffers ||
		 descriptorIndexingProperties[0].maxPerStageDescriptorUpdateAfterBindStorageBuffers		!= descriptorIndexingProperties[1].maxPerStageDescriptorUpdateAfterBindStorageBuffers ||
		 descriptorIndexingProperties[0].maxPerStageDescriptorUpdateAfterBindSampledImages		!= descriptorIndexingProperties[1].maxPerStageDescriptorUpdateAfterBindSampledImages ||
		 descriptorIndexingProperties[0].maxPerStageDescriptorUpdateAfterBindStorageImages		!= descriptorIndexingProperties[1].maxPerStageDescriptorUpdateAfterBindStorageImages ||
		 descriptorIndexingProperties[0].maxPerStageDescriptorUpdateAfterBindInputAttachments	!= descriptorIndexingProperties[1].maxPerStageDescriptorUpdateAfterBindInputAttachments ||
		 descriptorIndexingProperties[0].maxPerStageUpdateAfterBindResources					!= descriptorIndexingProperties[1].maxPerStageUpdateAfterBindResources ||
		 descriptorIndexingProperties[0].maxDescriptorSetUpdateAfterBindSamplers				!= descriptorIndexingProperties[1].maxDescriptorSetUpdateAfterBindSamplers ||
		 descriptorIndexingProperties[0].maxDescriptorSetUpdateAfterBindUniformBuffers			!= descriptorIndexingProperties[1].maxDescriptorSetUpdateAfterBindUniformBuffers ||
		 descriptorIndexingProperties[0].maxDescriptorSetUpdateAfterBindUniformBuffersDynamic	!= descriptorIndexingProperties[1].maxDescriptorSetUpdateAfterBindUniformBuffersDynamic ||
		 descriptorIndexingProperties[0].maxDescriptorSetUpdateAfterBindStorageBuffers			!= descriptorIndexingProperties[1].maxDescriptorSetUpdateAfterBindStorageBuffers ||
		 descriptorIndexingProperties[0].maxDescriptorSetUpdateAfterBindStorageBuffersDynamic	!= descriptorIndexingProperties[1].maxDescriptorSetUpdateAfterBindStorageBuffersDynamic ||
		 descriptorIndexingProperties[0].maxDescriptorSetUpdateAfterBindSampledImages			!= descriptorIndexingProperties[1].maxDescriptorSetUpdateAfterBindSampledImages ||
		 descriptorIndexingProperties[0].maxDescriptorSetUpdateAfterBindStorageImages			!= descriptorIndexingProperties[1].maxDescriptorSetUpdateAfterBindStorageImages ||
		 descriptorIndexingProperties[0].maxDescriptorSetUpdateAfterBindInputAttachments		!= descriptorIndexingProperties[1].maxDescriptorSetUpdateAfterBindInputAttachments ))
	{
		TCU_FAIL("Mismatch between VkPhysicalDeviceDescriptorIndexingProperties");
	}
	if (khr_sampler_filter_minmax &&
		(samplerFilterMinmaxProperties[0].filterMinmaxSingleComponentFormats	!= samplerFilterMinmaxProperties[1].filterMinmaxSingleComponentFormats ||
		 samplerFilterMinmaxProperties[0].filterMinmaxImageComponentMapping		!= samplerFilterMinmaxProperties[1].filterMinmaxImageComponentMapping))
	{
		TCU_FAIL("Mismatch between VkPhysicalDeviceSamplerFilterMinmaxProperties");
	}

#ifndef CTS_USES_VULKANSC

	if (khr_integer_dot_product &&
		(integerDotProductProperties[0].integerDotProduct8BitUnsignedAccelerated										!= integerDotProductProperties[1].integerDotProduct8BitUnsignedAccelerated ||
		 integerDotProductProperties[0].integerDotProduct8BitSignedAccelerated											!= integerDotProductProperties[1].integerDotProduct8BitSignedAccelerated ||
		 integerDotProductProperties[0].integerDotProduct8BitMixedSignednessAccelerated									!= integerDotProductProperties[1].integerDotProduct8BitMixedSignednessAccelerated ||
		 integerDotProductProperties[0].integerDotProduct4x8BitPackedUnsignedAccelerated								!= integerDotProductProperties[1].integerDotProduct4x8BitPackedUnsignedAccelerated ||
		 integerDotProductProperties[0].integerDotProduct4x8BitPackedSignedAccelerated									!= integerDotProductProperties[1].integerDotProduct4x8BitPackedSignedAccelerated ||
		 integerDotProductProperties[0].integerDotProduct4x8BitPackedMixedSignednessAccelerated							!= integerDotProductProperties[1].integerDotProduct4x8BitPackedMixedSignednessAccelerated ||
		 integerDotProductProperties[0].integerDotProduct16BitUnsignedAccelerated										!= integerDotProductProperties[1].integerDotProduct16BitUnsignedAccelerated ||
		 integerDotProductProperties[0].integerDotProduct16BitSignedAccelerated											!= integerDotProductProperties[1].integerDotProduct16BitSignedAccelerated ||
		 integerDotProductProperties[0].integerDotProduct16BitMixedSignednessAccelerated								!= integerDotProductProperties[1].integerDotProduct16BitMixedSignednessAccelerated ||
		 integerDotProductProperties[0].integerDotProduct32BitUnsignedAccelerated										!= integerDotProductProperties[1].integerDotProduct32BitUnsignedAccelerated ||
		 integerDotProductProperties[0].integerDotProduct32BitSignedAccelerated											!= integerDotProductProperties[1].integerDotProduct32BitSignedAccelerated ||
		 integerDotProductProperties[0].integerDotProduct32BitMixedSignednessAccelerated								!= integerDotProductProperties[1].integerDotProduct32BitMixedSignednessAccelerated ||
		 integerDotProductProperties[0].integerDotProduct64BitUnsignedAccelerated										!= integerDotProductProperties[1].integerDotProduct64BitUnsignedAccelerated ||
		 integerDotProductProperties[0].integerDotProduct64BitSignedAccelerated											!= integerDotProductProperties[1].integerDotProduct64BitSignedAccelerated ||
		 integerDotProductProperties[0].integerDotProduct64BitMixedSignednessAccelerated								!= integerDotProductProperties[1].integerDotProduct64BitMixedSignednessAccelerated ||
		 integerDotProductProperties[0].integerDotProductAccumulatingSaturating8BitUnsignedAccelerated					!= integerDotProductProperties[1].integerDotProductAccumulatingSaturating8BitUnsignedAccelerated ||
		 integerDotProductProperties[0].integerDotProductAccumulatingSaturating8BitSignedAccelerated					!= integerDotProductProperties[1].integerDotProductAccumulatingSaturating8BitSignedAccelerated ||
		 integerDotProductProperties[0].integerDotProductAccumulatingSaturating8BitMixedSignednessAccelerated			!= integerDotProductProperties[1].integerDotProductAccumulatingSaturating8BitMixedSignednessAccelerated ||
		 integerDotProductProperties[0].integerDotProductAccumulatingSaturating4x8BitPackedUnsignedAccelerated			!= integerDotProductProperties[1].integerDotProductAccumulatingSaturating4x8BitPackedUnsignedAccelerated ||
		 integerDotProductProperties[0].integerDotProductAccumulatingSaturating4x8BitPackedSignedAccelerated			!= integerDotProductProperties[1].integerDotProductAccumulatingSaturating4x8BitPackedSignedAccelerated ||
		 integerDotProductProperties[0].integerDotProductAccumulatingSaturating4x8BitPackedMixedSignednessAccelerated	!= integerDotProductProperties[1].integerDotProductAccumulatingSaturating4x8BitPackedMixedSignednessAccelerated ||
		 integerDotProductProperties[0].integerDotProductAccumulatingSaturating16BitUnsignedAccelerated					!= integerDotProductProperties[1].integerDotProductAccumulatingSaturating16BitUnsignedAccelerated ||
		 integerDotProductProperties[0].integerDotProductAccumulatingSaturating16BitSignedAccelerated					!= integerDotProductProperties[1].integerDotProductAccumulatingSaturating16BitSignedAccelerated ||
		 integerDotProductProperties[0].integerDotProductAccumulatingSaturating16BitMixedSignednessAccelerated			!= integerDotProductProperties[1].integerDotProductAccumulatingSaturating16BitMixedSignednessAccelerated ||
		 integerDotProductProperties[0].integerDotProductAccumulatingSaturating32BitUnsignedAccelerated					!= integerDotProductProperties[1].integerDotProductAccumulatingSaturating32BitUnsignedAccelerated ||
		 integerDotProductProperties[0].integerDotProductAccumulatingSaturating32BitSignedAccelerated					!= integerDotProductProperties[1].integerDotProductAccumulatingSaturating32BitSignedAccelerated ||
		 integerDotProductProperties[0].integerDotProductAccumulatingSaturating32BitMixedSignednessAccelerated			!= integerDotProductProperties[1].integerDotProductAccumulatingSaturating32BitMixedSignednessAccelerated ||
		 integerDotProductProperties[0].integerDotProductAccumulatingSaturating64BitUnsignedAccelerated					!= integerDotProductProperties[1].integerDotProductAccumulatingSaturating64BitUnsignedAccelerated ||
		 integerDotProductProperties[0].integerDotProductAccumulatingSaturating64BitSignedAccelerated					!= integerDotProductProperties[1].integerDotProductAccumulatingSaturating64BitSignedAccelerated ||
		 integerDotProductProperties[0].integerDotProductAccumulatingSaturating64BitMixedSignednessAccelerated			!= integerDotProductProperties[1].integerDotProductAccumulatingSaturating64BitMixedSignednessAccelerated))
	{
		TCU_FAIL("Mismatch between VkPhysicalDeviceShaderIntegerDotProductPropertiesKHR");
	}

	if (khr_texel_buffer_alignment)
	{
		if (texelBufferAlignmentProperties[0].storageTexelBufferOffsetAlignmentBytes		!= texelBufferAlignmentProperties[1].storageTexelBufferOffsetAlignmentBytes ||
			texelBufferAlignmentProperties[0].storageTexelBufferOffsetSingleTexelAlignment	!= texelBufferAlignmentProperties[1].storageTexelBufferOffsetSingleTexelAlignment ||
			texelBufferAlignmentProperties[0].uniformTexelBufferOffsetAlignmentBytes		!= texelBufferAlignmentProperties[1].uniformTexelBufferOffsetAlignmentBytes ||
			texelBufferAlignmentProperties[0].uniformTexelBufferOffsetSingleTexelAlignment	!= texelBufferAlignmentProperties[1].uniformTexelBufferOffsetSingleTexelAlignment)
		{
			TCU_FAIL("Mismatch between VkPhysicalDeviceTexelBufferAlignmentPropertiesEXT");
		}

		if (texelBufferAlignmentProperties[0].storageTexelBufferOffsetAlignmentBytes == 0 || !deIntIsPow2((int)texelBufferAlignmentProperties[0].storageTexelBufferOffsetAlignmentBytes))
		{
			TCU_FAIL("limit Validation failed storageTexelBufferOffsetAlignmentBytes is not a power of two.");
		}

		if (texelBufferAlignmentProperties[0].uniformTexelBufferOffsetAlignmentBytes == 0 || !deIntIsPow2((int)texelBufferAlignmentProperties[0].uniformTexelBufferOffsetAlignmentBytes))
		{
			TCU_FAIL("limit Validation failed uniformTexelBufferOffsetAlignmentBytes is not a power of two.");
		}
	}

	if (khr_inline_uniform_block &&
		(inlineUniformBlockProperties[0].maxInlineUniformBlockSize									!= inlineUniformBlockProperties[1].maxInlineUniformBlockSize ||
		 inlineUniformBlockProperties[0].maxPerStageDescriptorInlineUniformBlocks					!= inlineUniformBlockProperties[1].maxPerStageDescriptorInlineUniformBlocks ||
		 inlineUniformBlockProperties[0].maxPerStageDescriptorUpdateAfterBindInlineUniformBlocks	!= inlineUniformBlockProperties[1].maxPerStageDescriptorUpdateAfterBindInlineUniformBlocks ||
		 inlineUniformBlockProperties[0].maxDescriptorSetInlineUniformBlocks						!= inlineUniformBlockProperties[1].maxDescriptorSetInlineUniformBlocks ||
		 inlineUniformBlockProperties[0].maxDescriptorSetUpdateAfterBindInlineUniformBlocks			!= inlineUniformBlockProperties[1].maxDescriptorSetUpdateAfterBindInlineUniformBlocks))
	{
		TCU_FAIL("Mismatch between VkPhysicalDeviceInlineUniformBlockProperties");
	}
	if (khr_maintenance4 &&
		(maintenance4Properties[0].maxBufferSize	!= maintenance4Properties[1].maxBufferSize))
	{
		TCU_FAIL("Mismatch between VkPhysicalDeviceMaintenance4Properties");
	}
	if (khr_subgroup_size_control &&
		(subgroupSizeControlProperties[0].minSubgroupSize				!= subgroupSizeControlProperties[1].minSubgroupSize ||
		 subgroupSizeControlProperties[0].maxSubgroupSize				!= subgroupSizeControlProperties[1].maxSubgroupSize ||
		 subgroupSizeControlProperties[0].maxComputeWorkgroupSubgroups	!= subgroupSizeControlProperties[1].maxComputeWorkgroupSubgroups ||
		 subgroupSizeControlProperties[0].requiredSubgroupSizeStages		!= subgroupSizeControlProperties[1].requiredSubgroupSizeStages))
	{
		TCU_FAIL("Mismatch between VkPhysicalDeviceSubgroupSizeControlProperties");
	}

	if (khr_acceleration_structure)
	{
		if (accelerationStructureProperties[0].maxGeometryCount												!= accelerationStructureProperties[1].maxGeometryCount ||
			accelerationStructureProperties[0].maxInstanceCount												!= accelerationStructureProperties[1].maxInstanceCount ||
			accelerationStructureProperties[0].maxPrimitiveCount											!= accelerationStructureProperties[1].maxPrimitiveCount ||
			accelerationStructureProperties[0].maxPerStageDescriptorAccelerationStructures					!= accelerationStructureProperties[1].maxPerStageDescriptorAccelerationStructures ||
			accelerationStructureProperties[0].maxPerStageDescriptorUpdateAfterBindAccelerationStructures	!= accelerationStructureProperties[1].maxPerStageDescriptorUpdateAfterBindAccelerationStructures ||
			accelerationStructureProperties[0].maxDescriptorSetAccelerationStructures						!= accelerationStructureProperties[1].maxDescriptorSetAccelerationStructures ||
			accelerationStructureProperties[0].maxDescriptorSetUpdateAfterBindAccelerationStructures		!= accelerationStructureProperties[1].maxDescriptorSetUpdateAfterBindAccelerationStructures ||
			accelerationStructureProperties[0].minAccelerationStructureScratchOffsetAlignment				!= accelerationStructureProperties[1].minAccelerationStructureScratchOffsetAlignment)
		{
			TCU_FAIL("Mismatch between VkPhysicalDeviceAccelerationStructurePropertiesKHR");
		}

		if (accelerationStructureProperties[0].minAccelerationStructureScratchOffsetAlignment == 0 || !deIntIsPow2(accelerationStructureProperties[0].minAccelerationStructureScratchOffsetAlignment))
		{
			TCU_FAIL("limit Validation failed minAccelerationStructureScratchOffsetAlignment is not a power of two.");
		}
	}

	if (isExtensionStructSupported(properties, RequiredExtension("VK_KHR_push_descriptor")))
	{
		VkPhysicalDevicePushDescriptorPropertiesKHR		pushDescriptorProperties[count];

		for (int ndx = 0; ndx < count; ++ndx)
		{
			deMemset(&pushDescriptorProperties[ndx], 0xFF * ndx, sizeof(VkPhysicalDevicePushDescriptorPropertiesKHR));

			pushDescriptorProperties[ndx].sType = VK_STRUCTURE_TYPE_PHYSICAL_DEVICE_PUSH_DESCRIPTOR_PROPERTIES_KHR;
			pushDescriptorProperties[ndx].pNext	= DE_NULL;

			extProperties.pNext = &pushDescriptorProperties[ndx];

			vki.getPhysicalDeviceProperties2(physicalDevice, &extProperties);

			pushDescriptorProperties[ndx].pNext = DE_NULL;
		}

		log << TestLog::Message << pushDescriptorProperties[0] << TestLog::EndMessage;

		if ( pushDescriptorProperties[0].maxPushDescriptors != pushDescriptorProperties[1].maxPushDescriptors )
		{
			TCU_FAIL("Mismatch between VkPhysicalDevicePushDescriptorPropertiesKHR ");
		}
		if (pushDescriptorProperties[0].maxPushDescriptors < 32)
		{
			TCU_FAIL("VkPhysicalDevicePushDescriptorPropertiesKHR.maxPushDescriptors must be at least 32");
		}
	}

	if (isExtensionStructSupported(properties, RequiredExtension("VK_KHR_performance_query")))
	{
		VkPhysicalDevicePerformanceQueryPropertiesKHR performanceQueryProperties[count];

		for (int ndx = 0; ndx < count; ++ndx)
		{
			deMemset(&performanceQueryProperties[ndx], 0xFF * ndx, sizeof(VkPhysicalDevicePerformanceQueryPropertiesKHR));
			performanceQueryProperties[ndx].sType = VK_STRUCTURE_TYPE_PHYSICAL_DEVICE_PERFORMANCE_QUERY_PROPERTIES_KHR;
			performanceQueryProperties[ndx].pNext = DE_NULL;

			extProperties.pNext = &performanceQueryProperties[ndx];

			vki.getPhysicalDeviceProperties2(physicalDevice, &extProperties);
		}

		log << TestLog::Message << performanceQueryProperties[0] << TestLog::EndMessage;

		if (performanceQueryProperties[0].allowCommandBufferQueryCopies != performanceQueryProperties[1].allowCommandBufferQueryCopies)
		{
			TCU_FAIL("Mismatch between VkPhysicalDevicePerformanceQueryPropertiesKHR");
		}
	}

#endif // CTS_USES_VULKANSC

	if (isExtensionStructSupported(properties, RequiredExtension("VK_EXT_pci_bus_info", 2, 2)))
	{
		VkPhysicalDevicePCIBusInfoPropertiesEXT pciBusInfoProperties[count];

		for (int ndx = 0; ndx < count; ++ndx)
		{
			// Each PCI device is identified by an 8-bit domain number, 5-bit
			// device number and 3-bit function number[1][2].
			//
			// In addition, because PCI systems can be interconnected and
			// divided in segments, Linux assigns a 16-bit number to the device
			// as the "domain". In Windows, the segment or domain is stored in
			// the higher 24-bit section of the bus number.
			//
			// This means the maximum unsigned 32-bit integer for these members
			// are invalid values and should change after querying properties.
			//
			// [1] https://en.wikipedia.org/wiki/PCI_configuration_space
			// [2] PCI Express Base Specification Revision 3.0, section 2.2.4.2.
			deMemset(pciBusInfoProperties + ndx, 0xFF * ndx, sizeof(pciBusInfoProperties[ndx]));
			pciBusInfoProperties[ndx].pciDomain   = DEUINT32_MAX;
			pciBusInfoProperties[ndx].pciBus      = DEUINT32_MAX;
			pciBusInfoProperties[ndx].pciDevice   = DEUINT32_MAX;
			pciBusInfoProperties[ndx].pciFunction = DEUINT32_MAX;

			pciBusInfoProperties[ndx].sType = VK_STRUCTURE_TYPE_PHYSICAL_DEVICE_PCI_BUS_INFO_PROPERTIES_EXT;
			pciBusInfoProperties[ndx].pNext = DE_NULL;

			extProperties.pNext = pciBusInfoProperties + ndx;
			vki.getPhysicalDeviceProperties2(physicalDevice, &extProperties);
		}

		log << TestLog::Message << toString(pciBusInfoProperties[0]) << TestLog::EndMessage;

		if (pciBusInfoProperties[0].pciDomain	!= pciBusInfoProperties[1].pciDomain ||
			pciBusInfoProperties[0].pciBus		!= pciBusInfoProperties[1].pciBus ||
			pciBusInfoProperties[0].pciDevice	!= pciBusInfoProperties[1].pciDevice ||
			pciBusInfoProperties[0].pciFunction	!= pciBusInfoProperties[1].pciFunction)
		{
			TCU_FAIL("Mismatch between VkPhysicalDevicePCIBusInfoPropertiesEXT");
		}
		if (pciBusInfoProperties[0].pciDomain   == DEUINT32_MAX ||
		    pciBusInfoProperties[0].pciBus      == DEUINT32_MAX ||
		    pciBusInfoProperties[0].pciDevice   == DEUINT32_MAX ||
		    pciBusInfoProperties[0].pciFunction == DEUINT32_MAX)
		{
			TCU_FAIL("Invalid information in VkPhysicalDevicePCIBusInfoPropertiesEXT");
		}
	}

#ifndef CTS_USES_VULKANSC
	if (isExtensionStructSupported(properties, RequiredExtension("VK_KHR_portability_subset")))
	{
		VkPhysicalDevicePortabilitySubsetPropertiesKHR portabilitySubsetProperties[count];

		for (int ndx = 0; ndx < count; ++ndx)
		{
			deMemset(&portabilitySubsetProperties[ndx], 0xFF * ndx, sizeof(VkPhysicalDevicePortabilitySubsetPropertiesKHR));
			portabilitySubsetProperties[ndx].sType = VK_STRUCTURE_TYPE_PHYSICAL_DEVICE_PORTABILITY_SUBSET_PROPERTIES_KHR;
			portabilitySubsetProperties[ndx].pNext = DE_NULL;

			extProperties.pNext = &portabilitySubsetProperties[ndx];

			vki.getPhysicalDeviceProperties2(physicalDevice, &extProperties);
		}

		log << TestLog::Message << portabilitySubsetProperties[0] << TestLog::EndMessage;

		if (portabilitySubsetProperties[0].minVertexInputBindingStrideAlignment != portabilitySubsetProperties[1].minVertexInputBindingStrideAlignment)
		{
			TCU_FAIL("Mismatch between VkPhysicalDevicePortabilitySubsetPropertiesKHR");
		}

		if (portabilitySubsetProperties[0].minVertexInputBindingStrideAlignment == 0 || !deIntIsPow2(portabilitySubsetProperties[0].minVertexInputBindingStrideAlignment))
		{
			TCU_FAIL("limit Validation failed minVertexInputBindingStrideAlignment is not a power of two.");
		}
	}
#endif // CTS_USES_VULKANSC

	return tcu::TestStatus::pass("Querying device properties succeeded");
}

string toString (const VkFormatProperties2& value)
{
	std::ostringstream	s;
	s << "VkFormatProperties2 = {\n";
	s << "\tsType = " << value.sType << '\n';
	s << "\tformatProperties = {\n";
	s << "\tlinearTilingFeatures = " << getFormatFeatureFlagsStr(value.formatProperties.linearTilingFeatures) << '\n';
	s << "\toptimalTilingFeatures = " << getFormatFeatureFlagsStr(value.formatProperties.optimalTilingFeatures) << '\n';
	s << "\tbufferFeatures = " << getFormatFeatureFlagsStr(value.formatProperties.bufferFeatures) << '\n';
	s << "\t}";
	s << "}";
	return s.str();
}

tcu::TestStatus deviceFormatProperties2 (Context& context)
{
	const CustomInstance			instance		(createCustomInstanceWithExtension(context, "VK_KHR_get_physical_device_properties2"));
	const InstanceDriver&			vki				(instance.getDriver());
	const VkPhysicalDevice			physicalDevice	(chooseDevice(vki, instance, context.getTestContext().getCommandLine()));
	TestLog&						log				= context.getTestContext().getLog();

	for (int formatNdx = 0; formatNdx < VK_CORE_FORMAT_LAST; ++formatNdx)
	{
		const VkFormat			format			= (VkFormat)formatNdx;
		VkFormatProperties		coreProperties;
		VkFormatProperties2		extProperties;

		deMemset(&coreProperties, 0xcd, sizeof(VkFormatProperties));
		deMemset(&extProperties, 0xcd, sizeof(VkFormatProperties2));

		extProperties.sType	= VK_STRUCTURE_TYPE_FORMAT_PROPERTIES_2;
		extProperties.pNext = DE_NULL;

		vki.getPhysicalDeviceFormatProperties(physicalDevice, format, &coreProperties);
		vki.getPhysicalDeviceFormatProperties2(physicalDevice, format, &extProperties);

		TCU_CHECK(extProperties.sType == VK_STRUCTURE_TYPE_FORMAT_PROPERTIES_2);

		if (format == vk::VK_FORMAT_UNDEFINED)
		{
			VkFormatProperties2 formatUndefProperties2;

			deMemset(&formatUndefProperties2, 0xcd, sizeof(VkFormatProperties2));
			formatUndefProperties2.sType                                  = VK_STRUCTURE_TYPE_FORMAT_PROPERTIES_2;
			formatUndefProperties2.pNext                                  = DE_NULL;
			formatUndefProperties2.formatProperties.bufferFeatures        = 0;
			formatUndefProperties2.formatProperties.linearTilingFeatures  = 0;
			formatUndefProperties2.formatProperties.optimalTilingFeatures = 0;

			if (deMemCmp(&formatUndefProperties2, &extProperties, sizeof(VkFormatProperties2)) != 0)
				TCU_FAIL("vkGetPhysicalDeviceFormatProperties2, with VK_FORMAT_UNDEFINED as input format, is returning non-zero properties");
		}
		else
			TCU_CHECK(extProperties.pNext == DE_NULL);

		if (deMemCmp(&coreProperties, &extProperties.formatProperties, sizeof(VkFormatProperties)) != 0)
			TCU_FAIL("Mismatch between format properties reported by vkGetPhysicalDeviceFormatProperties and vkGetPhysicalDeviceFormatProperties2");

		log << TestLog::Message << toString (extProperties) << TestLog::EndMessage;
	}

	return tcu::TestStatus::pass("Querying device format properties succeeded");
}

tcu::TestStatus deviceQueueFamilyProperties2 (Context& context)
{
	const CustomInstance			instance				(createCustomInstanceWithExtension(context, "VK_KHR_get_physical_device_properties2"));
	const InstanceDriver&			vki						(instance.getDriver());
	const VkPhysicalDevice			physicalDevice	(chooseDevice(vki, instance, context.getTestContext().getCommandLine()));
	TestLog&						log						= context.getTestContext().getLog();
	deUint32						numCoreQueueFamilies	= ~0u;
	deUint32						numExtQueueFamilies		= ~0u;

	vki.getPhysicalDeviceQueueFamilyProperties(physicalDevice, &numCoreQueueFamilies, DE_NULL);
	vki.getPhysicalDeviceQueueFamilyProperties2(physicalDevice, &numExtQueueFamilies, DE_NULL);

	TCU_CHECK_MSG(numCoreQueueFamilies == numExtQueueFamilies, "Different number of queue family properties reported");
	TCU_CHECK(numCoreQueueFamilies > 0);

	{
		std::vector<VkQueueFamilyProperties>		coreProperties	(numCoreQueueFamilies);
		std::vector<VkQueueFamilyProperties2>		extProperties	(numExtQueueFamilies);

		deMemset(&coreProperties[0], 0xcd, sizeof(VkQueueFamilyProperties)*numCoreQueueFamilies);
		deMemset(&extProperties[0], 0xcd, sizeof(VkQueueFamilyProperties2)*numExtQueueFamilies);

		for (size_t ndx = 0; ndx < extProperties.size(); ++ndx)
		{
			extProperties[ndx].sType = VK_STRUCTURE_TYPE_QUEUE_FAMILY_PROPERTIES_2;
			extProperties[ndx].pNext = DE_NULL;
		}

		vki.getPhysicalDeviceQueueFamilyProperties(physicalDevice, &numCoreQueueFamilies, &coreProperties[0]);
		vki.getPhysicalDeviceQueueFamilyProperties2(physicalDevice, &numExtQueueFamilies, &extProperties[0]);

		TCU_CHECK((size_t)numCoreQueueFamilies == coreProperties.size());
		TCU_CHECK((size_t)numExtQueueFamilies == extProperties.size());
		DE_ASSERT(numCoreQueueFamilies == numExtQueueFamilies);

		for (size_t ndx = 0; ndx < extProperties.size(); ++ndx)
		{
			TCU_CHECK(extProperties[ndx].sType == VK_STRUCTURE_TYPE_QUEUE_FAMILY_PROPERTIES_2);
			TCU_CHECK(extProperties[ndx].pNext == DE_NULL);

			if (deMemCmp(&coreProperties[ndx], &extProperties[ndx].queueFamilyProperties, sizeof(VkQueueFamilyProperties)) != 0)
				TCU_FAIL("Mismatch between format properties reported by vkGetPhysicalDeviceQueueFamilyProperties and vkGetPhysicalDeviceQueueFamilyProperties2");

			log << TestLog::Message << " queueFamilyNdx = " << ndx <<TestLog::EndMessage
			<< TestLog::Message << extProperties[ndx] << TestLog::EndMessage;
		}
	}

	return tcu::TestStatus::pass("Querying device queue family properties succeeded");
}

tcu::TestStatus deviceMemoryProperties2 (Context& context)
{
	const CustomInstance				instance		(createCustomInstanceWithExtension(context, "VK_KHR_get_physical_device_properties2"));
	const InstanceDriver&				vki				(instance.getDriver());
	const VkPhysicalDevice				physicalDevice	(chooseDevice(vki, instance, context.getTestContext().getCommandLine()));
	TestLog&							log				= context.getTestContext().getLog();
	VkPhysicalDeviceMemoryProperties	coreProperties;
	VkPhysicalDeviceMemoryProperties2	extProperties;

	deMemset(&coreProperties, 0xcd, sizeof(VkPhysicalDeviceMemoryProperties));
	deMemset(&extProperties, 0xcd, sizeof(VkPhysicalDeviceMemoryProperties2));

	extProperties.sType = VK_STRUCTURE_TYPE_PHYSICAL_DEVICE_MEMORY_PROPERTIES_2;
	extProperties.pNext = DE_NULL;

	vki.getPhysicalDeviceMemoryProperties(physicalDevice, &coreProperties);
	vki.getPhysicalDeviceMemoryProperties2(physicalDevice, &extProperties);

	TCU_CHECK(extProperties.sType == VK_STRUCTURE_TYPE_PHYSICAL_DEVICE_MEMORY_PROPERTIES_2);
	TCU_CHECK(extProperties.pNext == DE_NULL);

	if (coreProperties.memoryTypeCount != extProperties.memoryProperties.memoryTypeCount)
		TCU_FAIL("Mismatch between memoryTypeCount reported by vkGetPhysicalDeviceMemoryProperties and vkGetPhysicalDeviceMemoryProperties2");
	if (coreProperties.memoryHeapCount != extProperties.memoryProperties.memoryHeapCount)
		TCU_FAIL("Mismatch between memoryHeapCount reported by vkGetPhysicalDeviceMemoryProperties and vkGetPhysicalDeviceMemoryProperties2");
	for (deUint32 i = 0; i < coreProperties.memoryTypeCount; i++) {
		const VkMemoryType *coreType = &coreProperties.memoryTypes[i];
		const VkMemoryType *extType = &extProperties.memoryProperties.memoryTypes[i];
		if (coreType->propertyFlags != extType->propertyFlags || coreType->heapIndex != extType->heapIndex)
			TCU_FAIL("Mismatch between memoryTypes reported by vkGetPhysicalDeviceMemoryProperties and vkGetPhysicalDeviceMemoryProperties2");
	}
	for (deUint32 i = 0; i < coreProperties.memoryHeapCount; i++) {
		const VkMemoryHeap *coreHeap = &coreProperties.memoryHeaps[i];
		const VkMemoryHeap *extHeap = &extProperties.memoryProperties.memoryHeaps[i];
		if (coreHeap->size != extHeap->size || coreHeap->flags != extHeap->flags)
			TCU_FAIL("Mismatch between memoryHeaps reported by vkGetPhysicalDeviceMemoryProperties and vkGetPhysicalDeviceMemoryProperties2");
	}

	log << TestLog::Message << extProperties << TestLog::EndMessage;

	return tcu::TestStatus::pass("Querying device memory properties succeeded");
}

tcu::TestStatus deviceFeaturesVulkan12 (Context& context)
{
	using namespace ValidateQueryBits;

	const QueryMemberTableEntry			feature11OffsetTable[] =
	{
		// VkPhysicalDevice16BitStorageFeatures
		OFFSET_TABLE_ENTRY(VkPhysicalDeviceVulkan11Features, storageBuffer16BitAccess),
		OFFSET_TABLE_ENTRY(VkPhysicalDeviceVulkan11Features, uniformAndStorageBuffer16BitAccess),
		OFFSET_TABLE_ENTRY(VkPhysicalDeviceVulkan11Features, storagePushConstant16),
		OFFSET_TABLE_ENTRY(VkPhysicalDeviceVulkan11Features, storageInputOutput16),

		// VkPhysicalDeviceMultiviewFeatures
		OFFSET_TABLE_ENTRY(VkPhysicalDeviceVulkan11Features, multiview),
		OFFSET_TABLE_ENTRY(VkPhysicalDeviceVulkan11Features, multiviewGeometryShader),
		OFFSET_TABLE_ENTRY(VkPhysicalDeviceVulkan11Features, multiviewTessellationShader),

		// VkPhysicalDeviceVariablePointersFeatures
		OFFSET_TABLE_ENTRY(VkPhysicalDeviceVulkan11Features, variablePointersStorageBuffer),
		OFFSET_TABLE_ENTRY(VkPhysicalDeviceVulkan11Features, variablePointers),

		// VkPhysicalDeviceProtectedMemoryFeatures
		OFFSET_TABLE_ENTRY(VkPhysicalDeviceVulkan11Features, protectedMemory),

		// VkPhysicalDeviceSamplerYcbcrConversionFeatures
		OFFSET_TABLE_ENTRY(VkPhysicalDeviceVulkan11Features, samplerYcbcrConversion),

		// VkPhysicalDeviceShaderDrawParametersFeatures
		OFFSET_TABLE_ENTRY(VkPhysicalDeviceVulkan11Features, shaderDrawParameters),
		{ 0, 0 }
	};
	const QueryMemberTableEntry			feature12OffsetTable[] =
	{
		// None
		OFFSET_TABLE_ENTRY(VkPhysicalDeviceVulkan12Features, samplerMirrorClampToEdge),
		OFFSET_TABLE_ENTRY(VkPhysicalDeviceVulkan12Features, drawIndirectCount),

		// VkPhysicalDevice8BitStorageFeatures
		OFFSET_TABLE_ENTRY(VkPhysicalDeviceVulkan12Features, storageBuffer8BitAccess),
		OFFSET_TABLE_ENTRY(VkPhysicalDeviceVulkan12Features, uniformAndStorageBuffer8BitAccess),
		OFFSET_TABLE_ENTRY(VkPhysicalDeviceVulkan12Features, storagePushConstant8),

		// VkPhysicalDeviceShaderAtomicInt64Features
		OFFSET_TABLE_ENTRY(VkPhysicalDeviceVulkan12Features, shaderBufferInt64Atomics),
		OFFSET_TABLE_ENTRY(VkPhysicalDeviceVulkan12Features, shaderSharedInt64Atomics),

		// VkPhysicalDeviceShaderFloat16Int8Features
		OFFSET_TABLE_ENTRY(VkPhysicalDeviceVulkan12Features, shaderFloat16),
		OFFSET_TABLE_ENTRY(VkPhysicalDeviceVulkan12Features, shaderInt8),

		// VkPhysicalDeviceDescriptorIndexingFeatures
		OFFSET_TABLE_ENTRY(VkPhysicalDeviceVulkan12Features, descriptorIndexing),
		OFFSET_TABLE_ENTRY(VkPhysicalDeviceVulkan12Features, shaderInputAttachmentArrayDynamicIndexing),
		OFFSET_TABLE_ENTRY(VkPhysicalDeviceVulkan12Features, shaderUniformTexelBufferArrayDynamicIndexing),
		OFFSET_TABLE_ENTRY(VkPhysicalDeviceVulkan12Features, shaderStorageTexelBufferArrayDynamicIndexing),
		OFFSET_TABLE_ENTRY(VkPhysicalDeviceVulkan12Features, shaderUniformBufferArrayNonUniformIndexing),
		OFFSET_TABLE_ENTRY(VkPhysicalDeviceVulkan12Features, shaderSampledImageArrayNonUniformIndexing),
		OFFSET_TABLE_ENTRY(VkPhysicalDeviceVulkan12Features, shaderStorageBufferArrayNonUniformIndexing),
		OFFSET_TABLE_ENTRY(VkPhysicalDeviceVulkan12Features, shaderStorageImageArrayNonUniformIndexing),
		OFFSET_TABLE_ENTRY(VkPhysicalDeviceVulkan12Features, shaderInputAttachmentArrayNonUniformIndexing),
		OFFSET_TABLE_ENTRY(VkPhysicalDeviceVulkan12Features, shaderUniformTexelBufferArrayNonUniformIndexing),
		OFFSET_TABLE_ENTRY(VkPhysicalDeviceVulkan12Features, shaderStorageTexelBufferArrayNonUniformIndexing),
		OFFSET_TABLE_ENTRY(VkPhysicalDeviceVulkan12Features, descriptorBindingUniformBufferUpdateAfterBind),
		OFFSET_TABLE_ENTRY(VkPhysicalDeviceVulkan12Features, descriptorBindingSampledImageUpdateAfterBind),
		OFFSET_TABLE_ENTRY(VkPhysicalDeviceVulkan12Features, descriptorBindingStorageImageUpdateAfterBind),
		OFFSET_TABLE_ENTRY(VkPhysicalDeviceVulkan12Features, descriptorBindingStorageBufferUpdateAfterBind),
		OFFSET_TABLE_ENTRY(VkPhysicalDeviceVulkan12Features, descriptorBindingUniformTexelBufferUpdateAfterBind),
		OFFSET_TABLE_ENTRY(VkPhysicalDeviceVulkan12Features, descriptorBindingStorageTexelBufferUpdateAfterBind),
		OFFSET_TABLE_ENTRY(VkPhysicalDeviceVulkan12Features, descriptorBindingUpdateUnusedWhilePending),
		OFFSET_TABLE_ENTRY(VkPhysicalDeviceVulkan12Features, descriptorBindingPartiallyBound),
		OFFSET_TABLE_ENTRY(VkPhysicalDeviceVulkan12Features, descriptorBindingVariableDescriptorCount),
		OFFSET_TABLE_ENTRY(VkPhysicalDeviceVulkan12Features, runtimeDescriptorArray),

		// None
		OFFSET_TABLE_ENTRY(VkPhysicalDeviceVulkan12Features, samplerFilterMinmax),

		// VkPhysicalDeviceScalarBlockLayoutFeatures
		OFFSET_TABLE_ENTRY(VkPhysicalDeviceVulkan12Features, scalarBlockLayout),

		// VkPhysicalDeviceImagelessFramebufferFeatures
		OFFSET_TABLE_ENTRY(VkPhysicalDeviceVulkan12Features, imagelessFramebuffer),

		// VkPhysicalDeviceUniformBufferStandardLayoutFeatures
		OFFSET_TABLE_ENTRY(VkPhysicalDeviceVulkan12Features, uniformBufferStandardLayout),

		// VkPhysicalDeviceShaderSubgroupExtendedTypesFeatures
		OFFSET_TABLE_ENTRY(VkPhysicalDeviceVulkan12Features, shaderSubgroupExtendedTypes),

		// VkPhysicalDeviceSeparateDepthStencilLayoutsFeatures
		OFFSET_TABLE_ENTRY(VkPhysicalDeviceVulkan12Features, separateDepthStencilLayouts),

		// VkPhysicalDeviceHostQueryResetFeatures
		OFFSET_TABLE_ENTRY(VkPhysicalDeviceVulkan12Features, hostQueryReset),

		// VkPhysicalDeviceTimelineSemaphoreFeatures
		OFFSET_TABLE_ENTRY(VkPhysicalDeviceVulkan12Features, timelineSemaphore),

		// VkPhysicalDeviceBufferDeviceAddressFeatures
		OFFSET_TABLE_ENTRY(VkPhysicalDeviceVulkan12Features, bufferDeviceAddress),
		OFFSET_TABLE_ENTRY(VkPhysicalDeviceVulkan12Features, bufferDeviceAddressCaptureReplay),
		OFFSET_TABLE_ENTRY(VkPhysicalDeviceVulkan12Features, bufferDeviceAddressMultiDevice),

		// VkPhysicalDeviceVulkanMemoryModelFeatures
		OFFSET_TABLE_ENTRY(VkPhysicalDeviceVulkan12Features, vulkanMemoryModel),
		OFFSET_TABLE_ENTRY(VkPhysicalDeviceVulkan12Features, vulkanMemoryModelDeviceScope),
		OFFSET_TABLE_ENTRY(VkPhysicalDeviceVulkan12Features, vulkanMemoryModelAvailabilityVisibilityChains),

		// None
		OFFSET_TABLE_ENTRY(VkPhysicalDeviceVulkan12Features, shaderOutputViewportIndex),
		OFFSET_TABLE_ENTRY(VkPhysicalDeviceVulkan12Features, shaderOutputLayer),
		OFFSET_TABLE_ENTRY(VkPhysicalDeviceVulkan12Features, subgroupBroadcastDynamicId),
		{ 0, 0 }
	};
	TestLog&											log										= context.getTestContext().getLog();
	const CustomInstance								instance								(createCustomInstanceWithExtension(context, "VK_KHR_get_physical_device_properties2"));
	const InstanceDriver&								vki										= instance.getDriver();
	const VkPhysicalDevice								physicalDevice							(chooseDevice(vki, instance, context.getTestContext().getCommandLine()));
	const deUint32										vulkan11FeaturesBufferSize				= sizeof(VkPhysicalDeviceVulkan11Features) + GUARD_SIZE;
	const deUint32										vulkan12FeaturesBufferSize				= sizeof(VkPhysicalDeviceVulkan12Features) + GUARD_SIZE;
	VkPhysicalDeviceFeatures2							extFeatures;
	deUint8												buffer11a[vulkan11FeaturesBufferSize];
	deUint8												buffer11b[vulkan11FeaturesBufferSize];
	deUint8												buffer12a[vulkan12FeaturesBufferSize];
	deUint8												buffer12b[vulkan12FeaturesBufferSize];
	const int											count									= 2u;
	VkPhysicalDeviceVulkan11Features*					vulkan11Features[count]					= { (VkPhysicalDeviceVulkan11Features*)(buffer11a), (VkPhysicalDeviceVulkan11Features*)(buffer11b)};
	VkPhysicalDeviceVulkan12Features*					vulkan12Features[count]					= { (VkPhysicalDeviceVulkan12Features*)(buffer12a), (VkPhysicalDeviceVulkan12Features*)(buffer12b)};

	if (!context.contextSupports(vk::ApiVersion(0, 1, 2, 0)))
		TCU_THROW(NotSupportedError, "At least Vulkan 1.2 required to run test");

	deMemset(buffer11b, GUARD_VALUE, sizeof(buffer11b));
	deMemset(buffer12a, GUARD_VALUE, sizeof(buffer12a));
	deMemset(buffer12b, GUARD_VALUE, sizeof(buffer12b));
	deMemset(buffer11a, GUARD_VALUE, sizeof(buffer11a));

	// Validate all fields initialized
	for (int ndx = 0; ndx < count; ++ndx)
	{
		deMemset(&extFeatures.features, 0x00, sizeof(extFeatures.features));
		extFeatures.sType = VK_STRUCTURE_TYPE_PHYSICAL_DEVICE_FEATURES_2;
		extFeatures.pNext = vulkan11Features[ndx];

		deMemset(vulkan11Features[ndx], 0xFF * ndx, sizeof(VkPhysicalDeviceVulkan11Features));
		vulkan11Features[ndx]->sType = VK_STRUCTURE_TYPE_PHYSICAL_DEVICE_VULKAN_1_1_FEATURES;
		vulkan11Features[ndx]->pNext = vulkan12Features[ndx];

		deMemset(vulkan12Features[ndx], 0xFF * ndx, sizeof(VkPhysicalDeviceVulkan12Features));
		vulkan12Features[ndx]->sType = VK_STRUCTURE_TYPE_PHYSICAL_DEVICE_VULKAN_1_2_FEATURES;
		vulkan12Features[ndx]->pNext = DE_NULL;

		vki.getPhysicalDeviceFeatures2(physicalDevice, &extFeatures);
	}

	log << TestLog::Message << *vulkan11Features[0] << TestLog::EndMessage;
	log << TestLog::Message << *vulkan12Features[0] << TestLog::EndMessage;

	if (!validateStructsWithGuard(feature11OffsetTable, vulkan11Features, GUARD_VALUE, GUARD_SIZE))
	{
		log << TestLog::Message << "deviceFeatures - VkPhysicalDeviceVulkan11Features initialization failure" << TestLog::EndMessage;

		return tcu::TestStatus::fail("VkPhysicalDeviceVulkan11Features initialization failure");
	}

	if (!validateStructsWithGuard(feature12OffsetTable, vulkan12Features, GUARD_VALUE, GUARD_SIZE))
	{
		log << TestLog::Message << "deviceFeatures - VkPhysicalDeviceVulkan12Features initialization failure" << TestLog::EndMessage;

		return tcu::TestStatus::fail("VkPhysicalDeviceVulkan12Features initialization failure");
	}

	return tcu::TestStatus::pass("Querying Vulkan 1.2 device features succeeded");
}

#ifndef CTS_USES_VULKANSC
tcu::TestStatus deviceFeaturesVulkan13 (Context& context)
{
	using namespace ValidateQueryBits;

	const QueryMemberTableEntry			feature13OffsetTable[] =
	{
		// VkPhysicalDeviceImageRobustnessFeatures
		OFFSET_TABLE_ENTRY(VkPhysicalDeviceVulkan13Features, robustImageAccess),

		// VkPhysicalDeviceInlineUniformBlockFeatures
		OFFSET_TABLE_ENTRY(VkPhysicalDeviceVulkan13Features, inlineUniformBlock),
		OFFSET_TABLE_ENTRY(VkPhysicalDeviceVulkan13Features, descriptorBindingInlineUniformBlockUpdateAfterBind),

		// VkPhysicalDevicePipelineCreationCacheControlFeatures
		OFFSET_TABLE_ENTRY(VkPhysicalDeviceVulkan13Features, pipelineCreationCacheControl),

		// VkPhysicalDevicePrivateDataFeatures
		OFFSET_TABLE_ENTRY(VkPhysicalDeviceVulkan13Features, privateData),

		// VkPhysicalDeviceShaderDemoteToHelperInvocationFeatures
		OFFSET_TABLE_ENTRY(VkPhysicalDeviceVulkan13Features, shaderDemoteToHelperInvocation),

		// VkPhysicalDeviceShaderTerminateInvocationFeatures
		OFFSET_TABLE_ENTRY(VkPhysicalDeviceVulkan13Features, shaderTerminateInvocation),

		// VkPhysicalDeviceSubgroupSizeControlFeatures
		OFFSET_TABLE_ENTRY(VkPhysicalDeviceVulkan13Features, subgroupSizeControl),
		OFFSET_TABLE_ENTRY(VkPhysicalDeviceVulkan13Features, computeFullSubgroups),

		// VkPhysicalDeviceSynchronization2Features
		OFFSET_TABLE_ENTRY(VkPhysicalDeviceVulkan13Features, synchronization2),

		// VkPhysicalDeviceTextureCompressionASTCHDRFeatures
		OFFSET_TABLE_ENTRY(VkPhysicalDeviceVulkan13Features, textureCompressionASTC_HDR),

		// VkPhysicalDeviceZeroInitializeWorkgroupMemoryFeatures
		OFFSET_TABLE_ENTRY(VkPhysicalDeviceVulkan13Features, shaderZeroInitializeWorkgroupMemory),

		// VkPhysicalDeviceDynamicRenderingFeatures
		OFFSET_TABLE_ENTRY(VkPhysicalDeviceVulkan13Features, dynamicRendering),

		// VkPhysicalDeviceShaderIntegerDotProductFeatures
		OFFSET_TABLE_ENTRY(VkPhysicalDeviceVulkan13Features, shaderIntegerDotProduct),

		// VkPhysicalDeviceMaintenance4Features
		OFFSET_TABLE_ENTRY(VkPhysicalDeviceVulkan13Features, maintenance4),
		{ 0, 0 }
	};
	TestLog&											log										= context.getTestContext().getLog();
	const VkPhysicalDevice								physicalDevice							= context.getPhysicalDevice();
	const CustomInstance								instance								(createCustomInstanceWithExtension(context, "VK_KHR_get_physical_device_properties2"));
	const InstanceDriver&								vki										= instance.getDriver();
	const deUint32										vulkan13FeaturesBufferSize				= sizeof(VkPhysicalDeviceVulkan13Features) + GUARD_SIZE;
	VkPhysicalDeviceFeatures2							extFeatures;
	deUint8												buffer13a[vulkan13FeaturesBufferSize];
	deUint8												buffer13b[vulkan13FeaturesBufferSize];
	const int											count									= 2u;
	VkPhysicalDeviceVulkan13Features*					vulkan13Features[count]					= { (VkPhysicalDeviceVulkan13Features*)(buffer13a), (VkPhysicalDeviceVulkan13Features*)(buffer13b)};

	if (!context.contextSupports(vk::ApiVersion(0, 1, 3, 0)))
		TCU_THROW(NotSupportedError, "At least Vulkan 1.3 required to run test");

	deMemset(buffer13a, GUARD_VALUE, sizeof(buffer13a));
	deMemset(buffer13b, GUARD_VALUE, sizeof(buffer13b));

	// Validate all fields initialized
	for (int ndx = 0; ndx < count; ++ndx)
	{
		deMemset(&extFeatures.features, 0x00, sizeof(extFeatures.features));
		extFeatures.sType = VK_STRUCTURE_TYPE_PHYSICAL_DEVICE_FEATURES_2;
		extFeatures.pNext = vulkan13Features[ndx];

		deMemset(vulkan13Features[ndx], 0xFF * ndx, sizeof(VkPhysicalDeviceVulkan13Features));
		vulkan13Features[ndx]->sType = VK_STRUCTURE_TYPE_PHYSICAL_DEVICE_VULKAN_1_3_FEATURES;
		vulkan13Features[ndx]->pNext = DE_NULL;

		vki.getPhysicalDeviceFeatures2(physicalDevice, &extFeatures);
	}

	log << TestLog::Message << *vulkan13Features[0] << TestLog::EndMessage;

	if (!validateStructsWithGuard(feature13OffsetTable, vulkan13Features, GUARD_VALUE, GUARD_SIZE))
	{
		log << TestLog::Message << "deviceFeatures - VkPhysicalDeviceVulkan13Features initialization failure" << TestLog::EndMessage;

		return tcu::TestStatus::fail("VkPhysicalDeviceVulkan13Features initialization failure");
	}

	return tcu::TestStatus::pass("Querying Vulkan 1.3 device features succeeded");
}
#endif // CTS_USES_VULKANSC

tcu::TestStatus devicePropertiesVulkan12 (Context& context)
{
	using namespace ValidateQueryBits;

	const QueryMemberTableEntry			properties11OffsetTable[] =
	{
		// VkPhysicalDeviceIDProperties
		OFFSET_TABLE_ENTRY(VkPhysicalDeviceVulkan11Properties, deviceUUID),
		OFFSET_TABLE_ENTRY(VkPhysicalDeviceVulkan11Properties, driverUUID),
		OFFSET_TABLE_ENTRY(VkPhysicalDeviceVulkan11Properties, deviceLUID),
		OFFSET_TABLE_ENTRY(VkPhysicalDeviceVulkan11Properties, deviceNodeMask),
		OFFSET_TABLE_ENTRY(VkPhysicalDeviceVulkan11Properties, deviceLUIDValid),

		// VkPhysicalDeviceSubgroupProperties
		OFFSET_TABLE_ENTRY(VkPhysicalDeviceVulkan11Properties, subgroupSize),
		OFFSET_TABLE_ENTRY(VkPhysicalDeviceVulkan11Properties, subgroupSupportedStages),
		OFFSET_TABLE_ENTRY(VkPhysicalDeviceVulkan11Properties, subgroupSupportedOperations),
		OFFSET_TABLE_ENTRY(VkPhysicalDeviceVulkan11Properties, subgroupQuadOperationsInAllStages),

		// VkPhysicalDevicePointClippingProperties
		OFFSET_TABLE_ENTRY(VkPhysicalDeviceVulkan11Properties, pointClippingBehavior),

		// VkPhysicalDeviceMultiviewProperties
		OFFSET_TABLE_ENTRY(VkPhysicalDeviceVulkan11Properties, maxMultiviewViewCount),
		OFFSET_TABLE_ENTRY(VkPhysicalDeviceVulkan11Properties, maxMultiviewInstanceIndex),

		// VkPhysicalDeviceProtectedMemoryProperties
		OFFSET_TABLE_ENTRY(VkPhysicalDeviceVulkan11Properties, protectedNoFault),

		// VkPhysicalDeviceMaintenance3Properties
		OFFSET_TABLE_ENTRY(VkPhysicalDeviceVulkan11Properties, maxPerSetDescriptors),
		OFFSET_TABLE_ENTRY(VkPhysicalDeviceVulkan11Properties, maxMemoryAllocationSize),
		{ 0, 0 }
	};
	const QueryMemberTableEntry			properties12OffsetTable[] =
	{
		// VkPhysicalDeviceDriverProperties
		OFFSET_TABLE_ENTRY(VkPhysicalDeviceVulkan12Properties, driverID),
		OFFSET_TABLE_ENTRY(VkPhysicalDeviceVulkan12Properties, conformanceVersion),

		// VkPhysicalDeviceFloatControlsProperties
		OFFSET_TABLE_ENTRY(VkPhysicalDeviceVulkan12Properties, denormBehaviorIndependence),
		OFFSET_TABLE_ENTRY(VkPhysicalDeviceVulkan12Properties, roundingModeIndependence),
		OFFSET_TABLE_ENTRY(VkPhysicalDeviceVulkan12Properties, shaderSignedZeroInfNanPreserveFloat16),
		OFFSET_TABLE_ENTRY(VkPhysicalDeviceVulkan12Properties, shaderSignedZeroInfNanPreserveFloat32),
		OFFSET_TABLE_ENTRY(VkPhysicalDeviceVulkan12Properties, shaderSignedZeroInfNanPreserveFloat64),
		OFFSET_TABLE_ENTRY(VkPhysicalDeviceVulkan12Properties, shaderDenormPreserveFloat16),
		OFFSET_TABLE_ENTRY(VkPhysicalDeviceVulkan12Properties, shaderDenormPreserveFloat32),
		OFFSET_TABLE_ENTRY(VkPhysicalDeviceVulkan12Properties, shaderDenormPreserveFloat64),
		OFFSET_TABLE_ENTRY(VkPhysicalDeviceVulkan12Properties, shaderDenormFlushToZeroFloat16),
		OFFSET_TABLE_ENTRY(VkPhysicalDeviceVulkan12Properties, shaderDenormFlushToZeroFloat32),
		OFFSET_TABLE_ENTRY(VkPhysicalDeviceVulkan12Properties, shaderDenormFlushToZeroFloat64),
		OFFSET_TABLE_ENTRY(VkPhysicalDeviceVulkan12Properties, shaderRoundingModeRTEFloat16),
		OFFSET_TABLE_ENTRY(VkPhysicalDeviceVulkan12Properties, shaderRoundingModeRTEFloat32),
		OFFSET_TABLE_ENTRY(VkPhysicalDeviceVulkan12Properties, shaderRoundingModeRTEFloat64),
		OFFSET_TABLE_ENTRY(VkPhysicalDeviceVulkan12Properties, shaderRoundingModeRTZFloat16),
		OFFSET_TABLE_ENTRY(VkPhysicalDeviceVulkan12Properties, shaderRoundingModeRTZFloat32),
		OFFSET_TABLE_ENTRY(VkPhysicalDeviceVulkan12Properties, shaderRoundingModeRTZFloat64),

		// VkPhysicalDeviceDescriptorIndexingProperties
		OFFSET_TABLE_ENTRY(VkPhysicalDeviceVulkan12Properties, maxUpdateAfterBindDescriptorsInAllPools),
		OFFSET_TABLE_ENTRY(VkPhysicalDeviceVulkan12Properties, shaderUniformBufferArrayNonUniformIndexingNative),
		OFFSET_TABLE_ENTRY(VkPhysicalDeviceVulkan12Properties, shaderSampledImageArrayNonUniformIndexingNative),
		OFFSET_TABLE_ENTRY(VkPhysicalDeviceVulkan12Properties, shaderStorageBufferArrayNonUniformIndexingNative),
		OFFSET_TABLE_ENTRY(VkPhysicalDeviceVulkan12Properties, shaderStorageImageArrayNonUniformIndexingNative),
		OFFSET_TABLE_ENTRY(VkPhysicalDeviceVulkan12Properties, shaderInputAttachmentArrayNonUniformIndexingNative),
		OFFSET_TABLE_ENTRY(VkPhysicalDeviceVulkan12Properties, robustBufferAccessUpdateAfterBind),
		OFFSET_TABLE_ENTRY(VkPhysicalDeviceVulkan12Properties, quadDivergentImplicitLod),
		OFFSET_TABLE_ENTRY(VkPhysicalDeviceVulkan12Properties, maxPerStageDescriptorUpdateAfterBindSamplers),
		OFFSET_TABLE_ENTRY(VkPhysicalDeviceVulkan12Properties, maxPerStageDescriptorUpdateAfterBindUniformBuffers),
		OFFSET_TABLE_ENTRY(VkPhysicalDeviceVulkan12Properties, maxPerStageDescriptorUpdateAfterBindStorageBuffers),
		OFFSET_TABLE_ENTRY(VkPhysicalDeviceVulkan12Properties, maxPerStageDescriptorUpdateAfterBindSampledImages),
		OFFSET_TABLE_ENTRY(VkPhysicalDeviceVulkan12Properties, maxPerStageDescriptorUpdateAfterBindStorageImages),
		OFFSET_TABLE_ENTRY(VkPhysicalDeviceVulkan12Properties, maxPerStageDescriptorUpdateAfterBindInputAttachments),
		OFFSET_TABLE_ENTRY(VkPhysicalDeviceVulkan12Properties, maxPerStageUpdateAfterBindResources),
		OFFSET_TABLE_ENTRY(VkPhysicalDeviceVulkan12Properties, maxDescriptorSetUpdateAfterBindSamplers),
		OFFSET_TABLE_ENTRY(VkPhysicalDeviceVulkan12Properties, maxDescriptorSetUpdateAfterBindUniformBuffers),
		OFFSET_TABLE_ENTRY(VkPhysicalDeviceVulkan12Properties, maxDescriptorSetUpdateAfterBindUniformBuffersDynamic),
		OFFSET_TABLE_ENTRY(VkPhysicalDeviceVulkan12Properties, maxDescriptorSetUpdateAfterBindStorageBuffers),
		OFFSET_TABLE_ENTRY(VkPhysicalDeviceVulkan12Properties, maxDescriptorSetUpdateAfterBindStorageBuffersDynamic),
		OFFSET_TABLE_ENTRY(VkPhysicalDeviceVulkan12Properties, maxDescriptorSetUpdateAfterBindSampledImages),
		OFFSET_TABLE_ENTRY(VkPhysicalDeviceVulkan12Properties, maxDescriptorSetUpdateAfterBindStorageImages),
		OFFSET_TABLE_ENTRY(VkPhysicalDeviceVulkan12Properties, maxDescriptorSetUpdateAfterBindInputAttachments),

		// VkPhysicalDeviceDepthStencilResolveProperties
		OFFSET_TABLE_ENTRY(VkPhysicalDeviceVulkan12Properties, supportedDepthResolveModes),
		OFFSET_TABLE_ENTRY(VkPhysicalDeviceVulkan12Properties, supportedStencilResolveModes),
		OFFSET_TABLE_ENTRY(VkPhysicalDeviceVulkan12Properties, independentResolveNone),
		OFFSET_TABLE_ENTRY(VkPhysicalDeviceVulkan12Properties, independentResolve),

		// VkPhysicalDeviceSamplerFilterMinmaxProperties
		OFFSET_TABLE_ENTRY(VkPhysicalDeviceVulkan12Properties, filterMinmaxSingleComponentFormats),
		OFFSET_TABLE_ENTRY(VkPhysicalDeviceVulkan12Properties, filterMinmaxImageComponentMapping),

		// VkPhysicalDeviceTimelineSemaphoreProperties
		OFFSET_TABLE_ENTRY(VkPhysicalDeviceVulkan12Properties, maxTimelineSemaphoreValueDifference),

		// None
		OFFSET_TABLE_ENTRY(VkPhysicalDeviceVulkan12Properties, framebufferIntegerColorSampleCounts),
		{ 0, 0 }
	};
	TestLog&										log											= context.getTestContext().getLog();
	const CustomInstance							instance									(createCustomInstanceWithExtension(context, "VK_KHR_get_physical_device_properties2"));
	const InstanceDriver&							vki											= instance.getDriver();
	const VkPhysicalDevice							physicalDevice								(chooseDevice(vki, instance, context.getTestContext().getCommandLine()));
	const deUint32									vulkan11PropertiesBufferSize				= sizeof(VkPhysicalDeviceVulkan11Properties) + GUARD_SIZE;
	const deUint32									vulkan12PropertiesBufferSize				= sizeof(VkPhysicalDeviceVulkan12Properties) + GUARD_SIZE;
	VkPhysicalDeviceProperties2						extProperties;
	deUint8											buffer11a[vulkan11PropertiesBufferSize];
	deUint8											buffer11b[vulkan11PropertiesBufferSize];
	deUint8											buffer12a[vulkan12PropertiesBufferSize];
	deUint8											buffer12b[vulkan12PropertiesBufferSize];
	const int										count										= 2u;
	VkPhysicalDeviceVulkan11Properties*				vulkan11Properties[count]					= { (VkPhysicalDeviceVulkan11Properties*)(buffer11a), (VkPhysicalDeviceVulkan11Properties*)(buffer11b)};
	VkPhysicalDeviceVulkan12Properties*				vulkan12Properties[count]					= { (VkPhysicalDeviceVulkan12Properties*)(buffer12a), (VkPhysicalDeviceVulkan12Properties*)(buffer12b)};

	if (!context.contextSupports(vk::ApiVersion(0, 1, 2, 0)))
		TCU_THROW(NotSupportedError, "At least Vulkan 1.2 required to run test");

	deMemset(buffer11a, GUARD_VALUE, sizeof(buffer11a));
	deMemset(buffer11b, GUARD_VALUE, sizeof(buffer11b));
	deMemset(buffer12a, GUARD_VALUE, sizeof(buffer12a));
	deMemset(buffer12b, GUARD_VALUE, sizeof(buffer12b));

	for (int ndx = 0; ndx < count; ++ndx)
	{
		deMemset(&extProperties.properties, 0x00, sizeof(extProperties.properties));
		extProperties.sType = VK_STRUCTURE_TYPE_PHYSICAL_DEVICE_PROPERTIES_2;
		extProperties.pNext = vulkan11Properties[ndx];

		deMemset(vulkan11Properties[ndx], 0xFF * ndx, sizeof(VkPhysicalDeviceVulkan11Properties));
		vulkan11Properties[ndx]->sType = VK_STRUCTURE_TYPE_PHYSICAL_DEVICE_VULKAN_1_1_PROPERTIES;
		vulkan11Properties[ndx]->pNext = vulkan12Properties[ndx];

		deMemset(vulkan12Properties[ndx], 0xFF * ndx, sizeof(VkPhysicalDeviceVulkan12Properties));
		vulkan12Properties[ndx]->sType = VK_STRUCTURE_TYPE_PHYSICAL_DEVICE_VULKAN_1_2_PROPERTIES;
		vulkan12Properties[ndx]->pNext = DE_NULL;

		vki.getPhysicalDeviceProperties2(physicalDevice, &extProperties);
	}

	log << TestLog::Message << *vulkan11Properties[0] << TestLog::EndMessage;
	log << TestLog::Message << *vulkan12Properties[0] << TestLog::EndMessage;

	if (!validateStructsWithGuard(properties11OffsetTable, vulkan11Properties, GUARD_VALUE, GUARD_SIZE))
	{
		log << TestLog::Message << "deviceProperties - VkPhysicalDeviceVulkan11Properties initialization failure" << TestLog::EndMessage;

		return tcu::TestStatus::fail("VkPhysicalDeviceVulkan11Properties initialization failure");
	}

	if (!validateStructsWithGuard(properties12OffsetTable, vulkan12Properties, GUARD_VALUE, GUARD_SIZE) ||
		strncmp(vulkan12Properties[0]->driverName, vulkan12Properties[1]->driverName, VK_MAX_DRIVER_NAME_SIZE) != 0 ||
		strncmp(vulkan12Properties[0]->driverInfo, vulkan12Properties[1]->driverInfo, VK_MAX_DRIVER_INFO_SIZE) != 0 )
	{
		log << TestLog::Message << "deviceProperties - VkPhysicalDeviceVulkan12Properties initialization failure" << TestLog::EndMessage;

		return tcu::TestStatus::fail("VkPhysicalDeviceVulkan12Properties initialization failure");
	}

	return tcu::TestStatus::pass("Querying Vulkan 1.2 device properties succeeded");
}

#ifndef CTS_USES_VULKANSC
tcu::TestStatus devicePropertiesVulkan13 (Context& context)
{
	using namespace ValidateQueryBits;

	const QueryMemberTableEntry			properties13OffsetTable[] =
	{
		// VkPhysicalDeviceSubgroupSizeControlProperties
		OFFSET_TABLE_ENTRY(VkPhysicalDeviceVulkan13Properties, minSubgroupSize),
		OFFSET_TABLE_ENTRY(VkPhysicalDeviceVulkan13Properties, maxSubgroupSize),
		OFFSET_TABLE_ENTRY(VkPhysicalDeviceVulkan13Properties, maxComputeWorkgroupSubgroups),
		OFFSET_TABLE_ENTRY(VkPhysicalDeviceVulkan13Properties, requiredSubgroupSizeStages),

		// VkPhysicalDeviceInlineUniformBlockProperties
		OFFSET_TABLE_ENTRY(VkPhysicalDeviceVulkan13Properties, maxInlineUniformBlockSize),
		OFFSET_TABLE_ENTRY(VkPhysicalDeviceVulkan13Properties, maxPerStageDescriptorInlineUniformBlocks),
		OFFSET_TABLE_ENTRY(VkPhysicalDeviceVulkan13Properties, maxPerStageDescriptorUpdateAfterBindInlineUniformBlocks),
		OFFSET_TABLE_ENTRY(VkPhysicalDeviceVulkan13Properties, maxDescriptorSetInlineUniformBlocks),
		OFFSET_TABLE_ENTRY(VkPhysicalDeviceVulkan13Properties, maxDescriptorSetUpdateAfterBindInlineUniformBlocks),

		// None
		OFFSET_TABLE_ENTRY(VkPhysicalDeviceVulkan13Properties, maxInlineUniformTotalSize),

		// VkPhysicalDeviceShaderIntegerDotProductProperties
		OFFSET_TABLE_ENTRY(VkPhysicalDeviceVulkan13Properties, integerDotProduct8BitUnsignedAccelerated),
		OFFSET_TABLE_ENTRY(VkPhysicalDeviceVulkan13Properties, integerDotProduct8BitSignedAccelerated),
		OFFSET_TABLE_ENTRY(VkPhysicalDeviceVulkan13Properties, integerDotProduct8BitMixedSignednessAccelerated),
		OFFSET_TABLE_ENTRY(VkPhysicalDeviceVulkan13Properties, integerDotProduct4x8BitPackedUnsignedAccelerated),
		OFFSET_TABLE_ENTRY(VkPhysicalDeviceVulkan13Properties, integerDotProduct4x8BitPackedSignedAccelerated),
		OFFSET_TABLE_ENTRY(VkPhysicalDeviceVulkan13Properties, integerDotProduct4x8BitPackedMixedSignednessAccelerated),
		OFFSET_TABLE_ENTRY(VkPhysicalDeviceVulkan13Properties, integerDotProduct16BitUnsignedAccelerated),
		OFFSET_TABLE_ENTRY(VkPhysicalDeviceVulkan13Properties, integerDotProduct16BitSignedAccelerated),
		OFFSET_TABLE_ENTRY(VkPhysicalDeviceVulkan13Properties, integerDotProduct16BitMixedSignednessAccelerated),
		OFFSET_TABLE_ENTRY(VkPhysicalDeviceVulkan13Properties, integerDotProduct32BitUnsignedAccelerated),
		OFFSET_TABLE_ENTRY(VkPhysicalDeviceVulkan13Properties, integerDotProduct32BitSignedAccelerated),
		OFFSET_TABLE_ENTRY(VkPhysicalDeviceVulkan13Properties, integerDotProduct32BitMixedSignednessAccelerated),
		OFFSET_TABLE_ENTRY(VkPhysicalDeviceVulkan13Properties, integerDotProduct64BitUnsignedAccelerated),
		OFFSET_TABLE_ENTRY(VkPhysicalDeviceVulkan13Properties, integerDotProduct64BitSignedAccelerated),
		OFFSET_TABLE_ENTRY(VkPhysicalDeviceVulkan13Properties, integerDotProduct64BitMixedSignednessAccelerated),
		OFFSET_TABLE_ENTRY(VkPhysicalDeviceVulkan13Properties, integerDotProductAccumulatingSaturating8BitUnsignedAccelerated),
		OFFSET_TABLE_ENTRY(VkPhysicalDeviceVulkan13Properties, integerDotProductAccumulatingSaturating8BitSignedAccelerated),
		OFFSET_TABLE_ENTRY(VkPhysicalDeviceVulkan13Properties, integerDotProductAccumulatingSaturating8BitMixedSignednessAccelerated),
		OFFSET_TABLE_ENTRY(VkPhysicalDeviceVulkan13Properties, integerDotProductAccumulatingSaturating4x8BitPackedUnsignedAccelerated),
		OFFSET_TABLE_ENTRY(VkPhysicalDeviceVulkan13Properties, integerDotProductAccumulatingSaturating4x8BitPackedSignedAccelerated),
		OFFSET_TABLE_ENTRY(VkPhysicalDeviceVulkan13Properties, integerDotProductAccumulatingSaturating4x8BitPackedMixedSignednessAccelerated),
		OFFSET_TABLE_ENTRY(VkPhysicalDeviceVulkan13Properties, integerDotProductAccumulatingSaturating16BitUnsignedAccelerated),
		OFFSET_TABLE_ENTRY(VkPhysicalDeviceVulkan13Properties, integerDotProductAccumulatingSaturating16BitSignedAccelerated),
		OFFSET_TABLE_ENTRY(VkPhysicalDeviceVulkan13Properties, integerDotProductAccumulatingSaturating16BitMixedSignednessAccelerated),
		OFFSET_TABLE_ENTRY(VkPhysicalDeviceVulkan13Properties, integerDotProductAccumulatingSaturating32BitUnsignedAccelerated),
		OFFSET_TABLE_ENTRY(VkPhysicalDeviceVulkan13Properties, integerDotProductAccumulatingSaturating32BitSignedAccelerated),
		OFFSET_TABLE_ENTRY(VkPhysicalDeviceVulkan13Properties, integerDotProductAccumulatingSaturating32BitMixedSignednessAccelerated),
		OFFSET_TABLE_ENTRY(VkPhysicalDeviceVulkan13Properties, integerDotProductAccumulatingSaturating64BitUnsignedAccelerated),
		OFFSET_TABLE_ENTRY(VkPhysicalDeviceVulkan13Properties, integerDotProductAccumulatingSaturating64BitSignedAccelerated),
		OFFSET_TABLE_ENTRY(VkPhysicalDeviceVulkan13Properties, integerDotProductAccumulatingSaturating64BitMixedSignednessAccelerated),

		// VkPhysicalDeviceTexelBufferAlignmentProperties
		OFFSET_TABLE_ENTRY(VkPhysicalDeviceVulkan13Properties, storageTexelBufferOffsetAlignmentBytes),
		OFFSET_TABLE_ENTRY(VkPhysicalDeviceVulkan13Properties, storageTexelBufferOffsetSingleTexelAlignment),
		OFFSET_TABLE_ENTRY(VkPhysicalDeviceVulkan13Properties, uniformTexelBufferOffsetAlignmentBytes),
		OFFSET_TABLE_ENTRY(VkPhysicalDeviceVulkan13Properties, uniformTexelBufferOffsetSingleTexelAlignment),

		// VkPhysicalDeviceMaintenance4Properties
		OFFSET_TABLE_ENTRY(VkPhysicalDeviceVulkan13Properties, maxBufferSize),
		{ 0, 0 }
	};

	TestLog&										log											= context.getTestContext().getLog();
	const VkPhysicalDevice							physicalDevice								= context.getPhysicalDevice();
	const CustomInstance							instance									(createCustomInstanceWithExtension(context, "VK_KHR_get_physical_device_properties2"));
	const InstanceDriver&							vki											= instance.getDriver();
	const deUint32									vulkan13PropertiesBufferSize				= sizeof(VkPhysicalDeviceVulkan13Properties) + GUARD_SIZE;
	VkPhysicalDeviceProperties2						extProperties;
	deUint8											buffer13a[vulkan13PropertiesBufferSize];
	deUint8											buffer13b[vulkan13PropertiesBufferSize];
	const int										count										= 2u;
	VkPhysicalDeviceVulkan13Properties*				vulkan13Properties[count]					= { (VkPhysicalDeviceVulkan13Properties*)(buffer13a), (VkPhysicalDeviceVulkan13Properties*)(buffer13b)};

	if (!context.contextSupports(vk::ApiVersion(0, 1, 3, 0)))
		TCU_THROW(NotSupportedError, "At least Vulkan 1.3 required to run test");

	deMemset(buffer13a, GUARD_VALUE, sizeof(buffer13a));
	deMemset(buffer13b, GUARD_VALUE, sizeof(buffer13b));

	for (int ndx = 0; ndx < count; ++ndx)
	{
		deMemset(&extProperties.properties, 0x00, sizeof(extProperties.properties));
		extProperties.sType = VK_STRUCTURE_TYPE_PHYSICAL_DEVICE_PROPERTIES_2;
		extProperties.pNext = vulkan13Properties[ndx];

		deMemset(vulkan13Properties[ndx], 0xFF * ndx, sizeof(VkPhysicalDeviceVulkan13Properties));
		vulkan13Properties[ndx]->sType = VK_STRUCTURE_TYPE_PHYSICAL_DEVICE_VULKAN_1_3_PROPERTIES;
		vulkan13Properties[ndx]->pNext = DE_NULL;

		vki.getPhysicalDeviceProperties2(physicalDevice, &extProperties);
	}

	log << TestLog::Message << *vulkan13Properties[0] << TestLog::EndMessage;

	if (!validateStructsWithGuard(properties13OffsetTable, vulkan13Properties, GUARD_VALUE, GUARD_SIZE))
	{
		log << TestLog::Message << "deviceProperties - VkPhysicalDeviceVulkan13Properties initialization failure" << TestLog::EndMessage;

		return tcu::TestStatus::fail("VkPhysicalDeviceVulkan13Properties initialization failure");
	}

	return tcu::TestStatus::pass("Querying Vulkan 1.3 device properties succeeded");
}
#endif // CTS_USES_VULKANSC

tcu::TestStatus deviceFeatureExtensionsConsistencyVulkan12(Context& context)
{
	TestLog&											log										= context.getTestContext().getLog();
	const CustomInstance								instance								(createCustomInstanceWithExtension(context, "VK_KHR_get_physical_device_properties2"));
	const InstanceDriver&								vki										= instance.getDriver();
	const VkPhysicalDevice								physicalDevice							(chooseDevice(vki, instance, context.getTestContext().getCommandLine()));

	if (!context.contextSupports(vk::ApiVersion(0, 1, 2, 0)))
		TCU_THROW(NotSupportedError, "At least Vulkan 1.2 required to run test");

	VkPhysicalDeviceVulkan12Features					vulkan12Features						= initVulkanStructure();
	VkPhysicalDeviceVulkan11Features					vulkan11Features						= initVulkanStructure(&vulkan12Features);
	VkPhysicalDeviceFeatures2							extFeatures								= initVulkanStructure(&vulkan11Features);

	vki.getPhysicalDeviceFeatures2(physicalDevice, &extFeatures);

	log << TestLog::Message << vulkan11Features << TestLog::EndMessage;
	log << TestLog::Message << vulkan12Features << TestLog::EndMessage;

	// Validate if proper VkPhysicalDeviceVulkanXXFeatures fields are set when corresponding extensions are present
	std::pair<std::pair<const char*,const char*>, VkBool32> extensions2validate[] =
	{
		{ { "VK_KHR_sampler_mirror_clamp_to_edge",	"VkPhysicalDeviceVulkan12Features.samplerMirrorClampToEdge" },	vulkan12Features.samplerMirrorClampToEdge },
		{ { "VK_KHR_draw_indirect_count",			"VkPhysicalDeviceVulkan12Features.drawIndirectCount" },			vulkan12Features.drawIndirectCount },
		{ { "VK_EXT_descriptor_indexing",			"VkPhysicalDeviceVulkan12Features.descriptorIndexing" },		vulkan12Features.descriptorIndexing },
		{ { "VK_EXT_sampler_filter_minmax",			"VkPhysicalDeviceVulkan12Features.samplerFilterMinmax" },		vulkan12Features.samplerFilterMinmax },
		{ { "VK_EXT_shader_viewport_index_layer",	"VkPhysicalDeviceVulkan12Features.shaderOutputViewportIndex" },	vulkan12Features.shaderOutputViewportIndex },
		{ { "VK_EXT_shader_viewport_index_layer",	"VkPhysicalDeviceVulkan12Features.shaderOutputLayer" },			vulkan12Features.shaderOutputLayer }
	};
	vector<VkExtensionProperties> extensionProperties = enumerateDeviceExtensionProperties(vki, physicalDevice, DE_NULL);
	for (const auto& ext : extensions2validate)
		if (checkExtension(extensionProperties, ext.first.first) && !ext.second)
			TCU_FAIL(string("Mismatch between extension ") + ext.first.first + " and " + ext.first.second);

	// collect all extension features
	{
		VkPhysicalDevice16BitStorageFeatures				device16BitStorageFeatures				= initVulkanStructure();
		VkPhysicalDeviceMultiviewFeatures					deviceMultiviewFeatures					= initVulkanStructure(&device16BitStorageFeatures);
		VkPhysicalDeviceProtectedMemoryFeatures				protectedMemoryFeatures					= initVulkanStructure(&deviceMultiviewFeatures);
		VkPhysicalDeviceSamplerYcbcrConversionFeatures		samplerYcbcrConversionFeatures			= initVulkanStructure(&protectedMemoryFeatures);
		VkPhysicalDeviceShaderDrawParametersFeatures		shaderDrawParametersFeatures			= initVulkanStructure(&samplerYcbcrConversionFeatures);
		VkPhysicalDeviceVariablePointersFeatures			variablePointerFeatures					= initVulkanStructure(&shaderDrawParametersFeatures);
		VkPhysicalDevice8BitStorageFeatures					device8BitStorageFeatures				= initVulkanStructure(&variablePointerFeatures);
		VkPhysicalDeviceShaderAtomicInt64Features			shaderAtomicInt64Features				= initVulkanStructure(&device8BitStorageFeatures);
		VkPhysicalDeviceShaderFloat16Int8Features			shaderFloat16Int8Features				= initVulkanStructure(&shaderAtomicInt64Features);
		VkPhysicalDeviceDescriptorIndexingFeatures			descriptorIndexingFeatures				= initVulkanStructure(&shaderFloat16Int8Features);
		VkPhysicalDeviceScalarBlockLayoutFeatures			scalarBlockLayoutFeatures				= initVulkanStructure(&descriptorIndexingFeatures);
		VkPhysicalDeviceImagelessFramebufferFeatures		imagelessFramebufferFeatures			= initVulkanStructure(&scalarBlockLayoutFeatures);
		VkPhysicalDeviceUniformBufferStandardLayoutFeatures	uniformBufferStandardLayoutFeatures		= initVulkanStructure(&imagelessFramebufferFeatures);
		VkPhysicalDeviceShaderSubgroupExtendedTypesFeatures	shaderSubgroupExtendedTypesFeatures		= initVulkanStructure(&uniformBufferStandardLayoutFeatures);
		VkPhysicalDeviceSeparateDepthStencilLayoutsFeatures	separateDepthStencilLayoutsFeatures		= initVulkanStructure(&shaderSubgroupExtendedTypesFeatures);
		VkPhysicalDeviceHostQueryResetFeatures				hostQueryResetFeatures					= initVulkanStructure(&separateDepthStencilLayoutsFeatures);
		VkPhysicalDeviceTimelineSemaphoreFeatures			timelineSemaphoreFeatures				= initVulkanStructure(&hostQueryResetFeatures);
		VkPhysicalDeviceBufferDeviceAddressFeatures			bufferDeviceAddressFeatures				= initVulkanStructure(&timelineSemaphoreFeatures);
		VkPhysicalDeviceVulkanMemoryModelFeatures			vulkanMemoryModelFeatures				= initVulkanStructure(&bufferDeviceAddressFeatures);
		extFeatures = initVulkanStructure(&vulkanMemoryModelFeatures);

		vki.getPhysicalDeviceFeatures2(physicalDevice, &extFeatures);

		log << TestLog::Message << extFeatures << TestLog::EndMessage;
		log << TestLog::Message << device16BitStorageFeatures << TestLog::EndMessage;
		log << TestLog::Message << deviceMultiviewFeatures << TestLog::EndMessage;
		log << TestLog::Message << protectedMemoryFeatures << TestLog::EndMessage;
		log << TestLog::Message << samplerYcbcrConversionFeatures << TestLog::EndMessage;
		log << TestLog::Message << shaderDrawParametersFeatures << TestLog::EndMessage;
		log << TestLog::Message << variablePointerFeatures << TestLog::EndMessage;
		log << TestLog::Message << device8BitStorageFeatures << TestLog::EndMessage;
		log << TestLog::Message << shaderAtomicInt64Features << TestLog::EndMessage;
		log << TestLog::Message << shaderFloat16Int8Features << TestLog::EndMessage;
		log << TestLog::Message << descriptorIndexingFeatures << TestLog::EndMessage;
		log << TestLog::Message << scalarBlockLayoutFeatures << TestLog::EndMessage;
		log << TestLog::Message << imagelessFramebufferFeatures << TestLog::EndMessage;
		log << TestLog::Message << uniformBufferStandardLayoutFeatures << TestLog::EndMessage;
		log << TestLog::Message << shaderSubgroupExtendedTypesFeatures << TestLog::EndMessage;
		log << TestLog::Message << separateDepthStencilLayoutsFeatures << TestLog::EndMessage;
		log << TestLog::Message << hostQueryResetFeatures << TestLog::EndMessage;
		log << TestLog::Message << timelineSemaphoreFeatures << TestLog::EndMessage;
		log << TestLog::Message << bufferDeviceAddressFeatures << TestLog::EndMessage;
		log << TestLog::Message << vulkanMemoryModelFeatures << TestLog::EndMessage;

		if ((	device16BitStorageFeatures.storageBuffer16BitAccess				!= vulkan11Features.storageBuffer16BitAccess ||
				device16BitStorageFeatures.uniformAndStorageBuffer16BitAccess	!= vulkan11Features.uniformAndStorageBuffer16BitAccess ||
				device16BitStorageFeatures.storagePushConstant16				!= vulkan11Features.storagePushConstant16 ||
				device16BitStorageFeatures.storageInputOutput16					!= vulkan11Features.storageInputOutput16 ))
		{
			TCU_FAIL("Mismatch between VkPhysicalDevice16BitStorageFeatures and VkPhysicalDeviceVulkan11Features");
		}

		if ((	deviceMultiviewFeatures.multiview					!= vulkan11Features.multiview ||
				deviceMultiviewFeatures.multiviewGeometryShader		!= vulkan11Features.multiviewGeometryShader ||
				deviceMultiviewFeatures.multiviewTessellationShader	!= vulkan11Features.multiviewTessellationShader ))
		{
			TCU_FAIL("Mismatch between VkPhysicalDeviceMultiviewFeatures and VkPhysicalDeviceVulkan11Features");
		}

		if (	(protectedMemoryFeatures.protectedMemory	!= vulkan11Features.protectedMemory ))
		{
			TCU_FAIL("Mismatch between VkPhysicalDeviceProtectedMemoryFeatures and VkPhysicalDeviceVulkan11Features");
		}

		if (	(samplerYcbcrConversionFeatures.samplerYcbcrConversion	!= vulkan11Features.samplerYcbcrConversion ))
		{
			TCU_FAIL("Mismatch between VkPhysicalDeviceSamplerYcbcrConversionFeatures and VkPhysicalDeviceVulkan11Features");
		}

		if (	(shaderDrawParametersFeatures.shaderDrawParameters	!= vulkan11Features.shaderDrawParameters ))
		{
			TCU_FAIL("Mismatch between VkPhysicalDeviceShaderDrawParametersFeatures and VkPhysicalDeviceVulkan11Features");
		}

		if ((	variablePointerFeatures.variablePointersStorageBuffer	!= vulkan11Features.variablePointersStorageBuffer ||
				variablePointerFeatures.variablePointers				!= vulkan11Features.variablePointers))
		{
			TCU_FAIL("Mismatch between VkPhysicalDeviceVariablePointersFeatures and VkPhysicalDeviceVulkan11Features");
		}

		if ((	device8BitStorageFeatures.storageBuffer8BitAccess			!= vulkan12Features.storageBuffer8BitAccess ||
				device8BitStorageFeatures.uniformAndStorageBuffer8BitAccess	!= vulkan12Features.uniformAndStorageBuffer8BitAccess ||
				device8BitStorageFeatures.storagePushConstant8				!= vulkan12Features.storagePushConstant8 ))
		{
			TCU_FAIL("Mismatch between VkPhysicalDevice8BitStorageFeatures and VkPhysicalDeviceVulkan12Features");
		}

		if ((	shaderAtomicInt64Features.shaderBufferInt64Atomics != vulkan12Features.shaderBufferInt64Atomics ||
				shaderAtomicInt64Features.shaderSharedInt64Atomics != vulkan12Features.shaderSharedInt64Atomics ))
		{
			TCU_FAIL("Mismatch between VkPhysicalDeviceShaderAtomicInt64Features and VkPhysicalDeviceVulkan12Features");
		}

		if ((	shaderFloat16Int8Features.shaderFloat16	!= vulkan12Features.shaderFloat16 ||
				shaderFloat16Int8Features.shaderInt8		!= vulkan12Features.shaderInt8 ))
		{
			TCU_FAIL("Mismatch between VkPhysicalDeviceShaderFloat16Int8Features and VkPhysicalDeviceVulkan12Features");
		}

		if ((vulkan12Features.descriptorIndexing) &&
			(	descriptorIndexingFeatures.shaderInputAttachmentArrayDynamicIndexing			!= vulkan12Features.shaderInputAttachmentArrayDynamicIndexing ||
				descriptorIndexingFeatures.shaderUniformTexelBufferArrayDynamicIndexing			!= vulkan12Features.shaderUniformTexelBufferArrayDynamicIndexing ||
				descriptorIndexingFeatures.shaderStorageTexelBufferArrayDynamicIndexing			!= vulkan12Features.shaderStorageTexelBufferArrayDynamicIndexing ||
				descriptorIndexingFeatures.shaderUniformBufferArrayNonUniformIndexing			!= vulkan12Features.shaderUniformBufferArrayNonUniformIndexing ||
				descriptorIndexingFeatures.shaderSampledImageArrayNonUniformIndexing			!= vulkan12Features.shaderSampledImageArrayNonUniformIndexing ||
				descriptorIndexingFeatures.shaderStorageBufferArrayNonUniformIndexing			!= vulkan12Features.shaderStorageBufferArrayNonUniformIndexing ||
				descriptorIndexingFeatures.shaderStorageImageArrayNonUniformIndexing			!= vulkan12Features.shaderStorageImageArrayNonUniformIndexing ||
				descriptorIndexingFeatures.shaderInputAttachmentArrayNonUniformIndexing			!= vulkan12Features.shaderInputAttachmentArrayNonUniformIndexing ||
				descriptorIndexingFeatures.shaderUniformTexelBufferArrayNonUniformIndexing		!= vulkan12Features.shaderUniformTexelBufferArrayNonUniformIndexing ||
				descriptorIndexingFeatures.shaderStorageTexelBufferArrayNonUniformIndexing		!= vulkan12Features.shaderStorageTexelBufferArrayNonUniformIndexing ||
				descriptorIndexingFeatures.descriptorBindingUniformBufferUpdateAfterBind		!= vulkan12Features.descriptorBindingUniformBufferUpdateAfterBind ||
				descriptorIndexingFeatures.descriptorBindingSampledImageUpdateAfterBind			!= vulkan12Features.descriptorBindingSampledImageUpdateAfterBind ||
				descriptorIndexingFeatures.descriptorBindingStorageImageUpdateAfterBind			!= vulkan12Features.descriptorBindingStorageImageUpdateAfterBind ||
				descriptorIndexingFeatures.descriptorBindingStorageBufferUpdateAfterBind		!= vulkan12Features.descriptorBindingStorageBufferUpdateAfterBind ||
				descriptorIndexingFeatures.descriptorBindingUniformTexelBufferUpdateAfterBind	!= vulkan12Features.descriptorBindingUniformTexelBufferUpdateAfterBind ||
				descriptorIndexingFeatures.descriptorBindingStorageTexelBufferUpdateAfterBind	!= vulkan12Features.descriptorBindingStorageTexelBufferUpdateAfterBind ||
				descriptorIndexingFeatures.descriptorBindingUpdateUnusedWhilePending			!= vulkan12Features.descriptorBindingUpdateUnusedWhilePending ||
				descriptorIndexingFeatures.descriptorBindingPartiallyBound						!= vulkan12Features.descriptorBindingPartiallyBound ||
				descriptorIndexingFeatures.descriptorBindingVariableDescriptorCount				!= vulkan12Features.descriptorBindingVariableDescriptorCount ||
				descriptorIndexingFeatures.runtimeDescriptorArray								!= vulkan12Features.runtimeDescriptorArray ))
		{
			TCU_FAIL("Mismatch between VkPhysicalDeviceDescriptorIndexingFeatures and VkPhysicalDeviceVulkan12Features");
		}

		if ((	scalarBlockLayoutFeatures.scalarBlockLayout != vulkan12Features.scalarBlockLayout ))
		{
			TCU_FAIL("Mismatch between VkPhysicalDeviceScalarBlockLayoutFeatures and VkPhysicalDeviceVulkan12Features");
		}

		if ((	imagelessFramebufferFeatures.imagelessFramebuffer != vulkan12Features.imagelessFramebuffer ))
		{
			TCU_FAIL("Mismatch between VkPhysicalDeviceImagelessFramebufferFeatures and VkPhysicalDeviceVulkan12Features");
		}

		if ((	uniformBufferStandardLayoutFeatures.uniformBufferStandardLayout != vulkan12Features.uniformBufferStandardLayout ))
		{
			TCU_FAIL("Mismatch between VkPhysicalDeviceUniformBufferStandardLayoutFeatures and VkPhysicalDeviceVulkan12Features");
		}

		if ((	shaderSubgroupExtendedTypesFeatures.shaderSubgroupExtendedTypes != vulkan12Features.shaderSubgroupExtendedTypes ))
		{
			TCU_FAIL("Mismatch between VkPhysicalDeviceShaderSubgroupExtendedTypesFeatures and VkPhysicalDeviceVulkan12Features");
		}

		if ((	separateDepthStencilLayoutsFeatures.separateDepthStencilLayouts != vulkan12Features.separateDepthStencilLayouts ))
		{
			TCU_FAIL("Mismatch between VkPhysicalDeviceSeparateDepthStencilLayoutsFeatures and VkPhysicalDeviceVulkan12Features");
		}

		if ((	hostQueryResetFeatures.hostQueryReset != vulkan12Features.hostQueryReset ))
		{
			TCU_FAIL("Mismatch between VkPhysicalDeviceHostQueryResetFeatures and VkPhysicalDeviceVulkan12Features");
		}

		if ((	timelineSemaphoreFeatures.timelineSemaphore != vulkan12Features.timelineSemaphore ))
		{
			TCU_FAIL("Mismatch between VkPhysicalDeviceTimelineSemaphoreFeatures and VkPhysicalDeviceVulkan12Features");
		}

		if ((	bufferDeviceAddressFeatures.bufferDeviceAddress					!= vulkan12Features.bufferDeviceAddress ||
				bufferDeviceAddressFeatures.bufferDeviceAddressCaptureReplay	!= vulkan12Features.bufferDeviceAddressCaptureReplay ||
				bufferDeviceAddressFeatures.bufferDeviceAddressMultiDevice		!= vulkan12Features.bufferDeviceAddressMultiDevice ))
		{
			TCU_FAIL("Mismatch between VkPhysicalDeviceBufferDeviceAddressFeatures and VkPhysicalDeviceVulkan12Features");
		}

		if ((	vulkanMemoryModelFeatures.vulkanMemoryModel								!= vulkan12Features.vulkanMemoryModel ||
				vulkanMemoryModelFeatures.vulkanMemoryModelDeviceScope					!= vulkan12Features.vulkanMemoryModelDeviceScope ||
				vulkanMemoryModelFeatures.vulkanMemoryModelAvailabilityVisibilityChains	!= vulkan12Features.vulkanMemoryModelAvailabilityVisibilityChains ))
		{
			TCU_FAIL("Mismatch between VkPhysicalDeviceVulkanMemoryModelFeatures and VkPhysicalDeviceVulkan12Features");
		}
	}

	return tcu::TestStatus::pass("Vulkan 1.2 device features are consistent with extensions");
}

#ifndef CTS_USES_VULKANSC
tcu::TestStatus deviceFeatureExtensionsConsistencyVulkan13(Context& context)
{
	TestLog&							log					= context.getTestContext().getLog();
	const VkPhysicalDevice				physicalDevice		= context.getPhysicalDevice();
	const CustomInstance				instance			= createCustomInstanceWithExtension(context, "VK_KHR_get_physical_device_properties2");
	const InstanceDriver&				vki					= instance.getDriver();

	if (!context.contextSupports(vk::ApiVersion(0, 1, 3, 0)))
		TCU_THROW(NotSupportedError, "At least Vulkan 1.3 required to run test");

	VkPhysicalDeviceVulkan13Features					vulkan13Features				= initVulkanStructure();
	VkPhysicalDeviceFeatures2							extFeatures						= initVulkanStructure(&vulkan13Features);

	vki.getPhysicalDeviceFeatures2(physicalDevice, &extFeatures);

	log << TestLog::Message << vulkan13Features << TestLog::EndMessage;

	// Validate if required VkPhysicalDeviceVulkan13Features fields are set
	std::pair<const char*, VkBool32> features2validate[]
	{
		{ { "VkPhysicalDeviceVulkan13Features.robustImageAccess" },										vulkan13Features.robustImageAccess },
		{ { "VkPhysicalDeviceVulkan13Features.inlineUniformBlock" },									vulkan13Features.inlineUniformBlock },
		{ { "VkPhysicalDeviceVulkan13Features.pipelineCreationCacheControl" },							vulkan13Features.pipelineCreationCacheControl },
		{ { "VkPhysicalDeviceVulkan13Features.privateData" },											vulkan13Features.privateData },
		{ { "VkPhysicalDeviceVulkan13Features.shaderDemoteToHelperInvocation" },						vulkan13Features.shaderDemoteToHelperInvocation },
		{ { "VkPhysicalDeviceVulkan13Features.shaderTerminateInvocation" },								vulkan13Features.shaderTerminateInvocation },
		{ { "VkPhysicalDeviceVulkan13Features.subgroupSizeControl" },									vulkan13Features.subgroupSizeControl },
		{ { "VkPhysicalDeviceVulkan13Features.computeFullSubgroups" },									vulkan13Features.computeFullSubgroups },
		{ { "VkPhysicalDeviceVulkan13Features.synchronization2" },										vulkan13Features.synchronization2 },
		{ { "VkPhysicalDeviceVulkan13Features.shaderZeroInitializeWorkgroupMemory" },					vulkan13Features.shaderZeroInitializeWorkgroupMemory },
		{ { "VkPhysicalDeviceVulkan13Features.dynamicRendering" },										vulkan13Features.dynamicRendering },
		{ { "VkPhysicalDeviceVulkan13Features.shaderIntegerDotProduct" },								vulkan13Features.shaderIntegerDotProduct },
		{ { "VkPhysicalDeviceVulkan13Features.maintenance4" },											vulkan13Features.maintenance4 },
	};
	for (const auto& feature : features2validate)
	{
		if (!feature.second)
			TCU_FAIL(string("Required feature ") + feature.first + " is not set");
	}

	// collect all extension features
	{
		VkPhysicalDeviceImageRobustnessFeatures					imageRobustnessFeatures					= initVulkanStructure();
		VkPhysicalDeviceInlineUniformBlockFeatures				inlineUniformBlockFeatures				= initVulkanStructure(&imageRobustnessFeatures);
		VkPhysicalDevicePipelineCreationCacheControlFeatures	pipelineCreationCacheControlFeatures	= initVulkanStructure(&inlineUniformBlockFeatures);
		VkPhysicalDevicePrivateDataFeatures						privateDataFeatures						= initVulkanStructure(&pipelineCreationCacheControlFeatures);
		VkPhysicalDeviceShaderDemoteToHelperInvocationFeatures	shaderDemoteToHelperInvocationFeatures	= initVulkanStructure(&privateDataFeatures);
		VkPhysicalDeviceShaderTerminateInvocationFeatures		shaderTerminateInvocationFeatures		= initVulkanStructure(&shaderDemoteToHelperInvocationFeatures);
		VkPhysicalDeviceSubgroupSizeControlFeatures				subgroupSizeControlFeatures				= initVulkanStructure(&shaderTerminateInvocationFeatures);
		VkPhysicalDeviceSynchronization2Features				synchronization2Features				= initVulkanStructure(&subgroupSizeControlFeatures);
		VkPhysicalDeviceZeroInitializeWorkgroupMemoryFeatures	zeroInitializeWorkgroupMemoryFeatures	= initVulkanStructure(&synchronization2Features);
		VkPhysicalDeviceDynamicRenderingFeatures				dynamicRenderingFeatures				= initVulkanStructure(&zeroInitializeWorkgroupMemoryFeatures);
		VkPhysicalDeviceShaderIntegerDotProductFeatures			shaderIntegerDotProductFeatures			= initVulkanStructure(&dynamicRenderingFeatures);
		VkPhysicalDeviceMaintenance4Features					maintenance4Features					= initVulkanStructure(&shaderIntegerDotProductFeatures);

		// those two structures are part of extensions promoted in vk1.2 but now in 1.3 have required features
		VkPhysicalDeviceVulkanMemoryModelFeatures				vulkanMemoryModelFeatures				= initVulkanStructure(&maintenance4Features);
		VkPhysicalDeviceBufferDeviceAddressFeatures				bufferDeviceAddressFeatures				= initVulkanStructure(&vulkanMemoryModelFeatures);

		extFeatures = initVulkanStructure(&bufferDeviceAddressFeatures);

		vki.getPhysicalDeviceFeatures2(physicalDevice, &extFeatures);

		log << TestLog::Message << extFeatures << TestLog::EndMessage;
		log << TestLog::Message << imageRobustnessFeatures << TestLog::EndMessage;
		log << TestLog::Message << inlineUniformBlockFeatures << TestLog::EndMessage;
		log << TestLog::Message << pipelineCreationCacheControlFeatures << TestLog::EndMessage;
		log << TestLog::Message << privateDataFeatures << TestLog::EndMessage;
		log << TestLog::Message << shaderDemoteToHelperInvocationFeatures << TestLog::EndMessage;
		log << TestLog::Message << shaderTerminateInvocationFeatures << TestLog::EndMessage;
		log << TestLog::Message << subgroupSizeControlFeatures << TestLog::EndMessage;
		log << TestLog::Message << synchronization2Features << TestLog::EndMessage;
		log << TestLog::Message << zeroInitializeWorkgroupMemoryFeatures << TestLog::EndMessage;
		log << TestLog::Message << dynamicRenderingFeatures << TestLog::EndMessage;
		log << TestLog::Message << shaderIntegerDotProductFeatures << TestLog::EndMessage;
		log << TestLog::Message << maintenance4Features << TestLog::EndMessage;

		if (imageRobustnessFeatures.robustImageAccess != vulkan13Features.robustImageAccess)
			TCU_FAIL("Mismatch between VkPhysicalDeviceImageRobustnessFeatures and VkPhysicalDeviceVulkan13Features");

		if ((inlineUniformBlockFeatures.inlineUniformBlock != vulkan13Features.inlineUniformBlock) ||
			(inlineUniformBlockFeatures.descriptorBindingInlineUniformBlockUpdateAfterBind != vulkan13Features.descriptorBindingInlineUniformBlockUpdateAfterBind))
		{
			TCU_FAIL("Mismatch between VkPhysicalDeviceInlineUniformBlockFeatures and VkPhysicalDeviceVulkan13Features");
		}

		if (pipelineCreationCacheControlFeatures.pipelineCreationCacheControl != vulkan13Features.pipelineCreationCacheControl)
			TCU_FAIL("Mismatch between VkPhysicalDevicePipelineCreationCacheControlFeatures and VkPhysicalDeviceVulkan13Features");

		if (privateDataFeatures.privateData != vulkan13Features.privateData)
			TCU_FAIL("Mismatch between VkPhysicalDevicePrivateDataFeatures and VkPhysicalDeviceVulkan13Features");

		if (shaderDemoteToHelperInvocationFeatures.shaderDemoteToHelperInvocation != vulkan13Features.shaderDemoteToHelperInvocation)
			TCU_FAIL("Mismatch between VkPhysicalDeviceShaderDemoteToHelperInvocationFeatures and VkPhysicalDeviceVulkan13Features");

		if (shaderTerminateInvocationFeatures.shaderTerminateInvocation != vulkan13Features.shaderTerminateInvocation)
			TCU_FAIL("Mismatch between VkPhysicalDeviceShaderTerminateInvocationFeatures and VkPhysicalDeviceVulkan13Features");

		if ((subgroupSizeControlFeatures.subgroupSizeControl != vulkan13Features.subgroupSizeControl) ||
			(subgroupSizeControlFeatures.computeFullSubgroups != vulkan13Features.computeFullSubgroups))
		{
			TCU_FAIL("Mismatch between VkPhysicalDeviceSubgroupSizeControlFeatures and VkPhysicalDeviceVulkan13Features");
		}

		if (synchronization2Features.synchronization2 != vulkan13Features.synchronization2)
			TCU_FAIL("Mismatch between VkPhysicalDeviceSynchronization2Features and VkPhysicalDeviceVulkan13Features");

		if (zeroInitializeWorkgroupMemoryFeatures.shaderZeroInitializeWorkgroupMemory != vulkan13Features.shaderZeroInitializeWorkgroupMemory)
			TCU_FAIL("Mismatch between VkPhysicalDeviceZeroInitializeWorkgroupMemoryFeatures and VkPhysicalDeviceVulkan13Features");

		if (dynamicRenderingFeatures.dynamicRendering != vulkan13Features.dynamicRendering)
			TCU_FAIL("Mismatch between VkPhysicalDeviceDynamicRenderingFeatures and VkPhysicalDeviceVulkan13Features");

		if (shaderIntegerDotProductFeatures.shaderIntegerDotProduct != vulkan13Features.shaderIntegerDotProduct)
			TCU_FAIL("Mismatch between VkPhysicalDeviceShaderIntegerDotProductFeatures and VkPhysicalDeviceVulkan13Features");

		if (maintenance4Features.maintenance4 != vulkan13Features.maintenance4)
			TCU_FAIL("Mismatch between VkPhysicalDeviceMaintenance4Features and VkPhysicalDeviceVulkan13Features");

		// check required features from extensions that were promoted in earlier vulkan version
		if (!vulkanMemoryModelFeatures.vulkanMemoryModel)
			TCU_FAIL("vulkanMemoryModel feature from VkPhysicalDeviceVulkanMemoryModelFeatures is required");
		if (!vulkanMemoryModelFeatures.vulkanMemoryModelDeviceScope)
			TCU_FAIL("vulkanMemoryModelDeviceScope feature from VkPhysicalDeviceVulkanMemoryModelFeatures is required");
		if (!bufferDeviceAddressFeatures.bufferDeviceAddress)
			TCU_FAIL("bufferDeviceAddress feature from VkPhysicalDeviceBufferDeviceAddressFeatures is required");
	}

	return tcu::TestStatus::pass("Vulkan 1.3 device features are consistent with extensions");
}
#endif // CTS_USES_VULKANSC

tcu::TestStatus devicePropertyExtensionsConsistencyVulkan12(Context& context)
{
	TestLog&										log											= context.getTestContext().getLog();
	const CustomInstance							instance									(createCustomInstanceWithExtension(context, "VK_KHR_get_physical_device_properties2"));
	const InstanceDriver&							vki											= instance.getDriver();
	const VkPhysicalDevice							physicalDevice								(chooseDevice(vki, instance, context.getTestContext().getCommandLine()));

	if (!context.contextSupports(vk::ApiVersion(0, 1, 2, 0)))
		TCU_THROW(NotSupportedError, "At least Vulkan 1.2 required to run test");

	VkPhysicalDeviceVulkan12Properties				vulkan12Properties							= initVulkanStructure();
	VkPhysicalDeviceVulkan11Properties				vulkan11Properties							= initVulkanStructure(&vulkan12Properties);
	VkPhysicalDeviceProperties2						extProperties								= initVulkanStructure(&vulkan11Properties);

	vki.getPhysicalDeviceProperties2(physicalDevice, &extProperties);

	log << TestLog::Message << vulkan11Properties << TestLog::EndMessage;
	log << TestLog::Message << vulkan12Properties << TestLog::EndMessage;

	// Validate all fields initialized matching to extension structures
	{
		VkPhysicalDeviceIDProperties					idProperties								= initVulkanStructure();
		VkPhysicalDeviceSubgroupProperties				subgroupProperties							= initVulkanStructure(&idProperties);
		VkPhysicalDevicePointClippingProperties			pointClippingProperties						= initVulkanStructure(&subgroupProperties);
		VkPhysicalDeviceMultiviewProperties				multiviewProperties							= initVulkanStructure(&pointClippingProperties);
		VkPhysicalDeviceProtectedMemoryProperties		protectedMemoryPropertiesKHR				= initVulkanStructure(&multiviewProperties);
		VkPhysicalDeviceMaintenance3Properties			maintenance3Properties						= initVulkanStructure(&protectedMemoryPropertiesKHR);
		VkPhysicalDeviceDriverProperties				driverProperties							= initVulkanStructure(&maintenance3Properties);
		VkPhysicalDeviceFloatControlsProperties			floatControlsProperties						= initVulkanStructure(&driverProperties);
		VkPhysicalDeviceDescriptorIndexingProperties	descriptorIndexingProperties				= initVulkanStructure(&floatControlsProperties);
		VkPhysicalDeviceDepthStencilResolveProperties	depthStencilResolveProperties				= initVulkanStructure(&descriptorIndexingProperties);
		VkPhysicalDeviceSamplerFilterMinmaxProperties	samplerFilterMinmaxProperties				= initVulkanStructure(&depthStencilResolveProperties);
		VkPhysicalDeviceTimelineSemaphoreProperties		timelineSemaphoreProperties					= initVulkanStructure(&samplerFilterMinmaxProperties);
		extProperties = initVulkanStructure(&timelineSemaphoreProperties);

		vki.getPhysicalDeviceProperties2(physicalDevice, &extProperties);

		if ((deMemCmp(idProperties.deviceUUID, vulkan11Properties.deviceUUID, VK_UUID_SIZE) != 0) ||
			(deMemCmp(idProperties.driverUUID, vulkan11Properties.driverUUID, VK_UUID_SIZE) != 0) ||
			(idProperties.deviceLUIDValid != vulkan11Properties.deviceLUIDValid))
		{
			TCU_FAIL("Mismatch between VkPhysicalDeviceIDProperties and VkPhysicalDeviceVulkan11Properties");
		}
		else if (idProperties.deviceLUIDValid)
		{
			// If deviceLUIDValid is VK_FALSE, the contents of deviceLUID and deviceNodeMask are undefined
			// so thay can only be compared when deviceLUIDValid is VK_TRUE.
			if ((deMemCmp(idProperties.deviceLUID, vulkan11Properties.deviceLUID, VK_LUID_SIZE) != 0) ||
				(idProperties.deviceNodeMask != vulkan11Properties.deviceNodeMask))
			{
				TCU_FAIL("Mismatch between VkPhysicalDeviceIDProperties and VkPhysicalDeviceVulkan11Properties");
			}
		}

		if ((subgroupProperties.subgroupSize				!= vulkan11Properties.subgroupSize ||
			 subgroupProperties.supportedStages				!= vulkan11Properties.subgroupSupportedStages ||
			 subgroupProperties.supportedOperations			!= vulkan11Properties.subgroupSupportedOperations ||
			 subgroupProperties.quadOperationsInAllStages	!= vulkan11Properties.subgroupQuadOperationsInAllStages))
		{
			TCU_FAIL("Mismatch between VkPhysicalDeviceSubgroupProperties and VkPhysicalDeviceVulkan11Properties");
		}

		if ((pointClippingProperties.pointClippingBehavior	!= vulkan11Properties.pointClippingBehavior))
		{
			TCU_FAIL("Mismatch between VkPhysicalDevicePointClippingProperties and VkPhysicalDeviceVulkan11Properties");
		}

		if ((multiviewProperties.maxMultiviewViewCount		!= vulkan11Properties.maxMultiviewViewCount ||
			 multiviewProperties.maxMultiviewInstanceIndex	!= vulkan11Properties.maxMultiviewInstanceIndex))
		{
			TCU_FAIL("Mismatch between VkPhysicalDeviceMultiviewProperties and VkPhysicalDeviceVulkan11Properties");
		}

		if ((protectedMemoryPropertiesKHR.protectedNoFault	!= vulkan11Properties.protectedNoFault))
		{
			TCU_FAIL("Mismatch between VkPhysicalDeviceProtectedMemoryProperties and VkPhysicalDeviceVulkan11Properties");
		}

		if ((maintenance3Properties.maxPerSetDescriptors	!= vulkan11Properties.maxPerSetDescriptors ||
			 maintenance3Properties.maxMemoryAllocationSize	!= vulkan11Properties.maxMemoryAllocationSize))
		{
			TCU_FAIL("Mismatch between VkPhysicalDeviceMaintenance3Properties and VkPhysicalDeviceVulkan11Properties");
		}

		if ((driverProperties.driverID												!= vulkan12Properties.driverID ||
			 strncmp(driverProperties.driverName, vulkan12Properties.driverName, VK_MAX_DRIVER_NAME_SIZE)	!= 0 ||
			 strncmp(driverProperties.driverInfo, vulkan12Properties.driverInfo, VK_MAX_DRIVER_INFO_SIZE)	!= 0 ||
			 driverProperties.conformanceVersion.major								!= vulkan12Properties.conformanceVersion.major ||
			 driverProperties.conformanceVersion.minor								!= vulkan12Properties.conformanceVersion.minor ||
			 driverProperties.conformanceVersion.subminor							!= vulkan12Properties.conformanceVersion.subminor ||
			 driverProperties.conformanceVersion.patch								!= vulkan12Properties.conformanceVersion.patch))
		{
			TCU_FAIL("Mismatch between VkPhysicalDeviceDriverProperties and VkPhysicalDeviceVulkan12Properties");
		}

		if ((floatControlsProperties.denormBehaviorIndependence				!= vulkan12Properties.denormBehaviorIndependence ||
			 floatControlsProperties.roundingModeIndependence				!= vulkan12Properties.roundingModeIndependence ||
			 floatControlsProperties.shaderSignedZeroInfNanPreserveFloat16	!= vulkan12Properties.shaderSignedZeroInfNanPreserveFloat16 ||
			 floatControlsProperties.shaderSignedZeroInfNanPreserveFloat32	!= vulkan12Properties.shaderSignedZeroInfNanPreserveFloat32 ||
			 floatControlsProperties.shaderSignedZeroInfNanPreserveFloat64	!= vulkan12Properties.shaderSignedZeroInfNanPreserveFloat64 ||
			 floatControlsProperties.shaderDenormPreserveFloat16			!= vulkan12Properties.shaderDenormPreserveFloat16 ||
			 floatControlsProperties.shaderDenormPreserveFloat32			!= vulkan12Properties.shaderDenormPreserveFloat32 ||
			 floatControlsProperties.shaderDenormPreserveFloat64			!= vulkan12Properties.shaderDenormPreserveFloat64 ||
			 floatControlsProperties.shaderDenormFlushToZeroFloat16			!= vulkan12Properties.shaderDenormFlushToZeroFloat16 ||
			 floatControlsProperties.shaderDenormFlushToZeroFloat32			!= vulkan12Properties.shaderDenormFlushToZeroFloat32 ||
			 floatControlsProperties.shaderDenormFlushToZeroFloat64			!= vulkan12Properties.shaderDenormFlushToZeroFloat64 ||
			 floatControlsProperties.shaderRoundingModeRTEFloat16			!= vulkan12Properties.shaderRoundingModeRTEFloat16 ||
			 floatControlsProperties.shaderRoundingModeRTEFloat32			!= vulkan12Properties.shaderRoundingModeRTEFloat32 ||
			 floatControlsProperties.shaderRoundingModeRTEFloat64			!= vulkan12Properties.shaderRoundingModeRTEFloat64 ||
			 floatControlsProperties.shaderRoundingModeRTZFloat16			!= vulkan12Properties.shaderRoundingModeRTZFloat16 ||
			 floatControlsProperties.shaderRoundingModeRTZFloat32			!= vulkan12Properties.shaderRoundingModeRTZFloat32 ||
			 floatControlsProperties.shaderRoundingModeRTZFloat64			!= vulkan12Properties.shaderRoundingModeRTZFloat64 ))
		{
			TCU_FAIL("Mismatch between VkPhysicalDeviceFloatControlsProperties and VkPhysicalDeviceVulkan12Properties");
		}

		if ((descriptorIndexingProperties.maxUpdateAfterBindDescriptorsInAllPools				!= vulkan12Properties.maxUpdateAfterBindDescriptorsInAllPools ||
			 descriptorIndexingProperties.shaderUniformBufferArrayNonUniformIndexingNative		!= vulkan12Properties.shaderUniformBufferArrayNonUniformIndexingNative ||
			 descriptorIndexingProperties.shaderSampledImageArrayNonUniformIndexingNative		!= vulkan12Properties.shaderSampledImageArrayNonUniformIndexingNative ||
			 descriptorIndexingProperties.shaderStorageBufferArrayNonUniformIndexingNative		!= vulkan12Properties.shaderStorageBufferArrayNonUniformIndexingNative ||
			 descriptorIndexingProperties.shaderStorageImageArrayNonUniformIndexingNative		!= vulkan12Properties.shaderStorageImageArrayNonUniformIndexingNative ||
			 descriptorIndexingProperties.shaderInputAttachmentArrayNonUniformIndexingNative	!= vulkan12Properties.shaderInputAttachmentArrayNonUniformIndexingNative ||
			 descriptorIndexingProperties.robustBufferAccessUpdateAfterBind						!= vulkan12Properties.robustBufferAccessUpdateAfterBind ||
			 descriptorIndexingProperties.quadDivergentImplicitLod								!= vulkan12Properties.quadDivergentImplicitLod ||
			 descriptorIndexingProperties.maxPerStageDescriptorUpdateAfterBindSamplers			!= vulkan12Properties.maxPerStageDescriptorUpdateAfterBindSamplers ||
			 descriptorIndexingProperties.maxPerStageDescriptorUpdateAfterBindUniformBuffers	!= vulkan12Properties.maxPerStageDescriptorUpdateAfterBindUniformBuffers ||
			 descriptorIndexingProperties.maxPerStageDescriptorUpdateAfterBindStorageBuffers	!= vulkan12Properties.maxPerStageDescriptorUpdateAfterBindStorageBuffers ||
			 descriptorIndexingProperties.maxPerStageDescriptorUpdateAfterBindSampledImages		!= vulkan12Properties.maxPerStageDescriptorUpdateAfterBindSampledImages ||
			 descriptorIndexingProperties.maxPerStageDescriptorUpdateAfterBindStorageImages		!= vulkan12Properties.maxPerStageDescriptorUpdateAfterBindStorageImages ||
			 descriptorIndexingProperties.maxPerStageDescriptorUpdateAfterBindInputAttachments	!= vulkan12Properties.maxPerStageDescriptorUpdateAfterBindInputAttachments ||
			 descriptorIndexingProperties.maxPerStageUpdateAfterBindResources					!= vulkan12Properties.maxPerStageUpdateAfterBindResources ||
			 descriptorIndexingProperties.maxDescriptorSetUpdateAfterBindSamplers				!= vulkan12Properties.maxDescriptorSetUpdateAfterBindSamplers ||
			 descriptorIndexingProperties.maxDescriptorSetUpdateAfterBindUniformBuffers			!= vulkan12Properties.maxDescriptorSetUpdateAfterBindUniformBuffers ||
			 descriptorIndexingProperties.maxDescriptorSetUpdateAfterBindUniformBuffersDynamic	!= vulkan12Properties.maxDescriptorSetUpdateAfterBindUniformBuffersDynamic ||
			 descriptorIndexingProperties.maxDescriptorSetUpdateAfterBindStorageBuffers			!= vulkan12Properties.maxDescriptorSetUpdateAfterBindStorageBuffers ||
			 descriptorIndexingProperties.maxDescriptorSetUpdateAfterBindStorageBuffersDynamic	!= vulkan12Properties.maxDescriptorSetUpdateAfterBindStorageBuffersDynamic ||
			 descriptorIndexingProperties.maxDescriptorSetUpdateAfterBindSampledImages			!= vulkan12Properties.maxDescriptorSetUpdateAfterBindSampledImages ||
			 descriptorIndexingProperties.maxDescriptorSetUpdateAfterBindStorageImages			!= vulkan12Properties.maxDescriptorSetUpdateAfterBindStorageImages ||
			 descriptorIndexingProperties.maxDescriptorSetUpdateAfterBindInputAttachments		!= vulkan12Properties.maxDescriptorSetUpdateAfterBindInputAttachments ))
		{
			TCU_FAIL("Mismatch between VkPhysicalDeviceDescriptorIndexingProperties and VkPhysicalDeviceVulkan12Properties");
		}

		if ((depthStencilResolveProperties.supportedDepthResolveModes	!= vulkan12Properties.supportedDepthResolveModes ||
			 depthStencilResolveProperties.supportedStencilResolveModes	!= vulkan12Properties.supportedStencilResolveModes ||
			 depthStencilResolveProperties.independentResolveNone		!= vulkan12Properties.independentResolveNone ||
			 depthStencilResolveProperties.independentResolve			!= vulkan12Properties.independentResolve))
		{
			TCU_FAIL("Mismatch between VkPhysicalDeviceDepthStencilResolveProperties and VkPhysicalDeviceVulkan12Properties");
		}

		if ((samplerFilterMinmaxProperties.filterMinmaxSingleComponentFormats	!= vulkan12Properties.filterMinmaxSingleComponentFormats ||
			 samplerFilterMinmaxProperties.filterMinmaxImageComponentMapping	!= vulkan12Properties.filterMinmaxImageComponentMapping))
		{
			TCU_FAIL("Mismatch between VkPhysicalDeviceSamplerFilterMinmaxProperties and VkPhysicalDeviceVulkan12Properties");
		}

		if ((timelineSemaphoreProperties.maxTimelineSemaphoreValueDifference	!= vulkan12Properties.maxTimelineSemaphoreValueDifference))
		{
			TCU_FAIL("Mismatch between VkPhysicalDeviceTimelineSemaphoreProperties and VkPhysicalDeviceVulkan12Properties");
		}
	}

	return tcu::TestStatus::pass("Vulkan 1.2 device properties are consistent with extension properties");
}

#ifndef CTS_USES_VULKANSC
tcu::TestStatus devicePropertyExtensionsConsistencyVulkan13(Context& context)
{
	TestLog&					log					= context.getTestContext().getLog();
	const VkPhysicalDevice		physicalDevice		= context.getPhysicalDevice();
	const CustomInstance		instance			= createCustomInstanceWithExtension(context, "VK_KHR_get_physical_device_properties2");
	const InstanceDriver&		vki					= instance.getDriver();

	if (!context.contextSupports(vk::ApiVersion(0, 1, 3, 0)))
		TCU_THROW(NotSupportedError, "At least Vulkan 1.3 required to run test");

	VkPhysicalDeviceVulkan13Properties		vulkan13Properties		= initVulkanStructure();
	VkPhysicalDeviceProperties2				extProperties			= initVulkanStructure(&vulkan13Properties);

	vki.getPhysicalDeviceProperties2(physicalDevice, &extProperties);

	log << TestLog::Message << vulkan13Properties << TestLog::EndMessage;

	// Validate all fields initialized matching to extension structures
	{
		VkPhysicalDeviceSubgroupSizeControlProperties		subgroupSizeControlProperties		= initVulkanStructure();
		VkPhysicalDeviceInlineUniformBlockProperties		inlineUniformBlockProperties		= initVulkanStructure(&subgroupSizeControlProperties);
		VkPhysicalDeviceShaderIntegerDotProductProperties	shaderIntegerDotProductProperties	= initVulkanStructure(&inlineUniformBlockProperties);
		VkPhysicalDeviceTexelBufferAlignmentProperties		texelBufferAlignmentProperties		= initVulkanStructure(&shaderIntegerDotProductProperties);
		VkPhysicalDeviceMaintenance4Properties				maintenance4Properties				= initVulkanStructure(&texelBufferAlignmentProperties);
		extProperties = initVulkanStructure(&maintenance4Properties);

		vki.getPhysicalDeviceProperties2(physicalDevice, &extProperties);

		if (subgroupSizeControlProperties.minSubgroupSize				!= vulkan13Properties.minSubgroupSize ||
			subgroupSizeControlProperties.maxSubgroupSize				!= vulkan13Properties.maxSubgroupSize ||
			subgroupSizeControlProperties.maxComputeWorkgroupSubgroups	!= vulkan13Properties.maxComputeWorkgroupSubgroups ||
			subgroupSizeControlProperties.requiredSubgroupSizeStages	!= vulkan13Properties.requiredSubgroupSizeStages)
		{
			TCU_FAIL("Mismatch between VkPhysicalDeviceSubgroupSizeControlProperties and VkPhysicalDeviceVulkan13Properties");
		}

		if (inlineUniformBlockProperties.maxInlineUniformBlockSize									!= vulkan13Properties.maxInlineUniformBlockSize ||
			inlineUniformBlockProperties.maxPerStageDescriptorInlineUniformBlocks					!= vulkan13Properties.maxPerStageDescriptorInlineUniformBlocks ||
			inlineUniformBlockProperties.maxPerStageDescriptorUpdateAfterBindInlineUniformBlocks	!= vulkan13Properties.maxPerStageDescriptorUpdateAfterBindInlineUniformBlocks ||
			inlineUniformBlockProperties.maxDescriptorSetInlineUniformBlocks						!= vulkan13Properties.maxDescriptorSetInlineUniformBlocks ||
			inlineUniformBlockProperties.maxDescriptorSetUpdateAfterBindInlineUniformBlocks			!= vulkan13Properties.maxDescriptorSetUpdateAfterBindInlineUniformBlocks)
		{
			TCU_FAIL("Mismatch between VkPhysicalDeviceInlineUniformBlockProperties and VkPhysicalDeviceVulkan13Properties");
		}

		if (shaderIntegerDotProductProperties.integerDotProduct8BitUnsignedAccelerated											!= vulkan13Properties.integerDotProduct8BitUnsignedAccelerated ||
			shaderIntegerDotProductProperties.integerDotProduct8BitSignedAccelerated											!= vulkan13Properties.integerDotProduct8BitSignedAccelerated ||
			shaderIntegerDotProductProperties.integerDotProduct8BitMixedSignednessAccelerated									!= vulkan13Properties.integerDotProduct8BitMixedSignednessAccelerated ||
			shaderIntegerDotProductProperties.integerDotProduct4x8BitPackedUnsignedAccelerated									!= vulkan13Properties.integerDotProduct4x8BitPackedUnsignedAccelerated ||
			shaderIntegerDotProductProperties.integerDotProduct4x8BitPackedSignedAccelerated									!= vulkan13Properties.integerDotProduct4x8BitPackedSignedAccelerated ||
			shaderIntegerDotProductProperties.integerDotProduct4x8BitPackedMixedSignednessAccelerated							!= vulkan13Properties.integerDotProduct4x8BitPackedMixedSignednessAccelerated ||
			shaderIntegerDotProductProperties.integerDotProduct16BitUnsignedAccelerated											!= vulkan13Properties.integerDotProduct16BitUnsignedAccelerated ||
			shaderIntegerDotProductProperties.integerDotProduct16BitSignedAccelerated											!= vulkan13Properties.integerDotProduct16BitSignedAccelerated ||
			shaderIntegerDotProductProperties.integerDotProduct16BitMixedSignednessAccelerated									!= vulkan13Properties.integerDotProduct16BitMixedSignednessAccelerated ||
			shaderIntegerDotProductProperties.integerDotProduct32BitUnsignedAccelerated											!= vulkan13Properties.integerDotProduct32BitUnsignedAccelerated ||
			shaderIntegerDotProductProperties.integerDotProduct32BitSignedAccelerated											!= vulkan13Properties.integerDotProduct32BitSignedAccelerated ||
			shaderIntegerDotProductProperties.integerDotProduct32BitMixedSignednessAccelerated									!= vulkan13Properties.integerDotProduct32BitMixedSignednessAccelerated ||
			shaderIntegerDotProductProperties.integerDotProduct64BitUnsignedAccelerated											!= vulkan13Properties.integerDotProduct64BitUnsignedAccelerated ||
			shaderIntegerDotProductProperties.integerDotProduct64BitSignedAccelerated											!= vulkan13Properties.integerDotProduct64BitSignedAccelerated ||
			shaderIntegerDotProductProperties.integerDotProduct64BitMixedSignednessAccelerated									!= vulkan13Properties.integerDotProduct64BitMixedSignednessAccelerated ||
			shaderIntegerDotProductProperties.integerDotProductAccumulatingSaturating8BitUnsignedAccelerated					!= vulkan13Properties.integerDotProductAccumulatingSaturating8BitUnsignedAccelerated ||
			shaderIntegerDotProductProperties.integerDotProductAccumulatingSaturating8BitSignedAccelerated						!= vulkan13Properties.integerDotProductAccumulatingSaturating8BitSignedAccelerated ||
			shaderIntegerDotProductProperties.integerDotProductAccumulatingSaturating8BitMixedSignednessAccelerated				!= vulkan13Properties.integerDotProductAccumulatingSaturating8BitMixedSignednessAccelerated ||
			shaderIntegerDotProductProperties.integerDotProductAccumulatingSaturating4x8BitPackedUnsignedAccelerated			!= vulkan13Properties.integerDotProductAccumulatingSaturating4x8BitPackedUnsignedAccelerated ||
			shaderIntegerDotProductProperties.integerDotProductAccumulatingSaturating4x8BitPackedSignedAccelerated				!= vulkan13Properties.integerDotProductAccumulatingSaturating4x8BitPackedSignedAccelerated ||
			shaderIntegerDotProductProperties.integerDotProductAccumulatingSaturating4x8BitPackedMixedSignednessAccelerated		!= vulkan13Properties.integerDotProductAccumulatingSaturating4x8BitPackedMixedSignednessAccelerated ||
			shaderIntegerDotProductProperties.integerDotProductAccumulatingSaturating16BitUnsignedAccelerated					!= vulkan13Properties.integerDotProductAccumulatingSaturating16BitUnsignedAccelerated ||
			shaderIntegerDotProductProperties.integerDotProductAccumulatingSaturating16BitSignedAccelerated						!= vulkan13Properties.integerDotProductAccumulatingSaturating16BitSignedAccelerated ||
			shaderIntegerDotProductProperties.integerDotProductAccumulatingSaturating16BitMixedSignednessAccelerated			!= vulkan13Properties.integerDotProductAccumulatingSaturating16BitMixedSignednessAccelerated ||
			shaderIntegerDotProductProperties.integerDotProductAccumulatingSaturating32BitUnsignedAccelerated					!= vulkan13Properties.integerDotProductAccumulatingSaturating32BitUnsignedAccelerated ||
			shaderIntegerDotProductProperties.integerDotProductAccumulatingSaturating32BitSignedAccelerated						!= vulkan13Properties.integerDotProductAccumulatingSaturating32BitSignedAccelerated ||
			shaderIntegerDotProductProperties.integerDotProductAccumulatingSaturating32BitMixedSignednessAccelerated			!= vulkan13Properties.integerDotProductAccumulatingSaturating32BitMixedSignednessAccelerated ||
			shaderIntegerDotProductProperties.integerDotProductAccumulatingSaturating64BitUnsignedAccelerated					!= vulkan13Properties.integerDotProductAccumulatingSaturating64BitUnsignedAccelerated ||
			shaderIntegerDotProductProperties.integerDotProductAccumulatingSaturating64BitSignedAccelerated						!= vulkan13Properties.integerDotProductAccumulatingSaturating64BitSignedAccelerated ||
			shaderIntegerDotProductProperties.integerDotProductAccumulatingSaturating64BitMixedSignednessAccelerated			!= vulkan13Properties.integerDotProductAccumulatingSaturating64BitMixedSignednessAccelerated)
		{
			TCU_FAIL("Mismatch between VkPhysicalDeviceShaderIntegerDotProductProperties and VkPhysicalDeviceVulkan13Properties");
		}

		if (texelBufferAlignmentProperties.storageTexelBufferOffsetAlignmentBytes		!= vulkan13Properties.storageTexelBufferOffsetAlignmentBytes ||
			texelBufferAlignmentProperties.storageTexelBufferOffsetSingleTexelAlignment	!= vulkan13Properties.storageTexelBufferOffsetSingleTexelAlignment ||
			texelBufferAlignmentProperties.uniformTexelBufferOffsetAlignmentBytes		!= vulkan13Properties.uniformTexelBufferOffsetAlignmentBytes ||
			texelBufferAlignmentProperties.uniformTexelBufferOffsetSingleTexelAlignment	!= vulkan13Properties.uniformTexelBufferOffsetSingleTexelAlignment)
		{
			TCU_FAIL("Mismatch between VkPhysicalDeviceTexelBufferAlignmentProperties and VkPhysicalDeviceVulkan13Properties");
		}

		if (maintenance4Properties.maxBufferSize != vulkan13Properties.maxBufferSize)
		{
			TCU_FAIL("Mismatch between VkPhysicalDeviceMaintenance4Properties and VkPhysicalDeviceVulkan13Properties");
		}
	}

	return tcu::TestStatus::pass("Vulkan 1.3 device properties are consistent with extension properties");
}
#endif // CTS_USES_VULKANSC

tcu::TestStatus imageFormatProperties2 (Context& context, const VkFormat format, const VkImageType imageType, const VkImageTiling tiling)
{
	if (isYCbCrFormat(format))
		// check if Ycbcr format enums are valid given the version and extensions
		checkYcbcrApiSupport(context);

	TestLog&						log				= context.getTestContext().getLog();

	const CustomInstance			instance		(createCustomInstanceWithExtension(context, "VK_KHR_get_physical_device_properties2"));
	const InstanceDriver&			vki				(instance.getDriver());
	const VkPhysicalDevice			physicalDevice	(chooseDevice(vki, instance, context.getTestContext().getCommandLine()));

	const VkImageCreateFlags		ycbcrFlags		= isYCbCrFormat(format) ? (VkImageCreateFlags)VK_IMAGE_CREATE_DISJOINT_BIT : (VkImageCreateFlags)0u;
	const VkImageUsageFlags			allUsageFlags	= VK_IMAGE_USAGE_TRANSFER_SRC_BIT
													| VK_IMAGE_USAGE_TRANSFER_DST_BIT
													| VK_IMAGE_USAGE_SAMPLED_BIT
													| VK_IMAGE_USAGE_STORAGE_BIT
													| VK_IMAGE_USAGE_COLOR_ATTACHMENT_BIT
													| VK_IMAGE_USAGE_DEPTH_STENCIL_ATTACHMENT_BIT
													| VK_IMAGE_USAGE_TRANSIENT_ATTACHMENT_BIT
													| VK_IMAGE_USAGE_INPUT_ATTACHMENT_BIT;
	const VkImageCreateFlags		allCreateFlags	= VK_IMAGE_CREATE_SPARSE_BINDING_BIT
													| VK_IMAGE_CREATE_SPARSE_RESIDENCY_BIT
													| VK_IMAGE_CREATE_SPARSE_ALIASED_BIT
													| VK_IMAGE_CREATE_MUTABLE_FORMAT_BIT
													| VK_IMAGE_CREATE_CUBE_COMPATIBLE_BIT
													| ycbcrFlags;

	for (VkImageUsageFlags curUsageFlags = (VkImageUsageFlags)1; curUsageFlags <= allUsageFlags; curUsageFlags++)
	{
		if (!isValidImageUsageFlagCombination(curUsageFlags))
			continue;

		for (VkImageCreateFlags curCreateFlags = 0; curCreateFlags <= allCreateFlags; curCreateFlags++)
		{
			const VkPhysicalDeviceImageFormatInfo2	imageFormatInfo	=
			{
				VK_STRUCTURE_TYPE_PHYSICAL_DEVICE_IMAGE_FORMAT_INFO_2,
				DE_NULL,
				format,
				imageType,
				tiling,
				curUsageFlags,
				curCreateFlags
			};

			VkImageFormatProperties						coreProperties;
			VkImageFormatProperties2					extProperties;
			VkResult									coreResult;
			VkResult									extResult;

			deMemset(&coreProperties, 0xcd, sizeof(VkImageFormatProperties));
			deMemset(&extProperties, 0xcd, sizeof(VkImageFormatProperties2));

			extProperties.sType = VK_STRUCTURE_TYPE_IMAGE_FORMAT_PROPERTIES_2;
			extProperties.pNext = DE_NULL;

			coreResult	= vki.getPhysicalDeviceImageFormatProperties(physicalDevice, imageFormatInfo.format, imageFormatInfo.type, imageFormatInfo.tiling, imageFormatInfo.usage, imageFormatInfo.flags, &coreProperties);
			extResult	= vki.getPhysicalDeviceImageFormatProperties2(physicalDevice, &imageFormatInfo, &extProperties);

			TCU_CHECK(extProperties.sType == VK_STRUCTURE_TYPE_IMAGE_FORMAT_PROPERTIES_2);
			TCU_CHECK(extProperties.pNext == DE_NULL);

			if ((coreResult != extResult) ||
				(deMemCmp(&coreProperties, &extProperties.imageFormatProperties, sizeof(VkImageFormatProperties)) != 0))
			{
				log << TestLog::Message << "ERROR: device mismatch with query " << imageFormatInfo << TestLog::EndMessage
					<< TestLog::Message << "vkGetPhysicalDeviceImageFormatProperties() returned " << coreResult << ", " << coreProperties << TestLog::EndMessage
					<< TestLog::Message << "vkGetPhysicalDeviceImageFormatProperties2() returned " << extResult << ", " << extProperties << TestLog::EndMessage;
				TCU_FAIL("Mismatch between image format properties reported by vkGetPhysicalDeviceImageFormatProperties and vkGetPhysicalDeviceImageFormatProperties2");
			}
		}
	}

	return tcu::TestStatus::pass("Querying image format properties succeeded");
}

#ifndef CTS_USES_VULKANSC
tcu::TestStatus sparseImageFormatProperties2 (Context& context, const VkFormat format, const VkImageType imageType, const VkImageTiling tiling)
{
	TestLog&						log				= context.getTestContext().getLog();

	const CustomInstance			instance		(createCustomInstanceWithExtension(context, "VK_KHR_get_physical_device_properties2"));
	const InstanceDriver&			vki				(instance.getDriver());
	const VkPhysicalDevice			physicalDevice	(chooseDevice(vki, instance, context.getTestContext().getCommandLine()));

	const VkImageUsageFlags			allUsageFlags	= VK_IMAGE_USAGE_TRANSFER_SRC_BIT
													| VK_IMAGE_USAGE_TRANSFER_DST_BIT
													| VK_IMAGE_USAGE_SAMPLED_BIT
													| VK_IMAGE_USAGE_STORAGE_BIT
													| VK_IMAGE_USAGE_COLOR_ATTACHMENT_BIT
													| VK_IMAGE_USAGE_DEPTH_STENCIL_ATTACHMENT_BIT
													| VK_IMAGE_USAGE_TRANSIENT_ATTACHMENT_BIT
													| VK_IMAGE_USAGE_INPUT_ATTACHMENT_BIT;

	for (deUint32 sampleCountBit = VK_SAMPLE_COUNT_1_BIT; sampleCountBit <= VK_SAMPLE_COUNT_64_BIT; sampleCountBit = (sampleCountBit << 1u))
	{
		for (VkImageUsageFlags curUsageFlags = (VkImageUsageFlags)1; curUsageFlags <= allUsageFlags; curUsageFlags++)
		{
			if (!isValidImageUsageFlagCombination(curUsageFlags))
				continue;

			const VkPhysicalDeviceSparseImageFormatInfo2	imageFormatInfo	=
			{
				VK_STRUCTURE_TYPE_PHYSICAL_DEVICE_SPARSE_IMAGE_FORMAT_INFO_2,
				DE_NULL,
				format,
				imageType,
				(VkSampleCountFlagBits)sampleCountBit,
				curUsageFlags,
				tiling,
			};

			deUint32	numCoreProperties	= 0u;
			deUint32	numExtProperties	= 0u;

			// Query count
			vki.getPhysicalDeviceSparseImageFormatProperties(physicalDevice, imageFormatInfo.format, imageFormatInfo.type, imageFormatInfo.samples, imageFormatInfo.usage, imageFormatInfo.tiling, &numCoreProperties, DE_NULL);
			vki.getPhysicalDeviceSparseImageFormatProperties2(physicalDevice, &imageFormatInfo, &numExtProperties, DE_NULL);

			if (numCoreProperties != numExtProperties)
			{
				log << TestLog::Message << "ERROR: different number of properties reported for " << imageFormatInfo << TestLog::EndMessage;
				TCU_FAIL("Mismatch in reported property count");
			}

			if (!context.getDeviceFeatures().sparseBinding)
			{
				// There is no support for sparse binding, getPhysicalDeviceSparseImageFormatProperties* MUST report no properties
				// Only have to check one of the entrypoints as a mismatch in count is already caught.
				if (numCoreProperties > 0)
				{
					log << TestLog::Message << "ERROR: device does not support sparse binding but claims support for " << numCoreProperties << " properties in vkGetPhysicalDeviceSparseImageFormatProperties with parameters " << imageFormatInfo << TestLog::EndMessage;
					TCU_FAIL("Claimed format properties inconsistent with overall sparseBinding feature");
				}
			}

			if (numCoreProperties > 0)
			{
				std::vector<VkSparseImageFormatProperties>		coreProperties	(numCoreProperties);
				std::vector<VkSparseImageFormatProperties2>		extProperties	(numExtProperties);

				deMemset(&coreProperties[0], 0xcd, sizeof(VkSparseImageFormatProperties)*numCoreProperties);
				deMemset(&extProperties[0], 0xcd, sizeof(VkSparseImageFormatProperties2)*numExtProperties);

				for (deUint32 ndx = 0; ndx < numExtProperties; ++ndx)
				{
					extProperties[ndx].sType = VK_STRUCTURE_TYPE_SPARSE_IMAGE_FORMAT_PROPERTIES_2;
					extProperties[ndx].pNext = DE_NULL;
				}

				vki.getPhysicalDeviceSparseImageFormatProperties(physicalDevice, imageFormatInfo.format, imageFormatInfo.type, imageFormatInfo.samples, imageFormatInfo.usage, imageFormatInfo.tiling, &numCoreProperties, &coreProperties[0]);
				vki.getPhysicalDeviceSparseImageFormatProperties2(physicalDevice, &imageFormatInfo, &numExtProperties, &extProperties[0]);

				TCU_CHECK((size_t)numCoreProperties == coreProperties.size());
				TCU_CHECK((size_t)numExtProperties == extProperties.size());

				for (deUint32 ndx = 0; ndx < numCoreProperties; ++ndx)
				{
					TCU_CHECK(extProperties[ndx].sType == VK_STRUCTURE_TYPE_SPARSE_IMAGE_FORMAT_PROPERTIES_2);
					TCU_CHECK(extProperties[ndx].pNext == DE_NULL);

					if ((deMemCmp(&coreProperties[ndx], &extProperties[ndx].properties, sizeof(VkSparseImageFormatProperties)) != 0))
					{
						log << TestLog::Message << "ERROR: device mismatch with query " << imageFormatInfo << " property " << ndx << TestLog::EndMessage
							<< TestLog::Message << "vkGetPhysicalDeviceSparseImageFormatProperties() returned " << coreProperties[ndx] << TestLog::EndMessage
							<< TestLog::Message << "vkGetPhysicalDeviceSparseImageFormatProperties2() returned " << extProperties[ndx] << TestLog::EndMessage;
						TCU_FAIL("Mismatch between image format properties reported by vkGetPhysicalDeviceSparseImageFormatProperties and vkGetPhysicalDeviceSparseImageFormatProperties2");
					}
				}
			}
		}
	}

	return tcu::TestStatus::pass("Querying sparse image format properties succeeded");
}
#endif // CTS_USES_VULKANSC

tcu::TestStatus execImageFormatTest (Context& context, ImageFormatPropertyCase testCase)
{
	return testCase.testFunction(context, testCase.format, testCase.imageType, testCase.tiling);
}

void createImageFormatTypeTilingTests (tcu::TestCaseGroup* testGroup, ImageFormatPropertyCase params)
{
	DE_ASSERT(params.format == VK_FORMAT_UNDEFINED);

	static const struct
	{
		VkFormat								begin;
		VkFormat								end;
		ImageFormatPropertyCase					params;
	} s_formatRanges[] =
	{
		// core formats
		{ (VkFormat)(VK_FORMAT_UNDEFINED),			VK_CORE_FORMAT_LAST,										params },

		// YCbCr formats
		{ VK_FORMAT_G8B8G8R8_422_UNORM,				(VkFormat)(VK_FORMAT_G16_B16_R16_3PLANE_444_UNORM + 1),	params },

		// YCbCr extended formats
		{ VK_FORMAT_G8_B8R8_2PLANE_444_UNORM_EXT,	(VkFormat)(VK_FORMAT_G16_B16R16_2PLANE_444_UNORM_EXT+1),	params },
	};

	for (int rangeNdx = 0; rangeNdx < DE_LENGTH_OF_ARRAY(s_formatRanges); ++rangeNdx)
	{
		const VkFormat								rangeBegin		= s_formatRanges[rangeNdx].begin;
		const VkFormat								rangeEnd		= s_formatRanges[rangeNdx].end;

		for (VkFormat format = rangeBegin; format != rangeEnd; format = (VkFormat)(format+1))
		{
			const bool			isYCbCr		= isYCbCrFormat(format);
#ifndef CTS_USES_VULKANSC
			const bool			isSparse = (params.testFunction == sparseImageFormatProperties2);
#else
			const bool			isSparse = false;
#endif // CTS_USES_VULKANSC

			if (isYCbCr && isSparse)
				continue;

			if (isYCbCr && params.imageType != VK_IMAGE_TYPE_2D)
				continue;

			const char* const	enumName	= getFormatName(format);
			const string		caseName	= de::toLower(string(enumName).substr(10));

			params.format = format;

			addFunctionCase(testGroup, caseName, execImageFormatTest, params);
		}
	}
}

void createImageFormatTypeTests (tcu::TestCaseGroup* testGroup, ImageFormatPropertyCase params)
{
	DE_ASSERT(params.tiling == VK_CORE_IMAGE_TILING_LAST);

	testGroup->addChild(createTestGroup(testGroup->getTestContext(), "optimal",	createImageFormatTypeTilingTests, ImageFormatPropertyCase(params.testFunction, VK_FORMAT_UNDEFINED, params.imageType, VK_IMAGE_TILING_OPTIMAL)));
	testGroup->addChild(createTestGroup(testGroup->getTestContext(), "linear",	createImageFormatTypeTilingTests, ImageFormatPropertyCase(params.testFunction, VK_FORMAT_UNDEFINED, params.imageType, VK_IMAGE_TILING_LINEAR)));
}

void createImageFormatTests (tcu::TestCaseGroup* testGroup, ImageFormatPropertyCase::Function testFunction)
{
	testGroup->addChild(createTestGroup(testGroup->getTestContext(), "1d", createImageFormatTypeTests, ImageFormatPropertyCase(testFunction, VK_FORMAT_UNDEFINED, VK_IMAGE_TYPE_1D, VK_CORE_IMAGE_TILING_LAST)));
	testGroup->addChild(createTestGroup(testGroup->getTestContext(), "2d", createImageFormatTypeTests, ImageFormatPropertyCase(testFunction, VK_FORMAT_UNDEFINED, VK_IMAGE_TYPE_2D, VK_CORE_IMAGE_TILING_LAST)));
	testGroup->addChild(createTestGroup(testGroup->getTestContext(), "3d", createImageFormatTypeTests, ImageFormatPropertyCase(testFunction, VK_FORMAT_UNDEFINED, VK_IMAGE_TYPE_3D, VK_CORE_IMAGE_TILING_LAST)));
}


// Android CTS -specific tests

namespace android
{

void checkSupportAndroid (Context&)
{
#if (DE_OS != DE_OS_ANDROID)
	TCU_THROW(NotSupportedError, "Test is only for Android");
#endif
}

void checkExtensions (tcu::ResultCollector& results, const set<string>& allowedExtensions, const vector<VkExtensionProperties>& reportedExtensions)
{
	for (vector<VkExtensionProperties>::const_iterator extension = reportedExtensions.begin(); extension != reportedExtensions.end(); ++extension)
	{
		const string	extensionName	(extension->extensionName);
		const bool		mustBeKnown		= de::beginsWith(extensionName, "VK_GOOGLE_")	||
										  de::beginsWith(extensionName, "VK_ANDROID_");

		if (mustBeKnown && !de::contains(allowedExtensions, extensionName))
			results.fail("Unknown extension: " + extensionName);
	}
}

tcu::TestStatus testNoUnknownExtensions (Context& context)
{
	TestLog&				log					= context.getTestContext().getLog();
	tcu::ResultCollector	results				(log);
	set<string>				allowedInstanceExtensions;
	set<string>				allowedDeviceExtensions;

	// All known extensions should be added to allowedExtensions:
	// allowedExtensions.insert("VK_GOOGLE_extension1");
	allowedDeviceExtensions.insert("VK_ANDROID_external_format_resolve");
	allowedDeviceExtensions.insert("VK_ANDROID_external_memory_android_hardware_buffer");
	allowedDeviceExtensions.insert("VK_GOOGLE_display_timing");
	allowedDeviceExtensions.insert("VK_GOOGLE_decorate_string");
	allowedDeviceExtensions.insert("VK_GOOGLE_hlsl_functionality1");
	allowedDeviceExtensions.insert("VK_GOOGLE_user_type");
	allowedInstanceExtensions.insert("VK_GOOGLE_surfaceless_query");

	// Instance extensions
	checkExtensions(results,
					allowedInstanceExtensions,
					enumerateInstanceExtensionProperties(context.getPlatformInterface(), DE_NULL));

	// Extensions exposed by instance layers
	{
		const vector<VkLayerProperties>	layers	= enumerateInstanceLayerProperties(context.getPlatformInterface());

		for (vector<VkLayerProperties>::const_iterator layer = layers.begin(); layer != layers.end(); ++layer)
		{
			checkExtensions(results,
							allowedInstanceExtensions,
							enumerateInstanceExtensionProperties(context.getPlatformInterface(), layer->layerName));
		}
	}

	// Device extensions
	checkExtensions(results,
					allowedDeviceExtensions,
					enumerateDeviceExtensionProperties(context.getInstanceInterface(), context.getPhysicalDevice(), DE_NULL));

	// Extensions exposed by device layers
	{
		const vector<VkLayerProperties>	layers	= enumerateDeviceLayerProperties(context.getInstanceInterface(), context.getPhysicalDevice());

		for (vector<VkLayerProperties>::const_iterator layer = layers.begin(); layer != layers.end(); ++layer)
		{
			checkExtensions(results,
							allowedDeviceExtensions,
							enumerateDeviceExtensionProperties(context.getInstanceInterface(), context.getPhysicalDevice(), layer->layerName));
		}
	}

	return tcu::TestStatus(results.getResult(), results.getMessage());
}

tcu::TestStatus testNoLayers (Context& context)
{
	TestLog&				log		= context.getTestContext().getLog();
	tcu::ResultCollector	results	(log);

	{
		const vector<VkLayerProperties>	layers	= enumerateInstanceLayerProperties(context.getPlatformInterface());

		for (vector<VkLayerProperties>::const_iterator layer = layers.begin(); layer != layers.end(); ++layer)
			results.fail(string("Instance layer enumerated: ") + layer->layerName);
	}

	{
		const vector<VkLayerProperties>	layers	= enumerateDeviceLayerProperties(context.getInstanceInterface(), context.getPhysicalDevice());

		for (vector<VkLayerProperties>::const_iterator layer = layers.begin(); layer != layers.end(); ++layer)
			results.fail(string("Device layer enumerated: ") + layer->layerName);
	}

	return tcu::TestStatus(results.getResult(), results.getMessage());
}

tcu::TestStatus testMandatoryExtensions (Context& context)
{
	TestLog&				log		= context.getTestContext().getLog();
	tcu::ResultCollector	results	(log);

	// Instance extensions
	{
		static const string mandatoryExtensions[]	=
		{
			"VK_KHR_get_physical_device_properties2",
		};

		for (const auto &ext : mandatoryExtensions)
		{
			if (!context.isInstanceFunctionalitySupported(ext))
				results.fail(ext + " is not supported");
		}
	}

	// Device extensions
	{
		static const string mandatoryExtensions[] =
		{
			"VK_KHR_maintenance1",
		};

		for (const auto &ext : mandatoryExtensions)
		{
			if (!context.isDeviceFunctionalitySupported(ext))
				results.fail(ext + " is not supported");
		}
	}

	return tcu::TestStatus(results.getResult(), results.getMessage());
}

} // android

} // anonymous

static inline void addFunctionCaseInNewSubgroup (
	tcu::TestContext&			testCtx,
	tcu::TestCaseGroup*			group,
	const std::string&			subgroupName,
	FunctionInstance0::Function	testFunc)
{
	de::MovePtr<tcu::TestCaseGroup>	subgroup(new tcu::TestCaseGroup(testCtx, subgroupName.c_str()));
	addFunctionCase(subgroup.get(), "basic", testFunc);
	group->addChild(subgroup.release());
}

tcu::TestCaseGroup* createFeatureInfoTests (tcu::TestContext& testCtx)
{
	de::MovePtr<tcu::TestCaseGroup>	infoTests	(new tcu::TestCaseGroup(testCtx, "info"));

	infoTests->addChild(createTestGroup(testCtx, "format_properties",		createFormatTests));
	infoTests->addChild(createTestGroup(testCtx, "image_format_properties",	createImageFormatTests,	imageFormatProperties));

	{
		de::MovePtr<tcu::TestCaseGroup> extCoreVersionGrp (new tcu::TestCaseGroup(testCtx, "extension_core_versions"));

		addFunctionCase(extCoreVersionGrp.get(), "extension_core_versions", extensionCoreVersions);

		infoTests->addChild(extCoreVersionGrp.release());
	}

	{
		de::MovePtr<tcu::TestCaseGroup> extendedPropertiesTests (new tcu::TestCaseGroup(testCtx, "get_physical_device_properties2"));

		{
			de::MovePtr<tcu::TestCaseGroup>	subgroup(new tcu::TestCaseGroup(testCtx, "features"));
			// Extended Device Features
			addFunctionCase(subgroup.get(), "core", deviceFeatures2);
			addSeparateFeatureTests(subgroup.get());
			extendedPropertiesTests->addChild(subgroup.release());
		}
		addFunctionCaseInNewSubgroup(testCtx, extendedPropertiesTests.get(), "properties",				deviceProperties2);
		addFunctionCaseInNewSubgroup(testCtx, extendedPropertiesTests.get(), "format_properties",			deviceFormatProperties2);
		addFunctionCaseInNewSubgroup(testCtx, extendedPropertiesTests.get(), "queue_family_properties",	deviceQueueFamilyProperties2);
		addFunctionCaseInNewSubgroup(testCtx, extendedPropertiesTests.get(), "memory_properties",			deviceMemoryProperties2);

		infoTests->addChild(extendedPropertiesTests.release());
	}

	{
		// Vulkan 1.2 related tests
		de::MovePtr<tcu::TestCaseGroup> extendedPropertiesTests (new tcu::TestCaseGroup(testCtx, "vulkan1p2"));

		addFunctionCase(extendedPropertiesTests.get(), "features",							deviceFeaturesVulkan12);
		addFunctionCase(extendedPropertiesTests.get(), "properties",						devicePropertiesVulkan12);
		addFunctionCase(extendedPropertiesTests.get(), "feature_extensions_consistency",	deviceFeatureExtensionsConsistencyVulkan12);
		addFunctionCase(extendedPropertiesTests.get(), "property_extensions_consistency",	devicePropertyExtensionsConsistencyVulkan12);
		addFunctionCase(extendedPropertiesTests.get(), "feature_bits_influence",			checkApiVersionSupport<1,2>, featureBitInfluenceOnDeviceCreate<VK_API_VERSION_1_2>);

		infoTests->addChild(extendedPropertiesTests.release());
	}

#ifndef CTS_USES_VULKANSC
	{
		// Vulkan 1.3 related tests
		de::MovePtr<tcu::TestCaseGroup> extendedPropertiesTests (new tcu::TestCaseGroup(testCtx, "vulkan1p3"));

		addFunctionCase(extendedPropertiesTests.get(), "features",							deviceFeaturesVulkan13);
		addFunctionCase(extendedPropertiesTests.get(), "properties",						devicePropertiesVulkan13);
		addFunctionCase(extendedPropertiesTests.get(), "feature_extensions_consistency",	deviceFeatureExtensionsConsistencyVulkan13);
		addFunctionCase(extendedPropertiesTests.get(), "property_extensions_consistency",	devicePropertyExtensionsConsistencyVulkan13);
		addFunctionCase(extendedPropertiesTests.get(), "feature_bits_influence",			checkApiVersionSupport<1, 3>, featureBitInfluenceOnDeviceCreate<VK_API_VERSION_1_3>);

		infoTests->addChild(extendedPropertiesTests.release());
	}
#endif // CTS_USES_VULKANSC

	{
		de::MovePtr<tcu::TestCaseGroup> limitsValidationTests (new tcu::TestCaseGroup(testCtx, "vulkan1p2_limits_validation"));

		addFunctionCase(limitsValidationTests.get(), "general",							checkApiVersionSupport<1, 2>,				validateLimits12);
#ifndef CTS_USES_VULKANSC
		// Removed from Vulkan SC test set: VK_KHR_push_descriptor extension removed from Vulkan SC
		addFunctionCase(limitsValidationTests.get(), "khr_push_descriptor",				checkSupportKhrPushDescriptor,				validateLimitsKhrPushDescriptor);
#endif // CTS_USES_VULKANSC
		addFunctionCase(limitsValidationTests.get(), "khr_multiview",					checkSupportKhrMultiview,					validateLimitsKhrMultiview);
		addFunctionCase(limitsValidationTests.get(), "ext_discard_rectangles",			checkSupportExtDiscardRectangles,			validateLimitsExtDiscardRectangles);
		addFunctionCase(limitsValidationTests.get(), "ext_sample_locations",			checkSupportExtSampleLocations,				validateLimitsExtSampleLocations);
		addFunctionCase(limitsValidationTests.get(), "ext_external_memory_host",		checkSupportExtExternalMemoryHost,			validateLimitsExtExternalMemoryHost);
		addFunctionCase(limitsValidationTests.get(), "ext_blend_operation_advanced",	checkSupportExtBlendOperationAdvanced,		validateLimitsExtBlendOperationAdvanced);
		addFunctionCase(limitsValidationTests.get(), "khr_maintenance_3",				checkSupportKhrMaintenance3,				validateLimitsKhrMaintenance3);
		addFunctionCase(limitsValidationTests.get(), "ext_conservative_rasterization",	checkSupportExtConservativeRasterization,	validateLimitsExtConservativeRasterization);
		addFunctionCase(limitsValidationTests.get(), "ext_descriptor_indexing",			checkSupportExtDescriptorIndexing,			validateLimitsExtDescriptorIndexing);
#ifndef CTS_USES_VULKANSC
		// Removed from Vulkan SC test set: VK_EXT_inline_uniform_block extension removed from Vulkan SC
		addFunctionCase(limitsValidationTests.get(), "ext_inline_uniform_block",		checkSupportExtInlineUniformBlock,			validateLimitsExtInlineUniformBlock);
#endif // CTS_USES_VULKANSC
		addFunctionCase(limitsValidationTests.get(), "ext_vertex_attribute_divisor",	checkSupportExtVertexAttributeDivisorEXT,	validateLimitsExtVertexAttributeDivisor);
		addFunctionCase(limitsValidationTests.get(), "khr_vertex_attribute_divisor",	checkSupportExtVertexAttributeDivisorKHR,	validateLimitsExtVertexAttributeDivisor);
#ifndef CTS_USES_VULKANSC
		// Removed from Vulkan SC test set: extensions VK_NV_mesh_shader, VK_EXT_transform_feedback, VK_EXT_fragment_density_map, VK_NV_ray_tracing extension removed from Vulkan SC
		addFunctionCase(limitsValidationTests.get(), "nv_mesh_shader",					checkSupportNvMeshShader,					validateLimitsNvMeshShader);
		addFunctionCase(limitsValidationTests.get(), "ext_transform_feedback",			checkSupportExtTransformFeedback,			validateLimitsExtTransformFeedback);
		addFunctionCase(limitsValidationTests.get(), "fragment_density_map",			checkSupportExtFragmentDensityMap,			validateLimitsExtFragmentDensityMap);
		addFunctionCase(limitsValidationTests.get(), "nv_ray_tracing",					checkSupportNvRayTracing,					validateLimitsNvRayTracing);
#endif
<<<<<<< HEAD
		addFunctionCase(limitsValidationTests.get(), "timeline_semaphore",				checkSupportKhrTimelineSemaphore,			validateLimitsKhrTimelineSemaphore);
		addFunctionCase(limitsValidationTests.get(), "ext_line_rasterization",			checkSupportExtLineRasterization,			validateLimitsExtLineRasterization);
		addFunctionCase(limitsValidationTests.get(), "robustness2",						checkSupportRobustness2,					validateLimitsRobustness2);
=======
		addFunctionCase(limitsValidationTests.get(), "timeline_semaphore",				"VK_KHR_timeline_semaphore limit validation",			checkSupportKhrTimelineSemaphore,			validateLimitsKhrTimelineSemaphore);
		addFunctionCase(limitsValidationTests.get(), "ext_line_rasterization",			"VK_EXT_line_rasterization limit validation",			checkSupportExtLineRasterization,			validateLimitsLineRasterization);
		addFunctionCase(limitsValidationTests.get(), "khr_line_rasterization",			"VK_KHR_line_rasterization limit validation",			checkSupportKhrLineRasterization,			validateLimitsLineRasterization);
		addFunctionCase(limitsValidationTests.get(), "robustness2",						"VK_EXT_robustness2 limit validation",					checkSupportRobustness2,					validateLimitsRobustness2);
>>>>>>> ed6777fa

		infoTests->addChild(limitsValidationTests.release());
	}

	{
		de::MovePtr<tcu::TestCaseGroup> limitsValidationTests(new tcu::TestCaseGroup(testCtx, "vulkan1p3_limits_validation"));

#ifndef CTS_USES_VULKANSC
		addFunctionCase(limitsValidationTests.get(), "khr_maintenance4",				checkSupportKhrMaintenance4,				validateLimitsKhrMaintenance4);
		addFunctionCase(limitsValidationTests.get(), "max_inline_uniform_total_size",	checkApiVersionSupport<1, 3>,				validateLimitsMaxInlineUniformTotalSize);
#endif // CTS_USES_VULKANSC

		infoTests->addChild(limitsValidationTests.release());
	}

	infoTests->addChild(createTestGroup(testCtx, "image_format_properties2",		createImageFormatTests, imageFormatProperties2));
#ifndef CTS_USES_VULKANSC
	infoTests->addChild(createTestGroup(testCtx, "sparse_image_format_properties2",	createImageFormatTests, sparseImageFormatProperties2));

	{
		de::MovePtr<tcu::TestCaseGroup> profilesValidationTests(new tcu::TestCaseGroup(testCtx, "profiles"));

		// Limits and features check for roadmap 2022
		addFunctionCase(profilesValidationTests.get(), "roadmap_2022", checkApiVersionSupport<1, 3>, validateRoadmap2022);

		infoTests->addChild(profilesValidationTests.release());
	}
#endif // CTS_USES_VULKANSC

	{
		de::MovePtr<tcu::TestCaseGroup>	androidTests	(new tcu::TestCaseGroup(testCtx, "android"));

		// Test that all mandatory extensions are supported
		addFunctionCase(androidTests.get(),	"mandatory_extensions", android::checkSupportAndroid,	android::testMandatoryExtensions);
		// Test for unknown device or instance extensions
		addFunctionCase(androidTests.get(), "no_unknown_extensions", android::checkSupportAndroid,	android::testNoUnknownExtensions);
		// Test that no layers are enumerated
		addFunctionCase(androidTests.get(), "no_layers", android::checkSupportAndroid,	android::testNoLayers);

		infoTests->addChild(androidTests.release());
	}

	return infoTests.release();
}

void createFeatureInfoInstanceTests(tcu::TestCaseGroup* testGroup)
{
	addFunctionCase(testGroup, "physical_devices",						enumeratePhysicalDevices);
	addFunctionCase(testGroup, "physical_device_groups",				enumeratePhysicalDeviceGroups);
	addFunctionCase(testGroup, "instance_layers",								enumerateInstanceLayers);
	addFunctionCase(testGroup, "instance_extensions",							enumerateInstanceExtensions);
	addFunctionCase(testGroup, "instance_extension_device_functions",	validateDeviceLevelEntryPointsFromInstanceExtensions);
}

void createFeatureInfoDeviceTests(tcu::TestCaseGroup* testGroup)
{
	addFunctionCase(testGroup, "device_features",						deviceFeatures);
	addFunctionCase(testGroup, "device_properties",					deviceProperties);
	addFunctionCase(testGroup, "device_queue_family_properties",				deviceQueueFamilyProperties);
	addFunctionCase(testGroup, "device_memory_properties",					deviceMemoryProperties);
	addFunctionCase(testGroup, "device_layers",								enumerateDeviceLayers);
	addFunctionCase(testGroup, "device_extensions",							enumerateDeviceExtensions);
	addFunctionCase(testGroup, "device_no_khx_extensions",						testNoKhxExtensions);
	addFunctionCase(testGroup, "device_memory_budget",						deviceMemoryBudgetProperties);
	addFunctionCase(testGroup, "device_mandatory_features",					deviceMandatoryFeatures);
}

void createFeatureInfoDeviceGroupTests(tcu::TestCaseGroup* testGroup)
{
	addFunctionCase(testGroup, "device_group_peer_memory_features",	deviceGroupPeerMemoryFeatures);
}

} // api
} // vkt<|MERGE_RESOLUTION|>--- conflicted
+++ resolved
@@ -1593,11 +1593,7 @@
 tcu::TestStatus validateLimitsLineRasterization (Context& context)
 {
 	const VkBool32											checkAlways						= VK_TRUE;
-<<<<<<< HEAD
-	const VkPhysicalDeviceLineRasterizationPropertiesEXT&	lineRasterizationPropertiesEXT	= context.getLineRasterizationProperties();
-=======
 	const VkPhysicalDeviceLineRasterizationPropertiesKHR&	lineRasterizationProperties		= context.getLineRasterizationProperties();
->>>>>>> ed6777fa
 	TestLog&												log								= context.getTestContext().getLog();
 	bool													limitsOk						= true;
 
@@ -7006,16 +7002,10 @@
 		addFunctionCase(limitsValidationTests.get(), "fragment_density_map",			checkSupportExtFragmentDensityMap,			validateLimitsExtFragmentDensityMap);
 		addFunctionCase(limitsValidationTests.get(), "nv_ray_tracing",					checkSupportNvRayTracing,					validateLimitsNvRayTracing);
 #endif
-<<<<<<< HEAD
 		addFunctionCase(limitsValidationTests.get(), "timeline_semaphore",				checkSupportKhrTimelineSemaphore,			validateLimitsKhrTimelineSemaphore);
-		addFunctionCase(limitsValidationTests.get(), "ext_line_rasterization",			checkSupportExtLineRasterization,			validateLimitsExtLineRasterization);
+		addFunctionCase(limitsValidationTests.get(), "ext_line_rasterization",			checkSupportExtLineRasterization,			validateLimitsLineRasterization);
+		addFunctionCase(limitsValidationTests.get(), "khr_line_rasterization",			checkSupportKhrLineRasterization,			validateLimitsLineRasterization);
 		addFunctionCase(limitsValidationTests.get(), "robustness2",						checkSupportRobustness2,					validateLimitsRobustness2);
-=======
-		addFunctionCase(limitsValidationTests.get(), "timeline_semaphore",				"VK_KHR_timeline_semaphore limit validation",			checkSupportKhrTimelineSemaphore,			validateLimitsKhrTimelineSemaphore);
-		addFunctionCase(limitsValidationTests.get(), "ext_line_rasterization",			"VK_EXT_line_rasterization limit validation",			checkSupportExtLineRasterization,			validateLimitsLineRasterization);
-		addFunctionCase(limitsValidationTests.get(), "khr_line_rasterization",			"VK_KHR_line_rasterization limit validation",			checkSupportKhrLineRasterization,			validateLimitsLineRasterization);
-		addFunctionCase(limitsValidationTests.get(), "robustness2",						"VK_EXT_robustness2 limit validation",					checkSupportRobustness2,					validateLimitsRobustness2);
->>>>>>> ed6777fa
 
 		infoTests->addChild(limitsValidationTests.release());
 	}
