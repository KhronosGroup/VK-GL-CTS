/*-------------------------------------------------------------------------
 * Vulkan Conformance Tests
 * ------------------------
 *
 * Copyright (c) 2015 Google Inc.
 *
 * Licensed under the Apache License, Version 2.0 (the "License");
 * you may not use this file except in compliance with the License.
 * You may obtain a copy of the License at
 *
 *      http://www.apache.org/licenses/LICENSE-2.0
 *
 * Unless required by applicable law or agreed to in writing, software
 * distributed under the License is distributed on an "AS IS" BASIS,
 * WITHOUT WARRANTIES OR CONDITIONS OF ANY KIND, either express or implied.
 * See the License for the specific language governing permissions and
 * limitations under the License.
 *
 *//*!
 * \file
 * \brief Api Feature Query tests
 *//*--------------------------------------------------------------------*/

#include "vktApiFeatureInfo.hpp"

#include "vktTestCaseUtil.hpp"
#include "vktTestGroupUtil.hpp"

#include "vkPlatform.hpp"
#include "vkStrUtil.hpp"
#include "vkRef.hpp"
#include "vkRefUtil.hpp"
#include "vkDeviceUtil.hpp"
#include "vkQueryUtil.hpp"
#include "vkImageUtil.hpp"
#include "vkApiVersion.hpp"

#include "tcuTestLog.hpp"
#include "tcuFormatUtil.hpp"
#include "tcuTextureUtil.hpp"
#include "tcuResultCollector.hpp"
#include "tcuCommandLine.hpp"

#include "deUniquePtr.hpp"
#include "deString.h"
#include "deStringUtil.hpp"
#include "deSTLUtil.hpp"
#include "deMemory.h"
#include "deMath.h"

#include <vector>
#include <set>
#include <string>

namespace vkt
{
namespace api
{
namespace
{

using namespace vk;
using std::vector;
using std::set;
using std::string;
using tcu::TestLog;
using tcu::ScopedLogSection;

enum
{
	GUARD_SIZE								= 0x20,			//!< Number of bytes to check
	GUARD_VALUE								= 0xcd,			//!< Data pattern
};

static const VkDeviceSize MINIMUM_REQUIRED_IMAGE_RESOURCE_SIZE =	(1LLU<<31);	//!< Minimum value for VkImageFormatProperties::maxResourceSize (2GiB)

enum LimitFormat
{
	LIMIT_FORMAT_SIGNED_INT,
	LIMIT_FORMAT_UNSIGNED_INT,
	LIMIT_FORMAT_FLOAT,
	LIMIT_FORMAT_DEVICE_SIZE,
	LIMIT_FORMAT_BITMASK,

	LIMIT_FORMAT_LAST
};

enum LimitType
{
	LIMIT_TYPE_MIN,
	LIMIT_TYPE_MAX,
	LIMIT_TYPE_NONE,

	LIMIT_TYPE_LAST
};

#define LIMIT(_X_)		DE_OFFSET_OF(VkPhysicalDeviceLimits, _X_), (const char*)(#_X_)
#define FEATURE(_X_)	DE_OFFSET_OF(VkPhysicalDeviceFeatures, _X_)

bool validateFeatureLimits(VkPhysicalDeviceProperties* properties, VkPhysicalDeviceFeatures* features, TestLog& log)
{
	bool						limitsOk	= true;
	VkPhysicalDeviceLimits*		limits		= &properties->limits;
	deUint32					shaderStages = 3;

	if (features->tessellationShader)
	{
		shaderStages += 2;
	}

	if (features->geometryShader)
	{
		shaderStages++;
	}

	struct FeatureLimitTable
	{
		deUint32		offset;
		const char*		name;
		deUint32		uintVal;			//!< Format is UNSIGNED_INT
		deInt32			intVal;				//!< Format is SIGNED_INT
		deUint64		deviceSizeVal;		//!< Format is DEVICE_SIZE
		float			floatVal;			//!< Format is FLOAT
		LimitFormat		format;
		LimitType		type;
		deInt32			unsuppTableNdx;
	} featureLimitTable[] =   //!< Based on 1.0.28 Vulkan spec
	{
		{ LIMIT(maxImageDimension1D),								4096, 0, 0, 0.0f, LIMIT_FORMAT_UNSIGNED_INT, LIMIT_TYPE_MIN, -1 },
		{ LIMIT(maxImageDimension2D),								4096, 0, 0, 0.0f, LIMIT_FORMAT_UNSIGNED_INT, LIMIT_TYPE_MIN , -1 },
		{ LIMIT(maxImageDimension3D),								256, 0, 0, 0.0f, LIMIT_FORMAT_UNSIGNED_INT, LIMIT_TYPE_MIN  , -1 },
		{ LIMIT(maxImageDimensionCube),								4096, 0, 0, 0.0f, LIMIT_FORMAT_UNSIGNED_INT, LIMIT_TYPE_MIN , -1 },
		{ LIMIT(maxImageArrayLayers),								256, 0, 0, 0.0f, LIMIT_FORMAT_UNSIGNED_INT, LIMIT_TYPE_MIN   , -1 },
		{ LIMIT(maxTexelBufferElements),							65536, 0, 0, 0.0f, LIMIT_FORMAT_UNSIGNED_INT, LIMIT_TYPE_MIN  , -1 },
		{ LIMIT(maxUniformBufferRange),								16384, 0, 0, 0.0f, LIMIT_FORMAT_UNSIGNED_INT, LIMIT_TYPE_MIN  , -1 },
		{ LIMIT(maxStorageBufferRange),								0, 0, 0, 0, LIMIT_FORMAT_UNSIGNED_INT, LIMIT_TYPE_NONE, -1 },
		{ LIMIT(maxPushConstantsSize),								128, 0, 0, 0.0f, LIMIT_FORMAT_UNSIGNED_INT, LIMIT_TYPE_MIN  , -1 },
		{ LIMIT(maxMemoryAllocationCount),							4096, 0, 0, 0.0f, LIMIT_FORMAT_UNSIGNED_INT, LIMIT_TYPE_MIN , -1 },
		{ LIMIT(maxSamplerAllocationCount),							0, 0, 0, 0.0f, LIMIT_FORMAT_UNSIGNED_INT, LIMIT_TYPE_NONE , -1 },
		{ LIMIT(bufferImageGranularity),							0, 0, 1, 0.0f, LIMIT_FORMAT_DEVICE_SIZE, LIMIT_TYPE_MIN, -1 },
		{ LIMIT(bufferImageGranularity),							0, 0, 131072, 0.0f, LIMIT_FORMAT_DEVICE_SIZE, LIMIT_TYPE_MAX, -1 },
		{ LIMIT(sparseAddressSpaceSize),							0, 0, 2UL*1024*1024*1024, 0.0f, LIMIT_FORMAT_DEVICE_SIZE, LIMIT_TYPE_MIN, -1 },
		{ LIMIT(maxBoundDescriptorSets),							4, 0, 0, 0.0f, LIMIT_FORMAT_UNSIGNED_INT, LIMIT_TYPE_MIN, -1 },
		{ LIMIT(maxPerStageDescriptorSamplers),						16, 0, 0, 0.0f, LIMIT_FORMAT_UNSIGNED_INT, LIMIT_TYPE_MIN, -1 },
		{ LIMIT(maxPerStageDescriptorUniformBuffers),				12, 0, 0, 0.0f, LIMIT_FORMAT_UNSIGNED_INT, LIMIT_TYPE_MIN , -1 },
		{ LIMIT(maxPerStageDescriptorStorageBuffers),				4, 0, 0, 0.0f, LIMIT_FORMAT_UNSIGNED_INT, LIMIT_TYPE_MIN , -1 },
		{ LIMIT(maxPerStageDescriptorSampledImages),				16, 0, 0, 0.0f, LIMIT_FORMAT_UNSIGNED_INT, LIMIT_TYPE_MIN , -1 },
		{ LIMIT(maxPerStageDescriptorStorageImages),				4, 0, 0, 0.0f, LIMIT_FORMAT_UNSIGNED_INT, LIMIT_TYPE_MIN , -1 },
		{ LIMIT(maxPerStageDescriptorInputAttachments),				4, 0, 0, 0.0f, LIMIT_FORMAT_UNSIGNED_INT, LIMIT_TYPE_MIN , -1 },
		{ LIMIT(maxPerStageResources),								0, 0, 0, 0.0f, LIMIT_FORMAT_UNSIGNED_INT, LIMIT_TYPE_NONE , -1 },
		{ LIMIT(maxDescriptorSetSamplers),							shaderStages * 16, 0, 0, 0.0f, LIMIT_FORMAT_UNSIGNED_INT, LIMIT_TYPE_MIN, -1 },
		{ LIMIT(maxDescriptorSetUniformBuffers),					shaderStages * 12, 0, 0, 0.0f, LIMIT_FORMAT_UNSIGNED_INT, LIMIT_TYPE_MIN, -1 },
		{ LIMIT(maxDescriptorSetUniformBuffersDynamic),				8, 0, 0, 0.0f, LIMIT_FORMAT_UNSIGNED_INT, LIMIT_TYPE_MIN, -1 },
		{ LIMIT(maxDescriptorSetStorageBuffers),					shaderStages * 4, 0, 0, 0.0f, LIMIT_FORMAT_UNSIGNED_INT, LIMIT_TYPE_MIN, -1 },
		{ LIMIT(maxDescriptorSetStorageBuffersDynamic),				4, 0, 0, 0.0f, LIMIT_FORMAT_UNSIGNED_INT, LIMIT_TYPE_MIN  , -1 },
		{ LIMIT(maxDescriptorSetSampledImages),						shaderStages * 16, 0, 0, 0.0f, LIMIT_FORMAT_UNSIGNED_INT, LIMIT_TYPE_MIN, -1 },
		{ LIMIT(maxDescriptorSetStorageImages),						shaderStages * 4, 0, 0, 0.0f, LIMIT_FORMAT_UNSIGNED_INT, LIMIT_TYPE_MIN, -1 },
		{ LIMIT(maxDescriptorSetInputAttachments),					0, 0, 0, 0.0f, LIMIT_FORMAT_UNSIGNED_INT, LIMIT_TYPE_NONE  , -1 },
		{ LIMIT(maxVertexInputAttributes),							16, 0, 0, 0.0f, LIMIT_FORMAT_UNSIGNED_INT, LIMIT_TYPE_MIN  , -1 },
		{ LIMIT(maxVertexInputBindings),							16, 0, 0, 0.0f, LIMIT_FORMAT_UNSIGNED_INT, LIMIT_TYPE_MIN  , -1 },
		{ LIMIT(maxVertexInputAttributeOffset),						2047, 0, 0, 0.0f, LIMIT_FORMAT_UNSIGNED_INT, LIMIT_TYPE_MIN  , -1 },
		{ LIMIT(maxVertexInputBindingStride),						2048, 0, 0, 0.0f, LIMIT_FORMAT_UNSIGNED_INT, LIMIT_TYPE_MIN  , -1 },
		{ LIMIT(maxVertexOutputComponents),							64, 0, 0, 0.0f, LIMIT_FORMAT_UNSIGNED_INT, LIMIT_TYPE_MIN  , -1 },
		{ LIMIT(maxTessellationGenerationLevel),					64, 0, 0, 0.0f, LIMIT_FORMAT_UNSIGNED_INT, LIMIT_TYPE_MIN  , -1 },
		{ LIMIT(maxTessellationPatchSize),							32, 0, 0, 0.0f, LIMIT_FORMAT_UNSIGNED_INT, LIMIT_TYPE_MIN , -1 },
		{ LIMIT(maxTessellationControlPerVertexInputComponents),	64, 0, 0, 0.0f, LIMIT_FORMAT_UNSIGNED_INT, LIMIT_TYPE_MIN  , -1 },
		{ LIMIT(maxTessellationControlPerVertexOutputComponents),	64, 0, 0, 0.0f, LIMIT_FORMAT_UNSIGNED_INT, LIMIT_TYPE_MIN  , -1 },
		{ LIMIT(maxTessellationControlPerPatchOutputComponents),	120, 0, 0, 0.0f, LIMIT_FORMAT_UNSIGNED_INT, LIMIT_TYPE_MIN  , -1 },
		{ LIMIT(maxTessellationControlTotalOutputComponents),		2048, 0, 0, 0.0f, LIMIT_FORMAT_UNSIGNED_INT, LIMIT_TYPE_MIN  , -1 },
		{ LIMIT(maxTessellationEvaluationInputComponents),			64, 0, 0, 0.0f, LIMIT_FORMAT_UNSIGNED_INT, LIMIT_TYPE_MIN  , -1 },
		{ LIMIT(maxTessellationEvaluationOutputComponents),			64, 0, 0, 0.0f, LIMIT_FORMAT_UNSIGNED_INT, LIMIT_TYPE_MIN  , -1 },
		{ LIMIT(maxGeometryShaderInvocations),						32, 0, 0, 0.0f, LIMIT_FORMAT_UNSIGNED_INT, LIMIT_TYPE_MIN  , -1 },
		{ LIMIT(maxGeometryInputComponents),						64, 0, 0, 0.0f, LIMIT_FORMAT_UNSIGNED_INT, LIMIT_TYPE_MIN  , -1 },
		{ LIMIT(maxGeometryOutputComponents),						64, 0, 0, 0.0f, LIMIT_FORMAT_UNSIGNED_INT, LIMIT_TYPE_MIN  , -1 },
		{ LIMIT(maxGeometryOutputVertices),							256, 0, 0, 0.0f, LIMIT_FORMAT_UNSIGNED_INT, LIMIT_TYPE_MIN  , -1 },
		{ LIMIT(maxGeometryTotalOutputComponents),					1024, 0, 0, 0.0f, LIMIT_FORMAT_UNSIGNED_INT, LIMIT_TYPE_MIN  , -1 },
		{ LIMIT(maxFragmentInputComponents),						64, 0, 0, 0.0f, LIMIT_FORMAT_UNSIGNED_INT, LIMIT_TYPE_MIN  , -1 },
		{ LIMIT(maxFragmentOutputAttachments),						4, 0, 0, 0.0f, LIMIT_FORMAT_UNSIGNED_INT, LIMIT_TYPE_MIN  , -1 },
		{ LIMIT(maxFragmentDualSrcAttachments),						1, 0, 0, 0.0f, LIMIT_FORMAT_UNSIGNED_INT, LIMIT_TYPE_MIN  , -1 },
		{ LIMIT(maxFragmentCombinedOutputResources),				4, 0, 0, 0.0f, LIMIT_FORMAT_UNSIGNED_INT, LIMIT_TYPE_MIN  , -1 },
		{ LIMIT(maxComputeSharedMemorySize),						16384, 0, 0, 0.0f, LIMIT_FORMAT_UNSIGNED_INT, LIMIT_TYPE_MIN   , -1 },
		{ LIMIT(maxComputeWorkGroupCount[0]),						65535, 0, 0, 0.0f, LIMIT_FORMAT_UNSIGNED_INT, LIMIT_TYPE_MIN   , -1 },
		{ LIMIT(maxComputeWorkGroupCount[1]),						65535, 0, 0, 0.0f, LIMIT_FORMAT_UNSIGNED_INT, LIMIT_TYPE_MIN   , -1 },
		{ LIMIT(maxComputeWorkGroupCount[2]),						65535,  0, 0, 0.0f, LIMIT_FORMAT_UNSIGNED_INT, LIMIT_TYPE_MIN   , -1 },
		{ LIMIT(maxComputeWorkGroupInvocations),					128, 0, 0, 0.0f, LIMIT_FORMAT_UNSIGNED_INT, LIMIT_TYPE_MIN    , -1 },
		{ LIMIT(maxComputeWorkGroupSize[0]),						128, 0, 0, 0.0f, LIMIT_FORMAT_UNSIGNED_INT, LIMIT_TYPE_MIN    , -1 },
		{ LIMIT(maxComputeWorkGroupSize[1]),						128, 0, 0, 0.0f, LIMIT_FORMAT_UNSIGNED_INT, LIMIT_TYPE_MIN    , -1 },
		{ LIMIT(maxComputeWorkGroupSize[2]),						64, 0, 0, 0.0f, LIMIT_FORMAT_UNSIGNED_INT, LIMIT_TYPE_MIN    , -1 },
		{ LIMIT(subPixelPrecisionBits),								4, 0, 0, 0.0f, LIMIT_FORMAT_UNSIGNED_INT, LIMIT_TYPE_MIN    , -1 },
		{ LIMIT(subTexelPrecisionBits),								4, 0, 0, 0.0f, LIMIT_FORMAT_UNSIGNED_INT, LIMIT_TYPE_MIN    , -1 },
		{ LIMIT(mipmapPrecisionBits),								4, 0, 0, 0.0f, LIMIT_FORMAT_UNSIGNED_INT, LIMIT_TYPE_MIN    , -1 },
		{ LIMIT(maxDrawIndexedIndexValue),							(deUint32)~0, 0, 0, 0.0f, LIMIT_FORMAT_UNSIGNED_INT, LIMIT_TYPE_MIN, -1 },
		{ LIMIT(maxDrawIndirectCount),								65535, 0, 0, 0.0f, LIMIT_FORMAT_UNSIGNED_INT, LIMIT_TYPE_MIN    , -1 },
		{ LIMIT(maxSamplerLodBias),									0, 0, 0, 2.0f, LIMIT_FORMAT_FLOAT, LIMIT_TYPE_MIN, -1 },
		{ LIMIT(maxSamplerAnisotropy),								0, 0, 0, 16.0f, LIMIT_FORMAT_FLOAT, LIMIT_TYPE_MIN, -1 },
		{ LIMIT(maxViewports),										16, 0, 0, 0.0f, LIMIT_FORMAT_UNSIGNED_INT, LIMIT_TYPE_MIN, -1 },
		{ LIMIT(maxViewportDimensions[0]),							4096, 0, 0, 0.0f, LIMIT_FORMAT_UNSIGNED_INT, LIMIT_TYPE_MIN , -1 },
		{ LIMIT(maxViewportDimensions[1]),							4096, 0, 0, 0.0f, LIMIT_FORMAT_UNSIGNED_INT, LIMIT_TYPE_MIN , -1 },
		{ LIMIT(viewportBoundsRange[0]),							0, 0, 0, -8192.0f, LIMIT_FORMAT_FLOAT, LIMIT_TYPE_MAX, -1 },
		{ LIMIT(viewportBoundsRange[1]),							0, 0, 0, 8191.0f, LIMIT_FORMAT_FLOAT, LIMIT_TYPE_MIN, -1 },
		{ LIMIT(viewportSubPixelBits),								0, 0, 0, 0.0f, LIMIT_FORMAT_UNSIGNED_INT, LIMIT_TYPE_MIN, -1 },
		{ LIMIT(minMemoryMapAlignment),								64, 0, 0, 0.0f, LIMIT_FORMAT_UNSIGNED_INT, LIMIT_TYPE_MIN, -1 },
		{ LIMIT(minTexelBufferOffsetAlignment),						0, 0, 1, 0.0f, LIMIT_FORMAT_DEVICE_SIZE, LIMIT_TYPE_MIN, -1 },
		{ LIMIT(minTexelBufferOffsetAlignment),						0, 0, 256, 0.0f, LIMIT_FORMAT_DEVICE_SIZE, LIMIT_TYPE_MAX, -1 },
		{ LIMIT(minUniformBufferOffsetAlignment),					0, 0, 1, 0.0f, LIMIT_FORMAT_DEVICE_SIZE, LIMIT_TYPE_MIN, -1 },
		{ LIMIT(minUniformBufferOffsetAlignment),					0, 0, 256, 0.0f, LIMIT_FORMAT_DEVICE_SIZE, LIMIT_TYPE_MAX, -1 },
		{ LIMIT(minStorageBufferOffsetAlignment),					0, 0, 1, 0.0f, LIMIT_FORMAT_DEVICE_SIZE, LIMIT_TYPE_MIN, -1 },
		{ LIMIT(minStorageBufferOffsetAlignment),					0, 0, 256, 0.0f, LIMIT_FORMAT_DEVICE_SIZE, LIMIT_TYPE_MAX, -1 },
		{ LIMIT(minTexelOffset),									0, -8, 0, 0.0f, LIMIT_FORMAT_SIGNED_INT, LIMIT_TYPE_MAX, -1 },
		{ LIMIT(maxTexelOffset),									7, 0, 0, 0.0f, LIMIT_FORMAT_UNSIGNED_INT, LIMIT_TYPE_MIN, -1 },
		{ LIMIT(minTexelGatherOffset),								0, -8, 0, 0.0f, LIMIT_FORMAT_SIGNED_INT, LIMIT_TYPE_MAX, -1 },
		{ LIMIT(maxTexelGatherOffset),								7, 0, 0, 0.0f, LIMIT_FORMAT_UNSIGNED_INT, LIMIT_TYPE_MIN, -1 },
		{ LIMIT(minInterpolationOffset),							0, 0, 0, -0.5f, LIMIT_FORMAT_FLOAT, LIMIT_TYPE_MAX, -1 },
		{ LIMIT(maxInterpolationOffset),							0, 0, 0, 0.5f - (1.0f/deFloatPow(2.0f, (float)limits->subPixelInterpolationOffsetBits)), LIMIT_FORMAT_FLOAT, LIMIT_TYPE_MIN, -1 },
		{ LIMIT(subPixelInterpolationOffsetBits),					4, 0, 0, 0.0f, LIMIT_FORMAT_UNSIGNED_INT, LIMIT_TYPE_MIN, -1 },
		{ LIMIT(maxFramebufferWidth),								4096, 0, 0, 0.0f, LIMIT_FORMAT_UNSIGNED_INT, LIMIT_TYPE_MIN, -1 },
		{ LIMIT(maxFramebufferHeight),								4096, 0, 0, 0.0f, LIMIT_FORMAT_UNSIGNED_INT, LIMIT_TYPE_MIN, -1 },
		{ LIMIT(maxFramebufferLayers),								0, 0, 0, 0.0f, LIMIT_FORMAT_UNSIGNED_INT, LIMIT_TYPE_MIN, -1 },
		{ LIMIT(framebufferColorSampleCounts),						VK_SAMPLE_COUNT_1_BIT|VK_SAMPLE_COUNT_4_BIT, 0, 0, 0.0f, LIMIT_FORMAT_BITMASK, LIMIT_TYPE_MIN, -1 },
		{ LIMIT(framebufferDepthSampleCounts),						VK_SAMPLE_COUNT_1_BIT|VK_SAMPLE_COUNT_4_BIT, 0, 0, 0.0f, LIMIT_FORMAT_BITMASK, LIMIT_TYPE_MIN, -1 },
		{ LIMIT(framebufferStencilSampleCounts),					VK_SAMPLE_COUNT_1_BIT|VK_SAMPLE_COUNT_4_BIT, 0, 0, 0.0f, LIMIT_FORMAT_BITMASK, LIMIT_TYPE_MIN, -1 },
		{ LIMIT(framebufferNoAttachmentsSampleCounts),				VK_SAMPLE_COUNT_1_BIT|VK_SAMPLE_COUNT_4_BIT, 0, 0, 0.0f, LIMIT_FORMAT_BITMASK, LIMIT_TYPE_MIN, -1 },
		{ LIMIT(maxColorAttachments),								4, 0, 0, 0.0f, LIMIT_FORMAT_UNSIGNED_INT, LIMIT_TYPE_MIN, -1 },
		{ LIMIT(sampledImageColorSampleCounts),						VK_SAMPLE_COUNT_1_BIT|VK_SAMPLE_COUNT_4_BIT, 0, 0, 0.0f, LIMIT_FORMAT_BITMASK, LIMIT_TYPE_MIN, -1 },
		{ LIMIT(sampledImageIntegerSampleCounts),					VK_SAMPLE_COUNT_1_BIT, 0, 0, 0.0f, LIMIT_FORMAT_BITMASK, LIMIT_TYPE_MIN, -1 },
		{ LIMIT(sampledImageDepthSampleCounts),						VK_SAMPLE_COUNT_1_BIT|VK_SAMPLE_COUNT_4_BIT, 0, 0, 0.0f, LIMIT_FORMAT_BITMASK, LIMIT_TYPE_MIN, -1 },
		{ LIMIT(sampledImageStencilSampleCounts),					VK_SAMPLE_COUNT_1_BIT|VK_SAMPLE_COUNT_4_BIT, 0, 0, 0.0f, LIMIT_FORMAT_BITMASK, LIMIT_TYPE_MIN, -1 },
		{ LIMIT(storageImageSampleCounts),							VK_SAMPLE_COUNT_1_BIT|VK_SAMPLE_COUNT_4_BIT, 0, 0, 0.0f, LIMIT_FORMAT_BITMASK, LIMIT_TYPE_MIN, -1 },
		{ LIMIT(maxSampleMaskWords),								1, 0, 0, 0.0f, LIMIT_FORMAT_UNSIGNED_INT, LIMIT_TYPE_MIN, -1 },
		{ LIMIT(timestampComputeAndGraphics),						0, 0, 0, 0.0f, LIMIT_FORMAT_UNSIGNED_INT, LIMIT_TYPE_NONE, -1 },
		{ LIMIT(timestampPeriod),									0, 0, 0, 0.0f, LIMIT_FORMAT_UNSIGNED_INT, LIMIT_TYPE_NONE, -1 },
		{ LIMIT(maxClipDistances),									8, 0, 0, 0.0f, LIMIT_FORMAT_UNSIGNED_INT, LIMIT_TYPE_MIN, -1 },
		{ LIMIT(maxCullDistances),									8, 0, 0, 0.0f, LIMIT_FORMAT_UNSIGNED_INT, LIMIT_TYPE_MIN, -1 },
		{ LIMIT(maxCombinedClipAndCullDistances),					8, 0, 0, 0.0f, LIMIT_FORMAT_UNSIGNED_INT, LIMIT_TYPE_MIN, -1 },
		{ LIMIT(discreteQueuePriorities),							8, 0, 0, 0.0f, LIMIT_FORMAT_UNSIGNED_INT, LIMIT_TYPE_NONE, -1 },
		{ LIMIT(pointSizeRange[0]),									0, 0, 0, 0.0f, LIMIT_FORMAT_FLOAT, LIMIT_TYPE_MIN, -1 },
		{ LIMIT(pointSizeRange[0]),									0, 0, 0, 1.0f, LIMIT_FORMAT_FLOAT, LIMIT_TYPE_MAX, -1 },
		{ LIMIT(pointSizeRange[1]),									0, 0, 0, 64.0f - limits->pointSizeGranularity , LIMIT_FORMAT_FLOAT, LIMIT_TYPE_MIN, -1 },
		{ LIMIT(lineWidthRange[0]),									0, 0, 0, 0.0f, LIMIT_FORMAT_FLOAT, LIMIT_TYPE_MIN, -1 },
		{ LIMIT(lineWidthRange[0]),									0, 0, 0, 1.0f, LIMIT_FORMAT_FLOAT, LIMIT_TYPE_MAX, -1 },
		{ LIMIT(lineWidthRange[1]),									0, 0, 0, 8.0f - limits->lineWidthGranularity, LIMIT_FORMAT_FLOAT, LIMIT_TYPE_MIN, -1 },
		{ LIMIT(pointSizeGranularity),								0, 0, 0, 1.0f, LIMIT_FORMAT_FLOAT, LIMIT_TYPE_MAX, -1 },
		{ LIMIT(lineWidthGranularity),								0, 0, 0, 1.0f, LIMIT_FORMAT_FLOAT, LIMIT_TYPE_MAX, -1 },
		{ LIMIT(strictLines),										0, 0, 0, 0.0f, LIMIT_FORMAT_UNSIGNED_INT, LIMIT_TYPE_NONE, -1 },
		{ LIMIT(standardSampleLocations),							0, 0, 0, 0.0f, LIMIT_FORMAT_UNSIGNED_INT, LIMIT_TYPE_NONE, -1 },
		{ LIMIT(optimalBufferCopyOffsetAlignment),					0, 0, 0, 0.0f, LIMIT_FORMAT_DEVICE_SIZE, LIMIT_TYPE_NONE, -1 },
		{ LIMIT(optimalBufferCopyRowPitchAlignment),				0, 0, 0, 0.0f, LIMIT_FORMAT_DEVICE_SIZE, LIMIT_TYPE_NONE, -1 },
		{ LIMIT(nonCoherentAtomSize),								0, 0, 1, 0.0f, LIMIT_FORMAT_DEVICE_SIZE, LIMIT_TYPE_MIN, -1 },
		{ LIMIT(nonCoherentAtomSize),								0, 0, 256, 0.0f, LIMIT_FORMAT_DEVICE_SIZE, LIMIT_TYPE_MAX, -1 },
	};

	const struct UnsupportedFeatureLimitTable
	{
		deUint32		limitOffset;
		const char*		name;
		deUint32		featureOffset;
		deUint32		uintVal;			//!< Format is UNSIGNED_INT
		deInt32			intVal;				//!< Format is SIGNED_INT
		deUint64		deviceSizeVal;		//!< Format is DEVICE_SIZE
		float			floatVal;			//!< Format is FLOAT
	} unsupportedFeatureTable[] =
	{
		{ LIMIT(sparseAddressSpaceSize),							FEATURE(sparseBinding),					0, 0, 0, 0.0f },
		{ LIMIT(maxTessellationGenerationLevel),					FEATURE(tessellationShader),			0, 0, 0, 0.0f },
		{ LIMIT(maxTessellationPatchSize),							FEATURE(tessellationShader),			0, 0, 0, 0.0f },
		{ LIMIT(maxTessellationControlPerVertexInputComponents),	FEATURE(tessellationShader),			0, 0, 0, 0.0f },
		{ LIMIT(maxTessellationControlPerVertexOutputComponents),	FEATURE(tessellationShader),			0, 0, 0, 0.0f },
		{ LIMIT(maxTessellationControlPerPatchOutputComponents),	FEATURE(tessellationShader),			0, 0, 0, 0.0f },
		{ LIMIT(maxTessellationControlTotalOutputComponents),		FEATURE(tessellationShader),			0, 0, 0, 0.0f },
		{ LIMIT(maxTessellationEvaluationInputComponents),			FEATURE(tessellationShader),			0, 0, 0, 0.0f },
		{ LIMIT(maxTessellationEvaluationOutputComponents),			FEATURE(tessellationShader),			0, 0, 0, 0.0f },
		{ LIMIT(maxGeometryShaderInvocations),						FEATURE(geometryShader),				0, 0, 0, 0.0f },
		{ LIMIT(maxGeometryInputComponents),						FEATURE(geometryShader),				0, 0, 0, 0.0f },
		{ LIMIT(maxGeometryOutputComponents),						FEATURE(geometryShader),				0, 0, 0, 0.0f },
		{ LIMIT(maxGeometryOutputVertices),							FEATURE(geometryShader),				0, 0, 0, 0.0f },
		{ LIMIT(maxGeometryTotalOutputComponents),					FEATURE(geometryShader),				0, 0, 0, 0.0f },
		{ LIMIT(maxFragmentDualSrcAttachments),						FEATURE(dualSrcBlend),					0, 0, 0, 0.0f },
		{ LIMIT(maxDrawIndexedIndexValue),							FEATURE(fullDrawIndexUint32),			(1<<24)-1, 0, 0, 0.0f },
		{ LIMIT(maxDrawIndirectCount),								FEATURE(multiDrawIndirect),				1, 0, 0, 0.0f },
		{ LIMIT(maxSamplerAnisotropy),								FEATURE(samplerAnisotropy),				1, 0, 0, 0.0f },
		{ LIMIT(maxViewports),										FEATURE(multiViewport),					1, 0, 0, 0.0f },
		{ LIMIT(minTexelGatherOffset),								FEATURE(shaderImageGatherExtended),		0, 0, 0, 0.0f },
		{ LIMIT(maxTexelGatherOffset),								FEATURE(shaderImageGatherExtended),		0, 0, 0, 0.0f },
		{ LIMIT(minInterpolationOffset),							FEATURE(sampleRateShading),				0, 0, 0, 0.0f },
		{ LIMIT(maxInterpolationOffset),							FEATURE(sampleRateShading),				0, 0, 0, 0.0f },
		{ LIMIT(subPixelInterpolationOffsetBits),					FEATURE(sampleRateShading),				0, 0, 0, 0.0f },
		{ LIMIT(storageImageSampleCounts),							FEATURE(shaderStorageImageMultisample),	VK_SAMPLE_COUNT_1_BIT, 0, 0, 0.0f },
		{ LIMIT(maxClipDistances),									FEATURE(shaderClipDistance),			0, 0, 0, 0.0f },
		{ LIMIT(maxCullDistances),									FEATURE(shaderClipDistance),			0, 0, 0, 0.0f },
		{ LIMIT(maxCombinedClipAndCullDistances),					FEATURE(shaderClipDistance),			0, 0, 0, 0.0f },
		{ LIMIT(pointSizeRange[0]),									FEATURE(largePoints),					0, 0, 0, 1.0f },
		{ LIMIT(pointSizeRange[1]),									FEATURE(largePoints),					0, 0, 0, 1.0f },
		{ LIMIT(lineWidthRange[0]),									FEATURE(wideLines),						0, 0, 0, 1.0f },
		{ LIMIT(lineWidthRange[1]),									FEATURE(wideLines),						0, 0, 0, 1.0f },
		{ LIMIT(pointSizeGranularity),								FEATURE(largePoints),					0, 0, 0, 0.0f },
		{ LIMIT(lineWidthGranularity),								FEATURE(wideLines),						0, 0, 0, 0.0f }
	};

	log << TestLog::Message << *limits << TestLog::EndMessage;

	//!< First build a map from limit to unsupported table index
	for (deUint32 ndx = 0; ndx < DE_LENGTH_OF_ARRAY(featureLimitTable); ndx++)
	{
		for (deUint32 unsuppNdx = 0; unsuppNdx < DE_LENGTH_OF_ARRAY(unsupportedFeatureTable); unsuppNdx++)
		{
			if (unsupportedFeatureTable[unsuppNdx].limitOffset == featureLimitTable[ndx].offset)
			{
				featureLimitTable[ndx].unsuppTableNdx = unsuppNdx;
				break;
			}
		}
	}

	for (deUint32 ndx = 0; ndx < DE_LENGTH_OF_ARRAY(featureLimitTable); ndx++)
	{
		switch (featureLimitTable[ndx].format)
		{
			case LIMIT_FORMAT_UNSIGNED_INT:
			{
				deUint32 limitToCheck = featureLimitTable[ndx].uintVal;
				if (featureLimitTable[ndx].unsuppTableNdx != -1)
				{
					if (*((VkBool32*)((deUint8*)features+unsupportedFeatureTable[featureLimitTable[ndx].unsuppTableNdx].featureOffset)) == VK_FALSE)
						limitToCheck = unsupportedFeatureTable[featureLimitTable[ndx].unsuppTableNdx].uintVal;
				}

				if (featureLimitTable[ndx].type == LIMIT_TYPE_MIN)
				{

					if (*((deUint32*)((deUint8*)limits+featureLimitTable[ndx].offset)) < limitToCheck)
					{
						log << TestLog::Message << "limit Validation failed " << featureLimitTable[ndx].name
							<< " not valid-limit type MIN - actual is "
							<< *((deUint32*)((deUint8*)limits + featureLimitTable[ndx].offset)) << TestLog::EndMessage;
						limitsOk = false;
					}
				}
				else if (featureLimitTable[ndx].type == LIMIT_TYPE_MAX)
				{
					if (*((deUint32*)((deUint8*)limits+featureLimitTable[ndx].offset)) > limitToCheck)
					{
						log << TestLog::Message << "limit validation failed,  " << featureLimitTable[ndx].name
							<< " not valid-limit type MAX - actual is "
							<< *((deUint32*)((deUint8*)limits + featureLimitTable[ndx].offset)) << TestLog::EndMessage;
						limitsOk = false;
					}
				}
				break;
			}

			case LIMIT_FORMAT_FLOAT:
			{
				float limitToCheck = featureLimitTable[ndx].floatVal;
				if (featureLimitTable[ndx].unsuppTableNdx != -1)
				{
					if (*((VkBool32*)((deUint8*)features+unsupportedFeatureTable[featureLimitTable[ndx].unsuppTableNdx].featureOffset)) == VK_FALSE)
						limitToCheck = unsupportedFeatureTable[featureLimitTable[ndx].unsuppTableNdx].floatVal;
				}

				if (featureLimitTable[ndx].type == LIMIT_TYPE_MIN)
				{
					if (*((float*)((deUint8*)limits+featureLimitTable[ndx].offset)) < limitToCheck)
					{
						log << TestLog::Message << "limit validation failed, " << featureLimitTable[ndx].name
							<< " not valid-limit type MIN - actual is "
							<< *((float*)((deUint8*)limits + featureLimitTable[ndx].offset)) << TestLog::EndMessage;
						limitsOk = false;
					}
				}
				else if (featureLimitTable[ndx].type == LIMIT_TYPE_MAX)
				{
					if (*((float*)((deUint8*)limits+featureLimitTable[ndx].offset)) > limitToCheck)
					{
						log << TestLog::Message << "limit validation failed, " << featureLimitTable[ndx].name
							<< " not valid-limit type MAX actual is "
							<< *((float*)((deUint8*)limits + featureLimitTable[ndx].offset)) << TestLog::EndMessage;
						limitsOk = false;
					}
				}
				break;
			}

			case LIMIT_FORMAT_SIGNED_INT:
			{
				deInt32 limitToCheck = featureLimitTable[ndx].intVal;
				if (featureLimitTable[ndx].unsuppTableNdx != -1)
				{
					if (*((VkBool32*)((deUint8*)features+unsupportedFeatureTable[featureLimitTable[ndx].unsuppTableNdx].featureOffset)) == VK_FALSE)
						limitToCheck = unsupportedFeatureTable[featureLimitTable[ndx].unsuppTableNdx].intVal;
				}
				if (featureLimitTable[ndx].type == LIMIT_TYPE_MIN)
				{
					if (*((deInt32*)((deUint8*)limits+featureLimitTable[ndx].offset)) < limitToCheck)
					{
						log << TestLog::Message <<  "limit validation failed, " << featureLimitTable[ndx].name
							<< " not valid-limit type MIN actual is "
							<< *((deInt32*)((deUint8*)limits + featureLimitTable[ndx].offset)) << TestLog::EndMessage;
						limitsOk = false;
					}
				}
				else if (featureLimitTable[ndx].type == LIMIT_TYPE_MAX)
				{
					if (*((deInt32*)((deUint8*)limits+featureLimitTable[ndx].offset)) > limitToCheck)
					{
						log << TestLog::Message << "limit validation failed, " << featureLimitTable[ndx].name
							<< " not valid-limit type MAX actual is "
							<< *((deInt32*)((deUint8*)limits + featureLimitTable[ndx].offset)) << TestLog::EndMessage;
						limitsOk = false;
					}
				}
				break;
			}

			case LIMIT_FORMAT_DEVICE_SIZE:
			{
				deUint64 limitToCheck = featureLimitTable[ndx].deviceSizeVal;
				if (featureLimitTable[ndx].unsuppTableNdx != -1)
				{
					if (*((VkBool32*)((deUint8*)features+unsupportedFeatureTable[featureLimitTable[ndx].unsuppTableNdx].featureOffset)) == VK_FALSE)
						limitToCheck = unsupportedFeatureTable[featureLimitTable[ndx].unsuppTableNdx].deviceSizeVal;
				}

				if (featureLimitTable[ndx].type == LIMIT_TYPE_MIN)
				{
					if (*((deUint64*)((deUint8*)limits+featureLimitTable[ndx].offset)) < limitToCheck)
					{
						log << TestLog::Message << "limit validation failed, " << featureLimitTable[ndx].name
							<< " not valid-limit type MIN actual is "
							<< *((deUint64*)((deUint8*)limits + featureLimitTable[ndx].offset)) << TestLog::EndMessage;
						limitsOk = false;
					}
				}
				else if (featureLimitTable[ndx].type == LIMIT_TYPE_MAX)
				{
					if (*((deUint64*)((deUint8*)limits+featureLimitTable[ndx].offset)) > limitToCheck)
					{
						log << TestLog::Message << "limit validation failed, " << featureLimitTable[ndx].name
							<< " not valid-limit type MAX actual is "
							<< *((deUint64*)((deUint8*)limits + featureLimitTable[ndx].offset)) << TestLog::EndMessage;
						limitsOk = false;
					}
				}
				break;
			}

			case LIMIT_FORMAT_BITMASK:
			{
				deUint32 limitToCheck = featureLimitTable[ndx].uintVal;
				if (featureLimitTable[ndx].unsuppTableNdx != -1)
				{
					if (*((VkBool32*)((deUint8*)features+unsupportedFeatureTable[featureLimitTable[ndx].unsuppTableNdx].featureOffset)) == VK_FALSE)
						limitToCheck = unsupportedFeatureTable[featureLimitTable[ndx].unsuppTableNdx].uintVal;
				}

				if (featureLimitTable[ndx].type == LIMIT_TYPE_MIN)
				{
					if ((*((deUint32*)((deUint8*)limits+featureLimitTable[ndx].offset)) & limitToCheck) != limitToCheck)
					{
						log << TestLog::Message << "limit validation failed, " << featureLimitTable[ndx].name
							<< " not valid-limit type bitmask actual is "
							<< *((deUint64*)((deUint8*)limits + featureLimitTable[ndx].offset)) << TestLog::EndMessage;
						limitsOk = false;
					}
				}
				break;
			}

			default:
				DE_ASSERT(0);
				limitsOk = false;
		}
	}

	if (limits->maxFramebufferWidth > limits->maxViewportDimensions[0] ||
	    limits->maxFramebufferHeight > limits->maxViewportDimensions[1])
	{
		log << TestLog::Message << "limit validation failed, maxFramebufferDimension of "
			<< "[" << limits->maxFramebufferWidth << ", " << limits->maxFramebufferHeight << "] "
			<< "is larger than maxViewportDimension of "
			<< "[" << limits->maxViewportDimensions[0] << ", " << limits->maxViewportDimensions[1] << "]" << TestLog::EndMessage;
		limitsOk = false;
	}

	if (limits->viewportBoundsRange[0] > float(-2 * limits->maxViewportDimensions[0]))
	{
		log << TestLog::Message << "limit validation failed, viewPortBoundsRange[0] of " << limits->viewportBoundsRange[0]
			<< "is larger than -2*maxViewportDimension[0] of " << -2*limits->maxViewportDimensions[0] << TestLog::EndMessage;
		limitsOk = false;
	}

	if (limits->viewportBoundsRange[1] < float(2 * limits->maxViewportDimensions[1] - 1))
	{
		log << TestLog::Message << "limit validation failed, viewportBoundsRange[1] of " << limits->viewportBoundsRange[1]
			<< "is less than 2*maxViewportDimension[1] of " << 2*limits->maxViewportDimensions[1] << TestLog::EndMessage;
		limitsOk = false;
	}

	return limitsOk;
}

template<typename T>
class CheckIncompleteResult
{
public:
	virtual			~CheckIncompleteResult	(void) {}
	virtual void	getResult				(Context& context, T* data) = 0;

	void operator() (Context& context, tcu::ResultCollector& results, const std::size_t expectedCompleteSize)
	{
		if (expectedCompleteSize == 0)
			return;

		vector<T>		outputData	(expectedCompleteSize);
		const deUint32	usedSize	= static_cast<deUint32>(expectedCompleteSize / 3);

		ValidateQueryBits::fillBits(outputData.begin(), outputData.end());	// unused entries should have this pattern intact
		m_count		= usedSize;
		m_result	= VK_SUCCESS;

		getResult(context, &outputData[0]);									// update m_count and m_result

		if (m_count != usedSize || m_result != VK_INCOMPLETE || !ValidateQueryBits::checkBits(outputData.begin() + m_count, outputData.end()))
			results.fail("Query didn't return VK_INCOMPLETE");
	}

protected:
	deUint32	m_count;
	VkResult	m_result;
};

struct CheckEnumeratePhysicalDevicesIncompleteResult : public CheckIncompleteResult<VkPhysicalDevice>
{
	void getResult (Context& context, VkPhysicalDevice* data)
	{
		m_result = context.getInstanceInterface().enumeratePhysicalDevices(context.getInstance(), &m_count, data);
	}
};

struct CheckEnumeratePhysicalDeviceGroupsIncompleteResult : public CheckIncompleteResult<VkPhysicalDeviceGroupProperties>
{
	void getResult (Context& context, VkPhysicalDeviceGroupProperties* data)
	{
		m_result = context.getInstanceInterface().enumeratePhysicalDeviceGroups(context.getInstance(), &m_count, data);
	}
};

struct CheckEnumerateInstanceLayerPropertiesIncompleteResult : public CheckIncompleteResult<VkLayerProperties>
{
	void getResult (Context& context, VkLayerProperties* data)
	{
		m_result = context.getPlatformInterface().enumerateInstanceLayerProperties(&m_count, data);
	}
};

struct CheckEnumerateDeviceLayerPropertiesIncompleteResult : public CheckIncompleteResult<VkLayerProperties>
{
	void getResult (Context& context, VkLayerProperties* data)
	{
		m_result = context.getInstanceInterface().enumerateDeviceLayerProperties(context.getPhysicalDevice(), &m_count, data);
	}
};

struct CheckEnumerateInstanceExtensionPropertiesIncompleteResult : public CheckIncompleteResult<VkExtensionProperties>
{
	CheckEnumerateInstanceExtensionPropertiesIncompleteResult (std::string layerName = std::string()) : m_layerName(layerName) {}

	void getResult (Context& context, VkExtensionProperties* data)
	{
		const char* pLayerName = (m_layerName.length() != 0 ? m_layerName.c_str() : DE_NULL);
		m_result = context.getPlatformInterface().enumerateInstanceExtensionProperties(pLayerName, &m_count, data);
	}

private:
	const std::string	m_layerName;
};

struct CheckEnumerateDeviceExtensionPropertiesIncompleteResult : public CheckIncompleteResult<VkExtensionProperties>
{
	CheckEnumerateDeviceExtensionPropertiesIncompleteResult (std::string layerName = std::string()) : m_layerName(layerName) {}

	void getResult (Context& context, VkExtensionProperties* data)
	{
		const char* pLayerName = (m_layerName.length() != 0 ? m_layerName.c_str() : DE_NULL);
		m_result = context.getInstanceInterface().enumerateDeviceExtensionProperties(context.getPhysicalDevice(), pLayerName, &m_count, data);
	}

private:
	const std::string	m_layerName;
};

tcu::TestStatus enumeratePhysicalDevices (Context& context)
{
	TestLog&						log		= context.getTestContext().getLog();
	tcu::ResultCollector			results	(log);
	const vector<VkPhysicalDevice>	devices	= enumeratePhysicalDevices(context.getInstanceInterface(), context.getInstance());

	log << TestLog::Integer("NumDevices", "Number of devices", "", QP_KEY_TAG_NONE, deInt64(devices.size()));

	for (size_t ndx = 0; ndx < devices.size(); ndx++)
		log << TestLog::Message << ndx << ": " << devices[ndx] << TestLog::EndMessage;

	CheckEnumeratePhysicalDevicesIncompleteResult()(context, results, devices.size());

	return tcu::TestStatus(results.getResult(), results.getMessage());
}

Move<VkInstance> createInstanceWithExtension (const PlatformInterface& vkp, deUint32 version, const char* extensionName)
{
	const vector<VkExtensionProperties>	instanceExts = enumerateInstanceExtensionProperties(vkp, DE_NULL);
	vector<string>						enabledExts;

	if (!isCoreInstanceExtension(version, extensionName))
	{
		if (!isExtensionSupported(instanceExts, RequiredExtension(extensionName)))
			TCU_THROW(NotSupportedError, (string(extensionName) + " is not supported").c_str());
		else
			enabledExts.push_back(extensionName);
	}

	return createDefaultInstance(vkp, version, vector<string>() /* layers */, enabledExts, DE_NULL);
}

tcu::TestStatus enumeratePhysicalDeviceGroups (Context& context)
{
	TestLog&											log				= context.getTestContext().getLog();
	tcu::ResultCollector								results			(log);
	const PlatformInterface&							vkp				= context.getPlatformInterface();
	const Unique<VkInstance>							instance		(createInstanceWithExtension(vkp, context.getUsedApiVersion(), "VK_KHR_device_group_creation"));
	const InstanceDriver								vki				(vkp, *instance);
	const vector<VkPhysicalDeviceGroupProperties>		devicegroups	= enumeratePhysicalDeviceGroups(vki, *instance);

	log << TestLog::Integer("NumDevices", "Number of device groups", "", QP_KEY_TAG_NONE, deInt64(devicegroups.size()));

	for (size_t ndx = 0; ndx < devicegroups.size(); ndx++)
		log << TestLog::Message << ndx << ": " << devicegroups[ndx] << TestLog::EndMessage;

	CheckEnumeratePhysicalDeviceGroupsIncompleteResult()(context, results, devicegroups.size());

	return tcu::TestStatus(results.getResult(), results.getMessage());
}

template<typename T>
void collectDuplicates (set<T>& duplicates, const vector<T>& values)
{
	set<T> seen;

	for (size_t ndx = 0; ndx < values.size(); ndx++)
	{
		const T& value = values[ndx];

		if (!seen.insert(value).second)
			duplicates.insert(value);
	}
}

void checkDuplicates (tcu::ResultCollector& results, const char* what, const vector<string>& values)
{
	set<string> duplicates;

	collectDuplicates(duplicates, values);

	for (set<string>::const_iterator iter = duplicates.begin(); iter != duplicates.end(); ++iter)
	{
		std::ostringstream msg;
		msg << "Duplicate " << what << ": " << *iter;
		results.fail(msg.str());
	}
}

void checkDuplicateExtensions (tcu::ResultCollector& results, const vector<string>& extensions)
{
	checkDuplicates(results, "extension", extensions);
}

void checkDuplicateLayers (tcu::ResultCollector& results, const vector<string>& layers)
{
	checkDuplicates(results, "layer", layers);
}

void checkKhrExtensions (tcu::ResultCollector&		results,
						 const vector<string>&		extensions,
						 const int					numAllowedKhrExtensions,
						 const char* const*			allowedKhrExtensions)
{
	const set<string>	allowedExtSet		(allowedKhrExtensions, allowedKhrExtensions+numAllowedKhrExtensions);

	for (vector<string>::const_iterator extIter = extensions.begin(); extIter != extensions.end(); ++extIter)
	{
		// Only Khronos-controlled extensions are checked
		if (de::beginsWith(*extIter, "VK_KHR_") &&
			!de::contains(allowedExtSet, *extIter))
		{
			results.fail("Unknown  extension " + *extIter);
		}
	}
}

void checkInstanceExtensions (tcu::ResultCollector& results, const vector<string>& extensions)
{
	static const char* s_allowedInstanceKhrExtensions[] =
	{
		"VK_KHR_surface",
		"VK_KHR_display",
		"VK_KHR_android_surface",
		"VK_KHR_mir_surface",
		"VK_KHR_wayland_surface",
		"VK_KHR_win32_surface",
		"VK_KHR_xcb_surface",
		"VK_KHR_xlib_surface",
		"VK_KHR_get_physical_device_properties2",
		"VK_KHR_get_surface_capabilities2",
		"VK_KHR_external_memory_capabilities",
		"VK_KHR_external_semaphore_capabilities",
		"VK_KHR_external_fence_capabilities",
		"VK_KHR_device_group_creation",
	};

	checkKhrExtensions(results, extensions, DE_LENGTH_OF_ARRAY(s_allowedInstanceKhrExtensions), s_allowedInstanceKhrExtensions);
	checkDuplicateExtensions(results, extensions);
}

void checkDeviceExtensions (tcu::ResultCollector& results, const vector<string>& extensions)
{
	static const char* s_allowedDeviceKhrExtensions[] =
	{
		"VK_KHR_swapchain",
		"VK_KHR_display_swapchain",
		"VK_KHR_sampler_mirror_clamp_to_edge",
		"VK_KHR_shader_draw_parameters",
		"VK_KHR_maintenance1",
		"VK_KHR_push_descriptor",
		"VK_KHR_descriptor_update_template",
		"VK_KHR_incremental_present",
		"VK_KHR_shared_presentable_image",
		"VK_KHR_storage_buffer_storage_class",
		"VK_KHR_16bit_storage",
		"VK_KHR_get_memory_requirements2",
		"VK_KHR_external_memory",
		"VK_KHR_external_memory_fd",
		"VK_KHR_external_memory_win32",
		"VK_KHR_external_semaphore",
		"VK_KHR_external_semaphore_fd",
		"VK_KHR_external_semaphore_win32",
		"VK_KHR_external_fence",
		"VK_KHR_external_fence_fd",
		"VK_KHR_external_fence_win32",
		"VK_KHR_win32_keyed_mutex",
		"VK_KHR_dedicated_allocation",
		"VK_KHR_variable_pointers",
		"VK_KHR_relaxed_block_layout",
		"VK_KHR_bind_memory2",
		"VK_KHR_maintenance2",
		"VK_KHR_image_format_list",
		"VK_KHR_sampler_ycbcr_conversion",
		"VK_KHR_device_group",
		"VK_KHR_multiview",
		"VK_KHR_maintenance3",
	};

	checkKhrExtensions(results, extensions, DE_LENGTH_OF_ARRAY(s_allowedDeviceKhrExtensions), s_allowedDeviceKhrExtensions);
	checkDuplicateExtensions(results, extensions);
}

tcu::TestStatus enumerateInstanceLayers (Context& context)
{
	TestLog&						log					= context.getTestContext().getLog();
	tcu::ResultCollector			results				(log);
	const vector<VkLayerProperties>	properties			= enumerateInstanceLayerProperties(context.getPlatformInterface());
	vector<string>					layerNames;

	for (size_t ndx = 0; ndx < properties.size(); ndx++)
	{
		log << TestLog::Message << ndx << ": " << properties[ndx] << TestLog::EndMessage;

		layerNames.push_back(properties[ndx].layerName);
	}

	checkDuplicateLayers(results, layerNames);
	CheckEnumerateInstanceLayerPropertiesIncompleteResult()(context, results, layerNames.size());

	return tcu::TestStatus(results.getResult(), results.getMessage());
}

tcu::TestStatus enumerateInstanceExtensions (Context& context)
{
	TestLog&				log		= context.getTestContext().getLog();
	tcu::ResultCollector	results	(log);

	{
		const ScopedLogSection				section		(log, "Global", "Global Extensions");
		const vector<VkExtensionProperties>	properties	= enumerateInstanceExtensionProperties(context.getPlatformInterface(), DE_NULL);
		vector<string>						extensionNames;

		for (size_t ndx = 0; ndx < properties.size(); ndx++)
		{
			log << TestLog::Message << ndx << ": " << properties[ndx] << TestLog::EndMessage;

			extensionNames.push_back(properties[ndx].extensionName);
		}

		checkInstanceExtensions(results, extensionNames);
		CheckEnumerateInstanceExtensionPropertiesIncompleteResult()(context, results, properties.size());
	}

	{
		const vector<VkLayerProperties>	layers	= enumerateInstanceLayerProperties(context.getPlatformInterface());

		for (vector<VkLayerProperties>::const_iterator layer = layers.begin(); layer != layers.end(); ++layer)
		{
			const ScopedLogSection				section				(log, layer->layerName, string("Layer: ") + layer->layerName);
			const vector<VkExtensionProperties>	properties			= enumerateInstanceExtensionProperties(context.getPlatformInterface(), layer->layerName);
			vector<string>						extensionNames;

			for (size_t extNdx = 0; extNdx < properties.size(); extNdx++)
			{
				log << TestLog::Message << extNdx << ": " << properties[extNdx] << TestLog::EndMessage;

				extensionNames.push_back(properties[extNdx].extensionName);
			}

			checkInstanceExtensions(results, extensionNames);
			CheckEnumerateInstanceExtensionPropertiesIncompleteResult(layer->layerName)(context, results, properties.size());
		}
	}

	return tcu::TestStatus(results.getResult(), results.getMessage());
}

tcu::TestStatus enumerateDeviceLayers (Context& context)
{
	TestLog&						log			= context.getTestContext().getLog();
	tcu::ResultCollector			results		(log);
	const vector<VkLayerProperties>	properties	= enumerateDeviceLayerProperties(context.getInstanceInterface(), context.getPhysicalDevice());
	vector<string>					layerNames;

	for (size_t ndx = 0; ndx < properties.size(); ndx++)
	{
		log << TestLog::Message << ndx << ": " << properties[ndx] << TestLog::EndMessage;

		layerNames.push_back(properties[ndx].layerName);
	}

	checkDuplicateLayers(results, layerNames);
	CheckEnumerateDeviceLayerPropertiesIncompleteResult()(context, results, layerNames.size());

	return tcu::TestStatus(results.getResult(), results.getMessage());
}

tcu::TestStatus enumerateDeviceExtensions (Context& context)
{
	TestLog&				log		= context.getTestContext().getLog();
	tcu::ResultCollector	results	(log);

	{
		const ScopedLogSection				section		(log, "Global", "Global Extensions");
		const vector<VkExtensionProperties>	properties	= enumerateDeviceExtensionProperties(context.getInstanceInterface(), context.getPhysicalDevice(), DE_NULL);
		vector<string>						extensionNames;

		for (size_t ndx = 0; ndx < properties.size(); ndx++)
		{
			log << TestLog::Message << ndx << ": " << properties[ndx] << TestLog::EndMessage;

			extensionNames.push_back(properties[ndx].extensionName);
		}

		checkDeviceExtensions(results, extensionNames);
		CheckEnumerateDeviceExtensionPropertiesIncompleteResult()(context, results, properties.size());
	}

	{
		const vector<VkLayerProperties>	layers	= enumerateDeviceLayerProperties(context.getInstanceInterface(), context.getPhysicalDevice());

		for (vector<VkLayerProperties>::const_iterator layer = layers.begin(); layer != layers.end(); ++layer)
		{
			const ScopedLogSection				section		(log, layer->layerName, string("Layer: ") + layer->layerName);
			const vector<VkExtensionProperties>	properties	= enumerateDeviceExtensionProperties(context.getInstanceInterface(), context.getPhysicalDevice(), layer->layerName);
			vector<string>						extensionNames;

			for (size_t extNdx = 0; extNdx < properties.size(); extNdx++)
			{
				log << TestLog::Message << extNdx << ": " << properties[extNdx] << TestLog::EndMessage;


				extensionNames.push_back(properties[extNdx].extensionName);
			}

			checkDeviceExtensions(results, extensionNames);
			CheckEnumerateDeviceExtensionPropertiesIncompleteResult(layer->layerName)(context, results, properties.size());
		}
	}

	return tcu::TestStatus(results.getResult(), results.getMessage());
}

#define VK_SIZE_OF(STRUCT, MEMBER)					(sizeof(((STRUCT*)0)->MEMBER))
#define OFFSET_TABLE_ENTRY(STRUCT, MEMBER)			{ (size_t)DE_OFFSET_OF(STRUCT, MEMBER), VK_SIZE_OF(STRUCT, MEMBER) }

tcu::TestStatus deviceFeatures (Context& context)
{
	using namespace ValidateQueryBits;

	TestLog&						log			= context.getTestContext().getLog();
	VkPhysicalDeviceFeatures*		features;
	deUint8							buffer[sizeof(VkPhysicalDeviceFeatures) + GUARD_SIZE];

	const QueryMemberTableEntry featureOffsetTable[] =
	{
		OFFSET_TABLE_ENTRY(VkPhysicalDeviceFeatures, robustBufferAccess),
		OFFSET_TABLE_ENTRY(VkPhysicalDeviceFeatures, fullDrawIndexUint32),
		OFFSET_TABLE_ENTRY(VkPhysicalDeviceFeatures, imageCubeArray),
		OFFSET_TABLE_ENTRY(VkPhysicalDeviceFeatures, independentBlend),
		OFFSET_TABLE_ENTRY(VkPhysicalDeviceFeatures, geometryShader),
		OFFSET_TABLE_ENTRY(VkPhysicalDeviceFeatures, tessellationShader),
		OFFSET_TABLE_ENTRY(VkPhysicalDeviceFeatures, sampleRateShading),
		OFFSET_TABLE_ENTRY(VkPhysicalDeviceFeatures, dualSrcBlend),
		OFFSET_TABLE_ENTRY(VkPhysicalDeviceFeatures, logicOp),
		OFFSET_TABLE_ENTRY(VkPhysicalDeviceFeatures, multiDrawIndirect),
		OFFSET_TABLE_ENTRY(VkPhysicalDeviceFeatures, drawIndirectFirstInstance),
		OFFSET_TABLE_ENTRY(VkPhysicalDeviceFeatures, depthClamp),
		OFFSET_TABLE_ENTRY(VkPhysicalDeviceFeatures, depthBiasClamp),
		OFFSET_TABLE_ENTRY(VkPhysicalDeviceFeatures, fillModeNonSolid),
		OFFSET_TABLE_ENTRY(VkPhysicalDeviceFeatures, depthBounds),
		OFFSET_TABLE_ENTRY(VkPhysicalDeviceFeatures, wideLines),
		OFFSET_TABLE_ENTRY(VkPhysicalDeviceFeatures, largePoints),
		OFFSET_TABLE_ENTRY(VkPhysicalDeviceFeatures, alphaToOne),
		OFFSET_TABLE_ENTRY(VkPhysicalDeviceFeatures, multiViewport),
		OFFSET_TABLE_ENTRY(VkPhysicalDeviceFeatures, samplerAnisotropy),
		OFFSET_TABLE_ENTRY(VkPhysicalDeviceFeatures, textureCompressionETC2),
		OFFSET_TABLE_ENTRY(VkPhysicalDeviceFeatures, textureCompressionASTC_LDR),
		OFFSET_TABLE_ENTRY(VkPhysicalDeviceFeatures, textureCompressionBC),
		OFFSET_TABLE_ENTRY(VkPhysicalDeviceFeatures, occlusionQueryPrecise),
		OFFSET_TABLE_ENTRY(VkPhysicalDeviceFeatures, pipelineStatisticsQuery),
		OFFSET_TABLE_ENTRY(VkPhysicalDeviceFeatures, vertexPipelineStoresAndAtomics),
		OFFSET_TABLE_ENTRY(VkPhysicalDeviceFeatures, fragmentStoresAndAtomics),
		OFFSET_TABLE_ENTRY(VkPhysicalDeviceFeatures, shaderTessellationAndGeometryPointSize),
		OFFSET_TABLE_ENTRY(VkPhysicalDeviceFeatures, shaderImageGatherExtended),
		OFFSET_TABLE_ENTRY(VkPhysicalDeviceFeatures, shaderStorageImageExtendedFormats),
		OFFSET_TABLE_ENTRY(VkPhysicalDeviceFeatures, shaderStorageImageMultisample),
		OFFSET_TABLE_ENTRY(VkPhysicalDeviceFeatures, shaderStorageImageReadWithoutFormat),
		OFFSET_TABLE_ENTRY(VkPhysicalDeviceFeatures, shaderStorageImageWriteWithoutFormat),
		OFFSET_TABLE_ENTRY(VkPhysicalDeviceFeatures, shaderUniformBufferArrayDynamicIndexing),
		OFFSET_TABLE_ENTRY(VkPhysicalDeviceFeatures, shaderSampledImageArrayDynamicIndexing),
		OFFSET_TABLE_ENTRY(VkPhysicalDeviceFeatures, shaderStorageBufferArrayDynamicIndexing),
		OFFSET_TABLE_ENTRY(VkPhysicalDeviceFeatures, shaderStorageImageArrayDynamicIndexing),
		OFFSET_TABLE_ENTRY(VkPhysicalDeviceFeatures, shaderClipDistance),
		OFFSET_TABLE_ENTRY(VkPhysicalDeviceFeatures, shaderCullDistance),
		OFFSET_TABLE_ENTRY(VkPhysicalDeviceFeatures, shaderFloat64),
		OFFSET_TABLE_ENTRY(VkPhysicalDeviceFeatures, shaderInt64),
		OFFSET_TABLE_ENTRY(VkPhysicalDeviceFeatures, shaderInt16),
		OFFSET_TABLE_ENTRY(VkPhysicalDeviceFeatures, shaderResourceResidency),
		OFFSET_TABLE_ENTRY(VkPhysicalDeviceFeatures, shaderResourceMinLod),
		OFFSET_TABLE_ENTRY(VkPhysicalDeviceFeatures, sparseBinding),
		OFFSET_TABLE_ENTRY(VkPhysicalDeviceFeatures, sparseResidencyBuffer),
		OFFSET_TABLE_ENTRY(VkPhysicalDeviceFeatures, sparseResidencyImage2D),
		OFFSET_TABLE_ENTRY(VkPhysicalDeviceFeatures, sparseResidencyImage3D),
		OFFSET_TABLE_ENTRY(VkPhysicalDeviceFeatures, sparseResidency2Samples),
		OFFSET_TABLE_ENTRY(VkPhysicalDeviceFeatures, sparseResidency4Samples),
		OFFSET_TABLE_ENTRY(VkPhysicalDeviceFeatures, sparseResidency8Samples),
		OFFSET_TABLE_ENTRY(VkPhysicalDeviceFeatures, sparseResidency16Samples),
		OFFSET_TABLE_ENTRY(VkPhysicalDeviceFeatures, sparseResidencyAliased),
		OFFSET_TABLE_ENTRY(VkPhysicalDeviceFeatures, variableMultisampleRate),
		OFFSET_TABLE_ENTRY(VkPhysicalDeviceFeatures, inheritedQueries),
		{ 0, 0 }
	};

	deMemset(buffer, GUARD_VALUE, sizeof(buffer));
	features = reinterpret_cast<VkPhysicalDeviceFeatures*>(buffer);

	context.getInstanceInterface().getPhysicalDeviceFeatures(context.getPhysicalDevice(), features);

	log << TestLog::Message << "device = " << context.getPhysicalDevice() << TestLog::EndMessage
		<< TestLog::Message << *features << TestLog::EndMessage;

	// Requirements and dependencies
	{
		if (!features->robustBufferAccess)
			return tcu::TestStatus::fail("robustBufferAccess is not supported");

		// multiViewport requires MultiViewport (SPIR-V capability) support, which depends on Geometry
		if (features->multiViewport && !features->geometryShader)
			return tcu::TestStatus::fail("multiViewport is supported but geometryShader is not");
	}

	for (int ndx = 0; ndx < GUARD_SIZE; ndx++)
	{
		if (buffer[ndx + sizeof(VkPhysicalDeviceFeatures)] != GUARD_VALUE)
		{
			log << TestLog::Message << "deviceFeatures - Guard offset " << ndx << " not valid" << TestLog::EndMessage;
			return tcu::TestStatus::fail("deviceFeatures buffer overflow");
		}
	}

	if (!validateInitComplete(context.getPhysicalDevice(), &InstanceInterface::getPhysicalDeviceFeatures, context.getInstanceInterface(), featureOffsetTable))
	{
		log << TestLog::Message << "deviceFeatures - VkPhysicalDeviceFeatures not completely initialized" << TestLog::EndMessage;
		return tcu::TestStatus::fail("deviceFeatures incomplete initialization");
	}

	return tcu::TestStatus::pass("Query succeeded");
}

static const ValidateQueryBits::QueryMemberTableEntry s_physicalDevicePropertiesOffsetTable[] =
{
	OFFSET_TABLE_ENTRY(VkPhysicalDeviceProperties, apiVersion),
	OFFSET_TABLE_ENTRY(VkPhysicalDeviceProperties, driverVersion),
	OFFSET_TABLE_ENTRY(VkPhysicalDeviceProperties, vendorID),
	OFFSET_TABLE_ENTRY(VkPhysicalDeviceProperties, deviceID),
	OFFSET_TABLE_ENTRY(VkPhysicalDeviceProperties, deviceType),
	OFFSET_TABLE_ENTRY(VkPhysicalDeviceProperties, pipelineCacheUUID),
	OFFSET_TABLE_ENTRY(VkPhysicalDeviceProperties, limits.maxImageDimension1D),
	OFFSET_TABLE_ENTRY(VkPhysicalDeviceProperties, limits.maxImageDimension2D),
	OFFSET_TABLE_ENTRY(VkPhysicalDeviceProperties, limits.maxImageDimension3D),
	OFFSET_TABLE_ENTRY(VkPhysicalDeviceProperties, limits.maxImageDimensionCube),
	OFFSET_TABLE_ENTRY(VkPhysicalDeviceProperties, limits.maxImageArrayLayers),
	OFFSET_TABLE_ENTRY(VkPhysicalDeviceProperties, limits.maxTexelBufferElements),
	OFFSET_TABLE_ENTRY(VkPhysicalDeviceProperties, limits.maxUniformBufferRange),
	OFFSET_TABLE_ENTRY(VkPhysicalDeviceProperties, limits.maxStorageBufferRange),
	OFFSET_TABLE_ENTRY(VkPhysicalDeviceProperties, limits.maxPushConstantsSize),
	OFFSET_TABLE_ENTRY(VkPhysicalDeviceProperties, limits.maxMemoryAllocationCount),
	OFFSET_TABLE_ENTRY(VkPhysicalDeviceProperties, limits.maxSamplerAllocationCount),
	OFFSET_TABLE_ENTRY(VkPhysicalDeviceProperties, limits.bufferImageGranularity),
	OFFSET_TABLE_ENTRY(VkPhysicalDeviceProperties, limits.sparseAddressSpaceSize),
	OFFSET_TABLE_ENTRY(VkPhysicalDeviceProperties, limits.maxBoundDescriptorSets),
	OFFSET_TABLE_ENTRY(VkPhysicalDeviceProperties, limits.maxPerStageDescriptorSamplers),
	OFFSET_TABLE_ENTRY(VkPhysicalDeviceProperties, limits.maxPerStageDescriptorUniformBuffers),
	OFFSET_TABLE_ENTRY(VkPhysicalDeviceProperties, limits.maxPerStageDescriptorStorageBuffers),
	OFFSET_TABLE_ENTRY(VkPhysicalDeviceProperties, limits.maxPerStageDescriptorSampledImages),
	OFFSET_TABLE_ENTRY(VkPhysicalDeviceProperties, limits.maxPerStageDescriptorStorageImages),
	OFFSET_TABLE_ENTRY(VkPhysicalDeviceProperties, limits.maxPerStageDescriptorInputAttachments),
	OFFSET_TABLE_ENTRY(VkPhysicalDeviceProperties, limits.maxPerStageResources),
	OFFSET_TABLE_ENTRY(VkPhysicalDeviceProperties, limits.maxDescriptorSetSamplers),
	OFFSET_TABLE_ENTRY(VkPhysicalDeviceProperties, limits.maxDescriptorSetUniformBuffers),
	OFFSET_TABLE_ENTRY(VkPhysicalDeviceProperties, limits.maxDescriptorSetUniformBuffersDynamic),
	OFFSET_TABLE_ENTRY(VkPhysicalDeviceProperties, limits.maxDescriptorSetStorageBuffers),
	OFFSET_TABLE_ENTRY(VkPhysicalDeviceProperties, limits.maxDescriptorSetStorageBuffersDynamic),
	OFFSET_TABLE_ENTRY(VkPhysicalDeviceProperties, limits.maxDescriptorSetSampledImages),
	OFFSET_TABLE_ENTRY(VkPhysicalDeviceProperties, limits.maxDescriptorSetStorageImages),
	OFFSET_TABLE_ENTRY(VkPhysicalDeviceProperties, limits.maxDescriptorSetInputAttachments),
	OFFSET_TABLE_ENTRY(VkPhysicalDeviceProperties, limits.maxVertexInputAttributes),
	OFFSET_TABLE_ENTRY(VkPhysicalDeviceProperties, limits.maxVertexInputBindings),
	OFFSET_TABLE_ENTRY(VkPhysicalDeviceProperties, limits.maxVertexInputAttributeOffset),
	OFFSET_TABLE_ENTRY(VkPhysicalDeviceProperties, limits.maxVertexInputBindingStride),
	OFFSET_TABLE_ENTRY(VkPhysicalDeviceProperties, limits.maxVertexOutputComponents),
	OFFSET_TABLE_ENTRY(VkPhysicalDeviceProperties, limits.maxTessellationGenerationLevel),
	OFFSET_TABLE_ENTRY(VkPhysicalDeviceProperties, limits.maxTessellationPatchSize),
	OFFSET_TABLE_ENTRY(VkPhysicalDeviceProperties, limits.maxTessellationControlPerVertexInputComponents),
	OFFSET_TABLE_ENTRY(VkPhysicalDeviceProperties, limits.maxTessellationControlPerVertexOutputComponents),
	OFFSET_TABLE_ENTRY(VkPhysicalDeviceProperties, limits.maxTessellationControlPerPatchOutputComponents),
	OFFSET_TABLE_ENTRY(VkPhysicalDeviceProperties, limits.maxTessellationControlTotalOutputComponents),
	OFFSET_TABLE_ENTRY(VkPhysicalDeviceProperties, limits.maxTessellationEvaluationInputComponents),
	OFFSET_TABLE_ENTRY(VkPhysicalDeviceProperties, limits.maxTessellationEvaluationOutputComponents),
	OFFSET_TABLE_ENTRY(VkPhysicalDeviceProperties, limits.maxGeometryShaderInvocations),
	OFFSET_TABLE_ENTRY(VkPhysicalDeviceProperties, limits.maxGeometryInputComponents),
	OFFSET_TABLE_ENTRY(VkPhysicalDeviceProperties, limits.maxGeometryOutputComponents),
	OFFSET_TABLE_ENTRY(VkPhysicalDeviceProperties, limits.maxGeometryOutputVertices),
	OFFSET_TABLE_ENTRY(VkPhysicalDeviceProperties, limits.maxGeometryTotalOutputComponents),
	OFFSET_TABLE_ENTRY(VkPhysicalDeviceProperties, limits.maxFragmentInputComponents),
	OFFSET_TABLE_ENTRY(VkPhysicalDeviceProperties, limits.maxFragmentOutputAttachments),
	OFFSET_TABLE_ENTRY(VkPhysicalDeviceProperties, limits.maxFragmentDualSrcAttachments),
	OFFSET_TABLE_ENTRY(VkPhysicalDeviceProperties, limits.maxFragmentCombinedOutputResources),
	OFFSET_TABLE_ENTRY(VkPhysicalDeviceProperties, limits.maxComputeSharedMemorySize),
	OFFSET_TABLE_ENTRY(VkPhysicalDeviceProperties, limits.maxComputeWorkGroupCount[3]),
	OFFSET_TABLE_ENTRY(VkPhysicalDeviceProperties, limits.maxComputeWorkGroupInvocations),
	OFFSET_TABLE_ENTRY(VkPhysicalDeviceProperties, limits.maxComputeWorkGroupSize[3]),
	OFFSET_TABLE_ENTRY(VkPhysicalDeviceProperties, limits.subPixelPrecisionBits),
	OFFSET_TABLE_ENTRY(VkPhysicalDeviceProperties, limits.subTexelPrecisionBits),
	OFFSET_TABLE_ENTRY(VkPhysicalDeviceProperties, limits.mipmapPrecisionBits),
	OFFSET_TABLE_ENTRY(VkPhysicalDeviceProperties, limits.maxDrawIndexedIndexValue),
	OFFSET_TABLE_ENTRY(VkPhysicalDeviceProperties, limits.maxDrawIndirectCount),
	OFFSET_TABLE_ENTRY(VkPhysicalDeviceProperties, limits.maxSamplerLodBias),
	OFFSET_TABLE_ENTRY(VkPhysicalDeviceProperties, limits.maxSamplerAnisotropy),
	OFFSET_TABLE_ENTRY(VkPhysicalDeviceProperties, limits.maxViewports),
	OFFSET_TABLE_ENTRY(VkPhysicalDeviceProperties, limits.maxViewportDimensions[2]),
	OFFSET_TABLE_ENTRY(VkPhysicalDeviceProperties, limits.viewportBoundsRange[2]),
	OFFSET_TABLE_ENTRY(VkPhysicalDeviceProperties, limits.viewportSubPixelBits),
	OFFSET_TABLE_ENTRY(VkPhysicalDeviceProperties, limits.minMemoryMapAlignment),
	OFFSET_TABLE_ENTRY(VkPhysicalDeviceProperties, limits.minTexelBufferOffsetAlignment),
	OFFSET_TABLE_ENTRY(VkPhysicalDeviceProperties, limits.minUniformBufferOffsetAlignment),
	OFFSET_TABLE_ENTRY(VkPhysicalDeviceProperties, limits.minStorageBufferOffsetAlignment),
	OFFSET_TABLE_ENTRY(VkPhysicalDeviceProperties, limits.minTexelOffset),
	OFFSET_TABLE_ENTRY(VkPhysicalDeviceProperties, limits.maxTexelOffset),
	OFFSET_TABLE_ENTRY(VkPhysicalDeviceProperties, limits.minTexelGatherOffset),
	OFFSET_TABLE_ENTRY(VkPhysicalDeviceProperties, limits.maxTexelGatherOffset),
	OFFSET_TABLE_ENTRY(VkPhysicalDeviceProperties, limits.minInterpolationOffset),
	OFFSET_TABLE_ENTRY(VkPhysicalDeviceProperties, limits.maxInterpolationOffset),
	OFFSET_TABLE_ENTRY(VkPhysicalDeviceProperties, limits.subPixelInterpolationOffsetBits),
	OFFSET_TABLE_ENTRY(VkPhysicalDeviceProperties, limits.maxFramebufferWidth),
	OFFSET_TABLE_ENTRY(VkPhysicalDeviceProperties, limits.maxFramebufferHeight),
	OFFSET_TABLE_ENTRY(VkPhysicalDeviceProperties, limits.maxFramebufferLayers),
	OFFSET_TABLE_ENTRY(VkPhysicalDeviceProperties, limits.framebufferColorSampleCounts),
	OFFSET_TABLE_ENTRY(VkPhysicalDeviceProperties, limits.framebufferDepthSampleCounts),
	OFFSET_TABLE_ENTRY(VkPhysicalDeviceProperties, limits.framebufferStencilSampleCounts),
	OFFSET_TABLE_ENTRY(VkPhysicalDeviceProperties, limits.framebufferNoAttachmentsSampleCounts),
	OFFSET_TABLE_ENTRY(VkPhysicalDeviceProperties, limits.maxColorAttachments),
	OFFSET_TABLE_ENTRY(VkPhysicalDeviceProperties, limits.sampledImageColorSampleCounts),
	OFFSET_TABLE_ENTRY(VkPhysicalDeviceProperties, limits.sampledImageIntegerSampleCounts),
	OFFSET_TABLE_ENTRY(VkPhysicalDeviceProperties, limits.sampledImageDepthSampleCounts),
	OFFSET_TABLE_ENTRY(VkPhysicalDeviceProperties, limits.sampledImageStencilSampleCounts),
	OFFSET_TABLE_ENTRY(VkPhysicalDeviceProperties, limits.storageImageSampleCounts),
	OFFSET_TABLE_ENTRY(VkPhysicalDeviceProperties, limits.maxSampleMaskWords),
	OFFSET_TABLE_ENTRY(VkPhysicalDeviceProperties, limits.timestampComputeAndGraphics),
	OFFSET_TABLE_ENTRY(VkPhysicalDeviceProperties, limits.timestampPeriod),
	OFFSET_TABLE_ENTRY(VkPhysicalDeviceProperties, limits.maxClipDistances),
	OFFSET_TABLE_ENTRY(VkPhysicalDeviceProperties, limits.maxCullDistances),
	OFFSET_TABLE_ENTRY(VkPhysicalDeviceProperties, limits.maxCombinedClipAndCullDistances),
	OFFSET_TABLE_ENTRY(VkPhysicalDeviceProperties, limits.discreteQueuePriorities),
	OFFSET_TABLE_ENTRY(VkPhysicalDeviceProperties, limits.pointSizeRange[2]),
	OFFSET_TABLE_ENTRY(VkPhysicalDeviceProperties, limits.lineWidthRange[2]),
	OFFSET_TABLE_ENTRY(VkPhysicalDeviceProperties, limits.pointSizeGranularity),
	OFFSET_TABLE_ENTRY(VkPhysicalDeviceProperties, limits.lineWidthGranularity),
	OFFSET_TABLE_ENTRY(VkPhysicalDeviceProperties, limits.strictLines),
	OFFSET_TABLE_ENTRY(VkPhysicalDeviceProperties, limits.standardSampleLocations),
	OFFSET_TABLE_ENTRY(VkPhysicalDeviceProperties, limits.optimalBufferCopyOffsetAlignment),
	OFFSET_TABLE_ENTRY(VkPhysicalDeviceProperties, limits.optimalBufferCopyRowPitchAlignment),
	OFFSET_TABLE_ENTRY(VkPhysicalDeviceProperties, limits.nonCoherentAtomSize),
	OFFSET_TABLE_ENTRY(VkPhysicalDeviceProperties, sparseProperties.residencyStandard2DBlockShape),
	OFFSET_TABLE_ENTRY(VkPhysicalDeviceProperties, sparseProperties.residencyStandard2DMultisampleBlockShape),
	OFFSET_TABLE_ENTRY(VkPhysicalDeviceProperties, sparseProperties.residencyStandard3DBlockShape),
	OFFSET_TABLE_ENTRY(VkPhysicalDeviceProperties, sparseProperties.residencyAlignedMipSize),
	OFFSET_TABLE_ENTRY(VkPhysicalDeviceProperties, sparseProperties.residencyNonResidentStrict),
	{ 0, 0 }
};

tcu::TestStatus deviceProperties (Context& context)
{
	using namespace ValidateQueryBits;

	TestLog&						log			= context.getTestContext().getLog();
	VkPhysicalDeviceProperties*		props;
	VkPhysicalDeviceFeatures		features;
	deUint8							buffer[sizeof(VkPhysicalDeviceProperties) + GUARD_SIZE];

	props = reinterpret_cast<VkPhysicalDeviceProperties*>(buffer);
	deMemset(props, GUARD_VALUE, sizeof(buffer));

	context.getInstanceInterface().getPhysicalDeviceProperties(context.getPhysicalDevice(), props);
	context.getInstanceInterface().getPhysicalDeviceFeatures(context.getPhysicalDevice(), &features);

	log << TestLog::Message << "device = " << context.getPhysicalDevice() << TestLog::EndMessage
		<< TestLog::Message << *props << TestLog::EndMessage;

	if (!validateFeatureLimits(props, &features, log))
		return tcu::TestStatus::fail("deviceProperties - feature limits failed");

	for (int ndx = 0; ndx < GUARD_SIZE; ndx++)
	{
		if (buffer[ndx + sizeof(VkPhysicalDeviceProperties)] != GUARD_VALUE)
		{
			log << TestLog::Message << "deviceProperties - Guard offset " << ndx << " not valid" << TestLog::EndMessage;
			return tcu::TestStatus::fail("deviceProperties buffer overflow");
		}
	}

	if (!validateInitComplete(context.getPhysicalDevice(), &InstanceInterface::getPhysicalDeviceProperties, context.getInstanceInterface(), s_physicalDevicePropertiesOffsetTable))
	{
		log << TestLog::Message << "deviceProperties - VkPhysicalDeviceProperties not completely initialized" << TestLog::EndMessage;
		return tcu::TestStatus::fail("deviceProperties incomplete initialization");
	}

	// Check if deviceName string is properly terminated.
	if (deStrnlen(props->deviceName, VK_MAX_PHYSICAL_DEVICE_NAME_SIZE) == VK_MAX_PHYSICAL_DEVICE_NAME_SIZE)
	{
		log << TestLog::Message << "deviceProperties - VkPhysicalDeviceProperties deviceName not properly initialized" << TestLog::EndMessage;
		return tcu::TestStatus::fail("deviceProperties incomplete initialization");
	}

	{
		const ApiVersion deviceVersion = unpackVersion(props->apiVersion);
		const ApiVersion deqpVersion = unpackVersion(VK_API_VERSION_1_1);

		if (deviceVersion.majorNum != deqpVersion.majorNum)
		{
			log << TestLog::Message << "deviceProperties - API Major Version " << deviceVersion.majorNum << " is not valid" << TestLog::EndMessage;
			return tcu::TestStatus::fail("deviceProperties apiVersion not valid");
		}

		if (deviceVersion.minorNum > deqpVersion.minorNum)
		{
			log << TestLog::Message << "deviceProperties - API Minor Version " << deviceVersion.minorNum << " is not valid for this version of dEQP" << TestLog::EndMessage;
			return tcu::TestStatus::fail("deviceProperties apiVersion not valid");
		}
	}

	return tcu::TestStatus::pass("DeviceProperites query succeeded");
}

tcu::TestStatus deviceQueueFamilyProperties (Context& context)
{
	TestLog&								log					= context.getTestContext().getLog();
	const vector<VkQueueFamilyProperties>	queueProperties		= getPhysicalDeviceQueueFamilyProperties(context.getInstanceInterface(), context.getPhysicalDevice());

	log << TestLog::Message << "device = " << context.getPhysicalDevice() << TestLog::EndMessage;

	for (size_t queueNdx = 0; queueNdx < queueProperties.size(); queueNdx++)
		log << TestLog::Message << queueNdx << ": " << queueProperties[queueNdx] << TestLog::EndMessage;

	return tcu::TestStatus::pass("Querying queue properties succeeded");
}

tcu::TestStatus deviceMemoryProperties (Context& context)
{
	TestLog&							log			= context.getTestContext().getLog();
	VkPhysicalDeviceMemoryProperties*	memProps;
	deUint8								buffer[sizeof(VkPhysicalDeviceMemoryProperties) + GUARD_SIZE];

	memProps = reinterpret_cast<VkPhysicalDeviceMemoryProperties*>(buffer);
	deMemset(buffer, GUARD_VALUE, sizeof(buffer));

	context.getInstanceInterface().getPhysicalDeviceMemoryProperties(context.getPhysicalDevice(), memProps);

	log << TestLog::Message << "device = " << context.getPhysicalDevice() << TestLog::EndMessage
		<< TestLog::Message << *memProps << TestLog::EndMessage;

	for (deInt32 ndx = 0; ndx < GUARD_SIZE; ndx++)
	{
		if (buffer[ndx + sizeof(VkPhysicalDeviceMemoryProperties)] != GUARD_VALUE)
		{
			log << TestLog::Message << "deviceMemoryProperties - Guard offset " << ndx << " not valid" << TestLog::EndMessage;
			return tcu::TestStatus::fail("deviceMemoryProperties buffer overflow");
		}
	}

	if (memProps->memoryHeapCount >= VK_MAX_MEMORY_HEAPS)
	{
		log << TestLog::Message << "deviceMemoryProperties - HeapCount larger than " << (deUint32)VK_MAX_MEMORY_HEAPS << TestLog::EndMessage;
		return tcu::TestStatus::fail("deviceMemoryProperties HeapCount too large");
	}

	if (memProps->memoryHeapCount == 1)
	{
		if ((memProps->memoryHeaps[0].flags & VK_MEMORY_HEAP_DEVICE_LOCAL_BIT) == 0)
		{
			log << TestLog::Message << "deviceMemoryProperties - Single heap is not marked DEVICE_LOCAL" << TestLog::EndMessage;
			return tcu::TestStatus::fail("deviceMemoryProperties invalid HeapFlags");
		}
	}

	const VkMemoryPropertyFlags validPropertyFlags[] =
	{
		0,
		VK_MEMORY_PROPERTY_DEVICE_LOCAL_BIT,
		VK_MEMORY_PROPERTY_DEVICE_LOCAL_BIT|VK_MEMORY_PROPERTY_HOST_VISIBLE_BIT|VK_MEMORY_PROPERTY_HOST_COHERENT_BIT,
		VK_MEMORY_PROPERTY_DEVICE_LOCAL_BIT|VK_MEMORY_PROPERTY_HOST_VISIBLE_BIT|VK_MEMORY_PROPERTY_HOST_CACHED_BIT,
		VK_MEMORY_PROPERTY_DEVICE_LOCAL_BIT|VK_MEMORY_PROPERTY_HOST_VISIBLE_BIT|VK_MEMORY_PROPERTY_HOST_CACHED_BIT|VK_MEMORY_PROPERTY_HOST_COHERENT_BIT,
		VK_MEMORY_PROPERTY_HOST_VISIBLE_BIT|VK_MEMORY_PROPERTY_HOST_COHERENT_BIT,
		VK_MEMORY_PROPERTY_HOST_VISIBLE_BIT|VK_MEMORY_PROPERTY_HOST_CACHED_BIT,
		VK_MEMORY_PROPERTY_HOST_VISIBLE_BIT|VK_MEMORY_PROPERTY_HOST_CACHED_BIT|VK_MEMORY_PROPERTY_HOST_COHERENT_BIT,
		VK_MEMORY_PROPERTY_DEVICE_LOCAL_BIT|VK_MEMORY_PROPERTY_LAZILY_ALLOCATED_BIT
	};

	const VkMemoryPropertyFlags requiredPropertyFlags[] =
	{
		VK_MEMORY_PROPERTY_HOST_VISIBLE_BIT|VK_MEMORY_PROPERTY_HOST_COHERENT_BIT
	};

	bool requiredFlagsFound[DE_LENGTH_OF_ARRAY(requiredPropertyFlags)];
	std::fill(DE_ARRAY_BEGIN(requiredFlagsFound), DE_ARRAY_END(requiredFlagsFound), false);

	for (deUint32 memoryNdx = 0; memoryNdx < memProps->memoryTypeCount; memoryNdx++)
	{
		bool validPropTypeFound = false;

		if (memProps->memoryTypes[memoryNdx].heapIndex >= memProps->memoryHeapCount)
		{
			log << TestLog::Message << "deviceMemoryProperties - heapIndex " << memProps->memoryTypes[memoryNdx].heapIndex << " larger than heapCount" << TestLog::EndMessage;
			return tcu::TestStatus::fail("deviceMemoryProperties - invalid heapIndex");
		}

		const VkMemoryPropertyFlags bitsToCheck = VK_MEMORY_PROPERTY_DEVICE_LOCAL_BIT|VK_MEMORY_PROPERTY_HOST_VISIBLE_BIT|VK_MEMORY_PROPERTY_HOST_COHERENT_BIT|VK_MEMORY_PROPERTY_HOST_CACHED_BIT|VK_MEMORY_PROPERTY_LAZILY_ALLOCATED_BIT;

		for (const VkMemoryPropertyFlags* requiredFlagsIterator = DE_ARRAY_BEGIN(requiredPropertyFlags); requiredFlagsIterator != DE_ARRAY_END(requiredPropertyFlags); requiredFlagsIterator++)
			if ((memProps->memoryTypes[memoryNdx].propertyFlags & *requiredFlagsIterator) == *requiredFlagsIterator)
				requiredFlagsFound[requiredFlagsIterator - DE_ARRAY_BEGIN(requiredPropertyFlags)] = true;

		if (de::contains(DE_ARRAY_BEGIN(validPropertyFlags), DE_ARRAY_END(validPropertyFlags), memProps->memoryTypes[memoryNdx].propertyFlags & bitsToCheck))
			validPropTypeFound = true;

		if (!validPropTypeFound)
		{
			log << TestLog::Message << "deviceMemoryProperties - propertyFlags "
				<< memProps->memoryTypes[memoryNdx].propertyFlags << " not valid" << TestLog::EndMessage;
			return tcu::TestStatus::fail("deviceMemoryProperties propertyFlags not valid");
		}

		if (memProps->memoryTypes[memoryNdx].propertyFlags & VK_MEMORY_PROPERTY_DEVICE_LOCAL_BIT)
		{
			if ((memProps->memoryHeaps[memProps->memoryTypes[memoryNdx].heapIndex].flags & VK_MEMORY_HEAP_DEVICE_LOCAL_BIT) == 0)
			{
				log << TestLog::Message << "deviceMemoryProperties - DEVICE_LOCAL memory type references heap which is not DEVICE_LOCAL" << TestLog::EndMessage;
				return tcu::TestStatus::fail("deviceMemoryProperties inconsistent memoryType and HeapFlags");
			}
		}
		else
		{
			if (memProps->memoryHeaps[memProps->memoryTypes[memoryNdx].heapIndex].flags & VK_MEMORY_HEAP_DEVICE_LOCAL_BIT)
			{
				log << TestLog::Message << "deviceMemoryProperties - non-DEVICE_LOCAL memory type references heap with is DEVICE_LOCAL" << TestLog::EndMessage;
				return tcu::TestStatus::fail("deviceMemoryProperties inconsistent memoryType and HeapFlags");
			}
		}
	}

	bool* requiredFlagsFoundIterator = std::find(DE_ARRAY_BEGIN(requiredFlagsFound), DE_ARRAY_END(requiredFlagsFound), false);
	if (requiredFlagsFoundIterator != DE_ARRAY_END(requiredFlagsFound))
	{
		DE_ASSERT(requiredFlagsFoundIterator - DE_ARRAY_BEGIN(requiredFlagsFound) <= DE_LENGTH_OF_ARRAY(requiredPropertyFlags));
		log << TestLog::Message << "deviceMemoryProperties - required property flags "
			<< getMemoryPropertyFlagsStr(requiredPropertyFlags[requiredFlagsFoundIterator - DE_ARRAY_BEGIN(requiredFlagsFound)]) << " not found" << TestLog::EndMessage;

		return tcu::TestStatus::fail("deviceMemoryProperties propertyFlags not valid");
	}

	return tcu::TestStatus::pass("Querying memory properties succeeded");
}

tcu::TestStatus deviceGroupPeerMemoryFeatures (Context& context)
{
	TestLog&							log						= context.getTestContext().getLog();
	const PlatformInterface&			vkp						= context.getPlatformInterface();
	const Unique<VkInstance>			instance				(createInstanceWithExtension(vkp, context.getUsedApiVersion(), "VK_KHR_device_group_creation"));
	const InstanceDriver				vki						(vkp, *instance);
	const tcu::CommandLine&				cmdLine					= context.getTestContext().getCommandLine();
	const deUint32						devGroupIdx				= cmdLine.getVKDeviceGroupId() - 1;
	const deUint32						deviceIdx				= vk::chooseDeviceIndex(context.getInstanceInterface(), *instance, cmdLine);
	const float							queuePriority			= 1.0f;
	VkPhysicalDeviceMemoryProperties	memProps;
	VkPeerMemoryFeatureFlags*			peerMemFeatures;
	deUint8								buffer					[sizeof(VkPeerMemoryFeatureFlags) + GUARD_SIZE];
	deUint32							numPhysicalDevices		= 0;
	deUint32							queueFamilyIndex		= 0;

	const vector<VkPhysicalDeviceGroupProperties>		deviceGroupProps = enumeratePhysicalDeviceGroups(vki, *instance);
	std::vector<const char*>							deviceExtensions;
	deviceExtensions.push_back("VK_KHR_device_group");

	if (!isCoreDeviceExtension(context.getUsedApiVersion(), "VK_KHR_device_group"))
		deviceExtensions.push_back("VK_KHR_device_group");

	const std::vector<VkQueueFamilyProperties>	queueProps		= getPhysicalDeviceQueueFamilyProperties(vki, deviceGroupProps[devGroupIdx].physicalDevices[deviceIdx]);
	for (size_t queueNdx = 0; queueNdx < queueProps.size(); queueNdx++)
	{
		if (queueProps[queueNdx].queueFlags & VK_QUEUE_GRAPHICS_BIT)
			queueFamilyIndex = (deUint32)queueNdx;
	}
	const VkDeviceQueueCreateInfo		deviceQueueCreateInfo	=
	{
		VK_STRUCTURE_TYPE_DEVICE_QUEUE_CREATE_INFO,			//type
		DE_NULL,											//pNext
		(VkDeviceQueueCreateFlags)0u,						//flags
		queueFamilyIndex,									//queueFamilyIndex;
		1u,													//queueCount;
		&queuePriority,										//pQueuePriorities;
	};

	// Need atleast 2 devices for peer memory features
	numPhysicalDevices = deviceGroupProps[devGroupIdx].physicalDeviceCount;
	if (numPhysicalDevices < 2)
		TCU_THROW(NotSupportedError, "Need a device Group with atleast 2 physical devices.");

	// Create device groups
	const VkDeviceGroupDeviceCreateInfo						deviceGroupInfo =
	{
		VK_STRUCTURE_TYPE_DEVICE_GROUP_DEVICE_CREATE_INFO,	//stype
		DE_NULL,											//pNext
		deviceGroupProps[devGroupIdx].physicalDeviceCount,	//physicalDeviceCount
		deviceGroupProps[devGroupIdx].physicalDevices		//physicalDevices
	};
	const VkDeviceCreateInfo								deviceCreateInfo =
	{
		VK_STRUCTURE_TYPE_DEVICE_CREATE_INFO,							//sType;
		&deviceGroupInfo,												//pNext;
		(VkDeviceCreateFlags)0u,										//flags
		1,																//queueRecordCount;
		&deviceQueueCreateInfo,											//pRequestedQueues;
		0,																//layerCount;
		DE_NULL,														//ppEnabledLayerNames;
		deUint32(deviceExtensions.size()),								//extensionCount;
		(deviceExtensions.empty() ? DE_NULL : &deviceExtensions[0]),	//ppEnabledExtensionNames;
		DE_NULL,														//pEnabledFeatures;
	};

	Move<VkDevice>		deviceGroup = createDevice(vki, deviceGroupProps[devGroupIdx].physicalDevices[deviceIdx], &deviceCreateInfo);
	const DeviceDriver	vk	(vki, *deviceGroup);
	context.getInstanceInterface().getPhysicalDeviceMemoryProperties(deviceGroupProps[devGroupIdx].physicalDevices[deviceIdx], &memProps);

	peerMemFeatures = reinterpret_cast<VkPeerMemoryFeatureFlags*>(buffer);
	deMemset(buffer, GUARD_VALUE, sizeof(buffer));

	for (deUint32 heapIndex = 0; heapIndex < memProps.memoryHeapCount; heapIndex++)
	{
		for (deUint32 localDeviceIndex = 0; localDeviceIndex < numPhysicalDevices; localDeviceIndex++)
		{
			for (deUint32 remoteDeviceIndex = 0; remoteDeviceIndex < numPhysicalDevices; remoteDeviceIndex++)
			{
				if (localDeviceIndex != remoteDeviceIndex)
				{
					vk.getDeviceGroupPeerMemoryFeatures(deviceGroup.get(), heapIndex, localDeviceIndex, remoteDeviceIndex, peerMemFeatures);

					// Check guard
					for (deInt32 ndx = 0; ndx < GUARD_SIZE; ndx++)
					{
						if (buffer[ndx + sizeof(VkPeerMemoryFeatureFlags)] != GUARD_VALUE)
						{
							log << TestLog::Message << "deviceGroupPeerMemoryFeatures - Guard offset " << ndx << " not valid" << TestLog::EndMessage;
							return tcu::TestStatus::fail("deviceGroupPeerMemoryFeatures buffer overflow");
						}
					}

					VkPeerMemoryFeatureFlags requiredFlag = VK_PEER_MEMORY_FEATURE_COPY_DST_BIT;
					VkPeerMemoryFeatureFlags maxValidFlag = VK_PEER_MEMORY_FEATURE_COPY_SRC_BIT|VK_PEER_MEMORY_FEATURE_COPY_DST_BIT|
																VK_PEER_MEMORY_FEATURE_GENERIC_SRC_BIT|VK_PEER_MEMORY_FEATURE_GENERIC_DST_BIT;
					if ((!(*peerMemFeatures & requiredFlag)) ||
						*peerMemFeatures > maxValidFlag)
						return tcu::TestStatus::fail("deviceGroupPeerMemoryFeatures invalid flag");

					log << TestLog::Message << "deviceGroup = " << deviceGroup.get() << TestLog::EndMessage
						<< TestLog::Message << "heapIndex = " << heapIndex << TestLog::EndMessage
						<< TestLog::Message << "localDeviceIndex = " << localDeviceIndex << TestLog::EndMessage
						<< TestLog::Message << "remoteDeviceIndex = " << remoteDeviceIndex << TestLog::EndMessage
						<< TestLog::Message << "PeerMemoryFeatureFlags = " << *peerMemFeatures << TestLog::EndMessage;
				}
			} // remote device
		} // local device
	} // heap Index

	return tcu::TestStatus::pass("Querying deviceGroup peer memory features succeeded");
}

// \todo [2016-01-22 pyry] Optimize by doing format -> flags mapping instead

VkFormatFeatureFlags getRequiredOptimalTilingFeatures (VkFormat format)
{
	static const VkFormat s_requiredSampledImageBlitSrcFormats[] =
	{
		VK_FORMAT_B4G4R4A4_UNORM_PACK16,
		VK_FORMAT_R5G6B5_UNORM_PACK16,
		VK_FORMAT_A1R5G5B5_UNORM_PACK16,
		VK_FORMAT_R8_UNORM,
		VK_FORMAT_R8_SNORM,
		VK_FORMAT_R8_UINT,
		VK_FORMAT_R8_SINT,
		VK_FORMAT_R8G8_UNORM,
		VK_FORMAT_R8G8_SNORM,
		VK_FORMAT_R8G8_UINT,
		VK_FORMAT_R8G8_SINT,
		VK_FORMAT_R8G8B8A8_UNORM,
		VK_FORMAT_R8G8B8A8_SNORM,
		VK_FORMAT_R8G8B8A8_UINT,
		VK_FORMAT_R8G8B8A8_SINT,
		VK_FORMAT_R8G8B8A8_SRGB,
		VK_FORMAT_B8G8R8A8_UNORM,
		VK_FORMAT_B8G8R8A8_SRGB,
		VK_FORMAT_A8B8G8R8_UNORM_PACK32,
		VK_FORMAT_A8B8G8R8_SNORM_PACK32,
		VK_FORMAT_A8B8G8R8_UINT_PACK32,
		VK_FORMAT_A8B8G8R8_SINT_PACK32,
		VK_FORMAT_A8B8G8R8_SRGB_PACK32,
		VK_FORMAT_A2B10G10R10_UNORM_PACK32,
		VK_FORMAT_A2B10G10R10_UINT_PACK32,
		VK_FORMAT_R16_UINT,
		VK_FORMAT_R16_SINT,
		VK_FORMAT_R16_SFLOAT,
		VK_FORMAT_R16G16_UINT,
		VK_FORMAT_R16G16_SINT,
		VK_FORMAT_R16G16_SFLOAT,
		VK_FORMAT_R16G16B16A16_UINT,
		VK_FORMAT_R16G16B16A16_SINT,
		VK_FORMAT_R16G16B16A16_SFLOAT,
		VK_FORMAT_R32_UINT,
		VK_FORMAT_R32_SINT,
		VK_FORMAT_R32_SFLOAT,
		VK_FORMAT_R32G32_UINT,
		VK_FORMAT_R32G32_SINT,
		VK_FORMAT_R32G32_SFLOAT,
		VK_FORMAT_R32G32B32A32_UINT,
		VK_FORMAT_R32G32B32A32_SINT,
		VK_FORMAT_R32G32B32A32_SFLOAT,
		VK_FORMAT_B10G11R11_UFLOAT_PACK32,
		VK_FORMAT_E5B9G9R9_UFLOAT_PACK32,
		VK_FORMAT_D16_UNORM,
		VK_FORMAT_D32_SFLOAT
	};
	static const VkFormat s_requiredSampledImageFilterLinearFormats[] =
	{
		VK_FORMAT_B4G4R4A4_UNORM_PACK16,
		VK_FORMAT_R5G6B5_UNORM_PACK16,
		VK_FORMAT_A1R5G5B5_UNORM_PACK16,
		VK_FORMAT_R8_UNORM,
		VK_FORMAT_R8_SNORM,
		VK_FORMAT_R8G8_UNORM,
		VK_FORMAT_R8G8_SNORM,
		VK_FORMAT_R8G8B8A8_UNORM,
		VK_FORMAT_R8G8B8A8_SNORM,
		VK_FORMAT_R8G8B8A8_SRGB,
		VK_FORMAT_B8G8R8A8_UNORM,
		VK_FORMAT_B8G8R8A8_SRGB,
		VK_FORMAT_A8B8G8R8_UNORM_PACK32,
		VK_FORMAT_A8B8G8R8_SNORM_PACK32,
		VK_FORMAT_A8B8G8R8_SRGB_PACK32,
		VK_FORMAT_A2B10G10R10_UNORM_PACK32,
		VK_FORMAT_R16_SFLOAT,
		VK_FORMAT_R16G16_SFLOAT,
		VK_FORMAT_R16G16B16A16_SFLOAT,
		VK_FORMAT_B10G11R11_UFLOAT_PACK32,
		VK_FORMAT_E5B9G9R9_UFLOAT_PACK32,
	};
	static const VkFormat s_requiredStorageImageFormats[] =
	{
		VK_FORMAT_R8G8B8A8_UNORM,
		VK_FORMAT_R8G8B8A8_SNORM,
		VK_FORMAT_R8G8B8A8_UINT,
		VK_FORMAT_R8G8B8A8_SINT,
		VK_FORMAT_R16G16B16A16_UINT,
		VK_FORMAT_R16G16B16A16_SINT,
		VK_FORMAT_R16G16B16A16_SFLOAT,
		VK_FORMAT_R32_UINT,
		VK_FORMAT_R32_SINT,
		VK_FORMAT_R32_SFLOAT,
		VK_FORMAT_R32G32_UINT,
		VK_FORMAT_R32G32_SINT,
		VK_FORMAT_R32G32_SFLOAT,
		VK_FORMAT_R32G32B32A32_UINT,
		VK_FORMAT_R32G32B32A32_SINT,
		VK_FORMAT_R32G32B32A32_SFLOAT
	};
	static const VkFormat s_requiredStorageImageAtomicFormats[] =
	{
		VK_FORMAT_R32_UINT,
		VK_FORMAT_R32_SINT
	};
	static const VkFormat s_requiredColorAttachmentBlitDstFormats[] =
	{
		VK_FORMAT_R5G6B5_UNORM_PACK16,
		VK_FORMAT_A1R5G5B5_UNORM_PACK16,
		VK_FORMAT_R8_UNORM,
		VK_FORMAT_R8_UINT,
		VK_FORMAT_R8_SINT,
		VK_FORMAT_R8G8_UNORM,
		VK_FORMAT_R8G8_UINT,
		VK_FORMAT_R8G8_SINT,
		VK_FORMAT_R8G8B8A8_UNORM,
		VK_FORMAT_R8G8B8A8_UINT,
		VK_FORMAT_R8G8B8A8_SINT,
		VK_FORMAT_R8G8B8A8_SRGB,
		VK_FORMAT_B8G8R8A8_UNORM,
		VK_FORMAT_B8G8R8A8_SRGB,
		VK_FORMAT_A8B8G8R8_UNORM_PACK32,
		VK_FORMAT_A8B8G8R8_UINT_PACK32,
		VK_FORMAT_A8B8G8R8_SINT_PACK32,
		VK_FORMAT_A8B8G8R8_SRGB_PACK32,
		VK_FORMAT_A2B10G10R10_UNORM_PACK32,
		VK_FORMAT_A2B10G10R10_UINT_PACK32,
		VK_FORMAT_R16_UINT,
		VK_FORMAT_R16_SINT,
		VK_FORMAT_R16_SFLOAT,
		VK_FORMAT_R16G16_UINT,
		VK_FORMAT_R16G16_SINT,
		VK_FORMAT_R16G16_SFLOAT,
		VK_FORMAT_R16G16B16A16_UINT,
		VK_FORMAT_R16G16B16A16_SINT,
		VK_FORMAT_R16G16B16A16_SFLOAT,
		VK_FORMAT_R32_UINT,
		VK_FORMAT_R32_SINT,
		VK_FORMAT_R32_SFLOAT,
		VK_FORMAT_R32G32_UINT,
		VK_FORMAT_R32G32_SINT,
		VK_FORMAT_R32G32_SFLOAT,
		VK_FORMAT_R32G32B32A32_UINT,
		VK_FORMAT_R32G32B32A32_SINT,
		VK_FORMAT_R32G32B32A32_SFLOAT
	};
	static const VkFormat s_requiredColorAttachmentBlendFormats[] =
	{
		VK_FORMAT_R5G6B5_UNORM_PACK16,
		VK_FORMAT_A1R5G5B5_UNORM_PACK16,
		VK_FORMAT_R8_UNORM,
		VK_FORMAT_R8G8_UNORM,
		VK_FORMAT_R8G8B8A8_UNORM,
		VK_FORMAT_R8G8B8A8_SRGB,
		VK_FORMAT_B8G8R8A8_UNORM,
		VK_FORMAT_B8G8R8A8_SRGB,
		VK_FORMAT_A8B8G8R8_UNORM_PACK32,
		VK_FORMAT_A8B8G8R8_SRGB_PACK32,
		VK_FORMAT_A2B10G10R10_UNORM_PACK32,
		VK_FORMAT_R16_SFLOAT,
		VK_FORMAT_R16G16_SFLOAT,
		VK_FORMAT_R16G16B16A16_SFLOAT
	};
	static const VkFormat s_requiredDepthStencilAttachmentFormats[] =
	{
		VK_FORMAT_D16_UNORM
	};

	VkFormatFeatureFlags	flags	= (VkFormatFeatureFlags)0;

	if (de::contains(DE_ARRAY_BEGIN(s_requiredSampledImageBlitSrcFormats), DE_ARRAY_END(s_requiredSampledImageBlitSrcFormats), format))
		flags |= VK_FORMAT_FEATURE_SAMPLED_IMAGE_BIT|VK_FORMAT_FEATURE_BLIT_SRC_BIT;

	if (de::contains(DE_ARRAY_BEGIN(s_requiredSampledImageFilterLinearFormats), DE_ARRAY_END(s_requiredSampledImageFilterLinearFormats), format))
		flags |= VK_FORMAT_FEATURE_SAMPLED_IMAGE_FILTER_LINEAR_BIT;

	if (de::contains(DE_ARRAY_BEGIN(s_requiredStorageImageFormats), DE_ARRAY_END(s_requiredStorageImageFormats), format))
		flags |= VK_FORMAT_FEATURE_STORAGE_IMAGE_BIT;

	if (de::contains(DE_ARRAY_BEGIN(s_requiredStorageImageAtomicFormats), DE_ARRAY_END(s_requiredStorageImageAtomicFormats), format))
		flags |= VK_FORMAT_FEATURE_STORAGE_IMAGE_ATOMIC_BIT;

	if (de::contains(DE_ARRAY_BEGIN(s_requiredColorAttachmentBlitDstFormats), DE_ARRAY_END(s_requiredColorAttachmentBlitDstFormats), format))
		flags |= VK_FORMAT_FEATURE_COLOR_ATTACHMENT_BIT|VK_FORMAT_FEATURE_BLIT_DST_BIT;

	if (de::contains(DE_ARRAY_BEGIN(s_requiredColorAttachmentBlendFormats), DE_ARRAY_END(s_requiredColorAttachmentBlendFormats), format))
		flags |= VK_FORMAT_FEATURE_COLOR_ATTACHMENT_BLEND_BIT;

	if (de::contains(DE_ARRAY_BEGIN(s_requiredDepthStencilAttachmentFormats), DE_ARRAY_END(s_requiredDepthStencilAttachmentFormats), format))
		flags |= VK_FORMAT_FEATURE_DEPTH_STENCIL_ATTACHMENT_BIT;

	return flags;
}

VkFormatFeatureFlags getRequiredOptimalExtendedTilingFeatures (Context& context, VkFormat format, VkFormatFeatureFlags queriedFlags)
{
	VkFormatFeatureFlags	flags	= (VkFormatFeatureFlags)0;

	// VK_EXT_sampler_filter_minmax:
	//	If filterMinmaxSingleComponentFormats is VK_TRUE, the following formats must
	//	support the VK_FORMAT_FEATURE_SAMPLED_IMAGE_FILTER_MINMAX_BIT_EXT feature with
	//	VK_IMAGE_TILING_OPTIMAL, if they support VK_FORMAT_FEATURE_SAMPLED_IMAGE_BIT.

	static const VkFormat s_requiredSampledImageFilterMinMaxFormats[] =
	{
		VK_FORMAT_R8_UNORM,
		VK_FORMAT_R8_SNORM,
		VK_FORMAT_R16_UNORM,
		VK_FORMAT_R16_SNORM,
		VK_FORMAT_R16_SFLOAT,
		VK_FORMAT_R32_SFLOAT,
		VK_FORMAT_D16_UNORM,
		VK_FORMAT_X8_D24_UNORM_PACK32,
		VK_FORMAT_D32_SFLOAT,
		VK_FORMAT_D16_UNORM_S8_UINT,
		VK_FORMAT_D24_UNORM_S8_UINT,
		VK_FORMAT_D32_SFLOAT_S8_UINT,
	};

	if ((queriedFlags & VK_FORMAT_FEATURE_SAMPLED_IMAGE_BIT) != 0)
	{
		if (de::contains(context.getDeviceExtensions().begin(), context.getDeviceExtensions().end(), "VK_EXT_sampler_filter_minmax"))
		{
			if (de::contains(DE_ARRAY_BEGIN(s_requiredSampledImageFilterMinMaxFormats), DE_ARRAY_END(s_requiredSampledImageFilterMinMaxFormats), format))
			{
				VkPhysicalDeviceSamplerFilterMinmaxPropertiesEXT	physicalDeviceSamplerMinMaxProperties =
				{
					VK_STRUCTURE_TYPE_PHYSICAL_DEVICE_SAMPLER_FILTER_MINMAX_PROPERTIES_EXT,
					DE_NULL,
					DE_FALSE,
					DE_FALSE
				};

				{
<<<<<<< HEAD
					VkPhysicalDeviceProperties2		physicalDeviceProperties;
					physicalDeviceProperties.sType	= VK_STRUCTURE_TYPE_PHYSICAL_DEVICE_PROPERTIES_2;
					physicalDeviceProperties.pNext	= &physicalDeviceSamplerMinMaxProperties;

					const InstanceInterface&		vk = context.getInstanceInterface();
					vk.getPhysicalDeviceProperties2(context.getPhysicalDevice(), &physicalDeviceProperties);
=======
					VkPhysicalDeviceProperties2KHR	physicalDeviceProperties;
					physicalDeviceProperties.sType	= VK_STRUCTURE_TYPE_PHYSICAL_DEVICE_PROPERTIES_2_KHR;
					physicalDeviceProperties.pNext	= &physicalDeviceSamplerMinMaxProperties;

					const InstanceInterface&		vk = context.getInstanceInterface();
					vk.getPhysicalDeviceProperties2KHR(context.getPhysicalDevice(), &physicalDeviceProperties);
>>>>>>> d9a3b7b1
				}

				if (physicalDeviceSamplerMinMaxProperties.filterMinmaxImageComponentMapping)
				{
					flags |= VK_FORMAT_FEATURE_SAMPLED_IMAGE_FILTER_MINMAX_BIT_EXT;
				}
			}
		}
	}
	return flags;
}

VkFormatFeatureFlags getRequiredBufferFeatures (VkFormat format)
{
	static const VkFormat s_requiredVertexBufferFormats[] =
	{
		VK_FORMAT_R8_UNORM,
		VK_FORMAT_R8_SNORM,
		VK_FORMAT_R8_UINT,
		VK_FORMAT_R8_SINT,
		VK_FORMAT_R8G8_UNORM,
		VK_FORMAT_R8G8_SNORM,
		VK_FORMAT_R8G8_UINT,
		VK_FORMAT_R8G8_SINT,
		VK_FORMAT_R8G8B8A8_UNORM,
		VK_FORMAT_R8G8B8A8_SNORM,
		VK_FORMAT_R8G8B8A8_UINT,
		VK_FORMAT_R8G8B8A8_SINT,
		VK_FORMAT_B8G8R8A8_UNORM,
		VK_FORMAT_A8B8G8R8_UNORM_PACK32,
		VK_FORMAT_A8B8G8R8_SNORM_PACK32,
		VK_FORMAT_A8B8G8R8_UINT_PACK32,
		VK_FORMAT_A8B8G8R8_SINT_PACK32,
		VK_FORMAT_A2B10G10R10_UNORM_PACK32,
		VK_FORMAT_R16_UNORM,
		VK_FORMAT_R16_SNORM,
		VK_FORMAT_R16_UINT,
		VK_FORMAT_R16_SINT,
		VK_FORMAT_R16_SFLOAT,
		VK_FORMAT_R16G16_UNORM,
		VK_FORMAT_R16G16_SNORM,
		VK_FORMAT_R16G16_UINT,
		VK_FORMAT_R16G16_SINT,
		VK_FORMAT_R16G16_SFLOAT,
		VK_FORMAT_R16G16B16A16_UNORM,
		VK_FORMAT_R16G16B16A16_SNORM,
		VK_FORMAT_R16G16B16A16_UINT,
		VK_FORMAT_R16G16B16A16_SINT,
		VK_FORMAT_R16G16B16A16_SFLOAT,
		VK_FORMAT_R32_UINT,
		VK_FORMAT_R32_SINT,
		VK_FORMAT_R32_SFLOAT,
		VK_FORMAT_R32G32_UINT,
		VK_FORMAT_R32G32_SINT,
		VK_FORMAT_R32G32_SFLOAT,
		VK_FORMAT_R32G32B32_UINT,
		VK_FORMAT_R32G32B32_SINT,
		VK_FORMAT_R32G32B32_SFLOAT,
		VK_FORMAT_R32G32B32A32_UINT,
		VK_FORMAT_R32G32B32A32_SINT,
		VK_FORMAT_R32G32B32A32_SFLOAT
	};
	static const VkFormat s_requiredUniformTexelBufferFormats[] =
	{
		VK_FORMAT_R8_UNORM,
		VK_FORMAT_R8_SNORM,
		VK_FORMAT_R8_UINT,
		VK_FORMAT_R8_SINT,
		VK_FORMAT_R8G8_UNORM,
		VK_FORMAT_R8G8_SNORM,
		VK_FORMAT_R8G8_UINT,
		VK_FORMAT_R8G8_SINT,
		VK_FORMAT_R8G8B8A8_UNORM,
		VK_FORMAT_R8G8B8A8_SNORM,
		VK_FORMAT_R8G8B8A8_UINT,
		VK_FORMAT_R8G8B8A8_SINT,
		VK_FORMAT_B8G8R8A8_UNORM,
		VK_FORMAT_A8B8G8R8_UNORM_PACK32,
		VK_FORMAT_A8B8G8R8_SNORM_PACK32,
		VK_FORMAT_A8B8G8R8_UINT_PACK32,
		VK_FORMAT_A8B8G8R8_SINT_PACK32,
		VK_FORMAT_A2B10G10R10_UNORM_PACK32,
		VK_FORMAT_A2B10G10R10_UINT_PACK32,
		VK_FORMAT_R16_UINT,
		VK_FORMAT_R16_SINT,
		VK_FORMAT_R16_SFLOAT,
		VK_FORMAT_R16G16_UINT,
		VK_FORMAT_R16G16_SINT,
		VK_FORMAT_R16G16_SFLOAT,
		VK_FORMAT_R16G16B16A16_UINT,
		VK_FORMAT_R16G16B16A16_SINT,
		VK_FORMAT_R16G16B16A16_SFLOAT,
		VK_FORMAT_R32_UINT,
		VK_FORMAT_R32_SINT,
		VK_FORMAT_R32_SFLOAT,
		VK_FORMAT_R32G32_UINT,
		VK_FORMAT_R32G32_SINT,
		VK_FORMAT_R32G32_SFLOAT,
		VK_FORMAT_R32G32B32A32_UINT,
		VK_FORMAT_R32G32B32A32_SINT,
		VK_FORMAT_R32G32B32A32_SFLOAT,
		VK_FORMAT_B10G11R11_UFLOAT_PACK32
	};
	static const VkFormat s_requiredStorageTexelBufferFormats[] =
	{
		VK_FORMAT_R8G8B8A8_UNORM,
		VK_FORMAT_R8G8B8A8_SNORM,
		VK_FORMAT_R8G8B8A8_UINT,
		VK_FORMAT_R8G8B8A8_SINT,
		VK_FORMAT_A8B8G8R8_UNORM_PACK32,
		VK_FORMAT_A8B8G8R8_SNORM_PACK32,
		VK_FORMAT_A8B8G8R8_UINT_PACK32,
		VK_FORMAT_A8B8G8R8_SINT_PACK32,
		VK_FORMAT_R16G16B16A16_UINT,
		VK_FORMAT_R16G16B16A16_SINT,
		VK_FORMAT_R16G16B16A16_SFLOAT,
		VK_FORMAT_R32_UINT,
		VK_FORMAT_R32_SINT,
		VK_FORMAT_R32_SFLOAT,
		VK_FORMAT_R32G32_UINT,
		VK_FORMAT_R32G32_SINT,
		VK_FORMAT_R32G32_SFLOAT,
		VK_FORMAT_R32G32B32A32_UINT,
		VK_FORMAT_R32G32B32A32_SINT,
		VK_FORMAT_R32G32B32A32_SFLOAT
	};
	static const VkFormat s_requiredStorageTexelBufferAtomicFormats[] =
	{
		VK_FORMAT_R32_UINT,
		VK_FORMAT_R32_SINT
	};

	VkFormatFeatureFlags	flags	= (VkFormatFeatureFlags)0;

	if (de::contains(DE_ARRAY_BEGIN(s_requiredVertexBufferFormats), DE_ARRAY_END(s_requiredVertexBufferFormats), format))
		flags |= VK_FORMAT_FEATURE_VERTEX_BUFFER_BIT;

	if (de::contains(DE_ARRAY_BEGIN(s_requiredUniformTexelBufferFormats), DE_ARRAY_END(s_requiredUniformTexelBufferFormats), format))
		flags |= VK_FORMAT_FEATURE_UNIFORM_TEXEL_BUFFER_BIT;

	if (de::contains(DE_ARRAY_BEGIN(s_requiredStorageTexelBufferFormats), DE_ARRAY_END(s_requiredStorageTexelBufferFormats), format))
		flags |= VK_FORMAT_FEATURE_STORAGE_TEXEL_BUFFER_BIT;

	if (de::contains(DE_ARRAY_BEGIN(s_requiredStorageTexelBufferAtomicFormats), DE_ARRAY_END(s_requiredStorageTexelBufferAtomicFormats), format))
		flags |= VK_FORMAT_FEATURE_STORAGE_TEXEL_BUFFER_ATOMIC_BIT;

	return flags;
}

tcu::TestStatus formatProperties (Context& context, VkFormat format)
{
	TestLog&					log					= context.getTestContext().getLog();
	const VkFormatProperties	properties			= getPhysicalDeviceFormatProperties(context.getInstanceInterface(), context.getPhysicalDevice(), format);
	bool						allOk				= true;

<<<<<<< HEAD
	// \todo [2017-05-16 pyry] This should be extended to cover for example COLOR_ATTACHMENT for depth formats etc.
	// \todo [2017-05-18 pyry] Any other color conversion related features that can't be supported by regular formats?
	const VkFormatFeatureFlags	extOptimalFeatures	= getRequiredOptimalExtendedTilingFeatures(context, format, properties.optimalTilingFeatures);
=======
	const VkFormatFeatureFlags	extOptimalFeatures	= getRequiredOptimalExtendedTilingFeatures(context, format, properties.optimalTilingFeatures);

	const VkFormatFeatureFlags	notAllowedFeatures	= VK_FORMAT_FEATURE_DISJOINT_BIT_KHR;
>>>>>>> d9a3b7b1

	const VkFormatFeatureFlags	notAllowedFeatures	= VK_FORMAT_FEATURE_DISJOINT_BIT;

	const struct
	{
		VkFormatFeatureFlags VkFormatProperties::*	field;
		const char*									fieldName;
		VkFormatFeatureFlags						requiredFeatures;
	} fields[] =
	{
		{ &VkFormatProperties::linearTilingFeatures,	"linearTilingFeatures",		(VkFormatFeatureFlags)0											},
		{ &VkFormatProperties::optimalTilingFeatures,	"optimalTilingFeatures",	getRequiredOptimalTilingFeatures(format) | extOptimalFeatures	},
		{ &VkFormatProperties::bufferFeatures,			"bufferFeatures",			getRequiredBufferFeatures(format)								}
	};

	log << TestLog::Message << properties << TestLog::EndMessage;

	for (int fieldNdx = 0; fieldNdx < DE_LENGTH_OF_ARRAY(fields); fieldNdx++)
	{
		const char* const				fieldName	= fields[fieldNdx].fieldName;
		const VkFormatFeatureFlags		supported	= properties.*fields[fieldNdx].field;
		const VkFormatFeatureFlags		required	= fields[fieldNdx].requiredFeatures;

		if ((supported & required) != required)
		{
			log << TestLog::Message << "ERROR in " << fieldName << ":\n"
									<< "  required: " << getFormatFeatureFlagsStr(required) << "\n  "
									<< "  missing: " << getFormatFeatureFlagsStr(~supported & required)
				<< TestLog::EndMessage;
			allOk = false;
		}

		if ((supported & notAllowedFeatures) != 0)
		{
			log << TestLog::Message << "ERROR in " << fieldName << ":\n"
									<< "  has: " << getFormatFeatureFlagsStr(supported & notAllowedFeatures)
				<< TestLog::EndMessage;
			allOk = false;
		}
	}

	if (allOk)
		return tcu::TestStatus::pass("Query and validation passed");
	else
		return tcu::TestStatus::fail("Required features not supported");
}

VkPhysicalDeviceSamplerYcbcrConversionFeatures getPhysicalDeviceSamplerYcbcrConversionFeatures (const InstanceInterface& vk, VkPhysicalDevice physicalDevice)
{
	VkPhysicalDeviceFeatures2						coreFeatures;
	VkPhysicalDeviceSamplerYcbcrConversionFeatures	ycbcrFeatures;

	deMemset(&coreFeatures, 0, sizeof(coreFeatures));
	deMemset(&ycbcrFeatures, 0, sizeof(ycbcrFeatures));

	coreFeatures.sType		= VK_STRUCTURE_TYPE_PHYSICAL_DEVICE_FEATURES_2;
	coreFeatures.pNext		= &ycbcrFeatures;
	ycbcrFeatures.sType		= VK_STRUCTURE_TYPE_PHYSICAL_DEVICE_SAMPLER_YCBCR_CONVERSION_FEATURES;

	vk.getPhysicalDeviceFeatures2(physicalDevice, &coreFeatures);

	return ycbcrFeatures;
}

void checkYcbcrConversionSupport (Context& context)
{
	if (!vk::isCoreDeviceExtension(context.getUsedApiVersion(), "VK_KHR_sampler_ycbcr_conversion"))
	{
		if (!vk::isDeviceExtensionSupported(context.getUsedApiVersion(), context.getDeviceExtensions(), "VK_KHR_sampler_ycbcr_conversion"))
			TCU_THROW(NotSupportedError, "VK_KHR_sampler_ycbcr_conversion is not supported");

		// Hard dependency for ycbcr
		TCU_CHECK(de::contains(context.getInstanceExtensions().begin(), context.getInstanceExtensions().end(), "VK_KHR_get_physical_device_properties2"));
	}

	{
		const VkPhysicalDeviceSamplerYcbcrConversionFeatures	ycbcrFeatures	= getPhysicalDeviceSamplerYcbcrConversionFeatures(context.getInstanceInterface(), context.getPhysicalDevice());

		if (ycbcrFeatures.samplerYcbcrConversion == VK_FALSE)
			TCU_THROW(NotSupportedError, "samplerYcbcrConversion is not supported");
	}
}

VkFormatFeatureFlags getAllowedYcbcrFormatFeatures (VkFormat format)
{
	DE_ASSERT(isYCbCrFormat(format));

	VkFormatFeatureFlags	flags	= (VkFormatFeatureFlags)0;

	// all formats *may* support these
	flags |= VK_FORMAT_FEATURE_SAMPLED_IMAGE_BIT;
	flags |= VK_FORMAT_FEATURE_SAMPLED_IMAGE_FILTER_LINEAR_BIT;
	flags |= VK_FORMAT_FEATURE_TRANSFER_SRC_BIT;
	flags |= VK_FORMAT_FEATURE_TRANSFER_DST_BIT;
	flags |= VK_FORMAT_FEATURE_MIDPOINT_CHROMA_SAMPLES_BIT;
	flags |= VK_FORMAT_FEATURE_COSITED_CHROMA_SAMPLES_BIT;
	flags |= VK_FORMAT_FEATURE_SAMPLED_IMAGE_YCBCR_CONVERSION_LINEAR_FILTER_BIT;
	flags |= VK_FORMAT_FEATURE_SAMPLED_IMAGE_YCBCR_CONVERSION_SEPARATE_RECONSTRUCTION_FILTER_BIT;
	flags |= VK_FORMAT_FEATURE_SAMPLED_IMAGE_YCBCR_CONVERSION_CHROMA_RECONSTRUCTION_EXPLICIT_BIT;
	flags |= VK_FORMAT_FEATURE_SAMPLED_IMAGE_YCBCR_CONVERSION_CHROMA_RECONSTRUCTION_EXPLICIT_FORCEABLE_BIT;
    flags |= VK_FORMAT_FEATURE_SAMPLED_IMAGE_FILTER_MINMAX_BIT_EXT;

	// multi-plane formats *may* support DISJOINT_BIT
	if (getPlaneCount(format) >= 2)
		flags |= VK_FORMAT_FEATURE_DISJOINT_BIT;

	if (isChromaSubsampled(format))
		flags |= VK_FORMAT_FEATURE_COSITED_CHROMA_SAMPLES_BIT;

	return flags;
}

tcu::TestStatus ycbcrFormatProperties (Context& context, VkFormat format)
{
	DE_ASSERT(isYCbCrFormat(format));
	checkYcbcrConversionSupport(context);

	TestLog&					log						= context.getTestContext().getLog();
	const VkFormatProperties	properties				= getPhysicalDeviceFormatProperties(context.getInstanceInterface(), context.getPhysicalDevice(), format);
	bool						allOk					= true;
	const VkFormatFeatureFlags	allowedImageFeatures	= getAllowedYcbcrFormatFeatures(format);

	const struct
	{
		VkFormatFeatureFlags VkFormatProperties::*	field;
		const char*									fieldName;
		bool										requiredFeatures;
		VkFormatFeatureFlags						allowedFeatures;
	} fields[] =
	{
		{ &VkFormatProperties::linearTilingFeatures,	"linearTilingFeatures",		false,	allowedImageFeatures	},
		{ &VkFormatProperties::optimalTilingFeatures,	"optimalTilingFeatures",	true,	allowedImageFeatures	},
		{ &VkFormatProperties::bufferFeatures,			"bufferFeatures",			false,	(VkFormatFeatureFlags)0	}
	};
	static const VkFormat		s_requiredBaseFormats[]	=
	{
		VK_FORMAT_G8_B8R8_2PLANE_420_UNORM,
		VK_FORMAT_G8_B8_R8_3PLANE_420_UNORM
	};
	const bool					isRequiredBaseFormat	(de::contains(DE_ARRAY_BEGIN(s_requiredBaseFormats), DE_ARRAY_END(s_requiredBaseFormats), format));

	log << TestLog::Message << properties << TestLog::EndMessage;

	for (int fieldNdx = 0; fieldNdx < DE_LENGTH_OF_ARRAY(fields); fieldNdx++)
	{
		const char* const				fieldName	= fields[fieldNdx].fieldName;
		const VkFormatFeatureFlags		supported	= properties.*fields[fieldNdx].field;
		const VkFormatFeatureFlags		allowed		= fields[fieldNdx].allowedFeatures;

		if (isRequiredBaseFormat && fields[fieldNdx].requiredFeatures)
		{
			const VkFormatFeatureFlags	required	= VK_FORMAT_FEATURE_SAMPLED_IMAGE_BIT
													| VK_FORMAT_FEATURE_TRANSFER_SRC_BIT
													| VK_FORMAT_FEATURE_TRANSFER_DST_BIT
													| VK_FORMAT_FEATURE_SAMPLED_IMAGE_YCBCR_CONVERSION_LINEAR_FILTER_BIT;

			if ((supported & required) != required)
			{
				log << TestLog::Message << "ERROR in " << fieldName << ":\n"
										<< "  required: " << getFormatFeatureFlagsStr(required) << "\n  "
										<< "  missing: " << getFormatFeatureFlagsStr(~supported & required)
					<< TestLog::EndMessage;
				allOk = false;
			}

			if ((supported & (VK_FORMAT_FEATURE_MIDPOINT_CHROMA_SAMPLES_BIT | VK_FORMAT_FEATURE_COSITED_CHROMA_SAMPLES_BIT)) == 0)
			{
				log << TestLog::Message << "ERROR in " << fieldName << ":\n"
										<< "  Either VK_FORMAT_FEATURE_MIDPOINT_CHROMA_SAMPLES_BIT or VK_FORMAT_FEATURE_COSITED_CHROMA_SAMPLES_BIT required"
					<< TestLog::EndMessage;
				allOk = false;
			}
		}

		if ((supported & ~allowed) != 0)
		{
			log << TestLog::Message << "ERROR in " << fieldName << ":\n"
									<< "  has: " << getFormatFeatureFlagsStr(supported & ~allowed)
				<< TestLog::EndMessage;
			allOk = false;
		}
	}

	if (allOk)
		return tcu::TestStatus::pass("Query and validation passed");
	else
		return tcu::TestStatus::fail("Required features not supported");
}

bool optimalTilingFeaturesSupported (Context& context, VkFormat format, VkFormatFeatureFlags features)
{
	const VkFormatProperties	properties	= getPhysicalDeviceFormatProperties(context.getInstanceInterface(), context.getPhysicalDevice(), format);

	return (properties.optimalTilingFeatures & features) == features;
}

bool optimalTilingFeaturesSupportedForAll (Context& context, const VkFormat* begin, const VkFormat* end, VkFormatFeatureFlags features)
{
	for (const VkFormat* cur = begin; cur != end; ++cur)
	{
		if (!optimalTilingFeaturesSupported(context, *cur, features))
			return false;
	}

	return true;
}

tcu::TestStatus testDepthStencilSupported (Context& context)
{
	if (!optimalTilingFeaturesSupported(context, VK_FORMAT_X8_D24_UNORM_PACK32, VK_FORMAT_FEATURE_DEPTH_STENCIL_ATTACHMENT_BIT) &&
		!optimalTilingFeaturesSupported(context, VK_FORMAT_D32_SFLOAT, VK_FORMAT_FEATURE_DEPTH_STENCIL_ATTACHMENT_BIT))
		return tcu::TestStatus::fail("Doesn't support one of VK_FORMAT_X8_D24_UNORM_PACK32 or VK_FORMAT_D32_SFLOAT");

	if (!optimalTilingFeaturesSupported(context, VK_FORMAT_D24_UNORM_S8_UINT, VK_FORMAT_FEATURE_DEPTH_STENCIL_ATTACHMENT_BIT) &&
		!optimalTilingFeaturesSupported(context, VK_FORMAT_D32_SFLOAT_S8_UINT, VK_FORMAT_FEATURE_DEPTH_STENCIL_ATTACHMENT_BIT))
		return tcu::TestStatus::fail("Doesn't support one of VK_FORMAT_D24_UNORM_S8_UINT or VK_FORMAT_D32_SFLOAT_S8_UINT");

	return tcu::TestStatus::pass("Required depth/stencil formats supported");
}

tcu::TestStatus testCompressedFormatsSupported (Context& context)
{
	static const VkFormat s_allBcFormats[] =
	{
		VK_FORMAT_BC1_RGB_UNORM_BLOCK,
		VK_FORMAT_BC1_RGB_SRGB_BLOCK,
		VK_FORMAT_BC1_RGBA_UNORM_BLOCK,
		VK_FORMAT_BC1_RGBA_SRGB_BLOCK,
		VK_FORMAT_BC2_UNORM_BLOCK,
		VK_FORMAT_BC2_SRGB_BLOCK,
		VK_FORMAT_BC3_UNORM_BLOCK,
		VK_FORMAT_BC3_SRGB_BLOCK,
		VK_FORMAT_BC4_UNORM_BLOCK,
		VK_FORMAT_BC4_SNORM_BLOCK,
		VK_FORMAT_BC5_UNORM_BLOCK,
		VK_FORMAT_BC5_SNORM_BLOCK,
		VK_FORMAT_BC6H_UFLOAT_BLOCK,
		VK_FORMAT_BC6H_SFLOAT_BLOCK,
		VK_FORMAT_BC7_UNORM_BLOCK,
		VK_FORMAT_BC7_SRGB_BLOCK,
	};
	static const VkFormat s_allEtc2Formats[] =
	{
		VK_FORMAT_ETC2_R8G8B8_UNORM_BLOCK,
		VK_FORMAT_ETC2_R8G8B8_SRGB_BLOCK,
		VK_FORMAT_ETC2_R8G8B8A1_UNORM_BLOCK,
		VK_FORMAT_ETC2_R8G8B8A1_SRGB_BLOCK,
		VK_FORMAT_ETC2_R8G8B8A8_UNORM_BLOCK,
		VK_FORMAT_ETC2_R8G8B8A8_SRGB_BLOCK,
		VK_FORMAT_EAC_R11_UNORM_BLOCK,
		VK_FORMAT_EAC_R11_SNORM_BLOCK,
		VK_FORMAT_EAC_R11G11_UNORM_BLOCK,
		VK_FORMAT_EAC_R11G11_SNORM_BLOCK,
	};
	static const VkFormat s_allAstcLdrFormats[] =
	{
		VK_FORMAT_ASTC_4x4_UNORM_BLOCK,
		VK_FORMAT_ASTC_4x4_SRGB_BLOCK,
		VK_FORMAT_ASTC_5x4_UNORM_BLOCK,
		VK_FORMAT_ASTC_5x4_SRGB_BLOCK,
		VK_FORMAT_ASTC_5x5_UNORM_BLOCK,
		VK_FORMAT_ASTC_5x5_SRGB_BLOCK,
		VK_FORMAT_ASTC_6x5_UNORM_BLOCK,
		VK_FORMAT_ASTC_6x5_SRGB_BLOCK,
		VK_FORMAT_ASTC_6x6_UNORM_BLOCK,
		VK_FORMAT_ASTC_6x6_SRGB_BLOCK,
		VK_FORMAT_ASTC_8x5_UNORM_BLOCK,
		VK_FORMAT_ASTC_8x5_SRGB_BLOCK,
		VK_FORMAT_ASTC_8x6_UNORM_BLOCK,
		VK_FORMAT_ASTC_8x6_SRGB_BLOCK,
		VK_FORMAT_ASTC_8x8_UNORM_BLOCK,
		VK_FORMAT_ASTC_8x8_SRGB_BLOCK,
		VK_FORMAT_ASTC_10x5_UNORM_BLOCK,
		VK_FORMAT_ASTC_10x5_SRGB_BLOCK,
		VK_FORMAT_ASTC_10x6_UNORM_BLOCK,
		VK_FORMAT_ASTC_10x6_SRGB_BLOCK,
		VK_FORMAT_ASTC_10x8_UNORM_BLOCK,
		VK_FORMAT_ASTC_10x8_SRGB_BLOCK,
		VK_FORMAT_ASTC_10x10_UNORM_BLOCK,
		VK_FORMAT_ASTC_10x10_SRGB_BLOCK,
		VK_FORMAT_ASTC_12x10_UNORM_BLOCK,
		VK_FORMAT_ASTC_12x10_SRGB_BLOCK,
		VK_FORMAT_ASTC_12x12_UNORM_BLOCK,
		VK_FORMAT_ASTC_12x12_SRGB_BLOCK,
	};

	static const struct
	{
		const char*									setName;
		const char*									featureName;
		const VkBool32 VkPhysicalDeviceFeatures::*	feature;
		const VkFormat*								formatsBegin;
		const VkFormat*								formatsEnd;
	} s_compressedFormatSets[] =
	{
		{ "BC",			"textureCompressionBC",			&VkPhysicalDeviceFeatures::textureCompressionBC,		DE_ARRAY_BEGIN(s_allBcFormats),			DE_ARRAY_END(s_allBcFormats)		},
		{ "ETC2",		"textureCompressionETC2",		&VkPhysicalDeviceFeatures::textureCompressionETC2,		DE_ARRAY_BEGIN(s_allEtc2Formats),		DE_ARRAY_END(s_allEtc2Formats)		},
		{ "ASTC LDR",	"textureCompressionASTC_LDR",	&VkPhysicalDeviceFeatures::textureCompressionASTC_LDR,	DE_ARRAY_BEGIN(s_allAstcLdrFormats),	DE_ARRAY_END(s_allAstcLdrFormats)	},
	};

	TestLog&						log					= context.getTestContext().getLog();
	const VkPhysicalDeviceFeatures&	features			= context.getDeviceFeatures();
	int								numSupportedSets	= 0;
	int								numErrors			= 0;
	int								numWarnings			= 0;

	for (int setNdx = 0; setNdx < DE_LENGTH_OF_ARRAY(s_compressedFormatSets); ++setNdx)
	{
		const char* const	setName			= s_compressedFormatSets[setNdx].setName;
		const char* const	featureName		= s_compressedFormatSets[setNdx].featureName;
		const bool			featureBitSet	= features.*s_compressedFormatSets[setNdx].feature == VK_TRUE;
		const bool			allSupported	= optimalTilingFeaturesSupportedForAll(context,
																				   s_compressedFormatSets[setNdx].formatsBegin,
																				   s_compressedFormatSets[setNdx].formatsEnd,
																				   VK_FORMAT_FEATURE_SAMPLED_IMAGE_BIT);

		if (featureBitSet && !allSupported)
		{
			log << TestLog::Message << "ERROR: " << featureName << " = VK_TRUE but " << setName << " formats not supported" << TestLog::EndMessage;
			numErrors += 1;
		}
		else if (allSupported && !featureBitSet)
		{
			log << TestLog::Message << "WARNING: " << setName << " formats supported but " << featureName << " = VK_FALSE" << TestLog::EndMessage;
			numWarnings += 1;
		}

		if (featureBitSet)
		{
			log << TestLog::Message << "All " << setName << " formats are supported" << TestLog::EndMessage;
			numSupportedSets += 1;
		}
		else
			log << TestLog::Message << setName << " formats are not supported" << TestLog::EndMessage;
	}

	if (numSupportedSets == 0)
	{
		log << TestLog::Message << "No compressed format sets supported" << TestLog::EndMessage;
		numErrors += 1;
	}

	if (numErrors > 0)
		return tcu::TestStatus::fail("Compressed format support not valid");
	else if (numWarnings > 0)
		return tcu::TestStatus(QP_TEST_RESULT_QUALITY_WARNING, "Found inconsistencies in compressed format support");
	else
		return tcu::TestStatus::pass("Compressed texture format support is valid");
}

void createFormatTests (tcu::TestCaseGroup* testGroup)
{
	DE_STATIC_ASSERT(VK_FORMAT_UNDEFINED == 0);

	static const struct
	{
		VkFormat								begin;
		VkFormat								end;
		FunctionInstance1<VkFormat>::Function	testFunction;
	} s_formatRanges[] =
	{
		// core formats
		{ (VkFormat)(VK_FORMAT_UNDEFINED+1),	VK_CORE_FORMAT_LAST,										formatProperties },

		// YCbCr formats
		{ VK_FORMAT_G8B8G8R8_422_UNORM,			(VkFormat)(VK_FORMAT_G16_B16_R16_3PLANE_444_UNORM+1),	ycbcrFormatProperties },
	};

	for (int rangeNdx = 0; rangeNdx < DE_LENGTH_OF_ARRAY(s_formatRanges); ++rangeNdx)
	{
		const VkFormat								rangeBegin		= s_formatRanges[rangeNdx].begin;
		const VkFormat								rangeEnd		= s_formatRanges[rangeNdx].end;
		const FunctionInstance1<VkFormat>::Function	testFunction	= s_formatRanges[rangeNdx].testFunction;

		for (VkFormat format = rangeBegin; format != rangeEnd; format = (VkFormat)(format+1))
		{
			const char* const	enumName	= getFormatName(format);
			const string		caseName	= de::toLower(string(enumName).substr(10));

			addFunctionCase(testGroup, caseName, enumName, testFunction, format);
		}
	}

	addFunctionCase(testGroup, "depth_stencil",			"",	testDepthStencilSupported);
	addFunctionCase(testGroup, "compressed_formats",	"",	testCompressedFormatsSupported);
}

VkImageUsageFlags getValidImageUsageFlags (const VkFormatFeatureFlags supportedFeatures, const bool useKhrMaintenance1Semantics)
{
	VkImageUsageFlags	flags	= (VkImageUsageFlags)0;

	if (useKhrMaintenance1Semantics)
	{
		if ((supportedFeatures & VK_FORMAT_FEATURE_TRANSFER_SRC_BIT) != 0)
			flags |= VK_IMAGE_USAGE_TRANSFER_SRC_BIT;

		if ((supportedFeatures & VK_FORMAT_FEATURE_TRANSFER_DST_BIT) != 0)
			flags |= VK_IMAGE_USAGE_TRANSFER_DST_BIT;
	}
	else
	{
		// If format is supported at all, it must be valid transfer src+dst
		if (supportedFeatures != 0)
			flags |= VK_IMAGE_USAGE_TRANSFER_SRC_BIT|VK_IMAGE_USAGE_TRANSFER_DST_BIT;
	}

	if ((supportedFeatures & VK_FORMAT_FEATURE_SAMPLED_IMAGE_BIT) != 0)
		flags |= VK_IMAGE_USAGE_SAMPLED_BIT;

	if ((supportedFeatures & VK_FORMAT_FEATURE_COLOR_ATTACHMENT_BIT) != 0)
		flags |= VK_IMAGE_USAGE_COLOR_ATTACHMENT_BIT|VK_IMAGE_USAGE_TRANSIENT_ATTACHMENT_BIT|VK_IMAGE_USAGE_INPUT_ATTACHMENT_BIT;

	if ((supportedFeatures & VK_FORMAT_FEATURE_DEPTH_STENCIL_ATTACHMENT_BIT) != 0)
		flags |= VK_IMAGE_USAGE_DEPTH_STENCIL_ATTACHMENT_BIT;

	if ((supportedFeatures & VK_FORMAT_FEATURE_STORAGE_IMAGE_BIT) != 0)
		flags |= VK_IMAGE_USAGE_STORAGE_BIT;

	return flags;
}

bool isValidImageUsageFlagCombination (VkImageUsageFlags usage)
{
	if ((usage & VK_IMAGE_USAGE_TRANSIENT_ATTACHMENT_BIT) != 0)
	{
		const VkImageUsageFlags		allowedFlags	= VK_IMAGE_USAGE_TRANSIENT_ATTACHMENT_BIT
													| VK_IMAGE_USAGE_COLOR_ATTACHMENT_BIT
													| VK_IMAGE_USAGE_DEPTH_STENCIL_ATTACHMENT_BIT
													| VK_IMAGE_USAGE_INPUT_ATTACHMENT_BIT;

		// Only *_ATTACHMENT_BIT flags can be combined with TRANSIENT_ATTACHMENT_BIT
		if ((usage & ~allowedFlags) != 0)
			return false;

		// TRANSIENT_ATTACHMENT_BIT is not valid without COLOR_ or DEPTH_STENCIL_ATTACHMENT_BIT
		if ((usage & (VK_IMAGE_USAGE_COLOR_ATTACHMENT_BIT|VK_IMAGE_USAGE_DEPTH_STENCIL_ATTACHMENT_BIT)) == 0)
			return false;
	}

	return usage != 0;
}

VkImageCreateFlags getValidImageCreateFlags (const VkPhysicalDeviceFeatures& deviceFeatures, VkFormat format, VkFormatFeatureFlags formatFeatures, VkImageType type, VkImageUsageFlags usage)
{
	VkImageCreateFlags	flags	= (VkImageCreateFlags)0;

	if ((usage & VK_IMAGE_USAGE_SAMPLED_BIT) != 0)
	{
		flags |= VK_IMAGE_CREATE_MUTABLE_FORMAT_BIT;

		if (type == VK_IMAGE_TYPE_2D)
			flags |= VK_IMAGE_CREATE_CUBE_COMPATIBLE_BIT;
	}

	if (isYCbCrFormat(format) && getPlaneCount(format) > 1)
	{
		if (formatFeatures & VK_FORMAT_FEATURE_DISJOINT_BIT_KHR)
			flags |= VK_IMAGE_CREATE_DISJOINT_BIT_KHR;
	}

	if ((usage & (VK_IMAGE_USAGE_SAMPLED_BIT|VK_IMAGE_USAGE_STORAGE_BIT)) != 0 &&
		(usage & VK_IMAGE_USAGE_TRANSIENT_ATTACHMENT_BIT) == 0)
	{
		if (deviceFeatures.sparseBinding)
			flags |= VK_IMAGE_CREATE_SPARSE_BINDING_BIT|VK_IMAGE_CREATE_SPARSE_RESIDENCY_BIT;

		if (deviceFeatures.sparseResidencyAliased)
			flags |= VK_IMAGE_CREATE_SPARSE_ALIASED_BIT;
	}

	return flags;
}

bool isValidImageCreateFlagCombination (VkImageCreateFlags)
{
	return true;
}

bool isRequiredImageParameterCombination (const VkPhysicalDeviceFeatures&	deviceFeatures,
										  const VkFormat					format,
										  const VkFormatProperties&			formatProperties,
										  const VkImageType					imageType,
										  const VkImageTiling				imageTiling,
										  const VkImageUsageFlags			usageFlags,
										  const VkImageCreateFlags			createFlags)
{
	DE_UNREF(deviceFeatures);
	DE_UNREF(formatProperties);
	DE_UNREF(createFlags);

	// Linear images can have arbitrary limitations
	if (imageTiling == VK_IMAGE_TILING_LINEAR)
		return false;

	// Support for other usages for compressed formats is optional
	if (isCompressedFormat(format) &&
		(usageFlags & ~(VK_IMAGE_USAGE_SAMPLED_BIT|VK_IMAGE_USAGE_TRANSFER_SRC_BIT|VK_IMAGE_USAGE_TRANSFER_DST_BIT)) != 0)
		return false;

	// Support for 1D, and sliced 3D compressed formats is optional
	if (isCompressedFormat(format) && (imageType == VK_IMAGE_TYPE_1D || imageType == VK_IMAGE_TYPE_3D))
		return false;

	// Support for 1D and 3D depth/stencil textures is optional
	if (isDepthStencilFormat(format) && (imageType == VK_IMAGE_TYPE_1D || imageType == VK_IMAGE_TYPE_3D))
		return false;

	DE_ASSERT(deviceFeatures.sparseBinding || (createFlags & (VK_IMAGE_CREATE_SPARSE_BINDING_BIT|VK_IMAGE_CREATE_SPARSE_RESIDENCY_BIT)) == 0);
	DE_ASSERT(deviceFeatures.sparseResidencyAliased || (createFlags & VK_IMAGE_CREATE_SPARSE_ALIASED_BIT) == 0);

	if (isYCbCrFormat(format) && (createFlags & (VK_IMAGE_CREATE_SPARSE_BINDING_BIT | VK_IMAGE_CREATE_SPARSE_ALIASED_BIT | VK_IMAGE_CREATE_SPARSE_RESIDENCY_BIT)))
		return false;

	if (createFlags & VK_IMAGE_CREATE_SPARSE_RESIDENCY_BIT)
	{
		if (isCompressedFormat(format))
			return false;

		if (isDepthStencilFormat(format))
			return false;

		if (!deIsPowerOfTwo32(mapVkFormat(format).getPixelSize()))
			return false;

		switch (imageType)
		{
			case VK_IMAGE_TYPE_2D:
				return (deviceFeatures.sparseResidencyImage2D == VK_TRUE);
			case VK_IMAGE_TYPE_3D:
				return (deviceFeatures.sparseResidencyImage3D == VK_TRUE);
			default:
				return false;
		}
	}

	return true;
}

VkSampleCountFlags getRequiredOptimalTilingSampleCounts (const VkPhysicalDeviceLimits&	deviceLimits,
														 const VkFormat					format,
														 const VkImageUsageFlags		usageFlags)
{
	if (!isCompressedFormat(format))
	{
		const tcu::TextureFormat		tcuFormat		= mapVkFormat(format);
		const bool						hasDepthComp	= (tcuFormat.order == tcu::TextureFormat::D || tcuFormat.order == tcu::TextureFormat::DS);
		const bool						hasStencilComp	= (tcuFormat.order == tcu::TextureFormat::S || tcuFormat.order == tcu::TextureFormat::DS);
		const bool						isColorFormat	= !hasDepthComp && !hasStencilComp;
		VkSampleCountFlags				sampleCounts	= ~(VkSampleCountFlags)0;

		DE_ASSERT((hasDepthComp || hasStencilComp) != isColorFormat);

		if ((usageFlags & VK_IMAGE_USAGE_STORAGE_BIT) != 0)
			sampleCounts &= deviceLimits.storageImageSampleCounts;

		if ((usageFlags & VK_IMAGE_USAGE_SAMPLED_BIT) != 0)
		{
			if (hasDepthComp)
				sampleCounts &= deviceLimits.sampledImageDepthSampleCounts;

			if (hasStencilComp)
				sampleCounts &= deviceLimits.sampledImageStencilSampleCounts;

			if (isColorFormat)
			{
				const tcu::TextureChannelClass	chnClass	= tcu::getTextureChannelClass(tcuFormat.type);

				if (chnClass == tcu::TEXTURECHANNELCLASS_UNSIGNED_INTEGER ||
					chnClass == tcu::TEXTURECHANNELCLASS_SIGNED_INTEGER)
					sampleCounts &= deviceLimits.sampledImageIntegerSampleCounts;
				else
					sampleCounts &= deviceLimits.sampledImageColorSampleCounts;
			}
		}

		if ((usageFlags & VK_IMAGE_USAGE_COLOR_ATTACHMENT_BIT) != 0)
			sampleCounts &= deviceLimits.framebufferColorSampleCounts;

		if ((usageFlags & VK_IMAGE_USAGE_DEPTH_STENCIL_ATTACHMENT_BIT) != 0)
		{
			if (hasDepthComp)
				sampleCounts &= deviceLimits.framebufferDepthSampleCounts;

			if (hasStencilComp)
				sampleCounts &= deviceLimits.framebufferStencilSampleCounts;
		}

		// If there is no usage flag set that would have corresponding device limit,
		// only VK_SAMPLE_COUNT_1_BIT is required.
		if (sampleCounts == ~(VkSampleCountFlags)0)
			sampleCounts &= VK_SAMPLE_COUNT_1_BIT;

		return sampleCounts;
	}
	else
		return VK_SAMPLE_COUNT_1_BIT;
}

struct ImageFormatPropertyCase
{
	typedef tcu::TestStatus (*Function) (Context& context, const VkFormat format, const VkImageType imageType, const VkImageTiling tiling);

	Function		testFunction;
	VkFormat		format;
	VkImageType		imageType;
	VkImageTiling	tiling;

	ImageFormatPropertyCase (Function testFunction_, VkFormat format_, VkImageType imageType_, VkImageTiling tiling_)
		: testFunction	(testFunction_)
		, format		(format_)
		, imageType		(imageType_)
		, tiling		(tiling_)
	{}

	ImageFormatPropertyCase (void)
		: testFunction	((Function)DE_NULL)
		, format		(VK_FORMAT_UNDEFINED)
		, imageType		(VK_IMAGE_TYPE_LAST)
		, tiling		(VK_IMAGE_TILING_LAST)
	{}
};

tcu::TestStatus imageFormatProperties (Context& context, const VkFormat format, const VkImageType imageType, const VkImageTiling tiling)
{
	if (isYCbCrFormat(format))
		checkYcbcrConversionSupport(context);

	TestLog&						log					= context.getTestContext().getLog();
	const VkPhysicalDeviceFeatures&	deviceFeatures		= context.getDeviceFeatures();
	const VkPhysicalDeviceLimits&	deviceLimits		= context.getDeviceProperties().limits;
	const VkFormatProperties		formatProperties	= getPhysicalDeviceFormatProperties(context.getInstanceInterface(), context.getPhysicalDevice(), format);
	const bool						hasKhrMaintenance1	= isDeviceExtensionSupported(context.getUsedApiVersion(), context.getDeviceExtensions(), "VK_KHR_maintenance1");

	const VkFormatFeatureFlags		supportedFeatures	= tiling == VK_IMAGE_TILING_LINEAR ? formatProperties.linearTilingFeatures : formatProperties.optimalTilingFeatures;
	const VkImageUsageFlags			usageFlagSet		= getValidImageUsageFlags(supportedFeatures, hasKhrMaintenance1);

	tcu::ResultCollector			results				(log, "ERROR: ");

	if (hasKhrMaintenance1 && (supportedFeatures & VK_FORMAT_FEATURE_SAMPLED_IMAGE_BIT) != 0)
	{
		results.check((supportedFeatures & (VK_FORMAT_FEATURE_TRANSFER_SRC_BIT|VK_FORMAT_FEATURE_TRANSFER_DST_BIT)) != 0,
					  "A sampled image format must have VK_FORMAT_FEATURE_TRANSFER_SRC_BIT and VK_FORMAT_FEATURE_TRANSFER_DST_BIT format feature flags set");
	}

	if (format == VK_FORMAT_G8_B8_R8_3PLANE_420_UNORM_KHR || format == VK_FORMAT_G8_B8R8_2PLANE_420_UNORM_KHR)
	{
		const VkFormatFeatureFlags requiredFeatures = VK_FORMAT_FEATURE_SAMPLED_IMAGE_BIT | VK_FORMAT_FEATURE_TRANSFER_SRC_BIT_KHR | VK_FORMAT_FEATURE_TRANSFER_DST_BIT_KHR | VK_FORMAT_FEATURE_COSITED_CHROMA_SAMPLES_BIT_KHR;

		results.check((supportedFeatures & requiredFeatures) == requiredFeatures,
					  getFormatName(format) + string(" must support ") + de::toString(getFormatFeatureFlagsStr(requiredFeatures)));
	}

	for (VkImageUsageFlags curUsageFlags = 0; curUsageFlags <= usageFlagSet; curUsageFlags++)
	{
		if ((curUsageFlags & ~usageFlagSet) != 0 ||
			!isValidImageUsageFlagCombination(curUsageFlags))
			continue;

		const VkImageCreateFlags	createFlagSet		= getValidImageCreateFlags(deviceFeatures, format, supportedFeatures, imageType, curUsageFlags);

		for (VkImageCreateFlags curCreateFlags = 0; curCreateFlags <= createFlagSet; curCreateFlags++)
		{
			if ((curCreateFlags & ~createFlagSet) != 0 ||
				!isValidImageCreateFlagCombination(curCreateFlags))
				continue;

			const bool				isRequiredCombination	= isRequiredImageParameterCombination(deviceFeatures,
																								  format,
																								  formatProperties,
																								  imageType,
																								  tiling,
																								  curUsageFlags,
																								  curCreateFlags);
			VkImageFormatProperties	properties;
			VkResult				queryResult;

			log << TestLog::Message << "Testing " << getImageTypeStr(imageType) << ", "
									<< getImageTilingStr(tiling) << ", "
									<< getImageUsageFlagsStr(curUsageFlags) << ", "
									<< getImageCreateFlagsStr(curCreateFlags)
				<< TestLog::EndMessage;

			// Set return value to known garbage
			deMemset(&properties, 0xcd, sizeof(properties));

			queryResult = context.getInstanceInterface().getPhysicalDeviceImageFormatProperties(context.getPhysicalDevice(),
																								format,
																								imageType,
																								tiling,
																								curUsageFlags,
																								curCreateFlags,
																								&properties);

			if (queryResult == VK_SUCCESS)
			{
				const deUint32	fullMipPyramidSize	= de::max(de::max(deLog2Ceil32(properties.maxExtent.width),
																	  deLog2Ceil32(properties.maxExtent.height)),
															  deLog2Ceil32(properties.maxExtent.depth)) + 1;

				log << TestLog::Message << properties << "\n" << TestLog::EndMessage;

				results.check(imageType != VK_IMAGE_TYPE_1D || (properties.maxExtent.width >= 1 && properties.maxExtent.height == 1 && properties.maxExtent.depth == 1), "Invalid dimensions for 1D image");
				results.check(imageType != VK_IMAGE_TYPE_2D || (properties.maxExtent.width >= 1 && properties.maxExtent.height >= 1 && properties.maxExtent.depth == 1), "Invalid dimensions for 2D image");
				results.check(imageType != VK_IMAGE_TYPE_3D || (properties.maxExtent.width >= 1 && properties.maxExtent.height >= 1 && properties.maxExtent.depth >= 1), "Invalid dimensions for 3D image");
				results.check(imageType != VK_IMAGE_TYPE_3D || properties.maxArrayLayers == 1, "Invalid maxArrayLayers for 3D image");

				if (tiling == VK_IMAGE_TILING_OPTIMAL && imageType == VK_IMAGE_TYPE_2D && !(curCreateFlags & VK_IMAGE_CREATE_CUBE_COMPATIBLE_BIT) &&
					 (supportedFeatures & (VK_FORMAT_FEATURE_DEPTH_STENCIL_ATTACHMENT_BIT | VK_FORMAT_FEATURE_COLOR_ATTACHMENT_BIT)))
				{
					const VkSampleCountFlags	requiredSampleCounts	= getRequiredOptimalTilingSampleCounts(deviceLimits, format, curUsageFlags);
					results.check((properties.sampleCounts & requiredSampleCounts) == requiredSampleCounts, "Required sample counts not supported");
				}
				else
					results.check(properties.sampleCounts == VK_SAMPLE_COUNT_1_BIT, "sampleCounts != VK_SAMPLE_COUNT_1_BIT");

				if (isRequiredCombination)
				{
					results.check(imageType != VK_IMAGE_TYPE_1D || (properties.maxExtent.width	>= deviceLimits.maxImageDimension1D),
								  "Reported dimensions smaller than device limits");
					results.check(imageType != VK_IMAGE_TYPE_2D || (properties.maxExtent.width	>= deviceLimits.maxImageDimension2D &&
																	properties.maxExtent.height	>= deviceLimits.maxImageDimension2D),
								  "Reported dimensions smaller than device limits");
					results.check(imageType != VK_IMAGE_TYPE_3D || (properties.maxExtent.width	>= deviceLimits.maxImageDimension3D &&
																	properties.maxExtent.height	>= deviceLimits.maxImageDimension3D &&
																	properties.maxExtent.depth	>= deviceLimits.maxImageDimension3D),
								  "Reported dimensions smaller than device limits");
					results.check(properties.maxMipLevels == fullMipPyramidSize, "maxMipLevels is not full mip pyramid size");
					results.check(imageType == VK_IMAGE_TYPE_3D || properties.maxArrayLayers >= deviceLimits.maxImageArrayLayers,
								  "maxArrayLayers smaller than device limits");
				}
				else
				{
					results.check(properties.maxMipLevels == 1 || properties.maxMipLevels == fullMipPyramidSize, "Invalid mip pyramid size");
					results.check(properties.maxArrayLayers >= 1, "Invalid maxArrayLayers");
				}

				results.check(properties.maxResourceSize >= (VkDeviceSize)MINIMUM_REQUIRED_IMAGE_RESOURCE_SIZE,
							  "maxResourceSize smaller than minimum required size");
			}
			else if (queryResult == VK_ERROR_FORMAT_NOT_SUPPORTED)
			{
				log << TestLog::Message << "Got VK_ERROR_FORMAT_NOT_SUPPORTED" << TestLog::EndMessage;

				if (isRequiredCombination)
					results.fail("VK_ERROR_FORMAT_NOT_SUPPORTED returned for required image parameter combination");

				// Specification requires that all fields are set to 0
				results.check(properties.maxExtent.width	== 0, "maxExtent.width != 0");
				results.check(properties.maxExtent.height	== 0, "maxExtent.height != 0");
				results.check(properties.maxExtent.depth	== 0, "maxExtent.depth != 0");
				results.check(properties.maxMipLevels		== 0, "maxMipLevels != 0");
				results.check(properties.maxArrayLayers		== 0, "maxArrayLayers != 0");
				results.check(properties.sampleCounts		== 0, "sampleCounts != 0");
				results.check(properties.maxResourceSize	== 0, "maxResourceSize != 0");
			}
			else
			{
				results.fail("Got unexpected error" + de::toString(queryResult));
			}
		}
	}

	return tcu::TestStatus(results.getResult(), results.getMessage());
}

// VK_KHR_get_physical_device_properties2

Move<VkInstance> createInstanceWithExtension (const PlatformInterface& vkp, const char* extensionName, Context& context)
{
	const vector<VkExtensionProperties>	instanceExts	= enumerateInstanceExtensionProperties(vkp, DE_NULL);
	vector<string>						enabledExts;

	const deUint32						instanceVersion		= context.getUsedApiVersion();

	if (!isCoreInstanceExtension(instanceVersion, extensionName))
	{
		if (!isExtensionSupported(instanceExts, RequiredExtension(extensionName)))
			TCU_THROW(NotSupportedError, (string(extensionName) + " is not supported").c_str());
		else
			enabledExts.push_back(extensionName);
	}

	return createDefaultInstance(vkp, context.getUsedApiVersion(), vector<string>() /* layers */, enabledExts);
}

string toString (const VkPhysicalDevice16BitStorageFeatures& value)
{
	std::ostringstream	s;
	s << "VkPhysicalDevice16BitStorageFeatures = {\n";
	s << "\tsType = " << value.sType << '\n';
	s << "\tstorageBuffer16BitAccess = " << value.storageBuffer16BitAccess << '\n';
	s << "\tuniformAndStorageBuffer16BitAccess = " << value.uniformAndStorageBuffer16BitAccess << '\n';
	s << "\tstoragePushConstant16 = " << value.storagePushConstant16 << '\n';
	s << "\tstorageInputOutput16 = " << value.storageInputOutput16 << '\n';
	s << '}';
	return s.str();
}

string toString (const VkPhysicalDeviceMultiviewFeatures& value)
{
	std::ostringstream	s;
	s << "VkPhysicalDeviceMultiviewFeatures = {\n";
	s << "\tsType = " << value.sType << '\n';
	s << "\tmultiview = " << value.multiview << '\n';
	s << "\tmultiviewGeometryShader = " << value.multiviewGeometryShader << '\n';
	s << "\tmultiviewTessellationShader = " << value.multiviewTessellationShader << '\n';
	s << '}';
	return s.str();
}

string toString (const VkPhysicalDeviceProtectedMemoryFeatures& value)
{
	std::ostringstream	s;
	s << "VkPhysicalDeviceProtectedMemoryFeatures = {\n";
	s << "\tsType = " << value.sType << '\n';
	s << "\tprotectedMemory = " << value.protectedMemory << '\n';
	s << '}';
	return s.str();
}

string toString (const VkPhysicalDeviceSamplerYcbcrConversionFeatures& value)
{
	std::ostringstream	s;
	s << "VkPhysicalDeviceSamplerYcbcrConversionFeatures = {\n";
	s << "\tsType = " << value.sType << '\n';
	s << "\tsamplerYcbcrConversion = " << value.samplerYcbcrConversion << '\n';
	s << '}';
	return s.str();
}

string toString (const VkPhysicalDeviceVariablePointerFeatures& value)
{
	std::ostringstream	s;
	s << "VkPhysicalDeviceVariablePointerFeatures = {\n";
	s << "\tsType = " << value.sType << '\n';
	s << "\tvariablePointersStorageBuffer = " << value.variablePointersStorageBuffer << '\n';
	s << "\tvariablePointers = " << value.variablePointers << '\n';
	s << '}';
	return s.str();
}

bool checkExtension (vector<VkExtensionProperties>& properties, const char* extension)
{
	for (size_t ndx = 0; ndx < properties.size(); ++ndx)
	{
		if (strcmp(properties[ndx].extensionName, extension) == 0)
			return true;
	}
	return false;
}

tcu::TestStatus deviceFeatures2 (Context& context)
{
	const PlatformInterface&	vkp				= context.getPlatformInterface();
	const VkPhysicalDevice		physicalDevice	= context.getPhysicalDevice();
	const VkInstance			instance		(context.getInstance());
	const InstanceDriver		vki				(vkp, instance);
	TestLog&					log				= context.getTestContext().getLog();
	VkPhysicalDeviceFeatures	coreFeatures;
	VkPhysicalDeviceFeatures2	extFeatures;

	deMemset(&coreFeatures, 0xcd, sizeof(coreFeatures));
	deMemset(&extFeatures.features, 0xcd, sizeof(extFeatures.features));
	std::vector<std::string> instExtensions = context.getInstanceExtensions();

	extFeatures.sType = VK_STRUCTURE_TYPE_PHYSICAL_DEVICE_FEATURES_2;
	extFeatures.pNext = DE_NULL;

	vki.getPhysicalDeviceFeatures(physicalDevice, &coreFeatures);
	vki.getPhysicalDeviceFeatures2(physicalDevice, &extFeatures);

	TCU_CHECK(extFeatures.sType == VK_STRUCTURE_TYPE_PHYSICAL_DEVICE_FEATURES_2);
	TCU_CHECK(extFeatures.pNext == DE_NULL);

	if (deMemCmp(&coreFeatures, &extFeatures.features, sizeof(VkPhysicalDeviceFeatures)) != 0)
		TCU_FAIL("Mismatch between features reported by vkGetPhysicalDeviceFeatures and vkGetPhysicalDeviceFeatures2");

	log << TestLog::Message << extFeatures << TestLog::EndMessage;

	bool khr_16bit_storage			= true;
	bool khr_multiview				= true;
	bool deviceProtectedMemory		= true;
	bool sampler_ycbcr_conversion	= true;
	bool variable_pointers			= true;
	if (getPhysicalDeviceProperties(vki, physicalDevice).apiVersion < VK_API_VERSION_1_1)
	{
		vector<VkExtensionProperties> properties = enumerateDeviceExtensionProperties(vki, physicalDevice, DE_NULL);
		khr_16bit_storage = checkExtension(properties,"VK_KHR_16bit_storage");
		khr_multiview = checkExtension(properties,"VK_KHR_multiview");
		deviceProtectedMemory = false;
		sampler_ycbcr_conversion = checkExtension(properties,"VK_KHR_sampler_ycbcr_conversion");
		variable_pointers = checkExtension(properties,"VK_KHR_variable_pointers");
	}

	const int count = 2u;
	VkPhysicalDevice16BitStorageFeatures				device16BitStorageFeatures[count];
	VkPhysicalDeviceMultiviewFeatures					deviceMultiviewFeatures[count];
	VkPhysicalDeviceProtectedMemoryFeatures				protectedMemoryFeatures[count];
	VkPhysicalDeviceSamplerYcbcrConversionFeatures		samplerYcbcrConversionFeatures[count];
	VkPhysicalDeviceVariablePointerFeatures				variablePointerFeatures[count];

	for (int ndx = 0; ndx < count; ++ndx)
	{
		deMemset(&device16BitStorageFeatures[ndx],		0xFF*ndx, sizeof(VkPhysicalDevice16BitStorageFeatures));
		deMemset(&deviceMultiviewFeatures[ndx],			0xFF*ndx, sizeof(VkPhysicalDeviceMultiviewFeatures));
		deMemset(&protectedMemoryFeatures[ndx],			0xFF*ndx, sizeof(VkPhysicalDeviceProtectedMemoryFeatures));
		deMemset(&samplerYcbcrConversionFeatures[ndx],	0xFF*ndx, sizeof(VkPhysicalDeviceSamplerYcbcrConversionFeatures));
		deMemset(&variablePointerFeatures[ndx],			0xFF*ndx, sizeof(VkPhysicalDeviceVariablePointerFeatures));

		device16BitStorageFeatures[ndx].sType = VK_STRUCTURE_TYPE_PHYSICAL_DEVICE_16BIT_STORAGE_FEATURES;
		device16BitStorageFeatures[ndx].pNext = &deviceMultiviewFeatures[ndx];

		deviceMultiviewFeatures[ndx].sType = VK_STRUCTURE_TYPE_PHYSICAL_DEVICE_MULTIVIEW_FEATURES;
		deviceMultiviewFeatures[ndx].pNext = &protectedMemoryFeatures[ndx];

		protectedMemoryFeatures[ndx].sType = VK_STRUCTURE_TYPE_PHYSICAL_DEVICE_PROTECTED_MEMORY_FEATURES;
		protectedMemoryFeatures[ndx].pNext = &samplerYcbcrConversionFeatures[ndx];

		samplerYcbcrConversionFeatures[ndx].sType = VK_STRUCTURE_TYPE_PHYSICAL_DEVICE_SAMPLER_YCBCR_CONVERSION_FEATURES;
		samplerYcbcrConversionFeatures[ndx].pNext = &variablePointerFeatures[ndx].sType;

		variablePointerFeatures[ndx].sType = VK_STRUCTURE_TYPE_PHYSICAL_DEVICE_VARIABLE_POINTER_FEATURES;
		variablePointerFeatures[ndx].pNext = DE_NULL;

		deMemset(&extFeatures.features, 0xcd, sizeof(extFeatures.features));
		extFeatures.sType = VK_STRUCTURE_TYPE_PHYSICAL_DEVICE_FEATURES_2;
		extFeatures.pNext = &device16BitStorageFeatures[ndx];

		vki.getPhysicalDeviceFeatures2(physicalDevice, &extFeatures);
	}

	if ( khr_16bit_storage &&
		(device16BitStorageFeatures[0].storageBuffer16BitAccess				!= device16BitStorageFeatures[1].storageBuffer16BitAccess ||
		device16BitStorageFeatures[0].uniformAndStorageBuffer16BitAccess	!= device16BitStorageFeatures[1].uniformAndStorageBuffer16BitAccess ||
		device16BitStorageFeatures[0].storagePushConstant16					!= device16BitStorageFeatures[1].storagePushConstant16 ||
		device16BitStorageFeatures[0].storageInputOutput16					!= device16BitStorageFeatures[1].storageInputOutput16)
		)
	{
		TCU_FAIL("Mismatch between VkPhysicalDevice16BitStorageFeatures");
	}

	if (khr_multiview &&
		(deviceMultiviewFeatures[0].multiview					!= deviceMultiviewFeatures[1].multiview ||
		deviceMultiviewFeatures[0].multiviewGeometryShader		!= deviceMultiviewFeatures[1].multiviewGeometryShader ||
		deviceMultiviewFeatures[0].multiviewTessellationShader	!= deviceMultiviewFeatures[1].multiviewTessellationShader)
		)
	{
		TCU_FAIL("Mismatch between VkPhysicalDeviceMultiviewFeatures");
	}

	if (deviceProtectedMemory && protectedMemoryFeatures[0].protectedMemory != protectedMemoryFeatures[1].protectedMemory)
	{
		TCU_FAIL("Mismatch between VkPhysicalDeviceProtectedMemoryFeatures");
	}

	if (sampler_ycbcr_conversion && samplerYcbcrConversionFeatures[0].samplerYcbcrConversion != samplerYcbcrConversionFeatures[1].samplerYcbcrConversion)
	{
		TCU_FAIL("Mismatch between VkPhysicalDeviceSamplerYcbcrConversionFeatures");
	}

	if (variable_pointers &&
		(variablePointerFeatures[0].variablePointersStorageBuffer	!= variablePointerFeatures[1].variablePointersStorageBuffer ||
		variablePointerFeatures[0].variablePointers					!= variablePointerFeatures[1].variablePointers)
		)
	{
		TCU_FAIL("Mismatch between VkPhysicalDeviceVariablePointerFeatures");
	}
	if (khr_16bit_storage)
		log << TestLog::Message << toString(device16BitStorageFeatures[0])		<< TestLog::EndMessage;
	if (khr_multiview)
		log << TestLog::Message << toString(deviceMultiviewFeatures[0])			<< TestLog::EndMessage;
	if (deviceProtectedMemory)
		log << TestLog::Message << toString(protectedMemoryFeatures[0])			<< TestLog::EndMessage;
	if (sampler_ycbcr_conversion)
		log << TestLog::Message << toString(samplerYcbcrConversionFeatures[0])	<< TestLog::EndMessage;
	if(variable_pointers)
		log << TestLog::Message << toString(variablePointerFeatures[0])			<< TestLog::EndMessage;

	return tcu::TestStatus::pass("Querying device features succeeded");
}


string toString (const VkPhysicalDeviceIDProperties& value)
{
	std::ostringstream	s;
	s << "VkPhysicalDeviceIDProperties = {\n";
	s << "\tsType = " << value.sType << '\n';
	s << "\tdeviceUUID = " << '\n' << tcu::formatArray(tcu::Format::HexIterator<deUint8>(DE_ARRAY_BEGIN(value.deviceUUID)), tcu::Format::HexIterator<deUint8>(DE_ARRAY_END(value.deviceUUID))) << '\n';
	s << "\tdriverUUID = " << '\n' << tcu::formatArray(tcu::Format::HexIterator<deUint8>(DE_ARRAY_BEGIN(value.driverUUID)), tcu::Format::HexIterator<deUint8>(DE_ARRAY_END(value.driverUUID))) << '\n';
	s << "\tdeviceLUID = " << '\n' << tcu::formatArray(tcu::Format::HexIterator<deUint8>(DE_ARRAY_BEGIN(value.deviceLUID)), tcu::Format::HexIterator<deUint8>(DE_ARRAY_END(value.deviceLUID))) << '\n';
	s << "\tdeviceNodeMask = " << value.deviceNodeMask << '\n';
	s << "\tdeviceLUIDValid = " << value.deviceLUIDValid << '\n';
	s << '}';
	return s.str();
}

string toString (const VkPhysicalDeviceMaintenance3Properties& value)
{
	std::ostringstream	s;
	s << "VkPhysicalDeviceMaintenance3Properties = {\n";
	s << "\tsType = " << value.sType << '\n';
	s << "\tmaxPerSetDescriptors = " << value.maxPerSetDescriptors << '\n';
	s << "\tmaxMemoryAllocationSize = " << value.maxMemoryAllocationSize << '\n';
	s << '}';
	return s.str();
}

string toString (const VkPhysicalDeviceMultiviewProperties& value)
{
	std::ostringstream	s;
	s << "VkPhysicalDeviceMultiviewProperties = {\n";
	s << "\tsType = " << value.sType << '\n';
	s << "\tmaxMultiviewViewCount = " << value.maxMultiviewViewCount << '\n';
	s << "\tmaxMultiviewInstanceIndex = " << value.maxMultiviewInstanceIndex << '\n';
	s << '}';
	return s.str();
}

string toString (const VkPhysicalDevicePointClippingProperties& value)
{
	std::ostringstream	s;
	s << "VkPhysicalDevicePointClippingProperties = {\n";
	s << "\tsType = " << value.sType << '\n';
	s << "\tpointClippingBehavior = " << value.pointClippingBehavior << '\n';
	s << '}';
	return s.str();
}

string toString (const VkPhysicalDeviceProtectedMemoryProperties& value)
{
	std::ostringstream	s;
	s << "VkPhysicalDeviceProtectedMemoryProperties = {\n";
	s << "\tsType = " << value.sType << '\n';
	s << "\tprotectedNoFault = " << value.protectedNoFault << '\n';
	s << '}';
	return s.str();
}


string toString (const VkPhysicalDeviceSubgroupProperties& value)
{
	std::ostringstream	s;
	s << "VkPhysicalDeviceSubgroupProperties = {\n";
	s << "\tsType = " << value.sType << '\n';
	s << "\tsubgroupSize = " << value.subgroupSize << '\n';
	s << "\tsupportedStages = " << getShaderStageFlagsStr(value.supportedStages) << '\n';
	s << "\tsupportedOperations = " << getSubgroupFeatureFlagsStr(value.supportedOperations) << '\n';
	s << "\tquadOperationsInAllStages = " << value.quadOperationsInAllStages << '\n';
	s << '}';
	return s.str();
}

tcu::TestStatus deviceProperties2 (Context& context)
{
	const PlatformInterface&		vkp				= context.getPlatformInterface();
	const VkPhysicalDevice			physicalDevice	= context.getPhysicalDevice();
	const Unique<VkInstance>		instance		(createInstanceWithExtension(vkp, "VK_KHR_get_physical_device_properties2", context));
	const InstanceDriver			vki				(vkp, *instance);
	TestLog&						log				= context.getTestContext().getLog();
	VkPhysicalDeviceProperties		coreProperties;
	VkPhysicalDeviceProperties2		extProperties;

	extProperties.sType = VK_STRUCTURE_TYPE_PHYSICAL_DEVICE_PROPERTIES_2;
	extProperties.pNext = DE_NULL;

	vki.getPhysicalDeviceProperties(physicalDevice, &coreProperties);
	vki.getPhysicalDeviceProperties2(physicalDevice, &extProperties);

	TCU_CHECK(extProperties.sType == VK_STRUCTURE_TYPE_PHYSICAL_DEVICE_PROPERTIES_2);
	TCU_CHECK(extProperties.pNext == DE_NULL);

	// We can't use memcmp() here because the structs may contain padding bytes that drivers may or may not
	// have written while writing the data and memcmp will compare them anyway, so we iterate through the
	// valid bytes for each field in the struct and compare only the valid bytes for each one.
	for (int propNdx = 0; propNdx < DE_LENGTH_OF_ARRAY(s_physicalDevicePropertiesOffsetTable); propNdx++)
	{
		const size_t offset					= s_physicalDevicePropertiesOffsetTable[propNdx].offset;
		const size_t size					= s_physicalDevicePropertiesOffsetTable[propNdx].size;

		const deUint8* corePropertyBytes	= reinterpret_cast<deUint8*>(&coreProperties) + offset;
		const deUint8* extPropertyBytes		= reinterpret_cast<deUint8*>(&extProperties.properties) + offset;

		if (deMemCmp(corePropertyBytes, extPropertyBytes, size) != 0)
			TCU_FAIL("Mismatch between properties reported by vkGetPhysicalDeviceProperties and vkGetPhysicalDeviceProperties2");
	}

	log << TestLog::Message << extProperties.properties << TestLog::EndMessage;

	if (getPhysicalDeviceProperties(vki, physicalDevice).apiVersion >= VK_API_VERSION_1_1)
	{
		const int count = 2u;
		VkPhysicalDeviceIDProperties								IDProperties[count];
		VkPhysicalDeviceMaintenance3Properties						maintenance3Properties[count];
		VkPhysicalDeviceMultiviewProperties							multiviewProperties[count];
		VkPhysicalDevicePointClippingProperties						pointClippingProperties[count];
		VkPhysicalDeviceProtectedMemoryProperties					protectedMemoryPropertiesKHR[count];
		VkPhysicalDeviceSubgroupProperties							subgroupProperties[count];

		for (int ndx = 0; ndx < count; ++ndx)
		{

			deMemset(&IDProperties[ndx],					0xFF, sizeof(VkPhysicalDeviceIDProperties						));
			deMemset(&maintenance3Properties[ndx],			0xFF, sizeof(VkPhysicalDeviceMaintenance3Properties				));
			deMemset(&multiviewProperties[ndx],				0xFF, sizeof(VkPhysicalDeviceMultiviewProperties				));
			deMemset(&pointClippingProperties[ndx],			0xFF, sizeof(VkPhysicalDevicePointClippingProperties			));
			deMemset(&protectedMemoryPropertiesKHR[ndx],	0xFF, sizeof(VkPhysicalDeviceProtectedMemoryProperties			));
			deMemset(&subgroupProperties[ndx],				0xFF, sizeof(VkPhysicalDeviceSubgroupProperties					));


			IDProperties[ndx].sType = VK_STRUCTURE_TYPE_PHYSICAL_DEVICE_ID_PROPERTIES;
			IDProperties[ndx].pNext = &maintenance3Properties[ndx];

			maintenance3Properties[ndx].sType = VK_STRUCTURE_TYPE_PHYSICAL_DEVICE_MAINTENANCE_3_PROPERTIES;
			maintenance3Properties[ndx].pNext = &multiviewProperties[ndx];

			multiviewProperties[ndx].sType = VK_STRUCTURE_TYPE_PHYSICAL_DEVICE_MULTIVIEW_PROPERTIES;
			multiviewProperties[ndx].pNext = &pointClippingProperties[ndx];

			pointClippingProperties[ndx].sType = VK_STRUCTURE_TYPE_PHYSICAL_DEVICE_POINT_CLIPPING_PROPERTIES;
			pointClippingProperties[ndx].pNext = &protectedMemoryPropertiesKHR[ndx];

			protectedMemoryPropertiesKHR[ndx].sType = VK_STRUCTURE_TYPE_PHYSICAL_DEVICE_PROTECTED_MEMORY_PROPERTIES;
			protectedMemoryPropertiesKHR[ndx].pNext = &subgroupProperties[ndx];

			subgroupProperties[ndx].sType = VK_STRUCTURE_TYPE_PHYSICAL_DEVICE_SUBGROUP_PROPERTIES;
			subgroupProperties[ndx].pNext = DE_NULL;

			extProperties.pNext = &IDProperties[ndx];

			vki.getPhysicalDeviceProperties2(physicalDevice, &extProperties);

			IDProperties[ndx].pNext						= DE_NULL;
			maintenance3Properties[ndx].pNext			= DE_NULL;
			multiviewProperties[ndx].pNext				= DE_NULL;
			pointClippingProperties[ndx].pNext			= DE_NULL;
			protectedMemoryPropertiesKHR[ndx].pNext		= DE_NULL;
			subgroupProperties[ndx].pNext				= DE_NULL;
		}

		if (
			deMemCmp(&IDProperties[0],					&IDProperties[1],					sizeof(VkPhysicalDeviceIDProperties	))							!= 0 ||
			deMemCmp(&maintenance3Properties[0],		&maintenance3Properties[1],			sizeof(VkPhysicalDeviceMaintenance3Properties))					!= 0 ||
			deMemCmp(&multiviewProperties[0],			&multiviewProperties[1],			sizeof(VkPhysicalDeviceMultiviewProperties))					!= 0 ||
			deMemCmp(&pointClippingProperties[0],		&pointClippingProperties[1],		sizeof(VkPhysicalDevicePointClippingProperties))				!= 0 ||
			deMemCmp(&protectedMemoryPropertiesKHR[0],	&protectedMemoryPropertiesKHR[1],	sizeof(VkPhysicalDeviceProtectedMemoryProperties))				!= 0 ||
			deMemCmp(&subgroupProperties[0],			&subgroupProperties[1],				sizeof(VkPhysicalDeviceSubgroupProperties))						!= 0
			)
		{
			TCU_FAIL("Mismatch in vkGetPhysicalDeviceProperties2");
		}

		log << TestLog::Message	<< toString(IDProperties[0])				<< TestLog::EndMessage
		<< TestLog::Message		<< toString(maintenance3Properties[0])			<< TestLog::EndMessage
		<< TestLog::Message		<< toString(multiviewProperties[0])				<< TestLog::EndMessage
		<< TestLog::Message		<< toString(pointClippingProperties[0])			<< TestLog::EndMessage
		<< TestLog::Message		<< toString(protectedMemoryPropertiesKHR[0])	<< TestLog::EndMessage
		<< TestLog::Message		<< toString(subgroupProperties[0])				<< TestLog::EndMessage;
	}

	return tcu::TestStatus::pass("Querying device properties succeeded");
}

string toString (const VkFormatProperties2& value)
{
	std::ostringstream	s;
	s << "VkFormatProperties2 = {\n";
	s << "\tsType = " << value.sType << '\n';
	s << "\tformatProperties = {\n";
	s << "\tlinearTilingFeatures = " << getFormatFeatureFlagsStr(value.formatProperties.linearTilingFeatures) << '\n';
	s << "\toptimalTilingFeatures = " << getFormatFeatureFlagsStr(value.formatProperties.optimalTilingFeatures) << '\n';
	s << "\tbufferFeatures = " << getFormatFeatureFlagsStr(value.formatProperties.bufferFeatures) << '\n';
	s << "\t}";
	s << "}";
	return s.str();
}

tcu::TestStatus deviceFormatProperties2 (Context& context)
{
	const PlatformInterface&		vkp				= context.getPlatformInterface();
	const VkPhysicalDevice			physicalDevice	= context.getPhysicalDevice();
	const Unique<VkInstance>		instance		(createInstanceWithExtension(vkp, "VK_KHR_get_physical_device_properties2", context));
	const InstanceDriver			vki				(vkp, *instance);
	TestLog&						log				= context.getTestContext().getLog();

	for (int formatNdx = 0; formatNdx < VK_CORE_FORMAT_LAST; ++formatNdx)
	{
		const VkFormat			format			= (VkFormat)formatNdx;
		VkFormatProperties		coreProperties;
		VkFormatProperties2		extProperties;

		deMemset(&coreProperties, 0xcd, sizeof(VkFormatProperties));
		deMemset(&extProperties, 0xcd, sizeof(VkFormatProperties2));

		extProperties.sType	= VK_STRUCTURE_TYPE_FORMAT_PROPERTIES_2;
		extProperties.pNext = DE_NULL;

		vki.getPhysicalDeviceFormatProperties(physicalDevice, format, &coreProperties);
		vki.getPhysicalDeviceFormatProperties2(physicalDevice, format, &extProperties);

		TCU_CHECK(extProperties.sType == VK_STRUCTURE_TYPE_FORMAT_PROPERTIES_2);
		TCU_CHECK(extProperties.pNext == DE_NULL);

	if (deMemCmp(&coreProperties, &extProperties.formatProperties, sizeof(VkFormatProperties)) != 0)
		TCU_FAIL("Mismatch between format properties reported by vkGetPhysicalDeviceFormatProperties and vkGetPhysicalDeviceFormatProperties2");

	log << TestLog::Message << toString (extProperties) << TestLog::EndMessage;
	}

	return tcu::TestStatus::pass("Querying device format properties succeeded");
}

string toString (const VkQueueFamilyProperties2& value)
{
	std::ostringstream	s;
	s << "VkQueueFamilyProperties2 = {\n";
	s << "\tsType = " << value.sType << '\n';
	s << "\tqueueFamilyProperties = " << value.queueFamilyProperties << '\n';
	s << '}';
	return s.str();
}

tcu::TestStatus deviceQueueFamilyProperties2 (Context& context)
{
	const PlatformInterface&		vkp						= context.getPlatformInterface();
	const VkPhysicalDevice			physicalDevice			= context.getPhysicalDevice();
	const Unique<VkInstance>		instance				(createInstanceWithExtension(vkp, "VK_KHR_get_physical_device_properties2", context));
	const InstanceDriver			vki						(vkp, *instance);
	TestLog&						log						= context.getTestContext().getLog();
	deUint32						numCoreQueueFamilies	= ~0u;
	deUint32						numExtQueueFamilies		= ~0u;

	vki.getPhysicalDeviceQueueFamilyProperties(physicalDevice, &numCoreQueueFamilies, DE_NULL);
	vki.getPhysicalDeviceQueueFamilyProperties2(physicalDevice, &numExtQueueFamilies, DE_NULL);

	TCU_CHECK_MSG(numCoreQueueFamilies == numExtQueueFamilies, "Different number of queue family properties reported");
	TCU_CHECK(numCoreQueueFamilies > 0);

	{
		std::vector<VkQueueFamilyProperties>		coreProperties	(numCoreQueueFamilies);
		std::vector<VkQueueFamilyProperties2>		extProperties	(numExtQueueFamilies);

		deMemset(&coreProperties[0], 0xcd, sizeof(VkQueueFamilyProperties)*numCoreQueueFamilies);
		deMemset(&extProperties[0], 0xcd, sizeof(VkQueueFamilyProperties2)*numExtQueueFamilies);

		for (size_t ndx = 0; ndx < extProperties.size(); ++ndx)
		{
			extProperties[ndx].sType = VK_STRUCTURE_TYPE_QUEUE_FAMILY_PROPERTIES_2;
			extProperties[ndx].pNext = DE_NULL;
		}

		vki.getPhysicalDeviceQueueFamilyProperties(physicalDevice, &numCoreQueueFamilies, &coreProperties[0]);
		vki.getPhysicalDeviceQueueFamilyProperties2(physicalDevice, &numExtQueueFamilies, &extProperties[0]);

		TCU_CHECK((size_t)numCoreQueueFamilies == coreProperties.size());
		TCU_CHECK((size_t)numExtQueueFamilies == extProperties.size());
		DE_ASSERT(numCoreQueueFamilies == numExtQueueFamilies);

		for (size_t ndx = 0; ndx < extProperties.size(); ++ndx)
		{
			TCU_CHECK(extProperties[ndx].sType == VK_STRUCTURE_TYPE_QUEUE_FAMILY_PROPERTIES_2);
			TCU_CHECK(extProperties[ndx].pNext == DE_NULL);

			if (deMemCmp(&coreProperties[ndx], &extProperties[ndx].queueFamilyProperties, sizeof(VkQueueFamilyProperties)) != 0)
				TCU_FAIL("Mismatch between format properties reported by vkGetPhysicalDeviceQueueFamilyProperties and vkGetPhysicalDeviceQueueFamilyProperties2");

			log << TestLog::Message << " queueFamilyNdx = " << ndx <<TestLog::EndMessage
			<< TestLog::Message << toString(extProperties[ndx]) << TestLog::EndMessage;
		}
	}

	return tcu::TestStatus::pass("Querying device queue family properties succeeded");
}

tcu::TestStatus deviceMemoryProperties2 (Context& context)
{
	const PlatformInterface&			vkp				= context.getPlatformInterface();
	const VkPhysicalDevice				physicalDevice	= context.getPhysicalDevice();
	const Unique<VkInstance>			instance		(createInstanceWithExtension(vkp, "VK_KHR_get_physical_device_properties2", context));
	const InstanceDriver				vki				(vkp, *instance);
	TestLog&							log				= context.getTestContext().getLog();
	VkPhysicalDeviceMemoryProperties	coreProperties;
	VkPhysicalDeviceMemoryProperties2	extProperties;

	deMemset(&coreProperties, 0xcd, sizeof(VkPhysicalDeviceMemoryProperties));
	deMemset(&extProperties, 0xcd, sizeof(VkPhysicalDeviceMemoryProperties2));

	extProperties.sType = VK_STRUCTURE_TYPE_PHYSICAL_DEVICE_MEMORY_PROPERTIES_2;
	extProperties.pNext = DE_NULL;

	vki.getPhysicalDeviceMemoryProperties(physicalDevice, &coreProperties);
	vki.getPhysicalDeviceMemoryProperties2(physicalDevice, &extProperties);

	TCU_CHECK(extProperties.sType == VK_STRUCTURE_TYPE_PHYSICAL_DEVICE_MEMORY_PROPERTIES_2);
	TCU_CHECK(extProperties.pNext == DE_NULL);

	if (deMemCmp(&coreProperties, &extProperties.memoryProperties, sizeof(VkPhysicalDeviceMemoryProperties)) != 0)
		TCU_FAIL("Mismatch between properties reported by vkGetPhysicalDeviceMemoryProperties and vkGetPhysicalDeviceMemoryProperties2");

	log << TestLog::Message << extProperties << TestLog::EndMessage;

	return tcu::TestStatus::pass("Querying device memory properties succeeded");
}

tcu::TestStatus imageFormatProperties2 (Context& context, const VkFormat format, const VkImageType imageType, const VkImageTiling tiling)
{
	if (isYCbCrFormat(format))
		checkYcbcrConversionSupport(context);

	TestLog&						log				= context.getTestContext().getLog();

	const PlatformInterface&		vkp				= context.getPlatformInterface();
	const VkPhysicalDevice			physicalDevice	= context.getPhysicalDevice();
	const Unique<VkInstance>		instance		(createInstanceWithExtension(vkp, "VK_KHR_get_physical_device_properties2", context));
	const InstanceDriver			vki				(vkp, *instance);

	const VkImageUsageFlags			ycbcrFlags		= isYCbCrFormat(format) ? (VkImageUsageFlags)VK_IMAGE_CREATE_DISJOINT_BIT_KHR : (VkImageUsageFlags)0u;
	const VkImageUsageFlags			allUsageFlags	= VK_IMAGE_USAGE_TRANSFER_SRC_BIT
													| VK_IMAGE_USAGE_TRANSFER_DST_BIT
													| VK_IMAGE_USAGE_SAMPLED_BIT
													| VK_IMAGE_USAGE_STORAGE_BIT
													| VK_IMAGE_USAGE_COLOR_ATTACHMENT_BIT
													| VK_IMAGE_USAGE_DEPTH_STENCIL_ATTACHMENT_BIT
													| VK_IMAGE_USAGE_TRANSIENT_ATTACHMENT_BIT
													| VK_IMAGE_USAGE_INPUT_ATTACHMENT_BIT;
	const VkImageCreateFlags		allCreateFlags	= VK_IMAGE_CREATE_SPARSE_BINDING_BIT
													| VK_IMAGE_CREATE_SPARSE_RESIDENCY_BIT
													| VK_IMAGE_CREATE_SPARSE_ALIASED_BIT
													| VK_IMAGE_CREATE_MUTABLE_FORMAT_BIT
													| VK_IMAGE_CREATE_CUBE_COMPATIBLE_BIT
													| ycbcrFlags;

	for (VkImageUsageFlags curUsageFlags = (VkImageUsageFlags)1; curUsageFlags <= allUsageFlags; curUsageFlags++)
	{
		for (VkImageCreateFlags curCreateFlags = 0; curCreateFlags <= allCreateFlags; curCreateFlags++)
		{
			const VkPhysicalDeviceImageFormatInfo2	imageFormatInfo	=
			{
				VK_STRUCTURE_TYPE_PHYSICAL_DEVICE_IMAGE_FORMAT_INFO_2,
				DE_NULL,
				format,
				imageType,
				tiling,
				curUsageFlags,
				curCreateFlags
			};

			VkImageFormatProperties						coreProperties;
			VkImageFormatProperties2					extProperties;
			VkResult									coreResult;
			VkResult									extResult;

			deMemset(&coreProperties, 0xcd, sizeof(VkImageFormatProperties));
			deMemset(&extProperties, 0xcd, sizeof(VkImageFormatProperties2));

			extProperties.sType = VK_STRUCTURE_TYPE_IMAGE_FORMAT_PROPERTIES_2;
			extProperties.pNext = DE_NULL;

			coreResult	= vki.getPhysicalDeviceImageFormatProperties(physicalDevice, imageFormatInfo.format, imageFormatInfo.type, imageFormatInfo.tiling, imageFormatInfo.usage, imageFormatInfo.flags, &coreProperties);
			extResult	= vki.getPhysicalDeviceImageFormatProperties2(physicalDevice, &imageFormatInfo, &extProperties);

			TCU_CHECK(extProperties.sType == VK_STRUCTURE_TYPE_IMAGE_FORMAT_PROPERTIES_2);
			TCU_CHECK(extProperties.pNext == DE_NULL);

			if ((coreResult != extResult) ||
				(deMemCmp(&coreProperties, &extProperties.imageFormatProperties, sizeof(VkImageFormatProperties)) != 0))
			{
				log << TestLog::Message << "ERROR: device mismatch with query " << imageFormatInfo << TestLog::EndMessage
					<< TestLog::Message << "vkGetPhysicalDeviceImageFormatProperties() returned " << coreResult << ", " << coreProperties << TestLog::EndMessage
					<< TestLog::Message << "vkGetPhysicalDeviceImageFormatProperties2() returned " << extResult << ", " << extProperties << TestLog::EndMessage;
				TCU_FAIL("Mismatch between image format properties reported by vkGetPhysicalDeviceImageFormatProperties and vkGetPhysicalDeviceImageFormatProperties2");
			}
		}
	}

	return tcu::TestStatus::pass("Querying image format properties succeeded");
}

tcu::TestStatus sparseImageFormatProperties2 (Context& context, const VkFormat format, const VkImageType imageType, const VkImageTiling tiling)
{
	TestLog&						log				= context.getTestContext().getLog();

	const PlatformInterface&		vkp				= context.getPlatformInterface();
	const VkPhysicalDevice			physicalDevice	= context.getPhysicalDevice();
	const Unique<VkInstance>		instance		(createInstanceWithExtension(vkp, "VK_KHR_get_physical_device_properties2", context));
	const InstanceDriver			vki				(vkp, *instance);

	const VkImageUsageFlags			allUsageFlags	= VK_IMAGE_USAGE_TRANSFER_SRC_BIT
													| VK_IMAGE_USAGE_TRANSFER_DST_BIT
													| VK_IMAGE_USAGE_SAMPLED_BIT
													| VK_IMAGE_USAGE_STORAGE_BIT
													| VK_IMAGE_USAGE_COLOR_ATTACHMENT_BIT
													| VK_IMAGE_USAGE_DEPTH_STENCIL_ATTACHMENT_BIT
													| VK_IMAGE_USAGE_TRANSIENT_ATTACHMENT_BIT
													| VK_IMAGE_USAGE_INPUT_ATTACHMENT_BIT;

	for (deUint32 sampleCountBit = VK_SAMPLE_COUNT_1_BIT; sampleCountBit <= VK_SAMPLE_COUNT_64_BIT; sampleCountBit = (sampleCountBit << 1u))
	{
		for (VkImageUsageFlags curUsageFlags = (VkImageUsageFlags)1; curUsageFlags <= allUsageFlags; curUsageFlags++)
		{
			const VkPhysicalDeviceSparseImageFormatInfo2	imageFormatInfo	=
			{
				VK_STRUCTURE_TYPE_PHYSICAL_DEVICE_SPARSE_IMAGE_FORMAT_INFO_2,
				DE_NULL,
				format,
				imageType,
				(VkSampleCountFlagBits)sampleCountBit,
				curUsageFlags,
				tiling,
			};

			deUint32										numCoreProperties	= ~0u;
			deUint32										numExtProperties	= ~0u;

			// Query count
			vki.getPhysicalDeviceSparseImageFormatProperties(physicalDevice, imageFormatInfo.format, imageFormatInfo.type, imageFormatInfo.samples, imageFormatInfo.usage, imageFormatInfo.tiling, &numCoreProperties, DE_NULL);
			vki.getPhysicalDeviceSparseImageFormatProperties2(physicalDevice, &imageFormatInfo, &numExtProperties, DE_NULL);

			if (numCoreProperties != numExtProperties)
			{
				log << TestLog::Message << "ERROR: different number of properties reported for " << imageFormatInfo << TestLog::EndMessage;
				TCU_FAIL("Mismatch in reported property count");
			}

			if (numCoreProperties > 0)
			{
				std::vector<VkSparseImageFormatProperties>		coreProperties	(numCoreProperties);
				std::vector<VkSparseImageFormatProperties2>		extProperties	(numExtProperties);

				deMemset(&coreProperties[0], 0xcd, sizeof(VkSparseImageFormatProperties)*numCoreProperties);
				deMemset(&extProperties[0], 0xcd, sizeof(VkSparseImageFormatProperties2)*numExtProperties);

				for (deUint32 ndx = 0; ndx < numExtProperties; ++ndx)
				{
					extProperties[ndx].sType = VK_STRUCTURE_TYPE_SPARSE_IMAGE_FORMAT_PROPERTIES_2;
					extProperties[ndx].pNext = DE_NULL;
				}

				vki.getPhysicalDeviceSparseImageFormatProperties(physicalDevice, imageFormatInfo.format, imageFormatInfo.type, imageFormatInfo.samples, imageFormatInfo.usage, imageFormatInfo.tiling, &numCoreProperties, &coreProperties[0]);
				vki.getPhysicalDeviceSparseImageFormatProperties2(physicalDevice, &imageFormatInfo, &numExtProperties, &extProperties[0]);

				TCU_CHECK((size_t)numCoreProperties == coreProperties.size());
				TCU_CHECK((size_t)numExtProperties == extProperties.size());

				for (deUint32 ndx = 0; ndx < numCoreProperties; ++ndx)
				{
					TCU_CHECK(extProperties[ndx].sType == VK_STRUCTURE_TYPE_SPARSE_IMAGE_FORMAT_PROPERTIES_2);
					TCU_CHECK(extProperties[ndx].pNext == DE_NULL);

					if ((deMemCmp(&coreProperties[ndx], &extProperties[ndx].properties, sizeof(VkSparseImageFormatProperties)) != 0))
					{
						log << TestLog::Message << "ERROR: device mismatch with query " << imageFormatInfo << " property " << ndx << TestLog::EndMessage
							<< TestLog::Message << "vkGetPhysicalDeviceSparseImageFormatProperties() returned " << coreProperties[ndx] << TestLog::EndMessage
							<< TestLog::Message << "vkGetPhysicalDeviceSparseImageFormatProperties2() returned " << extProperties[ndx] << TestLog::EndMessage;
						TCU_FAIL("Mismatch between image format properties reported by vkGetPhysicalDeviceSparseImageFormatProperties and vkGetPhysicalDeviceSparseImageFormatProperties2");
					}
				}
			}
		}
	}

	return tcu::TestStatus::pass("Querying sparse image format properties succeeded");
}

tcu::TestStatus execImageFormatTest (Context& context, ImageFormatPropertyCase testCase)
{
	return testCase.testFunction(context, testCase.format, testCase.imageType, testCase.tiling);
}

void createImageFormatTypeTilingTests (tcu::TestCaseGroup* testGroup, ImageFormatPropertyCase params)
{
	DE_ASSERT(params.format == VK_FORMAT_UNDEFINED);

	static const struct
	{
		VkFormat								begin;
		VkFormat								end;
		ImageFormatPropertyCase					params;
	} s_formatRanges[] =
	{
		// core formats
		{ (VkFormat)(VK_FORMAT_UNDEFINED + 1),	VK_CORE_FORMAT_LAST,										params },

		// YCbCr formats
		{ VK_FORMAT_G8B8G8R8_422_UNORM_KHR,		(VkFormat)(VK_FORMAT_G16_B16_R16_3PLANE_444_UNORM_KHR + 1),	params }
	};

	for (int rangeNdx = 0; rangeNdx < DE_LENGTH_OF_ARRAY(s_formatRanges); ++rangeNdx)
	{
		const VkFormat								rangeBegin		= s_formatRanges[rangeNdx].begin;
		const VkFormat								rangeEnd		= s_formatRanges[rangeNdx].end;

		for (VkFormat format = rangeBegin; format != rangeEnd; format = (VkFormat)(format+1))
		{
			const bool			isYCbCr		= isYCbCrFormat(format);
			const bool			isSparse	= (params.testFunction == sparseImageFormatProperties2);

			if (isYCbCr && isSparse)
				continue;

			if (isYCbCr && params.imageType != VK_IMAGE_TYPE_2D)
				continue;

			const char* const	enumName	= getFormatName(format);
			const string		caseName	= de::toLower(string(enumName).substr(10));

			params.format = format;

			addFunctionCase(testGroup, caseName, enumName, execImageFormatTest, params);
		}
	}
}

void createImageFormatTypeTests (tcu::TestCaseGroup* testGroup, ImageFormatPropertyCase params)
{
	DE_ASSERT(params.tiling == VK_IMAGE_TILING_LAST);

	testGroup->addChild(createTestGroup(testGroup->getTestContext(), "optimal",	"",	createImageFormatTypeTilingTests, ImageFormatPropertyCase(params.testFunction, VK_FORMAT_UNDEFINED, params.imageType, VK_IMAGE_TILING_OPTIMAL)));
	testGroup->addChild(createTestGroup(testGroup->getTestContext(), "linear",	"",	createImageFormatTypeTilingTests, ImageFormatPropertyCase(params.testFunction, VK_FORMAT_UNDEFINED, params.imageType, VK_IMAGE_TILING_LINEAR)));
}

void createImageFormatTests (tcu::TestCaseGroup* testGroup, ImageFormatPropertyCase::Function testFunction)
{
	testGroup->addChild(createTestGroup(testGroup->getTestContext(), "1d", "", createImageFormatTypeTests, ImageFormatPropertyCase(testFunction, VK_FORMAT_UNDEFINED, VK_IMAGE_TYPE_1D, VK_IMAGE_TILING_LAST)));
	testGroup->addChild(createTestGroup(testGroup->getTestContext(), "2d", "", createImageFormatTypeTests, ImageFormatPropertyCase(testFunction, VK_FORMAT_UNDEFINED, VK_IMAGE_TYPE_2D, VK_IMAGE_TILING_LAST)));
	testGroup->addChild(createTestGroup(testGroup->getTestContext(), "3d", "", createImageFormatTypeTests, ImageFormatPropertyCase(testFunction, VK_FORMAT_UNDEFINED, VK_IMAGE_TYPE_3D, VK_IMAGE_TILING_LAST)));
}


// Android CTS -specific tests

namespace android
{

void checkExtensions (tcu::ResultCollector& results, const set<string>& allowedExtensions, const vector<VkExtensionProperties>& reportedExtensions)
{
	for (vector<VkExtensionProperties>::const_iterator extension = reportedExtensions.begin(); extension != reportedExtensions.end(); ++extension)
	{
		const string	extensionName	(extension->extensionName);
		const bool		mustBeKnown		= de::beginsWith(extensionName, "VK_KHX_")		||
										  de::beginsWith(extensionName, "VK_GOOGLE_")	||
										  de::beginsWith(extensionName, "VK_ANDROID_");

		if (mustBeKnown && !de::contains(allowedExtensions, extensionName))
			results.fail("Unknown extension: " + extensionName);
	}
}

tcu::TestStatus testNoUnknownExtensions (Context& context)
{
	TestLog&				log					= context.getTestContext().getLog();
	tcu::ResultCollector	results				(log);
	set<string>				allowedInstanceExtensions;
	set<string>				allowedDeviceExtensions;

	// All known extensions should be added to allowedExtensions:
	// allowedExtensions.insert("VK_GOOGLE_extension1");
	allowedDeviceExtensions.insert("VK_GOOGLE_display_timing");

	// Instance extensions
	checkExtensions(results,
					allowedInstanceExtensions,
					enumerateInstanceExtensionProperties(context.getPlatformInterface(), DE_NULL));

	// Extensions exposed by instance layers
	{
		const vector<VkLayerProperties>	layers	= enumerateInstanceLayerProperties(context.getPlatformInterface());

		for (vector<VkLayerProperties>::const_iterator layer = layers.begin(); layer != layers.end(); ++layer)
		{
			checkExtensions(results,
							allowedInstanceExtensions,
							enumerateInstanceExtensionProperties(context.getPlatformInterface(), layer->layerName));
		}
	}

	// Device extensions
	checkExtensions(results,
					allowedDeviceExtensions,
					enumerateDeviceExtensionProperties(context.getInstanceInterface(), context.getPhysicalDevice(), DE_NULL));

	// Extensions exposed by device layers
	{
		const vector<VkLayerProperties>	layers	= enumerateDeviceLayerProperties(context.getInstanceInterface(), context.getPhysicalDevice());

		for (vector<VkLayerProperties>::const_iterator layer = layers.begin(); layer != layers.end(); ++layer)
		{
			checkExtensions(results,
							allowedDeviceExtensions,
							enumerateDeviceExtensionProperties(context.getInstanceInterface(), context.getPhysicalDevice(), layer->layerName));
		}
	}

	return tcu::TestStatus(results.getResult(), results.getMessage());
}

tcu::TestStatus testNoLayers (Context& context)
{
	TestLog&				log		= context.getTestContext().getLog();
	tcu::ResultCollector	results	(log);

	{
		const vector<VkLayerProperties>	layers	= enumerateInstanceLayerProperties(context.getPlatformInterface());

		for (vector<VkLayerProperties>::const_iterator layer = layers.begin(); layer != layers.end(); ++layer)
			results.fail(string("Instance layer enumerated: ") + layer->layerName);
	}

	{
		const vector<VkLayerProperties>	layers	= enumerateDeviceLayerProperties(context.getInstanceInterface(), context.getPhysicalDevice());

		for (vector<VkLayerProperties>::const_iterator layer = layers.begin(); layer != layers.end(); ++layer)
			results.fail(string("Device layer enumerated: ") + layer->layerName);
	}

	return tcu::TestStatus(results.getResult(), results.getMessage());
}

tcu::TestStatus testMandatoryExtensions (Context& context)
{
	TestLog&				log		= context.getTestContext().getLog();
	tcu::ResultCollector	results	(log);

	// Instance extensions
	{
		static const char*					mandatoryExtensions[]	=
		{
			"VK_KHR_get_physical_device_properties2",
		};
		const vector<VkExtensionProperties>	extensions				= enumerateInstanceExtensionProperties(context.getPlatformInterface(), DE_NULL);

		for (int ndx = 0; ndx < DE_LENGTH_OF_ARRAY(mandatoryExtensions); ++ndx)
		{
			if (!isInstanceExtensionSupported(context.getUsedApiVersion(), extensions, RequiredExtension(mandatoryExtensions[ndx])))
				results.fail(string(mandatoryExtensions[ndx]) + " is not supported");
		}
	}

	// Device extensions
	{
		static const char*					mandatoryExtensions[]	=
		{
			"VK_KHR_maintenance1",
		};
		const vector<VkExtensionProperties>	extensions				= enumerateDeviceExtensionProperties(context.getInstanceInterface(), context.getPhysicalDevice(), DE_NULL);

		for (int ndx = 0; ndx < DE_LENGTH_OF_ARRAY(mandatoryExtensions); ++ndx)
		{
			if (!isDeviceExtensionSupported(context.getUsedApiVersion(), extensions, RequiredExtension(mandatoryExtensions[ndx])))
				results.fail(string(mandatoryExtensions[ndx]) + " is not supported");
		}
	}

	return tcu::TestStatus(results.getResult(), results.getMessage());
}

} // android

} // anonymous

tcu::TestCaseGroup* createFeatureInfoTests (tcu::TestContext& testCtx)
{
	de::MovePtr<tcu::TestCaseGroup>	infoTests	(new tcu::TestCaseGroup(testCtx, "info", "Platform Information Tests"));

	{
		de::MovePtr<tcu::TestCaseGroup> instanceInfoTests	(new tcu::TestCaseGroup(testCtx, "instance", "Instance Information Tests"));

		addFunctionCase(instanceInfoTests.get(), "physical_devices",		"Physical devices",			enumeratePhysicalDevices);
		addFunctionCase(instanceInfoTests.get(), "physical_device_groups",	"Physical devices Groups",	enumeratePhysicalDeviceGroups);
		addFunctionCase(instanceInfoTests.get(), "layers",					"Layers",					enumerateInstanceLayers);
		addFunctionCase(instanceInfoTests.get(), "extensions",				"Extensions",				enumerateInstanceExtensions);

		infoTests->addChild(instanceInfoTests.release());
	}

	{
		de::MovePtr<tcu::TestCaseGroup> deviceInfoTests	(new tcu::TestCaseGroup(testCtx, "device", "Device Information Tests"));

		addFunctionCase(deviceInfoTests.get(), "features",					"Device Features",			deviceFeatures);
		addFunctionCase(deviceInfoTests.get(), "properties",				"Device Properties",		deviceProperties);
		addFunctionCase(deviceInfoTests.get(), "queue_family_properties",	"Queue family properties",	deviceQueueFamilyProperties);
		addFunctionCase(deviceInfoTests.get(), "memory_properties",			"Memory properties",		deviceMemoryProperties);
		addFunctionCase(deviceInfoTests.get(), "layers",					"Layers",					enumerateDeviceLayers);
		addFunctionCase(deviceInfoTests.get(), "extensions",				"Extensions",				enumerateDeviceExtensions);

		infoTests->addChild(deviceInfoTests.release());
	}

	{
		de::MovePtr<tcu::TestCaseGroup> deviceGroupInfoTests(new tcu::TestCaseGroup(testCtx, "device_group", "Device Group Information Tests"));

		addFunctionCase(deviceGroupInfoTests.get(), "peer_memory_features",	"Device Group peer memory features",				deviceGroupPeerMemoryFeatures);

		infoTests->addChild(deviceGroupInfoTests.release());
	}

	infoTests->addChild(createTestGroup(testCtx, "format_properties",		"VkGetPhysicalDeviceFormatProperties() Tests",		createFormatTests));
	infoTests->addChild(createTestGroup(testCtx, "image_format_properties",	"VkGetPhysicalDeviceImageFormatProperties() Tests",	createImageFormatTests,	imageFormatProperties));

	{
		de::MovePtr<tcu::TestCaseGroup> extendedPropertiesTests (new tcu::TestCaseGroup(testCtx, "get_physical_device_properties2", "VK_KHR_get_physical_device_properties2"));

		addFunctionCase(extendedPropertiesTests.get(), "features",					"Extended Device Features",					deviceFeatures2);
		addFunctionCase(extendedPropertiesTests.get(), "properties",				"Extended Device Properties",				deviceProperties2);
		addFunctionCase(extendedPropertiesTests.get(), "format_properties",			"Extended Device Format Properties",		deviceFormatProperties2);
		addFunctionCase(extendedPropertiesTests.get(), "queue_family_properties",	"Extended Device Queue Family Properties",	deviceQueueFamilyProperties2);
		addFunctionCase(extendedPropertiesTests.get(), "memory_properties",			"Extended Device Memory Properties",		deviceMemoryProperties2);

		infoTests->addChild(extendedPropertiesTests.release());
	}

	infoTests->addChild(createTestGroup(testCtx, "image_format_properties2",		"VkGetPhysicalDeviceImageFormatProperties2() Tests",		createImageFormatTests, imageFormatProperties2));
	infoTests->addChild(createTestGroup(testCtx, "sparse_image_format_properties2",	"VkGetPhysicalDeviceSparseImageFormatProperties2() Tests",	createImageFormatTests, sparseImageFormatProperties2));

	{
		de::MovePtr<tcu::TestCaseGroup>	androidTests	(new tcu::TestCaseGroup(testCtx, "android", "Android CTS Tests"));

		addFunctionCase(androidTests.get(),	"mandatory_extensions",		"Test that all mandatory extensions are supported",	android::testMandatoryExtensions);
		addFunctionCase(androidTests.get(), "no_unknown_extensions",	"Test for unknown device or instance extensions",	android::testNoUnknownExtensions);
		addFunctionCase(androidTests.get(), "no_layers",				"Test that no layers are enumerated",				android::testNoLayers);

		infoTests->addChild(androidTests.release());
	}

	return infoTests.release();
}

} // api
} // vkt<|MERGE_RESOLUTION|>--- conflicted
+++ resolved
@@ -1657,21 +1657,12 @@
 				};
 
 				{
-<<<<<<< HEAD
 					VkPhysicalDeviceProperties2		physicalDeviceProperties;
 					physicalDeviceProperties.sType	= VK_STRUCTURE_TYPE_PHYSICAL_DEVICE_PROPERTIES_2;
 					physicalDeviceProperties.pNext	= &physicalDeviceSamplerMinMaxProperties;
 
 					const InstanceInterface&		vk = context.getInstanceInterface();
 					vk.getPhysicalDeviceProperties2(context.getPhysicalDevice(), &physicalDeviceProperties);
-=======
-					VkPhysicalDeviceProperties2KHR	physicalDeviceProperties;
-					physicalDeviceProperties.sType	= VK_STRUCTURE_TYPE_PHYSICAL_DEVICE_PROPERTIES_2_KHR;
-					physicalDeviceProperties.pNext	= &physicalDeviceSamplerMinMaxProperties;
-
-					const InstanceInterface&		vk = context.getInstanceInterface();
-					vk.getPhysicalDeviceProperties2KHR(context.getPhysicalDevice(), &physicalDeviceProperties);
->>>>>>> d9a3b7b1
 				}
 
 				if (physicalDeviceSamplerMinMaxProperties.filterMinmaxImageComponentMapping)
@@ -1827,15 +1818,9 @@
 	const VkFormatProperties	properties			= getPhysicalDeviceFormatProperties(context.getInstanceInterface(), context.getPhysicalDevice(), format);
 	bool						allOk				= true;
 
-<<<<<<< HEAD
 	// \todo [2017-05-16 pyry] This should be extended to cover for example COLOR_ATTACHMENT for depth formats etc.
 	// \todo [2017-05-18 pyry] Any other color conversion related features that can't be supported by regular formats?
 	const VkFormatFeatureFlags	extOptimalFeatures	= getRequiredOptimalExtendedTilingFeatures(context, format, properties.optimalTilingFeatures);
-=======
-	const VkFormatFeatureFlags	extOptimalFeatures	= getRequiredOptimalExtendedTilingFeatures(context, format, properties.optimalTilingFeatures);
-
-	const VkFormatFeatureFlags	notAllowedFeatures	= VK_FORMAT_FEATURE_DISJOINT_BIT_KHR;
->>>>>>> d9a3b7b1
 
 	const VkFormatFeatureFlags	notAllowedFeatures	= VK_FORMAT_FEATURE_DISJOINT_BIT;
 
