/*-------------------------------------------------------------------------
 * Vulkan Conformance Tests
 * ------------------------
 *
 * Copyright (c) 2015 Google Inc.
 *
 * Licensed under the Apache License, Version 2.0 (the "License");
 * you may not use this file except in compliance with the License.
 * You may obtain a copy of the License at
 *
 *      http://www.apache.org/licenses/LICENSE-2.0
 *
 * Unless required by applicable law or agreed to in writing, software
 * distributed under the License is distributed on an "AS IS" BASIS,
 * WITHOUT WARRANTIES OR CONDITIONS OF ANY KIND, either express or implied.
 * See the License for the specific language governing permissions and
 * limitations under the License.
 *
 *//*!
 * \file
 * \brief Api Feature Query tests
 *//*--------------------------------------------------------------------*/

#include "vktApiFeatureInfo.hpp"

#include "vktTestCaseUtil.hpp"
#include "vktTestGroupUtil.hpp"
#include "vktCustomInstancesDevices.hpp"

#include "vkPlatform.hpp"
#include "vkStrUtil.hpp"
#include "vkRef.hpp"
#include "vkRefUtil.hpp"
#include "vkDeviceUtil.hpp"
#include "vkSafetyCriticalUtil.hpp"
#include "vkQueryUtil.hpp"
#include "vkImageUtil.hpp"
#include "vkApiVersion.hpp"

#include "tcuTestLog.hpp"
#include "tcuFormatUtil.hpp"
#include "tcuTextureUtil.hpp"
#include "tcuResultCollector.hpp"
#include "tcuCommandLine.hpp"

#include "deUniquePtr.hpp"
#include "deString.h"
#include "deStringUtil.hpp"
#include "deSTLUtil.hpp"
#include "deMemory.h"
#include "deMath.h"

#include <vector>
#include <set>
#include <string>
#include <limits>

namespace vkt
{
namespace api
{
namespace
{

#include "vkApiExtensionDependencyInfo.inl"

using namespace vk;
using std::vector;
using std::set;
using std::string;
using tcu::TestLog;
using tcu::ScopedLogSection;

const deUint32 DEUINT32_MAX = std::numeric_limits<deUint32>::max();

enum
{
	GUARD_SIZE								= 0x20,			//!< Number of bytes to check
	GUARD_VALUE								= 0xcd,			//!< Data pattern
};

static const VkDeviceSize MINIMUM_REQUIRED_IMAGE_RESOURCE_SIZE =	(1LLU<<31);	//!< Minimum value for VkImageFormatProperties::maxResourceSize (2GiB)

enum LimitFormat
{
	LIMIT_FORMAT_SIGNED_INT,
	LIMIT_FORMAT_UNSIGNED_INT,
	LIMIT_FORMAT_FLOAT,
	LIMIT_FORMAT_DEVICE_SIZE,
	LIMIT_FORMAT_BITMASK,

	LIMIT_FORMAT_LAST
};

enum LimitType
{
	LIMIT_TYPE_MIN,
	LIMIT_TYPE_MAX,
	LIMIT_TYPE_NONE,

	LIMIT_TYPE_LAST
};

#define LIMIT(_X_)		DE_OFFSET_OF(VkPhysicalDeviceLimits, _X_), (const char*)(#_X_)
#define FEATURE(_X_)	DE_OFFSET_OF(VkPhysicalDeviceFeatures, _X_)

bool validateFeatureLimits(VkPhysicalDeviceProperties* properties, VkPhysicalDeviceFeatures* features, TestLog& log)
{
	bool						limitsOk				= true;
	VkPhysicalDeviceLimits*		limits					= &properties->limits;
	deUint32					shaderStages			= 3;
	deUint32					maxPerStageResourcesMin	= deMin32(128,	limits->maxPerStageDescriptorUniformBuffers		+
																		limits->maxPerStageDescriptorStorageBuffers		+
																		limits->maxPerStageDescriptorSampledImages		+
																		limits->maxPerStageDescriptorStorageImages		+
																		limits->maxPerStageDescriptorInputAttachments	+
																		limits->maxColorAttachments);

	if (features->tessellationShader)
	{
		shaderStages += 2;
	}

	if (features->geometryShader)
	{
		shaderStages++;
	}

	struct FeatureLimitTable
	{
		deUint32		offset;
		const char*		name;
		deUint32		uintVal;			//!< Format is UNSIGNED_INT
		deInt32			intVal;				//!< Format is SIGNED_INT
		deUint64		deviceSizeVal;		//!< Format is DEVICE_SIZE
		float			floatVal;			//!< Format is FLOAT
		LimitFormat		format;
		LimitType		type;
		deInt32			unsuppTableNdx;
	} featureLimitTable[] =   //!< Based on 1.0.28 Vulkan spec
	{
		{ LIMIT(maxImageDimension1D),								4096, 0, 0, 0.0f, LIMIT_FORMAT_UNSIGNED_INT, LIMIT_TYPE_MIN, -1 },
		{ LIMIT(maxImageDimension2D),								4096, 0, 0, 0.0f, LIMIT_FORMAT_UNSIGNED_INT, LIMIT_TYPE_MIN , -1 },
		{ LIMIT(maxImageDimension3D),								256, 0, 0, 0.0f, LIMIT_FORMAT_UNSIGNED_INT, LIMIT_TYPE_MIN  , -1 },
		{ LIMIT(maxImageDimensionCube),								4096, 0, 0, 0.0f, LIMIT_FORMAT_UNSIGNED_INT, LIMIT_TYPE_MIN , -1 },
		{ LIMIT(maxImageArrayLayers),								256, 0, 0, 0.0f, LIMIT_FORMAT_UNSIGNED_INT, LIMIT_TYPE_MIN   , -1 },
		{ LIMIT(maxTexelBufferElements),							65536, 0, 0, 0.0f, LIMIT_FORMAT_UNSIGNED_INT, LIMIT_TYPE_MIN  , -1 },
		{ LIMIT(maxUniformBufferRange),								16384, 0, 0, 0.0f, LIMIT_FORMAT_UNSIGNED_INT, LIMIT_TYPE_MIN  , -1 },
		{ LIMIT(maxStorageBufferRange),								134217728, 0, 0, 0, LIMIT_FORMAT_UNSIGNED_INT, LIMIT_TYPE_MIN, -1 },
		{ LIMIT(maxPushConstantsSize),								128, 0, 0, 0.0f, LIMIT_FORMAT_UNSIGNED_INT, LIMIT_TYPE_MIN  , -1 },
		{ LIMIT(maxMemoryAllocationCount),							4096, 0, 0, 0.0f, LIMIT_FORMAT_UNSIGNED_INT, LIMIT_TYPE_MIN , -1 },
		{ LIMIT(maxSamplerAllocationCount),							4000, 0, 0, 0.0f, LIMIT_FORMAT_UNSIGNED_INT, LIMIT_TYPE_MIN , -1 },
		{ LIMIT(bufferImageGranularity),							0, 0, 1, 0.0f, LIMIT_FORMAT_DEVICE_SIZE, LIMIT_TYPE_MIN, -1 },
		{ LIMIT(bufferImageGranularity),							0, 0, 131072, 0.0f, LIMIT_FORMAT_DEVICE_SIZE, LIMIT_TYPE_MAX, -1 },
		{ LIMIT(sparseAddressSpaceSize),							0, 0, 2UL*1024*1024*1024, 0.0f, LIMIT_FORMAT_DEVICE_SIZE, LIMIT_TYPE_MIN, -1 },
		{ LIMIT(maxBoundDescriptorSets),							4, 0, 0, 0.0f, LIMIT_FORMAT_UNSIGNED_INT, LIMIT_TYPE_MIN, -1 },
		{ LIMIT(maxPerStageDescriptorSamplers),						16, 0, 0, 0.0f, LIMIT_FORMAT_UNSIGNED_INT, LIMIT_TYPE_MIN, -1 },
		{ LIMIT(maxPerStageDescriptorUniformBuffers),				12, 0, 0, 0.0f, LIMIT_FORMAT_UNSIGNED_INT, LIMIT_TYPE_MIN , -1 },
		{ LIMIT(maxPerStageDescriptorStorageBuffers),				4, 0, 0, 0.0f, LIMIT_FORMAT_UNSIGNED_INT, LIMIT_TYPE_MIN , -1 },
		{ LIMIT(maxPerStageDescriptorSampledImages),				16, 0, 0, 0.0f, LIMIT_FORMAT_UNSIGNED_INT, LIMIT_TYPE_MIN , -1 },
		{ LIMIT(maxPerStageDescriptorStorageImages),				4, 0, 0, 0.0f, LIMIT_FORMAT_UNSIGNED_INT, LIMIT_TYPE_MIN , -1 },
		{ LIMIT(maxPerStageDescriptorInputAttachments),				4, 0, 0, 0.0f, LIMIT_FORMAT_UNSIGNED_INT, LIMIT_TYPE_MIN , -1 },
		{ LIMIT(maxPerStageResources),								maxPerStageResourcesMin, 0, 0, 0.0f, LIMIT_FORMAT_UNSIGNED_INT, LIMIT_TYPE_MIN , -1 },
		{ LIMIT(maxDescriptorSetSamplers),							shaderStages * 16, 0, 0, 0.0f, LIMIT_FORMAT_UNSIGNED_INT, LIMIT_TYPE_MIN, -1 },
		{ LIMIT(maxDescriptorSetUniformBuffers),					shaderStages * 12, 0, 0, 0.0f, LIMIT_FORMAT_UNSIGNED_INT, LIMIT_TYPE_MIN, -1 },
		{ LIMIT(maxDescriptorSetUniformBuffersDynamic),				8, 0, 0, 0.0f, LIMIT_FORMAT_UNSIGNED_INT, LIMIT_TYPE_MIN, -1 },
		{ LIMIT(maxDescriptorSetStorageBuffers),					shaderStages * 4, 0, 0, 0.0f, LIMIT_FORMAT_UNSIGNED_INT, LIMIT_TYPE_MIN, -1 },
		{ LIMIT(maxDescriptorSetStorageBuffersDynamic),				4, 0, 0, 0.0f, LIMIT_FORMAT_UNSIGNED_INT, LIMIT_TYPE_MIN  , -1 },
		{ LIMIT(maxDescriptorSetSampledImages),						shaderStages * 16, 0, 0, 0.0f, LIMIT_FORMAT_UNSIGNED_INT, LIMIT_TYPE_MIN, -1 },
		{ LIMIT(maxDescriptorSetStorageImages),						shaderStages * 4, 0, 0, 0.0f, LIMIT_FORMAT_UNSIGNED_INT, LIMIT_TYPE_MIN, -1 },
		{ LIMIT(maxDescriptorSetInputAttachments),					4, 0, 0, 0.0f, LIMIT_FORMAT_UNSIGNED_INT, LIMIT_TYPE_MIN  , -1 },
		{ LIMIT(maxVertexInputAttributes),							16, 0, 0, 0.0f, LIMIT_FORMAT_UNSIGNED_INT, LIMIT_TYPE_MIN  , -1 },
		{ LIMIT(maxVertexInputBindings),							16, 0, 0, 0.0f, LIMIT_FORMAT_UNSIGNED_INT, LIMIT_TYPE_MIN  , -1 },
		{ LIMIT(maxVertexInputAttributeOffset),						2047, 0, 0, 0.0f, LIMIT_FORMAT_UNSIGNED_INT, LIMIT_TYPE_MIN  , -1 },
		{ LIMIT(maxVertexInputBindingStride),						2048, 0, 0, 0.0f, LIMIT_FORMAT_UNSIGNED_INT, LIMIT_TYPE_MIN  , -1 },
		{ LIMIT(maxVertexOutputComponents),							64, 0, 0, 0.0f, LIMIT_FORMAT_UNSIGNED_INT, LIMIT_TYPE_MIN  , -1 },
		{ LIMIT(maxTessellationGenerationLevel),					64, 0, 0, 0.0f, LIMIT_FORMAT_UNSIGNED_INT, LIMIT_TYPE_MIN  , -1 },
		{ LIMIT(maxTessellationPatchSize),							32, 0, 0, 0.0f, LIMIT_FORMAT_UNSIGNED_INT, LIMIT_TYPE_MIN , -1 },
		{ LIMIT(maxTessellationControlPerVertexInputComponents),	64, 0, 0, 0.0f, LIMIT_FORMAT_UNSIGNED_INT, LIMIT_TYPE_MIN  , -1 },
		{ LIMIT(maxTessellationControlPerVertexOutputComponents),	64, 0, 0, 0.0f, LIMIT_FORMAT_UNSIGNED_INT, LIMIT_TYPE_MIN  , -1 },
		{ LIMIT(maxTessellationControlPerPatchOutputComponents),	120, 0, 0, 0.0f, LIMIT_FORMAT_UNSIGNED_INT, LIMIT_TYPE_MIN  , -1 },
		{ LIMIT(maxTessellationControlTotalOutputComponents),		2048, 0, 0, 0.0f, LIMIT_FORMAT_UNSIGNED_INT, LIMIT_TYPE_MIN  , -1 },
		{ LIMIT(maxTessellationEvaluationInputComponents),			64, 0, 0, 0.0f, LIMIT_FORMAT_UNSIGNED_INT, LIMIT_TYPE_MIN  , -1 },
		{ LIMIT(maxTessellationEvaluationOutputComponents),			64, 0, 0, 0.0f, LIMIT_FORMAT_UNSIGNED_INT, LIMIT_TYPE_MIN  , -1 },
		{ LIMIT(maxGeometryShaderInvocations),						32, 0, 0, 0.0f, LIMIT_FORMAT_UNSIGNED_INT, LIMIT_TYPE_MIN  , -1 },
		{ LIMIT(maxGeometryInputComponents),						64, 0, 0, 0.0f, LIMIT_FORMAT_UNSIGNED_INT, LIMIT_TYPE_MIN  , -1 },
		{ LIMIT(maxGeometryOutputComponents),						64, 0, 0, 0.0f, LIMIT_FORMAT_UNSIGNED_INT, LIMIT_TYPE_MIN  , -1 },
		{ LIMIT(maxGeometryOutputVertices),							256, 0, 0, 0.0f, LIMIT_FORMAT_UNSIGNED_INT, LIMIT_TYPE_MIN  , -1 },
		{ LIMIT(maxGeometryTotalOutputComponents),					1024, 0, 0, 0.0f, LIMIT_FORMAT_UNSIGNED_INT, LIMIT_TYPE_MIN  , -1 },
		{ LIMIT(maxFragmentInputComponents),						64, 0, 0, 0.0f, LIMIT_FORMAT_UNSIGNED_INT, LIMIT_TYPE_MIN  , -1 },
		{ LIMIT(maxFragmentOutputAttachments),						4, 0, 0, 0.0f, LIMIT_FORMAT_UNSIGNED_INT, LIMIT_TYPE_MIN  , -1 },
		{ LIMIT(maxFragmentDualSrcAttachments),						1, 0, 0, 0.0f, LIMIT_FORMAT_UNSIGNED_INT, LIMIT_TYPE_MIN  , -1 },
		{ LIMIT(maxFragmentCombinedOutputResources),				4, 0, 0, 0.0f, LIMIT_FORMAT_UNSIGNED_INT, LIMIT_TYPE_MIN  , -1 },
		{ LIMIT(maxComputeSharedMemorySize),						16384, 0, 0, 0.0f, LIMIT_FORMAT_UNSIGNED_INT, LIMIT_TYPE_MIN   , -1 },
		{ LIMIT(maxComputeWorkGroupCount[0]),						65535, 0, 0, 0.0f, LIMIT_FORMAT_UNSIGNED_INT, LIMIT_TYPE_MIN   , -1 },
		{ LIMIT(maxComputeWorkGroupCount[1]),						65535, 0, 0, 0.0f, LIMIT_FORMAT_UNSIGNED_INT, LIMIT_TYPE_MIN   , -1 },
		{ LIMIT(maxComputeWorkGroupCount[2]),						65535,  0, 0, 0.0f, LIMIT_FORMAT_UNSIGNED_INT, LIMIT_TYPE_MIN   , -1 },
		{ LIMIT(maxComputeWorkGroupInvocations),					128, 0, 0, 0.0f, LIMIT_FORMAT_UNSIGNED_INT, LIMIT_TYPE_MIN    , -1 },
		{ LIMIT(maxComputeWorkGroupSize[0]),						128, 0, 0, 0.0f, LIMIT_FORMAT_UNSIGNED_INT, LIMIT_TYPE_MIN    , -1 },
		{ LIMIT(maxComputeWorkGroupSize[1]),						128, 0, 0, 0.0f, LIMIT_FORMAT_UNSIGNED_INT, LIMIT_TYPE_MIN    , -1 },
		{ LIMIT(maxComputeWorkGroupSize[2]),						64, 0, 0, 0.0f, LIMIT_FORMAT_UNSIGNED_INT, LIMIT_TYPE_MIN    , -1 },
		{ LIMIT(subPixelPrecisionBits),								4, 0, 0, 0.0f, LIMIT_FORMAT_UNSIGNED_INT, LIMIT_TYPE_MIN    , -1 },
		{ LIMIT(subTexelPrecisionBits),								4, 0, 0, 0.0f, LIMIT_FORMAT_UNSIGNED_INT, LIMIT_TYPE_MIN    , -1 },
		{ LIMIT(mipmapPrecisionBits),								4, 0, 0, 0.0f, LIMIT_FORMAT_UNSIGNED_INT, LIMIT_TYPE_MIN    , -1 },
		{ LIMIT(maxDrawIndexedIndexValue),							(deUint32)~0, 0, 0, 0.0f, LIMIT_FORMAT_UNSIGNED_INT, LIMIT_TYPE_MIN, -1 },
		{ LIMIT(maxDrawIndirectCount),								65535, 0, 0, 0.0f, LIMIT_FORMAT_UNSIGNED_INT, LIMIT_TYPE_MIN    , -1 },
		{ LIMIT(maxSamplerLodBias),									0, 0, 0, 2.0f, LIMIT_FORMAT_FLOAT, LIMIT_TYPE_MIN, -1 },
		{ LIMIT(maxSamplerAnisotropy),								0, 0, 0, 16.0f, LIMIT_FORMAT_FLOAT, LIMIT_TYPE_MIN, -1 },
		{ LIMIT(maxViewports),										16, 0, 0, 0.0f, LIMIT_FORMAT_UNSIGNED_INT, LIMIT_TYPE_MIN, -1 },
		{ LIMIT(maxViewportDimensions[0]),							4096, 0, 0, 0.0f, LIMIT_FORMAT_UNSIGNED_INT, LIMIT_TYPE_MIN , -1 },
		{ LIMIT(maxViewportDimensions[1]),							4096, 0, 0, 0.0f, LIMIT_FORMAT_UNSIGNED_INT, LIMIT_TYPE_MIN , -1 },
		{ LIMIT(viewportBoundsRange[0]),							0, 0, 0, -8192.0f, LIMIT_FORMAT_FLOAT, LIMIT_TYPE_MAX, -1 },
		{ LIMIT(viewportBoundsRange[1]),							0, 0, 0, 8191.0f, LIMIT_FORMAT_FLOAT, LIMIT_TYPE_MIN, -1 },
		{ LIMIT(viewportSubPixelBits),								0, 0, 0, 0.0f, LIMIT_FORMAT_UNSIGNED_INT, LIMIT_TYPE_MIN, -1 },
		{ LIMIT(minMemoryMapAlignment),								64, 0, 0, 0.0f, LIMIT_FORMAT_UNSIGNED_INT, LIMIT_TYPE_MIN, -1 },
		{ LIMIT(minTexelBufferOffsetAlignment),						0, 0, 1, 0.0f, LIMIT_FORMAT_DEVICE_SIZE, LIMIT_TYPE_MIN, -1 },
		{ LIMIT(minTexelBufferOffsetAlignment),						0, 0, 256, 0.0f, LIMIT_FORMAT_DEVICE_SIZE, LIMIT_TYPE_MAX, -1 },
		{ LIMIT(minUniformBufferOffsetAlignment),					0, 0, 1, 0.0f, LIMIT_FORMAT_DEVICE_SIZE, LIMIT_TYPE_MIN, -1 },
		{ LIMIT(minUniformBufferOffsetAlignment),					0, 0, 256, 0.0f, LIMIT_FORMAT_DEVICE_SIZE, LIMIT_TYPE_MAX, -1 },
		{ LIMIT(minStorageBufferOffsetAlignment),					0, 0, 1, 0.0f, LIMIT_FORMAT_DEVICE_SIZE, LIMIT_TYPE_MIN, -1 },
		{ LIMIT(minStorageBufferOffsetAlignment),					0, 0, 256, 0.0f, LIMIT_FORMAT_DEVICE_SIZE, LIMIT_TYPE_MAX, -1 },
		{ LIMIT(minTexelOffset),									0, -8, 0, 0.0f, LIMIT_FORMAT_SIGNED_INT, LIMIT_TYPE_MAX, -1 },
		{ LIMIT(maxTexelOffset),									7, 0, 0, 0.0f, LIMIT_FORMAT_UNSIGNED_INT, LIMIT_TYPE_MIN, -1 },
		{ LIMIT(minTexelGatherOffset),								0, -8, 0, 0.0f, LIMIT_FORMAT_SIGNED_INT, LIMIT_TYPE_MAX, -1 },
		{ LIMIT(maxTexelGatherOffset),								7, 0, 0, 0.0f, LIMIT_FORMAT_UNSIGNED_INT, LIMIT_TYPE_MIN, -1 },
		{ LIMIT(minInterpolationOffset),							0, 0, 0, -0.5f, LIMIT_FORMAT_FLOAT, LIMIT_TYPE_MAX, -1 },
		{ LIMIT(maxInterpolationOffset),							0, 0, 0, 0.5f - (1.0f/deFloatPow(2.0f, (float)limits->subPixelInterpolationOffsetBits)), LIMIT_FORMAT_FLOAT, LIMIT_TYPE_MIN, -1 },
		{ LIMIT(subPixelInterpolationOffsetBits),					4, 0, 0, 0.0f, LIMIT_FORMAT_UNSIGNED_INT, LIMIT_TYPE_MIN, -1 },
		{ LIMIT(maxFramebufferWidth),								4096, 0, 0, 0.0f, LIMIT_FORMAT_UNSIGNED_INT, LIMIT_TYPE_MIN, -1 },
		{ LIMIT(maxFramebufferHeight),								4096, 0, 0, 0.0f, LIMIT_FORMAT_UNSIGNED_INT, LIMIT_TYPE_MIN, -1 },
		{ LIMIT(maxFramebufferLayers),								0, 0, 0, 0.0f, LIMIT_FORMAT_UNSIGNED_INT, LIMIT_TYPE_MIN, -1 },
		{ LIMIT(framebufferColorSampleCounts),						VK_SAMPLE_COUNT_1_BIT|VK_SAMPLE_COUNT_4_BIT, 0, 0, 0.0f, LIMIT_FORMAT_BITMASK, LIMIT_TYPE_MIN, -1 },
		{ LIMIT(framebufferDepthSampleCounts),						VK_SAMPLE_COUNT_1_BIT|VK_SAMPLE_COUNT_4_BIT, 0, 0, 0.0f, LIMIT_FORMAT_BITMASK, LIMIT_TYPE_MIN, -1 },
		{ LIMIT(framebufferStencilSampleCounts),					VK_SAMPLE_COUNT_1_BIT|VK_SAMPLE_COUNT_4_BIT, 0, 0, 0.0f, LIMIT_FORMAT_BITMASK, LIMIT_TYPE_MIN, -1 },
		{ LIMIT(framebufferNoAttachmentsSampleCounts),				VK_SAMPLE_COUNT_1_BIT|VK_SAMPLE_COUNT_4_BIT, 0, 0, 0.0f, LIMIT_FORMAT_BITMASK, LIMIT_TYPE_MIN, -1 },
		{ LIMIT(maxColorAttachments),								4, 0, 0, 0.0f, LIMIT_FORMAT_UNSIGNED_INT, LIMIT_TYPE_MIN, -1 },
		{ LIMIT(sampledImageColorSampleCounts),						VK_SAMPLE_COUNT_1_BIT|VK_SAMPLE_COUNT_4_BIT, 0, 0, 0.0f, LIMIT_FORMAT_BITMASK, LIMIT_TYPE_MIN, -1 },
		{ LIMIT(sampledImageIntegerSampleCounts),					VK_SAMPLE_COUNT_1_BIT, 0, 0, 0.0f, LIMIT_FORMAT_BITMASK, LIMIT_TYPE_MIN, -1 },
		{ LIMIT(sampledImageDepthSampleCounts),						VK_SAMPLE_COUNT_1_BIT|VK_SAMPLE_COUNT_4_BIT, 0, 0, 0.0f, LIMIT_FORMAT_BITMASK, LIMIT_TYPE_MIN, -1 },
		{ LIMIT(sampledImageStencilSampleCounts),					VK_SAMPLE_COUNT_1_BIT|VK_SAMPLE_COUNT_4_BIT, 0, 0, 0.0f, LIMIT_FORMAT_BITMASK, LIMIT_TYPE_MIN, -1 },
		{ LIMIT(storageImageSampleCounts),							VK_SAMPLE_COUNT_1_BIT|VK_SAMPLE_COUNT_4_BIT, 0, 0, 0.0f, LIMIT_FORMAT_BITMASK, LIMIT_TYPE_MIN, -1 },
		{ LIMIT(maxSampleMaskWords),								1, 0, 0, 0.0f, LIMIT_FORMAT_UNSIGNED_INT, LIMIT_TYPE_MIN, -1 },
		{ LIMIT(timestampComputeAndGraphics),						0, 0, 0, 0.0f, LIMIT_FORMAT_UNSIGNED_INT, LIMIT_TYPE_NONE, -1 },
		{ LIMIT(timestampPeriod),									0, 0, 0, 0.0f, LIMIT_FORMAT_UNSIGNED_INT, LIMIT_TYPE_NONE, -1 },
		{ LIMIT(maxClipDistances),									8, 0, 0, 0.0f, LIMIT_FORMAT_UNSIGNED_INT, LIMIT_TYPE_MIN, -1 },
		{ LIMIT(maxCullDistances),									8, 0, 0, 0.0f, LIMIT_FORMAT_UNSIGNED_INT, LIMIT_TYPE_MIN, -1 },
		{ LIMIT(maxCombinedClipAndCullDistances),					8, 0, 0, 0.0f, LIMIT_FORMAT_UNSIGNED_INT, LIMIT_TYPE_MIN, -1 },
		{ LIMIT(discreteQueuePriorities),							2, 0, 0, 0.0f, LIMIT_FORMAT_UNSIGNED_INT, LIMIT_TYPE_MIN, -1 },
		{ LIMIT(pointSizeRange[0]),									0, 0, 0, 0.0f, LIMIT_FORMAT_FLOAT, LIMIT_TYPE_MIN, -1 },
		{ LIMIT(pointSizeRange[0]),									0, 0, 0, 1.0f, LIMIT_FORMAT_FLOAT, LIMIT_TYPE_MAX, -1 },
		{ LIMIT(pointSizeRange[1]),									0, 0, 0, 64.0f - limits->pointSizeGranularity , LIMIT_FORMAT_FLOAT, LIMIT_TYPE_MIN, -1 },
		{ LIMIT(lineWidthRange[0]),									0, 0, 0, 0.0f, LIMIT_FORMAT_FLOAT, LIMIT_TYPE_MIN, -1 },
		{ LIMIT(lineWidthRange[0]),									0, 0, 0, 1.0f, LIMIT_FORMAT_FLOAT, LIMIT_TYPE_MAX, -1 },
		{ LIMIT(lineWidthRange[1]),									0, 0, 0, 8.0f - limits->lineWidthGranularity, LIMIT_FORMAT_FLOAT, LIMIT_TYPE_MIN, -1 },
		{ LIMIT(pointSizeGranularity),								0, 0, 0, 1.0f, LIMIT_FORMAT_FLOAT, LIMIT_TYPE_MAX, -1 },
		{ LIMIT(lineWidthGranularity),								0, 0, 0, 1.0f, LIMIT_FORMAT_FLOAT, LIMIT_TYPE_MAX, -1 },
		{ LIMIT(strictLines),										0, 0, 0, 0.0f, LIMIT_FORMAT_UNSIGNED_INT, LIMIT_TYPE_NONE, -1 },
		{ LIMIT(standardSampleLocations),							0, 0, 0, 0.0f, LIMIT_FORMAT_UNSIGNED_INT, LIMIT_TYPE_NONE, -1 },
		{ LIMIT(optimalBufferCopyOffsetAlignment),					0, 0, 0, 0.0f, LIMIT_FORMAT_DEVICE_SIZE, LIMIT_TYPE_NONE, -1 },
		{ LIMIT(optimalBufferCopyRowPitchAlignment),				0, 0, 0, 0.0f, LIMIT_FORMAT_DEVICE_SIZE, LIMIT_TYPE_NONE, -1 },
		{ LIMIT(nonCoherentAtomSize),								0, 0, 1, 0.0f, LIMIT_FORMAT_DEVICE_SIZE, LIMIT_TYPE_MIN, -1 },
		{ LIMIT(nonCoherentAtomSize),								0, 0, 256, 0.0f, LIMIT_FORMAT_DEVICE_SIZE, LIMIT_TYPE_MAX, -1 },
	};

	const struct UnsupportedFeatureLimitTable
	{
		deUint32		limitOffset;
		const char*		name;
		deUint32		featureOffset;
		deUint32		uintVal;			//!< Format is UNSIGNED_INT
		deInt32			intVal;				//!< Format is SIGNED_INT
		deUint64		deviceSizeVal;		//!< Format is DEVICE_SIZE
		float			floatVal;			//!< Format is FLOAT
	} unsupportedFeatureTable[] =
	{
		{ LIMIT(sparseAddressSpaceSize),							FEATURE(sparseBinding),					0, 0, 0, 0.0f },
		{ LIMIT(maxTessellationGenerationLevel),					FEATURE(tessellationShader),			0, 0, 0, 0.0f },
		{ LIMIT(maxTessellationPatchSize),							FEATURE(tessellationShader),			0, 0, 0, 0.0f },
		{ LIMIT(maxTessellationControlPerVertexInputComponents),	FEATURE(tessellationShader),			0, 0, 0, 0.0f },
		{ LIMIT(maxTessellationControlPerVertexOutputComponents),	FEATURE(tessellationShader),			0, 0, 0, 0.0f },
		{ LIMIT(maxTessellationControlPerPatchOutputComponents),	FEATURE(tessellationShader),			0, 0, 0, 0.0f },
		{ LIMIT(maxTessellationControlTotalOutputComponents),		FEATURE(tessellationShader),			0, 0, 0, 0.0f },
		{ LIMIT(maxTessellationEvaluationInputComponents),			FEATURE(tessellationShader),			0, 0, 0, 0.0f },
		{ LIMIT(maxTessellationEvaluationOutputComponents),			FEATURE(tessellationShader),			0, 0, 0, 0.0f },
		{ LIMIT(maxGeometryShaderInvocations),						FEATURE(geometryShader),				0, 0, 0, 0.0f },
		{ LIMIT(maxGeometryInputComponents),						FEATURE(geometryShader),				0, 0, 0, 0.0f },
		{ LIMIT(maxGeometryOutputComponents),						FEATURE(geometryShader),				0, 0, 0, 0.0f },
		{ LIMIT(maxGeometryOutputVertices),							FEATURE(geometryShader),				0, 0, 0, 0.0f },
		{ LIMIT(maxGeometryTotalOutputComponents),					FEATURE(geometryShader),				0, 0, 0, 0.0f },
		{ LIMIT(maxFragmentDualSrcAttachments),						FEATURE(dualSrcBlend),					0, 0, 0, 0.0f },
		{ LIMIT(maxDrawIndexedIndexValue),							FEATURE(fullDrawIndexUint32),			(1<<24)-1, 0, 0, 0.0f },
		{ LIMIT(maxDrawIndirectCount),								FEATURE(multiDrawIndirect),				1, 0, 0, 0.0f },
		{ LIMIT(maxSamplerAnisotropy),								FEATURE(samplerAnisotropy),				1, 0, 0, 0.0f },
		{ LIMIT(maxViewports),										FEATURE(multiViewport),					1, 0, 0, 0.0f },
		{ LIMIT(minTexelGatherOffset),								FEATURE(shaderImageGatherExtended),		0, 0, 0, 0.0f },
		{ LIMIT(maxTexelGatherOffset),								FEATURE(shaderImageGatherExtended),		0, 0, 0, 0.0f },
		{ LIMIT(minInterpolationOffset),							FEATURE(sampleRateShading),				0, 0, 0, 0.0f },
		{ LIMIT(maxInterpolationOffset),							FEATURE(sampleRateShading),				0, 0, 0, 0.0f },
		{ LIMIT(subPixelInterpolationOffsetBits),					FEATURE(sampleRateShading),				0, 0, 0, 0.0f },
		{ LIMIT(storageImageSampleCounts),							FEATURE(shaderStorageImageMultisample),	VK_SAMPLE_COUNT_1_BIT, 0, 0, 0.0f },
		{ LIMIT(maxClipDistances),									FEATURE(shaderClipDistance),			0, 0, 0, 0.0f },
		{ LIMIT(maxCullDistances),									FEATURE(shaderCullDistance),			0, 0, 0, 0.0f },
		{ LIMIT(maxCombinedClipAndCullDistances),					FEATURE(shaderClipDistance),			0, 0, 0, 0.0f },
		{ LIMIT(pointSizeRange[0]),									FEATURE(largePoints),					0, 0, 0, 1.0f },
		{ LIMIT(pointSizeRange[1]),									FEATURE(largePoints),					0, 0, 0, 1.0f },
		{ LIMIT(lineWidthRange[0]),									FEATURE(wideLines),						0, 0, 0, 1.0f },
		{ LIMIT(lineWidthRange[1]),									FEATURE(wideLines),						0, 0, 0, 1.0f },
		{ LIMIT(pointSizeGranularity),								FEATURE(largePoints),					0, 0, 0, 0.0f },
		{ LIMIT(lineWidthGranularity),								FEATURE(wideLines),						0, 0, 0, 0.0f }
	};

	log << TestLog::Message << *limits << TestLog::EndMessage;

	//!< First build a map from limit to unsupported table index
	for (deUint32 ndx = 0; ndx < DE_LENGTH_OF_ARRAY(featureLimitTable); ndx++)
	{
		for (deUint32 unsuppNdx = 0; unsuppNdx < DE_LENGTH_OF_ARRAY(unsupportedFeatureTable); unsuppNdx++)
		{
			if (unsupportedFeatureTable[unsuppNdx].limitOffset == featureLimitTable[ndx].offset)
			{
				featureLimitTable[ndx].unsuppTableNdx = unsuppNdx;
				break;
			}
		}
	}

	for (deUint32 ndx = 0; ndx < DE_LENGTH_OF_ARRAY(featureLimitTable); ndx++)
	{
		switch (featureLimitTable[ndx].format)
		{
			case LIMIT_FORMAT_UNSIGNED_INT:
			{
				deUint32 limitToCheck = featureLimitTable[ndx].uintVal;
				if (featureLimitTable[ndx].unsuppTableNdx != -1)
				{
					if (*((VkBool32*)((deUint8*)features+unsupportedFeatureTable[featureLimitTable[ndx].unsuppTableNdx].featureOffset)) == VK_FALSE)
						limitToCheck = unsupportedFeatureTable[featureLimitTable[ndx].unsuppTableNdx].uintVal;
				}

				if (featureLimitTable[ndx].type == LIMIT_TYPE_MIN)
				{

					if (*((deUint32*)((deUint8*)limits+featureLimitTable[ndx].offset)) < limitToCheck)
					{
						log << TestLog::Message << "limit Validation failed " << featureLimitTable[ndx].name
							<< " not valid-limit type MIN - actual is "
							<< *((deUint32*)((deUint8*)limits + featureLimitTable[ndx].offset)) << TestLog::EndMessage;
						limitsOk = false;
					}
				}
				else if (featureLimitTable[ndx].type == LIMIT_TYPE_MAX)
				{
					if (*((deUint32*)((deUint8*)limits+featureLimitTable[ndx].offset)) > limitToCheck)
					{
						log << TestLog::Message << "limit validation failed,  " << featureLimitTable[ndx].name
							<< " not valid-limit type MAX - actual is "
							<< *((deUint32*)((deUint8*)limits + featureLimitTable[ndx].offset)) << TestLog::EndMessage;
						limitsOk = false;
					}
				}
				break;
			}

			case LIMIT_FORMAT_FLOAT:
			{
				float limitToCheck = featureLimitTable[ndx].floatVal;
				if (featureLimitTable[ndx].unsuppTableNdx != -1)
				{
					if (*((VkBool32*)((deUint8*)features+unsupportedFeatureTable[featureLimitTable[ndx].unsuppTableNdx].featureOffset)) == VK_FALSE)
						limitToCheck = unsupportedFeatureTable[featureLimitTable[ndx].unsuppTableNdx].floatVal;
				}

				if (featureLimitTable[ndx].type == LIMIT_TYPE_MIN)
				{
					if (*((float*)((deUint8*)limits+featureLimitTable[ndx].offset)) < limitToCheck)
					{
						log << TestLog::Message << "limit validation failed, " << featureLimitTable[ndx].name
							<< " not valid-limit type MIN - actual is "
							<< *((float*)((deUint8*)limits + featureLimitTable[ndx].offset)) << TestLog::EndMessage;
						limitsOk = false;
					}
				}
				else if (featureLimitTable[ndx].type == LIMIT_TYPE_MAX)
				{
					if (*((float*)((deUint8*)limits+featureLimitTable[ndx].offset)) > limitToCheck)
					{
						log << TestLog::Message << "limit validation failed, " << featureLimitTable[ndx].name
							<< " not valid-limit type MAX actual is "
							<< *((float*)((deUint8*)limits + featureLimitTable[ndx].offset)) << TestLog::EndMessage;
						limitsOk = false;
					}
				}
				break;
			}

			case LIMIT_FORMAT_SIGNED_INT:
			{
				deInt32 limitToCheck = featureLimitTable[ndx].intVal;
				if (featureLimitTable[ndx].unsuppTableNdx != -1)
				{
					if (*((VkBool32*)((deUint8*)features+unsupportedFeatureTable[featureLimitTable[ndx].unsuppTableNdx].featureOffset)) == VK_FALSE)
						limitToCheck = unsupportedFeatureTable[featureLimitTable[ndx].unsuppTableNdx].intVal;
				}
				if (featureLimitTable[ndx].type == LIMIT_TYPE_MIN)
				{
					if (*((deInt32*)((deUint8*)limits+featureLimitTable[ndx].offset)) < limitToCheck)
					{
						log << TestLog::Message <<  "limit validation failed, " << featureLimitTable[ndx].name
							<< " not valid-limit type MIN actual is "
							<< *((deInt32*)((deUint8*)limits + featureLimitTable[ndx].offset)) << TestLog::EndMessage;
						limitsOk = false;
					}
				}
				else if (featureLimitTable[ndx].type == LIMIT_TYPE_MAX)
				{
					if (*((deInt32*)((deUint8*)limits+featureLimitTable[ndx].offset)) > limitToCheck)
					{
						log << TestLog::Message << "limit validation failed, " << featureLimitTable[ndx].name
							<< " not valid-limit type MAX actual is "
							<< *((deInt32*)((deUint8*)limits + featureLimitTable[ndx].offset)) << TestLog::EndMessage;
						limitsOk = false;
					}
				}
				break;
			}

			case LIMIT_FORMAT_DEVICE_SIZE:
			{
				deUint64 limitToCheck = featureLimitTable[ndx].deviceSizeVal;
				if (featureLimitTable[ndx].unsuppTableNdx != -1)
				{
					if (*((VkBool32*)((deUint8*)features+unsupportedFeatureTable[featureLimitTable[ndx].unsuppTableNdx].featureOffset)) == VK_FALSE)
						limitToCheck = unsupportedFeatureTable[featureLimitTable[ndx].unsuppTableNdx].deviceSizeVal;
				}

				if (featureLimitTable[ndx].type == LIMIT_TYPE_MIN)
				{
					if (*((deUint64*)((deUint8*)limits+featureLimitTable[ndx].offset)) < limitToCheck)
					{
						log << TestLog::Message << "limit validation failed, " << featureLimitTable[ndx].name
							<< " not valid-limit type MIN actual is "
							<< *((deUint64*)((deUint8*)limits + featureLimitTable[ndx].offset)) << TestLog::EndMessage;
						limitsOk = false;
					}
				}
				else if (featureLimitTable[ndx].type == LIMIT_TYPE_MAX)
				{
					if (*((deUint64*)((deUint8*)limits+featureLimitTable[ndx].offset)) > limitToCheck)
					{
						log << TestLog::Message << "limit validation failed, " << featureLimitTable[ndx].name
							<< " not valid-limit type MAX actual is "
							<< *((deUint64*)((deUint8*)limits + featureLimitTable[ndx].offset)) << TestLog::EndMessage;
						limitsOk = false;
					}
				}
				break;
			}

			case LIMIT_FORMAT_BITMASK:
			{
				deUint32 limitToCheck = featureLimitTable[ndx].uintVal;
				if (featureLimitTable[ndx].unsuppTableNdx != -1)
				{
					if (*((VkBool32*)((deUint8*)features+unsupportedFeatureTable[featureLimitTable[ndx].unsuppTableNdx].featureOffset)) == VK_FALSE)
						limitToCheck = unsupportedFeatureTable[featureLimitTable[ndx].unsuppTableNdx].uintVal;
				}

				if (featureLimitTable[ndx].type == LIMIT_TYPE_MIN)
				{
					if ((*((deUint32*)((deUint8*)limits+featureLimitTable[ndx].offset)) & limitToCheck) != limitToCheck)
					{
						log << TestLog::Message << "limit validation failed, " << featureLimitTable[ndx].name
							<< " not valid-limit type bitmask actual is "
							<< *((deUint64*)((deUint8*)limits + featureLimitTable[ndx].offset)) << TestLog::EndMessage;
						limitsOk = false;
					}
				}
				break;
			}

			default:
				DE_ASSERT(0);
				limitsOk = false;
		}
	}

	if (limits->maxFramebufferWidth > limits->maxViewportDimensions[0] ||
		limits->maxFramebufferHeight > limits->maxViewportDimensions[1])
	{
		log << TestLog::Message << "limit validation failed, maxFramebufferDimension of "
			<< "[" << limits->maxFramebufferWidth << ", " << limits->maxFramebufferHeight << "] "
			<< "is larger than maxViewportDimension of "
			<< "[" << limits->maxViewportDimensions[0] << ", " << limits->maxViewportDimensions[1] << "]" << TestLog::EndMessage;
		limitsOk = false;
	}

	if (limits->viewportBoundsRange[0] > float(-2 * limits->maxViewportDimensions[0]))
	{
		log << TestLog::Message << "limit validation failed, viewPortBoundsRange[0] of " << limits->viewportBoundsRange[0]
			<< "is larger than -2*maxViewportDimension[0] of " << -2*limits->maxViewportDimensions[0] << TestLog::EndMessage;
		limitsOk = false;
	}

	if (limits->viewportBoundsRange[1] < float(2 * limits->maxViewportDimensions[1] - 1))
	{
		log << TestLog::Message << "limit validation failed, viewportBoundsRange[1] of " << limits->viewportBoundsRange[1]
			<< "is less than 2*maxViewportDimension[1] of " << 2*limits->maxViewportDimensions[1] << TestLog::EndMessage;
		limitsOk = false;
	}

	return limitsOk;
}

void validateLimitsCheckSupport (Context& context)
{
	if (!context.contextSupports(vk::ApiVersion(0, 1, 2, 0)))
		TCU_THROW(NotSupportedError, "At least Vulkan 1.2 required to run test");
}

typedef struct FeatureLimitTableItem_
{
	const void*		cond;
	const char*		condName;
	const void*		ptr;
	const char*		name;
	deUint32		uintVal;			//!< Format is UNSIGNED_INT
	deInt32			intVal;				//!< Format is SIGNED_INT
	deUint64		deviceSizeVal;		//!< Format is DEVICE_SIZE
	float			floatVal;			//!< Format is FLOAT
	LimitFormat		format;
	LimitType		type;
} FeatureLimitTableItem;

template<typename T>
bool validateNumericLimit (const T limitToCheck, const T reportedValue, const LimitType limitType, const char* limitName, TestLog& log)
{
	if (limitType == LIMIT_TYPE_MIN)
	{
		if (reportedValue < limitToCheck)
		{
			log << TestLog::Message << "Limit validation failed " << limitName
				<< " reported value is " << reportedValue
				<< " expected MIN " << limitToCheck
				<< TestLog::EndMessage;

			return false;
		}

		log << TestLog::Message << limitName
			<< "=" << reportedValue
			<< " (>=" << limitToCheck << ")"
			<< TestLog::EndMessage;
	}
	else if (limitType == LIMIT_TYPE_MAX)
	{
		if (reportedValue > limitToCheck)
		{
			log << TestLog::Message << "Limit validation failed " << limitName
				<< " reported value is " << reportedValue
				<< " expected MAX " << limitToCheck
				<< TestLog::EndMessage;

			return false;
		}

		log << TestLog::Message << limitName
			<< "=" << reportedValue
			<< " (<=" << limitToCheck << ")"
			<< TestLog::EndMessage;
	}

	return true;
}

template<typename T>
bool validateBitmaskLimit (const T limitToCheck, const T reportedValue, const LimitType limitType, const char* limitName, TestLog& log)
{
	if (limitType == LIMIT_TYPE_MIN)
	{
		if ((reportedValue & limitToCheck) != limitToCheck)
		{
			log << TestLog::Message << "Limit validation failed " << limitName
				<< " reported value is " << reportedValue
				<< " expected MIN " << limitToCheck
				<< TestLog::EndMessage;

			return false;
		}

		log << TestLog::Message << limitName
			<< "=" << tcu::toHex(reportedValue)
			<< " (contains " << tcu::toHex(limitToCheck) << ")"
			<< TestLog::EndMessage;
	}

	return true;
}

bool validateLimit (FeatureLimitTableItem limit, TestLog& log)
{
	if (*((VkBool32*)limit.cond) == DE_FALSE)
	{
		log << TestLog::Message
			<< "Limit validation skipped '" << limit.name << "' due to "
			<< limit.condName << " == false'"
			<< TestLog::EndMessage;

		return true;
	}

	switch (limit.format)
	{
		case LIMIT_FORMAT_UNSIGNED_INT:
		{
			const deUint32	limitToCheck	= limit.uintVal;
			const deUint32	reportedValue	= *(deUint32*)limit.ptr;

			return validateNumericLimit(limitToCheck, reportedValue, limit.type, limit.name, log);
		}

		case LIMIT_FORMAT_FLOAT:
		{
			const float		limitToCheck	= limit.floatVal;
			const float		reportedValue	= *(float*)limit.ptr;

			return validateNumericLimit(limitToCheck, reportedValue, limit.type, limit.name, log);
		}

		case LIMIT_FORMAT_SIGNED_INT:
		{
			const deInt32	limitToCheck	= limit.intVal;
			const deInt32	reportedValue	= *(deInt32*)limit.ptr;

			return validateNumericLimit(limitToCheck, reportedValue, limit.type, limit.name, log);
		}

		case LIMIT_FORMAT_DEVICE_SIZE:
		{
			const deUint64	limitToCheck	= limit.deviceSizeVal;
			const deUint64	reportedValue	= *(deUint64*)limit.ptr;

			return validateNumericLimit(limitToCheck, reportedValue, limit.type, limit.name, log);
		}

		case LIMIT_FORMAT_BITMASK:
		{
			const deUint32	limitToCheck	= limit.uintVal;
			const deUint32	reportedValue	= *(deUint32*)limit.ptr;

			return validateBitmaskLimit(limitToCheck, reportedValue, limit.type, limit.name, log);
		}

		default:
			TCU_THROW(InternalError, "Unknown LimitFormat specified");
	}
}

#ifdef PN
#error PN defined
#else
#define PN(_X_)	&(_X_), (const char*)(#_X_)
#endif

#define LIM_MIN_UINT32(X)	deUint32(X),          0,               0,     0.0f, LIMIT_FORMAT_UNSIGNED_INT, LIMIT_TYPE_MIN
#define LIM_MAX_UINT32(X)	deUint32(X),          0,               0,     0.0f, LIMIT_FORMAT_UNSIGNED_INT, LIMIT_TYPE_MAX
#define LIM_NONE_UINT32		          0,          0,               0,     0.0f, LIMIT_FORMAT_UNSIGNED_INT, LIMIT_TYPE_NONE
#define LIM_MIN_INT32(X)	          0, deInt32(X),               0,     0.0f, LIMIT_FORMAT_SIGNED_INT,   LIMIT_TYPE_MIN
#define LIM_MAX_INT32(X)	          0, deInt32(X),               0,     0.0f, LIMIT_FORMAT_SIGNED_INT,   LIMIT_TYPE_MAX
#define LIM_NONE_INT32		          0,          0,               0,     0.0f, LIMIT_FORMAT_SIGNED_INT,   LIMIT_TYPE_NONE
#define LIM_MIN_DEVSIZE(X)	          0,          0, VkDeviceSize(X),     0.0f, LIMIT_FORMAT_DEVICE_SIZE,  LIMIT_TYPE_MIN
#define LIM_MAX_DEVSIZE(X)	          0,          0, VkDeviceSize(X),     0.0f, LIMIT_FORMAT_DEVICE_SIZE,  LIMIT_TYPE_MAX
#define LIM_NONE_DEVSIZE	          0,          0,               0,     0.0f, LIMIT_FORMAT_DEVICE_SIZE,  LIMIT_TYPE_NONE
#define LIM_MIN_FLOAT(X)	          0,          0,               0, float(X), LIMIT_FORMAT_FLOAT,        LIMIT_TYPE_MIN
#define LIM_MAX_FLOAT(X)	          0,          0,               0, float(X), LIMIT_FORMAT_FLOAT,        LIMIT_TYPE_MAX
#define LIM_NONE_FLOAT		          0,          0,               0,     0.0f, LIMIT_FORMAT_FLOAT,        LIMIT_TYPE_NONE
#define LIM_MIN_BITI32(X)	deUint32(X),          0,               0,     0.0f, LIMIT_FORMAT_BITMASK,      LIMIT_TYPE_MIN
#define LIM_MAX_BITI32(X)	deUint32(X),          0,               0,     0.0f, LIMIT_FORMAT_BITMASK,      LIMIT_TYPE_MAX
#define LIM_NONE_BITI32		          0,          0,               0,     0.0f, LIMIT_FORMAT_BITMASK,      LIMIT_TYPE_NONE

tcu::TestStatus validateLimits12 (Context& context)
{
	const VkPhysicalDevice						physicalDevice			= context.getPhysicalDevice();
	const InstanceInterface&					vki						= context.getInstanceInterface();
	TestLog&									log						= context.getTestContext().getLog();
	bool										limitsOk				= true;

	const VkPhysicalDeviceFeatures2&			features2				= context.getDeviceFeatures2();
	const VkPhysicalDeviceFeatures&				features				= features2.features;
	const VkPhysicalDeviceVulkan12Features		features12				= getPhysicalDeviceVulkan12Features(vki, physicalDevice);

	const VkPhysicalDeviceProperties2&			properties2				= context.getDeviceProperties2();
	const VkPhysicalDeviceVulkan12Properties	vulkan12Properties		= getPhysicalDeviceVulkan12Properties(vki, physicalDevice);
	const VkPhysicalDeviceVulkan11Properties	vulkan11Properties		= getPhysicalDeviceVulkan11Properties(vki, physicalDevice);
#ifdef CTS_USES_VULKANSC
	const VkPhysicalDeviceVulkanSC10Properties	vulkanSC10Properties	= getPhysicalDeviceVulkanSC10Properties(vki, physicalDevice);
#endif // CTS_USES_VULKANSC
	const VkPhysicalDeviceLimits&				limits					= properties2.properties.limits;

	const VkBool32								checkAlways				= VK_TRUE;
	const VkBool32								checkVulkan12Limit		= VK_TRUE;
#ifdef CTS_USES_VULKANSC
	const VkBool32								checkVulkanSC10Limit	= VK_TRUE;
#endif // CTS_USES_VULKANSC

	deUint32									shaderStages			= 3;
	deUint32									maxPerStageResourcesMin	= deMin32(128,	limits.maxPerStageDescriptorUniformBuffers		+
																						limits.maxPerStageDescriptorStorageBuffers		+
																						limits.maxPerStageDescriptorSampledImages		+
																						limits.maxPerStageDescriptorStorageImages		+
																						limits.maxPerStageDescriptorInputAttachments	+
																						limits.maxColorAttachments);

	if (features.tessellationShader)
	{
		shaderStages += 2;
	}

	if (features.geometryShader)
	{
		shaderStages++;
	}

	FeatureLimitTableItem featureLimitTable[] =
	{
		{ PN(checkAlways),								PN(limits.maxImageDimension1D),																	LIM_MIN_UINT32(4096) },
		{ PN(checkAlways),								PN(limits.maxImageDimension2D),																	LIM_MIN_UINT32(4096) },
		{ PN(checkAlways),								PN(limits.maxImageDimension3D),																	LIM_MIN_UINT32(256) },
		{ PN(checkAlways),								PN(limits.maxImageDimensionCube),																LIM_MIN_UINT32(4096) },
		{ PN(checkAlways),								PN(limits.maxImageArrayLayers),																	LIM_MIN_UINT32(256) },
		{ PN(checkAlways),								PN(limits.maxTexelBufferElements),																LIM_MIN_UINT32(65536) },
		{ PN(checkAlways),								PN(limits.maxUniformBufferRange),																LIM_MIN_UINT32(16384) },
		{ PN(checkAlways),								PN(limits.maxStorageBufferRange),																LIM_MIN_UINT32((1<<27)) },
		{ PN(checkAlways),								PN(limits.maxPushConstantsSize),																LIM_MIN_UINT32(128) },
		{ PN(checkAlways),								PN(limits.maxMemoryAllocationCount),															LIM_MIN_UINT32(4096) },
		{ PN(checkAlways),								PN(limits.maxSamplerAllocationCount),															LIM_MIN_UINT32(4000) },
		{ PN(checkAlways),								PN(limits.bufferImageGranularity),																LIM_MIN_DEVSIZE(1) },
		{ PN(checkAlways),								PN(limits.bufferImageGranularity),																LIM_MAX_DEVSIZE(131072) },
		{ PN(features.sparseBinding),					PN(limits.sparseAddressSpaceSize),																LIM_MIN_DEVSIZE((1ull<<31)) },
		{ PN(checkAlways),								PN(limits.maxBoundDescriptorSets),																LIM_MIN_UINT32(4) },
		{ PN(checkAlways),								PN(limits.maxPerStageDescriptorSamplers),														LIM_MIN_UINT32(16) },
		{ PN(checkAlways),								PN(limits.maxPerStageDescriptorUniformBuffers),													LIM_MIN_UINT32(12) },
		{ PN(checkAlways),								PN(limits.maxPerStageDescriptorStorageBuffers),													LIM_MIN_UINT32(4) },
		{ PN(checkAlways),								PN(limits.maxPerStageDescriptorSampledImages),													LIM_MIN_UINT32(16) },
		{ PN(checkAlways),								PN(limits.maxPerStageDescriptorStorageImages),													LIM_MIN_UINT32(4) },
		{ PN(checkAlways),								PN(limits.maxPerStageDescriptorInputAttachments),												LIM_MIN_UINT32(4) },
		{ PN(checkAlways),								PN(limits.maxPerStageResources),																LIM_MIN_UINT32(maxPerStageResourcesMin) },
		{ PN(checkAlways),								PN(limits.maxDescriptorSetSamplers),															LIM_MIN_UINT32(shaderStages * 16) },
		{ PN(checkAlways),								PN(limits.maxDescriptorSetUniformBuffers),														LIM_MIN_UINT32(shaderStages * 12) },
		{ PN(checkAlways),								PN(limits.maxDescriptorSetUniformBuffersDynamic),												LIM_MIN_UINT32(8) },
		{ PN(checkAlways),								PN(limits.maxDescriptorSetStorageBuffers),														LIM_MIN_UINT32(shaderStages * 4) },
		{ PN(checkAlways),								PN(limits.maxDescriptorSetStorageBuffersDynamic),												LIM_MIN_UINT32(4) },
		{ PN(checkAlways),								PN(limits.maxDescriptorSetSampledImages),														LIM_MIN_UINT32(shaderStages * 16) },
		{ PN(checkAlways),								PN(limits.maxDescriptorSetStorageImages),														LIM_MIN_UINT32(shaderStages * 4) },
		{ PN(checkAlways),								PN(limits.maxDescriptorSetInputAttachments),													LIM_MIN_UINT32(4) },
		{ PN(checkAlways),								PN(limits.maxVertexInputAttributes),															LIM_MIN_UINT32(16) },
		{ PN(checkAlways),								PN(limits.maxVertexInputBindings),																LIM_MIN_UINT32(16) },
		{ PN(checkAlways),								PN(limits.maxVertexInputAttributeOffset),														LIM_MIN_UINT32(2047) },
		{ PN(checkAlways),								PN(limits.maxVertexInputBindingStride),															LIM_MIN_UINT32(2048) },
		{ PN(checkAlways),								PN(limits.maxVertexOutputComponents),															LIM_MIN_UINT32(64) },
		{ PN(features.tessellationShader),				PN(limits.maxTessellationGenerationLevel),														LIM_MIN_UINT32(64) },
		{ PN(features.tessellationShader),				PN(limits.maxTessellationPatchSize),															LIM_MIN_UINT32(32) },
		{ PN(features.tessellationShader),				PN(limits.maxTessellationControlPerVertexInputComponents),										LIM_MIN_UINT32(64) },
		{ PN(features.tessellationShader),				PN(limits.maxTessellationControlPerVertexOutputComponents),										LIM_MIN_UINT32(64) },
		{ PN(features.tessellationShader),				PN(limits.maxTessellationControlPerPatchOutputComponents),										LIM_MIN_UINT32(120) },
		{ PN(features.tessellationShader),				PN(limits.maxTessellationControlTotalOutputComponents),											LIM_MIN_UINT32(2048) },
		{ PN(features.tessellationShader),				PN(limits.maxTessellationEvaluationInputComponents),											LIM_MIN_UINT32(64) },
		{ PN(features.tessellationShader),				PN(limits.maxTessellationEvaluationOutputComponents),											LIM_MIN_UINT32(64) },
		{ PN(features.geometryShader),					PN(limits.maxGeometryShaderInvocations),														LIM_MIN_UINT32(32) },
		{ PN(features.geometryShader),					PN(limits.maxGeometryInputComponents),															LIM_MIN_UINT32(64) },
		{ PN(features.geometryShader),					PN(limits.maxGeometryOutputComponents),															LIM_MIN_UINT32(64) },
		{ PN(features.geometryShader),					PN(limits.maxGeometryOutputVertices),															LIM_MIN_UINT32(256) },
		{ PN(features.geometryShader),					PN(limits.maxGeometryTotalOutputComponents),													LIM_MIN_UINT32(1024) },
		{ PN(checkAlways),								PN(limits.maxFragmentInputComponents),															LIM_MIN_UINT32(64) },
		{ PN(checkAlways),								PN(limits.maxFragmentOutputAttachments),														LIM_MIN_UINT32(4) },
		{ PN(features.dualSrcBlend),					PN(limits.maxFragmentDualSrcAttachments),														LIM_MIN_UINT32(1) },
		{ PN(checkAlways),								PN(limits.maxFragmentCombinedOutputResources),													LIM_MIN_UINT32(4) },
		{ PN(checkAlways),								PN(limits.maxComputeSharedMemorySize),															LIM_MIN_UINT32(16384) },
		{ PN(checkAlways),								PN(limits.maxComputeWorkGroupCount[0]),															LIM_MIN_UINT32(65535) },
		{ PN(checkAlways),								PN(limits.maxComputeWorkGroupCount[1]),															LIM_MIN_UINT32(65535) },
		{ PN(checkAlways),								PN(limits.maxComputeWorkGroupCount[2]),															LIM_MIN_UINT32(65535) },
		{ PN(checkAlways),								PN(limits.maxComputeWorkGroupInvocations),														LIM_MIN_UINT32(128) },
		{ PN(checkAlways),								PN(limits.maxComputeWorkGroupSize[0]),															LIM_MIN_UINT32(128) },
		{ PN(checkAlways),								PN(limits.maxComputeWorkGroupSize[1]),															LIM_MIN_UINT32(128) },
		{ PN(checkAlways),								PN(limits.maxComputeWorkGroupSize[2]),															LIM_MIN_UINT32(64) },
		{ PN(checkAlways),								PN(limits.subPixelPrecisionBits),																LIM_MIN_UINT32(4) },
		{ PN(checkAlways),								PN(limits.subTexelPrecisionBits),																LIM_MIN_UINT32(4) },
		{ PN(checkAlways),								PN(limits.mipmapPrecisionBits),																	LIM_MIN_UINT32(4) },
		{ PN(features.fullDrawIndexUint32),				PN(limits.maxDrawIndexedIndexValue),															LIM_MIN_UINT32((deUint32)~0) },
		{ PN(features.multiDrawIndirect),				PN(limits.maxDrawIndirectCount),																LIM_MIN_UINT32(65535) },
		{ PN(checkAlways),								PN(limits.maxSamplerLodBias),																	LIM_MIN_FLOAT(2.0f) },
		{ PN(features.samplerAnisotropy),				PN(limits.maxSamplerAnisotropy),																LIM_MIN_FLOAT(16.0f) },
		{ PN(features.multiViewport),					PN(limits.maxViewports),																		LIM_MIN_UINT32(16) },
		{ PN(checkAlways),								PN(limits.maxViewportDimensions[0]),															LIM_MIN_UINT32(4096) },
		{ PN(checkAlways),								PN(limits.maxViewportDimensions[1]),															LIM_MIN_UINT32(4096) },
		{ PN(checkAlways),								PN(limits.viewportBoundsRange[0]),																LIM_MAX_FLOAT(-8192.0f) },
		{ PN(checkAlways),								PN(limits.viewportBoundsRange[1]),																LIM_MIN_FLOAT(8191.0f) },
		{ PN(checkAlways),								PN(limits.viewportSubPixelBits),																LIM_MIN_UINT32(0) },
		{ PN(checkAlways),								PN(limits.minMemoryMapAlignment),																LIM_MIN_UINT32(64) },
		{ PN(checkAlways),								PN(limits.minTexelBufferOffsetAlignment),														LIM_MIN_DEVSIZE(1) },
		{ PN(checkAlways),								PN(limits.minTexelBufferOffsetAlignment),														LIM_MAX_DEVSIZE(256) },
		{ PN(checkAlways),								PN(limits.minUniformBufferOffsetAlignment),														LIM_MIN_DEVSIZE(1) },
		{ PN(checkAlways),								PN(limits.minUniformBufferOffsetAlignment),														LIM_MAX_DEVSIZE(256) },
		{ PN(checkAlways),								PN(limits.minStorageBufferOffsetAlignment),														LIM_MIN_DEVSIZE(1) },
		{ PN(checkAlways),								PN(limits.minStorageBufferOffsetAlignment),														LIM_MAX_DEVSIZE(256) },
		{ PN(checkAlways),								PN(limits.minTexelOffset),																		LIM_MAX_INT32(-8) },
		{ PN(checkAlways),								PN(limits.maxTexelOffset),																		LIM_MIN_INT32(7) },
		{ PN(features.shaderImageGatherExtended),		PN(limits.minTexelGatherOffset),																LIM_MAX_INT32(-8) },
		{ PN(features.shaderImageGatherExtended),		PN(limits.maxTexelGatherOffset),																LIM_MIN_INT32(7) },
		{ PN(features.sampleRateShading),				PN(limits.minInterpolationOffset),																LIM_MAX_FLOAT(-0.5f) },
		{ PN(features.sampleRateShading),				PN(limits.maxInterpolationOffset),																LIM_MIN_FLOAT(0.5f - (1.0f/deFloatPow(2.0f, (float)limits.subPixelInterpolationOffsetBits))) },
		{ PN(features.sampleRateShading),				PN(limits.subPixelInterpolationOffsetBits),														LIM_MIN_UINT32(4) },
		{ PN(checkAlways),								PN(limits.maxFramebufferWidth),																	LIM_MIN_UINT32(4096) },
		{ PN(checkAlways),								PN(limits.maxFramebufferHeight),																LIM_MIN_UINT32(4096) },
		{ PN(checkAlways),								PN(limits.maxFramebufferLayers),																LIM_MIN_UINT32(256) },
		{ PN(checkAlways),								PN(limits.framebufferColorSampleCounts),														LIM_MIN_BITI32(VK_SAMPLE_COUNT_1_BIT|VK_SAMPLE_COUNT_4_BIT) },
		{ PN(checkVulkan12Limit),						PN(vulkan12Properties.framebufferIntegerColorSampleCounts),										LIM_MIN_BITI32(VK_SAMPLE_COUNT_1_BIT) },
		{ PN(checkAlways),								PN(limits.framebufferDepthSampleCounts),														LIM_MIN_BITI32(VK_SAMPLE_COUNT_1_BIT|VK_SAMPLE_COUNT_4_BIT) },
		{ PN(checkAlways),								PN(limits.framebufferStencilSampleCounts),														LIM_MIN_BITI32(VK_SAMPLE_COUNT_1_BIT|VK_SAMPLE_COUNT_4_BIT) },
		{ PN(checkAlways),								PN(limits.framebufferNoAttachmentsSampleCounts),												LIM_MIN_BITI32(VK_SAMPLE_COUNT_1_BIT|VK_SAMPLE_COUNT_4_BIT) },
		{ PN(checkAlways),								PN(limits.maxColorAttachments),																	LIM_MIN_UINT32(4) },
		{ PN(checkAlways),								PN(limits.sampledImageColorSampleCounts),														LIM_MIN_BITI32(VK_SAMPLE_COUNT_1_BIT|VK_SAMPLE_COUNT_4_BIT) },
		{ PN(checkAlways),								PN(limits.sampledImageIntegerSampleCounts),														LIM_MIN_BITI32(VK_SAMPLE_COUNT_1_BIT) },
		{ PN(checkAlways),								PN(limits.sampledImageDepthSampleCounts),														LIM_MIN_BITI32(VK_SAMPLE_COUNT_1_BIT|VK_SAMPLE_COUNT_4_BIT) },
		{ PN(checkAlways),								PN(limits.sampledImageStencilSampleCounts),														LIM_MIN_BITI32(VK_SAMPLE_COUNT_1_BIT|VK_SAMPLE_COUNT_4_BIT) },
		{ PN(features.shaderStorageImageMultisample),	PN(limits.storageImageSampleCounts),															LIM_MIN_BITI32(VK_SAMPLE_COUNT_1_BIT|VK_SAMPLE_COUNT_4_BIT) },
		{ PN(checkAlways),								PN(limits.maxSampleMaskWords),																	LIM_MIN_UINT32(1) },
		{ PN(checkAlways),								PN(limits.timestampComputeAndGraphics),															LIM_NONE_UINT32 },
		{ PN(checkAlways),								PN(limits.timestampPeriod),																		LIM_NONE_UINT32 },
		{ PN(features.shaderClipDistance),				PN(limits.maxClipDistances),																	LIM_MIN_UINT32(8) },
		{ PN(features.shaderCullDistance),				PN(limits.maxCullDistances),																	LIM_MIN_UINT32(8) },
		{ PN(features.shaderClipDistance),				PN(limits.maxCombinedClipAndCullDistances),														LIM_MIN_UINT32(8) },
		{ PN(checkAlways),								PN(limits.discreteQueuePriorities),																LIM_MIN_UINT32(2) },
		{ PN(features.largePoints),						PN(limits.pointSizeRange[0]),																	LIM_MIN_FLOAT(0.0f) },
		{ PN(features.largePoints),						PN(limits.pointSizeRange[0]),																	LIM_MAX_FLOAT(1.0f) },
		{ PN(features.largePoints),						PN(limits.pointSizeRange[1]),																	LIM_MIN_FLOAT(64.0f - limits.pointSizeGranularity) },
		{ PN(features.wideLines),						PN(limits.lineWidthRange[0]),																	LIM_MIN_FLOAT(0.0f) },
		{ PN(features.wideLines),						PN(limits.lineWidthRange[0]),																	LIM_MAX_FLOAT(1.0f) },
		{ PN(features.wideLines),						PN(limits.lineWidthRange[1]),																	LIM_MIN_FLOAT(8.0f - limits.lineWidthGranularity) },
		{ PN(features.largePoints),						PN(limits.pointSizeGranularity),																LIM_MIN_FLOAT(0.0f) },
		{ PN(features.largePoints),						PN(limits.pointSizeGranularity),																LIM_MAX_FLOAT(1.0f) },
		{ PN(features.wideLines),						PN(limits.lineWidthGranularity),																LIM_MIN_FLOAT(0.0f) },
		{ PN(features.wideLines),						PN(limits.lineWidthGranularity),																LIM_MAX_FLOAT(1.0f) },
		{ PN(checkAlways),								PN(limits.strictLines),																			LIM_NONE_UINT32 },
		{ PN(checkAlways),								PN(limits.standardSampleLocations),																LIM_NONE_UINT32 },
		{ PN(checkAlways),								PN(limits.optimalBufferCopyOffsetAlignment),													LIM_NONE_DEVSIZE },
		{ PN(checkAlways),								PN(limits.optimalBufferCopyRowPitchAlignment),													LIM_NONE_DEVSIZE },
		{ PN(checkAlways),								PN(limits.nonCoherentAtomSize),																	LIM_MIN_DEVSIZE(1) },
		{ PN(checkAlways),								PN(limits.nonCoherentAtomSize),																	LIM_MAX_DEVSIZE(256) },

		// VK_KHR_multiview
#ifndef CTS_USES_VULKANSC
		{ PN(checkVulkan12Limit),						PN(vulkan11Properties.maxMultiviewViewCount),													LIM_MIN_UINT32(6) },
#else
		{ PN(checkVulkan12Limit),						PN(vulkan11Properties.maxMultiviewViewCount),													LIM_MIN_UINT32(1) },
#endif // CTS_USES_VULKANSC
		{ PN(checkVulkan12Limit),						PN(vulkan11Properties.maxMultiviewInstanceIndex),												LIM_MIN_UINT32((1<<27) - 1) },

		// VK_KHR_maintenance3
		{ PN(checkVulkan12Limit),						PN(vulkan11Properties.maxPerSetDescriptors),													LIM_MIN_UINT32(1024) },
		{ PN(checkVulkan12Limit),						PN(vulkan11Properties.maxMemoryAllocationSize),													LIM_MIN_DEVSIZE(1<<30) },

		// VK_EXT_descriptor_indexing
		{ PN(features12.descriptorIndexing),			PN(vulkan12Properties.maxUpdateAfterBindDescriptorsInAllPools),									LIM_MIN_UINT32(500000) },
		{ PN(features12.descriptorIndexing),			PN(vulkan12Properties.maxPerStageDescriptorUpdateAfterBindSamplers),							LIM_MIN_UINT32(500000) },
		{ PN(features12.descriptorIndexing),			PN(vulkan12Properties.maxPerStageDescriptorUpdateAfterBindUniformBuffers),						LIM_MIN_UINT32(12) },
		{ PN(features12.descriptorIndexing),			PN(vulkan12Properties.maxPerStageDescriptorUpdateAfterBindStorageBuffers),						LIM_MIN_UINT32(500000) },
		{ PN(features12.descriptorIndexing),			PN(vulkan12Properties.maxPerStageDescriptorUpdateAfterBindSampledImages),						LIM_MIN_UINT32(500000) },
		{ PN(features12.descriptorIndexing),			PN(vulkan12Properties.maxPerStageDescriptorUpdateAfterBindStorageImages),						LIM_MIN_UINT32(500000) },
		{ PN(features12.descriptorIndexing),			PN(vulkan12Properties.maxPerStageDescriptorUpdateAfterBindInputAttachments),					LIM_MIN_UINT32(4) },
		{ PN(features12.descriptorIndexing),			PN(vulkan12Properties.maxPerStageUpdateAfterBindResources),										LIM_MIN_UINT32(500000) },
		{ PN(features12.descriptorIndexing),			PN(vulkan12Properties.maxDescriptorSetUpdateAfterBindSamplers),									LIM_MIN_UINT32(500000) },
		{ PN(features12.descriptorIndexing),			PN(vulkan12Properties.maxDescriptorSetUpdateAfterBindUniformBuffers),							LIM_MIN_UINT32(shaderStages * 12) },
		{ PN(features12.descriptorIndexing),			PN(vulkan12Properties.maxDescriptorSetUpdateAfterBindUniformBuffersDynamic),					LIM_MIN_UINT32(8) },
		{ PN(features12.descriptorIndexing),			PN(vulkan12Properties.maxDescriptorSetUpdateAfterBindStorageBuffers),							LIM_MIN_UINT32(500000) },
		{ PN(features12.descriptorIndexing),			PN(vulkan12Properties.maxDescriptorSetUpdateAfterBindStorageBuffersDynamic),					LIM_MIN_UINT32(4) },
		{ PN(features12.descriptorIndexing),			PN(vulkan12Properties.maxDescriptorSetUpdateAfterBindSampledImages),							LIM_MIN_UINT32(500000) },
		{ PN(features12.descriptorIndexing),			PN(vulkan12Properties.maxDescriptorSetUpdateAfterBindStorageImages),							LIM_MIN_UINT32(500000) },
		{ PN(features12.descriptorIndexing),			PN(vulkan12Properties.maxDescriptorSetUpdateAfterBindInputAttachments),							LIM_MIN_UINT32(4) },
		{ PN(features12.descriptorIndexing),			PN(vulkan12Properties.maxPerStageDescriptorUpdateAfterBindSamplers),							LIM_MIN_UINT32(limits.maxPerStageDescriptorSamplers) },
		{ PN(features12.descriptorIndexing),			PN(vulkan12Properties.maxPerStageDescriptorUpdateAfterBindUniformBuffers),						LIM_MIN_UINT32(limits.maxPerStageDescriptorUniformBuffers) },
		{ PN(features12.descriptorIndexing),			PN(vulkan12Properties.maxPerStageDescriptorUpdateAfterBindStorageBuffers),						LIM_MIN_UINT32(limits.maxPerStageDescriptorStorageBuffers) },
		{ PN(features12.descriptorIndexing),			PN(vulkan12Properties.maxPerStageDescriptorUpdateAfterBindSampledImages),						LIM_MIN_UINT32(limits.maxPerStageDescriptorSampledImages) },
		{ PN(features12.descriptorIndexing),			PN(vulkan12Properties.maxPerStageDescriptorUpdateAfterBindStorageImages),						LIM_MIN_UINT32(limits.maxPerStageDescriptorStorageImages) },
		{ PN(features12.descriptorIndexing),			PN(vulkan12Properties.maxPerStageDescriptorUpdateAfterBindInputAttachments),					LIM_MIN_UINT32(limits.maxPerStageDescriptorInputAttachments) },
		{ PN(features12.descriptorIndexing),			PN(vulkan12Properties.maxPerStageUpdateAfterBindResources),										LIM_MIN_UINT32(limits.maxPerStageResources) },
		{ PN(features12.descriptorIndexing),			PN(vulkan12Properties.maxDescriptorSetUpdateAfterBindSamplers),									LIM_MIN_UINT32(limits.maxDescriptorSetSamplers) },
		{ PN(features12.descriptorIndexing),			PN(vulkan12Properties.maxDescriptorSetUpdateAfterBindUniformBuffers),							LIM_MIN_UINT32(limits.maxDescriptorSetUniformBuffers) },
		{ PN(features12.descriptorIndexing),			PN(vulkan12Properties.maxDescriptorSetUpdateAfterBindUniformBuffersDynamic),					LIM_MIN_UINT32(limits.maxDescriptorSetUniformBuffersDynamic) },
		{ PN(features12.descriptorIndexing),			PN(vulkan12Properties.maxDescriptorSetUpdateAfterBindStorageBuffers),							LIM_MIN_UINT32(limits.maxDescriptorSetStorageBuffers) },
		{ PN(features12.descriptorIndexing),			PN(vulkan12Properties.maxDescriptorSetUpdateAfterBindStorageBuffersDynamic),					LIM_MIN_UINT32(limits.maxDescriptorSetStorageBuffersDynamic) },
		{ PN(features12.descriptorIndexing),			PN(vulkan12Properties.maxDescriptorSetUpdateAfterBindSampledImages),							LIM_MIN_UINT32(limits.maxDescriptorSetSampledImages) },
		{ PN(features12.descriptorIndexing),			PN(vulkan12Properties.maxDescriptorSetUpdateAfterBindStorageImages),							LIM_MIN_UINT32(limits.maxDescriptorSetStorageImages) },
		{ PN(features12.descriptorIndexing),			PN(vulkan12Properties.maxDescriptorSetUpdateAfterBindInputAttachments),							LIM_MIN_UINT32(limits.maxDescriptorSetInputAttachments) },

		// timelineSemaphore
		{ PN(checkVulkan12Limit),						PN(vulkan12Properties.maxTimelineSemaphoreValueDifference),										LIM_MIN_DEVSIZE((1ull<<31) - 1) },

		// Vulkan SC
#ifdef CTS_USES_VULKANSC
		{ PN(checkVulkanSC10Limit),						PN(vulkanSC10Properties.maxRenderPassSubpasses),												LIM_MIN_UINT32(1) },
		{ PN(checkVulkanSC10Limit),						PN(vulkanSC10Properties.maxRenderPassDependencies),												LIM_MIN_UINT32(18) },
		{ PN(checkVulkanSC10Limit),						PN(vulkanSC10Properties.maxSubpassInputAttachments),											LIM_MIN_UINT32(0) },
		{ PN(checkVulkanSC10Limit),						PN(vulkanSC10Properties.maxSubpassPreserveAttachments),											LIM_MIN_UINT32(0) },
		{ PN(checkVulkanSC10Limit),						PN(vulkanSC10Properties.maxFramebufferAttachments),												LIM_MIN_UINT32(9) },
		{ PN(checkVulkanSC10Limit),						PN(vulkanSC10Properties.maxDescriptorSetLayoutBindings),										LIM_MIN_UINT32(64) },
		{ PN(checkVulkanSC10Limit),						PN(vulkanSC10Properties.maxQueryFaultCount),													LIM_MIN_UINT32(16) },
		{ PN(checkVulkanSC10Limit),						PN(vulkanSC10Properties.maxCallbackFaultCount),													LIM_MIN_UINT32(1) },
#endif // CTS_USES_VULKANSC
	};

	log << TestLog::Message << limits << TestLog::EndMessage;

	for (deUint32 ndx = 0; ndx < DE_LENGTH_OF_ARRAY(featureLimitTable); ndx++)
		limitsOk = validateLimit(featureLimitTable[ndx], log) && limitsOk;

	if (limits.maxFramebufferWidth > limits.maxViewportDimensions[0] ||
		limits.maxFramebufferHeight > limits.maxViewportDimensions[1])
	{
		log << TestLog::Message << "limit validation failed, maxFramebufferDimension of "
			<< "[" << limits.maxFramebufferWidth << ", " << limits.maxFramebufferHeight << "] "
			<< "is larger than maxViewportDimension of "
			<< "[" << limits.maxViewportDimensions[0] << ", " << limits.maxViewportDimensions[1] << "]" << TestLog::EndMessage;
		limitsOk = false;
	}

	if (limits.viewportBoundsRange[0] > float(-2 * limits.maxViewportDimensions[0]))
	{
		log << TestLog::Message << "limit validation failed, viewPortBoundsRange[0] of " << limits.viewportBoundsRange[0]
			<< "is larger than -2*maxViewportDimension[0] of " << -2*limits.maxViewportDimensions[0] << TestLog::EndMessage;
		limitsOk = false;
	}

	if (limits.viewportBoundsRange[1] < float(2 * limits.maxViewportDimensions[1] - 1))
	{
		log << TestLog::Message << "limit validation failed, viewportBoundsRange[1] of " << limits.viewportBoundsRange[1]
			<< "is less than 2*maxViewportDimension[1] of " << 2*limits.maxViewportDimensions[1] << TestLog::EndMessage;
		limitsOk = false;
	}

	if (limitsOk)
		return tcu::TestStatus::pass("pass");
	else
		return tcu::TestStatus::fail("fail");
}

#ifndef CTS_USES_VULKANSC

void checkSupportKhrPushDescriptor (Context& context)
{
	context.requireDeviceFunctionality("VK_KHR_push_descriptor");
}

tcu::TestStatus validateLimitsKhrPushDescriptor (Context& context)
{
	const VkBool32										checkAlways					= VK_TRUE;
	const VkPhysicalDevicePushDescriptorPropertiesKHR&	pushDescriptorPropertiesKHR	= context.getPushDescriptorProperties();
	TestLog&											log							= context.getTestContext().getLog();
	bool												limitsOk					= true;

	FeatureLimitTableItem featureLimitTable[] =
	{
		{ PN(checkAlways),	PN(pushDescriptorPropertiesKHR.maxPushDescriptors),	LIM_MIN_UINT32(32) },
	};

	log << TestLog::Message << pushDescriptorPropertiesKHR << TestLog::EndMessage;

	for (deUint32 ndx = 0; ndx < DE_LENGTH_OF_ARRAY(featureLimitTable); ndx++)
		limitsOk = validateLimit(featureLimitTable[ndx], log) && limitsOk;

	if (limitsOk)
		return tcu::TestStatus::pass("pass");
	else
		return tcu::TestStatus::fail("fail");
}

#endif // CTS_USES_VULKANSC

void checkSupportKhrMultiview (Context& context)
{
	context.requireDeviceFunctionality("VK_KHR_multiview");
}

tcu::TestStatus validateLimitsKhrMultiview (Context& context)
{
	const VkBool32								checkAlways			= VK_TRUE;
	const VkPhysicalDeviceMultiviewProperties&	multiviewProperties	= context.getMultiviewProperties();
	TestLog&									log					= context.getTestContext().getLog();
	bool										limitsOk			= true;

	FeatureLimitTableItem featureLimitTable[] =
	{
		// VK_KHR_multiview
#ifndef CTS_USES_VULKANSC
		{ PN(checkAlways),	PN(multiviewProperties.maxMultiviewViewCount),		LIM_MIN_UINT32(6) },
#else
		{ PN(checkAlways),	PN(multiviewProperties.maxMultiviewViewCount),		LIM_MIN_UINT32(1) },
#endif // CTS_USES_VULKANSC
		{ PN(checkAlways),	PN(multiviewProperties.maxMultiviewInstanceIndex),	LIM_MIN_UINT32((1<<27) - 1) },
	};

	log << TestLog::Message << multiviewProperties << TestLog::EndMessage;

	for (deUint32 ndx = 0; ndx < DE_LENGTH_OF_ARRAY(featureLimitTable); ndx++)
		limitsOk = validateLimit(featureLimitTable[ndx], log) && limitsOk;

	if (limitsOk)
		return tcu::TestStatus::pass("pass");
	else
		return tcu::TestStatus::fail("fail");
}

void checkSupportExtDiscardRectangles (Context& context)
{
	context.requireDeviceFunctionality("VK_EXT_discard_rectangles");
}

tcu::TestStatus validateLimitsExtDiscardRectangles (Context& context)
{
	const VkBool32											checkAlways						= VK_TRUE;
	const VkPhysicalDeviceDiscardRectanglePropertiesEXT&	discardRectanglePropertiesEXT	= context.getDiscardRectanglePropertiesEXT();
	TestLog&												log								= context.getTestContext().getLog();
	bool													limitsOk						= true;

	FeatureLimitTableItem featureLimitTable[] =
	{
		{ PN(checkAlways),	PN(discardRectanglePropertiesEXT.maxDiscardRectangles),	LIM_MIN_UINT32(4) },
	};

	log << TestLog::Message << discardRectanglePropertiesEXT << TestLog::EndMessage;

	for (deUint32 ndx = 0; ndx < DE_LENGTH_OF_ARRAY(featureLimitTable); ndx++)
		limitsOk = validateLimit(featureLimitTable[ndx], log) && limitsOk;

	if (limitsOk)
		return tcu::TestStatus::pass("pass");
	else
		return tcu::TestStatus::fail("fail");
}

void checkSupportExtSampleLocations (Context& context)
{
	context.requireDeviceFunctionality("VK_EXT_sample_locations");
}

tcu::TestStatus validateLimitsExtSampleLocations (Context& context)
{
	const VkBool32										checkAlways						= VK_TRUE;
	const VkPhysicalDeviceSampleLocationsPropertiesEXT&	sampleLocationsPropertiesEXT	= context.getSampleLocationsPropertiesEXT();
	TestLog&											log								= context.getTestContext().getLog();
	bool												limitsOk						= true;

	FeatureLimitTableItem featureLimitTable[] =
	{
		{ PN(checkAlways),	PN(sampleLocationsPropertiesEXT.sampleLocationSampleCounts),		LIM_MIN_BITI32(VK_SAMPLE_COUNT_4_BIT) },
		{ PN(checkAlways),	PN(sampleLocationsPropertiesEXT.maxSampleLocationGridSize.width),	LIM_MIN_FLOAT(0.0f) },
		{ PN(checkAlways),	PN(sampleLocationsPropertiesEXT.maxSampleLocationGridSize.height),	LIM_MIN_FLOAT(0.0f) },
		{ PN(checkAlways),	PN(sampleLocationsPropertiesEXT.sampleLocationCoordinateRange[0]),	LIM_MAX_FLOAT(0.0f) },
		{ PN(checkAlways),	PN(sampleLocationsPropertiesEXT.sampleLocationCoordinateRange[1]),	LIM_MIN_FLOAT(0.9375f) },
		{ PN(checkAlways),	PN(sampleLocationsPropertiesEXT.sampleLocationSubPixelBits),		LIM_MIN_UINT32(4) },
	};

	log << TestLog::Message << sampleLocationsPropertiesEXT << TestLog::EndMessage;

	for (deUint32 ndx = 0; ndx < DE_LENGTH_OF_ARRAY(featureLimitTable); ndx++)
		limitsOk = validateLimit(featureLimitTable[ndx], log) && limitsOk;

	if (limitsOk)
		return tcu::TestStatus::pass("pass");
	else
		return tcu::TestStatus::fail("fail");
}

void checkSupportExtExternalMemoryHost (Context& context)
{
	context.requireDeviceFunctionality("VK_EXT_external_memory_host");
}

tcu::TestStatus validateLimitsExtExternalMemoryHost (Context& context)
{
	const VkBool32											checkAlways						= VK_TRUE;
	const VkPhysicalDeviceExternalMemoryHostPropertiesEXT&	externalMemoryHostPropertiesEXT	= context.getExternalMemoryHostPropertiesEXT();
	TestLog&												log								= context.getTestContext().getLog();
	bool													limitsOk						= true;

	FeatureLimitTableItem featureLimitTable[] =
	{
		{ PN(checkAlways),	PN(externalMemoryHostPropertiesEXT.minImportedHostPointerAlignment),	LIM_MAX_DEVSIZE(65536) },
	};

	log << TestLog::Message << externalMemoryHostPropertiesEXT << TestLog::EndMessage;

	for (deUint32 ndx = 0; ndx < DE_LENGTH_OF_ARRAY(featureLimitTable); ndx++)
		limitsOk = validateLimit(featureLimitTable[ndx], log) && limitsOk;

	if (limitsOk)
		return tcu::TestStatus::pass("pass");
	else
		return tcu::TestStatus::fail("fail");
}

void checkSupportExtBlendOperationAdvanced (Context& context)
{
	context.requireDeviceFunctionality("VK_EXT_blend_operation_advanced");
}

tcu::TestStatus validateLimitsExtBlendOperationAdvanced (Context& context)
{
	const VkBool32												checkAlways							= VK_TRUE;
	const VkPhysicalDeviceBlendOperationAdvancedPropertiesEXT&	blendOperationAdvancedPropertiesEXT	= context.getBlendOperationAdvancedPropertiesEXT();
	TestLog&													log									= context.getTestContext().getLog();
	bool														limitsOk							= true;

	FeatureLimitTableItem featureLimitTable[] =
	{
		{ PN(checkAlways),	PN(blendOperationAdvancedPropertiesEXT.advancedBlendMaxColorAttachments),	LIM_MIN_UINT32(1) },
	};

	log << TestLog::Message << blendOperationAdvancedPropertiesEXT << TestLog::EndMessage;

	for (deUint32 ndx = 0; ndx < DE_LENGTH_OF_ARRAY(featureLimitTable); ndx++)
		limitsOk = validateLimit(featureLimitTable[ndx], log) && limitsOk;

	if (limitsOk)
		return tcu::TestStatus::pass("pass");
	else
		return tcu::TestStatus::fail("fail");
}

void checkSupportKhrMaintenance3 (Context& context)
{
	context.requireDeviceFunctionality("VK_KHR_maintenance3");
}

tcu::TestStatus validateLimitsKhrMaintenance3 (Context& context)
{
	const VkBool32									checkAlways				= VK_TRUE;
	const VkPhysicalDeviceMaintenance3Properties&	maintenance3Properties	= context.getMaintenance3Properties();
	TestLog&										log						= context.getTestContext().getLog();
	bool											limitsOk				= true;

	FeatureLimitTableItem featureLimitTable[] =
	{
		{ PN(checkAlways),	PN(maintenance3Properties.maxPerSetDescriptors),	LIM_MIN_UINT32(1024) },
		{ PN(checkAlways),	PN(maintenance3Properties.maxMemoryAllocationSize),	LIM_MIN_DEVSIZE(1<<30) },
	};

	log << TestLog::Message << maintenance3Properties << TestLog::EndMessage;

	for (deUint32 ndx = 0; ndx < DE_LENGTH_OF_ARRAY(featureLimitTable); ndx++)
		limitsOk = validateLimit(featureLimitTable[ndx], log) && limitsOk;

	if (limitsOk)
		return tcu::TestStatus::pass("pass");
	else
		return tcu::TestStatus::fail("fail");
}

void checkSupportExtConservativeRasterization (Context& context)
{
	context.requireDeviceFunctionality("VK_EXT_conservative_rasterization");
}

tcu::TestStatus validateLimitsExtConservativeRasterization (Context& context)
{
	const VkBool32													checkAlways								= VK_TRUE;
	const VkPhysicalDeviceConservativeRasterizationPropertiesEXT&	conservativeRasterizationPropertiesEXT	= context.getConservativeRasterizationPropertiesEXT();
	TestLog&														log										= context.getTestContext().getLog();
	bool															limitsOk								= true;

	FeatureLimitTableItem featureLimitTable[] =
	{
		{ PN(checkAlways),	PN(conservativeRasterizationPropertiesEXT.primitiveOverestimationSize),					LIM_MIN_FLOAT(0.0f) },
		{ PN(checkAlways),	PN(conservativeRasterizationPropertiesEXT.maxExtraPrimitiveOverestimationSize),			LIM_MIN_FLOAT(0.0f) },
		{ PN(checkAlways),	PN(conservativeRasterizationPropertiesEXT.extraPrimitiveOverestimationSizeGranularity),	LIM_MIN_FLOAT(0.0f) },
	};

	log << TestLog::Message << conservativeRasterizationPropertiesEXT << TestLog::EndMessage;

	for (deUint32 ndx = 0; ndx < DE_LENGTH_OF_ARRAY(featureLimitTable); ndx++)
		limitsOk = validateLimit(featureLimitTable[ndx], log) && limitsOk;

	if (limitsOk)
		return tcu::TestStatus::pass("pass");
	else
		return tcu::TestStatus::fail("fail");
}

void checkSupportExtDescriptorIndexing (Context& context)
{
	const std::string&							requiredDeviceExtension		= "VK_EXT_descriptor_indexing";
	const VkPhysicalDevice						physicalDevice				= context.getPhysicalDevice();
	const InstanceInterface&					vki							= context.getInstanceInterface();
	const std::vector<VkExtensionProperties>	deviceExtensionProperties	= enumerateDeviceExtensionProperties(vki, physicalDevice, DE_NULL);

	if (!isExtensionSupported(deviceExtensionProperties, RequiredExtension(requiredDeviceExtension)))
		TCU_THROW(NotSupportedError, requiredDeviceExtension + " is not supported");

	// Extension string is present, then extension is really supported and should have been added into chain in DefaultDevice properties and features
}

tcu::TestStatus validateLimitsExtDescriptorIndexing (Context& context)
{
	const VkBool32											checkAlways						= VK_TRUE;
	const VkPhysicalDeviceProperties2&						properties2						= context.getDeviceProperties2();
	const VkPhysicalDeviceLimits&							limits							= properties2.properties.limits;
	const VkPhysicalDeviceDescriptorIndexingProperties&		descriptorIndexingProperties	= context.getDescriptorIndexingProperties();
	const VkPhysicalDeviceFeatures&							features						= context.getDeviceFeatures();
	const deUint32											tessellationShaderCount			= (features.tessellationShader) ? 2 : 0;
	const deUint32											geometryShaderCount				= (features.geometryShader) ? 1 : 0;
	const deUint32											shaderStages					= 3 + tessellationShaderCount + geometryShaderCount;
	TestLog&												log								= context.getTestContext().getLog();
	bool													limitsOk						= true;

	FeatureLimitTableItem featureLimitTable[] =
	{
		{ PN(checkAlways),	PN(descriptorIndexingProperties.maxUpdateAfterBindDescriptorsInAllPools),				LIM_MIN_UINT32(500000) },
		{ PN(checkAlways),	PN(descriptorIndexingProperties.maxPerStageDescriptorUpdateAfterBindSamplers),			LIM_MIN_UINT32(500000) },
		{ PN(checkAlways),	PN(descriptorIndexingProperties.maxPerStageDescriptorUpdateAfterBindUniformBuffers),	LIM_MIN_UINT32(12) },
		{ PN(checkAlways),	PN(descriptorIndexingProperties.maxPerStageDescriptorUpdateAfterBindStorageBuffers),	LIM_MIN_UINT32(500000) },
		{ PN(checkAlways),	PN(descriptorIndexingProperties.maxPerStageDescriptorUpdateAfterBindSampledImages),		LIM_MIN_UINT32(500000) },
		{ PN(checkAlways),	PN(descriptorIndexingProperties.maxPerStageDescriptorUpdateAfterBindStorageImages),		LIM_MIN_UINT32(500000) },
		{ PN(checkAlways),	PN(descriptorIndexingProperties.maxPerStageDescriptorUpdateAfterBindInputAttachments),	LIM_MIN_UINT32(4) },
		{ PN(checkAlways),	PN(descriptorIndexingProperties.maxPerStageUpdateAfterBindResources),					LIM_MIN_UINT32(500000) },
		{ PN(checkAlways),	PN(descriptorIndexingProperties.maxDescriptorSetUpdateAfterBindSamplers),				LIM_MIN_UINT32(500000) },
		{ PN(checkAlways),	PN(descriptorIndexingProperties.maxDescriptorSetUpdateAfterBindUniformBuffers),			LIM_MIN_UINT32(shaderStages * 12) },
		{ PN(checkAlways),	PN(descriptorIndexingProperties.maxDescriptorSetUpdateAfterBindUniformBuffersDynamic),	LIM_MIN_UINT32(8) },
		{ PN(checkAlways),	PN(descriptorIndexingProperties.maxDescriptorSetUpdateAfterBindStorageBuffers),			LIM_MIN_UINT32(500000) },
		{ PN(checkAlways),	PN(descriptorIndexingProperties.maxDescriptorSetUpdateAfterBindStorageBuffersDynamic),	LIM_MIN_UINT32(4) },
		{ PN(checkAlways),	PN(descriptorIndexingProperties.maxDescriptorSetUpdateAfterBindSampledImages),			LIM_MIN_UINT32(500000) },
		{ PN(checkAlways),	PN(descriptorIndexingProperties.maxDescriptorSetUpdateAfterBindStorageImages),			LIM_MIN_UINT32(500000) },
		{ PN(checkAlways),	PN(descriptorIndexingProperties.maxDescriptorSetUpdateAfterBindInputAttachments),		LIM_MIN_UINT32(4) },
		{ PN(checkAlways),	PN(descriptorIndexingProperties.maxPerStageDescriptorUpdateAfterBindSamplers),			LIM_MIN_UINT32(limits.maxPerStageDescriptorSamplers) },
		{ PN(checkAlways),	PN(descriptorIndexingProperties.maxPerStageDescriptorUpdateAfterBindUniformBuffers),	LIM_MIN_UINT32(limits.maxPerStageDescriptorUniformBuffers) },
		{ PN(checkAlways),	PN(descriptorIndexingProperties.maxPerStageDescriptorUpdateAfterBindStorageBuffers),	LIM_MIN_UINT32(limits.maxPerStageDescriptorStorageBuffers) },
		{ PN(checkAlways),	PN(descriptorIndexingProperties.maxPerStageDescriptorUpdateAfterBindSampledImages),		LIM_MIN_UINT32(limits.maxPerStageDescriptorSampledImages) },
		{ PN(checkAlways),	PN(descriptorIndexingProperties.maxPerStageDescriptorUpdateAfterBindStorageImages),		LIM_MIN_UINT32(limits.maxPerStageDescriptorStorageImages) },
		{ PN(checkAlways),	PN(descriptorIndexingProperties.maxPerStageDescriptorUpdateAfterBindInputAttachments),	LIM_MIN_UINT32(limits.maxPerStageDescriptorInputAttachments) },
		{ PN(checkAlways),	PN(descriptorIndexingProperties.maxPerStageUpdateAfterBindResources),					LIM_MIN_UINT32(limits.maxPerStageResources) },
		{ PN(checkAlways),	PN(descriptorIndexingProperties.maxDescriptorSetUpdateAfterBindSamplers),				LIM_MIN_UINT32(limits.maxDescriptorSetSamplers) },
		{ PN(checkAlways),	PN(descriptorIndexingProperties.maxDescriptorSetUpdateAfterBindUniformBuffers),			LIM_MIN_UINT32(limits.maxDescriptorSetUniformBuffers) },
		{ PN(checkAlways),	PN(descriptorIndexingProperties.maxDescriptorSetUpdateAfterBindUniformBuffersDynamic),	LIM_MIN_UINT32(limits.maxDescriptorSetUniformBuffersDynamic) },
		{ PN(checkAlways),	PN(descriptorIndexingProperties.maxDescriptorSetUpdateAfterBindStorageBuffers),			LIM_MIN_UINT32(limits.maxDescriptorSetStorageBuffers) },
		{ PN(checkAlways),	PN(descriptorIndexingProperties.maxDescriptorSetUpdateAfterBindStorageBuffersDynamic),	LIM_MIN_UINT32(limits.maxDescriptorSetStorageBuffersDynamic) },
		{ PN(checkAlways),	PN(descriptorIndexingProperties.maxDescriptorSetUpdateAfterBindSampledImages),			LIM_MIN_UINT32(limits.maxDescriptorSetSampledImages) },
		{ PN(checkAlways),	PN(descriptorIndexingProperties.maxDescriptorSetUpdateAfterBindStorageImages),			LIM_MIN_UINT32(limits.maxDescriptorSetStorageImages) },
		{ PN(checkAlways),	PN(descriptorIndexingProperties.maxDescriptorSetUpdateAfterBindInputAttachments),		LIM_MIN_UINT32(limits.maxDescriptorSetInputAttachments) },
	};

	log << TestLog::Message << descriptorIndexingProperties << TestLog::EndMessage;

	for (deUint32 ndx = 0; ndx < DE_LENGTH_OF_ARRAY(featureLimitTable); ndx++)
		limitsOk = validateLimit(featureLimitTable[ndx], log) && limitsOk;

	if (limitsOk)
		return tcu::TestStatus::pass("pass");
	else
		return tcu::TestStatus::fail("fail");
}

#ifndef CTS_USES_VULKANSC

void checkSupportExtInlineUniformBlock (Context& context)
{
	context.requireDeviceFunctionality("VK_EXT_inline_uniform_block");
}

tcu::TestStatus validateLimitsExtInlineUniformBlock (Context& context)
{
	const VkBool32											checkAlways						= VK_TRUE;
	const VkPhysicalDeviceInlineUniformBlockPropertiesEXT&	inlineUniformBlockPropertiesEXT	= context.getInlineUniformBlockPropertiesEXT();
	TestLog&												log								= context.getTestContext().getLog();
	bool													limitsOk						= true;

	FeatureLimitTableItem featureLimitTable[] =
	{
		{ PN(checkAlways),	PN(inlineUniformBlockPropertiesEXT.maxInlineUniformBlockSize),									LIM_MIN_UINT32(256) },
		{ PN(checkAlways),	PN(inlineUniformBlockPropertiesEXT.maxPerStageDescriptorInlineUniformBlocks),					LIM_MIN_UINT32(4) },
		{ PN(checkAlways),	PN(inlineUniformBlockPropertiesEXT.maxPerStageDescriptorUpdateAfterBindInlineUniformBlocks),	LIM_MIN_UINT32(4) },
		{ PN(checkAlways),	PN(inlineUniformBlockPropertiesEXT.maxDescriptorSetInlineUniformBlocks),						LIM_MIN_UINT32(4) },
		{ PN(checkAlways),	PN(inlineUniformBlockPropertiesEXT.maxDescriptorSetUpdateAfterBindInlineUniformBlocks),			LIM_MIN_UINT32(4) },
	};

	log << TestLog::Message << inlineUniformBlockPropertiesEXT << TestLog::EndMessage;

	for (deUint32 ndx = 0; ndx < DE_LENGTH_OF_ARRAY(featureLimitTable); ndx++)
		limitsOk = validateLimit(featureLimitTable[ndx], log) && limitsOk;

	if (limitsOk)
		return tcu::TestStatus::pass("pass");
	else
		return tcu::TestStatus::fail("fail");
}

#endif // CTS_USES_VULKANSC


void checkSupportExtVertexAttributeDivisor (Context& context)
{
	context.requireDeviceFunctionality("VK_EXT_vertex_attribute_divisor");
}

tcu::TestStatus validateLimitsExtVertexAttributeDivisor (Context& context)
{
	const VkBool32												checkAlways							= VK_TRUE;
	const VkPhysicalDeviceVertexAttributeDivisorPropertiesEXT&	vertexAttributeDivisorPropertiesEXT	= context.getVertexAttributeDivisorPropertiesEXT();
	TestLog&													log									= context.getTestContext().getLog();
	bool														limitsOk							= true;

	FeatureLimitTableItem featureLimitTable[] =
	{
		{ PN(checkAlways),	PN(vertexAttributeDivisorPropertiesEXT.maxVertexAttribDivisor),	LIM_MIN_UINT32((1<<16) - 1) },
	};

	log << TestLog::Message << vertexAttributeDivisorPropertiesEXT << TestLog::EndMessage;

	for (deUint32 ndx = 0; ndx < DE_LENGTH_OF_ARRAY(featureLimitTable); ndx++)
		limitsOk = validateLimit(featureLimitTable[ndx], log) && limitsOk;

	if (limitsOk)
		return tcu::TestStatus::pass("pass");
	else
		return tcu::TestStatus::fail("fail");
}

#ifndef CTS_USES_VULKANSC

void checkSupportNvMeshShader (Context& context)
{
	const std::string&							requiredDeviceExtension		= "VK_NV_mesh_shader";
	const VkPhysicalDevice						physicalDevice				= context.getPhysicalDevice();
	const InstanceInterface&					vki							= context.getInstanceInterface();
	const std::vector<VkExtensionProperties>	deviceExtensionProperties	= enumerateDeviceExtensionProperties(vki, physicalDevice, DE_NULL);

	if (!isExtensionSupported(deviceExtensionProperties, RequiredExtension(requiredDeviceExtension)))
		TCU_THROW(NotSupportedError, requiredDeviceExtension + " is not supported");
}

tcu::TestStatus validateLimitsNvMeshShader (Context& context)
{
	const VkBool32							checkAlways				= VK_TRUE;
	const VkPhysicalDevice					physicalDevice			= context.getPhysicalDevice();
	const InstanceInterface&				vki						= context.getInstanceInterface();
	TestLog&								log						= context.getTestContext().getLog();
	bool									limitsOk				= true;
	VkPhysicalDeviceMeshShaderPropertiesNV	meshShaderPropertiesNV	= initVulkanStructure();
	VkPhysicalDeviceProperties2				properties2				= initVulkanStructure(&meshShaderPropertiesNV);

	vki.getPhysicalDeviceProperties2(physicalDevice, &properties2);

	FeatureLimitTableItem featureLimitTable[] =
	{
		{ PN(checkAlways),	PN(meshShaderPropertiesNV.maxDrawMeshTasksCount),		LIM_MIN_UINT32(deUint32((1ull<<16) - 1)) },
		{ PN(checkAlways),	PN(meshShaderPropertiesNV.maxTaskWorkGroupInvocations),	LIM_MIN_UINT32(32) },
		{ PN(checkAlways),	PN(meshShaderPropertiesNV.maxTaskWorkGroupSize[0]),		LIM_MIN_UINT32(32) },
		{ PN(checkAlways),	PN(meshShaderPropertiesNV.maxTaskWorkGroupSize[1]),		LIM_MIN_UINT32(1) },
		{ PN(checkAlways),	PN(meshShaderPropertiesNV.maxTaskWorkGroupSize[2]),		LIM_MIN_UINT32(1) },
		{ PN(checkAlways),	PN(meshShaderPropertiesNV.maxTaskTotalMemorySize),		LIM_MIN_UINT32(16384) },
		{ PN(checkAlways),	PN(meshShaderPropertiesNV.maxTaskOutputCount),			LIM_MIN_UINT32((1<<16) - 1) },
		{ PN(checkAlways),	PN(meshShaderPropertiesNV.maxMeshWorkGroupInvocations),	LIM_MIN_UINT32(32) },
		{ PN(checkAlways),	PN(meshShaderPropertiesNV.maxMeshWorkGroupSize[0]),		LIM_MIN_UINT32(32) },
		{ PN(checkAlways),	PN(meshShaderPropertiesNV.maxMeshWorkGroupSize[1]),		LIM_MIN_UINT32(1) },
		{ PN(checkAlways),	PN(meshShaderPropertiesNV.maxMeshWorkGroupSize[2]),		LIM_MIN_UINT32(1) },
		{ PN(checkAlways),	PN(meshShaderPropertiesNV.maxMeshTotalMemorySize),		LIM_MIN_UINT32(16384) },
		{ PN(checkAlways),	PN(meshShaderPropertiesNV.maxMeshOutputVertices),		LIM_MIN_UINT32(256) },
		{ PN(checkAlways),	PN(meshShaderPropertiesNV.maxMeshOutputPrimitives),		LIM_MIN_UINT32(256) },
		{ PN(checkAlways),	PN(meshShaderPropertiesNV.maxMeshMultiviewViewCount),	LIM_MIN_UINT32(1) },
	};

	log << TestLog::Message << meshShaderPropertiesNV << TestLog::EndMessage;

	for (deUint32 ndx = 0; ndx < DE_LENGTH_OF_ARRAY(featureLimitTable); ndx++)
		limitsOk = validateLimit(featureLimitTable[ndx], log) && limitsOk;

	if (limitsOk)
		return tcu::TestStatus::pass("pass");
	else
		return tcu::TestStatus::fail("fail");
}

void checkSupportExtTransformFeedback (Context& context)
{
	context.requireDeviceFunctionality("VK_EXT_transform_feedback");
}

tcu::TestStatus validateLimitsExtTransformFeedback (Context& context)
{
	const VkBool32											checkAlways						= VK_TRUE;
	const VkPhysicalDeviceTransformFeedbackPropertiesEXT&	transformFeedbackPropertiesEXT	= context.getTransformFeedbackPropertiesEXT();
	TestLog&												log								= context.getTestContext().getLog();
	bool													limitsOk						= true;

	FeatureLimitTableItem featureLimitTable[] =
	{
		{ PN(checkAlways),	PN(transformFeedbackPropertiesEXT.maxTransformFeedbackStreams),				LIM_MIN_UINT32(1) },
		{ PN(checkAlways),	PN(transformFeedbackPropertiesEXT.maxTransformFeedbackBuffers),				LIM_MIN_UINT32(1) },
		{ PN(checkAlways),	PN(transformFeedbackPropertiesEXT.maxTransformFeedbackBufferSize),			LIM_MIN_DEVSIZE(1ull<<27) },
		{ PN(checkAlways),	PN(transformFeedbackPropertiesEXT.maxTransformFeedbackStreamDataSize),		LIM_MIN_UINT32(512) },
		{ PN(checkAlways),	PN(transformFeedbackPropertiesEXT.maxTransformFeedbackBufferDataSize),		LIM_MIN_UINT32(512) },
		{ PN(checkAlways),	PN(transformFeedbackPropertiesEXT.maxTransformFeedbackBufferDataStride),	LIM_MIN_UINT32(512) },
	};

	log << TestLog::Message << transformFeedbackPropertiesEXT << TestLog::EndMessage;

	for (deUint32 ndx = 0; ndx < DE_LENGTH_OF_ARRAY(featureLimitTable); ndx++)
		limitsOk = validateLimit(featureLimitTable[ndx], log) && limitsOk;

	if (limitsOk)
		return tcu::TestStatus::pass("pass");
	else
		return tcu::TestStatus::fail("fail");
}

void checkSupportExtFragmentDensityMap (Context& context)
{
	context.requireDeviceFunctionality("VK_EXT_fragment_density_map");
}

tcu::TestStatus validateLimitsExtFragmentDensityMap (Context& context)
{
	const VkBool32											checkAlways						= VK_TRUE;
	const VkPhysicalDeviceFragmentDensityMapPropertiesEXT&	fragmentDensityMapPropertiesEXT	= context.getFragmentDensityMapPropertiesEXT();
	TestLog&												log								= context.getTestContext().getLog();
	bool													limitsOk						= true;

	FeatureLimitTableItem featureLimitTable[] =
	{
		{ PN(checkAlways),	PN(fragmentDensityMapPropertiesEXT.minFragmentDensityTexelSize.width),							LIM_MIN_UINT32(1) },
		{ PN(checkAlways),	PN(fragmentDensityMapPropertiesEXT.minFragmentDensityTexelSize.height),							LIM_MIN_UINT32(1) },
		{ PN(checkAlways),	PN(fragmentDensityMapPropertiesEXT.maxFragmentDensityTexelSize.width),							LIM_MIN_UINT32(1) },
		{ PN(checkAlways),	PN(fragmentDensityMapPropertiesEXT.maxFragmentDensityTexelSize.height),							LIM_MIN_UINT32(1) },
	};

	log << TestLog::Message << fragmentDensityMapPropertiesEXT << TestLog::EndMessage;

	for (deUint32 ndx = 0; ndx < DE_LENGTH_OF_ARRAY(featureLimitTable); ndx++)
		limitsOk = validateLimit(featureLimitTable[ndx], log) && limitsOk;

	if (limitsOk)
		return tcu::TestStatus::pass("pass");
	else
		return tcu::TestStatus::fail("fail");
}

void checkSupportNvRayTracing (Context& context)
{
	const std::string&							requiredDeviceExtension		= "VK_NV_ray_tracing";
	const VkPhysicalDevice						physicalDevice				= context.getPhysicalDevice();
	const InstanceInterface&					vki							= context.getInstanceInterface();
	const std::vector<VkExtensionProperties>	deviceExtensionProperties	= enumerateDeviceExtensionProperties(vki, physicalDevice, DE_NULL);

	if (!isExtensionSupported(deviceExtensionProperties, RequiredExtension(requiredDeviceExtension)))
		TCU_THROW(NotSupportedError, requiredDeviceExtension + " is not supported");
}

tcu::TestStatus validateLimitsNvRayTracing (Context& context)
{
	const VkBool32							checkAlways				= VK_TRUE;
	const VkPhysicalDevice					physicalDevice			= context.getPhysicalDevice();
	const InstanceInterface&				vki						= context.getInstanceInterface();
	TestLog&								log						= context.getTestContext().getLog();
	bool									limitsOk				= true;
	VkPhysicalDeviceRayTracingPropertiesNV	rayTracingPropertiesNV	= initVulkanStructure();
	VkPhysicalDeviceProperties2				properties2				= initVulkanStructure(&rayTracingPropertiesNV);

	vki.getPhysicalDeviceProperties2(physicalDevice, &properties2);

	FeatureLimitTableItem featureLimitTable[] =
	{
		{ PN(checkAlways),	PN(rayTracingPropertiesNV.shaderGroupHandleSize),					LIM_MIN_UINT32(16) },
		{ PN(checkAlways),	PN(rayTracingPropertiesNV.maxRecursionDepth),						LIM_MIN_UINT32(31) },
		{ PN(checkAlways),	PN(rayTracingPropertiesNV.shaderGroupBaseAlignment),				LIM_MIN_UINT32(64) },
		{ PN(checkAlways),	PN(rayTracingPropertiesNV.maxGeometryCount),						LIM_MIN_UINT32((1<<24) - 1) },
		{ PN(checkAlways),	PN(rayTracingPropertiesNV.maxInstanceCount),						LIM_MIN_UINT32((1<<24) - 1) },
		{ PN(checkAlways),	PN(rayTracingPropertiesNV.maxTriangleCount),						LIM_MIN_UINT32((1<<29) - 1) },
		{ PN(checkAlways),	PN(rayTracingPropertiesNV.maxDescriptorSetAccelerationStructures),	LIM_MIN_UINT32(16) },
	};

	log << TestLog::Message << rayTracingPropertiesNV << TestLog::EndMessage;

	for (deUint32 ndx = 0; ndx < DE_LENGTH_OF_ARRAY(featureLimitTable); ndx++)
		limitsOk = validateLimit(featureLimitTable[ndx], log) && limitsOk;

	if (limitsOk)
		return tcu::TestStatus::pass("pass");
	else
		return tcu::TestStatus::fail("fail");
}

#endif // CTS_USES_VULKANSC

void checkSupportKhrTimelineSemaphore (Context& context)
{
	context.requireDeviceFunctionality("VK_KHR_timeline_semaphore");
}

tcu::TestStatus validateLimitsKhrTimelineSemaphore (Context& context)
{
	const VkBool32											checkAlways						= VK_TRUE;
	const VkPhysicalDeviceTimelineSemaphoreProperties&		timelineSemaphoreProperties		= context.getTimelineSemaphoreProperties();
	bool													limitsOk						= true;
	TestLog&												log								= context.getTestContext().getLog();

	FeatureLimitTableItem featureLimitTable[] =
	{
		{ PN(checkAlways),	PN(timelineSemaphoreProperties.maxTimelineSemaphoreValueDifference),	LIM_MIN_DEVSIZE((1ull<<31) - 1) },
	};

	log << TestLog::Message << timelineSemaphoreProperties << TestLog::EndMessage;

	for (deUint32 ndx = 0; ndx < DE_LENGTH_OF_ARRAY(featureLimitTable); ndx++)
		limitsOk = validateLimit(featureLimitTable[ndx], log) && limitsOk;

	if (limitsOk)
		return tcu::TestStatus::pass("pass");
	else
		return tcu::TestStatus::fail("fail");
}

void checkSupportExtLineRasterization (Context& context)
{
	context.requireDeviceFunctionality("VK_EXT_line_rasterization");
}

tcu::TestStatus validateLimitsExtLineRasterization (Context& context)
{
	const VkBool32											checkAlways						= VK_TRUE;
	const VkPhysicalDeviceLineRasterizationPropertiesEXT&	lineRasterizationPropertiesEXT	= context.getLineRasterizationPropertiesEXT();
	TestLog&												log								= context.getTestContext().getLog();
	bool													limitsOk						= true;

	FeatureLimitTableItem featureLimitTable[] =
	{
		{ PN(checkAlways),	PN(lineRasterizationPropertiesEXT.lineSubPixelPrecisionBits),	LIM_MIN_UINT32(4) },
	};

	log << TestLog::Message << lineRasterizationPropertiesEXT << TestLog::EndMessage;

	for (deUint32 ndx = 0; ndx < DE_LENGTH_OF_ARRAY(featureLimitTable); ndx++)
		limitsOk = validateLimit(featureLimitTable[ndx], log) && limitsOk;

	if (limitsOk)
		return tcu::TestStatus::pass("pass");
	else
		return tcu::TestStatus::fail("fail");
}

void checkSupportFeatureBitInfluence (Context& context)
{
	if (!context.contextSupports(vk::ApiVersion(0, 1, 2, 0)))
		TCU_THROW(NotSupportedError, "At least Vulkan 1.2 required to run test");
}

void createTestDevice (Context& context, void* pNext, const char* const* ppEnabledExtensionNames, deUint32 enabledExtensionCount)
{
	const PlatformInterface&				platformInterface		= context.getPlatformInterface();
	const auto								validationEnabled		= context.getTestContext().getCommandLine().isValidationEnabled();
	const Unique<VkInstance>				instance				(createDefaultInstance(platformInterface, context.getUsedApiVersion()));
	const InstanceDriver					instanceDriver			(platformInterface, instance.get());
	const VkPhysicalDevice					physicalDevice			= chooseDevice(instanceDriver, instance.get(), context.getTestContext().getCommandLine());
	const deUint32							queueFamilyIndex		= 0;
	const deUint32							queueCount				= 1;
	const deUint32							queueIndex				= 0;
	const float								queuePriority			= 1.0f;
	const vector<VkQueueFamilyProperties>	queueFamilyProperties	= getPhysicalDeviceQueueFamilyProperties(instanceDriver, physicalDevice);
	const VkDeviceQueueCreateInfo			deviceQueueCreateInfo	=
	{
		VK_STRUCTURE_TYPE_DEVICE_QUEUE_CREATE_INFO,	//  VkStructureType				sType;
		DE_NULL,									//  const void*					pNext;
		(VkDeviceQueueCreateFlags)0u,				//  VkDeviceQueueCreateFlags	flags;
		queueFamilyIndex,							//  deUint32					queueFamilyIndex;
		queueCount,									//  deUint32					queueCount;
		&queuePriority,								//  const float*				pQueuePriorities;
	};
#ifdef CTS_USES_VULKANSC
	VkDeviceObjectReservationCreateInfo	memReservationInfo			= context.getTestContext().getCommandLine().isSubProcess() ? context.getResourceInterface()->getStatMax() : resetDeviceObjectReservationCreateInfo();
	memReservationInfo.pNext										= pNext;
	pNext															= &memReservationInfo;

	VkPhysicalDeviceVulkanSC10Features	sc10Features				= createDefaultSC10Features();
	sc10Features.pNext												= pNext;
	pNext															= &sc10Features;

	VkPipelineCacheCreateInfo			pcCI;
	std::vector<VkPipelinePoolSize>		poolSizes;
	if (context.getTestContext().getCommandLine().isSubProcess())
	{
		if (context.getResourceInterface()->getCacheDataSize() > 0)
		{
			pcCI =
			{
				VK_STRUCTURE_TYPE_PIPELINE_CACHE_CREATE_INFO,		// VkStructureType				sType;
				DE_NULL,											// const void*					pNext;
				VK_PIPELINE_CACHE_CREATE_READ_ONLY_BIT |
					VK_PIPELINE_CACHE_CREATE_USE_APPLICATION_STORAGE_BIT,	// VkPipelineCacheCreateFlags	flags;
				context.getResourceInterface()->getCacheDataSize(),	// deUintptr					initialDataSize;
				context.getResourceInterface()->getCacheData()		// const void*					pInitialData;
			};
			memReservationInfo.pipelineCacheCreateInfoCount		= 1;
			memReservationInfo.pPipelineCacheCreateInfos		= &pcCI;
		}

		poolSizes							= context.getResourceInterface()->getPipelinePoolSizes();
		if (!poolSizes.empty())
		{
			memReservationInfo.pipelinePoolSizeCount			= deUint32(poolSizes.size());
			memReservationInfo.pPipelinePoolSizes				= poolSizes.data();
		}
	}
#endif // CTS_USES_VULKANSC

	const VkDeviceCreateInfo				deviceCreateInfo		=
	{
		VK_STRUCTURE_TYPE_DEVICE_CREATE_INFO,		//  VkStructureType					sType;
		pNext,										//  const void*						pNext;
		(VkDeviceCreateFlags)0u,					//  VkDeviceCreateFlags				flags;
		1,											//  deUint32						queueCreateInfoCount;
		&deviceQueueCreateInfo,						//  const VkDeviceQueueCreateInfo*	pQueueCreateInfos;
		0,											//  deUint32						enabledLayerCount;
		DE_NULL,									//  const char* const*				ppEnabledLayerNames;
		enabledExtensionCount,						//  deUint32						enabledExtensionCount;
		ppEnabledExtensionNames,					//  const char* const*				ppEnabledExtensionNames;
		DE_NULL,									//  const VkPhysicalDeviceFeatures*	pEnabledFeatures;
	};
	const Unique<VkDevice>					device					(createCustomDevice(validationEnabled, platformInterface, *instance, instanceDriver, physicalDevice, &deviceCreateInfo));
	const DeviceDriver						deviceDriver			(platformInterface, instance.get(), device.get());
	const VkQueue							queue					= getDeviceQueue(deviceDriver, *device,  queueFamilyIndex, queueIndex);

	VK_CHECK(deviceDriver.queueWaitIdle(queue));
}

void cleanVulkanStruct (void* structPtr, size_t structSize)
{
	struct StructureBase
	{
		VkStructureType		sType;
		void*				pNext;
	};

	VkStructureType		sType = ((StructureBase*)structPtr)->sType;

	deMemset(structPtr, 0, structSize);

	((StructureBase*)structPtr)->sType = sType;
}

tcu::TestStatus featureBitInfluenceOnDeviceCreate (Context& context)
{
#define FEATURE_TABLE_ITEM(CORE, EXT, FIELD, STR) { &(CORE), sizeof(CORE), &(CORE.FIELD), #CORE "." #FIELD, &(EXT), sizeof(EXT), &(EXT.FIELD), #EXT "." #FIELD, STR }
#define DEPENDENCY_DUAL_ITEM(CORE, EXT, FIELD, PARENT) { &(CORE.FIELD), &(CORE.PARENT) }, { &(EXT.FIELD), &(EXT.PARENT) }
#define DEPENDENCY_SINGLE_ITEM(CORE, FIELD, PARENT) { &(CORE.FIELD), &(CORE.PARENT) }

	const VkPhysicalDevice								physicalDevice						= context.getPhysicalDevice();
	const InstanceInterface&							vki									= context.getInstanceInterface();
	TestLog&											log									= context.getTestContext().getLog();
	const std::vector<VkExtensionProperties>			deviceExtensionProperties			= enumerateDeviceExtensionProperties(vki, physicalDevice, DE_NULL);

	VkPhysicalDeviceFeatures2							features2							= initVulkanStructure();
	VkPhysicalDeviceVulkan11Features					vulkan11Features					= initVulkanStructure();
	VkPhysicalDeviceVulkan12Features					vulkan12Features					= initVulkanStructure();
	VkPhysicalDevice16BitStorageFeatures				sixteenBitStorageFeatures			= initVulkanStructure();
	VkPhysicalDeviceMultiviewFeatures					multiviewFeatures					= initVulkanStructure();
	VkPhysicalDeviceVariablePointersFeatures			variablePointersFeatures			= initVulkanStructure();
	VkPhysicalDeviceProtectedMemoryFeatures				protectedMemoryFeatures				= initVulkanStructure();
	VkPhysicalDeviceSamplerYcbcrConversionFeatures		samplerYcbcrConversionFeatures		= initVulkanStructure();
	VkPhysicalDeviceShaderDrawParametersFeatures		shaderDrawParametersFeatures		= initVulkanStructure();
	VkPhysicalDevice8BitStorageFeatures					eightBitStorageFeatures				= initVulkanStructure();
	VkPhysicalDeviceShaderAtomicInt64Features			shaderAtomicInt64Features			= initVulkanStructure();
	VkPhysicalDeviceShaderFloat16Int8Features			shaderFloat16Int8Features			= initVulkanStructure();
	VkPhysicalDeviceDescriptorIndexingFeatures			descriptorIndexingFeatures			= initVulkanStructure();
	VkPhysicalDeviceScalarBlockLayoutFeatures			scalarBlockLayoutFeatures			= initVulkanStructure();
	VkPhysicalDeviceImagelessFramebufferFeatures		imagelessFramebufferFeatures		= initVulkanStructure();
	VkPhysicalDeviceUniformBufferStandardLayoutFeatures	uniformBufferStandardLayoutFeatures	= initVulkanStructure();
	VkPhysicalDeviceShaderSubgroupExtendedTypesFeatures	shaderSubgroupExtendedTypesFeatures	= initVulkanStructure();
	VkPhysicalDeviceSeparateDepthStencilLayoutsFeatures	separateDepthStencilLayoutsFeatures	= initVulkanStructure();
	VkPhysicalDeviceHostQueryResetFeatures				hostQueryResetFeatures				= initVulkanStructure();
	VkPhysicalDeviceTimelineSemaphoreFeatures			timelineSemaphoreFeatures			= initVulkanStructure();
	VkPhysicalDeviceBufferDeviceAddressFeatures			bufferDeviceAddressFeatures			= initVulkanStructure();
	VkPhysicalDeviceVulkanMemoryModelFeatures			vulkanMemoryModelFeatures			= initVulkanStructure();

	struct DummyExtensionFeatures
	{
		VkStructureType		sType;
		void*				pNext;
		VkBool32			descriptorIndexing;
		VkBool32			samplerFilterMinmax;
	} dummyExtensionFeatures;

	struct FeatureTable
	{
		void*		coreStructPtr;
		size_t		coreStructSize;
		VkBool32*	coreFieldPtr;
		const char*	coreFieldName;
		void*		extStructPtr;
		size_t		extStructSize;
		VkBool32*	extFieldPtr;
		const char*	extFieldName;
		const char*	extString;
	}
	featureTable[] =
	{
		FEATURE_TABLE_ITEM(vulkan11Features,	sixteenBitStorageFeatures,				storageBuffer16BitAccess,							"VK_KHR_16bit_storage"),
		FEATURE_TABLE_ITEM(vulkan11Features,	sixteenBitStorageFeatures,				uniformAndStorageBuffer16BitAccess,					"VK_KHR_16bit_storage"),
		FEATURE_TABLE_ITEM(vulkan11Features,	sixteenBitStorageFeatures,				storagePushConstant16,								"VK_KHR_16bit_storage"),
		FEATURE_TABLE_ITEM(vulkan11Features,	sixteenBitStorageFeatures,				storageInputOutput16,								"VK_KHR_16bit_storage"),
		FEATURE_TABLE_ITEM(vulkan11Features,	multiviewFeatures,						multiview,											"VK_KHR_multiview"),
		FEATURE_TABLE_ITEM(vulkan11Features,	multiviewFeatures,						multiviewGeometryShader,							"VK_KHR_multiview"),
		FEATURE_TABLE_ITEM(vulkan11Features,	multiviewFeatures,						multiviewTessellationShader,						"VK_KHR_multiview"),
		FEATURE_TABLE_ITEM(vulkan11Features,	variablePointersFeatures,				variablePointersStorageBuffer,						"VK_KHR_variable_pointers"),
		FEATURE_TABLE_ITEM(vulkan11Features,	variablePointersFeatures,				variablePointers,									"VK_KHR_variable_pointers"),
		FEATURE_TABLE_ITEM(vulkan11Features,	protectedMemoryFeatures,				protectedMemory,									DE_NULL),
		FEATURE_TABLE_ITEM(vulkan11Features,	samplerYcbcrConversionFeatures,			samplerYcbcrConversion,								"VK_KHR_sampler_ycbcr_conversion"),
		FEATURE_TABLE_ITEM(vulkan11Features,	shaderDrawParametersFeatures,			shaderDrawParameters,								DE_NULL),
		FEATURE_TABLE_ITEM(vulkan12Features,	eightBitStorageFeatures,				storageBuffer8BitAccess,							"VK_KHR_8bit_storage"),
		FEATURE_TABLE_ITEM(vulkan12Features,	eightBitStorageFeatures,				uniformAndStorageBuffer8BitAccess,					"VK_KHR_8bit_storage"),
		FEATURE_TABLE_ITEM(vulkan12Features,	eightBitStorageFeatures,				storagePushConstant8,								"VK_KHR_8bit_storage"),
		FEATURE_TABLE_ITEM(vulkan12Features,	shaderAtomicInt64Features,				shaderBufferInt64Atomics,							"VK_KHR_shader_atomic_int64"),
		FEATURE_TABLE_ITEM(vulkan12Features,	shaderAtomicInt64Features,				shaderSharedInt64Atomics,							"VK_KHR_shader_atomic_int64"),
		FEATURE_TABLE_ITEM(vulkan12Features,	shaderFloat16Int8Features,				shaderFloat16,										"VK_KHR_shader_float16_int8"),
		FEATURE_TABLE_ITEM(vulkan12Features,	shaderFloat16Int8Features,				shaderInt8,											"VK_KHR_shader_float16_int8"),
		FEATURE_TABLE_ITEM(vulkan12Features,	dummyExtensionFeatures,					descriptorIndexing,									DE_NULL),
		FEATURE_TABLE_ITEM(vulkan12Features,	descriptorIndexingFeatures,				shaderInputAttachmentArrayDynamicIndexing,			"VK_EXT_descriptor_indexing"),
		FEATURE_TABLE_ITEM(vulkan12Features,	descriptorIndexingFeatures,				shaderUniformTexelBufferArrayDynamicIndexing,		"VK_EXT_descriptor_indexing"),
		FEATURE_TABLE_ITEM(vulkan12Features,	descriptorIndexingFeatures,				shaderStorageTexelBufferArrayDynamicIndexing,		"VK_EXT_descriptor_indexing"),
		FEATURE_TABLE_ITEM(vulkan12Features,	descriptorIndexingFeatures,				shaderUniformBufferArrayNonUniformIndexing,			"VK_EXT_descriptor_indexing"),
		FEATURE_TABLE_ITEM(vulkan12Features,	descriptorIndexingFeatures,				shaderSampledImageArrayNonUniformIndexing,			"VK_EXT_descriptor_indexing"),
		FEATURE_TABLE_ITEM(vulkan12Features,	descriptorIndexingFeatures,				shaderStorageBufferArrayNonUniformIndexing,			"VK_EXT_descriptor_indexing"),
		FEATURE_TABLE_ITEM(vulkan12Features,	descriptorIndexingFeatures,				shaderStorageImageArrayNonUniformIndexing,			"VK_EXT_descriptor_indexing"),
		FEATURE_TABLE_ITEM(vulkan12Features,	descriptorIndexingFeatures,				shaderInputAttachmentArrayNonUniformIndexing,		"VK_EXT_descriptor_indexing"),
		FEATURE_TABLE_ITEM(vulkan12Features,	descriptorIndexingFeatures,				shaderUniformTexelBufferArrayNonUniformIndexing,	"VK_EXT_descriptor_indexing"),
		FEATURE_TABLE_ITEM(vulkan12Features,	descriptorIndexingFeatures,				shaderStorageTexelBufferArrayNonUniformIndexing,	"VK_EXT_descriptor_indexing"),
		FEATURE_TABLE_ITEM(vulkan12Features,	descriptorIndexingFeatures,				descriptorBindingUniformBufferUpdateAfterBind,		"VK_EXT_descriptor_indexing"),
		FEATURE_TABLE_ITEM(vulkan12Features,	descriptorIndexingFeatures,				descriptorBindingSampledImageUpdateAfterBind,		"VK_EXT_descriptor_indexing"),
		FEATURE_TABLE_ITEM(vulkan12Features,	descriptorIndexingFeatures,				descriptorBindingStorageImageUpdateAfterBind,		"VK_EXT_descriptor_indexing"),
		FEATURE_TABLE_ITEM(vulkan12Features,	descriptorIndexingFeatures,				descriptorBindingStorageBufferUpdateAfterBind,		"VK_EXT_descriptor_indexing"),
		FEATURE_TABLE_ITEM(vulkan12Features,	descriptorIndexingFeatures,				descriptorBindingUniformTexelBufferUpdateAfterBind,	"VK_EXT_descriptor_indexing"),
		FEATURE_TABLE_ITEM(vulkan12Features,	descriptorIndexingFeatures,				descriptorBindingStorageTexelBufferUpdateAfterBind,	"VK_EXT_descriptor_indexing"),
		FEATURE_TABLE_ITEM(vulkan12Features,	descriptorIndexingFeatures,				descriptorBindingUpdateUnusedWhilePending,			"VK_EXT_descriptor_indexing"),
		FEATURE_TABLE_ITEM(vulkan12Features,	descriptorIndexingFeatures,				descriptorBindingPartiallyBound,					"VK_EXT_descriptor_indexing"),
		FEATURE_TABLE_ITEM(vulkan12Features,	descriptorIndexingFeatures,				descriptorBindingVariableDescriptorCount,			"VK_EXT_descriptor_indexing"),
		FEATURE_TABLE_ITEM(vulkan12Features,	descriptorIndexingFeatures,				runtimeDescriptorArray,								"VK_EXT_descriptor_indexing"),
		FEATURE_TABLE_ITEM(vulkan12Features,	dummyExtensionFeatures,					samplerFilterMinmax,								"VK_EXT_sampler_filter_minmax"),
		FEATURE_TABLE_ITEM(vulkan12Features,	scalarBlockLayoutFeatures,				scalarBlockLayout,									"VK_EXT_scalar_block_layout"),
		FEATURE_TABLE_ITEM(vulkan12Features,	imagelessFramebufferFeatures,			imagelessFramebuffer,								"VK_KHR_imageless_framebuffer"),
		FEATURE_TABLE_ITEM(vulkan12Features,	uniformBufferStandardLayoutFeatures,	uniformBufferStandardLayout,						"VK_KHR_uniform_buffer_standard_layout"),
		FEATURE_TABLE_ITEM(vulkan12Features,	shaderSubgroupExtendedTypesFeatures,	shaderSubgroupExtendedTypes,						"VK_KHR_shader_subgroup_extended_types"),
		FEATURE_TABLE_ITEM(vulkan12Features,	separateDepthStencilLayoutsFeatures,	separateDepthStencilLayouts,						"VK_KHR_separate_depth_stencil_layouts"),
		FEATURE_TABLE_ITEM(vulkan12Features,	hostQueryResetFeatures,					hostQueryReset,										"VK_EXT_host_query_reset"),
		FEATURE_TABLE_ITEM(vulkan12Features,	timelineSemaphoreFeatures,				timelineSemaphore,									"VK_KHR_timeline_semaphore"),
		FEATURE_TABLE_ITEM(vulkan12Features,	bufferDeviceAddressFeatures,			bufferDeviceAddress,								"VK_EXT_buffer_device_address"),
		FEATURE_TABLE_ITEM(vulkan12Features,	bufferDeviceAddressFeatures,			bufferDeviceAddressCaptureReplay,					"VK_EXT_buffer_device_address"),
		FEATURE_TABLE_ITEM(vulkan12Features,	bufferDeviceAddressFeatures,			bufferDeviceAddressMultiDevice,						"VK_EXT_buffer_device_address"),
		FEATURE_TABLE_ITEM(vulkan12Features,	vulkanMemoryModelFeatures,				vulkanMemoryModel,									"VK_KHR_vulkan_memory_model"),
		FEATURE_TABLE_ITEM(vulkan12Features,	vulkanMemoryModelFeatures,				vulkanMemoryModelDeviceScope,						"VK_KHR_vulkan_memory_model"),
		FEATURE_TABLE_ITEM(vulkan12Features,	vulkanMemoryModelFeatures,				vulkanMemoryModelAvailabilityVisibilityChains,		"VK_KHR_vulkan_memory_model"),
	};
	struct FeatureDependencyTable
	{
		VkBool32*	featurePtr;
		VkBool32*	dependOnPtr;
	}
	featureDependencyTable[] =
	{
		DEPENDENCY_DUAL_ITEM	(vulkan11Features,	multiviewFeatures,				multiviewGeometryShader,							multiview),
		DEPENDENCY_DUAL_ITEM	(vulkan11Features,	multiviewFeatures,				multiviewTessellationShader,						multiview),
		DEPENDENCY_DUAL_ITEM	(vulkan11Features,	variablePointersFeatures,		variablePointers,									variablePointersStorageBuffer),
		DEPENDENCY_DUAL_ITEM	(vulkan12Features,	bufferDeviceAddressFeatures,	bufferDeviceAddressCaptureReplay,					bufferDeviceAddress),
		DEPENDENCY_DUAL_ITEM	(vulkan12Features,	bufferDeviceAddressFeatures,	bufferDeviceAddressMultiDevice,						bufferDeviceAddress),
		DEPENDENCY_DUAL_ITEM	(vulkan12Features,	vulkanMemoryModelFeatures,		vulkanMemoryModelDeviceScope,						vulkanMemoryModel),
		DEPENDENCY_DUAL_ITEM	(vulkan12Features,	vulkanMemoryModelFeatures,		vulkanMemoryModelAvailabilityVisibilityChains,		vulkanMemoryModel),
	};

	deMemset(&dummyExtensionFeatures, 0, sizeof(dummyExtensionFeatures));

	for (size_t featureTableNdx = 0; featureTableNdx < DE_LENGTH_OF_ARRAY(featureTable); ++featureTableNdx)
	{
		FeatureTable&	testedFeature	= featureTable[featureTableNdx];
		VkBool32		coreFeatureState= DE_FALSE;
		VkBool32		extFeatureState	= DE_FALSE;

		// Core test
		{
			void*		structPtr	= testedFeature.coreStructPtr;
			size_t		structSize	= testedFeature.coreStructSize;
			VkBool32*	featurePtr	= testedFeature.coreFieldPtr;

			if (structPtr != &dummyExtensionFeatures)
				features2.pNext	= structPtr;

			vki.getPhysicalDeviceFeatures2(physicalDevice, &features2);

			coreFeatureState = featurePtr[0];

			log << TestLog::Message
				<< "Feature status "
				<< testedFeature.coreFieldName << "=" << coreFeatureState
				<< TestLog::EndMessage;

			if (coreFeatureState)
			{
				cleanVulkanStruct(structPtr, structSize);

				featurePtr[0] = DE_TRUE;

				for (size_t featureDependencyTableNdx = 0; featureDependencyTableNdx < DE_LENGTH_OF_ARRAY(featureDependencyTable); ++featureDependencyTableNdx)
					if (featureDependencyTable[featureDependencyTableNdx].featurePtr == featurePtr)
						featureDependencyTable[featureDependencyTableNdx].dependOnPtr[0] = DE_TRUE;

				createTestDevice(context, &features2, DE_NULL, 0u);
			}
		}

		// ext test
		{
			void*		structPtr		= testedFeature.extStructPtr;
			size_t		structSize		= testedFeature.extStructSize;
			VkBool32*	featurePtr		= testedFeature.extFieldPtr;
			const char*	extStringPtr	= testedFeature.extString;

			if (structPtr != &dummyExtensionFeatures)
				features2.pNext	= structPtr;

			if (extStringPtr == DE_NULL || isExtensionSupported(deviceExtensionProperties, RequiredExtension(extStringPtr)))
			{
				vki.getPhysicalDeviceFeatures2(physicalDevice, &features2);

				extFeatureState = *featurePtr;

				log << TestLog::Message
					<< "Feature status "
					<< testedFeature.extFieldName << "=" << extFeatureState
					<< TestLog::EndMessage;

				if (extFeatureState)
				{
					cleanVulkanStruct(structPtr, structSize);

					featurePtr[0] = DE_TRUE;

					for (size_t featureDependencyTableNdx = 0; featureDependencyTableNdx < DE_LENGTH_OF_ARRAY(featureDependencyTable); ++featureDependencyTableNdx)
						if (featureDependencyTable[featureDependencyTableNdx].featurePtr == featurePtr)
							featureDependencyTable[featureDependencyTableNdx].dependOnPtr[0] = DE_TRUE;

					createTestDevice(context, &features2, &extStringPtr, (extStringPtr == DE_NULL) ? 0u : 1u );
				}
			}
		}
	}

	return tcu::TestStatus::pass("pass");
}

template<typename T>
class CheckIncompleteResult
{
public:
	virtual			~CheckIncompleteResult	(void) {}
	virtual void	getResult				(Context& context, T* data) = 0;

	void operator() (Context& context, tcu::ResultCollector& results, const std::size_t expectedCompleteSize)
	{
		if (expectedCompleteSize == 0)
			return;

		vector<T>		outputData	(expectedCompleteSize);
		const deUint32	usedSize	= static_cast<deUint32>(expectedCompleteSize / 3);

		ValidateQueryBits::fillBits(outputData.begin(), outputData.end());	// unused entries should have this pattern intact
		m_count		= usedSize;
		m_result	= VK_SUCCESS;

		getResult(context, &outputData[0]);									// update m_count and m_result

		if (m_count != usedSize || m_result != VK_INCOMPLETE || !ValidateQueryBits::checkBits(outputData.begin() + m_count, outputData.end()))
			results.fail("Query didn't return VK_INCOMPLETE");
	}

protected:
	deUint32	m_count;
	VkResult	m_result;
};

struct CheckEnumeratePhysicalDevicesIncompleteResult : public CheckIncompleteResult<VkPhysicalDevice>
{
	void getResult (Context& context, VkPhysicalDevice* data)
	{
		m_result = context.getInstanceInterface().enumeratePhysicalDevices(context.getInstance(), &m_count, data);
	}
};

struct CheckEnumeratePhysicalDeviceGroupsIncompleteResult : public CheckIncompleteResult<VkPhysicalDeviceGroupProperties>
{
	void getResult (Context& context, VkPhysicalDeviceGroupProperties* data)
	{
		m_result = context.getInstanceInterface().enumeratePhysicalDeviceGroups(context.getInstance(), &m_count, data);
	}
};

struct CheckEnumerateInstanceLayerPropertiesIncompleteResult : public CheckIncompleteResult<VkLayerProperties>
{
	void getResult (Context& context, VkLayerProperties* data)
	{
		m_result = context.getPlatformInterface().enumerateInstanceLayerProperties(&m_count, data);
	}
};

struct CheckEnumerateDeviceLayerPropertiesIncompleteResult : public CheckIncompleteResult<VkLayerProperties>
{
	void getResult (Context& context, VkLayerProperties* data)
	{
		m_result = context.getInstanceInterface().enumerateDeviceLayerProperties(context.getPhysicalDevice(), &m_count, data);
	}
};

struct CheckEnumerateInstanceExtensionPropertiesIncompleteResult : public CheckIncompleteResult<VkExtensionProperties>
{
	CheckEnumerateInstanceExtensionPropertiesIncompleteResult (std::string layerName = std::string()) : m_layerName(layerName) {}

	void getResult (Context& context, VkExtensionProperties* data)
	{
		const char* pLayerName = (m_layerName.length() != 0 ? m_layerName.c_str() : DE_NULL);
		m_result = context.getPlatformInterface().enumerateInstanceExtensionProperties(pLayerName, &m_count, data);
	}

private:
	const std::string	m_layerName;
};

struct CheckEnumerateDeviceExtensionPropertiesIncompleteResult : public CheckIncompleteResult<VkExtensionProperties>
{
	CheckEnumerateDeviceExtensionPropertiesIncompleteResult (std::string layerName = std::string()) : m_layerName(layerName) {}

	void getResult (Context& context, VkExtensionProperties* data)
	{
		const char* pLayerName = (m_layerName.length() != 0 ? m_layerName.c_str() : DE_NULL);
		m_result = context.getInstanceInterface().enumerateDeviceExtensionProperties(context.getPhysicalDevice(), pLayerName, &m_count, data);
	}

private:
	const std::string	m_layerName;
};

tcu::TestStatus enumeratePhysicalDevices (Context& context)
{
	TestLog&						log		= context.getTestContext().getLog();
	tcu::ResultCollector			results	(log);
	const vector<VkPhysicalDevice>	devices	= enumeratePhysicalDevices(context.getInstanceInterface(), context.getInstance());

	log << TestLog::Integer("NumDevices", "Number of devices", "", QP_KEY_TAG_NONE, deInt64(devices.size()));

	for (size_t ndx = 0; ndx < devices.size(); ndx++)
		log << TestLog::Message << ndx << ": " << devices[ndx] << TestLog::EndMessage;

	CheckEnumeratePhysicalDevicesIncompleteResult()(context, results, devices.size());

	return tcu::TestStatus(results.getResult(), results.getMessage());
}

tcu::TestStatus enumeratePhysicalDeviceGroups (Context& context)
{
	TestLog&											log				= context.getTestContext().getLog();
	tcu::ResultCollector								results			(log);
	const CustomInstance								instance		(createCustomInstanceWithExtension(context, "VK_KHR_device_group_creation"));
	const InstanceDriver&								vki				(instance.getDriver());
	const vector<VkPhysicalDeviceGroupProperties>		devicegroups	= enumeratePhysicalDeviceGroups(vki, instance);

	log << TestLog::Integer("NumDevices", "Number of device groups", "", QP_KEY_TAG_NONE, deInt64(devicegroups.size()));

	for (size_t ndx = 0; ndx < devicegroups.size(); ndx++)
		log << TestLog::Message << ndx << ": " << devicegroups[ndx] << TestLog::EndMessage;

	CheckEnumeratePhysicalDeviceGroupsIncompleteResult()(context, results, devicegroups.size());

	return tcu::TestStatus(results.getResult(), results.getMessage());
}

template<typename T>
void collectDuplicates (set<T>& duplicates, const vector<T>& values)
{
	set<T> seen;

	for (size_t ndx = 0; ndx < values.size(); ndx++)
	{
		const T& value = values[ndx];

		if (!seen.insert(value).second)
			duplicates.insert(value);
	}
}

void checkDuplicates (tcu::ResultCollector& results, const char* what, const vector<string>& values)
{
	set<string> duplicates;

	collectDuplicates(duplicates, values);

	for (set<string>::const_iterator iter = duplicates.begin(); iter != duplicates.end(); ++iter)
	{
		std::ostringstream msg;
		msg << "Duplicate " << what << ": " << *iter;
		results.fail(msg.str());
	}
}

void checkDuplicateExtensions (tcu::ResultCollector& results, const vector<string>& extensions)
{
	checkDuplicates(results, "extension", extensions);
}

void checkDuplicateLayers (tcu::ResultCollector& results, const vector<string>& layers)
{
	checkDuplicates(results, "layer", layers);
}

void checkKhrExtensions (tcu::ResultCollector&		results,
						 const vector<string>&		extensions,
						 const int					numAllowedKhrExtensions,
						 const char* const*			allowedKhrExtensions)
{
	const set<string>	allowedExtSet		(allowedKhrExtensions, allowedKhrExtensions+numAllowedKhrExtensions);

	for (vector<string>::const_iterator extIter = extensions.begin(); extIter != extensions.end(); ++extIter)
	{
		// Only Khronos-controlled extensions are checked
		if (de::beginsWith(*extIter, "VK_KHR_") &&
			!de::contains(allowedExtSet, *extIter))
		{
			results.fail("Unknown extension " + *extIter);
		}
	}
}

void checkInstanceExtensions (tcu::ResultCollector& results, const vector<string>& extensions)
{
#include "vkInstanceExtensions.inl"

	checkKhrExtensions(results, extensions, DE_LENGTH_OF_ARRAY(s_allowedInstanceKhrExtensions), s_allowedInstanceKhrExtensions);
	checkDuplicateExtensions(results, extensions);
}

void checkDeviceExtensions (tcu::ResultCollector& results, const vector<string>& extensions)
{
#include "vkDeviceExtensions.inl"

	checkKhrExtensions(results, extensions, DE_LENGTH_OF_ARRAY(s_allowedDeviceKhrExtensions), s_allowedDeviceKhrExtensions);
	checkDuplicateExtensions(results, extensions);
}

#ifndef CTS_USES_VULKANSC

void checkInstanceExtensionDependencies(tcu::ResultCollector&														results,
										int																			dependencyLength,
										const std::tuple<deUint32, deUint32, deUint32, const char*, const char*>*	dependencies,
										deUint32																	apiVariant,
										deUint32																	versionMajor,
										deUint32																	versionMinor,
										const vector<VkExtensionProperties>&										extensionProperties)
{
	for (int ndx = 0; ndx < dependencyLength; ndx++)
	{
		deUint32 currentApiVariant, currentVersionMajor, currentVersionMinor;
		const char* extensionFirst;
		const char* extensionSecond;
		std::tie(currentApiVariant, currentVersionMajor, currentVersionMinor, extensionFirst, extensionSecond) = dependencies[ndx];
		if (currentApiVariant != apiVariant || currentVersionMajor != versionMajor || currentVersionMinor != versionMinor)
			continue;
		if (isExtensionSupported(extensionProperties, RequiredExtension(extensionFirst)) &&
			!isExtensionSupported(extensionProperties, RequiredExtension(extensionSecond)))
		{
			results.fail("Extension " + string(extensionFirst) + " is missing dependency: " + string(extensionSecond));
		}
	}
}

void checkDeviceExtensionDependencies(tcu::ResultCollector&														results,
									  int																		dependencyLength,
									  const std::tuple<deUint32, deUint32, deUint32, const char*, const char*>*	dependencies,
									  deUint32																	apiVariant,
									  deUint32																	versionMajor,
									  deUint32																	versionMinor,
									  const vector<VkExtensionProperties>&										instanceExtensionProperties,
									  const vector<VkExtensionProperties>&										deviceExtensionProperties)
{
	for (int ndx = 0; ndx < dependencyLength; ndx++)
	{
		deUint32 currentApiVariant, currentVersionMajor, currentVersionMinor;
		const char* extensionFirst;
		const char* extensionSecond;
		std::tie(currentApiVariant, currentVersionMajor, currentVersionMinor, extensionFirst, extensionSecond) = dependencies[ndx];
		if (currentApiVariant != apiVariant || currentVersionMajor != versionMajor || currentVersionMinor != versionMinor)
			continue;
		if (isExtensionSupported(deviceExtensionProperties, RequiredExtension(extensionFirst)) &&
			!isExtensionSupported(deviceExtensionProperties, RequiredExtension(extensionSecond)) &&
			!isExtensionSupported(instanceExtensionProperties, RequiredExtension(extensionSecond)))
		{
			results.fail("Extension " + string(extensionFirst) + " is missing dependency: " + string(extensionSecond));
		}
	}
}

#endif // CTS_USES_VULKANSC

tcu::TestStatus enumerateInstanceLayers (Context& context)
{
	TestLog&						log					= context.getTestContext().getLog();
	tcu::ResultCollector			results				(log);
	const vector<VkLayerProperties>	properties			= enumerateInstanceLayerProperties(context.getPlatformInterface());
	vector<string>					layerNames;

	for (size_t ndx = 0; ndx < properties.size(); ndx++)
	{
		log << TestLog::Message << ndx << ": " << properties[ndx] << TestLog::EndMessage;

		layerNames.push_back(properties[ndx].layerName);
	}

	checkDuplicateLayers(results, layerNames);
	CheckEnumerateInstanceLayerPropertiesIncompleteResult()(context, results, layerNames.size());

	return tcu::TestStatus(results.getResult(), results.getMessage());
}

tcu::TestStatus enumerateInstanceExtensions (Context& context)
{
	TestLog&				log		= context.getTestContext().getLog();
	tcu::ResultCollector	results	(log);

	{
		const ScopedLogSection				section		(log, "Global", "Global Extensions");
		const vector<VkExtensionProperties>	properties	= enumerateInstanceExtensionProperties(context.getPlatformInterface(), DE_NULL);
		vector<string>						extensionNames;

		for (size_t ndx = 0; ndx < properties.size(); ndx++)
		{
			log << TestLog::Message << ndx << ": " << properties[ndx] << TestLog::EndMessage;

			extensionNames.push_back(properties[ndx].extensionName);
		}

		checkInstanceExtensions(results, extensionNames);
		CheckEnumerateInstanceExtensionPropertiesIncompleteResult()(context, results, properties.size());

#ifndef CTS_USES_VULKANSC

		for (const auto& version : releasedApiVersions)
		{
			deUint32 apiVariant, versionMajor, versionMinor;
			std::tie(std::ignore, apiVariant, versionMajor, versionMinor) = version;
			if (context.contextSupports(vk::ApiVersion(apiVariant, versionMajor, versionMinor, 0)))
			{
				checkInstanceExtensionDependencies(results,
					DE_LENGTH_OF_ARRAY(instanceExtensionDependencies),
					instanceExtensionDependencies,
					apiVariant,
					versionMajor,
					versionMinor,
					properties);
				break;
			}
		}

#endif // CTS_USES_VULKANSC

	}

	{
		const vector<VkLayerProperties>	layers	= enumerateInstanceLayerProperties(context.getPlatformInterface());

		for (vector<VkLayerProperties>::const_iterator layer = layers.begin(); layer != layers.end(); ++layer)
		{
			const ScopedLogSection				section				(log, layer->layerName, string("Layer: ") + layer->layerName);
			const vector<VkExtensionProperties>	properties			= enumerateInstanceExtensionProperties(context.getPlatformInterface(), layer->layerName);
			vector<string>						extensionNames;

			for (size_t extNdx = 0; extNdx < properties.size(); extNdx++)
			{
				log << TestLog::Message << extNdx << ": " << properties[extNdx] << TestLog::EndMessage;

				extensionNames.push_back(properties[extNdx].extensionName);
			}

			checkInstanceExtensions(results, extensionNames);
			CheckEnumerateInstanceExtensionPropertiesIncompleteResult(layer->layerName)(context, results, properties.size());
		}
	}

	return tcu::TestStatus(results.getResult(), results.getMessage());
}

tcu::TestStatus testNoKhxExtensions (Context& context)
{
	VkPhysicalDevice			physicalDevice	= context.getPhysicalDevice();
	const PlatformInterface&	vkp				= context.getPlatformInterface();
	const InstanceInterface&	vki				= context.getInstanceInterface();

	tcu::ResultCollector		results(context.getTestContext().getLog());
	bool						testSucceeded = true;
	deUint32					instanceExtensionsCount;
	deUint32					deviceExtensionsCount;

	// grab number of instance and device extensions
	vkp.enumerateInstanceExtensionProperties(DE_NULL, &instanceExtensionsCount, DE_NULL);
	vki.enumerateDeviceExtensionProperties(physicalDevice, DE_NULL, &deviceExtensionsCount, DE_NULL);
	vector<VkExtensionProperties> extensionsProperties(instanceExtensionsCount + deviceExtensionsCount);

	// grab instance and device extensions into single vector
	if (instanceExtensionsCount)
		vkp.enumerateInstanceExtensionProperties(DE_NULL, &instanceExtensionsCount, &extensionsProperties[0]);
	if (deviceExtensionsCount)
		vki.enumerateDeviceExtensionProperties(physicalDevice, DE_NULL, &deviceExtensionsCount, &extensionsProperties[instanceExtensionsCount]);

	// iterate over all extensions and verify their names
	vector<VkExtensionProperties>::const_iterator extension = extensionsProperties.begin();
	while (extension != extensionsProperties.end())
	{
		// KHX author ID is no longer used, all KHX extensions have been promoted to KHR status
		std::string extensionName(extension->extensionName);
		bool caseFailed = de::beginsWith(extensionName, "VK_KHX_");
		if (caseFailed)
		{
			results.fail("Invalid extension name " + extensionName);
			testSucceeded = false;
		}
		++extension;
	}

	if (testSucceeded)
		return tcu::TestStatus::pass("No extensions begining with \"VK_KHX\"");
	return tcu::TestStatus::fail("One or more extensions begins with \"VK_KHX\"");
}

tcu::TestStatus enumerateDeviceLayers (Context& context)
{
	TestLog&						log			= context.getTestContext().getLog();
	tcu::ResultCollector			results		(log);
	const vector<VkLayerProperties>	properties	= enumerateDeviceLayerProperties(context.getInstanceInterface(), context.getPhysicalDevice());
	vector<string>					layerNames;

	for (size_t ndx = 0; ndx < properties.size(); ndx++)
	{
		log << TestLog::Message << ndx << ": " << properties[ndx] << TestLog::EndMessage;

		layerNames.push_back(properties[ndx].layerName);
	}

	checkDuplicateLayers(results, layerNames);
	CheckEnumerateDeviceLayerPropertiesIncompleteResult()(context, results, layerNames.size());

	return tcu::TestStatus(results.getResult(), results.getMessage());
}

tcu::TestStatus enumerateDeviceExtensions (Context& context)
{
	TestLog&				log		= context.getTestContext().getLog();
	tcu::ResultCollector	results	(log);

	{
		const ScopedLogSection				section						(log, "Global", "Global Extensions");
		const vector<VkExtensionProperties>	instanceExtensionProperties	= enumerateInstanceExtensionProperties(context.getPlatformInterface(), DE_NULL);
		const vector<VkExtensionProperties>	deviceExtensionProperties	= enumerateDeviceExtensionProperties(context.getInstanceInterface(), context.getPhysicalDevice(), DE_NULL);
		vector<string>						deviceExtensionNames;

		for (size_t ndx = 0; ndx < deviceExtensionProperties.size(); ndx++)
		{
			log << TestLog::Message << ndx << ": " << deviceExtensionProperties[ndx] << TestLog::EndMessage;

			deviceExtensionNames.push_back(deviceExtensionProperties[ndx].extensionName);
		}

		checkDeviceExtensions(results, deviceExtensionNames);
		CheckEnumerateDeviceExtensionPropertiesIncompleteResult()(context, results, deviceExtensionProperties.size());

#ifndef CTS_USES_VULKANSC

		for (const auto& version : releasedApiVersions)
		{
			deUint32 apiVariant, versionMajor, versionMinor;
			std::tie(std::ignore, apiVariant, versionMajor, versionMinor) = version;
			if (context.contextSupports(vk::ApiVersion(apiVariant, versionMajor, versionMinor, 0)))
			{
				checkDeviceExtensionDependencies(results,
					DE_LENGTH_OF_ARRAY(deviceExtensionDependencies),
					deviceExtensionDependencies,
					apiVariant,
					versionMajor,
					versionMinor,
					instanceExtensionProperties,
					deviceExtensionProperties);
				break;
			}
		}

#endif // CTS_USES_VULKANSC

	}

	{
		const vector<VkLayerProperties>	layers	= enumerateDeviceLayerProperties(context.getInstanceInterface(), context.getPhysicalDevice());

		for (vector<VkLayerProperties>::const_iterator layer = layers.begin(); layer != layers.end(); ++layer)
		{
			const ScopedLogSection				section		(log, layer->layerName, string("Layer: ") + layer->layerName);
			const vector<VkExtensionProperties>	properties	= enumerateDeviceExtensionProperties(context.getInstanceInterface(), context.getPhysicalDevice(), layer->layerName);
			vector<string>						extensionNames;

			for (size_t extNdx = 0; extNdx < properties.size(); extNdx++)
			{
				log << TestLog::Message << extNdx << ": " << properties[extNdx] << TestLog::EndMessage;


				extensionNames.push_back(properties[extNdx].extensionName);
			}

			checkDeviceExtensions(results, extensionNames);
			CheckEnumerateDeviceExtensionPropertiesIncompleteResult(layer->layerName)(context, results, properties.size());
		}
	}

	return tcu::TestStatus(results.getResult(), results.getMessage());
}

tcu::TestStatus extensionCoreVersions (Context& context)
{
	deUint32	major;
	deUint32	minor;
	const char*	extName;

	auto&					log		= context.getTestContext().getLog();
	tcu::ResultCollector	results	(log);

	const auto instanceExtensionProperties	= enumerateInstanceExtensionProperties(context.getPlatformInterface(), DE_NULL);
	const auto deviceExtensionProperties	= enumerateDeviceExtensionProperties(context.getInstanceInterface(), context.getPhysicalDevice(), DE_NULL);

	for (const auto& majorMinorName : extensionRequiredCoreVersion)
	{
		std::tie(major, minor, extName) = majorMinorName;
		const RequiredExtension reqExt (extName);

		if ((isExtensionSupported(instanceExtensionProperties, reqExt) || isExtensionSupported(deviceExtensionProperties, reqExt)) &&
		    !context.contextSupports(vk::ApiVersion(0u, major, minor, 0u)))
		{
			results.fail("Required core version for " + std::string(extName) + " not met (" + de::toString(major) + "." + de::toString(minor) + ")");
		}
	}

	return tcu::TestStatus(results.getResult(), results.getMessage());
}

#define VK_SIZE_OF(STRUCT, MEMBER)					(sizeof(((STRUCT*)0)->MEMBER))
#define OFFSET_TABLE_ENTRY(STRUCT, MEMBER)			{ (size_t)DE_OFFSET_OF(STRUCT, MEMBER), VK_SIZE_OF(STRUCT, MEMBER) }

tcu::TestStatus deviceFeatures (Context& context)
{
	using namespace ValidateQueryBits;

	TestLog&						log			= context.getTestContext().getLog();
	VkPhysicalDeviceFeatures*		features;
	deUint8							buffer[sizeof(VkPhysicalDeviceFeatures) + GUARD_SIZE];

	const QueryMemberTableEntry featureOffsetTable[] =
	{
		OFFSET_TABLE_ENTRY(VkPhysicalDeviceFeatures, robustBufferAccess),
		OFFSET_TABLE_ENTRY(VkPhysicalDeviceFeatures, fullDrawIndexUint32),
		OFFSET_TABLE_ENTRY(VkPhysicalDeviceFeatures, imageCubeArray),
		OFFSET_TABLE_ENTRY(VkPhysicalDeviceFeatures, independentBlend),
		OFFSET_TABLE_ENTRY(VkPhysicalDeviceFeatures, geometryShader),
		OFFSET_TABLE_ENTRY(VkPhysicalDeviceFeatures, tessellationShader),
		OFFSET_TABLE_ENTRY(VkPhysicalDeviceFeatures, sampleRateShading),
		OFFSET_TABLE_ENTRY(VkPhysicalDeviceFeatures, dualSrcBlend),
		OFFSET_TABLE_ENTRY(VkPhysicalDeviceFeatures, logicOp),
		OFFSET_TABLE_ENTRY(VkPhysicalDeviceFeatures, multiDrawIndirect),
		OFFSET_TABLE_ENTRY(VkPhysicalDeviceFeatures, drawIndirectFirstInstance),
		OFFSET_TABLE_ENTRY(VkPhysicalDeviceFeatures, depthClamp),
		OFFSET_TABLE_ENTRY(VkPhysicalDeviceFeatures, depthBiasClamp),
		OFFSET_TABLE_ENTRY(VkPhysicalDeviceFeatures, fillModeNonSolid),
		OFFSET_TABLE_ENTRY(VkPhysicalDeviceFeatures, depthBounds),
		OFFSET_TABLE_ENTRY(VkPhysicalDeviceFeatures, wideLines),
		OFFSET_TABLE_ENTRY(VkPhysicalDeviceFeatures, largePoints),
		OFFSET_TABLE_ENTRY(VkPhysicalDeviceFeatures, alphaToOne),
		OFFSET_TABLE_ENTRY(VkPhysicalDeviceFeatures, multiViewport),
		OFFSET_TABLE_ENTRY(VkPhysicalDeviceFeatures, samplerAnisotropy),
		OFFSET_TABLE_ENTRY(VkPhysicalDeviceFeatures, textureCompressionETC2),
		OFFSET_TABLE_ENTRY(VkPhysicalDeviceFeatures, textureCompressionASTC_LDR),
		OFFSET_TABLE_ENTRY(VkPhysicalDeviceFeatures, textureCompressionBC),
		OFFSET_TABLE_ENTRY(VkPhysicalDeviceFeatures, occlusionQueryPrecise),
		OFFSET_TABLE_ENTRY(VkPhysicalDeviceFeatures, pipelineStatisticsQuery),
		OFFSET_TABLE_ENTRY(VkPhysicalDeviceFeatures, vertexPipelineStoresAndAtomics),
		OFFSET_TABLE_ENTRY(VkPhysicalDeviceFeatures, fragmentStoresAndAtomics),
		OFFSET_TABLE_ENTRY(VkPhysicalDeviceFeatures, shaderTessellationAndGeometryPointSize),
		OFFSET_TABLE_ENTRY(VkPhysicalDeviceFeatures, shaderImageGatherExtended),
		OFFSET_TABLE_ENTRY(VkPhysicalDeviceFeatures, shaderStorageImageExtendedFormats),
		OFFSET_TABLE_ENTRY(VkPhysicalDeviceFeatures, shaderStorageImageMultisample),
		OFFSET_TABLE_ENTRY(VkPhysicalDeviceFeatures, shaderStorageImageReadWithoutFormat),
		OFFSET_TABLE_ENTRY(VkPhysicalDeviceFeatures, shaderStorageImageWriteWithoutFormat),
		OFFSET_TABLE_ENTRY(VkPhysicalDeviceFeatures, shaderUniformBufferArrayDynamicIndexing),
		OFFSET_TABLE_ENTRY(VkPhysicalDeviceFeatures, shaderSampledImageArrayDynamicIndexing),
		OFFSET_TABLE_ENTRY(VkPhysicalDeviceFeatures, shaderStorageBufferArrayDynamicIndexing),
		OFFSET_TABLE_ENTRY(VkPhysicalDeviceFeatures, shaderStorageImageArrayDynamicIndexing),
		OFFSET_TABLE_ENTRY(VkPhysicalDeviceFeatures, shaderClipDistance),
		OFFSET_TABLE_ENTRY(VkPhysicalDeviceFeatures, shaderCullDistance),
		OFFSET_TABLE_ENTRY(VkPhysicalDeviceFeatures, shaderFloat64),
		OFFSET_TABLE_ENTRY(VkPhysicalDeviceFeatures, shaderInt64),
		OFFSET_TABLE_ENTRY(VkPhysicalDeviceFeatures, shaderInt16),
		OFFSET_TABLE_ENTRY(VkPhysicalDeviceFeatures, shaderResourceResidency),
		OFFSET_TABLE_ENTRY(VkPhysicalDeviceFeatures, shaderResourceMinLod),
		OFFSET_TABLE_ENTRY(VkPhysicalDeviceFeatures, sparseBinding),
		OFFSET_TABLE_ENTRY(VkPhysicalDeviceFeatures, sparseResidencyBuffer),
		OFFSET_TABLE_ENTRY(VkPhysicalDeviceFeatures, sparseResidencyImage2D),
		OFFSET_TABLE_ENTRY(VkPhysicalDeviceFeatures, sparseResidencyImage3D),
		OFFSET_TABLE_ENTRY(VkPhysicalDeviceFeatures, sparseResidency2Samples),
		OFFSET_TABLE_ENTRY(VkPhysicalDeviceFeatures, sparseResidency4Samples),
		OFFSET_TABLE_ENTRY(VkPhysicalDeviceFeatures, sparseResidency8Samples),
		OFFSET_TABLE_ENTRY(VkPhysicalDeviceFeatures, sparseResidency16Samples),
		OFFSET_TABLE_ENTRY(VkPhysicalDeviceFeatures, sparseResidencyAliased),
		OFFSET_TABLE_ENTRY(VkPhysicalDeviceFeatures, variableMultisampleRate),
		OFFSET_TABLE_ENTRY(VkPhysicalDeviceFeatures, inheritedQueries),
		{ 0, 0 }
	};

	deMemset(buffer, GUARD_VALUE, sizeof(buffer));
	features = reinterpret_cast<VkPhysicalDeviceFeatures*>(buffer);

	context.getInstanceInterface().getPhysicalDeviceFeatures(context.getPhysicalDevice(), features);

	log << TestLog::Message << "device = " << context.getPhysicalDevice() << TestLog::EndMessage
		<< TestLog::Message << *features << TestLog::EndMessage;

	// Requirements and dependencies
	{
		if (!features->robustBufferAccess)
			return tcu::TestStatus::fail("robustBufferAccess is not supported");
	}

	for (int ndx = 0; ndx < GUARD_SIZE; ndx++)
	{
		if (buffer[ndx + sizeof(VkPhysicalDeviceFeatures)] != GUARD_VALUE)
		{
			log << TestLog::Message << "deviceFeatures - Guard offset " << ndx << " not valid" << TestLog::EndMessage;
			return tcu::TestStatus::fail("deviceFeatures buffer overflow");
		}
	}

	if (!validateInitComplete(context.getPhysicalDevice(), &InstanceInterface::getPhysicalDeviceFeatures, context.getInstanceInterface(), featureOffsetTable))
	{
		log << TestLog::Message << "deviceFeatures - VkPhysicalDeviceFeatures not completely initialized" << TestLog::EndMessage;
		return tcu::TestStatus::fail("deviceFeatures incomplete initialization");
	}

	return tcu::TestStatus::pass("Query succeeded");
}

static const ValidateQueryBits::QueryMemberTableEntry s_physicalDevicePropertiesOffsetTable[] =
{
	OFFSET_TABLE_ENTRY(VkPhysicalDeviceProperties, apiVersion),
	OFFSET_TABLE_ENTRY(VkPhysicalDeviceProperties, driverVersion),
	OFFSET_TABLE_ENTRY(VkPhysicalDeviceProperties, vendorID),
	OFFSET_TABLE_ENTRY(VkPhysicalDeviceProperties, deviceID),
	OFFSET_TABLE_ENTRY(VkPhysicalDeviceProperties, deviceType),
	OFFSET_TABLE_ENTRY(VkPhysicalDeviceProperties, pipelineCacheUUID),
	OFFSET_TABLE_ENTRY(VkPhysicalDeviceProperties, limits.maxImageDimension1D),
	OFFSET_TABLE_ENTRY(VkPhysicalDeviceProperties, limits.maxImageDimension2D),
	OFFSET_TABLE_ENTRY(VkPhysicalDeviceProperties, limits.maxImageDimension3D),
	OFFSET_TABLE_ENTRY(VkPhysicalDeviceProperties, limits.maxImageDimensionCube),
	OFFSET_TABLE_ENTRY(VkPhysicalDeviceProperties, limits.maxImageArrayLayers),
	OFFSET_TABLE_ENTRY(VkPhysicalDeviceProperties, limits.maxTexelBufferElements),
	OFFSET_TABLE_ENTRY(VkPhysicalDeviceProperties, limits.maxUniformBufferRange),
	OFFSET_TABLE_ENTRY(VkPhysicalDeviceProperties, limits.maxStorageBufferRange),
	OFFSET_TABLE_ENTRY(VkPhysicalDeviceProperties, limits.maxPushConstantsSize),
	OFFSET_TABLE_ENTRY(VkPhysicalDeviceProperties, limits.maxMemoryAllocationCount),
	OFFSET_TABLE_ENTRY(VkPhysicalDeviceProperties, limits.maxSamplerAllocationCount),
	OFFSET_TABLE_ENTRY(VkPhysicalDeviceProperties, limits.bufferImageGranularity),
	OFFSET_TABLE_ENTRY(VkPhysicalDeviceProperties, limits.sparseAddressSpaceSize),
	OFFSET_TABLE_ENTRY(VkPhysicalDeviceProperties, limits.maxBoundDescriptorSets),
	OFFSET_TABLE_ENTRY(VkPhysicalDeviceProperties, limits.maxPerStageDescriptorSamplers),
	OFFSET_TABLE_ENTRY(VkPhysicalDeviceProperties, limits.maxPerStageDescriptorUniformBuffers),
	OFFSET_TABLE_ENTRY(VkPhysicalDeviceProperties, limits.maxPerStageDescriptorStorageBuffers),
	OFFSET_TABLE_ENTRY(VkPhysicalDeviceProperties, limits.maxPerStageDescriptorSampledImages),
	OFFSET_TABLE_ENTRY(VkPhysicalDeviceProperties, limits.maxPerStageDescriptorStorageImages),
	OFFSET_TABLE_ENTRY(VkPhysicalDeviceProperties, limits.maxPerStageDescriptorInputAttachments),
	OFFSET_TABLE_ENTRY(VkPhysicalDeviceProperties, limits.maxPerStageResources),
	OFFSET_TABLE_ENTRY(VkPhysicalDeviceProperties, limits.maxDescriptorSetSamplers),
	OFFSET_TABLE_ENTRY(VkPhysicalDeviceProperties, limits.maxDescriptorSetUniformBuffers),
	OFFSET_TABLE_ENTRY(VkPhysicalDeviceProperties, limits.maxDescriptorSetUniformBuffersDynamic),
	OFFSET_TABLE_ENTRY(VkPhysicalDeviceProperties, limits.maxDescriptorSetStorageBuffers),
	OFFSET_TABLE_ENTRY(VkPhysicalDeviceProperties, limits.maxDescriptorSetStorageBuffersDynamic),
	OFFSET_TABLE_ENTRY(VkPhysicalDeviceProperties, limits.maxDescriptorSetSampledImages),
	OFFSET_TABLE_ENTRY(VkPhysicalDeviceProperties, limits.maxDescriptorSetStorageImages),
	OFFSET_TABLE_ENTRY(VkPhysicalDeviceProperties, limits.maxDescriptorSetInputAttachments),
	OFFSET_TABLE_ENTRY(VkPhysicalDeviceProperties, limits.maxVertexInputAttributes),
	OFFSET_TABLE_ENTRY(VkPhysicalDeviceProperties, limits.maxVertexInputBindings),
	OFFSET_TABLE_ENTRY(VkPhysicalDeviceProperties, limits.maxVertexInputAttributeOffset),
	OFFSET_TABLE_ENTRY(VkPhysicalDeviceProperties, limits.maxVertexInputBindingStride),
	OFFSET_TABLE_ENTRY(VkPhysicalDeviceProperties, limits.maxVertexOutputComponents),
	OFFSET_TABLE_ENTRY(VkPhysicalDeviceProperties, limits.maxTessellationGenerationLevel),
	OFFSET_TABLE_ENTRY(VkPhysicalDeviceProperties, limits.maxTessellationPatchSize),
	OFFSET_TABLE_ENTRY(VkPhysicalDeviceProperties, limits.maxTessellationControlPerVertexInputComponents),
	OFFSET_TABLE_ENTRY(VkPhysicalDeviceProperties, limits.maxTessellationControlPerVertexOutputComponents),
	OFFSET_TABLE_ENTRY(VkPhysicalDeviceProperties, limits.maxTessellationControlPerPatchOutputComponents),
	OFFSET_TABLE_ENTRY(VkPhysicalDeviceProperties, limits.maxTessellationControlTotalOutputComponents),
	OFFSET_TABLE_ENTRY(VkPhysicalDeviceProperties, limits.maxTessellationEvaluationInputComponents),
	OFFSET_TABLE_ENTRY(VkPhysicalDeviceProperties, limits.maxTessellationEvaluationOutputComponents),
	OFFSET_TABLE_ENTRY(VkPhysicalDeviceProperties, limits.maxGeometryShaderInvocations),
	OFFSET_TABLE_ENTRY(VkPhysicalDeviceProperties, limits.maxGeometryInputComponents),
	OFFSET_TABLE_ENTRY(VkPhysicalDeviceProperties, limits.maxGeometryOutputComponents),
	OFFSET_TABLE_ENTRY(VkPhysicalDeviceProperties, limits.maxGeometryOutputVertices),
	OFFSET_TABLE_ENTRY(VkPhysicalDeviceProperties, limits.maxGeometryTotalOutputComponents),
	OFFSET_TABLE_ENTRY(VkPhysicalDeviceProperties, limits.maxFragmentInputComponents),
	OFFSET_TABLE_ENTRY(VkPhysicalDeviceProperties, limits.maxFragmentOutputAttachments),
	OFFSET_TABLE_ENTRY(VkPhysicalDeviceProperties, limits.maxFragmentDualSrcAttachments),
	OFFSET_TABLE_ENTRY(VkPhysicalDeviceProperties, limits.maxFragmentCombinedOutputResources),
	OFFSET_TABLE_ENTRY(VkPhysicalDeviceProperties, limits.maxComputeSharedMemorySize),
	OFFSET_TABLE_ENTRY(VkPhysicalDeviceProperties, limits.maxComputeWorkGroupCount[3]),
	OFFSET_TABLE_ENTRY(VkPhysicalDeviceProperties, limits.maxComputeWorkGroupInvocations),
	OFFSET_TABLE_ENTRY(VkPhysicalDeviceProperties, limits.maxComputeWorkGroupSize[3]),
	OFFSET_TABLE_ENTRY(VkPhysicalDeviceProperties, limits.subPixelPrecisionBits),
	OFFSET_TABLE_ENTRY(VkPhysicalDeviceProperties, limits.subTexelPrecisionBits),
	OFFSET_TABLE_ENTRY(VkPhysicalDeviceProperties, limits.mipmapPrecisionBits),
	OFFSET_TABLE_ENTRY(VkPhysicalDeviceProperties, limits.maxDrawIndexedIndexValue),
	OFFSET_TABLE_ENTRY(VkPhysicalDeviceProperties, limits.maxDrawIndirectCount),
	OFFSET_TABLE_ENTRY(VkPhysicalDeviceProperties, limits.maxSamplerLodBias),
	OFFSET_TABLE_ENTRY(VkPhysicalDeviceProperties, limits.maxSamplerAnisotropy),
	OFFSET_TABLE_ENTRY(VkPhysicalDeviceProperties, limits.maxViewports),
	OFFSET_TABLE_ENTRY(VkPhysicalDeviceProperties, limits.maxViewportDimensions[2]),
	OFFSET_TABLE_ENTRY(VkPhysicalDeviceProperties, limits.viewportBoundsRange[2]),
	OFFSET_TABLE_ENTRY(VkPhysicalDeviceProperties, limits.viewportSubPixelBits),
	OFFSET_TABLE_ENTRY(VkPhysicalDeviceProperties, limits.minMemoryMapAlignment),
	OFFSET_TABLE_ENTRY(VkPhysicalDeviceProperties, limits.minTexelBufferOffsetAlignment),
	OFFSET_TABLE_ENTRY(VkPhysicalDeviceProperties, limits.minUniformBufferOffsetAlignment),
	OFFSET_TABLE_ENTRY(VkPhysicalDeviceProperties, limits.minStorageBufferOffsetAlignment),
	OFFSET_TABLE_ENTRY(VkPhysicalDeviceProperties, limits.minTexelOffset),
	OFFSET_TABLE_ENTRY(VkPhysicalDeviceProperties, limits.maxTexelOffset),
	OFFSET_TABLE_ENTRY(VkPhysicalDeviceProperties, limits.minTexelGatherOffset),
	OFFSET_TABLE_ENTRY(VkPhysicalDeviceProperties, limits.maxTexelGatherOffset),
	OFFSET_TABLE_ENTRY(VkPhysicalDeviceProperties, limits.minInterpolationOffset),
	OFFSET_TABLE_ENTRY(VkPhysicalDeviceProperties, limits.maxInterpolationOffset),
	OFFSET_TABLE_ENTRY(VkPhysicalDeviceProperties, limits.subPixelInterpolationOffsetBits),
	OFFSET_TABLE_ENTRY(VkPhysicalDeviceProperties, limits.maxFramebufferWidth),
	OFFSET_TABLE_ENTRY(VkPhysicalDeviceProperties, limits.maxFramebufferHeight),
	OFFSET_TABLE_ENTRY(VkPhysicalDeviceProperties, limits.maxFramebufferLayers),
	OFFSET_TABLE_ENTRY(VkPhysicalDeviceProperties, limits.framebufferColorSampleCounts),
	OFFSET_TABLE_ENTRY(VkPhysicalDeviceProperties, limits.framebufferDepthSampleCounts),
	OFFSET_TABLE_ENTRY(VkPhysicalDeviceProperties, limits.framebufferStencilSampleCounts),
	OFFSET_TABLE_ENTRY(VkPhysicalDeviceProperties, limits.framebufferNoAttachmentsSampleCounts),
	OFFSET_TABLE_ENTRY(VkPhysicalDeviceProperties, limits.maxColorAttachments),
	OFFSET_TABLE_ENTRY(VkPhysicalDeviceProperties, limits.sampledImageColorSampleCounts),
	OFFSET_TABLE_ENTRY(VkPhysicalDeviceProperties, limits.sampledImageIntegerSampleCounts),
	OFFSET_TABLE_ENTRY(VkPhysicalDeviceProperties, limits.sampledImageDepthSampleCounts),
	OFFSET_TABLE_ENTRY(VkPhysicalDeviceProperties, limits.sampledImageStencilSampleCounts),
	OFFSET_TABLE_ENTRY(VkPhysicalDeviceProperties, limits.storageImageSampleCounts),
	OFFSET_TABLE_ENTRY(VkPhysicalDeviceProperties, limits.maxSampleMaskWords),
	OFFSET_TABLE_ENTRY(VkPhysicalDeviceProperties, limits.timestampComputeAndGraphics),
	OFFSET_TABLE_ENTRY(VkPhysicalDeviceProperties, limits.timestampPeriod),
	OFFSET_TABLE_ENTRY(VkPhysicalDeviceProperties, limits.maxClipDistances),
	OFFSET_TABLE_ENTRY(VkPhysicalDeviceProperties, limits.maxCullDistances),
	OFFSET_TABLE_ENTRY(VkPhysicalDeviceProperties, limits.maxCombinedClipAndCullDistances),
	OFFSET_TABLE_ENTRY(VkPhysicalDeviceProperties, limits.discreteQueuePriorities),
	OFFSET_TABLE_ENTRY(VkPhysicalDeviceProperties, limits.pointSizeRange[2]),
	OFFSET_TABLE_ENTRY(VkPhysicalDeviceProperties, limits.lineWidthRange[2]),
	OFFSET_TABLE_ENTRY(VkPhysicalDeviceProperties, limits.pointSizeGranularity),
	OFFSET_TABLE_ENTRY(VkPhysicalDeviceProperties, limits.lineWidthGranularity),
	OFFSET_TABLE_ENTRY(VkPhysicalDeviceProperties, limits.strictLines),
	OFFSET_TABLE_ENTRY(VkPhysicalDeviceProperties, limits.standardSampleLocations),
	OFFSET_TABLE_ENTRY(VkPhysicalDeviceProperties, limits.optimalBufferCopyOffsetAlignment),
	OFFSET_TABLE_ENTRY(VkPhysicalDeviceProperties, limits.optimalBufferCopyRowPitchAlignment),
	OFFSET_TABLE_ENTRY(VkPhysicalDeviceProperties, limits.nonCoherentAtomSize),
	OFFSET_TABLE_ENTRY(VkPhysicalDeviceProperties, sparseProperties.residencyStandard2DBlockShape),
	OFFSET_TABLE_ENTRY(VkPhysicalDeviceProperties, sparseProperties.residencyStandard2DMultisampleBlockShape),
	OFFSET_TABLE_ENTRY(VkPhysicalDeviceProperties, sparseProperties.residencyStandard3DBlockShape),
	OFFSET_TABLE_ENTRY(VkPhysicalDeviceProperties, sparseProperties.residencyAlignedMipSize),
	OFFSET_TABLE_ENTRY(VkPhysicalDeviceProperties, sparseProperties.residencyNonResidentStrict),
	{ 0, 0 }
};

tcu::TestStatus deviceProperties (Context& context)
{
	using namespace ValidateQueryBits;

	TestLog&						log			= context.getTestContext().getLog();
	VkPhysicalDeviceProperties*		props;
	VkPhysicalDeviceFeatures		features;
	deUint8							buffer[sizeof(VkPhysicalDeviceProperties) + GUARD_SIZE];

	props = reinterpret_cast<VkPhysicalDeviceProperties*>(buffer);
	deMemset(props, GUARD_VALUE, sizeof(buffer));

	context.getInstanceInterface().getPhysicalDeviceProperties(context.getPhysicalDevice(), props);
	context.getInstanceInterface().getPhysicalDeviceFeatures(context.getPhysicalDevice(), &features);

	log << TestLog::Message << "device = " << context.getPhysicalDevice() << TestLog::EndMessage
		<< TestLog::Message << *props << TestLog::EndMessage;

	if (!validateFeatureLimits(props, &features, log))
		return tcu::TestStatus::fail("deviceProperties - feature limits failed");

	for (int ndx = 0; ndx < GUARD_SIZE; ndx++)
	{
		if (buffer[ndx + sizeof(VkPhysicalDeviceProperties)] != GUARD_VALUE)
		{
			log << TestLog::Message << "deviceProperties - Guard offset " << ndx << " not valid" << TestLog::EndMessage;
			return tcu::TestStatus::fail("deviceProperties buffer overflow");
		}
	}

	if (!validateInitComplete(context.getPhysicalDevice(), &InstanceInterface::getPhysicalDeviceProperties, context.getInstanceInterface(), s_physicalDevicePropertiesOffsetTable))
	{
		log << TestLog::Message << "deviceProperties - VkPhysicalDeviceProperties not completely initialized" << TestLog::EndMessage;
		return tcu::TestStatus::fail("deviceProperties incomplete initialization");
	}

	// Check if deviceName string is properly terminated.
	if (deStrnlen(props->deviceName, VK_MAX_PHYSICAL_DEVICE_NAME_SIZE) == VK_MAX_PHYSICAL_DEVICE_NAME_SIZE)
	{
		log << TestLog::Message << "deviceProperties - VkPhysicalDeviceProperties deviceName not properly initialized" << TestLog::EndMessage;
		return tcu::TestStatus::fail("deviceProperties incomplete initialization");
	}

	{
		const ApiVersion deviceVersion = unpackVersion(props->apiVersion);
		const ApiVersion deqpVersion = unpackVersion(VK_API_VERSION_1_2);

		if (deviceVersion.majorNum != deqpVersion.majorNum)
		{
			log << TestLog::Message << "deviceProperties - API Major Version " << deviceVersion.majorNum << " is not valid" << TestLog::EndMessage;
			return tcu::TestStatus::fail("deviceProperties apiVersion not valid");
		}

		if (deviceVersion.minorNum > deqpVersion.minorNum)
		{
			log << TestLog::Message << "deviceProperties - API Minor Version " << deviceVersion.minorNum << " is not valid for this version of dEQP" << TestLog::EndMessage;
			return tcu::TestStatus::fail("deviceProperties apiVersion not valid");
		}
	}

	return tcu::TestStatus::pass("DeviceProperites query succeeded");
}

tcu::TestStatus deviceQueueFamilyProperties (Context& context)
{
	TestLog&								log					= context.getTestContext().getLog();
	const vector<VkQueueFamilyProperties>	queueProperties		= getPhysicalDeviceQueueFamilyProperties(context.getInstanceInterface(), context.getPhysicalDevice());

	log << TestLog::Message << "device = " << context.getPhysicalDevice() << TestLog::EndMessage;

	for (size_t queueNdx = 0; queueNdx < queueProperties.size(); queueNdx++)
		log << TestLog::Message << queueNdx << ": " << queueProperties[queueNdx] << TestLog::EndMessage;

	return tcu::TestStatus::pass("Querying queue properties succeeded");
}

tcu::TestStatus deviceMemoryProperties (Context& context)
{
	TestLog&							log			= context.getTestContext().getLog();
	VkPhysicalDeviceMemoryProperties*	memProps;
	deUint8								buffer[sizeof(VkPhysicalDeviceMemoryProperties) + GUARD_SIZE];

	memProps = reinterpret_cast<VkPhysicalDeviceMemoryProperties*>(buffer);
	deMemset(buffer, GUARD_VALUE, sizeof(buffer));

	context.getInstanceInterface().getPhysicalDeviceMemoryProperties(context.getPhysicalDevice(), memProps);

	log << TestLog::Message << "device = " << context.getPhysicalDevice() << TestLog::EndMessage
		<< TestLog::Message << *memProps << TestLog::EndMessage;

	for (deInt32 ndx = 0; ndx < GUARD_SIZE; ndx++)
	{
		if (buffer[ndx + sizeof(VkPhysicalDeviceMemoryProperties)] != GUARD_VALUE)
		{
			log << TestLog::Message << "deviceMemoryProperties - Guard offset " << ndx << " not valid" << TestLog::EndMessage;
			return tcu::TestStatus::fail("deviceMemoryProperties buffer overflow");
		}
	}

	if (memProps->memoryHeapCount >= VK_MAX_MEMORY_HEAPS)
	{
		log << TestLog::Message << "deviceMemoryProperties - HeapCount larger than " << (deUint32)VK_MAX_MEMORY_HEAPS << TestLog::EndMessage;
		return tcu::TestStatus::fail("deviceMemoryProperties HeapCount too large");
	}

	if (memProps->memoryHeapCount == 1)
	{
		if ((memProps->memoryHeaps[0].flags & VK_MEMORY_HEAP_DEVICE_LOCAL_BIT) == 0)
		{
			log << TestLog::Message << "deviceMemoryProperties - Single heap is not marked DEVICE_LOCAL" << TestLog::EndMessage;
			return tcu::TestStatus::fail("deviceMemoryProperties invalid HeapFlags");
		}
	}

	const VkMemoryPropertyFlags validPropertyFlags[] =
	{
		0,
		VK_MEMORY_PROPERTY_DEVICE_LOCAL_BIT,
		VK_MEMORY_PROPERTY_DEVICE_LOCAL_BIT|VK_MEMORY_PROPERTY_HOST_VISIBLE_BIT|VK_MEMORY_PROPERTY_HOST_COHERENT_BIT,
		VK_MEMORY_PROPERTY_DEVICE_LOCAL_BIT|VK_MEMORY_PROPERTY_HOST_VISIBLE_BIT|VK_MEMORY_PROPERTY_HOST_CACHED_BIT,
		VK_MEMORY_PROPERTY_DEVICE_LOCAL_BIT|VK_MEMORY_PROPERTY_HOST_VISIBLE_BIT|VK_MEMORY_PROPERTY_HOST_CACHED_BIT|VK_MEMORY_PROPERTY_HOST_COHERENT_BIT,
		VK_MEMORY_PROPERTY_HOST_VISIBLE_BIT|VK_MEMORY_PROPERTY_HOST_COHERENT_BIT,
		VK_MEMORY_PROPERTY_HOST_VISIBLE_BIT|VK_MEMORY_PROPERTY_HOST_CACHED_BIT,
		VK_MEMORY_PROPERTY_HOST_VISIBLE_BIT|VK_MEMORY_PROPERTY_HOST_CACHED_BIT|VK_MEMORY_PROPERTY_HOST_COHERENT_BIT,
		VK_MEMORY_PROPERTY_DEVICE_LOCAL_BIT|VK_MEMORY_PROPERTY_LAZILY_ALLOCATED_BIT
	};

	const VkMemoryPropertyFlags requiredPropertyFlags[] =
	{
		VK_MEMORY_PROPERTY_HOST_VISIBLE_BIT|VK_MEMORY_PROPERTY_HOST_COHERENT_BIT
	};

	bool requiredFlagsFound[DE_LENGTH_OF_ARRAY(requiredPropertyFlags)];
	std::fill(DE_ARRAY_BEGIN(requiredFlagsFound), DE_ARRAY_END(requiredFlagsFound), false);

	for (deUint32 memoryNdx = 0; memoryNdx < memProps->memoryTypeCount; memoryNdx++)
	{
		bool validPropTypeFound = false;

		if (memProps->memoryTypes[memoryNdx].heapIndex >= memProps->memoryHeapCount)
		{
			log << TestLog::Message << "deviceMemoryProperties - heapIndex " << memProps->memoryTypes[memoryNdx].heapIndex << " larger than heapCount" << TestLog::EndMessage;
			return tcu::TestStatus::fail("deviceMemoryProperties - invalid heapIndex");
		}

		const VkMemoryPropertyFlags bitsToCheck = VK_MEMORY_PROPERTY_DEVICE_LOCAL_BIT|VK_MEMORY_PROPERTY_HOST_VISIBLE_BIT|VK_MEMORY_PROPERTY_HOST_COHERENT_BIT|VK_MEMORY_PROPERTY_HOST_CACHED_BIT|VK_MEMORY_PROPERTY_LAZILY_ALLOCATED_BIT;

		for (const VkMemoryPropertyFlags* requiredFlagsIterator = DE_ARRAY_BEGIN(requiredPropertyFlags); requiredFlagsIterator != DE_ARRAY_END(requiredPropertyFlags); requiredFlagsIterator++)
			if ((memProps->memoryTypes[memoryNdx].propertyFlags & *requiredFlagsIterator) == *requiredFlagsIterator)
				requiredFlagsFound[requiredFlagsIterator - DE_ARRAY_BEGIN(requiredPropertyFlags)] = true;

		if (de::contains(DE_ARRAY_BEGIN(validPropertyFlags), DE_ARRAY_END(validPropertyFlags), memProps->memoryTypes[memoryNdx].propertyFlags & bitsToCheck))
			validPropTypeFound = true;

		if (!validPropTypeFound)
		{
			log << TestLog::Message << "deviceMemoryProperties - propertyFlags "
				<< memProps->memoryTypes[memoryNdx].propertyFlags << " not valid" << TestLog::EndMessage;
			return tcu::TestStatus::fail("deviceMemoryProperties propertyFlags not valid");
		}

		if (memProps->memoryTypes[memoryNdx].propertyFlags & VK_MEMORY_PROPERTY_DEVICE_LOCAL_BIT)
		{
			if ((memProps->memoryHeaps[memProps->memoryTypes[memoryNdx].heapIndex].flags & VK_MEMORY_HEAP_DEVICE_LOCAL_BIT) == 0)
			{
				log << TestLog::Message << "deviceMemoryProperties - DEVICE_LOCAL memory type references heap which is not DEVICE_LOCAL" << TestLog::EndMessage;
				return tcu::TestStatus::fail("deviceMemoryProperties inconsistent memoryType and HeapFlags");
			}
		}
		else
		{
			if (memProps->memoryHeaps[memProps->memoryTypes[memoryNdx].heapIndex].flags & VK_MEMORY_HEAP_DEVICE_LOCAL_BIT)
			{
				log << TestLog::Message << "deviceMemoryProperties - non-DEVICE_LOCAL memory type references heap with is DEVICE_LOCAL" << TestLog::EndMessage;
				return tcu::TestStatus::fail("deviceMemoryProperties inconsistent memoryType and HeapFlags");
			}
		}
	}

	bool* requiredFlagsFoundIterator = std::find(DE_ARRAY_BEGIN(requiredFlagsFound), DE_ARRAY_END(requiredFlagsFound), false);
	if (requiredFlagsFoundIterator != DE_ARRAY_END(requiredFlagsFound))
	{
		DE_ASSERT(requiredFlagsFoundIterator - DE_ARRAY_BEGIN(requiredFlagsFound) <= DE_LENGTH_OF_ARRAY(requiredPropertyFlags));
		log << TestLog::Message << "deviceMemoryProperties - required property flags "
			<< getMemoryPropertyFlagsStr(requiredPropertyFlags[requiredFlagsFoundIterator - DE_ARRAY_BEGIN(requiredFlagsFound)]) << " not found" << TestLog::EndMessage;

		return tcu::TestStatus::fail("deviceMemoryProperties propertyFlags not valid");
	}

	return tcu::TestStatus::pass("Querying memory properties succeeded");
}

tcu::TestStatus deviceGroupPeerMemoryFeatures (Context& context)
{
	TestLog&							log						= context.getTestContext().getLog();
	const PlatformInterface&			vkp						= context.getPlatformInterface();
	const CustomInstance				instance				(createCustomInstanceWithExtension(context, "VK_KHR_device_group_creation"));
	const InstanceDriver&				vki						(instance.getDriver());
	const tcu::CommandLine&				cmdLine					= context.getTestContext().getCommandLine();
	const deUint32						devGroupIdx				= cmdLine.getVKDeviceGroupId() - 1;
	const deUint32						deviceIdx				= vk::chooseDeviceIndex(context.getInstanceInterface(), instance, cmdLine);
	const float							queuePriority			= 1.0f;
	VkPhysicalDeviceMemoryProperties	memProps;
	VkPeerMemoryFeatureFlags*			peerMemFeatures;
	deUint8								buffer					[sizeof(VkPeerMemoryFeatureFlags) + GUARD_SIZE];
	deUint32							numPhysicalDevices		= 0;
	deUint32							queueFamilyIndex		= 0;

	const vector<VkPhysicalDeviceGroupProperties>		deviceGroupProps = enumeratePhysicalDeviceGroups(vki, instance);
	std::vector<const char*>							deviceExtensions;
	deviceExtensions.push_back("VK_KHR_device_group");

	if (!isCoreDeviceExtension(context.getUsedApiVersion(), "VK_KHR_device_group"))
		deviceExtensions.push_back("VK_KHR_device_group");

	const std::vector<VkQueueFamilyProperties>	queueProps		= getPhysicalDeviceQueueFamilyProperties(vki, deviceGroupProps[devGroupIdx].physicalDevices[deviceIdx]);
	for (size_t queueNdx = 0; queueNdx < queueProps.size(); queueNdx++)
	{
		if (queueProps[queueNdx].queueFlags & VK_QUEUE_GRAPHICS_BIT)
			queueFamilyIndex = (deUint32)queueNdx;
	}
	const VkDeviceQueueCreateInfo		deviceQueueCreateInfo	=
	{
		VK_STRUCTURE_TYPE_DEVICE_QUEUE_CREATE_INFO,			//type
		DE_NULL,											//pNext
		(VkDeviceQueueCreateFlags)0u,						//flags
		queueFamilyIndex,									//queueFamilyIndex;
		1u,													//queueCount;
		&queuePriority,										//pQueuePriorities;
	};

	// Need atleast 2 devices for peer memory features
	numPhysicalDevices = deviceGroupProps[devGroupIdx].physicalDeviceCount;
	if (numPhysicalDevices < 2)
		TCU_THROW(NotSupportedError, "Need a device Group with at least 2 physical devices.");

	// Create device groups
	VkDeviceGroupDeviceCreateInfo							deviceGroupInfo =
	{
		VK_STRUCTURE_TYPE_DEVICE_GROUP_DEVICE_CREATE_INFO,	//stype
		DE_NULL,											//pNext
		deviceGroupProps[devGroupIdx].physicalDeviceCount,	//physicalDeviceCount
		deviceGroupProps[devGroupIdx].physicalDevices		//physicalDevices
	};

	void* pNext												= &deviceGroupInfo;
#ifdef CTS_USES_VULKANSC
	VkDeviceObjectReservationCreateInfo memReservationInfo	= context.getTestContext().getCommandLine().isSubProcess() ? context.getResourceInterface()->getStatMax() : resetDeviceObjectReservationCreateInfo();
	memReservationInfo.pNext								= pNext;
	pNext													= &memReservationInfo;

	VkPhysicalDeviceVulkanSC10Features sc10Features			= createDefaultSC10Features();
	sc10Features.pNext										= pNext;
	pNext													= &sc10Features;

	VkPipelineCacheCreateInfo			pcCI;
	std::vector<VkPipelinePoolSize>		poolSizes;
	if (context.getTestContext().getCommandLine().isSubProcess())
	{
		if (context.getResourceInterface()->getCacheDataSize() > 0)
		{
			pcCI =
			{
				VK_STRUCTURE_TYPE_PIPELINE_CACHE_CREATE_INFO,		// VkStructureType				sType;
				DE_NULL,											// const void*					pNext;
				VK_PIPELINE_CACHE_CREATE_READ_ONLY_BIT |
					VK_PIPELINE_CACHE_CREATE_USE_APPLICATION_STORAGE_BIT,	// VkPipelineCacheCreateFlags	flags;
				context.getResourceInterface()->getCacheDataSize(),	// deUintptr					initialDataSize;
				context.getResourceInterface()->getCacheData()		// const void*					pInitialData;
			};
			memReservationInfo.pipelineCacheCreateInfoCount		= 1;
			memReservationInfo.pPipelineCacheCreateInfos		= &pcCI;
		}

		poolSizes							= context.getResourceInterface()->getPipelinePoolSizes();
		if (!poolSizes.empty())
		{
			memReservationInfo.pipelinePoolSizeCount			= deUint32(poolSizes.size());
			memReservationInfo.pPipelinePoolSizes				= poolSizes.data();
		}
	}
#endif // CTS_USES_VULKANSC

	const VkDeviceCreateInfo								deviceCreateInfo =
	{
		VK_STRUCTURE_TYPE_DEVICE_CREATE_INFO,							//sType;
		pNext,															//pNext;
		(VkDeviceCreateFlags)0u,										//flags
		1,																//queueRecordCount;
		&deviceQueueCreateInfo,											//pRequestedQueues;
		0,																//layerCount;
		DE_NULL,														//ppEnabledLayerNames;
		deUint32(deviceExtensions.size()),								//extensionCount;
		(deviceExtensions.empty() ? DE_NULL : &deviceExtensions[0]),	//ppEnabledExtensionNames;
		DE_NULL,														//pEnabledFeatures;
	};

	Move<VkDevice>		deviceGroup = createCustomDevice(context.getTestContext().getCommandLine().isValidationEnabled(), vkp, instance, vki, deviceGroupProps[devGroupIdx].physicalDevices[deviceIdx], &deviceCreateInfo);
	const DeviceDriver	vk	(vkp, instance, *deviceGroup);
	context.getInstanceInterface().getPhysicalDeviceMemoryProperties(deviceGroupProps[devGroupIdx].physicalDevices[deviceIdx], &memProps);

	peerMemFeatures = reinterpret_cast<VkPeerMemoryFeatureFlags*>(buffer);
	deMemset(buffer, GUARD_VALUE, sizeof(buffer));

	for (deUint32 heapIndex = 0; heapIndex < memProps.memoryHeapCount; heapIndex++)
	{
		for (deUint32 localDeviceIndex = 0; localDeviceIndex < numPhysicalDevices; localDeviceIndex++)
		{
			for (deUint32 remoteDeviceIndex = 0; remoteDeviceIndex < numPhysicalDevices; remoteDeviceIndex++)
			{
				if (localDeviceIndex != remoteDeviceIndex)
				{
					vk.getDeviceGroupPeerMemoryFeatures(deviceGroup.get(), heapIndex, localDeviceIndex, remoteDeviceIndex, peerMemFeatures);

					// Check guard
					for (deInt32 ndx = 0; ndx < GUARD_SIZE; ndx++)
					{
						if (buffer[ndx + sizeof(VkPeerMemoryFeatureFlags)] != GUARD_VALUE)
						{
							log << TestLog::Message << "deviceGroupPeerMemoryFeatures - Guard offset " << ndx << " not valid" << TestLog::EndMessage;
							return tcu::TestStatus::fail("deviceGroupPeerMemoryFeatures buffer overflow");
						}
					}

					VkPeerMemoryFeatureFlags requiredFlag = VK_PEER_MEMORY_FEATURE_COPY_DST_BIT;
					VkPeerMemoryFeatureFlags maxValidFlag = VK_PEER_MEMORY_FEATURE_COPY_SRC_BIT|VK_PEER_MEMORY_FEATURE_COPY_DST_BIT|
																VK_PEER_MEMORY_FEATURE_GENERIC_SRC_BIT|VK_PEER_MEMORY_FEATURE_GENERIC_DST_BIT;
					if ((!(*peerMemFeatures & requiredFlag)) ||
						*peerMemFeatures > maxValidFlag)
						return tcu::TestStatus::fail("deviceGroupPeerMemoryFeatures invalid flag");

					log << TestLog::Message << "deviceGroup = " << deviceGroup.get() << TestLog::EndMessage
						<< TestLog::Message << "heapIndex = " << heapIndex << TestLog::EndMessage
						<< TestLog::Message << "localDeviceIndex = " << localDeviceIndex << TestLog::EndMessage
						<< TestLog::Message << "remoteDeviceIndex = " << remoteDeviceIndex << TestLog::EndMessage
						<< TestLog::Message << "PeerMemoryFeatureFlags = " << *peerMemFeatures << TestLog::EndMessage;
				}
			} // remote device
		} // local device
	} // heap Index

	return tcu::TestStatus::pass("Querying deviceGroup peer memory features succeeded");
}

tcu::TestStatus deviceMemoryBudgetProperties (Context& context)
{
	TestLog&							log			= context.getTestContext().getLog();
	deUint8								buffer[sizeof(VkPhysicalDeviceMemoryBudgetPropertiesEXT) + GUARD_SIZE];

	if (!context.isDeviceFunctionalitySupported("VK_EXT_memory_budget"))
		TCU_THROW(NotSupportedError, "VK_EXT_memory_budget is not supported");

	VkPhysicalDeviceMemoryBudgetPropertiesEXT *budgetProps = reinterpret_cast<VkPhysicalDeviceMemoryBudgetPropertiesEXT *>(buffer);
	deMemset(buffer, GUARD_VALUE, sizeof(buffer));

	budgetProps->sType = VK_STRUCTURE_TYPE_PHYSICAL_DEVICE_MEMORY_BUDGET_PROPERTIES_EXT;
	budgetProps->pNext = DE_NULL;

	VkPhysicalDeviceMemoryProperties2	memProps;
	deMemset(&memProps, 0, sizeof(memProps));
	memProps.sType = VK_STRUCTURE_TYPE_PHYSICAL_DEVICE_MEMORY_PROPERTIES_2;
	memProps.pNext = budgetProps;

	context.getInstanceInterface().getPhysicalDeviceMemoryProperties2(context.getPhysicalDevice(), &memProps);

	log << TestLog::Message << "device = " << context.getPhysicalDevice() << TestLog::EndMessage
		<< TestLog::Message << *budgetProps << TestLog::EndMessage;

	for (deInt32 ndx = 0; ndx < GUARD_SIZE; ndx++)
	{
		if (buffer[ndx + sizeof(VkPhysicalDeviceMemoryBudgetPropertiesEXT)] != GUARD_VALUE)
		{
			log << TestLog::Message << "deviceMemoryBudgetProperties - Guard offset " << ndx << " not valid" << TestLog::EndMessage;
			return tcu::TestStatus::fail("deviceMemoryBudgetProperties buffer overflow");
		}
	}

	for (deUint32 i = 0; i < memProps.memoryProperties.memoryHeapCount; ++i)
	{
		if (budgetProps->heapBudget[i] == 0)
		{
			log << TestLog::Message << "deviceMemoryBudgetProperties - Supported heaps must report nonzero budget" << TestLog::EndMessage;
			return tcu::TestStatus::fail("deviceMemoryBudgetProperties invalid heap budget (zero)");
		}
		if (budgetProps->heapBudget[i] > memProps.memoryProperties.memoryHeaps[i].size)
		{
			log << TestLog::Message << "deviceMemoryBudgetProperties - Heap budget must be less than or equal to heap size" << TestLog::EndMessage;
			return tcu::TestStatus::fail("deviceMemoryBudgetProperties invalid heap budget (too large)");
		}
	}

	for (deUint32 i = memProps.memoryProperties.memoryHeapCount; i < VK_MAX_MEMORY_HEAPS; ++i)
	{
		if (budgetProps->heapBudget[i] != 0 || budgetProps->heapUsage[i] != 0)
		{
			log << TestLog::Message << "deviceMemoryBudgetProperties - Unused heaps must report budget/usage of zero" << TestLog::EndMessage;
			return tcu::TestStatus::fail("deviceMemoryBudgetProperties invalid unused heaps");
		}
	}

	return tcu::TestStatus::pass("Querying memory budget properties succeeded");
}

namespace
{

#include "vkMandatoryFeatures.inl"

}

tcu::TestStatus deviceMandatoryFeatures(Context& context)
{
	if ( checkMandatoryFeatures(context) )
		return tcu::TestStatus::pass("Passed");
	return tcu::TestStatus::fail("Not all mandatory features are supported ( see: vkspec.html#features-requirements )");
}

VkFormatFeatureFlags getBaseRequiredOptimalTilingFeatures (VkFormat format)
{
	struct Formatpair
	{
		VkFormat				format;
		VkFormatFeatureFlags	flags;
	};

	enum
	{
		SAIM = VK_FORMAT_FEATURE_SAMPLED_IMAGE_BIT,
		BLSR = VK_FORMAT_FEATURE_BLIT_SRC_BIT,
		SIFL = VK_FORMAT_FEATURE_SAMPLED_IMAGE_FILTER_LINEAR_BIT,
		COAT = VK_FORMAT_FEATURE_COLOR_ATTACHMENT_BIT,
		BLDS = VK_FORMAT_FEATURE_BLIT_DST_BIT,
		CABL = VK_FORMAT_FEATURE_COLOR_ATTACHMENT_BLEND_BIT,
		STIM = VK_FORMAT_FEATURE_STORAGE_IMAGE_BIT,
		STIA = VK_FORMAT_FEATURE_STORAGE_IMAGE_ATOMIC_BIT,
		DSAT = VK_FORMAT_FEATURE_DEPTH_STENCIL_ATTACHMENT_BIT,
		TRSR = VK_FORMAT_FEATURE_TRANSFER_SRC_BIT,
		TRDS = VK_FORMAT_FEATURE_TRANSFER_DST_BIT
	};

	static const Formatpair formatflags[] =
	{
		{ VK_FORMAT_B4G4R4A4_UNORM_PACK16,		SAIM | BLSR | TRSR | TRDS |               SIFL },
		{ VK_FORMAT_R5G6B5_UNORM_PACK16,		SAIM | BLSR | TRSR | TRDS | COAT | BLDS | SIFL |        CABL },
		{ VK_FORMAT_A1R5G5B5_UNORM_PACK16,		SAIM | BLSR | TRSR | TRDS | COAT | BLDS | SIFL |        CABL },
		{ VK_FORMAT_R8_UNORM,					SAIM | BLSR | TRSR | TRDS | COAT | BLDS | SIFL |        CABL },
		{ VK_FORMAT_R8_SNORM,					SAIM | BLSR | TRSR | TRDS |               SIFL },
		{ VK_FORMAT_R8_UINT,					SAIM | BLSR | TRSR | TRDS | COAT | BLDS },
		{ VK_FORMAT_R8_SINT,					SAIM | BLSR | TRSR | TRDS | COAT | BLDS },
		{ VK_FORMAT_R8G8_UNORM,					SAIM | BLSR | TRSR | TRDS | COAT | BLDS | SIFL |        CABL },
		{ VK_FORMAT_R8G8_SNORM,					SAIM | BLSR | TRSR | TRDS |               SIFL },
		{ VK_FORMAT_R8G8_UINT,					SAIM | BLSR | TRSR | TRDS | COAT | BLDS },
		{ VK_FORMAT_R8G8_SINT,					SAIM | BLSR | TRSR | TRDS | COAT | BLDS },
		{ VK_FORMAT_R8G8B8A8_UNORM,				SAIM | BLSR | TRSR | TRDS | COAT | BLDS | SIFL | STIM | CABL },
		{ VK_FORMAT_R8G8B8A8_SNORM,				SAIM | BLSR | TRSR | TRDS |               SIFL | STIM },
		{ VK_FORMAT_R8G8B8A8_UINT,				SAIM | BLSR | TRSR | TRDS | COAT | BLDS |        STIM },
		{ VK_FORMAT_R8G8B8A8_SINT,				SAIM | BLSR | TRSR | TRDS | COAT | BLDS |        STIM },
		{ VK_FORMAT_R8G8B8A8_SRGB,				SAIM | BLSR | TRSR | TRDS | COAT | BLDS | SIFL |        CABL },
		{ VK_FORMAT_B8G8R8A8_UNORM,				SAIM | BLSR | TRSR | TRDS | COAT | BLDS | SIFL |        CABL },
		{ VK_FORMAT_B8G8R8A8_SRGB,				SAIM | BLSR | TRSR | TRDS | COAT | BLDS | SIFL |        CABL },
		{ VK_FORMAT_A8B8G8R8_UNORM_PACK32,		SAIM | BLSR | TRSR | TRDS | COAT | BLDS | SIFL |        CABL },
		{ VK_FORMAT_A8B8G8R8_SNORM_PACK32,		SAIM | BLSR | TRSR | TRDS |               SIFL },
		{ VK_FORMAT_A8B8G8R8_UINT_PACK32,		SAIM | BLSR | TRSR | TRDS | COAT | BLDS },
		{ VK_FORMAT_A8B8G8R8_SINT_PACK32,		SAIM | BLSR | TRSR | TRDS | COAT | BLDS },
		{ VK_FORMAT_A8B8G8R8_SRGB_PACK32,		SAIM | BLSR | TRSR | TRDS | COAT | BLDS | SIFL |        CABL },
		{ VK_FORMAT_A2B10G10R10_UNORM_PACK32,	SAIM | BLSR | TRSR | TRDS | COAT | BLDS | SIFL |        CABL },
		{ VK_FORMAT_A2B10G10R10_UINT_PACK32,	SAIM | BLSR | TRSR | TRDS | COAT | BLDS },
		{ VK_FORMAT_R16_UINT,					SAIM | BLSR | TRSR | TRDS | COAT | BLDS },
		{ VK_FORMAT_R16_SINT,					SAIM | BLSR | TRSR | TRDS | COAT | BLDS },
		{ VK_FORMAT_R16_SFLOAT,					SAIM | BLSR | TRSR | TRDS | COAT | BLDS | SIFL |        CABL },
		{ VK_FORMAT_R16G16_UINT,				SAIM | BLSR | TRSR | TRDS | COAT | BLDS },
		{ VK_FORMAT_R16G16_SINT,				SAIM | BLSR | TRSR | TRDS | COAT | BLDS },
		{ VK_FORMAT_R16G16_SFLOAT,				SAIM | BLSR | TRSR | TRDS | COAT | BLDS | SIFL |        CABL },
		{ VK_FORMAT_R16G16B16A16_UINT,			SAIM | BLSR | TRSR | TRDS | COAT | BLDS |        STIM },
		{ VK_FORMAT_R16G16B16A16_SINT,			SAIM | BLSR | TRSR | TRDS | COAT | BLDS |        STIM },
		{ VK_FORMAT_R16G16B16A16_SFLOAT,		SAIM | BLSR | TRSR | TRDS | COAT | BLDS | SIFL | STIM | CABL },
		{ VK_FORMAT_R32_UINT,					SAIM | BLSR | TRSR | TRDS | COAT | BLDS |        STIM |        STIA },
		{ VK_FORMAT_R32_SINT,					SAIM | BLSR | TRSR | TRDS | COAT | BLDS |        STIM |        STIA },
		{ VK_FORMAT_R32_SFLOAT,					SAIM | BLSR | TRSR | TRDS | COAT | BLDS |        STIM },
		{ VK_FORMAT_R32G32_UINT,				SAIM | BLSR | TRSR | TRDS | COAT | BLDS |        STIM },
		{ VK_FORMAT_R32G32_SINT,				SAIM | BLSR | TRSR | TRDS | COAT | BLDS |        STIM },
		{ VK_FORMAT_R32G32_SFLOAT,				SAIM | BLSR | TRSR | TRDS | COAT | BLDS |        STIM },
		{ VK_FORMAT_R32G32B32A32_UINT,			SAIM | BLSR | TRSR | TRDS | COAT | BLDS |        STIM },
		{ VK_FORMAT_R32G32B32A32_SINT,			SAIM | BLSR | TRSR | TRDS | COAT | BLDS |        STIM },
		{ VK_FORMAT_R32G32B32A32_SFLOAT,		SAIM | BLSR | TRSR | TRDS | COAT | BLDS |        STIM },
		{ VK_FORMAT_B10G11R11_UFLOAT_PACK32,	SAIM | BLSR | TRSR | TRDS |               SIFL },
		{ VK_FORMAT_E5B9G9R9_UFLOAT_PACK32,		SAIM | BLSR | TRSR | TRDS |               SIFL },
		{ VK_FORMAT_D16_UNORM,					SAIM | BLSR | TRSR | TRDS |                                           DSAT },
	};

	size_t formatpairs = sizeof(formatflags) / sizeof(Formatpair);

	for (unsigned int i = 0; i < formatpairs; i++)
		if (formatflags[i].format == format)
			return formatflags[i].flags;
	return 0;
}

VkFormatFeatureFlags getRequiredOptimalExtendedTilingFeatures (Context& context, VkFormat format, VkFormatFeatureFlags queriedFlags)
{
	VkFormatFeatureFlags	flags	= (VkFormatFeatureFlags)0;

	// VK_EXT_sampler_filter_minmax:
	//	If filterMinmaxSingleComponentFormats is VK_TRUE, the following formats must
	//	support the VK_FORMAT_FEATURE_SAMPLED_IMAGE_FILTER_MINMAX_BIT_EXT feature with
	//	VK_IMAGE_TILING_OPTIMAL, if they support VK_FORMAT_FEATURE_SAMPLED_IMAGE_BIT.

	static const VkFormat s_requiredSampledImageFilterMinMaxFormats[] =
	{
		VK_FORMAT_R8_UNORM,
		VK_FORMAT_R8_SNORM,
		VK_FORMAT_R16_UNORM,
		VK_FORMAT_R16_SNORM,
		VK_FORMAT_R16_SFLOAT,
		VK_FORMAT_R32_SFLOAT,
		VK_FORMAT_D16_UNORM,
		VK_FORMAT_X8_D24_UNORM_PACK32,
		VK_FORMAT_D32_SFLOAT,
		VK_FORMAT_D16_UNORM_S8_UINT,
		VK_FORMAT_D24_UNORM_S8_UINT,
		VK_FORMAT_D32_SFLOAT_S8_UINT,
	};

	if ((queriedFlags & VK_FORMAT_FEATURE_SAMPLED_IMAGE_BIT) != 0)
	{
		if (de::contains(context.getDeviceExtensions().begin(), context.getDeviceExtensions().end(), "VK_EXT_sampler_filter_minmax"))
		{
			if (de::contains(DE_ARRAY_BEGIN(s_requiredSampledImageFilterMinMaxFormats), DE_ARRAY_END(s_requiredSampledImageFilterMinMaxFormats), format))
			{
				VkPhysicalDeviceSamplerFilterMinmaxProperties		physicalDeviceSamplerMinMaxProperties =
				{
					VK_STRUCTURE_TYPE_PHYSICAL_DEVICE_SAMPLER_FILTER_MINMAX_PROPERTIES,
					DE_NULL,
					DE_FALSE,
					DE_FALSE
				};

				{
					VkPhysicalDeviceProperties2		physicalDeviceProperties;
					physicalDeviceProperties.sType	= VK_STRUCTURE_TYPE_PHYSICAL_DEVICE_PROPERTIES_2;
					physicalDeviceProperties.pNext	= &physicalDeviceSamplerMinMaxProperties;

					const InstanceInterface&		vk = context.getInstanceInterface();
					vk.getPhysicalDeviceProperties2(context.getPhysicalDevice(), &physicalDeviceProperties);
				}

				if (physicalDeviceSamplerMinMaxProperties.filterMinmaxSingleComponentFormats)
				{
					flags |= VK_FORMAT_FEATURE_SAMPLED_IMAGE_FILTER_MINMAX_BIT;
				}
			}
		}
	}

	// VK_EXT_filter_cubic:
	// If cubic filtering is supported, VK_FORMAT_FEATURE_SAMPLED_IMAGE_FILTER_CUBIC_BIT_EXT must be supported for the following image view types:
	// VK_IMAGE_VIEW_TYPE_2D, VK_IMAGE_VIEW_TYPE_2D_ARRAY
	static const VkFormat s_requiredSampledImageFilterCubicFormats[] =
	{
		VK_FORMAT_R4G4_UNORM_PACK8,
		VK_FORMAT_R4G4B4A4_UNORM_PACK16,
		VK_FORMAT_B4G4R4A4_UNORM_PACK16,
		VK_FORMAT_R5G6B5_UNORM_PACK16,
		VK_FORMAT_B5G6R5_UNORM_PACK16,
		VK_FORMAT_R5G5B5A1_UNORM_PACK16,
		VK_FORMAT_B5G5R5A1_UNORM_PACK16,
		VK_FORMAT_A1R5G5B5_UNORM_PACK16,
		VK_FORMAT_R8_UNORM,
		VK_FORMAT_R8_SNORM,
		VK_FORMAT_R8_SRGB,
		VK_FORMAT_R8G8_UNORM,
		VK_FORMAT_R8G8_SNORM,
		VK_FORMAT_R8G8_SRGB,
		VK_FORMAT_R8G8B8_UNORM,
		VK_FORMAT_R8G8B8_SNORM,
		VK_FORMAT_R8G8B8_SRGB,
		VK_FORMAT_B8G8R8_UNORM,
		VK_FORMAT_B8G8R8_SNORM,
		VK_FORMAT_B8G8R8_SRGB,
		VK_FORMAT_R8G8B8A8_UNORM,
		VK_FORMAT_R8G8B8A8_SNORM,
		VK_FORMAT_R8G8B8A8_SRGB,
		VK_FORMAT_B8G8R8A8_UNORM,
		VK_FORMAT_B8G8R8A8_SNORM,
		VK_FORMAT_B8G8R8A8_SRGB,
		VK_FORMAT_A8B8G8R8_UNORM_PACK32,
		VK_FORMAT_A8B8G8R8_SNORM_PACK32,
		VK_FORMAT_A8B8G8R8_SRGB_PACK32
	};

	static const VkFormat s_requiredSampledImageFilterCubicFormatsETC2[] =
	{
		VK_FORMAT_ETC2_R8G8B8_UNORM_BLOCK,
		VK_FORMAT_ETC2_R8G8B8_SRGB_BLOCK,
		VK_FORMAT_ETC2_R8G8B8A1_UNORM_BLOCK,
		VK_FORMAT_ETC2_R8G8B8A1_SRGB_BLOCK,
		VK_FORMAT_ETC2_R8G8B8A8_UNORM_BLOCK,
		VK_FORMAT_ETC2_R8G8B8A8_SRGB_BLOCK
	};

	if ( (queriedFlags & VK_FORMAT_FEATURE_SAMPLED_IMAGE_BIT) != 0 && de::contains(context.getDeviceExtensions().begin(), context.getDeviceExtensions().end(), "VK_EXT_filter_cubic") )
	{
		if ( de::contains(DE_ARRAY_BEGIN(s_requiredSampledImageFilterCubicFormats), DE_ARRAY_END(s_requiredSampledImageFilterCubicFormats), format) )
			flags |= VK_FORMAT_FEATURE_SAMPLED_IMAGE_FILTER_CUBIC_BIT_EXT;

		VkPhysicalDeviceFeatures2						coreFeatures;
		deMemset(&coreFeatures, 0, sizeof(coreFeatures));

		coreFeatures.sType = VK_STRUCTURE_TYPE_PHYSICAL_DEVICE_FEATURES_2;
		coreFeatures.pNext = DE_NULL;
		context.getInstanceInterface().getPhysicalDeviceFeatures2(context.getPhysicalDevice(), &coreFeatures);
		if ( coreFeatures.features.textureCompressionETC2 && de::contains(DE_ARRAY_BEGIN(s_requiredSampledImageFilterCubicFormatsETC2), DE_ARRAY_END(s_requiredSampledImageFilterCubicFormatsETC2), format) )
			flags |= VK_FORMAT_FEATURE_SAMPLED_IMAGE_FILTER_CUBIC_BIT_EXT;
	}

	return flags;
}

VkFormatFeatureFlags getRequiredBufferFeatures (VkFormat format)
{
	static const VkFormat s_requiredVertexBufferFormats[] =
	{
		VK_FORMAT_R8_UNORM,
		VK_FORMAT_R8_SNORM,
		VK_FORMAT_R8_UINT,
		VK_FORMAT_R8_SINT,
		VK_FORMAT_R8G8_UNORM,
		VK_FORMAT_R8G8_SNORM,
		VK_FORMAT_R8G8_UINT,
		VK_FORMAT_R8G8_SINT,
		VK_FORMAT_R8G8B8A8_UNORM,
		VK_FORMAT_R8G8B8A8_SNORM,
		VK_FORMAT_R8G8B8A8_UINT,
		VK_FORMAT_R8G8B8A8_SINT,
		VK_FORMAT_B8G8R8A8_UNORM,
		VK_FORMAT_A8B8G8R8_UNORM_PACK32,
		VK_FORMAT_A8B8G8R8_SNORM_PACK32,
		VK_FORMAT_A8B8G8R8_UINT_PACK32,
		VK_FORMAT_A8B8G8R8_SINT_PACK32,
		VK_FORMAT_A2B10G10R10_UNORM_PACK32,
		VK_FORMAT_R16_UNORM,
		VK_FORMAT_R16_SNORM,
		VK_FORMAT_R16_UINT,
		VK_FORMAT_R16_SINT,
		VK_FORMAT_R16_SFLOAT,
		VK_FORMAT_R16G16_UNORM,
		VK_FORMAT_R16G16_SNORM,
		VK_FORMAT_R16G16_UINT,
		VK_FORMAT_R16G16_SINT,
		VK_FORMAT_R16G16_SFLOAT,
		VK_FORMAT_R16G16B16A16_UNORM,
		VK_FORMAT_R16G16B16A16_SNORM,
		VK_FORMAT_R16G16B16A16_UINT,
		VK_FORMAT_R16G16B16A16_SINT,
		VK_FORMAT_R16G16B16A16_SFLOAT,
		VK_FORMAT_R32_UINT,
		VK_FORMAT_R32_SINT,
		VK_FORMAT_R32_SFLOAT,
		VK_FORMAT_R32G32_UINT,
		VK_FORMAT_R32G32_SINT,
		VK_FORMAT_R32G32_SFLOAT,
		VK_FORMAT_R32G32B32_UINT,
		VK_FORMAT_R32G32B32_SINT,
		VK_FORMAT_R32G32B32_SFLOAT,
		VK_FORMAT_R32G32B32A32_UINT,
		VK_FORMAT_R32G32B32A32_SINT,
		VK_FORMAT_R32G32B32A32_SFLOAT
	};
	static const VkFormat s_requiredUniformTexelBufferFormats[] =
	{
		VK_FORMAT_R8_UNORM,
		VK_FORMAT_R8_SNORM,
		VK_FORMAT_R8_UINT,
		VK_FORMAT_R8_SINT,
		VK_FORMAT_R8G8_UNORM,
		VK_FORMAT_R8G8_SNORM,
		VK_FORMAT_R8G8_UINT,
		VK_FORMAT_R8G8_SINT,
		VK_FORMAT_R8G8B8A8_UNORM,
		VK_FORMAT_R8G8B8A8_SNORM,
		VK_FORMAT_R8G8B8A8_UINT,
		VK_FORMAT_R8G8B8A8_SINT,
		VK_FORMAT_B8G8R8A8_UNORM,
		VK_FORMAT_A8B8G8R8_UNORM_PACK32,
		VK_FORMAT_A8B8G8R8_SNORM_PACK32,
		VK_FORMAT_A8B8G8R8_UINT_PACK32,
		VK_FORMAT_A8B8G8R8_SINT_PACK32,
		VK_FORMAT_A2B10G10R10_UNORM_PACK32,
		VK_FORMAT_A2B10G10R10_UINT_PACK32,
		VK_FORMAT_R16_UINT,
		VK_FORMAT_R16_SINT,
		VK_FORMAT_R16_SFLOAT,
		VK_FORMAT_R16G16_UINT,
		VK_FORMAT_R16G16_SINT,
		VK_FORMAT_R16G16_SFLOAT,
		VK_FORMAT_R16G16B16A16_UINT,
		VK_FORMAT_R16G16B16A16_SINT,
		VK_FORMAT_R16G16B16A16_SFLOAT,
		VK_FORMAT_R32_UINT,
		VK_FORMAT_R32_SINT,
		VK_FORMAT_R32_SFLOAT,
		VK_FORMAT_R32G32_UINT,
		VK_FORMAT_R32G32_SINT,
		VK_FORMAT_R32G32_SFLOAT,
		VK_FORMAT_R32G32B32A32_UINT,
		VK_FORMAT_R32G32B32A32_SINT,
		VK_FORMAT_R32G32B32A32_SFLOAT,
		VK_FORMAT_B10G11R11_UFLOAT_PACK32
	};
	static const VkFormat s_requiredStorageTexelBufferFormats[] =
	{
		VK_FORMAT_R8G8B8A8_UNORM,
		VK_FORMAT_R8G8B8A8_SNORM,
		VK_FORMAT_R8G8B8A8_UINT,
		VK_FORMAT_R8G8B8A8_SINT,
		VK_FORMAT_A8B8G8R8_UNORM_PACK32,
		VK_FORMAT_A8B8G8R8_SNORM_PACK32,
		VK_FORMAT_A8B8G8R8_UINT_PACK32,
		VK_FORMAT_A8B8G8R8_SINT_PACK32,
		VK_FORMAT_R16G16B16A16_UINT,
		VK_FORMAT_R16G16B16A16_SINT,
		VK_FORMAT_R16G16B16A16_SFLOAT,
		VK_FORMAT_R32_UINT,
		VK_FORMAT_R32_SINT,
		VK_FORMAT_R32_SFLOAT,
		VK_FORMAT_R32G32_UINT,
		VK_FORMAT_R32G32_SINT,
		VK_FORMAT_R32G32_SFLOAT,
		VK_FORMAT_R32G32B32A32_UINT,
		VK_FORMAT_R32G32B32A32_SINT,
		VK_FORMAT_R32G32B32A32_SFLOAT
	};
	static const VkFormat s_requiredStorageTexelBufferAtomicFormats[] =
	{
		VK_FORMAT_R32_UINT,
		VK_FORMAT_R32_SINT
	};

	VkFormatFeatureFlags	flags	= (VkFormatFeatureFlags)0;

	if (de::contains(DE_ARRAY_BEGIN(s_requiredVertexBufferFormats), DE_ARRAY_END(s_requiredVertexBufferFormats), format))
		flags |= VK_FORMAT_FEATURE_VERTEX_BUFFER_BIT;

	if (de::contains(DE_ARRAY_BEGIN(s_requiredUniformTexelBufferFormats), DE_ARRAY_END(s_requiredUniformTexelBufferFormats), format))
		flags |= VK_FORMAT_FEATURE_UNIFORM_TEXEL_BUFFER_BIT;

	if (de::contains(DE_ARRAY_BEGIN(s_requiredStorageTexelBufferFormats), DE_ARRAY_END(s_requiredStorageTexelBufferFormats), format))
		flags |= VK_FORMAT_FEATURE_STORAGE_TEXEL_BUFFER_BIT;

	if (de::contains(DE_ARRAY_BEGIN(s_requiredStorageTexelBufferAtomicFormats), DE_ARRAY_END(s_requiredStorageTexelBufferAtomicFormats), format))
		flags |= VK_FORMAT_FEATURE_STORAGE_TEXEL_BUFFER_ATOMIC_BIT;

	return flags;
}

VkPhysicalDeviceSamplerYcbcrConversionFeatures getPhysicalDeviceSamplerYcbcrConversionFeatures (const InstanceInterface& vk, VkPhysicalDevice physicalDevice)
{
	VkPhysicalDeviceFeatures2						coreFeatures;
	VkPhysicalDeviceSamplerYcbcrConversionFeatures	ycbcrFeatures;

	deMemset(&coreFeatures, 0, sizeof(coreFeatures));
	deMemset(&ycbcrFeatures, 0, sizeof(ycbcrFeatures));

	coreFeatures.sType		= VK_STRUCTURE_TYPE_PHYSICAL_DEVICE_FEATURES_2;
	coreFeatures.pNext		= &ycbcrFeatures;
	ycbcrFeatures.sType		= VK_STRUCTURE_TYPE_PHYSICAL_DEVICE_SAMPLER_YCBCR_CONVERSION_FEATURES;

	vk.getPhysicalDeviceFeatures2(physicalDevice, &coreFeatures);

	return ycbcrFeatures;
}

void checkYcbcrApiSupport (Context& context)
{
	// check if YCbcr API and are supported by implementation

	// the support for formats and YCbCr may still be optional - see isYcbcrConversionSupported below

	if (!vk::isCoreDeviceExtension(context.getUsedApiVersion(), "VK_KHR_sampler_ycbcr_conversion"))
	{
		if (!context.isDeviceFunctionalitySupported("VK_KHR_sampler_ycbcr_conversion"))
			TCU_THROW(NotSupportedError, "VK_KHR_sampler_ycbcr_conversion is not supported");

		// Hard dependency for ycbcr
		TCU_CHECK(de::contains(context.getInstanceExtensions().begin(), context.getInstanceExtensions().end(), "VK_KHR_get_physical_device_properties2"));
	}
}

bool isYcbcrConversionSupported (Context& context)
{
	checkYcbcrApiSupport(context);

	const VkPhysicalDeviceSamplerYcbcrConversionFeatures	ycbcrFeatures	= getPhysicalDeviceSamplerYcbcrConversionFeatures(context.getInstanceInterface(), context.getPhysicalDevice());

	return (ycbcrFeatures.samplerYcbcrConversion == VK_TRUE);
}

VkFormatFeatureFlags getRequiredYcbcrFormatFeatures (Context& context, VkFormat format)
{
	bool req = isYcbcrConversionSupported(context) && (	format == VK_FORMAT_G8_B8R8_2PLANE_420_UNORM ||
														format == VK_FORMAT_G8_B8_R8_3PLANE_420_UNORM);

	const VkFormatFeatureFlags	required	= VK_FORMAT_FEATURE_SAMPLED_IMAGE_BIT
											| VK_FORMAT_FEATURE_TRANSFER_SRC_BIT
											| VK_FORMAT_FEATURE_TRANSFER_DST_BIT
											| VK_FORMAT_FEATURE_COSITED_CHROMA_SAMPLES_BIT;
	return req ? required : (VkFormatFeatureFlags)0;
}

VkFormatFeatureFlags getRequiredOptimalTilingFeatures (Context& context, VkFormat format)
{
	if (isYCbCrFormat(format))
		return getRequiredYcbcrFormatFeatures(context, format);
	else
	{
		VkFormatFeatureFlags ret = getBaseRequiredOptimalTilingFeatures(format);

		// \todo [2017-05-16 pyry] This should be extended to cover for example COLOR_ATTACHMENT for depth formats etc.
		// \todo [2017-05-18 pyry] Any other color conversion related features that can't be supported by regular formats?
		ret |= getRequiredOptimalExtendedTilingFeatures(context, format, ret);

		// Compressed formats have optional support for some features
		// TODO: Is this really correct? It looks like it should be checking the different compressed features
		if (isCompressedFormat(format) && (ret & VK_FORMAT_FEATURE_SAMPLED_IMAGE_FILTER_LINEAR_BIT))
			ret |=	VK_FORMAT_FEATURE_TRANSFER_SRC_BIT |
					VK_FORMAT_FEATURE_TRANSFER_DST_BIT |
					VK_FORMAT_FEATURE_SAMPLED_IMAGE_BIT |
					VK_FORMAT_FEATURE_BLIT_SRC_BIT;

		return ret;
	}
}

bool requiresYCbCrConversion(Context& context, VkFormat format)
{
	if (format == VK_FORMAT_R10X6G10X6B10X6A10X6_UNORM_4PACK16)
	{
		VkPhysicalDeviceFeatures2						coreFeatures;
		VkPhysicalDeviceRGBA10X6FormatsFeaturesEXT	rgba10x6features;

		deMemset(&coreFeatures, 0, sizeof(coreFeatures));
		deMemset(&rgba10x6features, 0, sizeof(rgba10x6features));

		coreFeatures.sType		= VK_STRUCTURE_TYPE_PHYSICAL_DEVICE_FEATURES_2;
		coreFeatures.pNext		= &rgba10x6features;
		rgba10x6features.sType		= VK_STRUCTURE_TYPE_PHYSICAL_DEVICE_RGBA10X6_FORMATS_FEATURES_EXT;

		const InstanceInterface &vk = context.getInstanceInterface();
		vk.getPhysicalDeviceFeatures2(context.getPhysicalDevice(), &coreFeatures);

		return !rgba10x6features.formatRgba10x6WithoutYCbCrSampler;
	}

	return isYCbCrFormat(format) &&
			format != VK_FORMAT_R10X6_UNORM_PACK16 && format != VK_FORMAT_R10X6G10X6_UNORM_2PACK16 &&
			format != VK_FORMAT_R12X4_UNORM_PACK16 && format != VK_FORMAT_R12X4G12X4_UNORM_2PACK16;
}

VkFormatFeatureFlags getAllowedOptimalTilingFeatures (Context &context, VkFormat format)
{
	// YCbCr formats only support a subset of format feature flags
	const VkFormatFeatureFlags ycbcrAllows =
		VK_FORMAT_FEATURE_SAMPLED_IMAGE_BIT |
		VK_FORMAT_FEATURE_SAMPLED_IMAGE_FILTER_LINEAR_BIT |
		VK_FORMAT_FEATURE_SAMPLED_IMAGE_FILTER_CUBIC_BIT_IMG |
		VK_FORMAT_FEATURE_TRANSFER_SRC_BIT |
		VK_FORMAT_FEATURE_TRANSFER_DST_BIT |
		VK_FORMAT_FEATURE_MIDPOINT_CHROMA_SAMPLES_BIT |
		VK_FORMAT_FEATURE_COSITED_CHROMA_SAMPLES_BIT |
		VK_FORMAT_FEATURE_SAMPLED_IMAGE_YCBCR_CONVERSION_LINEAR_FILTER_BIT |
		VK_FORMAT_FEATURE_SAMPLED_IMAGE_YCBCR_CONVERSION_SEPARATE_RECONSTRUCTION_FILTER_BIT |
		VK_FORMAT_FEATURE_SAMPLED_IMAGE_YCBCR_CONVERSION_CHROMA_RECONSTRUCTION_EXPLICIT_BIT |
		VK_FORMAT_FEATURE_SAMPLED_IMAGE_YCBCR_CONVERSION_CHROMA_RECONSTRUCTION_EXPLICIT_FORCEABLE_BIT |
		VK_FORMAT_FEATURE_SAMPLED_IMAGE_FILTER_MINMAX_BIT |
		VK_FORMAT_FEATURE_DISJOINT_BIT;

	// By default everything is allowed.
	VkFormatFeatureFlags allow = (VkFormatFeatureFlags)~0u;
	// Formats for which SamplerYCbCrConversion is required may not support certain features.
	if (requiresYCbCrConversion(context, format))
		allow &= ycbcrAllows;
	// single-plane formats *may not* support DISJOINT_BIT
	if (!isYCbCrFormat(format) || getPlaneCount(format) == 1)
		allow &= ~VK_FORMAT_FEATURE_DISJOINT_BIT;

	return allow;
}

VkFormatFeatureFlags getAllowedBufferFeatures (Context &context, VkFormat format)
{
	// TODO: Do we allow non-buffer flags in the bufferFeatures?
	return requiresYCbCrConversion(context, format) ? (VkFormatFeatureFlags)0 : (VkFormatFeatureFlags)(~VK_FORMAT_FEATURE_DISJOINT_BIT);
}

tcu::TestStatus formatProperties (Context& context, VkFormat format)
{
	// check if Ycbcr format enums are valid given the version and extensions
	if (isYCbCrFormat(format))
		checkYcbcrApiSupport(context);

	TestLog&					log			= context.getTestContext().getLog();
	const VkFormatProperties	properties	= getPhysicalDeviceFormatProperties(context.getInstanceInterface(), context.getPhysicalDevice(), format);
	bool						allOk		= true;

	const VkFormatFeatureFlags reqImg	= getRequiredOptimalTilingFeatures(context, format);
	const VkFormatFeatureFlags reqBuf	= getRequiredBufferFeatures(format);
	const VkFormatFeatureFlags allowImg	= getAllowedOptimalTilingFeatures(context, format);
	const VkFormatFeatureFlags allowBuf	= getAllowedBufferFeatures(context, format);

	const struct feature_req
	{
		const char*				fieldName;
		VkFormatFeatureFlags	supportedFeatures;
		VkFormatFeatureFlags	requiredFeatures;
		VkFormatFeatureFlags	allowedFeatures;
	} fields[] =
	{
		{ "linearTilingFeatures",	properties.linearTilingFeatures,	(VkFormatFeatureFlags)0,	allowImg },
		{ "optimalTilingFeatures",	properties.optimalTilingFeatures,	reqImg,						allowImg },
		{ "bufferFeatures",			properties.bufferFeatures,			reqBuf,						allowBuf }
	};

	log << TestLog::Message << properties << TestLog::EndMessage;

	for (int fieldNdx = 0; fieldNdx < DE_LENGTH_OF_ARRAY(fields); fieldNdx++)
	{
		const char* const			fieldName	= fields[fieldNdx].fieldName;
		const VkFormatFeatureFlags	supported	= fields[fieldNdx].supportedFeatures;
		const VkFormatFeatureFlags	required	= fields[fieldNdx].requiredFeatures;
		const VkFormatFeatureFlags	allowed		= fields[fieldNdx].allowedFeatures;

		if ((supported & required) != required)
		{
			log << TestLog::Message << "ERROR in " << fieldName << ":\n"
									<< "  required: " << getFormatFeatureFlagsStr(required) << "\n  "
									<< "  missing: " << getFormatFeatureFlagsStr(~supported & required)
				<< TestLog::EndMessage;
			allOk = false;
		}

		if ((supported & ~allowed) != 0)
		{
			log << TestLog::Message << "ERROR in " << fieldName << ":\n"
									<< "  has: " << getFormatFeatureFlagsStr(supported & ~allowed)
				<< TestLog::EndMessage;
			allOk = false;
		}

		if (((supported & VK_FORMAT_FEATURE_SAMPLED_IMAGE_YCBCR_CONVERSION_CHROMA_RECONSTRUCTION_EXPLICIT_BIT) != 0) &&
			((supported & VK_FORMAT_FEATURE_SAMPLED_IMAGE_YCBCR_CONVERSION_CHROMA_RECONSTRUCTION_EXPLICIT_FORCEABLE_BIT) == 0))
		{
			log << TestLog::Message << "ERROR in " << fieldName << ":\n"
									<< " supports VK_FORMAT_FEATURE_SAMPLED_IMAGE_YCBCR_CONVERSION_CHROMA_RECONSTRUCTION_EXPLICIT_BIT"
									<< " but not VK_FORMAT_FEATURE_SAMPLED_IMAGE_YCBCR_CONVERSION_CHROMA_RECONSTRUCTION_EXPLICIT_FORCEABLE_BIT"
				<< TestLog::EndMessage;
			allOk = false;
		}
	}

	if (allOk)
		return tcu::TestStatus::pass("Query and validation passed");
	else
		return tcu::TestStatus::fail("Required features not supported");
}

bool optimalTilingFeaturesSupported (Context& context, VkFormat format, VkFormatFeatureFlags features)
{
	const VkFormatProperties	properties	= getPhysicalDeviceFormatProperties(context.getInstanceInterface(), context.getPhysicalDevice(), format);

	return (properties.optimalTilingFeatures & features) == features;
}

bool optimalTilingFeaturesSupportedForAll (Context& context, const VkFormat* begin, const VkFormat* end, VkFormatFeatureFlags features)
{
	for (const VkFormat* cur = begin; cur != end; ++cur)
	{
		if (!optimalTilingFeaturesSupported(context, *cur, features))
			return false;
	}

	return true;
}

tcu::TestStatus testDepthStencilSupported (Context& context)
{
	if (!optimalTilingFeaturesSupported(context, VK_FORMAT_X8_D24_UNORM_PACK32, VK_FORMAT_FEATURE_DEPTH_STENCIL_ATTACHMENT_BIT) &&
		!optimalTilingFeaturesSupported(context, VK_FORMAT_D32_SFLOAT, VK_FORMAT_FEATURE_DEPTH_STENCIL_ATTACHMENT_BIT))
		return tcu::TestStatus::fail("Doesn't support one of VK_FORMAT_X8_D24_UNORM_PACK32 or VK_FORMAT_D32_SFLOAT");

	if (!optimalTilingFeaturesSupported(context, VK_FORMAT_D24_UNORM_S8_UINT, VK_FORMAT_FEATURE_DEPTH_STENCIL_ATTACHMENT_BIT) &&
		!optimalTilingFeaturesSupported(context, VK_FORMAT_D32_SFLOAT_S8_UINT, VK_FORMAT_FEATURE_DEPTH_STENCIL_ATTACHMENT_BIT))
		return tcu::TestStatus::fail("Doesn't support one of VK_FORMAT_D24_UNORM_S8_UINT or VK_FORMAT_D32_SFLOAT_S8_UINT");

	return tcu::TestStatus::pass("Required depth/stencil formats supported");
}

tcu::TestStatus testCompressedFormatsSupported (Context& context)
{
	static const VkFormat s_allBcFormats[] =
	{
		VK_FORMAT_BC1_RGB_UNORM_BLOCK,
		VK_FORMAT_BC1_RGB_SRGB_BLOCK,
		VK_FORMAT_BC1_RGBA_UNORM_BLOCK,
		VK_FORMAT_BC1_RGBA_SRGB_BLOCK,
		VK_FORMAT_BC2_UNORM_BLOCK,
		VK_FORMAT_BC2_SRGB_BLOCK,
		VK_FORMAT_BC3_UNORM_BLOCK,
		VK_FORMAT_BC3_SRGB_BLOCK,
		VK_FORMAT_BC4_UNORM_BLOCK,
		VK_FORMAT_BC4_SNORM_BLOCK,
		VK_FORMAT_BC5_UNORM_BLOCK,
		VK_FORMAT_BC5_SNORM_BLOCK,
		VK_FORMAT_BC6H_UFLOAT_BLOCK,
		VK_FORMAT_BC6H_SFLOAT_BLOCK,
		VK_FORMAT_BC7_UNORM_BLOCK,
		VK_FORMAT_BC7_SRGB_BLOCK,
	};
	static const VkFormat s_allEtc2Formats[] =
	{
		VK_FORMAT_ETC2_R8G8B8_UNORM_BLOCK,
		VK_FORMAT_ETC2_R8G8B8_SRGB_BLOCK,
		VK_FORMAT_ETC2_R8G8B8A1_UNORM_BLOCK,
		VK_FORMAT_ETC2_R8G8B8A1_SRGB_BLOCK,
		VK_FORMAT_ETC2_R8G8B8A8_UNORM_BLOCK,
		VK_FORMAT_ETC2_R8G8B8A8_SRGB_BLOCK,
		VK_FORMAT_EAC_R11_UNORM_BLOCK,
		VK_FORMAT_EAC_R11_SNORM_BLOCK,
		VK_FORMAT_EAC_R11G11_UNORM_BLOCK,
		VK_FORMAT_EAC_R11G11_SNORM_BLOCK,
	};
	static const VkFormat s_allAstcLdrFormats[] =
	{
		VK_FORMAT_ASTC_4x4_UNORM_BLOCK,
		VK_FORMAT_ASTC_4x4_SRGB_BLOCK,
		VK_FORMAT_ASTC_5x4_UNORM_BLOCK,
		VK_FORMAT_ASTC_5x4_SRGB_BLOCK,
		VK_FORMAT_ASTC_5x5_UNORM_BLOCK,
		VK_FORMAT_ASTC_5x5_SRGB_BLOCK,
		VK_FORMAT_ASTC_6x5_UNORM_BLOCK,
		VK_FORMAT_ASTC_6x5_SRGB_BLOCK,
		VK_FORMAT_ASTC_6x6_UNORM_BLOCK,
		VK_FORMAT_ASTC_6x6_SRGB_BLOCK,
		VK_FORMAT_ASTC_8x5_UNORM_BLOCK,
		VK_FORMAT_ASTC_8x5_SRGB_BLOCK,
		VK_FORMAT_ASTC_8x6_UNORM_BLOCK,
		VK_FORMAT_ASTC_8x6_SRGB_BLOCK,
		VK_FORMAT_ASTC_8x8_UNORM_BLOCK,
		VK_FORMAT_ASTC_8x8_SRGB_BLOCK,
		VK_FORMAT_ASTC_10x5_UNORM_BLOCK,
		VK_FORMAT_ASTC_10x5_SRGB_BLOCK,
		VK_FORMAT_ASTC_10x6_UNORM_BLOCK,
		VK_FORMAT_ASTC_10x6_SRGB_BLOCK,
		VK_FORMAT_ASTC_10x8_UNORM_BLOCK,
		VK_FORMAT_ASTC_10x8_SRGB_BLOCK,
		VK_FORMAT_ASTC_10x10_UNORM_BLOCK,
		VK_FORMAT_ASTC_10x10_SRGB_BLOCK,
		VK_FORMAT_ASTC_12x10_UNORM_BLOCK,
		VK_FORMAT_ASTC_12x10_SRGB_BLOCK,
		VK_FORMAT_ASTC_12x12_UNORM_BLOCK,
		VK_FORMAT_ASTC_12x12_SRGB_BLOCK,
	};

	static const struct
	{
		const char*									setName;
		const char*									featureName;
		const VkBool32 VkPhysicalDeviceFeatures::*	feature;
		const VkFormat*								formatsBegin;
		const VkFormat*								formatsEnd;
	} s_compressedFormatSets[] =
	{
		{ "BC",			"textureCompressionBC",			&VkPhysicalDeviceFeatures::textureCompressionBC,		DE_ARRAY_BEGIN(s_allBcFormats),			DE_ARRAY_END(s_allBcFormats)		},
		{ "ETC2",		"textureCompressionETC2",		&VkPhysicalDeviceFeatures::textureCompressionETC2,		DE_ARRAY_BEGIN(s_allEtc2Formats),		DE_ARRAY_END(s_allEtc2Formats)		},
		{ "ASTC LDR",	"textureCompressionASTC_LDR",	&VkPhysicalDeviceFeatures::textureCompressionASTC_LDR,	DE_ARRAY_BEGIN(s_allAstcLdrFormats),	DE_ARRAY_END(s_allAstcLdrFormats)	},
	};

	TestLog&						log					= context.getTestContext().getLog();
	const VkPhysicalDeviceFeatures&	features			= context.getDeviceFeatures();
	int								numSupportedSets	= 0;
	int								numErrors			= 0;
	int								numWarnings			= 0;

	for (int setNdx = 0; setNdx < DE_LENGTH_OF_ARRAY(s_compressedFormatSets); ++setNdx)
	{
		const char* const			setName				= s_compressedFormatSets[setNdx].setName;
		const char* const			featureName			= s_compressedFormatSets[setNdx].featureName;
		const bool					featureBitSet		= features.*s_compressedFormatSets[setNdx].feature == VK_TRUE;
		const VkFormatFeatureFlags	requiredFeatures	=
			VK_FORMAT_FEATURE_SAMPLED_IMAGE_BIT | VK_FORMAT_FEATURE_BLIT_SRC_BIT | VK_FORMAT_FEATURE_SAMPLED_IMAGE_FILTER_LINEAR_BIT |
			VK_FORMAT_FEATURE_TRANSFER_SRC_BIT | VK_FORMAT_FEATURE_TRANSFER_DST_BIT;
		const bool			allSupported	= optimalTilingFeaturesSupportedForAll(context,
																				   s_compressedFormatSets[setNdx].formatsBegin,
																				   s_compressedFormatSets[setNdx].formatsEnd,
																				   requiredFeatures);

		if (featureBitSet && !allSupported)
		{
			log << TestLog::Message << "ERROR: " << featureName << " = VK_TRUE but " << setName << " formats not supported" << TestLog::EndMessage;
			numErrors += 1;
		}
		else if (allSupported && !featureBitSet)
		{
			log << TestLog::Message << "WARNING: " << setName << " formats supported but " << featureName << " = VK_FALSE" << TestLog::EndMessage;
			numWarnings += 1;
		}

		if (featureBitSet)
		{
			log << TestLog::Message << "All " << setName << " formats are supported" << TestLog::EndMessage;
			numSupportedSets += 1;
		}
		else
			log << TestLog::Message << setName << " formats are not supported" << TestLog::EndMessage;
	}

	if (numSupportedSets == 0)
	{
		log << TestLog::Message << "No compressed format sets supported" << TestLog::EndMessage;
		numErrors += 1;
	}

	if (numErrors > 0)
		return tcu::TestStatus::fail("Compressed format support not valid");
	else if (numWarnings > 0)
		return tcu::TestStatus(QP_TEST_RESULT_QUALITY_WARNING, "Found inconsistencies in compressed format support");
	else
		return tcu::TestStatus::pass("Compressed texture format support is valid");
}

void createFormatTests (tcu::TestCaseGroup* testGroup)
{
	DE_STATIC_ASSERT(VK_FORMAT_UNDEFINED == 0);

	static const struct
	{
		VkFormat	begin;
		VkFormat	end;
	} s_formatRanges[] =
	{
		// core formats
		{ (VkFormat)(VK_FORMAT_UNDEFINED+1),		VK_CORE_FORMAT_LAST										},

		// YCbCr formats
		{ VK_FORMAT_G8B8G8R8_422_UNORM,				(VkFormat)(VK_FORMAT_G16_B16_R16_3PLANE_444_UNORM+1)	},

		// YCbCr extended formats
		{ VK_FORMAT_G8_B8R8_2PLANE_444_UNORM_EXT,	(VkFormat)(VK_FORMAT_G16_B16R16_2PLANE_444_UNORM_EXT+1)	},
	};

	for (int rangeNdx = 0; rangeNdx < DE_LENGTH_OF_ARRAY(s_formatRanges); ++rangeNdx)
	{
		const VkFormat								rangeBegin		= s_formatRanges[rangeNdx].begin;
		const VkFormat								rangeEnd		= s_formatRanges[rangeNdx].end;

		for (VkFormat format = rangeBegin; format != rangeEnd; format = (VkFormat)(format+1))
		{
			const char* const	enumName	= getFormatName(format);
			const string		caseName	= de::toLower(string(enumName).substr(10));

			addFunctionCase(testGroup, caseName, enumName, formatProperties, format);
		}
	}

	addFunctionCase(testGroup, "depth_stencil",			"",	testDepthStencilSupported);
	addFunctionCase(testGroup, "compressed_formats",	"",	testCompressedFormatsSupported);
}

VkImageUsageFlags getValidImageUsageFlags (const VkFormatFeatureFlags supportedFeatures, const bool useKhrMaintenance1Semantics)
{
	VkImageUsageFlags	flags	= (VkImageUsageFlags)0;

	if (useKhrMaintenance1Semantics)
	{
		if ((supportedFeatures & VK_FORMAT_FEATURE_TRANSFER_SRC_BIT) != 0)
			flags |= VK_IMAGE_USAGE_TRANSFER_SRC_BIT;

		if ((supportedFeatures & VK_FORMAT_FEATURE_TRANSFER_DST_BIT) != 0)
			flags |= VK_IMAGE_USAGE_TRANSFER_DST_BIT;
	}
	else
	{
		// If format is supported at all, it must be valid transfer src+dst
		if (supportedFeatures != 0)
			flags |= VK_IMAGE_USAGE_TRANSFER_SRC_BIT|VK_IMAGE_USAGE_TRANSFER_DST_BIT;
	}

	if ((supportedFeatures & VK_FORMAT_FEATURE_SAMPLED_IMAGE_BIT) != 0)
		flags |= VK_IMAGE_USAGE_SAMPLED_BIT;

	if ((supportedFeatures & VK_FORMAT_FEATURE_COLOR_ATTACHMENT_BIT) != 0)
		flags |= VK_IMAGE_USAGE_COLOR_ATTACHMENT_BIT|VK_IMAGE_USAGE_TRANSIENT_ATTACHMENT_BIT|VK_IMAGE_USAGE_INPUT_ATTACHMENT_BIT;

	if ((supportedFeatures & VK_FORMAT_FEATURE_DEPTH_STENCIL_ATTACHMENT_BIT) != 0)
		flags |= VK_IMAGE_USAGE_DEPTH_STENCIL_ATTACHMENT_BIT;

	if ((supportedFeatures & VK_FORMAT_FEATURE_STORAGE_IMAGE_BIT) != 0)
		flags |= VK_IMAGE_USAGE_STORAGE_BIT;

	return flags;
}

bool isValidImageUsageFlagCombination (VkImageUsageFlags usage)
{
	if ((usage & VK_IMAGE_USAGE_TRANSIENT_ATTACHMENT_BIT) != 0)
	{
		const VkImageUsageFlags		allowedFlags	= VK_IMAGE_USAGE_TRANSIENT_ATTACHMENT_BIT
													| VK_IMAGE_USAGE_COLOR_ATTACHMENT_BIT
													| VK_IMAGE_USAGE_DEPTH_STENCIL_ATTACHMENT_BIT
													| VK_IMAGE_USAGE_INPUT_ATTACHMENT_BIT;

		// Only *_ATTACHMENT_BIT flags can be combined with TRANSIENT_ATTACHMENT_BIT
		if ((usage & ~allowedFlags) != 0)
			return false;

		// TRANSIENT_ATTACHMENT_BIT is not valid without COLOR_ or DEPTH_STENCIL_ATTACHMENT_BIT
		if ((usage & (VK_IMAGE_USAGE_COLOR_ATTACHMENT_BIT|VK_IMAGE_USAGE_DEPTH_STENCIL_ATTACHMENT_BIT)) == 0)
			return false;
	}

	return usage != 0;
}

VkImageCreateFlags getValidImageCreateFlags (const VkPhysicalDeviceFeatures& deviceFeatures, VkFormat format, VkFormatFeatureFlags formatFeatures, VkImageType type, VkImageUsageFlags usage)
{
	VkImageCreateFlags	flags	= (VkImageCreateFlags)0;

	if ((usage & VK_IMAGE_USAGE_SAMPLED_BIT) != 0)
	{
		flags |= VK_IMAGE_CREATE_MUTABLE_FORMAT_BIT;

		if (type == VK_IMAGE_TYPE_2D && !isYCbCrFormat(format))
		{
			flags |= VK_IMAGE_CREATE_CUBE_COMPATIBLE_BIT;
		}
	}

	if (isYCbCrFormat(format) && getPlaneCount(format) > 1)
	{
		if (formatFeatures & VK_FORMAT_FEATURE_DISJOINT_BIT)
			flags |= VK_IMAGE_CREATE_DISJOINT_BIT;
	}

	if ((usage & (VK_IMAGE_USAGE_SAMPLED_BIT|VK_IMAGE_USAGE_STORAGE_BIT)) != 0 &&
		(usage & VK_IMAGE_USAGE_TRANSIENT_ATTACHMENT_BIT) == 0)
	{
		if (deviceFeatures.sparseBinding)
			flags |= VK_IMAGE_CREATE_SPARSE_BINDING_BIT|VK_IMAGE_CREATE_SPARSE_RESIDENCY_BIT;

		if (deviceFeatures.sparseResidencyAliased)
			flags |= VK_IMAGE_CREATE_SPARSE_ALIASED_BIT;
	}

	return flags;
}

bool isValidImageCreateFlagCombination (VkImageCreateFlags)
{
	return true;
}

bool isRequiredImageParameterCombination (const VkPhysicalDeviceFeatures&	deviceFeatures,
										  const VkFormat					format,
										  const VkFormatProperties&			formatProperties,
										  const VkImageType					imageType,
										  const VkImageTiling				imageTiling,
										  const VkImageUsageFlags			usageFlags,
										  const VkImageCreateFlags			createFlags)
{
	DE_UNREF(deviceFeatures);
	DE_UNREF(formatProperties);
	DE_UNREF(createFlags);

	// Linear images can have arbitrary limitations
	if (imageTiling == VK_IMAGE_TILING_LINEAR)
		return false;

	// Support for other usages for compressed formats is optional
	if (isCompressedFormat(format) &&
		(usageFlags & ~(VK_IMAGE_USAGE_SAMPLED_BIT|VK_IMAGE_USAGE_TRANSFER_SRC_BIT|VK_IMAGE_USAGE_TRANSFER_DST_BIT)) != 0)
		return false;

	// Support for 1D, and sliced 3D compressed formats is optional
	if (isCompressedFormat(format) && (imageType == VK_IMAGE_TYPE_1D || imageType == VK_IMAGE_TYPE_3D))
		return false;

	// Support for 1D and 3D depth/stencil textures is optional
	if (isDepthStencilFormat(format) && (imageType == VK_IMAGE_TYPE_1D || imageType == VK_IMAGE_TYPE_3D))
		return false;

	DE_ASSERT(deviceFeatures.sparseBinding || (createFlags & (VK_IMAGE_CREATE_SPARSE_BINDING_BIT|VK_IMAGE_CREATE_SPARSE_RESIDENCY_BIT)) == 0);
	DE_ASSERT(deviceFeatures.sparseResidencyAliased || (createFlags & VK_IMAGE_CREATE_SPARSE_ALIASED_BIT) == 0);

	if (isYCbCrFormat(format) && (createFlags & (VK_IMAGE_CREATE_SPARSE_BINDING_BIT | VK_IMAGE_CREATE_SPARSE_ALIASED_BIT | VK_IMAGE_CREATE_SPARSE_RESIDENCY_BIT)))
		return false;

	if (createFlags & VK_IMAGE_CREATE_SPARSE_RESIDENCY_BIT)
	{
		if (isCompressedFormat(format))
			return false;

		if (isDepthStencilFormat(format))
			return false;

		if (!deIsPowerOfTwo32(mapVkFormat(format).getPixelSize()))
			return false;

		switch (imageType)
		{
			case VK_IMAGE_TYPE_2D:
				return (deviceFeatures.sparseResidencyImage2D == VK_TRUE);
			case VK_IMAGE_TYPE_3D:
				return (deviceFeatures.sparseResidencyImage3D == VK_TRUE);
			default:
				return false;
		}
	}

	return true;
}

VkSampleCountFlags getRequiredOptimalTilingSampleCounts (const VkPhysicalDeviceLimits&	deviceLimits,
														 const VkFormat					format,
														 const VkImageUsageFlags		usageFlags)
{
	if (isCompressedFormat(format))
		return VK_SAMPLE_COUNT_1_BIT;

	bool		hasDepthComp	= false;
	bool		hasStencilComp	= false;
	const bool	isYCbCr			= isYCbCrFormat(format);
	if (!isYCbCr)
	{
		const tcu::TextureFormat	tcuFormat		= mapVkFormat(format);
		hasDepthComp	= (tcuFormat.order == tcu::TextureFormat::D || tcuFormat.order == tcu::TextureFormat::DS);
		hasStencilComp	= (tcuFormat.order == tcu::TextureFormat::S || tcuFormat.order == tcu::TextureFormat::DS);
	}

	const bool						isColorFormat	= !hasDepthComp && !hasStencilComp;
	VkSampleCountFlags				sampleCounts	= ~(VkSampleCountFlags)0;

	DE_ASSERT((hasDepthComp || hasStencilComp) != isColorFormat);

	if ((usageFlags & VK_IMAGE_USAGE_STORAGE_BIT) != 0)
		sampleCounts &= deviceLimits.storageImageSampleCounts;

	if ((usageFlags & VK_IMAGE_USAGE_SAMPLED_BIT) != 0)
	{
		if (hasDepthComp)
			sampleCounts &= deviceLimits.sampledImageDepthSampleCounts;

		if (hasStencilComp)
			sampleCounts &= deviceLimits.sampledImageStencilSampleCounts;

		if (isColorFormat)
		{
			if (isYCbCr)
				sampleCounts &= deviceLimits.sampledImageColorSampleCounts;
			else
			{
				const tcu::TextureFormat		tcuFormat	= mapVkFormat(format);
				const tcu::TextureChannelClass	chnClass	= tcu::getTextureChannelClass(tcuFormat.type);

				if (chnClass == tcu::TEXTURECHANNELCLASS_UNSIGNED_INTEGER ||
					chnClass == tcu::TEXTURECHANNELCLASS_SIGNED_INTEGER)
					sampleCounts &= deviceLimits.sampledImageIntegerSampleCounts;
				else
					sampleCounts &= deviceLimits.sampledImageColorSampleCounts;
			}
		}
	}

	if ((usageFlags & VK_IMAGE_USAGE_COLOR_ATTACHMENT_BIT) != 0)
		sampleCounts &= deviceLimits.framebufferColorSampleCounts;

	if ((usageFlags & VK_IMAGE_USAGE_DEPTH_STENCIL_ATTACHMENT_BIT) != 0)
	{
		if (hasDepthComp)
			sampleCounts &= deviceLimits.framebufferDepthSampleCounts;

		if (hasStencilComp)
			sampleCounts &= deviceLimits.framebufferStencilSampleCounts;
	}

	// If there is no usage flag set that would have corresponding device limit,
	// only VK_SAMPLE_COUNT_1_BIT is required.
	if (sampleCounts == ~(VkSampleCountFlags)0)
		sampleCounts &= VK_SAMPLE_COUNT_1_BIT;

	return sampleCounts;
}

struct ImageFormatPropertyCase
{
	typedef tcu::TestStatus (*Function) (Context& context, const VkFormat format, const VkImageType imageType, const VkImageTiling tiling);

	Function		testFunction;
	VkFormat		format;
	VkImageType		imageType;
	VkImageTiling	tiling;

	ImageFormatPropertyCase (Function testFunction_, VkFormat format_, VkImageType imageType_, VkImageTiling tiling_)
		: testFunction	(testFunction_)
		, format		(format_)
		, imageType		(imageType_)
		, tiling		(tiling_)
	{}

	ImageFormatPropertyCase (void)
		: testFunction	((Function)DE_NULL)
		, format		(VK_FORMAT_UNDEFINED)
		, imageType		(VK_CORE_IMAGE_TYPE_LAST)
		, tiling		(VK_CORE_IMAGE_TILING_LAST)
	{}
};

tcu::TestStatus imageFormatProperties (Context& context, const VkFormat format, const VkImageType imageType, const VkImageTiling tiling)
{
	if (isYCbCrFormat(format))
		// check if Ycbcr format enums are valid given the version and extensions
		checkYcbcrApiSupport(context);

	TestLog&						log					= context.getTestContext().getLog();
	const VkPhysicalDeviceFeatures&	deviceFeatures		= context.getDeviceFeatures();
	const VkPhysicalDeviceLimits&	deviceLimits		= context.getDeviceProperties().limits;
	const VkFormatProperties		formatProperties	= getPhysicalDeviceFormatProperties(context.getInstanceInterface(), context.getPhysicalDevice(), format);
	const bool						hasKhrMaintenance1	= context.isDeviceFunctionalitySupported("VK_KHR_maintenance1");

	const VkFormatFeatureFlags		supportedFeatures	= tiling == VK_IMAGE_TILING_LINEAR ? formatProperties.linearTilingFeatures : formatProperties.optimalTilingFeatures;
	const VkImageUsageFlags			usageFlagSet		= getValidImageUsageFlags(supportedFeatures, hasKhrMaintenance1);

	tcu::ResultCollector			results				(log, "ERROR: ");

	if (hasKhrMaintenance1 && (supportedFeatures & VK_FORMAT_FEATURE_SAMPLED_IMAGE_BIT) != 0)
	{
		results.check((supportedFeatures & (VK_FORMAT_FEATURE_TRANSFER_SRC_BIT|VK_FORMAT_FEATURE_TRANSFER_DST_BIT)) != 0,
					  "A sampled image format must have VK_FORMAT_FEATURE_TRANSFER_SRC_BIT and VK_FORMAT_FEATURE_TRANSFER_DST_BIT format feature flags set");
	}

	if (isYcbcrConversionSupported(context) && (format == VK_FORMAT_G8_B8_R8_3PLANE_420_UNORM || format == VK_FORMAT_G8_B8R8_2PLANE_420_UNORM))
	{
		VkFormatFeatureFlags requiredFeatures = VK_FORMAT_FEATURE_TRANSFER_SRC_BIT | VK_FORMAT_FEATURE_TRANSFER_DST_BIT;
		if (tiling == VK_IMAGE_TILING_OPTIMAL)
			requiredFeatures |= VK_FORMAT_FEATURE_SAMPLED_IMAGE_BIT | VK_FORMAT_FEATURE_COSITED_CHROMA_SAMPLES_BIT;

		results.check((supportedFeatures & requiredFeatures) == requiredFeatures,
					  getFormatName(format) + string(" must support ") + de::toString(getFormatFeatureFlagsStr(requiredFeatures)));
	}

	for (VkImageUsageFlags curUsageFlags = 0; curUsageFlags <= usageFlagSet; curUsageFlags++)
	{
		if ((curUsageFlags & ~usageFlagSet) != 0 ||
			!isValidImageUsageFlagCombination(curUsageFlags))
			continue;

		const VkImageCreateFlags	createFlagSet		= getValidImageCreateFlags(deviceFeatures, format, supportedFeatures, imageType, curUsageFlags);

		for (VkImageCreateFlags curCreateFlags = 0; curCreateFlags <= createFlagSet; curCreateFlags++)
		{
			if ((curCreateFlags & ~createFlagSet) != 0 ||
				!isValidImageCreateFlagCombination(curCreateFlags))
				continue;

			const bool				isRequiredCombination	= isRequiredImageParameterCombination(deviceFeatures,
																								  format,
																								  formatProperties,
																								  imageType,
																								  tiling,
																								  curUsageFlags,
																								  curCreateFlags);
			VkImageFormatProperties	properties;
			VkResult				queryResult;

			log << TestLog::Message << "Testing " << getImageTypeStr(imageType) << ", "
									<< getImageTilingStr(tiling) << ", "
									<< getImageUsageFlagsStr(curUsageFlags) << ", "
									<< getImageCreateFlagsStr(curCreateFlags)
				<< TestLog::EndMessage;

			// Set return value to known garbage
			deMemset(&properties, 0xcd, sizeof(properties));

			queryResult = context.getInstanceInterface().getPhysicalDeviceImageFormatProperties(context.getPhysicalDevice(),
																								format,
																								imageType,
																								tiling,
																								curUsageFlags,
																								curCreateFlags,
																								&properties);

			if (queryResult == VK_SUCCESS)
			{
				const deUint32	fullMipPyramidSize	= de::max(de::max(deLog2Floor32(properties.maxExtent.width),
																	  deLog2Floor32(properties.maxExtent.height)),
															  deLog2Floor32(properties.maxExtent.depth)) + 1;

				log << TestLog::Message << properties << "\n" << TestLog::EndMessage;

				results.check(imageType != VK_IMAGE_TYPE_1D || (properties.maxExtent.width >= 1 && properties.maxExtent.height == 1 && properties.maxExtent.depth == 1), "Invalid dimensions for 1D image");
				results.check(imageType != VK_IMAGE_TYPE_2D || (properties.maxExtent.width >= 1 && properties.maxExtent.height >= 1 && properties.maxExtent.depth == 1), "Invalid dimensions for 2D image");
				results.check(imageType != VK_IMAGE_TYPE_3D || (properties.maxExtent.width >= 1 && properties.maxExtent.height >= 1 && properties.maxExtent.depth >= 1), "Invalid dimensions for 3D image");
				results.check(imageType != VK_IMAGE_TYPE_3D || properties.maxArrayLayers == 1, "Invalid maxArrayLayers for 3D image");

				if (tiling == VK_IMAGE_TILING_OPTIMAL && imageType == VK_IMAGE_TYPE_2D && !(curCreateFlags & VK_IMAGE_CREATE_CUBE_COMPATIBLE_BIT) &&
					 (supportedFeatures & (VK_FORMAT_FEATURE_DEPTH_STENCIL_ATTACHMENT_BIT | VK_FORMAT_FEATURE_COLOR_ATTACHMENT_BIT)))
				{
					const VkSampleCountFlags	requiredSampleCounts	= getRequiredOptimalTilingSampleCounts(deviceLimits, format, curUsageFlags);
					results.check((properties.sampleCounts & requiredSampleCounts) == requiredSampleCounts, "Required sample counts not supported");
				}
				else
					results.check(properties.sampleCounts == VK_SAMPLE_COUNT_1_BIT, "sampleCounts != VK_SAMPLE_COUNT_1_BIT");

				if (isRequiredCombination)
				{
					results.check(imageType != VK_IMAGE_TYPE_1D || (properties.maxExtent.width	>= deviceLimits.maxImageDimension1D),
								  "Reported dimensions smaller than device limits");
					results.check(imageType != VK_IMAGE_TYPE_2D || (properties.maxExtent.width	>= deviceLimits.maxImageDimension2D &&
																	properties.maxExtent.height	>= deviceLimits.maxImageDimension2D),
								  "Reported dimensions smaller than device limits");
					results.check(imageType != VK_IMAGE_TYPE_3D || (properties.maxExtent.width	>= deviceLimits.maxImageDimension3D &&
																	properties.maxExtent.height	>= deviceLimits.maxImageDimension3D &&
																	properties.maxExtent.depth	>= deviceLimits.maxImageDimension3D),
								  "Reported dimensions smaller than device limits");
					results.check((isYCbCrFormat(format) && (properties.maxMipLevels == 1)) || properties.maxMipLevels == fullMipPyramidSize,
					              "Invalid mip pyramid size");
					results.check((isYCbCrFormat(format) && (properties.maxArrayLayers == 1)) || imageType == VK_IMAGE_TYPE_3D ||
					              properties.maxArrayLayers >= deviceLimits.maxImageArrayLayers, "Invalid maxArrayLayers");
				}
				else
				{
					results.check(properties.maxMipLevels == 1 || properties.maxMipLevels == fullMipPyramidSize, "Invalid mip pyramid size");
					results.check(properties.maxArrayLayers >= 1, "Invalid maxArrayLayers");
				}

				results.check(properties.maxResourceSize >= (VkDeviceSize)MINIMUM_REQUIRED_IMAGE_RESOURCE_SIZE,
							  "maxResourceSize smaller than minimum required size");
			}
			else if (queryResult == VK_ERROR_FORMAT_NOT_SUPPORTED)
			{
				log << TestLog::Message << "Got VK_ERROR_FORMAT_NOT_SUPPORTED" << TestLog::EndMessage;

				if (isRequiredCombination)
					results.fail("VK_ERROR_FORMAT_NOT_SUPPORTED returned for required image parameter combination");

				// Specification requires that all fields are set to 0
				results.check(properties.maxExtent.width	== 0, "maxExtent.width != 0");
				results.check(properties.maxExtent.height	== 0, "maxExtent.height != 0");
				results.check(properties.maxExtent.depth	== 0, "maxExtent.depth != 0");
				results.check(properties.maxMipLevels		== 0, "maxMipLevels != 0");
				results.check(properties.maxArrayLayers		== 0, "maxArrayLayers != 0");
				results.check(properties.sampleCounts		== 0, "sampleCounts != 0");
				results.check(properties.maxResourceSize	== 0, "maxResourceSize != 0");
			}
			else
			{
				results.fail("Got unexpected error" + de::toString(queryResult));
			}
		}
	}

	return tcu::TestStatus(results.getResult(), results.getMessage());
}

// VK_KHR_get_physical_device_properties2

string toString(const VkPhysicalDevicePCIBusInfoPropertiesEXT& value)
{
	std::ostringstream  s;
	s << "VkPhysicalDevicePCIBusInfoPropertiesEXT = {\n";
	s << "\tsType = " << value.sType << '\n';
	s << "\tpciDomain = " << value.pciDomain << '\n';
	s << "\tpciBus = " << value.pciBus << '\n';
	s << "\tpciDevice = " << value.pciDevice << '\n';
	s << "\tpciFunction = " << value.pciFunction << '\n';
	s << '}';
	return s.str();
}

bool checkExtension (vector<VkExtensionProperties>& properties, const char* extension)
{
	for (size_t ndx = 0; ndx < properties.size(); ++ndx)
	{
		if (strncmp(properties[ndx].extensionName, extension, VK_MAX_EXTENSION_NAME_SIZE) == 0)
			return true;
	}
	return false;
}

tcu::TestStatus deviceFeatures2 (Context& context)
{
	const VkPhysicalDevice		physicalDevice	= context.getPhysicalDevice();
	const CustomInstance		instance		(createCustomInstanceWithExtension(context, "VK_KHR_get_physical_device_properties2"));
	const InstanceDriver&		vki				(instance.getDriver());
	const int					count			= 2u;
	TestLog&					log				= context.getTestContext().getLog();
	VkPhysicalDeviceFeatures	coreFeatures;
	VkPhysicalDeviceFeatures2	extFeatures;

	deMemset(&coreFeatures, 0xcd, sizeof(coreFeatures));
	deMemset(&extFeatures.features, 0xcd, sizeof(extFeatures.features));
	std::vector<std::string> instExtensions = context.getInstanceExtensions();

	extFeatures.sType = VK_STRUCTURE_TYPE_PHYSICAL_DEVICE_FEATURES_2;
	extFeatures.pNext = DE_NULL;

	vki.getPhysicalDeviceFeatures(physicalDevice, &coreFeatures);
	vki.getPhysicalDeviceFeatures2(physicalDevice, &extFeatures);

	TCU_CHECK(extFeatures.sType == VK_STRUCTURE_TYPE_PHYSICAL_DEVICE_FEATURES_2);
	TCU_CHECK(extFeatures.pNext == DE_NULL);

	if (deMemCmp(&coreFeatures, &extFeatures.features, sizeof(VkPhysicalDeviceFeatures)) != 0)
		TCU_FAIL("Mismatch between features reported by vkGetPhysicalDeviceFeatures and vkGetPhysicalDeviceFeatures2");

	log << TestLog::Message << extFeatures << TestLog::EndMessage;

	vector<VkExtensionProperties> properties	= enumerateDeviceExtensionProperties(vki, physicalDevice, DE_NULL);

#include "vkDeviceFeatures2.inl"

	return tcu::TestStatus::pass("Querying device features succeeded");
}

tcu::TestStatus deviceProperties2 (Context& context)
{
	const VkPhysicalDevice			physicalDevice	= context.getPhysicalDevice();
	const CustomInstance			instance		(createCustomInstanceWithExtension(context, "VK_KHR_get_physical_device_properties2"));
	const InstanceDriver&			vki				(instance.getDriver());
	TestLog&						log				= context.getTestContext().getLog();
	VkPhysicalDeviceProperties		coreProperties;
	VkPhysicalDeviceProperties2		extProperties;

	extProperties.sType = VK_STRUCTURE_TYPE_PHYSICAL_DEVICE_PROPERTIES_2;
	extProperties.pNext = DE_NULL;

	vki.getPhysicalDeviceProperties(physicalDevice, &coreProperties);
	vki.getPhysicalDeviceProperties2(physicalDevice, &extProperties);

	TCU_CHECK(extProperties.sType == VK_STRUCTURE_TYPE_PHYSICAL_DEVICE_PROPERTIES_2);
	TCU_CHECK(extProperties.pNext == DE_NULL);

	// We can't use memcmp() here because the structs may contain padding bytes that drivers may or may not
	// have written while writing the data and memcmp will compare them anyway, so we iterate through the
	// valid bytes for each field in the struct and compare only the valid bytes for each one.
	for (int propNdx = 0; propNdx < DE_LENGTH_OF_ARRAY(s_physicalDevicePropertiesOffsetTable); propNdx++)
	{
		const size_t offset					= s_physicalDevicePropertiesOffsetTable[propNdx].offset;
		const size_t size					= s_physicalDevicePropertiesOffsetTable[propNdx].size;

		const deUint8* corePropertyBytes	= reinterpret_cast<deUint8*>(&coreProperties) + offset;
		const deUint8* extPropertyBytes		= reinterpret_cast<deUint8*>(&extProperties.properties) + offset;

		if (deMemCmp(corePropertyBytes, extPropertyBytes, size) != 0)
			TCU_FAIL("Mismatch between properties reported by vkGetPhysicalDeviceProperties and vkGetPhysicalDeviceProperties2");
	}

	log << TestLog::Message << extProperties.properties << TestLog::EndMessage;

	const int count = 2u;

	vector<VkExtensionProperties> properties		= enumerateDeviceExtensionProperties(vki, physicalDevice, DE_NULL);
<<<<<<< HEAD
	const bool khr_external_fence_capabilities		= checkExtension(properties, "VK_KHR_external_fence_capabilities")		||	context.contextSupports(vk::ApiVersion(0, 1, 1, 0));
	const bool khr_external_memory_capabilities		= checkExtension(properties, "VK_KHR_external_memory_capabilities")		||	context.contextSupports(vk::ApiVersion(0, 1, 1, 0));
	const bool khr_external_semaphore_capabilities	= checkExtension(properties, "VK_KHR_external_semaphore_capabilities")	||	context.contextSupports(vk::ApiVersion(0, 1, 1, 0));
	const bool khr_multiview						= checkExtension(properties, "VK_KHR_multiview")						||	context.contextSupports(vk::ApiVersion(0, 1, 1, 0));
	const bool khr_device_protected_memory			=																			context.contextSupports(vk::ApiVersion(0, 1, 1, 0));
	const bool khr_device_subgroup					=																			context.contextSupports(vk::ApiVersion(0, 1, 1, 0));
	const bool khr_maintenance2						= checkExtension(properties, "VK_KHR_maintenance2")						||	context.contextSupports(vk::ApiVersion(0, 1, 1, 0));
	const bool khr_maintenance3						= checkExtension(properties, "VK_KHR_maintenance3")						||	context.contextSupports(vk::ApiVersion(0, 1, 1, 0));
	const bool khr_depth_stencil_resolve			= checkExtension(properties, "VK_KHR_depth_stencil_resolve")			||	context.contextSupports(vk::ApiVersion(0, 1, 2, 0));
	const bool khr_driver_properties				= checkExtension(properties, "VK_KHR_driver_properties")				||	context.contextSupports(vk::ApiVersion(0, 1, 2, 0));
	const bool khr_shader_float_controls			= checkExtension(properties, "VK_KHR_shader_float_controls")			||	context.contextSupports(vk::ApiVersion(0, 1, 2, 0));
	const bool khr_descriptor_indexing				= checkExtension(properties, "VK_EXT_descriptor_indexing")				||	context.contextSupports(vk::ApiVersion(0, 1, 2, 0));
	const bool khr_sampler_filter_minmax			= checkExtension(properties, "VK_EXT_sampler_filter_minmax")			||	context.contextSupports(vk::ApiVersion(0, 1, 2, 0));

	VkPhysicalDeviceIDProperties					idProperties[count];
	VkPhysicalDeviceMultiviewProperties				multiviewProperties[count];
	VkPhysicalDeviceProtectedMemoryProperties		protectedMemoryPropertiesKHR[count];
	VkPhysicalDeviceSubgroupProperties				subgroupProperties[count];
	VkPhysicalDevicePointClippingProperties			pointClippingProperties[count];
	VkPhysicalDeviceMaintenance3Properties			maintenance3Properties[count];
	VkPhysicalDeviceDepthStencilResolveProperties	depthStencilResolveProperties[count];
	VkPhysicalDeviceDriverProperties				driverProperties[count];
	VkPhysicalDeviceFloatControlsProperties			floatControlsProperties[count];
	VkPhysicalDeviceDescriptorIndexingProperties	descriptorIndexingProperties[count];
	VkPhysicalDeviceSamplerFilterMinmaxProperties	samplerFilterMinmaxProperties[count];
=======
	const bool khr_external_fence_capabilities		= checkExtension(properties, "VK_KHR_external_fence_capabilities")		||	context.contextSupports(vk::ApiVersion(1, 1, 0));
	const bool khr_external_memory_capabilities		= checkExtension(properties, "VK_KHR_external_memory_capabilities")		||	context.contextSupports(vk::ApiVersion(1, 1, 0));
	const bool khr_external_semaphore_capabilities	= checkExtension(properties, "VK_KHR_external_semaphore_capabilities")	||	context.contextSupports(vk::ApiVersion(1, 1, 0));
	const bool khr_multiview						= checkExtension(properties, "VK_KHR_multiview")						||	context.contextSupports(vk::ApiVersion(1, 1, 0));
	const bool khr_device_protected_memory			=																			context.contextSupports(vk::ApiVersion(1, 1, 0));
	const bool khr_device_subgroup					=																			context.contextSupports(vk::ApiVersion(1, 1, 0));
	const bool khr_maintenance2						= checkExtension(properties, "VK_KHR_maintenance2")						||	context.contextSupports(vk::ApiVersion(1, 1, 0));
	const bool khr_maintenance3						= checkExtension(properties, "VK_KHR_maintenance3")						||	context.contextSupports(vk::ApiVersion(1, 1, 0));
	const bool khr_depth_stencil_resolve			= checkExtension(properties, "VK_KHR_depth_stencil_resolve")			||	context.contextSupports(vk::ApiVersion(1, 2, 0));
	const bool khr_driver_properties				= checkExtension(properties, "VK_KHR_driver_properties")				||	context.contextSupports(vk::ApiVersion(1, 2, 0));
	const bool khr_shader_float_controls			= checkExtension(properties, "VK_KHR_shader_float_controls")			||	context.contextSupports(vk::ApiVersion(1, 2, 0));
	const bool khr_descriptor_indexing				= checkExtension(properties, "VK_EXT_descriptor_indexing")				||	context.contextSupports(vk::ApiVersion(1, 2, 0));
	const bool khr_sampler_filter_minmax			= checkExtension(properties, "VK_EXT_sampler_filter_minmax")			||	context.contextSupports(vk::ApiVersion(1, 2, 0));
	const bool khr_integer_dot_product				= checkExtension(properties, "VK_KHR_shader_integer_dot_product");

	VkPhysicalDeviceIDProperties							idProperties[count];
	VkPhysicalDeviceMultiviewProperties						multiviewProperties[count];
	VkPhysicalDeviceProtectedMemoryProperties				protectedMemoryPropertiesKHR[count];
	VkPhysicalDeviceSubgroupProperties						subgroupProperties[count];
	VkPhysicalDevicePointClippingProperties					pointClippingProperties[count];
	VkPhysicalDeviceMaintenance3Properties					maintenance3Properties[count];
	VkPhysicalDeviceDepthStencilResolveProperties			depthStencilResolveProperties[count];
	VkPhysicalDeviceDriverProperties						driverProperties[count];
	VkPhysicalDeviceFloatControlsProperties					floatControlsProperties[count];
	VkPhysicalDeviceDescriptorIndexingProperties			descriptorIndexingProperties[count];
	VkPhysicalDeviceSamplerFilterMinmaxProperties			samplerFilterMinmaxProperties[count];
	VkPhysicalDeviceShaderIntegerDotProductPropertiesKHR	integerDotProductProperties[count];
>>>>>>> 06492d67

	for (int ndx = 0; ndx < count; ++ndx)
	{
		deMemset(&idProperties[ndx],					0xFF*ndx, sizeof(VkPhysicalDeviceIDProperties					));
		deMemset(&multiviewProperties[ndx],				0xFF*ndx, sizeof(VkPhysicalDeviceMultiviewProperties			));
		deMemset(&protectedMemoryPropertiesKHR[ndx],	0xFF*ndx, sizeof(VkPhysicalDeviceProtectedMemoryProperties		));
		deMemset(&subgroupProperties[ndx],				0xFF*ndx, sizeof(VkPhysicalDeviceSubgroupProperties				));
		deMemset(&pointClippingProperties[ndx],			0xFF*ndx, sizeof(VkPhysicalDevicePointClippingProperties		));
		deMemset(&maintenance3Properties[ndx],			0xFF*ndx, sizeof(VkPhysicalDeviceMaintenance3Properties			));
		deMemset(&depthStencilResolveProperties[ndx],	0xFF*ndx, sizeof(VkPhysicalDeviceDepthStencilResolveProperties	));
		deMemset(&driverProperties[ndx],				0xFF*ndx, sizeof(VkPhysicalDeviceDriverProperties				));
		deMemset(&floatControlsProperties[ndx],			0xFF*ndx, sizeof(VkPhysicalDeviceFloatControlsProperties		));
		deMemset(&descriptorIndexingProperties[ndx],	0xFF*ndx, sizeof(VkPhysicalDeviceDescriptorIndexingProperties	));
		deMemset(&samplerFilterMinmaxProperties[ndx],	0xFF*ndx, sizeof(VkPhysicalDeviceSamplerFilterMinmaxProperties	));
		deMemset(&integerDotProductProperties[ndx],		0xFF*ndx, sizeof(VkPhysicalDeviceShaderIntegerDotProductPropertiesKHR	));

		idProperties[ndx].sType						= VK_STRUCTURE_TYPE_PHYSICAL_DEVICE_ID_PROPERTIES;
		idProperties[ndx].pNext						= &multiviewProperties[ndx];

		multiviewProperties[ndx].sType				= VK_STRUCTURE_TYPE_PHYSICAL_DEVICE_MULTIVIEW_PROPERTIES;
		multiviewProperties[ndx].pNext				= &protectedMemoryPropertiesKHR[ndx];

		protectedMemoryPropertiesKHR[ndx].sType		= VK_STRUCTURE_TYPE_PHYSICAL_DEVICE_PROTECTED_MEMORY_PROPERTIES;
		protectedMemoryPropertiesKHR[ndx].pNext		= &subgroupProperties[ndx];

		subgroupProperties[ndx].sType				= VK_STRUCTURE_TYPE_PHYSICAL_DEVICE_SUBGROUP_PROPERTIES;
		subgroupProperties[ndx].pNext				= &pointClippingProperties[ndx];

		pointClippingProperties[ndx].sType			= VK_STRUCTURE_TYPE_PHYSICAL_DEVICE_POINT_CLIPPING_PROPERTIES;
		pointClippingProperties[ndx].pNext			= &maintenance3Properties[ndx];

		maintenance3Properties[ndx].sType			= VK_STRUCTURE_TYPE_PHYSICAL_DEVICE_MAINTENANCE_3_PROPERTIES;
		maintenance3Properties[ndx].pNext			= &depthStencilResolveProperties[ndx];

		depthStencilResolveProperties[ndx].sType	= VK_STRUCTURE_TYPE_PHYSICAL_DEVICE_DEPTH_STENCIL_RESOLVE_PROPERTIES;
		depthStencilResolveProperties[ndx].pNext	= &driverProperties[ndx];

		driverProperties[ndx].sType					= VK_STRUCTURE_TYPE_PHYSICAL_DEVICE_DRIVER_PROPERTIES;
		driverProperties[ndx].pNext					= &floatControlsProperties[ndx];

		floatControlsProperties[ndx].sType			= VK_STRUCTURE_TYPE_PHYSICAL_DEVICE_FLOAT_CONTROLS_PROPERTIES;
		floatControlsProperties[ndx].pNext			= &descriptorIndexingProperties[ndx];

		descriptorIndexingProperties[ndx].sType		= VK_STRUCTURE_TYPE_PHYSICAL_DEVICE_DESCRIPTOR_INDEXING_PROPERTIES;
		descriptorIndexingProperties[ndx].pNext		= &samplerFilterMinmaxProperties[ndx];

		samplerFilterMinmaxProperties[ndx].sType	= VK_STRUCTURE_TYPE_PHYSICAL_DEVICE_SAMPLER_FILTER_MINMAX_PROPERTIES;
		samplerFilterMinmaxProperties[ndx].pNext	= &integerDotProductProperties[ndx];

		integerDotProductProperties[ndx].sType		= VK_STRUCTURE_TYPE_PHYSICAL_DEVICE_SHADER_INTEGER_DOT_PRODUCT_PROPERTIES_KHR;
		integerDotProductProperties[ndx].pNext		= DE_NULL;

		extProperties.pNext							= &idProperties[ndx];

		vki.getPhysicalDeviceProperties2(physicalDevice, &extProperties);
	}

	if ( khr_external_fence_capabilities || khr_external_memory_capabilities || khr_external_semaphore_capabilities )
		log << TestLog::Message << idProperties[0]					<< TestLog::EndMessage;
	if (khr_multiview)
		log << TestLog::Message << multiviewProperties[0]			<< TestLog::EndMessage;
	if (khr_device_protected_memory)
		log << TestLog::Message << protectedMemoryPropertiesKHR[0]	<< TestLog::EndMessage;
	if (khr_device_subgroup)
		log << TestLog::Message << subgroupProperties[0]			<< TestLog::EndMessage;
	if (khr_maintenance2)
		log << TestLog::Message << pointClippingProperties[0]		<< TestLog::EndMessage;
	if (khr_maintenance3)
		log << TestLog::Message << maintenance3Properties[0]		<< TestLog::EndMessage;
	if (khr_depth_stencil_resolve)
		log << TestLog::Message << depthStencilResolveProperties[0] << TestLog::EndMessage;
	if (khr_driver_properties)
		log << TestLog::Message << driverProperties[0]				<< TestLog::EndMessage;
	if (khr_shader_float_controls)
		log << TestLog::Message << floatControlsProperties[0]		<< TestLog::EndMessage;
	if (khr_descriptor_indexing)
		log << TestLog::Message << descriptorIndexingProperties[0] << TestLog::EndMessage;
	if (khr_sampler_filter_minmax)
		log << TestLog::Message << samplerFilterMinmaxProperties[0] << TestLog::EndMessage;
	if (khr_integer_dot_product)
		log << TestLog::Message << integerDotProductProperties[0] << TestLog::EndMessage;

	if ( khr_external_fence_capabilities || khr_external_memory_capabilities || khr_external_semaphore_capabilities )
	{
		if ((deMemCmp(idProperties[0].deviceUUID, idProperties[1].deviceUUID, VK_UUID_SIZE) != 0) ||
			(deMemCmp(idProperties[0].driverUUID, idProperties[1].driverUUID, VK_UUID_SIZE) != 0) ||
			(idProperties[0].deviceLUIDValid	!= idProperties[1].deviceLUIDValid))
		{
			TCU_FAIL("Mismatch between VkPhysicalDeviceIDProperties");
		}
		else if (idProperties[0].deviceLUIDValid)
		{
			// If deviceLUIDValid is VK_FALSE, the contents of deviceLUID and deviceNodeMask are undefined
			// so thay can only be compared when deviceLUIDValid is VK_TRUE.
			if ((deMemCmp(idProperties[0].deviceLUID, idProperties[1].deviceLUID, VK_LUID_SIZE) != 0) ||
				(idProperties[0].deviceNodeMask		!= idProperties[1].deviceNodeMask))
			{
				TCU_FAIL("Mismatch between VkPhysicalDeviceIDProperties");
			}
		}
	}
	if (khr_multiview &&
		(multiviewProperties[0].maxMultiviewViewCount		!= multiviewProperties[1].maxMultiviewViewCount ||
		 multiviewProperties[0].maxMultiviewInstanceIndex	!= multiviewProperties[1].maxMultiviewInstanceIndex))
	{
		TCU_FAIL("Mismatch between VkPhysicalDeviceMultiviewProperties");
	}
	if (khr_device_protected_memory &&
		(protectedMemoryPropertiesKHR[0].protectedNoFault	!= protectedMemoryPropertiesKHR[1].protectedNoFault))
	{
		TCU_FAIL("Mismatch between VkPhysicalDeviceProtectedMemoryProperties");
	}
	if (khr_device_subgroup &&
		(subgroupProperties[0].subgroupSize					!= subgroupProperties[1].subgroupSize ||
		 subgroupProperties[0].supportedStages				!= subgroupProperties[1].supportedStages ||
		 subgroupProperties[0].supportedOperations			!= subgroupProperties[1].supportedOperations ||
		 subgroupProperties[0].quadOperationsInAllStages	!= subgroupProperties[1].quadOperationsInAllStages ))
	{
		TCU_FAIL("Mismatch between VkPhysicalDeviceSubgroupProperties");
	}
	if (khr_maintenance2 &&
		(pointClippingProperties[0].pointClippingBehavior	!= pointClippingProperties[1].pointClippingBehavior))
	{
		TCU_FAIL("Mismatch between VkPhysicalDevicePointClippingProperties");
	}
	if (khr_maintenance3 &&
		(maintenance3Properties[0].maxPerSetDescriptors		!= maintenance3Properties[1].maxPerSetDescriptors ||
		 maintenance3Properties[0].maxMemoryAllocationSize	!= maintenance3Properties[1].maxMemoryAllocationSize))
	{
		if (protectedMemoryPropertiesKHR[0].protectedNoFault != protectedMemoryPropertiesKHR[1].protectedNoFault)
		{
			TCU_FAIL("Mismatch between VkPhysicalDeviceProtectedMemoryProperties");
		}
		if ((subgroupProperties[0].subgroupSize					!= subgroupProperties[1].subgroupSize) ||
			(subgroupProperties[0].supportedStages				!= subgroupProperties[1].supportedStages) ||
			(subgroupProperties[0].supportedOperations			!= subgroupProperties[1].supportedOperations) ||
			(subgroupProperties[0].quadOperationsInAllStages	!= subgroupProperties[1].quadOperationsInAllStages))
		{
			TCU_FAIL("Mismatch between VkPhysicalDeviceSubgroupProperties");
		}
		TCU_FAIL("Mismatch between VkPhysicalDeviceMaintenance3Properties");
	}
	if (khr_depth_stencil_resolve &&
		(depthStencilResolveProperties[0].supportedDepthResolveModes	!= depthStencilResolveProperties[1].supportedDepthResolveModes ||
		 depthStencilResolveProperties[0].supportedStencilResolveModes	!= depthStencilResolveProperties[1].supportedStencilResolveModes ||
		 depthStencilResolveProperties[0].independentResolveNone		!= depthStencilResolveProperties[1].independentResolveNone ||
		 depthStencilResolveProperties[0].independentResolve			!= depthStencilResolveProperties[1].independentResolve))
	{
		TCU_FAIL("Mismatch between VkPhysicalDeviceDepthStencilResolveProperties");
	}
	if (khr_driver_properties &&
		(driverProperties[0].driverID												!= driverProperties[1].driverID ||
		 strncmp(driverProperties[0].driverName, driverProperties[1].driverName, VK_MAX_DRIVER_NAME_SIZE)	!= 0 ||
		 strncmp(driverProperties[0].driverInfo, driverProperties[1].driverInfo, VK_MAX_DRIVER_INFO_SIZE)		!= 0 ||
		 driverProperties[0].conformanceVersion.major								!= driverProperties[1].conformanceVersion.major ||
		 driverProperties[0].conformanceVersion.minor								!= driverProperties[1].conformanceVersion.minor ||
		 driverProperties[0].conformanceVersion.subminor							!= driverProperties[1].conformanceVersion.subminor ||
		 driverProperties[0].conformanceVersion.patch								!= driverProperties[1].conformanceVersion.patch))
	{
		TCU_FAIL("Mismatch between VkPhysicalDeviceDriverProperties");
	}
	if (khr_shader_float_controls &&
		(floatControlsProperties[0].denormBehaviorIndependence				!= floatControlsProperties[1].denormBehaviorIndependence ||
		 floatControlsProperties[0].roundingModeIndependence				!= floatControlsProperties[1].roundingModeIndependence ||
		 floatControlsProperties[0].shaderSignedZeroInfNanPreserveFloat16	!= floatControlsProperties[1].shaderSignedZeroInfNanPreserveFloat16 ||
		 floatControlsProperties[0].shaderSignedZeroInfNanPreserveFloat32	!= floatControlsProperties[1].shaderSignedZeroInfNanPreserveFloat32 ||
		 floatControlsProperties[0].shaderSignedZeroInfNanPreserveFloat64	!= floatControlsProperties[1].shaderSignedZeroInfNanPreserveFloat64 ||
		 floatControlsProperties[0].shaderDenormPreserveFloat16				!= floatControlsProperties[1].shaderDenormPreserveFloat16 ||
		 floatControlsProperties[0].shaderDenormPreserveFloat32				!= floatControlsProperties[1].shaderDenormPreserveFloat32 ||
		 floatControlsProperties[0].shaderDenormPreserveFloat64				!= floatControlsProperties[1].shaderDenormPreserveFloat64 ||
		 floatControlsProperties[0].shaderDenormFlushToZeroFloat16			!= floatControlsProperties[1].shaderDenormFlushToZeroFloat16 ||
		 floatControlsProperties[0].shaderDenormFlushToZeroFloat32			!= floatControlsProperties[1].shaderDenormFlushToZeroFloat32 ||
		 floatControlsProperties[0].shaderDenormFlushToZeroFloat64			!= floatControlsProperties[1].shaderDenormFlushToZeroFloat64 ||
		 floatControlsProperties[0].shaderRoundingModeRTEFloat16			!= floatControlsProperties[1].shaderRoundingModeRTEFloat16 ||
		 floatControlsProperties[0].shaderRoundingModeRTEFloat32			!= floatControlsProperties[1].shaderRoundingModeRTEFloat32 ||
		 floatControlsProperties[0].shaderRoundingModeRTEFloat64			!= floatControlsProperties[1].shaderRoundingModeRTEFloat64 ||
		 floatControlsProperties[0].shaderRoundingModeRTZFloat16			!= floatControlsProperties[1].shaderRoundingModeRTZFloat16 ||
		 floatControlsProperties[0].shaderRoundingModeRTZFloat32			!= floatControlsProperties[1].shaderRoundingModeRTZFloat32 ||
		 floatControlsProperties[0].shaderRoundingModeRTZFloat64			!= floatControlsProperties[1].shaderRoundingModeRTZFloat64 ))
	{
		TCU_FAIL("Mismatch between VkPhysicalDeviceFloatControlsProperties");
	}
	if (khr_descriptor_indexing &&
		(descriptorIndexingProperties[0].maxUpdateAfterBindDescriptorsInAllPools				!= descriptorIndexingProperties[1].maxUpdateAfterBindDescriptorsInAllPools ||
		 descriptorIndexingProperties[0].shaderUniformBufferArrayNonUniformIndexingNative		!= descriptorIndexingProperties[1].shaderUniformBufferArrayNonUniformIndexingNative ||
		 descriptorIndexingProperties[0].shaderSampledImageArrayNonUniformIndexingNative		!= descriptorIndexingProperties[1].shaderSampledImageArrayNonUniformIndexingNative ||
		 descriptorIndexingProperties[0].shaderStorageBufferArrayNonUniformIndexingNative		!= descriptorIndexingProperties[1].shaderStorageBufferArrayNonUniformIndexingNative ||
		 descriptorIndexingProperties[0].shaderStorageImageArrayNonUniformIndexingNative		!= descriptorIndexingProperties[1].shaderStorageImageArrayNonUniformIndexingNative ||
		 descriptorIndexingProperties[0].shaderInputAttachmentArrayNonUniformIndexingNative		!= descriptorIndexingProperties[1].shaderInputAttachmentArrayNonUniformIndexingNative ||
		 descriptorIndexingProperties[0].robustBufferAccessUpdateAfterBind						!= descriptorIndexingProperties[1].robustBufferAccessUpdateAfterBind ||
		 descriptorIndexingProperties[0].quadDivergentImplicitLod								!= descriptorIndexingProperties[1].quadDivergentImplicitLod ||
		 descriptorIndexingProperties[0].maxPerStageDescriptorUpdateAfterBindSamplers			!= descriptorIndexingProperties[1].maxPerStageDescriptorUpdateAfterBindSamplers ||
		 descriptorIndexingProperties[0].maxPerStageDescriptorUpdateAfterBindUniformBuffers		!= descriptorIndexingProperties[1].maxPerStageDescriptorUpdateAfterBindUniformBuffers ||
		 descriptorIndexingProperties[0].maxPerStageDescriptorUpdateAfterBindStorageBuffers		!= descriptorIndexingProperties[1].maxPerStageDescriptorUpdateAfterBindStorageBuffers ||
		 descriptorIndexingProperties[0].maxPerStageDescriptorUpdateAfterBindSampledImages		!= descriptorIndexingProperties[1].maxPerStageDescriptorUpdateAfterBindSampledImages ||
		 descriptorIndexingProperties[0].maxPerStageDescriptorUpdateAfterBindStorageImages		!= descriptorIndexingProperties[1].maxPerStageDescriptorUpdateAfterBindStorageImages ||
		 descriptorIndexingProperties[0].maxPerStageDescriptorUpdateAfterBindInputAttachments	!= descriptorIndexingProperties[1].maxPerStageDescriptorUpdateAfterBindInputAttachments ||
		 descriptorIndexingProperties[0].maxPerStageUpdateAfterBindResources					!= descriptorIndexingProperties[1].maxPerStageUpdateAfterBindResources ||
		 descriptorIndexingProperties[0].maxDescriptorSetUpdateAfterBindSamplers				!= descriptorIndexingProperties[1].maxDescriptorSetUpdateAfterBindSamplers ||
		 descriptorIndexingProperties[0].maxDescriptorSetUpdateAfterBindUniformBuffers			!= descriptorIndexingProperties[1].maxDescriptorSetUpdateAfterBindUniformBuffers ||
		 descriptorIndexingProperties[0].maxDescriptorSetUpdateAfterBindUniformBuffersDynamic	!= descriptorIndexingProperties[1].maxDescriptorSetUpdateAfterBindUniformBuffersDynamic ||
		 descriptorIndexingProperties[0].maxDescriptorSetUpdateAfterBindStorageBuffers			!= descriptorIndexingProperties[1].maxDescriptorSetUpdateAfterBindStorageBuffers ||
		 descriptorIndexingProperties[0].maxDescriptorSetUpdateAfterBindStorageBuffersDynamic	!= descriptorIndexingProperties[1].maxDescriptorSetUpdateAfterBindStorageBuffersDynamic ||
		 descriptorIndexingProperties[0].maxDescriptorSetUpdateAfterBindSampledImages			!= descriptorIndexingProperties[1].maxDescriptorSetUpdateAfterBindSampledImages ||
		 descriptorIndexingProperties[0].maxDescriptorSetUpdateAfterBindStorageImages			!= descriptorIndexingProperties[1].maxDescriptorSetUpdateAfterBindStorageImages ||
		 descriptorIndexingProperties[0].maxDescriptorSetUpdateAfterBindInputAttachments		!= descriptorIndexingProperties[1].maxDescriptorSetUpdateAfterBindInputAttachments ))
	{
		TCU_FAIL("Mismatch between VkPhysicalDeviceDescriptorIndexingProperties");
	}
	if (khr_sampler_filter_minmax &&
		(samplerFilterMinmaxProperties[0].filterMinmaxSingleComponentFormats	!= samplerFilterMinmaxProperties[1].filterMinmaxSingleComponentFormats ||
		 samplerFilterMinmaxProperties[0].filterMinmaxImageComponentMapping		!= samplerFilterMinmaxProperties[1].filterMinmaxImageComponentMapping))
	{
		TCU_FAIL("Mismatch between VkPhysicalDeviceSamplerFilterMinmaxProperties");
	}

<<<<<<< HEAD
#ifndef CTS_USES_VULKANSC
=======
	if (khr_integer_dot_product &&
		(integerDotProductProperties[0].integerDotProduct8BitUnsignedAccelerated										!= integerDotProductProperties[1].integerDotProduct8BitUnsignedAccelerated ||
		 integerDotProductProperties[0].integerDotProduct8BitSignedAccelerated											!= integerDotProductProperties[1].integerDotProduct8BitSignedAccelerated ||
		 integerDotProductProperties[0].integerDotProduct8BitMixedSignednessAccelerated									!= integerDotProductProperties[1].integerDotProduct8BitMixedSignednessAccelerated ||
		 integerDotProductProperties[0].integerDotProduct4x8BitPackedUnsignedAccelerated								!= integerDotProductProperties[1].integerDotProduct4x8BitPackedUnsignedAccelerated ||
		 integerDotProductProperties[0].integerDotProduct4x8BitPackedSignedAccelerated									!= integerDotProductProperties[1].integerDotProduct4x8BitPackedSignedAccelerated ||
		 integerDotProductProperties[0].integerDotProduct4x8BitPackedMixedSignednessAccelerated							!= integerDotProductProperties[1].integerDotProduct4x8BitPackedMixedSignednessAccelerated ||
		 integerDotProductProperties[0].integerDotProduct16BitUnsignedAccelerated										!= integerDotProductProperties[1].integerDotProduct16BitUnsignedAccelerated ||
		 integerDotProductProperties[0].integerDotProduct16BitSignedAccelerated											!= integerDotProductProperties[1].integerDotProduct16BitSignedAccelerated ||
		 integerDotProductProperties[0].integerDotProduct16BitMixedSignednessAccelerated								!= integerDotProductProperties[1].integerDotProduct16BitMixedSignednessAccelerated ||
		 integerDotProductProperties[0].integerDotProduct32BitUnsignedAccelerated										!= integerDotProductProperties[1].integerDotProduct32BitUnsignedAccelerated ||
		 integerDotProductProperties[0].integerDotProduct32BitSignedAccelerated											!= integerDotProductProperties[1].integerDotProduct32BitSignedAccelerated ||
		 integerDotProductProperties[0].integerDotProduct32BitMixedSignednessAccelerated								!= integerDotProductProperties[1].integerDotProduct32BitMixedSignednessAccelerated ||
		 integerDotProductProperties[0].integerDotProduct64BitUnsignedAccelerated										!= integerDotProductProperties[1].integerDotProduct64BitUnsignedAccelerated ||
		 integerDotProductProperties[0].integerDotProduct64BitSignedAccelerated											!= integerDotProductProperties[1].integerDotProduct64BitSignedAccelerated ||
		 integerDotProductProperties[0].integerDotProduct64BitMixedSignednessAccelerated								!= integerDotProductProperties[1].integerDotProduct64BitMixedSignednessAccelerated ||
		 integerDotProductProperties[0].integerDotProductAccumulatingSaturating8BitUnsignedAccelerated					!= integerDotProductProperties[1].integerDotProductAccumulatingSaturating8BitUnsignedAccelerated ||
		 integerDotProductProperties[0].integerDotProductAccumulatingSaturating8BitSignedAccelerated					!= integerDotProductProperties[1].integerDotProductAccumulatingSaturating8BitSignedAccelerated ||
		 integerDotProductProperties[0].integerDotProductAccumulatingSaturating8BitMixedSignednessAccelerated			!= integerDotProductProperties[1].integerDotProductAccumulatingSaturating8BitMixedSignednessAccelerated ||
		 integerDotProductProperties[0].integerDotProductAccumulatingSaturating4x8BitPackedUnsignedAccelerated			!= integerDotProductProperties[1].integerDotProductAccumulatingSaturating4x8BitPackedUnsignedAccelerated ||
		 integerDotProductProperties[0].integerDotProductAccumulatingSaturating4x8BitPackedSignedAccelerated			!= integerDotProductProperties[1].integerDotProductAccumulatingSaturating4x8BitPackedSignedAccelerated ||
		 integerDotProductProperties[0].integerDotProductAccumulatingSaturating4x8BitPackedMixedSignednessAccelerated	!= integerDotProductProperties[1].integerDotProductAccumulatingSaturating4x8BitPackedMixedSignednessAccelerated ||
		 integerDotProductProperties[0].integerDotProductAccumulatingSaturating16BitUnsignedAccelerated					!= integerDotProductProperties[1].integerDotProductAccumulatingSaturating16BitUnsignedAccelerated ||
		 integerDotProductProperties[0].integerDotProductAccumulatingSaturating16BitSignedAccelerated					!= integerDotProductProperties[1].integerDotProductAccumulatingSaturating16BitSignedAccelerated ||
		 integerDotProductProperties[0].integerDotProductAccumulatingSaturating16BitMixedSignednessAccelerated			!= integerDotProductProperties[1].integerDotProductAccumulatingSaturating16BitMixedSignednessAccelerated ||
		 integerDotProductProperties[0].integerDotProductAccumulatingSaturating32BitUnsignedAccelerated					!= integerDotProductProperties[1].integerDotProductAccumulatingSaturating32BitUnsignedAccelerated ||
		 integerDotProductProperties[0].integerDotProductAccumulatingSaturating32BitSignedAccelerated					!= integerDotProductProperties[1].integerDotProductAccumulatingSaturating32BitSignedAccelerated ||
		 integerDotProductProperties[0].integerDotProductAccumulatingSaturating32BitMixedSignednessAccelerated			!= integerDotProductProperties[1].integerDotProductAccumulatingSaturating32BitMixedSignednessAccelerated ||
		 integerDotProductProperties[0].integerDotProductAccumulatingSaturating64BitUnsignedAccelerated					!= integerDotProductProperties[1].integerDotProductAccumulatingSaturating64BitUnsignedAccelerated ||
		 integerDotProductProperties[0].integerDotProductAccumulatingSaturating64BitSignedAccelerated					!= integerDotProductProperties[1].integerDotProductAccumulatingSaturating64BitSignedAccelerated ||
		 integerDotProductProperties[0].integerDotProductAccumulatingSaturating64BitMixedSignednessAccelerated			!= integerDotProductProperties[1].integerDotProductAccumulatingSaturating64BitMixedSignednessAccelerated))
	{
		TCU_FAIL("Mismatch between VkPhysicalDeviceShaderIntegerDotProductPropertiesKHR");
	}
>>>>>>> 06492d67

	if (isExtensionSupported(properties, RequiredExtension("VK_KHR_push_descriptor")))
	{
		VkPhysicalDevicePushDescriptorPropertiesKHR		pushDescriptorProperties[count];

		for (int ndx = 0; ndx < count; ++ndx)
		{
			deMemset(&pushDescriptorProperties[ndx], 0xFF * ndx, sizeof(VkPhysicalDevicePushDescriptorPropertiesKHR));

			pushDescriptorProperties[ndx].sType = VK_STRUCTURE_TYPE_PHYSICAL_DEVICE_PUSH_DESCRIPTOR_PROPERTIES_KHR;
			pushDescriptorProperties[ndx].pNext	= DE_NULL;

			extProperties.pNext = &pushDescriptorProperties[ndx];

			vki.getPhysicalDeviceProperties2(physicalDevice, &extProperties);

			pushDescriptorProperties[ndx].pNext = DE_NULL;
		}

		log << TestLog::Message << pushDescriptorProperties[0] << TestLog::EndMessage;

		if ( pushDescriptorProperties[0].maxPushDescriptors != pushDescriptorProperties[1].maxPushDescriptors )
		{
			TCU_FAIL("Mismatch between VkPhysicalDevicePushDescriptorPropertiesKHR ");
		}
		if (pushDescriptorProperties[0].maxPushDescriptors < 32)
		{
			TCU_FAIL("VkPhysicalDevicePushDescriptorPropertiesKHR.maxPushDescriptors must be at least 32");
		}
	}

	if (isExtensionSupported(properties, RequiredExtension("VK_KHR_performance_query")))
	{
		VkPhysicalDevicePerformanceQueryPropertiesKHR performanceQueryProperties[count];

		for (int ndx = 0; ndx < count; ++ndx)
		{
			deMemset(&performanceQueryProperties[ndx], 0xFF * ndx, sizeof(VkPhysicalDevicePerformanceQueryPropertiesKHR));
			performanceQueryProperties[ndx].sType = VK_STRUCTURE_TYPE_PHYSICAL_DEVICE_PERFORMANCE_QUERY_PROPERTIES_KHR;
			performanceQueryProperties[ndx].pNext = DE_NULL;

			extProperties.pNext = &performanceQueryProperties[ndx];

			vki.getPhysicalDeviceProperties2(physicalDevice, &extProperties);
		}

		log << TestLog::Message << performanceQueryProperties[0] << TestLog::EndMessage;

		if (performanceQueryProperties[0].allowCommandBufferQueryCopies != performanceQueryProperties[1].allowCommandBufferQueryCopies)
		{
			TCU_FAIL("Mismatch between VkPhysicalDevicePerformanceQueryPropertiesKHR");
		}
	}

#endif // CTS_USES_VULKANSC

	if (isExtensionSupported(properties, RequiredExtension("VK_EXT_pci_bus_info", 2, 2)))
	{
		VkPhysicalDevicePCIBusInfoPropertiesEXT pciBusInfoProperties[count];

		for (int ndx = 0; ndx < count; ++ndx)
		{
			// Each PCI device is identified by an 8-bit domain number, 5-bit
			// device number and 3-bit function number[1][2].
			//
			// In addition, because PCI systems can be interconnected and
			// divided in segments, Linux assigns a 16-bit number to the device
			// as the "domain". In Windows, the segment or domain is stored in
			// the higher 24-bit section of the bus number.
			//
			// This means the maximum unsigned 32-bit integer for these members
			// are invalid values and should change after querying properties.
			//
			// [1] https://en.wikipedia.org/wiki/PCI_configuration_space
			// [2] PCI Express Base Specification Revision 3.0, section 2.2.4.2.
			deMemset(pciBusInfoProperties + ndx, 0xFF * ndx, sizeof(pciBusInfoProperties[ndx]));
			pciBusInfoProperties[ndx].pciDomain   = DEUINT32_MAX;
			pciBusInfoProperties[ndx].pciBus      = DEUINT32_MAX;
			pciBusInfoProperties[ndx].pciDevice   = DEUINT32_MAX;
			pciBusInfoProperties[ndx].pciFunction = DEUINT32_MAX;

			pciBusInfoProperties[ndx].sType = VK_STRUCTURE_TYPE_PHYSICAL_DEVICE_PCI_BUS_INFO_PROPERTIES_EXT;
			pciBusInfoProperties[ndx].pNext = DE_NULL;

			extProperties.pNext = pciBusInfoProperties + ndx;
			vki.getPhysicalDeviceProperties2(physicalDevice, &extProperties);
		}

		log << TestLog::Message << toString(pciBusInfoProperties[0]) << TestLog::EndMessage;

		if (pciBusInfoProperties[0].pciDomain	!= pciBusInfoProperties[1].pciDomain ||
			pciBusInfoProperties[0].pciBus		!= pciBusInfoProperties[1].pciBus ||
			pciBusInfoProperties[0].pciDevice	!= pciBusInfoProperties[1].pciDevice ||
			pciBusInfoProperties[0].pciFunction	!= pciBusInfoProperties[1].pciFunction)
		{
			TCU_FAIL("Mismatch between VkPhysicalDevicePCIBusInfoPropertiesEXT");
		}
		if (pciBusInfoProperties[0].pciDomain   == DEUINT32_MAX ||
		    pciBusInfoProperties[0].pciBus      == DEUINT32_MAX ||
		    pciBusInfoProperties[0].pciDevice   == DEUINT32_MAX ||
		    pciBusInfoProperties[0].pciFunction == DEUINT32_MAX)
		{
			TCU_FAIL("Invalid information in VkPhysicalDevicePCIBusInfoPropertiesEXT");
		}
	}

#ifndef CTS_USES_VULKANSC
	if (isExtensionSupported(properties, RequiredExtension("VK_KHR_portability_subset")))
	{
		VkPhysicalDevicePortabilitySubsetPropertiesKHR portabilitySubsetProperties[count];

		for (int ndx = 0; ndx < count; ++ndx)
		{
			deMemset(&portabilitySubsetProperties[ndx], 0xFF * ndx, sizeof(VkPhysicalDevicePortabilitySubsetPropertiesKHR));
			portabilitySubsetProperties[ndx].sType = VK_STRUCTURE_TYPE_PHYSICAL_DEVICE_PORTABILITY_SUBSET_PROPERTIES_KHR;
			portabilitySubsetProperties[ndx].pNext = DE_NULL;

			extProperties.pNext = &portabilitySubsetProperties[ndx];

			vki.getPhysicalDeviceProperties2(physicalDevice, &extProperties);
		}

		log << TestLog::Message << portabilitySubsetProperties[0] << TestLog::EndMessage;

		if (portabilitySubsetProperties[0].minVertexInputBindingStrideAlignment != portabilitySubsetProperties[1].minVertexInputBindingStrideAlignment)
		{
			TCU_FAIL("Mismatch between VkPhysicalDevicePortabilitySubsetPropertiesKHR");
		}
	}
#endif // CTS_USES_VULKANSC

	return tcu::TestStatus::pass("Querying device properties succeeded");
}

string toString (const VkFormatProperties2& value)
{
	std::ostringstream	s;
	s << "VkFormatProperties2 = {\n";
	s << "\tsType = " << value.sType << '\n';
	s << "\tformatProperties = {\n";
	s << "\tlinearTilingFeatures = " << getFormatFeatureFlagsStr(value.formatProperties.linearTilingFeatures) << '\n';
	s << "\toptimalTilingFeatures = " << getFormatFeatureFlagsStr(value.formatProperties.optimalTilingFeatures) << '\n';
	s << "\tbufferFeatures = " << getFormatFeatureFlagsStr(value.formatProperties.bufferFeatures) << '\n';
	s << "\t}";
	s << "}";
	return s.str();
}

tcu::TestStatus deviceFormatProperties2 (Context& context)
{
	const VkPhysicalDevice			physicalDevice	= context.getPhysicalDevice();
	const CustomInstance			instance		(createCustomInstanceWithExtension(context, "VK_KHR_get_physical_device_properties2"));
	const InstanceDriver&			vki				(instance.getDriver());
	TestLog&						log				= context.getTestContext().getLog();

	for (int formatNdx = 0; formatNdx < VK_CORE_FORMAT_LAST; ++formatNdx)
	{
		const VkFormat			format			= (VkFormat)formatNdx;
		VkFormatProperties		coreProperties;
		VkFormatProperties2		extProperties;

		deMemset(&coreProperties, 0xcd, sizeof(VkFormatProperties));
		deMemset(&extProperties, 0xcd, sizeof(VkFormatProperties2));

		extProperties.sType	= VK_STRUCTURE_TYPE_FORMAT_PROPERTIES_2;
		extProperties.pNext = DE_NULL;

		vki.getPhysicalDeviceFormatProperties(physicalDevice, format, &coreProperties);
		vki.getPhysicalDeviceFormatProperties2(physicalDevice, format, &extProperties);

		TCU_CHECK(extProperties.sType == VK_STRUCTURE_TYPE_FORMAT_PROPERTIES_2);
		TCU_CHECK(extProperties.pNext == DE_NULL);

	if (deMemCmp(&coreProperties, &extProperties.formatProperties, sizeof(VkFormatProperties)) != 0)
		TCU_FAIL("Mismatch between format properties reported by vkGetPhysicalDeviceFormatProperties and vkGetPhysicalDeviceFormatProperties2");

	log << TestLog::Message << toString (extProperties) << TestLog::EndMessage;
	}

	return tcu::TestStatus::pass("Querying device format properties succeeded");
}

tcu::TestStatus deviceQueueFamilyProperties2 (Context& context)
{
	const VkPhysicalDevice			physicalDevice			= context.getPhysicalDevice();
	const CustomInstance			instance				(createCustomInstanceWithExtension(context, "VK_KHR_get_physical_device_properties2"));
	const InstanceDriver&			vki						(instance.getDriver());
	TestLog&						log						= context.getTestContext().getLog();
	deUint32						numCoreQueueFamilies	= ~0u;
	deUint32						numExtQueueFamilies		= ~0u;

	vki.getPhysicalDeviceQueueFamilyProperties(physicalDevice, &numCoreQueueFamilies, DE_NULL);
	vki.getPhysicalDeviceQueueFamilyProperties2(physicalDevice, &numExtQueueFamilies, DE_NULL);

	TCU_CHECK_MSG(numCoreQueueFamilies == numExtQueueFamilies, "Different number of queue family properties reported");
	TCU_CHECK(numCoreQueueFamilies > 0);

	{
		std::vector<VkQueueFamilyProperties>		coreProperties	(numCoreQueueFamilies);
		std::vector<VkQueueFamilyProperties2>		extProperties	(numExtQueueFamilies);

		deMemset(&coreProperties[0], 0xcd, sizeof(VkQueueFamilyProperties)*numCoreQueueFamilies);
		deMemset(&extProperties[0], 0xcd, sizeof(VkQueueFamilyProperties2)*numExtQueueFamilies);

		for (size_t ndx = 0; ndx < extProperties.size(); ++ndx)
		{
			extProperties[ndx].sType = VK_STRUCTURE_TYPE_QUEUE_FAMILY_PROPERTIES_2;
			extProperties[ndx].pNext = DE_NULL;
		}

		vki.getPhysicalDeviceQueueFamilyProperties(physicalDevice, &numCoreQueueFamilies, &coreProperties[0]);
		vki.getPhysicalDeviceQueueFamilyProperties2(physicalDevice, &numExtQueueFamilies, &extProperties[0]);

		TCU_CHECK((size_t)numCoreQueueFamilies == coreProperties.size());
		TCU_CHECK((size_t)numExtQueueFamilies == extProperties.size());
		DE_ASSERT(numCoreQueueFamilies == numExtQueueFamilies);

		for (size_t ndx = 0; ndx < extProperties.size(); ++ndx)
		{
			TCU_CHECK(extProperties[ndx].sType == VK_STRUCTURE_TYPE_QUEUE_FAMILY_PROPERTIES_2);
			TCU_CHECK(extProperties[ndx].pNext == DE_NULL);

			if (deMemCmp(&coreProperties[ndx], &extProperties[ndx].queueFamilyProperties, sizeof(VkQueueFamilyProperties)) != 0)
				TCU_FAIL("Mismatch between format properties reported by vkGetPhysicalDeviceQueueFamilyProperties and vkGetPhysicalDeviceQueueFamilyProperties2");

			log << TestLog::Message << " queueFamilyNdx = " << ndx <<TestLog::EndMessage
			<< TestLog::Message << extProperties[ndx] << TestLog::EndMessage;
		}
	}

	return tcu::TestStatus::pass("Querying device queue family properties succeeded");
}

tcu::TestStatus deviceMemoryProperties2 (Context& context)
{
	const VkPhysicalDevice				physicalDevice	= context.getPhysicalDevice();
	const CustomInstance				instance		(createCustomInstanceWithExtension(context, "VK_KHR_get_physical_device_properties2"));
	const InstanceDriver&				vki				(instance.getDriver());
	TestLog&							log				= context.getTestContext().getLog();
	VkPhysicalDeviceMemoryProperties	coreProperties;
	VkPhysicalDeviceMemoryProperties2	extProperties;

	deMemset(&coreProperties, 0xcd, sizeof(VkPhysicalDeviceMemoryProperties));
	deMemset(&extProperties, 0xcd, sizeof(VkPhysicalDeviceMemoryProperties2));

	extProperties.sType = VK_STRUCTURE_TYPE_PHYSICAL_DEVICE_MEMORY_PROPERTIES_2;
	extProperties.pNext = DE_NULL;

	vki.getPhysicalDeviceMemoryProperties(physicalDevice, &coreProperties);
	vki.getPhysicalDeviceMemoryProperties2(physicalDevice, &extProperties);

	TCU_CHECK(extProperties.sType == VK_STRUCTURE_TYPE_PHYSICAL_DEVICE_MEMORY_PROPERTIES_2);
	TCU_CHECK(extProperties.pNext == DE_NULL);

	if (deMemCmp(&coreProperties, &extProperties.memoryProperties, sizeof(VkPhysicalDeviceMemoryProperties)) != 0)
		TCU_FAIL("Mismatch between properties reported by vkGetPhysicalDeviceMemoryProperties and vkGetPhysicalDeviceMemoryProperties2");

	log << TestLog::Message << extProperties << TestLog::EndMessage;

	return tcu::TestStatus::pass("Querying device memory properties succeeded");
}

tcu::TestStatus deviceFeaturesVulkan12 (Context& context)
{
	using namespace ValidateQueryBits;

	const QueryMemberTableEntry			feature11OffsetTable[] =
	{
		// VkPhysicalDevice16BitStorageFeatures
		OFFSET_TABLE_ENTRY(VkPhysicalDeviceVulkan11Features, storageBuffer16BitAccess),
		OFFSET_TABLE_ENTRY(VkPhysicalDeviceVulkan11Features, uniformAndStorageBuffer16BitAccess),
		OFFSET_TABLE_ENTRY(VkPhysicalDeviceVulkan11Features, storagePushConstant16),
		OFFSET_TABLE_ENTRY(VkPhysicalDeviceVulkan11Features, storageInputOutput16),

		// VkPhysicalDeviceMultiviewFeatures
		OFFSET_TABLE_ENTRY(VkPhysicalDeviceVulkan11Features, multiview),
		OFFSET_TABLE_ENTRY(VkPhysicalDeviceVulkan11Features, multiviewGeometryShader),
		OFFSET_TABLE_ENTRY(VkPhysicalDeviceVulkan11Features, multiviewTessellationShader),

		// VkPhysicalDeviceVariablePointersFeatures
		OFFSET_TABLE_ENTRY(VkPhysicalDeviceVulkan11Features, variablePointersStorageBuffer),
		OFFSET_TABLE_ENTRY(VkPhysicalDeviceVulkan11Features, variablePointers),

		// VkPhysicalDeviceProtectedMemoryFeatures
		OFFSET_TABLE_ENTRY(VkPhysicalDeviceVulkan11Features, protectedMemory),

		// VkPhysicalDeviceSamplerYcbcrConversionFeatures
		OFFSET_TABLE_ENTRY(VkPhysicalDeviceVulkan11Features, samplerYcbcrConversion),

		// VkPhysicalDeviceShaderDrawParametersFeatures
		OFFSET_TABLE_ENTRY(VkPhysicalDeviceVulkan11Features, shaderDrawParameters),
		{ 0, 0 }
	};
	const QueryMemberTableEntry			feature12OffsetTable[] =
	{
		// None
		OFFSET_TABLE_ENTRY(VkPhysicalDeviceVulkan12Features, samplerMirrorClampToEdge),
		OFFSET_TABLE_ENTRY(VkPhysicalDeviceVulkan12Features, drawIndirectCount),

		// VkPhysicalDevice8BitStorageFeatures
		OFFSET_TABLE_ENTRY(VkPhysicalDeviceVulkan12Features, storageBuffer8BitAccess),
		OFFSET_TABLE_ENTRY(VkPhysicalDeviceVulkan12Features, uniformAndStorageBuffer8BitAccess),
		OFFSET_TABLE_ENTRY(VkPhysicalDeviceVulkan12Features, storagePushConstant8),

		// VkPhysicalDeviceShaderAtomicInt64Features
		OFFSET_TABLE_ENTRY(VkPhysicalDeviceVulkan12Features, shaderBufferInt64Atomics),
		OFFSET_TABLE_ENTRY(VkPhysicalDeviceVulkan12Features, shaderSharedInt64Atomics),

		// VkPhysicalDeviceShaderFloat16Int8Features
		OFFSET_TABLE_ENTRY(VkPhysicalDeviceVulkan12Features, shaderFloat16),
		OFFSET_TABLE_ENTRY(VkPhysicalDeviceVulkan12Features, shaderInt8),

		// VkPhysicalDeviceDescriptorIndexingFeatures
		OFFSET_TABLE_ENTRY(VkPhysicalDeviceVulkan12Features, descriptorIndexing),
		OFFSET_TABLE_ENTRY(VkPhysicalDeviceVulkan12Features, shaderInputAttachmentArrayDynamicIndexing),
		OFFSET_TABLE_ENTRY(VkPhysicalDeviceVulkan12Features, shaderUniformTexelBufferArrayDynamicIndexing),
		OFFSET_TABLE_ENTRY(VkPhysicalDeviceVulkan12Features, shaderStorageTexelBufferArrayDynamicIndexing),
		OFFSET_TABLE_ENTRY(VkPhysicalDeviceVulkan12Features, shaderUniformBufferArrayNonUniformIndexing),
		OFFSET_TABLE_ENTRY(VkPhysicalDeviceVulkan12Features, shaderSampledImageArrayNonUniformIndexing),
		OFFSET_TABLE_ENTRY(VkPhysicalDeviceVulkan12Features, shaderStorageBufferArrayNonUniformIndexing),
		OFFSET_TABLE_ENTRY(VkPhysicalDeviceVulkan12Features, shaderStorageImageArrayNonUniformIndexing),
		OFFSET_TABLE_ENTRY(VkPhysicalDeviceVulkan12Features, shaderInputAttachmentArrayNonUniformIndexing),
		OFFSET_TABLE_ENTRY(VkPhysicalDeviceVulkan12Features, shaderUniformTexelBufferArrayNonUniformIndexing),
		OFFSET_TABLE_ENTRY(VkPhysicalDeviceVulkan12Features, shaderStorageTexelBufferArrayNonUniformIndexing),
		OFFSET_TABLE_ENTRY(VkPhysicalDeviceVulkan12Features, descriptorBindingUniformBufferUpdateAfterBind),
		OFFSET_TABLE_ENTRY(VkPhysicalDeviceVulkan12Features, descriptorBindingSampledImageUpdateAfterBind),
		OFFSET_TABLE_ENTRY(VkPhysicalDeviceVulkan12Features, descriptorBindingStorageImageUpdateAfterBind),
		OFFSET_TABLE_ENTRY(VkPhysicalDeviceVulkan12Features, descriptorBindingStorageBufferUpdateAfterBind),
		OFFSET_TABLE_ENTRY(VkPhysicalDeviceVulkan12Features, descriptorBindingUniformTexelBufferUpdateAfterBind),
		OFFSET_TABLE_ENTRY(VkPhysicalDeviceVulkan12Features, descriptorBindingStorageTexelBufferUpdateAfterBind),
		OFFSET_TABLE_ENTRY(VkPhysicalDeviceVulkan12Features, descriptorBindingUpdateUnusedWhilePending),
		OFFSET_TABLE_ENTRY(VkPhysicalDeviceVulkan12Features, descriptorBindingPartiallyBound),
		OFFSET_TABLE_ENTRY(VkPhysicalDeviceVulkan12Features, descriptorBindingVariableDescriptorCount),
		OFFSET_TABLE_ENTRY(VkPhysicalDeviceVulkan12Features, runtimeDescriptorArray),

		// None
		OFFSET_TABLE_ENTRY(VkPhysicalDeviceVulkan12Features, samplerFilterMinmax),

		// VkPhysicalDeviceScalarBlockLayoutFeatures
		OFFSET_TABLE_ENTRY(VkPhysicalDeviceVulkan12Features, scalarBlockLayout),

		// VkPhysicalDeviceImagelessFramebufferFeatures
		OFFSET_TABLE_ENTRY(VkPhysicalDeviceVulkan12Features, imagelessFramebuffer),

		// VkPhysicalDeviceUniformBufferStandardLayoutFeatures
		OFFSET_TABLE_ENTRY(VkPhysicalDeviceVulkan12Features, uniformBufferStandardLayout),

		// VkPhysicalDeviceShaderSubgroupExtendedTypesFeatures
		OFFSET_TABLE_ENTRY(VkPhysicalDeviceVulkan12Features, shaderSubgroupExtendedTypes),

		// VkPhysicalDeviceSeparateDepthStencilLayoutsFeatures
		OFFSET_TABLE_ENTRY(VkPhysicalDeviceVulkan12Features, separateDepthStencilLayouts),

		// VkPhysicalDeviceHostQueryResetFeatures
		OFFSET_TABLE_ENTRY(VkPhysicalDeviceVulkan12Features, hostQueryReset),

		// VkPhysicalDeviceTimelineSemaphoreFeatures
		OFFSET_TABLE_ENTRY(VkPhysicalDeviceVulkan12Features, timelineSemaphore),

		// VkPhysicalDeviceBufferDeviceAddressFeatures
		OFFSET_TABLE_ENTRY(VkPhysicalDeviceVulkan12Features, bufferDeviceAddress),
		OFFSET_TABLE_ENTRY(VkPhysicalDeviceVulkan12Features, bufferDeviceAddressCaptureReplay),
		OFFSET_TABLE_ENTRY(VkPhysicalDeviceVulkan12Features, bufferDeviceAddressMultiDevice),

		// VkPhysicalDeviceVulkanMemoryModelFeatures
		OFFSET_TABLE_ENTRY(VkPhysicalDeviceVulkan12Features, vulkanMemoryModel),
		OFFSET_TABLE_ENTRY(VkPhysicalDeviceVulkan12Features, vulkanMemoryModelDeviceScope),
		OFFSET_TABLE_ENTRY(VkPhysicalDeviceVulkan12Features, vulkanMemoryModelAvailabilityVisibilityChains),

		// None
		OFFSET_TABLE_ENTRY(VkPhysicalDeviceVulkan12Features, shaderOutputViewportIndex),
		OFFSET_TABLE_ENTRY(VkPhysicalDeviceVulkan12Features, shaderOutputLayer),
		OFFSET_TABLE_ENTRY(VkPhysicalDeviceVulkan12Features, subgroupBroadcastDynamicId),
		{ 0, 0 }
	};
	TestLog&											log										= context.getTestContext().getLog();
	const VkPhysicalDevice								physicalDevice							= context.getPhysicalDevice();
	const CustomInstance								instance								(createCustomInstanceWithExtension(context, "VK_KHR_get_physical_device_properties2"));
	const InstanceDriver&								vki										= instance.getDriver();
	const deUint32										vulkan11FeaturesBufferSize				= sizeof(VkPhysicalDeviceVulkan11Features) + GUARD_SIZE;
	const deUint32										vulkan12FeaturesBufferSize				= sizeof(VkPhysicalDeviceVulkan12Features) + GUARD_SIZE;
	VkPhysicalDeviceFeatures2							extFeatures;
	deUint8												buffer11a[vulkan11FeaturesBufferSize];
	deUint8												buffer11b[vulkan11FeaturesBufferSize];
	deUint8												buffer12a[vulkan12FeaturesBufferSize];
	deUint8												buffer12b[vulkan12FeaturesBufferSize];
	const int											count									= 2u;
	VkPhysicalDeviceVulkan11Features*					vulkan11Features[count]					= { (VkPhysicalDeviceVulkan11Features*)(buffer11a), (VkPhysicalDeviceVulkan11Features*)(buffer11b)};
	VkPhysicalDeviceVulkan12Features*					vulkan12Features[count]					= { (VkPhysicalDeviceVulkan12Features*)(buffer12a), (VkPhysicalDeviceVulkan12Features*)(buffer12b)};

	if (!context.contextSupports(vk::ApiVersion(0, 1, 2, 0)))
		TCU_THROW(NotSupportedError, "At least Vulkan 1.2 required to run test");

	deMemset(buffer11b, GUARD_VALUE, sizeof(buffer11b));
	deMemset(buffer12a, GUARD_VALUE, sizeof(buffer12a));
	deMemset(buffer12b, GUARD_VALUE, sizeof(buffer12b));
	deMemset(buffer11a, GUARD_VALUE, sizeof(buffer11a));

	// Validate all fields initialized
	for (int ndx = 0; ndx < count; ++ndx)
	{
		deMemset(&extFeatures.features, 0x00, sizeof(extFeatures.features));
		extFeatures.sType = VK_STRUCTURE_TYPE_PHYSICAL_DEVICE_FEATURES_2;
		extFeatures.pNext = vulkan11Features[ndx];

		deMemset(vulkan11Features[ndx], 0xFF * ndx, sizeof(VkPhysicalDeviceVulkan11Features));
		vulkan11Features[ndx]->sType = VK_STRUCTURE_TYPE_PHYSICAL_DEVICE_VULKAN_1_1_FEATURES;
		vulkan11Features[ndx]->pNext = vulkan12Features[ndx];

		deMemset(vulkan12Features[ndx], 0xFF * ndx, sizeof(VkPhysicalDeviceVulkan12Features));
		vulkan12Features[ndx]->sType = VK_STRUCTURE_TYPE_PHYSICAL_DEVICE_VULKAN_1_2_FEATURES;
		vulkan12Features[ndx]->pNext = DE_NULL;

		vki.getPhysicalDeviceFeatures2(physicalDevice, &extFeatures);
	}

	log << TestLog::Message << *vulkan11Features[0] << TestLog::EndMessage;
	log << TestLog::Message << *vulkan12Features[0] << TestLog::EndMessage;

	if (!validateStructsWithGuard(feature11OffsetTable, vulkan11Features, GUARD_VALUE, GUARD_SIZE))
	{
		log << TestLog::Message << "deviceFeatures - VkPhysicalDeviceVulkan11Features initialization failure" << TestLog::EndMessage;

		return tcu::TestStatus::fail("VkPhysicalDeviceVulkan11Features initialization failure");
	}

	if (!validateStructsWithGuard(feature12OffsetTable, vulkan12Features, GUARD_VALUE, GUARD_SIZE))
	{
		log << TestLog::Message << "deviceFeatures - VkPhysicalDeviceVulkan12Features initialization failure" << TestLog::EndMessage;

		return tcu::TestStatus::fail("VkPhysicalDeviceVulkan12Features initialization failure");
	}

	return tcu::TestStatus::pass("Querying Vulkan 1.2 device features succeeded");
}

tcu::TestStatus devicePropertiesVulkan12 (Context& context)
{
	using namespace ValidateQueryBits;

	const QueryMemberTableEntry			properties11OffsetTable[] =
	{
		// VkPhysicalDeviceIDProperties
		OFFSET_TABLE_ENTRY(VkPhysicalDeviceVulkan11Properties, deviceUUID),
		OFFSET_TABLE_ENTRY(VkPhysicalDeviceVulkan11Properties, driverUUID),
		OFFSET_TABLE_ENTRY(VkPhysicalDeviceVulkan11Properties, deviceLUID),
		OFFSET_TABLE_ENTRY(VkPhysicalDeviceVulkan11Properties, deviceNodeMask),
		OFFSET_TABLE_ENTRY(VkPhysicalDeviceVulkan11Properties, deviceLUIDValid),

		// VkPhysicalDeviceSubgroupProperties
		OFFSET_TABLE_ENTRY(VkPhysicalDeviceVulkan11Properties, subgroupSize),
		OFFSET_TABLE_ENTRY(VkPhysicalDeviceVulkan11Properties, subgroupSupportedStages),
		OFFSET_TABLE_ENTRY(VkPhysicalDeviceVulkan11Properties, subgroupSupportedOperations),
		OFFSET_TABLE_ENTRY(VkPhysicalDeviceVulkan11Properties, subgroupQuadOperationsInAllStages),

		// VkPhysicalDevicePointClippingProperties
		OFFSET_TABLE_ENTRY(VkPhysicalDeviceVulkan11Properties, pointClippingBehavior),

		// VkPhysicalDeviceMultiviewProperties
		OFFSET_TABLE_ENTRY(VkPhysicalDeviceVulkan11Properties, maxMultiviewViewCount),
		OFFSET_TABLE_ENTRY(VkPhysicalDeviceVulkan11Properties, maxMultiviewInstanceIndex),

		// VkPhysicalDeviceProtectedMemoryProperties
		OFFSET_TABLE_ENTRY(VkPhysicalDeviceVulkan11Properties, protectedNoFault),

		// VkPhysicalDeviceMaintenance3Properties
		OFFSET_TABLE_ENTRY(VkPhysicalDeviceVulkan11Properties, maxPerSetDescriptors),
		OFFSET_TABLE_ENTRY(VkPhysicalDeviceVulkan11Properties, maxMemoryAllocationSize),
		{ 0, 0 }
	};
	const QueryMemberTableEntry			properties12OffsetTable[] =
	{
		// VkPhysicalDeviceDriverProperties
		OFFSET_TABLE_ENTRY(VkPhysicalDeviceVulkan12Properties, driverID),
		OFFSET_TABLE_ENTRY(VkPhysicalDeviceVulkan12Properties, conformanceVersion),

		// VkPhysicalDeviceFloatControlsProperties
		OFFSET_TABLE_ENTRY(VkPhysicalDeviceVulkan12Properties, denormBehaviorIndependence),
		OFFSET_TABLE_ENTRY(VkPhysicalDeviceVulkan12Properties, roundingModeIndependence),
		OFFSET_TABLE_ENTRY(VkPhysicalDeviceVulkan12Properties, shaderSignedZeroInfNanPreserveFloat16),
		OFFSET_TABLE_ENTRY(VkPhysicalDeviceVulkan12Properties, shaderSignedZeroInfNanPreserveFloat32),
		OFFSET_TABLE_ENTRY(VkPhysicalDeviceVulkan12Properties, shaderSignedZeroInfNanPreserveFloat64),
		OFFSET_TABLE_ENTRY(VkPhysicalDeviceVulkan12Properties, shaderDenormPreserveFloat16),
		OFFSET_TABLE_ENTRY(VkPhysicalDeviceVulkan12Properties, shaderDenormPreserveFloat32),
		OFFSET_TABLE_ENTRY(VkPhysicalDeviceVulkan12Properties, shaderDenormPreserveFloat64),
		OFFSET_TABLE_ENTRY(VkPhysicalDeviceVulkan12Properties, shaderDenormFlushToZeroFloat16),
		OFFSET_TABLE_ENTRY(VkPhysicalDeviceVulkan12Properties, shaderDenormFlushToZeroFloat32),
		OFFSET_TABLE_ENTRY(VkPhysicalDeviceVulkan12Properties, shaderDenormFlushToZeroFloat64),
		OFFSET_TABLE_ENTRY(VkPhysicalDeviceVulkan12Properties, shaderRoundingModeRTEFloat16),
		OFFSET_TABLE_ENTRY(VkPhysicalDeviceVulkan12Properties, shaderRoundingModeRTEFloat32),
		OFFSET_TABLE_ENTRY(VkPhysicalDeviceVulkan12Properties, shaderRoundingModeRTEFloat64),
		OFFSET_TABLE_ENTRY(VkPhysicalDeviceVulkan12Properties, shaderRoundingModeRTZFloat16),
		OFFSET_TABLE_ENTRY(VkPhysicalDeviceVulkan12Properties, shaderRoundingModeRTZFloat32),
		OFFSET_TABLE_ENTRY(VkPhysicalDeviceVulkan12Properties, shaderRoundingModeRTZFloat64),

		// VkPhysicalDeviceDescriptorIndexingProperties
		OFFSET_TABLE_ENTRY(VkPhysicalDeviceVulkan12Properties, maxUpdateAfterBindDescriptorsInAllPools),
		OFFSET_TABLE_ENTRY(VkPhysicalDeviceVulkan12Properties, shaderUniformBufferArrayNonUniformIndexingNative),
		OFFSET_TABLE_ENTRY(VkPhysicalDeviceVulkan12Properties, shaderSampledImageArrayNonUniformIndexingNative),
		OFFSET_TABLE_ENTRY(VkPhysicalDeviceVulkan12Properties, shaderStorageBufferArrayNonUniformIndexingNative),
		OFFSET_TABLE_ENTRY(VkPhysicalDeviceVulkan12Properties, shaderStorageImageArrayNonUniformIndexingNative),
		OFFSET_TABLE_ENTRY(VkPhysicalDeviceVulkan12Properties, shaderInputAttachmentArrayNonUniformIndexingNative),
		OFFSET_TABLE_ENTRY(VkPhysicalDeviceVulkan12Properties, robustBufferAccessUpdateAfterBind),
		OFFSET_TABLE_ENTRY(VkPhysicalDeviceVulkan12Properties, quadDivergentImplicitLod),
		OFFSET_TABLE_ENTRY(VkPhysicalDeviceVulkan12Properties, maxPerStageDescriptorUpdateAfterBindSamplers),
		OFFSET_TABLE_ENTRY(VkPhysicalDeviceVulkan12Properties, maxPerStageDescriptorUpdateAfterBindUniformBuffers),
		OFFSET_TABLE_ENTRY(VkPhysicalDeviceVulkan12Properties, maxPerStageDescriptorUpdateAfterBindStorageBuffers),
		OFFSET_TABLE_ENTRY(VkPhysicalDeviceVulkan12Properties, maxPerStageDescriptorUpdateAfterBindSampledImages),
		OFFSET_TABLE_ENTRY(VkPhysicalDeviceVulkan12Properties, maxPerStageDescriptorUpdateAfterBindStorageImages),
		OFFSET_TABLE_ENTRY(VkPhysicalDeviceVulkan12Properties, maxPerStageDescriptorUpdateAfterBindInputAttachments),
		OFFSET_TABLE_ENTRY(VkPhysicalDeviceVulkan12Properties, maxPerStageUpdateAfterBindResources),
		OFFSET_TABLE_ENTRY(VkPhysicalDeviceVulkan12Properties, maxDescriptorSetUpdateAfterBindSamplers),
		OFFSET_TABLE_ENTRY(VkPhysicalDeviceVulkan12Properties, maxDescriptorSetUpdateAfterBindUniformBuffers),
		OFFSET_TABLE_ENTRY(VkPhysicalDeviceVulkan12Properties, maxDescriptorSetUpdateAfterBindUniformBuffersDynamic),
		OFFSET_TABLE_ENTRY(VkPhysicalDeviceVulkan12Properties, maxDescriptorSetUpdateAfterBindStorageBuffers),
		OFFSET_TABLE_ENTRY(VkPhysicalDeviceVulkan12Properties, maxDescriptorSetUpdateAfterBindStorageBuffersDynamic),
		OFFSET_TABLE_ENTRY(VkPhysicalDeviceVulkan12Properties, maxDescriptorSetUpdateAfterBindSampledImages),
		OFFSET_TABLE_ENTRY(VkPhysicalDeviceVulkan12Properties, maxDescriptorSetUpdateAfterBindStorageImages),
		OFFSET_TABLE_ENTRY(VkPhysicalDeviceVulkan12Properties, maxDescriptorSetUpdateAfterBindInputAttachments),

		// VkPhysicalDeviceDepthStencilResolveProperties
		OFFSET_TABLE_ENTRY(VkPhysicalDeviceVulkan12Properties, supportedDepthResolveModes),
		OFFSET_TABLE_ENTRY(VkPhysicalDeviceVulkan12Properties, supportedStencilResolveModes),
		OFFSET_TABLE_ENTRY(VkPhysicalDeviceVulkan12Properties, independentResolveNone),
		OFFSET_TABLE_ENTRY(VkPhysicalDeviceVulkan12Properties, independentResolve),

		// VkPhysicalDeviceSamplerFilterMinmaxProperties
		OFFSET_TABLE_ENTRY(VkPhysicalDeviceVulkan12Properties, filterMinmaxSingleComponentFormats),
		OFFSET_TABLE_ENTRY(VkPhysicalDeviceVulkan12Properties, filterMinmaxImageComponentMapping),

		// VkPhysicalDeviceTimelineSemaphoreProperties
		OFFSET_TABLE_ENTRY(VkPhysicalDeviceVulkan12Properties, maxTimelineSemaphoreValueDifference),

		// None
		OFFSET_TABLE_ENTRY(VkPhysicalDeviceVulkan12Properties, framebufferIntegerColorSampleCounts),
		{ 0, 0 }
	};
	TestLog&										log											= context.getTestContext().getLog();
	const VkPhysicalDevice							physicalDevice								= context.getPhysicalDevice();
	const CustomInstance							instance									(createCustomInstanceWithExtension(context, "VK_KHR_get_physical_device_properties2"));
	const InstanceDriver&							vki											= instance.getDriver();
	const deUint32									vulkan11PropertiesBufferSize				= sizeof(VkPhysicalDeviceVulkan11Properties) + GUARD_SIZE;
	const deUint32									vulkan12PropertiesBufferSize				= sizeof(VkPhysicalDeviceVulkan12Properties) + GUARD_SIZE;
	VkPhysicalDeviceProperties2						extProperties;
	deUint8											buffer11a[vulkan11PropertiesBufferSize];
	deUint8											buffer11b[vulkan11PropertiesBufferSize];
	deUint8											buffer12a[vulkan12PropertiesBufferSize];
	deUint8											buffer12b[vulkan12PropertiesBufferSize];
	const int										count										= 2u;
	VkPhysicalDeviceVulkan11Properties*				vulkan11Properties[count]					= { (VkPhysicalDeviceVulkan11Properties*)(buffer11a), (VkPhysicalDeviceVulkan11Properties*)(buffer11b)};
	VkPhysicalDeviceVulkan12Properties*				vulkan12Properties[count]					= { (VkPhysicalDeviceVulkan12Properties*)(buffer12a), (VkPhysicalDeviceVulkan12Properties*)(buffer12b)};

	if (!context.contextSupports(vk::ApiVersion(0, 1, 2, 0)))
		TCU_THROW(NotSupportedError, "At least Vulkan 1.2 required to run test");

	deMemset(buffer11a, GUARD_VALUE, sizeof(buffer11a));
	deMemset(buffer11b, GUARD_VALUE, sizeof(buffer11b));
	deMemset(buffer12a, GUARD_VALUE, sizeof(buffer12a));
	deMemset(buffer12b, GUARD_VALUE, sizeof(buffer12b));

	for (int ndx = 0; ndx < count; ++ndx)
	{
		deMemset(&extProperties.properties, 0x00, sizeof(extProperties.properties));
		extProperties.sType = VK_STRUCTURE_TYPE_PHYSICAL_DEVICE_PROPERTIES_2;
		extProperties.pNext = vulkan11Properties[ndx];

		deMemset(vulkan11Properties[ndx], 0xFF * ndx, sizeof(VkPhysicalDeviceVulkan11Properties));
		vulkan11Properties[ndx]->sType = VK_STRUCTURE_TYPE_PHYSICAL_DEVICE_VULKAN_1_1_PROPERTIES;
		vulkan11Properties[ndx]->pNext = vulkan12Properties[ndx];

		deMemset(vulkan12Properties[ndx], 0xFF * ndx, sizeof(VkPhysicalDeviceVulkan12Properties));
		vulkan12Properties[ndx]->sType = VK_STRUCTURE_TYPE_PHYSICAL_DEVICE_VULKAN_1_2_PROPERTIES;
		vulkan12Properties[ndx]->pNext = DE_NULL;

		vki.getPhysicalDeviceProperties2(physicalDevice, &extProperties);
	}

	log << TestLog::Message << *vulkan11Properties[0] << TestLog::EndMessage;
	log << TestLog::Message << *vulkan12Properties[0] << TestLog::EndMessage;

	if (!validateStructsWithGuard(properties11OffsetTable, vulkan11Properties, GUARD_VALUE, GUARD_SIZE))
	{
		log << TestLog::Message << "deviceProperties - VkPhysicalDeviceVulkan11Properties initialization failure" << TestLog::EndMessage;

		return tcu::TestStatus::fail("VkPhysicalDeviceVulkan11Properties initialization failure");
	}

	if (!validateStructsWithGuard(properties12OffsetTable, vulkan12Properties, GUARD_VALUE, GUARD_SIZE) ||
		strncmp(vulkan12Properties[0]->driverName, vulkan12Properties[1]->driverName, VK_MAX_DRIVER_NAME_SIZE) != 0 ||
		strncmp(vulkan12Properties[0]->driverInfo, vulkan12Properties[1]->driverInfo, VK_MAX_DRIVER_INFO_SIZE) != 0 )
	{
		log << TestLog::Message << "deviceProperties - VkPhysicalDeviceVulkan12Properties initialization failure" << TestLog::EndMessage;

		return tcu::TestStatus::fail("VkPhysicalDeviceVulkan12Properties initialization failure");
	}

	return tcu::TestStatus::pass("Querying Vulkan 1.2 device properties succeeded");
}

tcu::TestStatus deviceFeatureExtensionsConsistencyVulkan12(Context& context)
{
	TestLog&											log										= context.getTestContext().getLog();
	const VkPhysicalDevice								physicalDevice							= context.getPhysicalDevice();
	const CustomInstance								instance								(createCustomInstanceWithExtension(context, "VK_KHR_get_physical_device_properties2"));
	const InstanceDriver&								vki										= instance.getDriver();

	if (!context.contextSupports(vk::ApiVersion(0, 1, 2, 0)))
		TCU_THROW(NotSupportedError, "At least Vulkan 1.2 required to run test");

	VkPhysicalDeviceVulkan12Features					vulkan12Features						= initVulkanStructure();
	VkPhysicalDeviceVulkan11Features					vulkan11Features						= initVulkanStructure(&vulkan12Features);
	VkPhysicalDeviceFeatures2							extFeatures								= initVulkanStructure(&vulkan11Features);

	vki.getPhysicalDeviceFeatures2(physicalDevice, &extFeatures);

	log << TestLog::Message << vulkan11Features << TestLog::EndMessage;
	log << TestLog::Message << vulkan12Features << TestLog::EndMessage;

	// Validate if proper VkPhysicalDeviceVulkanXXFeatures fields are set when corresponding extensions are present
	std::pair<std::pair<const char*,const char*>, VkBool32> extensions2validate[] =
	{
		{ { "VK_KHR_sampler_mirror_clamp_to_edge",	"VkPhysicalDeviceVulkan12Features.samplerMirrorClampToEdge" },	vulkan12Features.samplerMirrorClampToEdge },
		{ { "VK_KHR_draw_indirect_count",			"VkPhysicalDeviceVulkan12Features.drawIndirectCount" },			vulkan12Features.drawIndirectCount },
		{ { "VK_EXT_descriptor_indexing",			"VkPhysicalDeviceVulkan12Features.descriptorIndexing" },		vulkan12Features.descriptorIndexing },
		{ { "VK_EXT_sampler_filter_minmax",			"VkPhysicalDeviceVulkan12Features.samplerFilterMinmax" },		vulkan12Features.samplerFilterMinmax },
		{ { "VK_EXT_shader_viewport_index_layer",	"VkPhysicalDeviceVulkan12Features.shaderOutputViewportIndex" },	vulkan12Features.shaderOutputViewportIndex },
		{ { "VK_EXT_shader_viewport_index_layer",	"VkPhysicalDeviceVulkan12Features.shaderOutputLayer" },			vulkan12Features.shaderOutputLayer }
	};
	vector<VkExtensionProperties> extensionProperties = enumerateDeviceExtensionProperties(vki, physicalDevice, DE_NULL);
	for (const auto& ext : extensions2validate)
		if (checkExtension(extensionProperties, ext.first.first) && !ext.second)
			TCU_FAIL(string("Mismatch between extension ") + ext.first.first + " and " + ext.first.second);

	// collect all extension features
	{
		VkPhysicalDevice16BitStorageFeatures				device16BitStorageFeatures				= initVulkanStructure();
		VkPhysicalDeviceMultiviewFeatures					deviceMultiviewFeatures					= initVulkanStructure(&device16BitStorageFeatures);
		VkPhysicalDeviceProtectedMemoryFeatures				protectedMemoryFeatures					= initVulkanStructure(&deviceMultiviewFeatures);
		VkPhysicalDeviceSamplerYcbcrConversionFeatures		samplerYcbcrConversionFeatures			= initVulkanStructure(&protectedMemoryFeatures);
		VkPhysicalDeviceShaderDrawParametersFeatures		shaderDrawParametersFeatures			= initVulkanStructure(&samplerYcbcrConversionFeatures);
		VkPhysicalDeviceVariablePointersFeatures			variablePointerFeatures					= initVulkanStructure(&shaderDrawParametersFeatures);
		VkPhysicalDevice8BitStorageFeatures					device8BitStorageFeatures				= initVulkanStructure(&variablePointerFeatures);
		VkPhysicalDeviceShaderAtomicInt64Features			shaderAtomicInt64Features				= initVulkanStructure(&device8BitStorageFeatures);
		VkPhysicalDeviceShaderFloat16Int8Features			shaderFloat16Int8Features				= initVulkanStructure(&shaderAtomicInt64Features);
		VkPhysicalDeviceDescriptorIndexingFeatures			descriptorIndexingFeatures				= initVulkanStructure(&shaderFloat16Int8Features);
		VkPhysicalDeviceScalarBlockLayoutFeatures			scalarBlockLayoutFeatures				= initVulkanStructure(&descriptorIndexingFeatures);
		VkPhysicalDeviceImagelessFramebufferFeatures		imagelessFramebufferFeatures			= initVulkanStructure(&scalarBlockLayoutFeatures);
		VkPhysicalDeviceUniformBufferStandardLayoutFeatures	uniformBufferStandardLayoutFeatures		= initVulkanStructure(&imagelessFramebufferFeatures);
		VkPhysicalDeviceShaderSubgroupExtendedTypesFeatures	shaderSubgroupExtendedTypesFeatures		= initVulkanStructure(&uniformBufferStandardLayoutFeatures);
		VkPhysicalDeviceSeparateDepthStencilLayoutsFeatures	separateDepthStencilLayoutsFeatures		= initVulkanStructure(&shaderSubgroupExtendedTypesFeatures);
		VkPhysicalDeviceHostQueryResetFeatures				hostQueryResetFeatures					= initVulkanStructure(&separateDepthStencilLayoutsFeatures);
		VkPhysicalDeviceTimelineSemaphoreFeatures			timelineSemaphoreFeatures				= initVulkanStructure(&hostQueryResetFeatures);
		VkPhysicalDeviceBufferDeviceAddressFeatures			bufferDeviceAddressFeatures				= initVulkanStructure(&timelineSemaphoreFeatures);
		VkPhysicalDeviceVulkanMemoryModelFeatures			vulkanMemoryModelFeatures				= initVulkanStructure(&bufferDeviceAddressFeatures);
		extFeatures = initVulkanStructure(&vulkanMemoryModelFeatures);

		vki.getPhysicalDeviceFeatures2(physicalDevice, &extFeatures);

		log << TestLog::Message << extFeatures << TestLog::EndMessage;
		log << TestLog::Message << device16BitStorageFeatures << TestLog::EndMessage;
		log << TestLog::Message << deviceMultiviewFeatures << TestLog::EndMessage;
		log << TestLog::Message << protectedMemoryFeatures << TestLog::EndMessage;
		log << TestLog::Message << samplerYcbcrConversionFeatures << TestLog::EndMessage;
		log << TestLog::Message << shaderDrawParametersFeatures << TestLog::EndMessage;
		log << TestLog::Message << variablePointerFeatures << TestLog::EndMessage;
		log << TestLog::Message << device8BitStorageFeatures << TestLog::EndMessage;
		log << TestLog::Message << shaderAtomicInt64Features << TestLog::EndMessage;
		log << TestLog::Message << shaderFloat16Int8Features << TestLog::EndMessage;
		log << TestLog::Message << descriptorIndexingFeatures << TestLog::EndMessage;
		log << TestLog::Message << scalarBlockLayoutFeatures << TestLog::EndMessage;
		log << TestLog::Message << imagelessFramebufferFeatures << TestLog::EndMessage;
		log << TestLog::Message << uniformBufferStandardLayoutFeatures << TestLog::EndMessage;
		log << TestLog::Message << shaderSubgroupExtendedTypesFeatures << TestLog::EndMessage;
		log << TestLog::Message << separateDepthStencilLayoutsFeatures << TestLog::EndMessage;
		log << TestLog::Message << hostQueryResetFeatures << TestLog::EndMessage;
		log << TestLog::Message << timelineSemaphoreFeatures << TestLog::EndMessage;
		log << TestLog::Message << bufferDeviceAddressFeatures << TestLog::EndMessage;
		log << TestLog::Message << vulkanMemoryModelFeatures << TestLog::EndMessage;

		if ((	device16BitStorageFeatures.storageBuffer16BitAccess				!= vulkan11Features.storageBuffer16BitAccess ||
				device16BitStorageFeatures.uniformAndStorageBuffer16BitAccess	!= vulkan11Features.uniformAndStorageBuffer16BitAccess ||
				device16BitStorageFeatures.storagePushConstant16				!= vulkan11Features.storagePushConstant16 ||
				device16BitStorageFeatures.storageInputOutput16					!= vulkan11Features.storageInputOutput16 ))
		{
			TCU_FAIL("Mismatch between VkPhysicalDevice16BitStorageFeatures and VkPhysicalDeviceVulkan11Features");
		}

		if ((	deviceMultiviewFeatures.multiview					!= vulkan11Features.multiview ||
				deviceMultiviewFeatures.multiviewGeometryShader		!= vulkan11Features.multiviewGeometryShader ||
				deviceMultiviewFeatures.multiviewTessellationShader	!= vulkan11Features.multiviewTessellationShader ))
		{
			TCU_FAIL("Mismatch between VkPhysicalDeviceMultiviewFeatures and VkPhysicalDeviceVulkan11Features");
		}

		if (	(protectedMemoryFeatures.protectedMemory	!= vulkan11Features.protectedMemory ))
		{
			TCU_FAIL("Mismatch between VkPhysicalDeviceProtectedMemoryFeatures and VkPhysicalDeviceVulkan11Features");
		}

		if (	(samplerYcbcrConversionFeatures.samplerYcbcrConversion	!= vulkan11Features.samplerYcbcrConversion ))
		{
			TCU_FAIL("Mismatch between VkPhysicalDeviceSamplerYcbcrConversionFeatures and VkPhysicalDeviceVulkan11Features");
		}

		if (	(shaderDrawParametersFeatures.shaderDrawParameters	!= vulkan11Features.shaderDrawParameters ))
		{
			TCU_FAIL("Mismatch between VkPhysicalDeviceShaderDrawParametersFeatures and VkPhysicalDeviceVulkan11Features");
		}

		if ((	variablePointerFeatures.variablePointersStorageBuffer	!= vulkan11Features.variablePointersStorageBuffer ||
				variablePointerFeatures.variablePointers				!= vulkan11Features.variablePointers))
		{
			TCU_FAIL("Mismatch between VkPhysicalDeviceVariablePointersFeatures and VkPhysicalDeviceVulkan11Features");
		}

		if ((	device8BitStorageFeatures.storageBuffer8BitAccess			!= vulkan12Features.storageBuffer8BitAccess ||
				device8BitStorageFeatures.uniformAndStorageBuffer8BitAccess	!= vulkan12Features.uniformAndStorageBuffer8BitAccess ||
				device8BitStorageFeatures.storagePushConstant8				!= vulkan12Features.storagePushConstant8 ))
		{
			TCU_FAIL("Mismatch between VkPhysicalDevice8BitStorageFeatures and VkPhysicalDeviceVulkan12Features");
		}

		if ((	shaderAtomicInt64Features.shaderBufferInt64Atomics != vulkan12Features.shaderBufferInt64Atomics ||
				shaderAtomicInt64Features.shaderSharedInt64Atomics != vulkan12Features.shaderSharedInt64Atomics ))
		{
			TCU_FAIL("Mismatch between VkPhysicalDeviceShaderAtomicInt64Features and VkPhysicalDeviceVulkan12Features");
		}

		if ((	shaderFloat16Int8Features.shaderFloat16	!= vulkan12Features.shaderFloat16 ||
				shaderFloat16Int8Features.shaderInt8		!= vulkan12Features.shaderInt8 ))
		{
			TCU_FAIL("Mismatch between VkPhysicalDeviceShaderFloat16Int8Features and VkPhysicalDeviceVulkan12Features");
		}

		if ((vulkan12Features.descriptorIndexing) &&
			(	descriptorIndexingFeatures.shaderInputAttachmentArrayDynamicIndexing			!= vulkan12Features.shaderInputAttachmentArrayDynamicIndexing ||
				descriptorIndexingFeatures.shaderUniformTexelBufferArrayDynamicIndexing			!= vulkan12Features.shaderUniformTexelBufferArrayDynamicIndexing ||
				descriptorIndexingFeatures.shaderStorageTexelBufferArrayDynamicIndexing			!= vulkan12Features.shaderStorageTexelBufferArrayDynamicIndexing ||
				descriptorIndexingFeatures.shaderUniformBufferArrayNonUniformIndexing			!= vulkan12Features.shaderUniformBufferArrayNonUniformIndexing ||
				descriptorIndexingFeatures.shaderSampledImageArrayNonUniformIndexing			!= vulkan12Features.shaderSampledImageArrayNonUniformIndexing ||
				descriptorIndexingFeatures.shaderStorageBufferArrayNonUniformIndexing			!= vulkan12Features.shaderStorageBufferArrayNonUniformIndexing ||
				descriptorIndexingFeatures.shaderStorageImageArrayNonUniformIndexing			!= vulkan12Features.shaderStorageImageArrayNonUniformIndexing ||
				descriptorIndexingFeatures.shaderInputAttachmentArrayNonUniformIndexing			!= vulkan12Features.shaderInputAttachmentArrayNonUniformIndexing ||
				descriptorIndexingFeatures.shaderUniformTexelBufferArrayNonUniformIndexing		!= vulkan12Features.shaderUniformTexelBufferArrayNonUniformIndexing ||
				descriptorIndexingFeatures.shaderStorageTexelBufferArrayNonUniformIndexing		!= vulkan12Features.shaderStorageTexelBufferArrayNonUniformIndexing ||
				descriptorIndexingFeatures.descriptorBindingUniformBufferUpdateAfterBind		!= vulkan12Features.descriptorBindingUniformBufferUpdateAfterBind ||
				descriptorIndexingFeatures.descriptorBindingSampledImageUpdateAfterBind			!= vulkan12Features.descriptorBindingSampledImageUpdateAfterBind ||
				descriptorIndexingFeatures.descriptorBindingStorageImageUpdateAfterBind			!= vulkan12Features.descriptorBindingStorageImageUpdateAfterBind ||
				descriptorIndexingFeatures.descriptorBindingStorageBufferUpdateAfterBind		!= vulkan12Features.descriptorBindingStorageBufferUpdateAfterBind ||
				descriptorIndexingFeatures.descriptorBindingUniformTexelBufferUpdateAfterBind	!= vulkan12Features.descriptorBindingUniformTexelBufferUpdateAfterBind ||
				descriptorIndexingFeatures.descriptorBindingStorageTexelBufferUpdateAfterBind	!= vulkan12Features.descriptorBindingStorageTexelBufferUpdateAfterBind ||
				descriptorIndexingFeatures.descriptorBindingUpdateUnusedWhilePending			!= vulkan12Features.descriptorBindingUpdateUnusedWhilePending ||
				descriptorIndexingFeatures.descriptorBindingPartiallyBound						!= vulkan12Features.descriptorBindingPartiallyBound ||
				descriptorIndexingFeatures.descriptorBindingVariableDescriptorCount				!= vulkan12Features.descriptorBindingVariableDescriptorCount ||
				descriptorIndexingFeatures.runtimeDescriptorArray								!= vulkan12Features.runtimeDescriptorArray ))
		{
			TCU_FAIL("Mismatch between VkPhysicalDeviceDescriptorIndexingFeatures and VkPhysicalDeviceVulkan12Features");
		}

		if ((	scalarBlockLayoutFeatures.scalarBlockLayout != vulkan12Features.scalarBlockLayout ))
		{
			TCU_FAIL("Mismatch between VkPhysicalDeviceScalarBlockLayoutFeatures and VkPhysicalDeviceVulkan12Features");
		}

		if ((	imagelessFramebufferFeatures.imagelessFramebuffer != vulkan12Features.imagelessFramebuffer ))
		{
			TCU_FAIL("Mismatch between VkPhysicalDeviceImagelessFramebufferFeatures and VkPhysicalDeviceVulkan12Features");
		}

		if ((	uniformBufferStandardLayoutFeatures.uniformBufferStandardLayout != vulkan12Features.uniformBufferStandardLayout ))
		{
			TCU_FAIL("Mismatch between VkPhysicalDeviceUniformBufferStandardLayoutFeatures and VkPhysicalDeviceVulkan12Features");
		}

		if ((	shaderSubgroupExtendedTypesFeatures.shaderSubgroupExtendedTypes != vulkan12Features.shaderSubgroupExtendedTypes ))
		{
			TCU_FAIL("Mismatch between VkPhysicalDeviceShaderSubgroupExtendedTypesFeatures and VkPhysicalDeviceVulkan12Features");
		}

		if ((	separateDepthStencilLayoutsFeatures.separateDepthStencilLayouts != vulkan12Features.separateDepthStencilLayouts ))
		{
			TCU_FAIL("Mismatch between VkPhysicalDeviceSeparateDepthStencilLayoutsFeatures and VkPhysicalDeviceVulkan12Features");
		}

		if ((	hostQueryResetFeatures.hostQueryReset != vulkan12Features.hostQueryReset ))
		{
			TCU_FAIL("Mismatch between VkPhysicalDeviceHostQueryResetFeatures and VkPhysicalDeviceVulkan12Features");
		}

		if ((	timelineSemaphoreFeatures.timelineSemaphore != vulkan12Features.timelineSemaphore ))
		{
			TCU_FAIL("Mismatch between VkPhysicalDeviceTimelineSemaphoreFeatures and VkPhysicalDeviceVulkan12Features");
		}

		if ((	bufferDeviceAddressFeatures.bufferDeviceAddress					!= vulkan12Features.bufferDeviceAddress ||
				bufferDeviceAddressFeatures.bufferDeviceAddressCaptureReplay	!= vulkan12Features.bufferDeviceAddressCaptureReplay ||
				bufferDeviceAddressFeatures.bufferDeviceAddressMultiDevice		!= vulkan12Features.bufferDeviceAddressMultiDevice ))
		{
			TCU_FAIL("Mismatch between VkPhysicalDeviceBufferDeviceAddressFeatures and VkPhysicalDeviceVulkan12Features");
		}

		if ((	vulkanMemoryModelFeatures.vulkanMemoryModel								!= vulkan12Features.vulkanMemoryModel ||
				vulkanMemoryModelFeatures.vulkanMemoryModelDeviceScope					!= vulkan12Features.vulkanMemoryModelDeviceScope ||
				vulkanMemoryModelFeatures.vulkanMemoryModelAvailabilityVisibilityChains	!= vulkan12Features.vulkanMemoryModelAvailabilityVisibilityChains ))
		{
			TCU_FAIL("Mismatch between VkPhysicalDeviceVulkanMemoryModelFeatures and VkPhysicalDeviceVulkan12Features");
		}
	}

	return tcu::TestStatus::pass("Vulkan 1.2 device features are consistent with extensions");
}

tcu::TestStatus devicePropertyExtensionsConsistencyVulkan12(Context& context)
{
	TestLog&										log											= context.getTestContext().getLog();
	const VkPhysicalDevice							physicalDevice								= context.getPhysicalDevice();
	const CustomInstance							instance									(createCustomInstanceWithExtension(context, "VK_KHR_get_physical_device_properties2"));
	const InstanceDriver&							vki											= instance.getDriver();

	if (!context.contextSupports(vk::ApiVersion(0, 1, 2, 0)))
		TCU_THROW(NotSupportedError, "At least Vulkan 1.2 required to run test");

	VkPhysicalDeviceVulkan12Properties				vulkan12Properties							= initVulkanStructure();
	VkPhysicalDeviceVulkan11Properties				vulkan11Properties							= initVulkanStructure(&vulkan12Properties);
	VkPhysicalDeviceProperties2						extProperties								= initVulkanStructure(&vulkan11Properties);

	vki.getPhysicalDeviceProperties2(physicalDevice, &extProperties);

	log << TestLog::Message << vulkan11Properties << TestLog::EndMessage;
	log << TestLog::Message << vulkan12Properties << TestLog::EndMessage;

	// Validate all fields initialized matching to extension structures
	{
		VkPhysicalDeviceIDProperties					idProperties								= initVulkanStructure();
		VkPhysicalDeviceSubgroupProperties				subgroupProperties							= initVulkanStructure(&idProperties);
		VkPhysicalDevicePointClippingProperties			pointClippingProperties						= initVulkanStructure(&subgroupProperties);
		VkPhysicalDeviceMultiviewProperties				multiviewProperties							= initVulkanStructure(&pointClippingProperties);
		VkPhysicalDeviceProtectedMemoryProperties		protectedMemoryPropertiesKHR				= initVulkanStructure(&multiviewProperties);
		VkPhysicalDeviceMaintenance3Properties			maintenance3Properties						= initVulkanStructure(&protectedMemoryPropertiesKHR);
		VkPhysicalDeviceDriverProperties				driverProperties							= initVulkanStructure(&maintenance3Properties);
		VkPhysicalDeviceFloatControlsProperties			floatControlsProperties						= initVulkanStructure(&driverProperties);
		VkPhysicalDeviceDescriptorIndexingProperties	descriptorIndexingProperties				= initVulkanStructure(&floatControlsProperties);
		VkPhysicalDeviceDepthStencilResolveProperties	depthStencilResolveProperties				= initVulkanStructure(&descriptorIndexingProperties);
		VkPhysicalDeviceSamplerFilterMinmaxProperties	samplerFilterMinmaxProperties				= initVulkanStructure(&depthStencilResolveProperties);
		VkPhysicalDeviceTimelineSemaphoreProperties		timelineSemaphoreProperties					= initVulkanStructure(&samplerFilterMinmaxProperties);
		extProperties = initVulkanStructure(&timelineSemaphoreProperties);

		vki.getPhysicalDeviceProperties2(physicalDevice, &extProperties);

		if ((deMemCmp(idProperties.deviceUUID, vulkan11Properties.deviceUUID, VK_UUID_SIZE) != 0) ||
			(deMemCmp(idProperties.driverUUID, vulkan11Properties.driverUUID, VK_UUID_SIZE) != 0) ||
			(idProperties.deviceLUIDValid != vulkan11Properties.deviceLUIDValid))
		{
			TCU_FAIL("Mismatch between VkPhysicalDeviceIDProperties and VkPhysicalDeviceVulkan11Properties");
		}
		else if (idProperties.deviceLUIDValid)
		{
			// If deviceLUIDValid is VK_FALSE, the contents of deviceLUID and deviceNodeMask are undefined
			// so thay can only be compared when deviceLUIDValid is VK_TRUE.
			if ((deMemCmp(idProperties.deviceLUID, vulkan11Properties.deviceLUID, VK_LUID_SIZE) != 0) ||
				(idProperties.deviceNodeMask != vulkan11Properties.deviceNodeMask))
			{
				TCU_FAIL("Mismatch between VkPhysicalDeviceIDProperties and VkPhysicalDeviceVulkan11Properties");
			}
		}

		if ((subgroupProperties.subgroupSize				!= vulkan11Properties.subgroupSize ||
			 subgroupProperties.supportedStages				!= vulkan11Properties.subgroupSupportedStages ||
			 subgroupProperties.supportedOperations			!= vulkan11Properties.subgroupSupportedOperations ||
			 subgroupProperties.quadOperationsInAllStages	!= vulkan11Properties.subgroupQuadOperationsInAllStages))
		{
			TCU_FAIL("Mismatch between VkPhysicalDeviceSubgroupProperties and VkPhysicalDeviceVulkan11Properties");
		}

		if ((pointClippingProperties.pointClippingBehavior	!= vulkan11Properties.pointClippingBehavior))
		{
			TCU_FAIL("Mismatch between VkPhysicalDevicePointClippingProperties and VkPhysicalDeviceVulkan11Properties");
		}

		if ((multiviewProperties.maxMultiviewViewCount		!= vulkan11Properties.maxMultiviewViewCount ||
			 multiviewProperties.maxMultiviewInstanceIndex	!= vulkan11Properties.maxMultiviewInstanceIndex))
		{
			TCU_FAIL("Mismatch between VkPhysicalDeviceMultiviewProperties and VkPhysicalDeviceVulkan11Properties");
		}

		if ((protectedMemoryPropertiesKHR.protectedNoFault	!= vulkan11Properties.protectedNoFault))
		{
			TCU_FAIL("Mismatch between VkPhysicalDeviceProtectedMemoryProperties and VkPhysicalDeviceVulkan11Properties");
		}

		if ((maintenance3Properties.maxPerSetDescriptors	!= vulkan11Properties.maxPerSetDescriptors ||
			 maintenance3Properties.maxMemoryAllocationSize	!= vulkan11Properties.maxMemoryAllocationSize))
		{
			TCU_FAIL("Mismatch between VkPhysicalDeviceMaintenance3Properties and VkPhysicalDeviceVulkan11Properties");
		}

		if ((driverProperties.driverID												!= vulkan12Properties.driverID ||
			 strncmp(driverProperties.driverName, vulkan12Properties.driverName, VK_MAX_DRIVER_NAME_SIZE)	!= 0 ||
			 strncmp(driverProperties.driverInfo, vulkan12Properties.driverInfo, VK_MAX_DRIVER_INFO_SIZE)	!= 0 ||
			 driverProperties.conformanceVersion.major								!= vulkan12Properties.conformanceVersion.major ||
			 driverProperties.conformanceVersion.minor								!= vulkan12Properties.conformanceVersion.minor ||
			 driverProperties.conformanceVersion.subminor							!= vulkan12Properties.conformanceVersion.subminor ||
			 driverProperties.conformanceVersion.patch								!= vulkan12Properties.conformanceVersion.patch))
		{
			TCU_FAIL("Mismatch between VkPhysicalDeviceDriverProperties and VkPhysicalDeviceVulkan12Properties");
		}

		if ((floatControlsProperties.denormBehaviorIndependence				!= vulkan12Properties.denormBehaviorIndependence ||
			 floatControlsProperties.roundingModeIndependence				!= vulkan12Properties.roundingModeIndependence ||
			 floatControlsProperties.shaderSignedZeroInfNanPreserveFloat16	!= vulkan12Properties.shaderSignedZeroInfNanPreserveFloat16 ||
			 floatControlsProperties.shaderSignedZeroInfNanPreserveFloat32	!= vulkan12Properties.shaderSignedZeroInfNanPreserveFloat32 ||
			 floatControlsProperties.shaderSignedZeroInfNanPreserveFloat64	!= vulkan12Properties.shaderSignedZeroInfNanPreserveFloat64 ||
			 floatControlsProperties.shaderDenormPreserveFloat16			!= vulkan12Properties.shaderDenormPreserveFloat16 ||
			 floatControlsProperties.shaderDenormPreserveFloat32			!= vulkan12Properties.shaderDenormPreserveFloat32 ||
			 floatControlsProperties.shaderDenormPreserveFloat64			!= vulkan12Properties.shaderDenormPreserveFloat64 ||
			 floatControlsProperties.shaderDenormFlushToZeroFloat16			!= vulkan12Properties.shaderDenormFlushToZeroFloat16 ||
			 floatControlsProperties.shaderDenormFlushToZeroFloat32			!= vulkan12Properties.shaderDenormFlushToZeroFloat32 ||
			 floatControlsProperties.shaderDenormFlushToZeroFloat64			!= vulkan12Properties.shaderDenormFlushToZeroFloat64 ||
			 floatControlsProperties.shaderRoundingModeRTEFloat16			!= vulkan12Properties.shaderRoundingModeRTEFloat16 ||
			 floatControlsProperties.shaderRoundingModeRTEFloat32			!= vulkan12Properties.shaderRoundingModeRTEFloat32 ||
			 floatControlsProperties.shaderRoundingModeRTEFloat64			!= vulkan12Properties.shaderRoundingModeRTEFloat64 ||
			 floatControlsProperties.shaderRoundingModeRTZFloat16			!= vulkan12Properties.shaderRoundingModeRTZFloat16 ||
			 floatControlsProperties.shaderRoundingModeRTZFloat32			!= vulkan12Properties.shaderRoundingModeRTZFloat32 ||
			 floatControlsProperties.shaderRoundingModeRTZFloat64			!= vulkan12Properties.shaderRoundingModeRTZFloat64 ))
		{
			TCU_FAIL("Mismatch between VkPhysicalDeviceFloatControlsProperties and VkPhysicalDeviceVulkan12Properties");
		}

		if ((descriptorIndexingProperties.maxUpdateAfterBindDescriptorsInAllPools				!= vulkan12Properties.maxUpdateAfterBindDescriptorsInAllPools ||
			 descriptorIndexingProperties.shaderUniformBufferArrayNonUniformIndexingNative		!= vulkan12Properties.shaderUniformBufferArrayNonUniformIndexingNative ||
			 descriptorIndexingProperties.shaderSampledImageArrayNonUniformIndexingNative		!= vulkan12Properties.shaderSampledImageArrayNonUniformIndexingNative ||
			 descriptorIndexingProperties.shaderStorageBufferArrayNonUniformIndexingNative		!= vulkan12Properties.shaderStorageBufferArrayNonUniformIndexingNative ||
			 descriptorIndexingProperties.shaderStorageImageArrayNonUniformIndexingNative		!= vulkan12Properties.shaderStorageImageArrayNonUniformIndexingNative ||
			 descriptorIndexingProperties.shaderInputAttachmentArrayNonUniformIndexingNative	!= vulkan12Properties.shaderInputAttachmentArrayNonUniformIndexingNative ||
			 descriptorIndexingProperties.robustBufferAccessUpdateAfterBind						!= vulkan12Properties.robustBufferAccessUpdateAfterBind ||
			 descriptorIndexingProperties.quadDivergentImplicitLod								!= vulkan12Properties.quadDivergentImplicitLod ||
			 descriptorIndexingProperties.maxPerStageDescriptorUpdateAfterBindSamplers			!= vulkan12Properties.maxPerStageDescriptorUpdateAfterBindSamplers ||
			 descriptorIndexingProperties.maxPerStageDescriptorUpdateAfterBindUniformBuffers	!= vulkan12Properties.maxPerStageDescriptorUpdateAfterBindUniformBuffers ||
			 descriptorIndexingProperties.maxPerStageDescriptorUpdateAfterBindStorageBuffers	!= vulkan12Properties.maxPerStageDescriptorUpdateAfterBindStorageBuffers ||
			 descriptorIndexingProperties.maxPerStageDescriptorUpdateAfterBindSampledImages		!= vulkan12Properties.maxPerStageDescriptorUpdateAfterBindSampledImages ||
			 descriptorIndexingProperties.maxPerStageDescriptorUpdateAfterBindStorageImages		!= vulkan12Properties.maxPerStageDescriptorUpdateAfterBindStorageImages ||
			 descriptorIndexingProperties.maxPerStageDescriptorUpdateAfterBindInputAttachments	!= vulkan12Properties.maxPerStageDescriptorUpdateAfterBindInputAttachments ||
			 descriptorIndexingProperties.maxPerStageUpdateAfterBindResources					!= vulkan12Properties.maxPerStageUpdateAfterBindResources ||
			 descriptorIndexingProperties.maxDescriptorSetUpdateAfterBindSamplers				!= vulkan12Properties.maxDescriptorSetUpdateAfterBindSamplers ||
			 descriptorIndexingProperties.maxDescriptorSetUpdateAfterBindUniformBuffers			!= vulkan12Properties.maxDescriptorSetUpdateAfterBindUniformBuffers ||
			 descriptorIndexingProperties.maxDescriptorSetUpdateAfterBindUniformBuffersDynamic	!= vulkan12Properties.maxDescriptorSetUpdateAfterBindUniformBuffersDynamic ||
			 descriptorIndexingProperties.maxDescriptorSetUpdateAfterBindStorageBuffers			!= vulkan12Properties.maxDescriptorSetUpdateAfterBindStorageBuffers ||
			 descriptorIndexingProperties.maxDescriptorSetUpdateAfterBindStorageBuffersDynamic	!= vulkan12Properties.maxDescriptorSetUpdateAfterBindStorageBuffersDynamic ||
			 descriptorIndexingProperties.maxDescriptorSetUpdateAfterBindSampledImages			!= vulkan12Properties.maxDescriptorSetUpdateAfterBindSampledImages ||
			 descriptorIndexingProperties.maxDescriptorSetUpdateAfterBindStorageImages			!= vulkan12Properties.maxDescriptorSetUpdateAfterBindStorageImages ||
			 descriptorIndexingProperties.maxDescriptorSetUpdateAfterBindInputAttachments		!= vulkan12Properties.maxDescriptorSetUpdateAfterBindInputAttachments ))
		{
			TCU_FAIL("Mismatch between VkPhysicalDeviceDescriptorIndexingProperties and VkPhysicalDeviceVulkan12Properties");
		}

		if ((depthStencilResolveProperties.supportedDepthResolveModes	!= vulkan12Properties.supportedDepthResolveModes ||
			 depthStencilResolveProperties.supportedStencilResolveModes	!= vulkan12Properties.supportedStencilResolveModes ||
			 depthStencilResolveProperties.independentResolveNone		!= vulkan12Properties.independentResolveNone ||
			 depthStencilResolveProperties.independentResolve			!= vulkan12Properties.independentResolve))
		{
			TCU_FAIL("Mismatch between VkPhysicalDeviceDepthStencilResolveProperties and VkPhysicalDeviceVulkan12Properties");
		}

		if ((samplerFilterMinmaxProperties.filterMinmaxSingleComponentFormats	!= vulkan12Properties.filterMinmaxSingleComponentFormats ||
			 samplerFilterMinmaxProperties.filterMinmaxImageComponentMapping	!= vulkan12Properties.filterMinmaxImageComponentMapping))
		{
			TCU_FAIL("Mismatch between VkPhysicalDeviceSamplerFilterMinmaxProperties and VkPhysicalDeviceVulkan12Properties");
		}

		if ((timelineSemaphoreProperties.maxTimelineSemaphoreValueDifference	!= vulkan12Properties.maxTimelineSemaphoreValueDifference))
		{
			TCU_FAIL("Mismatch between VkPhysicalDeviceTimelineSemaphoreProperties and VkPhysicalDeviceVulkan12Properties");
		}
	}

	return tcu::TestStatus::pass("Vulkan 1.2 device properties are consistent with extension properties");
}

tcu::TestStatus imageFormatProperties2 (Context& context, const VkFormat format, const VkImageType imageType, const VkImageTiling tiling)
{
	if (isYCbCrFormat(format))
		// check if Ycbcr format enums are valid given the version and extensions
		checkYcbcrApiSupport(context);

	TestLog&						log				= context.getTestContext().getLog();

	const VkPhysicalDevice			physicalDevice	= context.getPhysicalDevice();
	const CustomInstance			instance		(createCustomInstanceWithExtension(context, "VK_KHR_get_physical_device_properties2"));
	const InstanceDriver&			vki				(instance.getDriver());

	const VkImageCreateFlags		ycbcrFlags		= isYCbCrFormat(format) ? (VkImageCreateFlags)VK_IMAGE_CREATE_DISJOINT_BIT : (VkImageCreateFlags)0u;
	const VkImageUsageFlags			allUsageFlags	= VK_IMAGE_USAGE_TRANSFER_SRC_BIT
													| VK_IMAGE_USAGE_TRANSFER_DST_BIT
													| VK_IMAGE_USAGE_SAMPLED_BIT
													| VK_IMAGE_USAGE_STORAGE_BIT
													| VK_IMAGE_USAGE_COLOR_ATTACHMENT_BIT
													| VK_IMAGE_USAGE_DEPTH_STENCIL_ATTACHMENT_BIT
													| VK_IMAGE_USAGE_TRANSIENT_ATTACHMENT_BIT
													| VK_IMAGE_USAGE_INPUT_ATTACHMENT_BIT;
	const VkImageCreateFlags		allCreateFlags	= VK_IMAGE_CREATE_SPARSE_BINDING_BIT
													| VK_IMAGE_CREATE_SPARSE_RESIDENCY_BIT
													| VK_IMAGE_CREATE_SPARSE_ALIASED_BIT
													| VK_IMAGE_CREATE_MUTABLE_FORMAT_BIT
													| VK_IMAGE_CREATE_CUBE_COMPATIBLE_BIT
													| ycbcrFlags;

	for (VkImageUsageFlags curUsageFlags = (VkImageUsageFlags)1; curUsageFlags <= allUsageFlags; curUsageFlags++)
	{
		if (!isValidImageUsageFlagCombination(curUsageFlags))
			continue;

		for (VkImageCreateFlags curCreateFlags = 0; curCreateFlags <= allCreateFlags; curCreateFlags++)
		{
			const VkPhysicalDeviceImageFormatInfo2	imageFormatInfo	=
			{
				VK_STRUCTURE_TYPE_PHYSICAL_DEVICE_IMAGE_FORMAT_INFO_2,
				DE_NULL,
				format,
				imageType,
				tiling,
				curUsageFlags,
				curCreateFlags
			};

			VkImageFormatProperties						coreProperties;
			VkImageFormatProperties2					extProperties;
			VkResult									coreResult;
			VkResult									extResult;

			deMemset(&coreProperties, 0xcd, sizeof(VkImageFormatProperties));
			deMemset(&extProperties, 0xcd, sizeof(VkImageFormatProperties2));

			extProperties.sType = VK_STRUCTURE_TYPE_IMAGE_FORMAT_PROPERTIES_2;
			extProperties.pNext = DE_NULL;

			coreResult	= vki.getPhysicalDeviceImageFormatProperties(physicalDevice, imageFormatInfo.format, imageFormatInfo.type, imageFormatInfo.tiling, imageFormatInfo.usage, imageFormatInfo.flags, &coreProperties);
			extResult	= vki.getPhysicalDeviceImageFormatProperties2(physicalDevice, &imageFormatInfo, &extProperties);

			TCU_CHECK(extProperties.sType == VK_STRUCTURE_TYPE_IMAGE_FORMAT_PROPERTIES_2);
			TCU_CHECK(extProperties.pNext == DE_NULL);

			if ((coreResult != extResult) ||
				(deMemCmp(&coreProperties, &extProperties.imageFormatProperties, sizeof(VkImageFormatProperties)) != 0))
			{
				log << TestLog::Message << "ERROR: device mismatch with query " << imageFormatInfo << TestLog::EndMessage
					<< TestLog::Message << "vkGetPhysicalDeviceImageFormatProperties() returned " << coreResult << ", " << coreProperties << TestLog::EndMessage
					<< TestLog::Message << "vkGetPhysicalDeviceImageFormatProperties2() returned " << extResult << ", " << extProperties << TestLog::EndMessage;
				TCU_FAIL("Mismatch between image format properties reported by vkGetPhysicalDeviceImageFormatProperties and vkGetPhysicalDeviceImageFormatProperties2");
			}
		}
	}

	return tcu::TestStatus::pass("Querying image format properties succeeded");
}

#ifndef CTS_USES_VULKANSC
tcu::TestStatus sparseImageFormatProperties2 (Context& context, const VkFormat format, const VkImageType imageType, const VkImageTiling tiling)
{
	TestLog&						log				= context.getTestContext().getLog();

	const VkPhysicalDevice			physicalDevice	= context.getPhysicalDevice();
	const CustomInstance			instance		(createCustomInstanceWithExtension(context, "VK_KHR_get_physical_device_properties2"));
	const InstanceDriver&			vki				(instance.getDriver());

	const VkImageUsageFlags			allUsageFlags	= VK_IMAGE_USAGE_TRANSFER_SRC_BIT
													| VK_IMAGE_USAGE_TRANSFER_DST_BIT
													| VK_IMAGE_USAGE_SAMPLED_BIT
													| VK_IMAGE_USAGE_STORAGE_BIT
													| VK_IMAGE_USAGE_COLOR_ATTACHMENT_BIT
													| VK_IMAGE_USAGE_DEPTH_STENCIL_ATTACHMENT_BIT
													| VK_IMAGE_USAGE_TRANSIENT_ATTACHMENT_BIT
													| VK_IMAGE_USAGE_INPUT_ATTACHMENT_BIT;

	for (deUint32 sampleCountBit = VK_SAMPLE_COUNT_1_BIT; sampleCountBit <= VK_SAMPLE_COUNT_64_BIT; sampleCountBit = (sampleCountBit << 1u))
	{
		for (VkImageUsageFlags curUsageFlags = (VkImageUsageFlags)1; curUsageFlags <= allUsageFlags; curUsageFlags++)
		{
			if (!isValidImageUsageFlagCombination(curUsageFlags))
				continue;

			const VkPhysicalDeviceSparseImageFormatInfo2	imageFormatInfo	=
			{
				VK_STRUCTURE_TYPE_PHYSICAL_DEVICE_SPARSE_IMAGE_FORMAT_INFO_2,
				DE_NULL,
				format,
				imageType,
				(VkSampleCountFlagBits)sampleCountBit,
				curUsageFlags,
				tiling,
			};

			deUint32	numCoreProperties	= 0u;
			deUint32	numExtProperties	= 0u;

			// Query count
			vki.getPhysicalDeviceSparseImageFormatProperties(physicalDevice, imageFormatInfo.format, imageFormatInfo.type, imageFormatInfo.samples, imageFormatInfo.usage, imageFormatInfo.tiling, &numCoreProperties, DE_NULL);
			vki.getPhysicalDeviceSparseImageFormatProperties2(physicalDevice, &imageFormatInfo, &numExtProperties, DE_NULL);

			if (numCoreProperties != numExtProperties)
			{
				log << TestLog::Message << "ERROR: different number of properties reported for " << imageFormatInfo << TestLog::EndMessage;
				TCU_FAIL("Mismatch in reported property count");
			}

			if (!context.getDeviceFeatures().sparseBinding)
			{
				// There is no support for sparse binding, getPhysicalDeviceSparseImageFormatProperties* MUST report no properties
				// Only have to check one of the entrypoints as a mismatch in count is already caught.
				if (numCoreProperties > 0)
				{
					log << TestLog::Message << "ERROR: device does not support sparse binding but claims support for " << numCoreProperties << " properties in vkGetPhysicalDeviceSparseImageFormatProperties with parameters " << imageFormatInfo << TestLog::EndMessage;
					TCU_FAIL("Claimed format properties inconsistent with overall sparseBinding feature");
				}
			}

			if (numCoreProperties > 0)
			{
				std::vector<VkSparseImageFormatProperties>		coreProperties	(numCoreProperties);
				std::vector<VkSparseImageFormatProperties2>		extProperties	(numExtProperties);

				deMemset(&coreProperties[0], 0xcd, sizeof(VkSparseImageFormatProperties)*numCoreProperties);
				deMemset(&extProperties[0], 0xcd, sizeof(VkSparseImageFormatProperties2)*numExtProperties);

				for (deUint32 ndx = 0; ndx < numExtProperties; ++ndx)
				{
					extProperties[ndx].sType = VK_STRUCTURE_TYPE_SPARSE_IMAGE_FORMAT_PROPERTIES_2;
					extProperties[ndx].pNext = DE_NULL;
				}

				vki.getPhysicalDeviceSparseImageFormatProperties(physicalDevice, imageFormatInfo.format, imageFormatInfo.type, imageFormatInfo.samples, imageFormatInfo.usage, imageFormatInfo.tiling, &numCoreProperties, &coreProperties[0]);
				vki.getPhysicalDeviceSparseImageFormatProperties2(physicalDevice, &imageFormatInfo, &numExtProperties, &extProperties[0]);

				TCU_CHECK((size_t)numCoreProperties == coreProperties.size());
				TCU_CHECK((size_t)numExtProperties == extProperties.size());

				for (deUint32 ndx = 0; ndx < numCoreProperties; ++ndx)
				{
					TCU_CHECK(extProperties[ndx].sType == VK_STRUCTURE_TYPE_SPARSE_IMAGE_FORMAT_PROPERTIES_2);
					TCU_CHECK(extProperties[ndx].pNext == DE_NULL);

					if ((deMemCmp(&coreProperties[ndx], &extProperties[ndx].properties, sizeof(VkSparseImageFormatProperties)) != 0))
					{
						log << TestLog::Message << "ERROR: device mismatch with query " << imageFormatInfo << " property " << ndx << TestLog::EndMessage
							<< TestLog::Message << "vkGetPhysicalDeviceSparseImageFormatProperties() returned " << coreProperties[ndx] << TestLog::EndMessage
							<< TestLog::Message << "vkGetPhysicalDeviceSparseImageFormatProperties2() returned " << extProperties[ndx] << TestLog::EndMessage;
						TCU_FAIL("Mismatch between image format properties reported by vkGetPhysicalDeviceSparseImageFormatProperties and vkGetPhysicalDeviceSparseImageFormatProperties2");
					}
				}
			}
		}
	}

	return tcu::TestStatus::pass("Querying sparse image format properties succeeded");
}
#endif // CTS_USES_VULKANSC

tcu::TestStatus execImageFormatTest (Context& context, ImageFormatPropertyCase testCase)
{
	return testCase.testFunction(context, testCase.format, testCase.imageType, testCase.tiling);
}

void createImageFormatTypeTilingTests (tcu::TestCaseGroup* testGroup, ImageFormatPropertyCase params)
{
	DE_ASSERT(params.format == VK_FORMAT_UNDEFINED);

	static const struct
	{
		VkFormat								begin;
		VkFormat								end;
		ImageFormatPropertyCase					params;
	} s_formatRanges[] =
	{
		// core formats
		{ (VkFormat)(VK_FORMAT_UNDEFINED + 1),		VK_CORE_FORMAT_LAST,										params },

		// YCbCr formats
		{ VK_FORMAT_G8B8G8R8_422_UNORM,				(VkFormat)(VK_FORMAT_G16_B16_R16_3PLANE_444_UNORM + 1),	params },

		// YCbCr extended formats
		{ VK_FORMAT_G8_B8R8_2PLANE_444_UNORM_EXT,	(VkFormat)(VK_FORMAT_G16_B16R16_2PLANE_444_UNORM_EXT+1),	params },
	};

	for (int rangeNdx = 0; rangeNdx < DE_LENGTH_OF_ARRAY(s_formatRanges); ++rangeNdx)
	{
		const VkFormat								rangeBegin		= s_formatRanges[rangeNdx].begin;
		const VkFormat								rangeEnd		= s_formatRanges[rangeNdx].end;

		for (VkFormat format = rangeBegin; format != rangeEnd; format = (VkFormat)(format+1))
		{
			const bool			isYCbCr		= isYCbCrFormat(format);
#ifndef CTS_USES_VULKANSC
			const bool			isSparse = (params.testFunction == sparseImageFormatProperties2);
#else
			const bool			isSparse = false;
#endif // CTS_USES_VULKANSC

			if (isYCbCr && isSparse)
				continue;

			if (isYCbCr && params.imageType != VK_IMAGE_TYPE_2D)
				continue;

			const char* const	enumName	= getFormatName(format);
			const string		caseName	= de::toLower(string(enumName).substr(10));

			params.format = format;

			addFunctionCase(testGroup, caseName, enumName, execImageFormatTest, params);
		}
	}
}

void createImageFormatTypeTests (tcu::TestCaseGroup* testGroup, ImageFormatPropertyCase params)
{
	DE_ASSERT(params.tiling == VK_CORE_IMAGE_TILING_LAST);

	testGroup->addChild(createTestGroup(testGroup->getTestContext(), "optimal",	"",	createImageFormatTypeTilingTests, ImageFormatPropertyCase(params.testFunction, VK_FORMAT_UNDEFINED, params.imageType, VK_IMAGE_TILING_OPTIMAL)));
	testGroup->addChild(createTestGroup(testGroup->getTestContext(), "linear",	"",	createImageFormatTypeTilingTests, ImageFormatPropertyCase(params.testFunction, VK_FORMAT_UNDEFINED, params.imageType, VK_IMAGE_TILING_LINEAR)));
}

void createImageFormatTests (tcu::TestCaseGroup* testGroup, ImageFormatPropertyCase::Function testFunction)
{
	testGroup->addChild(createTestGroup(testGroup->getTestContext(), "1d", "", createImageFormatTypeTests, ImageFormatPropertyCase(testFunction, VK_FORMAT_UNDEFINED, VK_IMAGE_TYPE_1D, VK_CORE_IMAGE_TILING_LAST)));
	testGroup->addChild(createTestGroup(testGroup->getTestContext(), "2d", "", createImageFormatTypeTests, ImageFormatPropertyCase(testFunction, VK_FORMAT_UNDEFINED, VK_IMAGE_TYPE_2D, VK_CORE_IMAGE_TILING_LAST)));
	testGroup->addChild(createTestGroup(testGroup->getTestContext(), "3d", "", createImageFormatTypeTests, ImageFormatPropertyCase(testFunction, VK_FORMAT_UNDEFINED, VK_IMAGE_TYPE_3D, VK_CORE_IMAGE_TILING_LAST)));
}


// Android CTS -specific tests

namespace android
{

void checkExtensions (tcu::ResultCollector& results, const set<string>& allowedExtensions, const vector<VkExtensionProperties>& reportedExtensions)
{
	for (vector<VkExtensionProperties>::const_iterator extension = reportedExtensions.begin(); extension != reportedExtensions.end(); ++extension)
	{
		const string	extensionName	(extension->extensionName);
		const bool		mustBeKnown		= de::beginsWith(extensionName, "VK_GOOGLE_")	||
										  de::beginsWith(extensionName, "VK_ANDROID_");

		if (mustBeKnown && !de::contains(allowedExtensions, extensionName))
			results.fail("Unknown extension: " + extensionName);
	}
}

tcu::TestStatus testNoUnknownExtensions (Context& context)
{
	TestLog&				log					= context.getTestContext().getLog();
	tcu::ResultCollector	results				(log);
	set<string>				allowedInstanceExtensions;
	set<string>				allowedDeviceExtensions;

	// All known extensions should be added to allowedExtensions:
	// allowedExtensions.insert("VK_GOOGLE_extension1");
	allowedDeviceExtensions.insert("VK_ANDROID_external_memory_android_hardware_buffer");
	allowedDeviceExtensions.insert("VK_GOOGLE_display_timing");
	allowedDeviceExtensions.insert("VK_GOOGLE_decorate_string");
	allowedDeviceExtensions.insert("VK_GOOGLE_hlsl_functionality1");

	// Instance extensions
	checkExtensions(results,
					allowedInstanceExtensions,
					enumerateInstanceExtensionProperties(context.getPlatformInterface(), DE_NULL));

	// Extensions exposed by instance layers
	{
		const vector<VkLayerProperties>	layers	= enumerateInstanceLayerProperties(context.getPlatformInterface());

		for (vector<VkLayerProperties>::const_iterator layer = layers.begin(); layer != layers.end(); ++layer)
		{
			checkExtensions(results,
							allowedInstanceExtensions,
							enumerateInstanceExtensionProperties(context.getPlatformInterface(), layer->layerName));
		}
	}

	// Device extensions
	checkExtensions(results,
					allowedDeviceExtensions,
					enumerateDeviceExtensionProperties(context.getInstanceInterface(), context.getPhysicalDevice(), DE_NULL));

	// Extensions exposed by device layers
	{
		const vector<VkLayerProperties>	layers	= enumerateDeviceLayerProperties(context.getInstanceInterface(), context.getPhysicalDevice());

		for (vector<VkLayerProperties>::const_iterator layer = layers.begin(); layer != layers.end(); ++layer)
		{
			checkExtensions(results,
							allowedDeviceExtensions,
							enumerateDeviceExtensionProperties(context.getInstanceInterface(), context.getPhysicalDevice(), layer->layerName));
		}
	}

	return tcu::TestStatus(results.getResult(), results.getMessage());
}

tcu::TestStatus testNoLayers (Context& context)
{
	TestLog&				log		= context.getTestContext().getLog();
	tcu::ResultCollector	results	(log);

	{
		const vector<VkLayerProperties>	layers	= enumerateInstanceLayerProperties(context.getPlatformInterface());

		for (vector<VkLayerProperties>::const_iterator layer = layers.begin(); layer != layers.end(); ++layer)
			results.fail(string("Instance layer enumerated: ") + layer->layerName);
	}

	{
		const vector<VkLayerProperties>	layers	= enumerateDeviceLayerProperties(context.getInstanceInterface(), context.getPhysicalDevice());

		for (vector<VkLayerProperties>::const_iterator layer = layers.begin(); layer != layers.end(); ++layer)
			results.fail(string("Device layer enumerated: ") + layer->layerName);
	}

	return tcu::TestStatus(results.getResult(), results.getMessage());
}

tcu::TestStatus testMandatoryExtensions (Context& context)
{
	TestLog&				log		= context.getTestContext().getLog();
	tcu::ResultCollector	results	(log);

	// Instance extensions
	{
		static const string mandatoryExtensions[]	=
		{
			"VK_KHR_get_physical_device_properties2",
		};

		for (const auto &ext : mandatoryExtensions)
		{
			if (!context.isInstanceFunctionalitySupported(ext))
				results.fail(ext + " is not supported");
		}
	}

	// Device extensions
	{
		static const string mandatoryExtensions[] =
		{
			"VK_KHR_maintenance1",
		};

		for (const auto &ext : mandatoryExtensions)
		{
			if (!context.isDeviceFunctionalitySupported(ext))
				results.fail(ext + " is not supported");
		}
	}

	return tcu::TestStatus(results.getResult(), results.getMessage());
}

} // android

} // anonymous

tcu::TestCaseGroup* createFeatureInfoTests (tcu::TestContext& testCtx)
{
	de::MovePtr<tcu::TestCaseGroup>	infoTests	(new tcu::TestCaseGroup(testCtx, "info", "Platform Information Tests"));

	infoTests->addChild(createTestGroup(testCtx, "format_properties",		"VkGetPhysicalDeviceFormatProperties() Tests",		createFormatTests));
	infoTests->addChild(createTestGroup(testCtx, "image_format_properties",	"VkGetPhysicalDeviceImageFormatProperties() Tests",	createImageFormatTests,	imageFormatProperties));

	{
		de::MovePtr<tcu::TestCaseGroup> extCoreVersionGrp (new tcu::TestCaseGroup(testCtx, "extension_core_versions", "Tests checking extension required core versions"));

		addFunctionCase(extCoreVersionGrp.get(), "extension_core_versions", "", extensionCoreVersions);

		infoTests->addChild(extCoreVersionGrp.release());
	}

	{
		de::MovePtr<tcu::TestCaseGroup> extendedPropertiesTests (new tcu::TestCaseGroup(testCtx, "get_physical_device_properties2", "VK_KHR_get_physical_device_properties2"));

		addFunctionCase(extendedPropertiesTests.get(), "features",					"Extended Device Features",					deviceFeatures2);
		addFunctionCase(extendedPropertiesTests.get(), "properties",				"Extended Device Properties",				deviceProperties2);
		addFunctionCase(extendedPropertiesTests.get(), "format_properties",			"Extended Device Format Properties",		deviceFormatProperties2);
		addFunctionCase(extendedPropertiesTests.get(), "queue_family_properties",	"Extended Device Queue Family Properties",	deviceQueueFamilyProperties2);
		addFunctionCase(extendedPropertiesTests.get(), "memory_properties",			"Extended Device Memory Properties",		deviceMemoryProperties2);

		infoTests->addChild(extendedPropertiesTests.release());
	}

	{
		de::MovePtr<tcu::TestCaseGroup> extendedPropertiesTests (new tcu::TestCaseGroup(testCtx, "vulkan1p2", "Vulkan 1.2 related tests"));

		addFunctionCase(extendedPropertiesTests.get(), "features",							"Extended Vulkan 1.2 Device Features",						deviceFeaturesVulkan12);
		addFunctionCase(extendedPropertiesTests.get(), "properties",						"Extended Vulkan 1.2 Device Properties",					devicePropertiesVulkan12);
		addFunctionCase(extendedPropertiesTests.get(), "feature_extensions_consistency",	"Vulkan 1.2 consistency between Features and Extensions",	deviceFeatureExtensionsConsistencyVulkan12);
		addFunctionCase(extendedPropertiesTests.get(), "property_extensions_consistency",	"Vulkan 1.2 consistency between Properties and Extensions", devicePropertyExtensionsConsistencyVulkan12);
		addFunctionCase(extendedPropertiesTests.get(), "feature_bits_influence",			"Validate feature bits influence on feature activation",	checkSupportFeatureBitInfluence, featureBitInfluenceOnDeviceCreate);

		infoTests->addChild(extendedPropertiesTests.release());
	}

	{
		de::MovePtr<tcu::TestCaseGroup> limitsValidationTests (new tcu::TestCaseGroup(testCtx, "vulkan1p2_limits_validation", "Vulkan 1.2 and core extensions limits validation"));

		addFunctionCase(limitsValidationTests.get(), "general",							"Vulkan 1.2 Limit validation",							validateLimitsCheckSupport,					validateLimits12);
#ifndef CTS_USES_VULKANSC
		// Removed from Vulkan SC test set: VK_KHR_push_descriptor extension removed from Vulkan SC
		addFunctionCase(limitsValidationTests.get(), "khr_push_descriptor",				"VK_KHR_push_descriptor limit validation",				checkSupportKhrPushDescriptor,				validateLimitsKhrPushDescriptor);
#endif // CTS_USES_VULKANSC
		addFunctionCase(limitsValidationTests.get(), "khr_multiview",					"VK_KHR_multiview limit validation",					checkSupportKhrMultiview,					validateLimitsKhrMultiview);
		addFunctionCase(limitsValidationTests.get(), "ext_discard_rectangles",			"VK_EXT_discard_rectangles limit validation",			checkSupportExtDiscardRectangles,			validateLimitsExtDiscardRectangles);
		addFunctionCase(limitsValidationTests.get(), "ext_sample_locations",			"VK_EXT_sample_locations limit validation",				checkSupportExtSampleLocations,				validateLimitsExtSampleLocations);
		addFunctionCase(limitsValidationTests.get(), "ext_external_memory_host",		"VK_EXT_external_memory_host limit validation",			checkSupportExtExternalMemoryHost,			validateLimitsExtExternalMemoryHost);
		addFunctionCase(limitsValidationTests.get(), "ext_blend_operation_advanced",	"VK_EXT_blend_operation_advanced limit validation",		checkSupportExtBlendOperationAdvanced,		validateLimitsExtBlendOperationAdvanced);
		addFunctionCase(limitsValidationTests.get(), "khr_maintenance_3",				"VK_KHR_maintenance3 limit validation",					checkSupportKhrMaintenance3,				validateLimitsKhrMaintenance3);
		addFunctionCase(limitsValidationTests.get(), "ext_conservative_rasterization",	"VK_EXT_conservative_rasterization limit validation",	checkSupportExtConservativeRasterization,	validateLimitsExtConservativeRasterization);
		addFunctionCase(limitsValidationTests.get(), "ext_descriptor_indexing",			"VK_EXT_descriptor_indexing limit validation",			checkSupportExtDescriptorIndexing,			validateLimitsExtDescriptorIndexing);
#ifndef CTS_USES_VULKANSC
		// Removed from Vulkan SC test set: VK_EXT_inline_uniform_block extension removed from Vulkan SC
		addFunctionCase(limitsValidationTests.get(), "ext_inline_uniform_block",		"VK_EXT_inline_uniform_block limit validation",			checkSupportExtInlineUniformBlock,			validateLimitsExtInlineUniformBlock);
#endif // CTS_USES_VULKANSC
		addFunctionCase(limitsValidationTests.get(), "ext_vertex_attribute_divisor",	"VK_EXT_vertex_attribute_divisor limit validation",		checkSupportExtVertexAttributeDivisor,		validateLimitsExtVertexAttributeDivisor);
#ifndef CTS_USES_VULKANSC
		// Removed from Vulkan SC test set: extensions VK_NV_mesh_shader, VK_EXT_transform_feedback, VK_EXT_fragment_density_map, VK_NV_ray_tracing extension removed from Vulkan SC
		addFunctionCase(limitsValidationTests.get(), "nv_mesh_shader",					"VK_NV_mesh_shader limit validation",					checkSupportNvMeshShader,					validateLimitsNvMeshShader);
		addFunctionCase(limitsValidationTests.get(), "ext_transform_feedback",			"VK_EXT_transform_feedback limit validation",			checkSupportExtTransformFeedback,			validateLimitsExtTransformFeedback);
		addFunctionCase(limitsValidationTests.get(), "fragment_density_map",			"VK_EXT_fragment_density_map limit validation",			checkSupportExtFragmentDensityMap,			validateLimitsExtFragmentDensityMap);
		addFunctionCase(limitsValidationTests.get(), "nv_ray_tracing",					"VK_NV_ray_tracing limit validation",					checkSupportNvRayTracing,					validateLimitsNvRayTracing);
#endif
		addFunctionCase(limitsValidationTests.get(), "timeline_semaphore",				"VK_KHR_timeline_semaphore limit validation",			checkSupportKhrTimelineSemaphore,			validateLimitsKhrTimelineSemaphore);
		addFunctionCase(limitsValidationTests.get(), "ext_line_rasterization",			"VK_EXT_line_rasterization limit validation",			checkSupportExtLineRasterization,			validateLimitsExtLineRasterization);

		infoTests->addChild(limitsValidationTests.release());
	}

	infoTests->addChild(createTestGroup(testCtx, "image_format_properties2",		"VkGetPhysicalDeviceImageFormatProperties2() Tests",		createImageFormatTests, imageFormatProperties2));
#ifndef CTS_USES_VULKANSC
	infoTests->addChild(createTestGroup(testCtx, "sparse_image_format_properties2",	"VkGetPhysicalDeviceSparseImageFormatProperties2() Tests",	createImageFormatTests, sparseImageFormatProperties2));
#endif // CTS_USES_VULKANSC

	{
		de::MovePtr<tcu::TestCaseGroup>	androidTests	(new tcu::TestCaseGroup(testCtx, "android", "Android CTS Tests"));

		addFunctionCase(androidTests.get(),	"mandatory_extensions",		"Test that all mandatory extensions are supported",	android::testMandatoryExtensions);
		addFunctionCase(androidTests.get(), "no_unknown_extensions",	"Test for unknown device or instance extensions",	android::testNoUnknownExtensions);
		addFunctionCase(androidTests.get(), "no_layers",				"Test that no layers are enumerated",				android::testNoLayers);

		infoTests->addChild(androidTests.release());
	}

	return infoTests.release();
}

void createFeatureInfoInstanceTests(tcu::TestCaseGroup* testGroup)
{
	addFunctionCase(testGroup, "physical_devices",					"Physical devices",						enumeratePhysicalDevices);
	addFunctionCase(testGroup, "physical_device_groups",			"Physical devices Groups",				enumeratePhysicalDeviceGroups);
	addFunctionCase(testGroup, "instance_layers",					"Layers",								enumerateInstanceLayers);
	addFunctionCase(testGroup, "instance_extensions",				"Extensions",							enumerateInstanceExtensions);
}

void createFeatureInfoDeviceTests(tcu::TestCaseGroup* testGroup)
{
	addFunctionCase(testGroup, "device_features",					"Device Features",						deviceFeatures);
	addFunctionCase(testGroup, "device_properties",					"Device Properties",					deviceProperties);
	addFunctionCase(testGroup, "device_queue_family_properties",	"Queue family properties",				deviceQueueFamilyProperties);
	addFunctionCase(testGroup, "device_memory_properties",			"Memory properties",					deviceMemoryProperties);
	addFunctionCase(testGroup, "device_layers",						"Layers",								enumerateDeviceLayers);
	addFunctionCase(testGroup, "device_extensions",					"Extensions",							enumerateDeviceExtensions);
	addFunctionCase(testGroup, "device_no_khx_extensions",			"KHX extensions",						testNoKhxExtensions);
	addFunctionCase(testGroup, "device_memory_budget",				"Memory budget",						deviceMemoryBudgetProperties);
	addFunctionCase(testGroup, "device_mandatory_features",			"Mandatory features",					deviceMandatoryFeatures);
}

void createFeatureInfoDeviceGroupTests(tcu::TestCaseGroup* testGroup)
{
	addFunctionCase(testGroup, "device_group_peer_memory_features",	"Device Group peer memory features",	deviceGroupPeerMemoryFeatures);
}

} // api
} // vkt<|MERGE_RESOLUTION|>--- conflicted
+++ resolved
@@ -3406,6 +3406,7 @@
 
 bool requiresYCbCrConversion(Context& context, VkFormat format)
 {
+#ifndef CTS_USES_VULKANSC
 	if (format == VK_FORMAT_R10X6G10X6B10X6A10X6_UNORM_4PACK16)
 	{
 		VkPhysicalDeviceFeatures2						coreFeatures;
@@ -3423,6 +3424,9 @@
 
 		return !rgba10x6features.formatRgba10x6WithoutYCbCrSampler;
 	}
+#else
+	DE_UNREF(context);
+#endif // CTS_USES_VULKANSC
 
 	return isYCbCrFormat(format) &&
 			format != VK_FORMAT_R10X6_UNORM_PACK16 && format != VK_FORMAT_R10X6G10X6_UNORM_2PACK16 &&
@@ -4231,7 +4235,6 @@
 	const int count = 2u;
 
 	vector<VkExtensionProperties> properties		= enumerateDeviceExtensionProperties(vki, physicalDevice, DE_NULL);
-<<<<<<< HEAD
 	const bool khr_external_fence_capabilities		= checkExtension(properties, "VK_KHR_external_fence_capabilities")		||	context.contextSupports(vk::ApiVersion(0, 1, 1, 0));
 	const bool khr_external_memory_capabilities		= checkExtension(properties, "VK_KHR_external_memory_capabilities")		||	context.contextSupports(vk::ApiVersion(0, 1, 1, 0));
 	const bool khr_external_semaphore_capabilities	= checkExtension(properties, "VK_KHR_external_semaphore_capabilities")	||	context.contextSupports(vk::ApiVersion(0, 1, 1, 0));
@@ -4245,33 +4248,9 @@
 	const bool khr_shader_float_controls			= checkExtension(properties, "VK_KHR_shader_float_controls")			||	context.contextSupports(vk::ApiVersion(0, 1, 2, 0));
 	const bool khr_descriptor_indexing				= checkExtension(properties, "VK_EXT_descriptor_indexing")				||	context.contextSupports(vk::ApiVersion(0, 1, 2, 0));
 	const bool khr_sampler_filter_minmax			= checkExtension(properties, "VK_EXT_sampler_filter_minmax")			||	context.contextSupports(vk::ApiVersion(0, 1, 2, 0));
-
-	VkPhysicalDeviceIDProperties					idProperties[count];
-	VkPhysicalDeviceMultiviewProperties				multiviewProperties[count];
-	VkPhysicalDeviceProtectedMemoryProperties		protectedMemoryPropertiesKHR[count];
-	VkPhysicalDeviceSubgroupProperties				subgroupProperties[count];
-	VkPhysicalDevicePointClippingProperties			pointClippingProperties[count];
-	VkPhysicalDeviceMaintenance3Properties			maintenance3Properties[count];
-	VkPhysicalDeviceDepthStencilResolveProperties	depthStencilResolveProperties[count];
-	VkPhysicalDeviceDriverProperties				driverProperties[count];
-	VkPhysicalDeviceFloatControlsProperties			floatControlsProperties[count];
-	VkPhysicalDeviceDescriptorIndexingProperties	descriptorIndexingProperties[count];
-	VkPhysicalDeviceSamplerFilterMinmaxProperties	samplerFilterMinmaxProperties[count];
-=======
-	const bool khr_external_fence_capabilities		= checkExtension(properties, "VK_KHR_external_fence_capabilities")		||	context.contextSupports(vk::ApiVersion(1, 1, 0));
-	const bool khr_external_memory_capabilities		= checkExtension(properties, "VK_KHR_external_memory_capabilities")		||	context.contextSupports(vk::ApiVersion(1, 1, 0));
-	const bool khr_external_semaphore_capabilities	= checkExtension(properties, "VK_KHR_external_semaphore_capabilities")	||	context.contextSupports(vk::ApiVersion(1, 1, 0));
-	const bool khr_multiview						= checkExtension(properties, "VK_KHR_multiview")						||	context.contextSupports(vk::ApiVersion(1, 1, 0));
-	const bool khr_device_protected_memory			=																			context.contextSupports(vk::ApiVersion(1, 1, 0));
-	const bool khr_device_subgroup					=																			context.contextSupports(vk::ApiVersion(1, 1, 0));
-	const bool khr_maintenance2						= checkExtension(properties, "VK_KHR_maintenance2")						||	context.contextSupports(vk::ApiVersion(1, 1, 0));
-	const bool khr_maintenance3						= checkExtension(properties, "VK_KHR_maintenance3")						||	context.contextSupports(vk::ApiVersion(1, 1, 0));
-	const bool khr_depth_stencil_resolve			= checkExtension(properties, "VK_KHR_depth_stencil_resolve")			||	context.contextSupports(vk::ApiVersion(1, 2, 0));
-	const bool khr_driver_properties				= checkExtension(properties, "VK_KHR_driver_properties")				||	context.contextSupports(vk::ApiVersion(1, 2, 0));
-	const bool khr_shader_float_controls			= checkExtension(properties, "VK_KHR_shader_float_controls")			||	context.contextSupports(vk::ApiVersion(1, 2, 0));
-	const bool khr_descriptor_indexing				= checkExtension(properties, "VK_EXT_descriptor_indexing")				||	context.contextSupports(vk::ApiVersion(1, 2, 0));
-	const bool khr_sampler_filter_minmax			= checkExtension(properties, "VK_EXT_sampler_filter_minmax")			||	context.contextSupports(vk::ApiVersion(1, 2, 0));
+#ifndef CTS_USES_VULKANSC
 	const bool khr_integer_dot_product				= checkExtension(properties, "VK_KHR_shader_integer_dot_product");
+#endif // CTS_USES_VULKANSC
 
 	VkPhysicalDeviceIDProperties							idProperties[count];
 	VkPhysicalDeviceMultiviewProperties						multiviewProperties[count];
@@ -4284,8 +4263,9 @@
 	VkPhysicalDeviceFloatControlsProperties					floatControlsProperties[count];
 	VkPhysicalDeviceDescriptorIndexingProperties			descriptorIndexingProperties[count];
 	VkPhysicalDeviceSamplerFilterMinmaxProperties			samplerFilterMinmaxProperties[count];
+#ifndef CTS_USES_VULKANSC
 	VkPhysicalDeviceShaderIntegerDotProductPropertiesKHR	integerDotProductProperties[count];
->>>>>>> 06492d67
+#endif // CTS_USES_VULKANSC
 
 	for (int ndx = 0; ndx < count; ++ndx)
 	{
@@ -4300,7 +4280,9 @@
 		deMemset(&floatControlsProperties[ndx],			0xFF*ndx, sizeof(VkPhysicalDeviceFloatControlsProperties		));
 		deMemset(&descriptorIndexingProperties[ndx],	0xFF*ndx, sizeof(VkPhysicalDeviceDescriptorIndexingProperties	));
 		deMemset(&samplerFilterMinmaxProperties[ndx],	0xFF*ndx, sizeof(VkPhysicalDeviceSamplerFilterMinmaxProperties	));
+#ifndef CTS_USES_VULKANSC
 		deMemset(&integerDotProductProperties[ndx],		0xFF*ndx, sizeof(VkPhysicalDeviceShaderIntegerDotProductPropertiesKHR	));
+#endif // CTS_USES_VULKANSC
 
 		idProperties[ndx].sType						= VK_STRUCTURE_TYPE_PHYSICAL_DEVICE_ID_PROPERTIES;
 		idProperties[ndx].pNext						= &multiviewProperties[ndx];
@@ -4333,10 +4315,14 @@
 		descriptorIndexingProperties[ndx].pNext		= &samplerFilterMinmaxProperties[ndx];
 
 		samplerFilterMinmaxProperties[ndx].sType	= VK_STRUCTURE_TYPE_PHYSICAL_DEVICE_SAMPLER_FILTER_MINMAX_PROPERTIES;
+#ifndef CTS_USES_VULKANSC
 		samplerFilterMinmaxProperties[ndx].pNext	= &integerDotProductProperties[ndx];
 
 		integerDotProductProperties[ndx].sType		= VK_STRUCTURE_TYPE_PHYSICAL_DEVICE_SHADER_INTEGER_DOT_PRODUCT_PROPERTIES_KHR;
 		integerDotProductProperties[ndx].pNext		= DE_NULL;
+#else
+		samplerFilterMinmaxProperties[ndx].pNext	= DE_NULL;
+#endif // CTS_USES_VULKANSC
 
 		extProperties.pNext							= &idProperties[ndx];
 
@@ -4365,8 +4351,10 @@
 		log << TestLog::Message << descriptorIndexingProperties[0] << TestLog::EndMessage;
 	if (khr_sampler_filter_minmax)
 		log << TestLog::Message << samplerFilterMinmaxProperties[0] << TestLog::EndMessage;
+#ifndef CTS_USES_VULKANSC
 	if (khr_integer_dot_product)
 		log << TestLog::Message << integerDotProductProperties[0] << TestLog::EndMessage;
+#endif // CTS_USES_VULKANSC
 
 	if ( khr_external_fence_capabilities || khr_external_memory_capabilities || khr_external_semaphore_capabilities )
 	{
@@ -4502,9 +4490,8 @@
 		TCU_FAIL("Mismatch between VkPhysicalDeviceSamplerFilterMinmaxProperties");
 	}
 
-<<<<<<< HEAD
 #ifndef CTS_USES_VULKANSC
-=======
+
 	if (khr_integer_dot_product &&
 		(integerDotProductProperties[0].integerDotProduct8BitUnsignedAccelerated										!= integerDotProductProperties[1].integerDotProduct8BitUnsignedAccelerated ||
 		 integerDotProductProperties[0].integerDotProduct8BitSignedAccelerated											!= integerDotProductProperties[1].integerDotProduct8BitSignedAccelerated ||
@@ -4539,7 +4526,6 @@
 	{
 		TCU_FAIL("Mismatch between VkPhysicalDeviceShaderIntegerDotProductPropertiesKHR");
 	}
->>>>>>> 06492d67
 
 	if (isExtensionSupported(properties, RequiredExtension("VK_KHR_push_descriptor")))
 	{
