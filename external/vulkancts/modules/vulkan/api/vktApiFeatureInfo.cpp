--- conflicted
+++ resolved
@@ -2903,14 +2903,6 @@
 	log << TestLog::Message << extFeatures << TestLog::EndMessage;
 
 	vector<VkExtensionProperties>	properties = enumerateDeviceExtensionProperties(vki, physicalDevice, DE_NULL);
-<<<<<<< HEAD
-	const bool khr_8bit_storage		= checkExtension(properties,"VK_KHR_8bit_storage");
-	bool khr_16bit_storage			= true;
-	bool khr_multiview				= true;
-	bool deviceProtectedMemory		= true;
-	bool sampler_ycbcr_conversion	= true;
-	bool variable_pointers			= true;
-=======
 	const bool khr_8bit_storage				= checkExtension(properties,"VK_KHR_8bit_storage");
 	const bool ext_conditional_rendering	= checkExtension(properties,"VK_EXT_conditional_rendering");
 	bool khr_16bit_storage					= true;
@@ -2918,7 +2910,6 @@
 	bool deviceProtectedMemory				= true;
 	bool sampler_ycbcr_conversion			= true;
 	bool variable_pointers					= true;
->>>>>>> ba37aaba
 	if (getPhysicalDeviceProperties(vki, physicalDevice).apiVersion < VK_API_VERSION_1_1)
 	{
 		khr_16bit_storage = checkExtension(properties,"VK_KHR_16bit_storage");
