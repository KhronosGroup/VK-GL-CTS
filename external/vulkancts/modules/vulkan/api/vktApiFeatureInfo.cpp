--- conflicted
+++ resolved
@@ -739,12 +739,9 @@
 		"VK_KHR_variable_pointers",
 		"VK_KHR_relaxed_block_layout",
 		"VK_KHR_bind_memory2",
-<<<<<<< HEAD
-=======
 		"VK_KHR_maintenance2",
 		"VK_KHR_image_format_list",
 		"VK_KHR_sampler_ycbcr_conversion",
->>>>>>> 3b4e8cad
 	};
 
 	checkKhrExtensions(results, extensions, DE_LENGTH_OF_ARRAY(s_allowedDeviceKhrExtensions), s_allowedDeviceKhrExtensions);
@@ -2114,7 +2111,6 @@
 		// YCbCr formats
 		{ VK_FORMAT_G8B8G8R8_422_UNORM_KHR,		(VkFormat)(VK_FORMAT_G16_B16_R16_3PLANE_444_UNORM_KHR+1),	ycbcrFormatProperties },
 	};
-<<<<<<< HEAD
 
 	for (int rangeNdx = 0; rangeNdx < DE_LENGTH_OF_ARRAY(s_formatRanges); ++rangeNdx)
 	{
@@ -2127,20 +2123,6 @@
 			const char* const	enumName	= getFormatName(format);
 			const string		caseName	= de::toLower(string(enumName).substr(10));
 
-=======
-
-	for (int rangeNdx = 0; rangeNdx < DE_LENGTH_OF_ARRAY(s_formatRanges); ++rangeNdx)
-	{
-		const VkFormat								rangeBegin		= s_formatRanges[rangeNdx].begin;
-		const VkFormat								rangeEnd		= s_formatRanges[rangeNdx].end;
-		const FunctionInstance1<VkFormat>::Function	testFunction	= s_formatRanges[rangeNdx].testFunction;
-
-		for (VkFormat format = rangeBegin; format != rangeEnd; format = (VkFormat)(format+1))
-		{
-			const char* const	enumName	= getFormatName(format);
-			const string		caseName	= de::toLower(string(enumName).substr(10));
-
->>>>>>> 3b4e8cad
 			addFunctionCase(testGroup, caseName, enumName, testFunction, format);
 		}
 	}
