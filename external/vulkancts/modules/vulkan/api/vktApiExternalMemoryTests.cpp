--- conflicted
+++ resolved
@@ -1183,11 +1183,7 @@
 		NativeHandle						handle		= -1;
 		const vk::Unique<vk::VkSemaphore>	semaphore	(createAndImportSemaphore(vkd, *device, config.externalType, handle, flags));
 
-<<<<<<< HEAD
-		submitDummyWait(vkd, queue, *semaphore);
-=======
 		submitEmptyWait(vkd, queue, *semaphore);
->>>>>>> 6e40341a
 
 		return tcu::TestStatus::pass("Pass");
 	}
