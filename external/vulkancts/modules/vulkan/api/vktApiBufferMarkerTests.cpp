/*------------------------------------------------------------------------
 * Vulkan Conformance Tests
 * ------------------------
 *
 * Copyright (c) 2019 Advanced Micro Devices, Inc.
 * Copyright (c) 2019 The Khronos Group Inc.
 *
 * Licensed under the Apache License, Version 2.0 (the "License");
 * you may not use this file except in compliance with the License.
 * You may obtain a copy of the License at
 *
 *      http://www.apache.org/licenses/LICENSE-2.0
 *
 * Unless required by applicable law or agreed to in writing, software
 * distributed under the License is distributed on an "AS IS" BASIS,
 * WITHOUT WARRANTIES OR CONDITIONS OF ANY KIND, either express or implied.
 * See the License for the specific language governing permissions and
 * limitations under the License.
 *
 *//*!
 * \file
 * \brief Tests for VK_AMD_buffer_marker
 *//*--------------------------------------------------------------------*/

#include "vktApiBufferMarkerTests.hpp"
#include "vktTestCase.hpp"
#include "vktTestCaseUtil.hpp"
#include "vktTestGroupUtil.hpp"
#include "vktExternalMemoryUtil.hpp"
#include "vktCustomInstancesDevices.hpp"
#include "vkPlatform.hpp"
#include "vkCmdUtil.hpp"
#include "vkObjUtil.hpp"
#include "vkMemUtil.hpp"
#include "vkQueryUtil.hpp"
#include "vkRefUtil.hpp"
#include "vkBuilderUtil.hpp"
#include "tcuCommandLine.hpp"
#include "deUniquePtr.hpp"
#include "deRandom.hpp"
#include "deSTLUtil.hpp"

#include <vector>

namespace vkt
{
namespace api
{
namespace
{
using namespace vk;
using de::MovePtr;
using de::UniquePtr;
using namespace vkt::ExternalMemoryUtil;

std::string genBufferMarkerDeviceId(VkQueueFlagBits testQueue, size_t offset)
{
    struct WorkingDevice
    {
    };
    return std::string(std::type_index(typeid(WorkingDevice)).name()) + "-" + std::to_string(testQueue) + "-" +
           std::to_string(offset);
}

// The goal is to find a queue family that most accurately represents the required queue flag.
// For example, if flag is VK_QUEUE_TRANSFER_BIT, we want to target transfer-only queues for
// such a test case rather than universal queues which may include VK_QUEUE_TRANSFER_BIT along
// with other queue flags.
DevCaps::QueueCreateInfo makeQueueCreateInfo(const VkQueueFlagBits testQueue)
{
    VkQueueFlags forbiddenFlags{};

    switch (testQueue)
    {
    case VK_QUEUE_TRANSFER_BIT:
        // for VK_QUEUE_TRANSFER_BIT, target transfer-only queues:
        forbiddenFlags = (VK_QUEUE_GRAPHICS_BIT | VK_QUEUE_COMPUTE_BIT);
        break;
    case VK_QUEUE_COMPUTE_BIT:
        // for VK_QUEUE_COMPUTE_BIT, target compute only queues
        forbiddenFlags = (VK_QUEUE_GRAPHICS_BIT);
        break;
    case VK_QUEUE_GRAPHICS_BIT:
        // for VK_QUEUE_GRAPHICS_BIT, target universal queues (queues which support graphics)
        forbiddenFlags = VkQueueFlags(0);
        break;
    default:
        forbiddenFlags = (VK_QUEUE_GRAPHICS_BIT | VK_QUEUE_COMPUTE_BIT | VK_QUEUE_TRANSFER_BIT);
    }

    return {VkQueueFlags(testQueue), forbiddenFlags, 1u, 1.0f};
}

struct BaseTestParams
{
    VkQueueFlagBits testQueue;     // Queue type that this test case targets
    VkPipelineStageFlagBits stage; // Pipeline stage where any marker writes for this test case occur in
    uint32_t size;                 // Number of buffer markers
    bool useHostPtr;               // Whether to use host pointer as backing buffer memory
    size_t offset;                 // The offset of the data in the buffer
};

typedef InstanceFactory1WithSupport<                  //
    FunctionInstance1<BaseTestParams>,                //
    typename FunctionInstance1<BaseTestParams>::Args, //
    FunctionSupport1<BaseTestParams>>
    ApiBufferMarkerBaseTestCase;

struct BufferMarkerBaseCase : public ApiBufferMarkerBaseTestCase
{
    using ApiBufferMarkerBaseTestCase::ApiBufferMarkerBaseTestCase;
    virtual std::string getRequiredCapabilitiesId() const override
    {
        return genBufferMarkerDeviceId(VkQueueFlagBits(m_arg0.arg0.testQueue), m_arg0.arg0.offset);
    }
    virtual void initDeviceCapabilities(DevCaps &caps) override
    {
        caps.resetQueues({makeQueueCreateInfo(m_arg0.arg0.testQueue)});

        caps.addExtension("VK_AMD_buffer_marker");
        if (m_arg0.arg0.useHostPtr)
            caps.addExtension("VK_EXT_external_memory_host");

        const SimpleAllocator::OptionalOffsetParams offsetParams(
            {caps.getContextManager().getDeviceFeaturesAndProperties().getDeviceProperties().limits.nonCoherentAtomSize,
             static_cast<VkDeviceSize>(m_arg0.arg0.offset)});
        caps.setAllocatorParams(offsetParams);
    }
};

void writeHostMemory(const vk::DeviceInterface &vkd, vk::VkDevice device, vk::VkDeviceMemory memory, size_t size,
                     size_t memorySize, const void *data)
{
    void *const ptr = vk::mapMemory(vkd, device, memory, 0, memorySize, 0);

    deMemcpy(ptr, data, size);

    flushMappedMemoryRange(vkd, device, memory, 0, memorySize);

    vkd.unmapMemory(device, memory);
}

void invalidateHostMemory(const vk::DeviceInterface &vkd, vk::VkDevice device, vk::VkDeviceMemory memory, size_t size)
{
    vk::mapMemory(vkd, device, memory, 0, size, 0);

    invalidateMappedMemoryRange(vkd, device, memory, 0, size);

    vkd.unmapMemory(device, memory);
}

bool checkMarkerBuffer(const DeviceInterface &vk, VkDevice device, const MovePtr<vk::Allocation> &memory,
                       const std::vector<uint32_t> &expected, size_t size, bool useHostMemory)
{
    if (useHostMemory)
    {
        invalidateHostMemory(vk, device, memory->getMemory(), size);
    }
    else
    {
        invalidateAlloc(vk, device, *memory);
    }

    const uint32_t *data = reinterpret_cast<const uint32_t *>(static_cast<const char *>(memory->getHostPtr()));

    for (size_t i = 0; i < expected.size(); ++i)
    {
        if (data[i] != expected[i])
            return false;
    }

    return true;
}

uint32_t chooseExternalMarkerMemoryType(const DeviceInterface &vkd, VkDevice device,
                                        VkExternalMemoryHandleTypeFlagBits externalType, uint32_t allowedBits,
                                        MovePtr<ExternalHostMemory> &hostMemory)
{
    VkMemoryHostPointerPropertiesEXT props = {
        vk::VK_STRUCTURE_TYPE_MEMORY_HOST_POINTER_PROPERTIES_EXT,
        nullptr,
        0u,
    };

    if (vkd.getMemoryHostPointerPropertiesEXT(device, externalType, hostMemory->data, &props) == VK_SUCCESS)
    {
        allowedBits &= props.memoryTypeBits;
    }

    return deInt32BitScan((int32_t *)&allowedBits);
}

class ExternalHostAllocation : public Allocation
{
public:
    ExternalHostAllocation(Move<VkDeviceMemory> mem, void *hostPtr, size_t offset)
        : Allocation(*mem, offset, hostPtr)
        , m_memHolder(mem)
    {
    }

private:
    const Unique<VkDeviceMemory> m_memHolder;
};

void createMarkerBufferMemory(const InstanceInterface &vki, const DeviceInterface &vkd, VkPhysicalDevice physicalDevice,
                              VkDevice device, VkBuffer buffer, size_t bufferOffset, Allocator &allocator,
                              const MemoryRequirement allocRequirement, bool externalHostPtr,
                              MovePtr<ExternalHostMemory> &hostMemory, MovePtr<Allocation> &deviceMemory)
{
    VkMemoryRequirements memReqs = getBufferMemoryRequirements(vkd, device, buffer);

    if (externalHostPtr == false)
    {
        deviceMemory = allocator.allocate(memReqs, allocRequirement);
    }
    else
    {
        const VkExternalMemoryHandleTypeFlagBits externalType = VK_EXTERNAL_MEMORY_HANDLE_TYPE_HOST_ALLOCATION_BIT_EXT;

        const VkPhysicalDeviceExternalMemoryHostPropertiesEXT hostProps =
            getPhysicalDeviceExternalMemoryHostProperties(vki, physicalDevice);
        bufferOffset = deAlignSize(bufferOffset, static_cast<size_t>(memReqs.alignment));
        hostMemory   = MovePtr<ExternalHostMemory>(
            new ExternalHostMemory(memReqs.size + bufferOffset, hostProps.minImportedHostPointerAlignment));

        const uint32_t externalMemType =
            chooseExternalMarkerMemoryType(vkd, device, externalType, memReqs.memoryTypeBits, hostMemory);

        if (externalMemType == VK_MAX_MEMORY_TYPES)
        {
            TCU_FAIL("Failed to find compatible external host memory type for marker buffer");
        }

        const VkImportMemoryHostPointerInfoEXT importInfo = {VK_STRUCTURE_TYPE_IMPORT_MEMORY_HOST_POINTER_INFO_EXT,
                                                             nullptr, externalType, hostMemory->data};

        const VkMemoryAllocateInfo info = {VK_STRUCTURE_TYPE_MEMORY_ALLOCATE_INFO, (const void *)&importInfo,
                                           hostMemory->size, externalMemType};

        deviceMemory = MovePtr<Allocation>(new ExternalHostAllocation(
            allocateMemory(vkd, device, &info), (((uint8_t *)hostMemory->data) + bufferOffset), bufferOffset));
    }

    VK_CHECK(vkd.bindBufferMemory(device, buffer, deviceMemory->getMemory(), deviceMemory->getOffset()));
}

tcu::TestStatus bufferMarkerSequential(Context &context, BaseTestParams params)
{
    const DeviceInterface &vk(context.getDeviceInterface());
    const VkDevice device(context.getDevice());
    const VkDeviceSize markerBufferSize(params.size * sizeof(uint32_t));
    VkExternalMemoryBufferCreateInfo externalMemoryBufferCreateInfo = {
        VK_STRUCTURE_TYPE_EXTERNAL_MEMORY_BUFFER_CREATE_INFO, nullptr,
        VK_EXTERNAL_MEMORY_HANDLE_TYPE_HOST_ALLOCATION_BIT_EXT};
    VkBufferCreateInfo bufferCreateInfo = makeBufferCreateInfo(markerBufferSize, VK_BUFFER_USAGE_TRANSFER_DST_BIT);
    if (params.useHostPtr)
        bufferCreateInfo.pNext = &externalMemoryBufferCreateInfo;
    Move<VkBuffer> markerBuffer(createBuffer(vk, device, &bufferCreateInfo));
    MovePtr<ExternalHostMemory> hostMemory;
    MovePtr<Allocation> markerMemory;

    createMarkerBufferMemory(context.getInstanceInterface(), vk, context.getPhysicalDevice(), device, *markerBuffer,
                             params.offset, context.getDefaultAllocator(), MemoryRequirement::HostVisible,
                             params.useHostPtr, hostMemory, markerMemory);

    de::Random rng(12345 ^ params.size);
    std::vector<uint32_t> expected(params.size);

    for (size_t i = 0; i < params.size; ++i)
        expected[i] = 0;

    if (params.useHostPtr)
    {
        writeHostMemory(vk, device, markerMemory->getMemory(), static_cast<size_t>(markerBufferSize), hostMemory->size,
                        &expected[0]);
    }
    else
    {
        deMemcpy(markerMemory->getHostPtr(), &expected[0], static_cast<size_t>(markerBufferSize));
        flushMappedMemoryRange(vk, device, markerMemory->getMemory(), markerMemory->getOffset(), VK_WHOLE_SIZE);
    }

<<<<<<< HEAD
    const Unique<VkCommandPool> cmdPool(createCommandPool(vk, device, VK_COMMAND_POOL_CREATE_RESET_COMMAND_BUFFER_BIT,
                                                          context.getDeviceQueueInfo(0).familyIndex));
=======
    for (size_t i = 0; i < params.size; ++i)
        expected[i] = rng.getUint32();

    const Unique<VkCommandPool> cmdPool(
        createCommandPool(vk, device, VK_COMMAND_POOL_CREATE_RESET_COMMAND_BUFFER_BIT, wd.queueFamilyIdx));
>>>>>>> d71a3cac
    const Unique<VkCommandBuffer> cmdBuffer(
        allocateCommandBuffer(vk, device, *cmdPool, VK_COMMAND_BUFFER_LEVEL_PRIMARY));

    beginCommandBuffer(vk, *cmdBuffer);

    for (size_t i = 0; i < params.size; ++i)
    {
        vk.cmdWriteBufferMarkerAMD(*cmdBuffer, params.stage, *markerBuffer,
                                   static_cast<VkDeviceSize>(sizeof(uint32_t) * i), expected[i]);
    }

    const VkMemoryBarrier memoryDep = {
        VK_STRUCTURE_TYPE_MEMORY_BARRIER,
        nullptr,
        VK_ACCESS_TRANSFER_WRITE_BIT,
        VK_ACCESS_HOST_READ_BIT,
    };

    vk.cmdPipelineBarrier(*cmdBuffer, VK_PIPELINE_STAGE_TRANSFER_BIT, VK_PIPELINE_STAGE_HOST_BIT, 0, 1, &memoryDep, 0,
                          nullptr, 0, nullptr);

    VK_CHECK(vk.endCommandBuffer(*cmdBuffer));

    submitCommandsAndWait(vk, device, context.getDeviceQueueInfo(0).queue, *cmdBuffer);

    if (!checkMarkerBuffer(vk, device, markerMemory, expected, params.useHostPtr ? hostMemory->size : 0,
                           params.useHostPtr))
        return tcu::TestStatus::fail("Some marker values were incorrect");

    return tcu::TestStatus::pass("Pass");
}

tcu::TestStatus bufferMarkerOverwrite(Context &context, BaseTestParams params)
{
    const DeviceInterface &vk(context.getDeviceInterface());
    const VkDevice device(context.getDevice());
    const VkDeviceSize markerBufferSize(params.size * sizeof(uint32_t));
    VkExternalMemoryBufferCreateInfo externalMemoryBufferCreateInfo = {
        VK_STRUCTURE_TYPE_EXTERNAL_MEMORY_BUFFER_CREATE_INFO, nullptr,
        VK_EXTERNAL_MEMORY_HANDLE_TYPE_HOST_ALLOCATION_BIT_EXT};
    VkBufferCreateInfo bufferCreateInfo = makeBufferCreateInfo(markerBufferSize, VK_BUFFER_USAGE_TRANSFER_DST_BIT);
    if (params.useHostPtr)
        bufferCreateInfo.pNext = &externalMemoryBufferCreateInfo;

    Move<VkBuffer> markerBuffer(createBuffer(vk, device, &bufferCreateInfo));
    MovePtr<ExternalHostMemory> hostMemory;
    MovePtr<Allocation> markerMemory;

    createMarkerBufferMemory(context.getInstanceInterface(), vk, context.getPhysicalDevice(), device, *markerBuffer,
                             params.offset, context.getDefaultAllocator(), MemoryRequirement::HostVisible,
                             params.useHostPtr, hostMemory, markerMemory);

    de::Random rng(12345 ^ params.size);
    std::vector<uint32_t> expected(params.size);

    for (size_t i = 0; i < params.size; ++i)
        expected[i] = 0;

    if (params.useHostPtr)
    {
        writeHostMemory(vk, device, markerMemory->getMemory(), static_cast<size_t>(markerBufferSize), hostMemory->size,
                        &expected[0]);
    }
    else
    {
        deMemcpy(markerMemory->getHostPtr(), &expected[0], static_cast<size_t>(markerBufferSize));
        flushMappedMemoryRange(vk, device, markerMemory->getMemory(), markerMemory->getOffset(), VK_WHOLE_SIZE);
    }

    const Unique<VkCommandPool> cmdPool(createCommandPool(vk, device, VK_COMMAND_POOL_CREATE_RESET_COMMAND_BUFFER_BIT,
                                                          context.getDeviceQueueInfo(0).familyIndex));
    const Unique<VkCommandBuffer> cmdBuffer(
        allocateCommandBuffer(vk, device, *cmdPool, VK_COMMAND_BUFFER_LEVEL_PRIMARY));

    beginCommandBuffer(vk, *cmdBuffer);

    for (uint32_t i = 0; i < params.size * 10; ++i)
    {
        const uint32_t slot  = rng.getUint32() % static_cast<uint32_t>(params.size);
        const uint32_t value = i;

        expected[slot] = value;

        vk.cmdWriteBufferMarkerAMD(*cmdBuffer, params.stage, *markerBuffer,
                                   static_cast<VkDeviceSize>(sizeof(uint32_t) * slot), expected[slot]);
    }

    const VkMemoryBarrier memoryDep = {
        VK_STRUCTURE_TYPE_MEMORY_BARRIER,
        nullptr,
        VK_ACCESS_TRANSFER_WRITE_BIT,
        VK_ACCESS_HOST_READ_BIT,
    };

    vk.cmdPipelineBarrier(*cmdBuffer, VK_PIPELINE_STAGE_TRANSFER_BIT, VK_PIPELINE_STAGE_HOST_BIT, 0, 1, &memoryDep, 0,
                          nullptr, 0, nullptr);

    VK_CHECK(vk.endCommandBuffer(*cmdBuffer));

    submitCommandsAndWait(vk, device, context.getDeviceQueueInfo(0).queue, *cmdBuffer);

    if (!checkMarkerBuffer(vk, device, markerMemory, expected, params.useHostPtr ? hostMemory->size : 0,
                           params.useHostPtr))
        return tcu::TestStatus::fail("Some marker values were incorrect");

    return tcu::TestStatus::pass("Pass");
}

enum MemoryDepMethod
{
    MEMORY_DEP_DRAW,
    MEMORY_DEP_DISPATCH,
    MEMORY_DEP_COPY
};

struct MemoryDepParams
{
    BaseTestParams base;
    MemoryDepMethod method;
};

enum MemoryDepOwner
{
    MEMORY_DEP_OWNER_NOBODY     = 0,
    MEMORY_DEP_OWNER_MARKER     = 1,
    MEMORY_DEP_OWNER_NON_MARKER = 2
};

typedef InstanceFactory1WithSupport<                   //
    FunctionInstance1<MemoryDepParams>,                //
    typename FunctionInstance1<MemoryDepParams>::Args, //
    FunctionSupport1<MemoryDepParams>,                 //
    FunctionPrograms1<MemoryDepParams>>
    ApiBufferMarkerMemDepTestCase;

struct BufferMarkerMemDepCase : public ApiBufferMarkerMemDepTestCase
{
    using ApiBufferMarkerMemDepTestCase::ApiBufferMarkerMemDepTestCase;
    virtual std::string getRequiredCapabilitiesId() const override
    {
        return genBufferMarkerDeviceId(VkQueueFlagBits(m_arg0.arg0.base.testQueue), m_arg0.arg0.base.offset);
    }
    virtual void initDeviceCapabilities(DevCaps &caps) override
    {
        caps.resetQueues({makeQueueCreateInfo(m_arg0.arg0.base.testQueue)});

        caps.addExtension("VK_AMD_buffer_marker");
        if (m_arg0.arg0.base.useHostPtr)
            caps.addExtension("VK_EXT_external_memory_host");

        const SimpleAllocator::OptionalOffsetParams offsetParams(
            {caps.getContextManager().getDeviceFeaturesAndProperties().getDeviceProperties().limits.nonCoherentAtomSize,
             static_cast<VkDeviceSize>(m_arg0.arg0.base.offset)});
        caps.setAllocatorParams(offsetParams);
    }
};

void computeMemoryDepBarrier(const MemoryDepParams &params, MemoryDepOwner owner, VkAccessFlags *memoryDepAccess,
                             VkPipelineStageFlags *executionScope)
{
    DE_ASSERT(owner != MEMORY_DEP_OWNER_NOBODY);

    if (owner == MEMORY_DEP_OWNER_MARKER)
    {
        *memoryDepAccess = VK_ACCESS_TRANSFER_WRITE_BIT;
        *executionScope  = params.base.stage | VK_PIPELINE_STAGE_TRANSFER_BIT;
    }
    else
    {
        if (params.method == MEMORY_DEP_COPY)
        {
            *memoryDepAccess = VK_ACCESS_TRANSFER_WRITE_BIT;
            *executionScope  = VK_PIPELINE_STAGE_TRANSFER_BIT;
        }
        else if (params.method == MEMORY_DEP_DISPATCH)
        {
            *memoryDepAccess = VK_ACCESS_SHADER_WRITE_BIT;
            *executionScope  = VK_PIPELINE_STAGE_COMPUTE_SHADER_BIT;
        }
        else
        {
            *memoryDepAccess = VK_ACCESS_SHADER_WRITE_BIT;
            *executionScope  = VK_PIPELINE_STAGE_FRAGMENT_SHADER_BIT;
        }
    }
}

// Randomly do buffer marker writes and other operations (draws, dispatches) that shader-write to a shared buffer.  Insert pipeline barriers
// when necessary and make sure that the synchronization between marker writes and non-marker writes are correctly handled by the barriers.
tcu::TestStatus bufferMarkerMemoryDep(Context &context, MemoryDepParams params)
{
    VkBufferUsageFlags usageFlags = VK_BUFFER_USAGE_TRANSFER_DST_BIT;

    if ((params.method == MEMORY_DEP_DRAW) || (params.method == MEMORY_DEP_DISPATCH))
        usageFlags |= VK_BUFFER_USAGE_STORAGE_BUFFER_BIT;
    else
        usageFlags |= VK_BUFFER_USAGE_TRANSFER_SRC_BIT;

    const uint32_t numIters(1000);
    const DeviceInterface &vk(context.getDeviceInterface());
    const VkDevice device(context.getDevice());
    const uint32_t size(params.base.size);
    const VkDeviceSize markerBufferSize(params.base.size * sizeof(uint32_t));
    VkExternalMemoryBufferCreateInfo externalMemoryBufferCreateInfo = {
        VK_STRUCTURE_TYPE_EXTERNAL_MEMORY_BUFFER_CREATE_INFO, nullptr,
        VK_EXTERNAL_MEMORY_HANDLE_TYPE_HOST_ALLOCATION_BIT_EXT};
    VkBufferCreateInfo bufferCreateInfo = makeBufferCreateInfo(markerBufferSize, usageFlags);
    if (params.base.useHostPtr)
        bufferCreateInfo.pNext = &externalMemoryBufferCreateInfo;
    Move<VkBuffer> markerBuffer(createBuffer(vk, device, &bufferCreateInfo));
    MovePtr<ExternalHostMemory> hostMemory;
    MovePtr<Allocation> markerMemory;

    createMarkerBufferMemory(context.getInstanceInterface(), vk, context.getPhysicalDevice(), device, *markerBuffer,
                             params.base.offset, context.getDefaultAllocator(), MemoryRequirement::HostVisible,
                             params.base.useHostPtr, hostMemory, markerMemory);

    de::Random rng(size ^ params.base.size);
    std::vector<uint32_t> expected(params.base.size, 0);

    Move<VkDescriptorPool> descriptorPool;
    Move<VkDescriptorSetLayout> descriptorSetLayout;
    Move<VkDescriptorSet> descriptorSet;
    Move<VkPipelineLayout> pipelineLayout;
    VkShaderStageFlags pushConstantStage = 0;

    if ((params.method == MEMORY_DEP_DRAW) || (params.method == MEMORY_DEP_DISPATCH))
    {
        DescriptorPoolBuilder descriptorPoolBuilder;

        descriptorPoolBuilder.addType(VK_DESCRIPTOR_TYPE_STORAGE_BUFFER, 1u);
        descriptorPool = descriptorPoolBuilder.build(vk, device, VK_DESCRIPTOR_POOL_CREATE_FREE_DESCRIPTOR_SET_BIT, 1u);

        DescriptorSetLayoutBuilder setLayoutBuilder;

        setLayoutBuilder.addSingleBinding(VK_DESCRIPTOR_TYPE_STORAGE_BUFFER, VK_SHADER_STAGE_ALL);
        descriptorSetLayout = setLayoutBuilder.build(vk, device);

        const VkDescriptorSetAllocateInfo descriptorSetAllocateInfo = {
            VK_STRUCTURE_TYPE_DESCRIPTOR_SET_ALLOCATE_INFO, // VkStructureType sType;
            nullptr,                                        // const void* pNext;
            *descriptorPool,                                // VkDescriptorPool descriptorPool;
            1u,                                             // uint32_t setLayoutCount;
            &descriptorSetLayout.get()                      // const VkDescriptorSetLayout* pSetLayouts;
        };

        descriptorSet = allocateDescriptorSet(vk, device, &descriptorSetAllocateInfo);

        VkDescriptorBufferInfo markerBufferInfo = {*markerBuffer, 0, VK_WHOLE_SIZE};

        VkWriteDescriptorSet writeSet[] = {{
            VK_STRUCTURE_TYPE_WRITE_DESCRIPTOR_SET, // VkStructureType                  sType;
            nullptr,                                // const void*                      pNext;
            descriptorSet.get(),                    // VkDescriptorSet                  dstSet;
            0,                                      // uint32_t                         dstBinding;
            0,                                      // uint32_t                         dstArrayElement;
            1,                                      // uint32_t                         descriptorCount;
            VK_DESCRIPTOR_TYPE_STORAGE_BUFFER,      // VkDescriptorType                 descriptorType;
            nullptr,                                // const VkDescriptorImageInfo*     pImageInfo;
            &markerBufferInfo,                      // const VkDescriptorBufferInfo*    pBufferInfo;
            nullptr                                 // const VkBufferView*              pTexelBufferViev
        }};

        vk.updateDescriptorSets(device, DE_LENGTH_OF_ARRAY(writeSet), writeSet, 0, nullptr);

        VkDescriptorSetLayout setLayout = descriptorSetLayout.get();

        pushConstantStage =
            (params.method == MEMORY_DEP_DISPATCH ? VK_SHADER_STAGE_COMPUTE_BIT : VK_SHADER_STAGE_FRAGMENT_BIT);

        const VkPushConstantRange pushConstantRange = {
            pushConstantStage,    // VkShaderStageFlags    stageFlags;
            0u,                   // uint32_t              offset;
            2 * sizeof(uint32_t), // uint32_t              size;
        };

        const VkPipelineLayoutCreateInfo pipelineLayoutInfo = {
            VK_STRUCTURE_TYPE_PIPELINE_LAYOUT_CREATE_INFO, // VkStructureType sType;
            nullptr,                                       // const void* pNext;
            (VkPipelineLayoutCreateFlags)0,                // VkPipelineLayoutCreateFlags flags;
            1u,                                            // uint32_t setLayoutCount;
            &setLayout,                                    // const VkDescriptorSetLayout* pSetLayouts;
            1u,                                            // uint32_t pushConstantRangeCount;
            &pushConstantRange,                            // const VkPushConstantRange* pPushConstantRanges;
        };

        pipelineLayout = createPipelineLayout(vk, device, &pipelineLayoutInfo);
    }

    Move<VkRenderPass> renderPass;
    Move<VkFramebuffer> fbo;
    Move<VkPipeline> pipeline;
    Move<VkShaderModule> vertexModule;
    Move<VkShaderModule> fragmentModule;
    Move<VkShaderModule> computeModule;

    if (params.method == MEMORY_DEP_DRAW)
    {
        const VkSubpassDescription subpassInfo = {
            0,                               // VkSubpassDescriptionFlags       flags;
            VK_PIPELINE_BIND_POINT_GRAPHICS, // VkPipelineBindPoint             pipelineBindPoint;
            0,                               // uint32_t                        inputAttachmentCount;
            nullptr,                         // const VkAttachmentReference*    pInputAttachments;
            0,                               // uint32_t                        colorAttachmentCount;
            nullptr,                         // const VkAttachmentReference*    pColorAttachments;
            0,                               // const VkAttachmentReference*    pResolveAttachments;
            nullptr,                         // const VkAttachmentReference*    pDepthStencilAttachment;
            0,                               // uint32_t                        preserveAttachmentCount;
            nullptr                          // const uint32_t*                 pPreserveAttachments;
        };

        const VkRenderPassCreateInfo renderPassInfo = {
            VK_STRUCTURE_TYPE_RENDER_PASS_CREATE_INFO, // VkStructureType                   sType;
            nullptr,                                   // const void*                       pNext;
            0,                                         // VkRenderPassCreateFlags           flags;
            0,                                         // uint32_t                          attachmentCount;
            nullptr,                                   // const VkAttachmentDescription*    pAttachments;
            1,                                         // uint32_t                          subpassCount;
            &subpassInfo,                              // const VkSubpassDescription*       pSubpasses;
            0u,                                        // uint32_t                          dependencyCount;
            nullptr                                    // const VkSubpassDependency*        pDependencies
        };

        renderPass = createRenderPass(vk, device, &renderPassInfo);

        const VkFramebufferCreateInfo framebufferInfo = {
            VK_STRUCTURE_TYPE_FRAMEBUFFER_CREATE_INFO, // VkStructureType             sType;
            nullptr,                                   // const void*                 pNext;
            0,                                         // VkFramebufferCreateFlags    flags;
            renderPass.get(),                          // VkRenderPass                renderPass;
            0,                                         // uint32_t                    attachmentCount;
            nullptr,                                   // const VkImageView*          pAttachments;
            1,                                         // uint32_t                    width;
            1,                                         // uint32_t                    height;
            1,                                         // uint32_t                    layers;
        };

        fbo = createFramebuffer(vk, device, &framebufferInfo);

        vertexModule   = createShaderModule(vk, device, context.getBinaryCollection().get("vert"), 0u);
        fragmentModule = createShaderModule(vk, device, context.getBinaryCollection().get("frag"), 0u);

        const VkPipelineVertexInputStateCreateInfo vertexInputStateInfo = {
            VK_STRUCTURE_TYPE_PIPELINE_VERTEX_INPUT_STATE_CREATE_INFO, // VkStructureType sType;
            nullptr,                                                   // const void* pNext;
            (VkPipelineVertexInputStateCreateFlags)0,                  // VkPipelineVertexInputStateCreateFlags flags;
            0,                                                         // uint32_t vertexBindingDescriptionCount;
            nullptr, // const VkVertexInputBindingDescription* pVertexBindingDescriptions;
            0,       // uint32_t vertexAttributeDescriptionCount;
            nullptr, // const VkVertexInputAttributeDescription* pVertexAttributeDescriptions;
        };

        const VkPipelineInputAssemblyStateCreateInfo pipelineInputAssemblyStateInfo = {
            VK_STRUCTURE_TYPE_PIPELINE_INPUT_ASSEMBLY_STATE_CREATE_INFO, // VkStructureType sType;
            nullptr,                                                     // const void* pNext;
            (VkPipelineInputAssemblyStateCreateFlags)0, // VkPipelineInputAssemblyStateCreateFlags flags;
            VK_PRIMITIVE_TOPOLOGY_POINT_LIST,           // VkPrimitiveTopology topology;
            VK_FALSE,                                   // VkBool32 primitiveRestartEnable;
        };

        std::vector<VkPipelineShaderStageCreateInfo> shaderStages;

        {
            const VkPipelineShaderStageCreateInfo createInfo = {
                VK_STRUCTURE_TYPE_PIPELINE_SHADER_STAGE_CREATE_INFO, // VkStructureType sType;
                nullptr,                                             // const void* pNext;
                (VkPipelineShaderStageCreateFlags)0,                 // VkPipelineShaderStageCreateFlags flags;
                VK_SHADER_STAGE_VERTEX_BIT,                          // VkShaderStageFlagBits stage;
                vertexModule.get(),                                  // VkShaderModule module;
                "main",                                              // const char* pName;
                nullptr,                                             // const VkSpecializationInfo* pSpecializationInfo;
            };

            shaderStages.push_back(createInfo);
        }

        {
            const VkPipelineShaderStageCreateInfo createInfo = {
                VK_STRUCTURE_TYPE_PIPELINE_SHADER_STAGE_CREATE_INFO, // VkStructureType sType;
                nullptr,                                             // const void* pNext;
                (VkPipelineShaderStageCreateFlags)0,                 // VkPipelineShaderStageCreateFlags flags;
                VK_SHADER_STAGE_FRAGMENT_BIT,                        // VkShaderStageFlagBits stage;
                fragmentModule.get(),                                // VkShaderModule module;
                "main",                                              // const char* pName;
                nullptr,                                             // const VkSpecializationInfo* pSpecializationInfo;
            };

            shaderStages.push_back(createInfo);
        }

        VkViewport viewport;

        viewport.x        = 0;
        viewport.y        = 0;
        viewport.width    = 1;
        viewport.height   = 1;
        viewport.minDepth = 0.0f;
        viewport.maxDepth = 1.0f;

        VkRect2D scissor;

        scissor.offset.x      = 0;
        scissor.offset.y      = 0;
        scissor.extent.width  = 1;
        scissor.extent.height = 1;

        const VkPipelineViewportStateCreateInfo pipelineViewportStateInfo = {
            VK_STRUCTURE_TYPE_PIPELINE_VIEWPORT_STATE_CREATE_INFO, // VkStructureType sType;
            nullptr,                                               // const void* pNext;
            (VkPipelineViewportStateCreateFlags)0,                 // VkPipelineViewportStateCreateFlags flags;
            1u,                                                    // uint32_t viewportCount;
            &viewport,                                             // const VkViewport* pViewports;
            1u,                                                    // uint32_t scissorCount;
            &scissor,                                              // const VkRect2D* pScissors;
        };

        const VkPipelineRasterizationStateCreateInfo pipelineRasterizationStateInfo = {
            VK_STRUCTURE_TYPE_PIPELINE_RASTERIZATION_STATE_CREATE_INFO, // VkStructureType sType;
            nullptr,                                                    // const void* pNext;
            (VkPipelineRasterizationStateCreateFlags)0, // VkPipelineRasterizationStateCreateFlags flags;
            VK_FALSE,                                   // VkBool32 depthClampEnable;
            VK_FALSE,                                   // VkBool32 rasterizerDiscardEnable;
            VK_POLYGON_MODE_FILL,                       // VkPolygonMode polygonMode;
            VK_CULL_MODE_NONE,                          // VkCullModeFlags cullMode;
            VK_FRONT_FACE_COUNTER_CLOCKWISE,            // VkFrontFace frontFace;
            VK_FALSE,                                   // VkBool32 depthBiasEnable;
            0.0f,                                       // float depthBiasConstantFactor;
            0.0f,                                       // float depthBiasClamp;
            0.0f,                                       // float depthBiasSlopeFactor;
            1.0f,                                       // float lineWidth;
        };

        const VkPipelineMultisampleStateCreateInfo pipelineMultisampleStateInfo = {

            VK_STRUCTURE_TYPE_PIPELINE_MULTISAMPLE_STATE_CREATE_INFO, // VkStructureType sType;
            nullptr,                                                  // const void* pNext;
            (VkPipelineMultisampleStateCreateFlags)0,                 // VkPipelineMultisampleStateCreateFlags flags;
            VK_SAMPLE_COUNT_1_BIT,                                    // VkSampleCountFlagBits rasterizationSamples;
            VK_FALSE,                                                 // VkBool32 sampleShadingEnable;
            1.0f,                                                     // float minSampleShading;
            nullptr,                                                  // const VkSampleMask* pSampleMask;
            VK_FALSE,                                                 // VkBool32 alphaToCoverageEnable;
            VK_FALSE,                                                 // VkBool32 alphaToOneEnable;
        };

        const VkStencilOpState noStencilOp = {
            VK_STENCIL_OP_KEEP,  // VkStencilOp    failOp
            VK_STENCIL_OP_KEEP,  // VkStencilOp    passOp
            VK_STENCIL_OP_KEEP,  // VkStencilOp    depthFailOp
            VK_COMPARE_OP_NEVER, // VkCompareOp    compareOp
            0,                   // uint32_t       compareMask
            0,                   // uint32_t       writeMask
            0                    // uint32_t       reference
        };

        VkPipelineDepthStencilStateCreateInfo pipelineDepthStencilStateInfo = {
            VK_STRUCTURE_TYPE_PIPELINE_DEPTH_STENCIL_STATE_CREATE_INFO, // VkStructureType sType;
            nullptr,                                                    // const void* pNext;
            (VkPipelineDepthStencilStateCreateFlags)0,                  // VkPipelineDepthStencilStateCreateFlags flags;
            VK_FALSE,                                                   // VkBool32 depthTestEnable;
            VK_FALSE,                                                   // VkBool32 depthWriteEnable;
            VK_COMPARE_OP_ALWAYS,                                       // VkCompareOp depthCompareOp;
            VK_FALSE,                                                   // VkBool32 depthBoundsTestEnable;
            VK_FALSE,                                                   // VkBool32 stencilTestEnable;
            noStencilOp,                                                // VkStencilOpState front;
            noStencilOp,                                                // VkStencilOpState back;
            0.0f,                                                       // float minDepthBounds;
            1.0f,                                                       // float maxDepthBounds;
        };

        const VkPipelineColorBlendStateCreateInfo pipelineColorBlendStateInfo = {
            VK_STRUCTURE_TYPE_PIPELINE_COLOR_BLEND_STATE_CREATE_INFO, // VkStructureType sType;
            nullptr,                                                  // const void* pNext;
            (VkPipelineColorBlendStateCreateFlags)0,                  // VkPipelineColorBlendStateCreateFlags flags;
            VK_FALSE,                                                 // VkBool32 logicOpEnable;
            VK_LOGIC_OP_COPY,                                         // VkLogicOp logicOp;
            0,                                                        // uint32_t attachmentCount;
            nullptr,                  // const VkPipelineColorBlendAttachmentState* pAttachments;
            {0.0f, 0.0f, 0.0f, 0.0f}, // float blendConstants[4];
        };

        const VkGraphicsPipelineCreateInfo graphicsPipelineInfo = {
            VK_STRUCTURE_TYPE_GRAPHICS_PIPELINE_CREATE_INFO, // VkStructureType sType;
            nullptr,                                         // const void* pNext;
            (VkPipelineCreateFlags)0,                        // VkPipelineCreateFlags flags;
            static_cast<uint32_t>(shaderStages.size()),      // uint32_t stageCount;
            de::dataOrNull(shaderStages),                    // const VkPipelineShaderStageCreateInfo* pStages;
            &vertexInputStateInfo,           // const VkPipelineVertexInputStateCreateInfo* pVertexInputState;
            &pipelineInputAssemblyStateInfo, // const VkPipelineInputAssemblyStateCreateInfo* pInputAssemblyState;
            nullptr,                         // const VkPipelineTessellationStateCreateInfo* pTessellationState;
            &pipelineViewportStateInfo,      // const VkPipelineViewportStateCreateInfo* pViewportState;
            &pipelineRasterizationStateInfo, // const VkPipelineRasterizationStateCreateInfo* pRasterizationState;
            &pipelineMultisampleStateInfo,   // const VkPipelineMultisampleStateCreateInfo* pMultisampleState;
            &pipelineDepthStencilStateInfo,  // const VkPipelineDepthStencilStateCreateInfo* pDepthStencilState;
            &pipelineColorBlendStateInfo,    // const VkPipelineColorBlendStateCreateInfo* pColorBlendState;
            nullptr,                         // const VkPipelineDynamicStateCreateInfo* pDynamicState;
            pipelineLayout.get(),            // VkPipelineLayout layout;
            renderPass.get(),                // VkRenderPass renderPass;
            0,                               // uint32_t subpass;
            VK_NULL_HANDLE,                  // VkPipeline basePipelineHandle;
            0,                               // int32_t basePipelineIndex;
        };

        pipeline = createGraphicsPipeline(vk, device, VK_NULL_HANDLE, &graphicsPipelineInfo);
    }
    else if (params.method == MEMORY_DEP_DISPATCH)
    {
        computeModule = createShaderModule(vk, device, context.getBinaryCollection().get("comp"), 0u);

        const VkPipelineShaderStageCreateInfo shaderStageInfo = {
            VK_STRUCTURE_TYPE_PIPELINE_SHADER_STAGE_CREATE_INFO, // VkStructureType sType;
            nullptr,                                             // const void* pNext;
            (VkPipelineShaderStageCreateFlags)0,                 // VkPipelineShaderStageCreateFlags flags;
            VK_SHADER_STAGE_COMPUTE_BIT,                         // VkShaderStageFlagBits stage;
            computeModule.get(),                                 // VkShaderModule module;
            "main",                                              // const char* pName;
            nullptr                                              // const VkSpecializationInfo* pSpecializationInfo;
        };

        const VkComputePipelineCreateInfo computePipelineInfo = {
            VK_STRUCTURE_TYPE_COMPUTE_PIPELINE_CREATE_INFO, // VkStructureType                    sType;
            nullptr,                                        // const void*                        pNext;
            0u,                                             // VkPipelineCreateFlags              flags;
            shaderStageInfo,                                // VkPipelineShaderStageCreateInfo    stage;
            pipelineLayout.get(),                           // VkPipelineLayout                   layout;
            VK_NULL_HANDLE,                                 // VkPipeline                         basePipelineHandle;
            0                                               // int32_t                            basePipelineIndex;
        };

        pipeline = createComputePipeline(vk, device, VK_NULL_HANDLE, &computePipelineInfo);
    }

    if (params.base.useHostPtr)
    {
        writeHostMemory(vk, device, markerMemory->getMemory(), static_cast<size_t>(markerBufferSize), hostMemory->size,
                        &expected[0]);
    }
    else
    {
        deMemcpy(markerMemory->getHostPtr(), &expected[0], static_cast<size_t>(markerBufferSize));
        flushMappedMemoryRange(vk, device, markerMemory->getMemory(), markerMemory->getOffset(), VK_WHOLE_SIZE);
    }

    const uint32_t queueFamilyIdx = context.getDeviceQueueInfo(0).familyIndex;
    const Unique<VkCommandPool> cmdPool(
        createCommandPool(vk, device, VK_COMMAND_POOL_CREATE_RESET_COMMAND_BUFFER_BIT, queueFamilyIdx));
    const Unique<VkCommandBuffer> cmdBuffer(
        allocateCommandBuffer(vk, device, *cmdPool, VK_COMMAND_BUFFER_LEVEL_PRIMARY));

    beginCommandBuffer(vk, *cmdBuffer);

    VkDescriptorSet setHandle = *descriptorSet;

    std::vector<MemoryDepOwner> dataOwner(size, MEMORY_DEP_OWNER_NOBODY);

    if (params.method == MEMORY_DEP_DRAW)
    {
        vk.cmdBindPipeline(*cmdBuffer, VK_PIPELINE_BIND_POINT_GRAPHICS, *pipeline);
        vk.cmdBindDescriptorSets(*cmdBuffer, VK_PIPELINE_BIND_POINT_GRAPHICS, *pipelineLayout, 0, 1, &setHandle, 0,
                                 nullptr);
    }
    else if (params.method == MEMORY_DEP_DISPATCH)
    {
        vk.cmdBindPipeline(*cmdBuffer, VK_PIPELINE_BIND_POINT_COMPUTE, *pipeline);
        vk.cmdBindDescriptorSets(*cmdBuffer, VK_PIPELINE_BIND_POINT_COMPUTE, *pipelineLayout, 0, 1, &setHandle, 0,
                                 nullptr);
    }

    if (params.base.useHostPtr)
    {
        writeHostMemory(vk, device, markerMemory->getMemory(), static_cast<size_t>(markerBufferSize), hostMemory->size,
                        &expected[0]);
    }
    else
    {
        deMemcpy(markerMemory->getHostPtr(), &expected[0], static_cast<size_t>(markerBufferSize));
        flushMappedMemoryRange(vk, device, markerMemory->getMemory(), markerMemory->getOffset(), VK_WHOLE_SIZE);
    }

    uint32_t writeStages = 0;
    uint32_t writeAccess = 0;

    for (uint32_t i = 0; i < numIters; ++i)
    {
        uint32_t slot           = rng.getUint32() % size;
        MemoryDepOwner oldOwner = dataOwner[slot];
        MemoryDepOwner newOwner = static_cast<MemoryDepOwner>(1 + (rng.getUint32() % 2));

        DE_ASSERT(newOwner == MEMORY_DEP_OWNER_MARKER || newOwner == MEMORY_DEP_OWNER_NON_MARKER);
        DE_ASSERT(slot < size);

        if ((oldOwner != newOwner && oldOwner != MEMORY_DEP_OWNER_NOBODY) ||
            (oldOwner == MEMORY_DEP_OWNER_NON_MARKER && newOwner == MEMORY_DEP_OWNER_NON_MARKER))
        {
            VkBufferMemoryBarrier memoryDep = {
                VK_STRUCTURE_TYPE_BUFFER_MEMORY_BARRIER, // VkStructureType    sType;
                nullptr,                                 // const void*        pNext;
                0,                                       // VkAccessFlags      srcAccessMask;
                0,                                       // VkAccessFlags      dstAccessMask;
                queueFamilyIdx,                          // uint32_t           srcQueueFamilyIndex;
                queueFamilyIdx,                          // uint32_t           dstQueueFamilyIndex;
                *markerBuffer,                           // VkBuffer           buffer;
                sizeof(uint32_t) * slot,                 // VkDeviceSize       offset;
                sizeof(uint32_t)                         // VkDeviceSize       size;
            };

            VkPipelineStageFlags srcStageMask;
            VkPipelineStageFlags dstStageMask;

            computeMemoryDepBarrier(params, oldOwner, &memoryDep.srcAccessMask, &srcStageMask);
            computeMemoryDepBarrier(params, newOwner, &memoryDep.dstAccessMask, &dstStageMask);

            vk.cmdPipelineBarrier(*cmdBuffer, srcStageMask, dstStageMask, 0, 0, nullptr, 1, &memoryDep, 0, nullptr);
        }

        if (params.method == MEMORY_DEP_DRAW)
        {
            const VkRenderPassBeginInfo beginInfo = {
                VK_STRUCTURE_TYPE_RENDER_PASS_BEGIN_INFO, // VkStructureType        sType;
                nullptr,                                  // const void*            pNext;
                renderPass.get(),                         // VkRenderPass           renderPass;
                fbo.get(),                                // VkFramebuffer          framebuffer;
                {{
                     0,
                     0,
                 },
                 {1, 1}}, // VkRect2D               renderArea;
                0,        // uint32_t               clearValueCount;
                nullptr   // const VkClearValue*    pClearValues;
            };

            vk.cmdBeginRenderPass(*cmdBuffer, &beginInfo, VK_SUBPASS_CONTENTS_INLINE);
        }

        const uint32_t value = i;

        if (newOwner == MEMORY_DEP_OWNER_MARKER)
        {
            vk.cmdWriteBufferMarkerAMD(*cmdBuffer, params.base.stage, *markerBuffer, sizeof(uint32_t) * slot, value);

            writeStages |= VK_PIPELINE_STAGE_TRANSFER_BIT;
            writeAccess |= VK_ACCESS_TRANSFER_WRITE_BIT;
        }
        else
        {
            DE_ASSERT(newOwner == MEMORY_DEP_OWNER_NON_MARKER);

            if (params.method == MEMORY_DEP_COPY)
            {
                vk.cmdUpdateBuffer(*cmdBuffer, *markerBuffer, sizeof(uint32_t) * slot, sizeof(uint32_t), &value);

                writeStages |= VK_PIPELINE_STAGE_TRANSFER_BIT;
                writeAccess |= VK_ACCESS_TRANSFER_WRITE_BIT;
            }
            else if (params.method == MEMORY_DEP_DRAW)
            {
                const uint32_t pushConst[] = {slot, value};

                vk.cmdPushConstants(*cmdBuffer, *pipelineLayout, pushConstantStage, 0, sizeof(pushConst), pushConst);
                vk.cmdDraw(*cmdBuffer, 1, 1, i, 0);

                writeStages |= VK_PIPELINE_STAGE_FRAGMENT_SHADER_BIT;
                writeAccess |= VK_ACCESS_SHADER_WRITE_BIT;
            }
            else
            {
                const uint32_t pushConst[] = {slot, value};

                vk.cmdPushConstants(*cmdBuffer, *pipelineLayout, pushConstantStage, 0, sizeof(pushConst), pushConst);
                vk.cmdDispatch(*cmdBuffer, 1, 1, 1);

                writeStages |= VK_PIPELINE_STAGE_COMPUTE_SHADER_BIT;
                writeAccess |= VK_ACCESS_SHADER_WRITE_BIT;
            }
        }

        dataOwner[slot] = newOwner;
        expected[slot]  = value;

        if (params.method == MEMORY_DEP_DRAW)
        {
            vk.cmdEndRenderPass(*cmdBuffer);
        }
    }

    const VkMemoryBarrier memoryDep = {
        VK_STRUCTURE_TYPE_MEMORY_BARRIER,
        nullptr,
        writeAccess,
        VK_ACCESS_HOST_READ_BIT,
    };

    vk.cmdPipelineBarrier(*cmdBuffer, writeStages, VK_PIPELINE_STAGE_HOST_BIT, 0, 1, &memoryDep, 0, nullptr, 0,
                          nullptr);

    VK_CHECK(vk.endCommandBuffer(*cmdBuffer));

    submitCommandsAndWait(vk, device, context.getDeviceQueueInfo(0).queue, *cmdBuffer);

    if (!checkMarkerBuffer(vk, device, markerMemory, expected, params.base.useHostPtr ? hostMemory->size : 0,
                           params.base.useHostPtr))
        return tcu::TestStatus::fail("Some marker values were incorrect");

    return tcu::TestStatus::pass("Pass");
}

void initMemoryDepPrograms(SourceCollections &programCollection, const MemoryDepParams params)
{
    if (params.method == MEMORY_DEP_DRAW)
    {
        {
            std::ostringstream src;

            src << glu::getGLSLVersionDeclaration(glu::GLSL_VERSION_450) << "\n"
                << "layout(location = 0) flat out uint offset;\n"
                << "out gl_PerVertex { vec4 gl_Position; float gl_PointSize; };\n"
                << "void main() {\n"
                << "    offset = gl_VertexIndex;\n"
                << "    gl_Position = vec4(0.0, 0.0, 0.0, 1.0);\n"
                << "    gl_PointSize = 1.0f;\n"
                << "}\n";

            programCollection.glslSources.add("vert") << glu::VertexSource(src.str());
        }

        {
            std::ostringstream src;

            src << glu::getGLSLVersionDeclaration(glu::GLSL_VERSION_450) << "\n"
                << "layout(push_constant) uniform Constants { uvec2 params; } pc;\n"
                << "layout(std430, set = 0, binding = 0) buffer Data { uint elems[]; } data;\n"
                << "layout(location = 0) flat in uint offset;\n"
                << "void main() {\n"
                << "    data.elems[pc.params.x] = pc.params.y;\n"
                << "}\n";

            programCollection.glslSources.add("frag") << glu::FragmentSource(src.str());
        }
    }
    else if (params.method == MEMORY_DEP_DISPATCH)
    {
        {
            std::ostringstream src;

            src << glu::getGLSLVersionDeclaration(glu::GLSL_VERSION_450) << "\n"
                << "layout(local_size_x = 1u, local_size_y = 1u, local_size_z = 1u) in;\n"
                << "layout(push_constant) uniform Constants { uvec2 params; } pc;\n"
                << "layout(std430, set = 0, binding = 0) buffer Data { uint elems[]; } data;\n"
                << "void main() {\n"
                << "    data.elems[pc.params.x] = pc.params.y;\n"
                << "}\n";

            programCollection.glslSources.add("comp") << glu::ComputeSource(src.str());
        }
    }
}

void checkBufferMarkerSupport(Context &context, BaseTestParams params)
{
    if (params.useHostPtr)
        context.requireDeviceFunctionality("VK_EXT_external_memory_host");

    context.requireDeviceFunctionality("VK_AMD_buffer_marker");
}

void checkBufferMarkerSupport(Context &context, MemoryDepParams params)
{
    if (params.base.useHostPtr)
        context.requireDeviceFunctionality("VK_EXT_external_memory_host");

    context.requireDeviceFunctionality("VK_AMD_buffer_marker");
}

std::string getTestCaseName(const std::string base, size_t offset)
{
    if (offset == 0)
        return base;
    return base + "_offset_" + std::to_string(offset);
}

tcu::TestCaseGroup *createBufferMarkerTestsInGroup(tcu::TestContext &testCtx)
{
    // AMD_buffer_marker Tests
    tcu::TestCaseGroup *root = (new tcu::TestCaseGroup(testCtx, "buffer_marker"));

    VkQueueFlagBits queues[] = {VK_QUEUE_GRAPHICS_BIT, VK_QUEUE_COMPUTE_BIT, VK_QUEUE_TRANSFER_BIT};
    const char *queueNames[] = {"graphics", "compute", "transfer"};

    BaseTestParams base;
    deMemset(&base, 0, sizeof(base));

    for (size_t queueNdx = 0; queueNdx < DE_LENGTH_OF_ARRAY(queues); ++queueNdx)
    {
        // Buffer marker tests for a specific queue family
        tcu::TestCaseGroup *queueGroup = (new tcu::TestCaseGroup(testCtx, queueNames[queueNdx]));

        const char *memoryNames[] = {"external_host_mem", "default_mem"};
        const bool memoryTypes[]  = {true, false};

        base.testQueue = queues[queueNdx];

        for (size_t memNdx = 0; memNdx < DE_LENGTH_OF_ARRAY(memoryTypes); ++memNdx)
        {
            tcu::TestCaseGroup *memoryGroup = (new tcu::TestCaseGroup(testCtx, memoryNames[memNdx]));

            base.useHostPtr = memoryTypes[memNdx];

            VkPipelineStageFlagBits stages[] = {VK_PIPELINE_STAGE_TOP_OF_PIPE_BIT,
                                                VK_PIPELINE_STAGE_BOTTOM_OF_PIPE_BIT};
            const char *stageNames[]         = {"top_of_pipe", "bottom_of_pipe"};

            for (size_t stageNdx = 0; stageNdx < DE_LENGTH_OF_ARRAY(stages); ++stageNdx)
            {
                tcu::TestCaseGroup *stageGroup = (new tcu::TestCaseGroup(testCtx, stageNames[stageNdx]));

                base.stage = stages[stageNdx];

                {
                    tcu::TestCaseGroup *sequentialGroup = (new tcu::TestCaseGroup(testCtx, "sequential"));

                    base.size   = 4;
                    base.offset = 0;

                    // Writes 4 sequential marker values into a buffer
                    addFunctionCase<BaseTestParams, BufferMarkerBaseCase>(
                        sequentialGroup, "4", checkBufferMarkerSupport, bufferMarkerSequential, base);

                    base.size   = 64;
                    base.offset = 0;

                    // Writes 64 sequential marker values into a buffer
                    addFunctionCase<BaseTestParams, BufferMarkerBaseCase>(
                        sequentialGroup, "64", checkBufferMarkerSupport, bufferMarkerSequential, base);

                    base.offset = 16;

                    // Writes 64 sequential marker values into a buffer offset by 16
                    addFunctionCase<BaseTestParams, BufferMarkerBaseCase>(
                        sequentialGroup, getTestCaseName("64", base.offset), checkBufferMarkerSupport,
                        bufferMarkerSequential, base);

                    base.size   = 65536;
                    base.offset = 0;

                    // Writes 65536 sequential marker values into a buffer
                    addFunctionCase<BaseTestParams, BufferMarkerBaseCase>(
                        sequentialGroup, "65536", checkBufferMarkerSupport, bufferMarkerSequential, base);

                    base.offset = 1024;

                    // Writes 65536 sequential marker values into a buffer offset by 1024
                    addFunctionCase<BaseTestParams, BufferMarkerBaseCase>(
                        sequentialGroup, getTestCaseName("65536", base.offset), checkBufferMarkerSupport,
                        bufferMarkerSequential, base);

                    base.offset = 0;
                    stageGroup->addChild(sequentialGroup);
                }

                {
                    tcu::TestCaseGroup *overwriteGroup = (new tcu::TestCaseGroup(testCtx, "overwrite"));

                    base.size = 1;

                    // Randomly overwrites marker values to a 1-size buffer
                    addFunctionCase<BaseTestParams, BufferMarkerBaseCase>(overwriteGroup, "1", checkBufferMarkerSupport,
                                                                          bufferMarkerOverwrite, base);

                    base.size = 4;

                    // Randomly overwrites marker values to a 4-size buffer
                    addFunctionCase<BaseTestParams, BufferMarkerBaseCase>(overwriteGroup, "4", checkBufferMarkerSupport,
                                                                          bufferMarkerOverwrite, base);

                    base.size = 64;

                    // Randomly overwrites markers values to a 64-size buffer
                    addFunctionCase<BaseTestParams, BufferMarkerBaseCase>(
                        overwriteGroup, "64", checkBufferMarkerSupport, bufferMarkerOverwrite, base);
                    base.offset = 24;

                    // Randomly overwrites markers values to a 64-size buffer at offset 24
                    addFunctionCase<BaseTestParams, BufferMarkerBaseCase>(
                        overwriteGroup, getTestCaseName("64", base.offset), checkBufferMarkerSupport,
                        bufferMarkerOverwrite, base);

                    base.offset = 0;

                    stageGroup->addChild(overwriteGroup);
                }

                {
                    tcu::TestCaseGroup *memoryDepGroup = (new tcu::TestCaseGroup(testCtx, "memory_dep"));

                    MemoryDepParams params;
                    size_t offsets[] = {0, 24};
                    deMemset(&params, 0, sizeof(params));

                    for (size_t offsetIdx = 0; offsetIdx < de::arrayLength(offsets); offsetIdx++)
                    {
                        params.base        = base;
                        params.base.size   = 128;
                        params.base.offset = offsets[offsetIdx];

                        if (params.base.testQueue == VK_QUEUE_GRAPHICS_BIT)
                        {
                            params.method = MEMORY_DEP_DRAW;

                            // Test memory dependencies between marker writes and draws
                            addFunctionCaseWithPrograms<MemoryDepParams, BufferMarkerMemDepCase>(
                                memoryDepGroup, getTestCaseName("draw", params.base.offset), checkBufferMarkerSupport,
                                initMemoryDepPrograms, bufferMarkerMemoryDep, params);
                        }

                        if (params.base.testQueue != VK_QUEUE_TRANSFER_BIT)
                        {
                            params.method = MEMORY_DEP_DISPATCH;

                            // Test memory dependencies between marker writes and compute dispatches
                            addFunctionCaseWithPrograms<MemoryDepParams, BufferMarkerMemDepCase>(
                                memoryDepGroup, getTestCaseName("dispatch", params.base.offset),
                                checkBufferMarkerSupport, initMemoryDepPrograms, bufferMarkerMemoryDep, params);
                        }

                        params.method = MEMORY_DEP_COPY;

                        // Test memory dependencies between marker writes and buffer copies
                        addFunctionCaseWithPrograms<MemoryDepParams, BufferMarkerMemDepCase>(
                            memoryDepGroup, getTestCaseName("buffer_copy", params.base.offset),
                            checkBufferMarkerSupport, initMemoryDepPrograms, bufferMarkerMemoryDep, params);
                    }

                    stageGroup->addChild(memoryDepGroup);
                }

                memoryGroup->addChild(stageGroup);
            }

            queueGroup->addChild(memoryGroup);
        }

        root->addChild(queueGroup);
    }

    return root;
}

} // namespace

tcu::TestCaseGroup *createBufferMarkerTests(tcu::TestContext &testCtx)
{
    return createBufferMarkerTestsInGroup(testCtx);
}

} // namespace api
} // namespace vkt<|MERGE_RESOLUTION|>--- conflicted
+++ resolved
@@ -281,16 +281,11 @@
         flushMappedMemoryRange(vk, device, markerMemory->getMemory(), markerMemory->getOffset(), VK_WHOLE_SIZE);
     }
 
-<<<<<<< HEAD
+    for (size_t i = 0; i < params.size; ++i)
+        expected[i] = rng.getUint32();
+
     const Unique<VkCommandPool> cmdPool(createCommandPool(vk, device, VK_COMMAND_POOL_CREATE_RESET_COMMAND_BUFFER_BIT,
                                                           context.getDeviceQueueInfo(0).familyIndex));
-=======
-    for (size_t i = 0; i < params.size; ++i)
-        expected[i] = rng.getUint32();
-
-    const Unique<VkCommandPool> cmdPool(
-        createCommandPool(vk, device, VK_COMMAND_POOL_CREATE_RESET_COMMAND_BUFFER_BIT, wd.queueFamilyIdx));
->>>>>>> d71a3cac
     const Unique<VkCommandBuffer> cmdBuffer(
         allocateCommandBuffer(vk, device, *cmdPool, VK_COMMAND_BUFFER_LEVEL_PRIMARY));
 
