/*------------------------------------------------------------------------
 * Vulkan Conformance Tests
 * ------------------------
 *
 * Copyright (c) 2015 The Khronos Group Inc.
 * Copyright (c) 2015 Intel Corporation
 *
 * Licensed under the Apache License, Version 2.0 (the "License");
 * you may not use this file except in compliance with the License.
 * You may obtain a copy of the License at
 *
 *      http://www.apache.org/licenses/LICENSE-2.0
 *
 * Unless required by applicable law or agreed to in writing, software
 * distributed under the License is distributed on an "AS IS" BASIS,
 * WITHOUT WARRANTIES OR CONDITIONS OF ANY KIND, either express or implied.
 * See the License for the specific language governing permissions and
 * limitations under the License.
 *
 *//*!
 * \file
 * \brief Dynamic Raster State Tests
 *//*--------------------------------------------------------------------*/

#include "vktDynamicStateRSTests.hpp"

#include "vktDynamicStateBaseClass.hpp"
#include "vktDynamicStateTestCaseUtil.hpp"

#include "vkImageUtil.hpp"
#include "vkTypeUtil.hpp"
#include "vkCmdUtil.hpp"
#include "vkObjUtil.hpp"
#include "vkBuilderUtil.hpp"

#include "tcuTextureUtil.hpp"
#include "tcuImageCompare.hpp"
#include "tcuRGBA.hpp"

#include "deMath.h"

#include <vector>
#include <string>
#include <sstream>
#include <iomanip>

namespace vkt
{
namespace DynamicState
{

using namespace Draw;

namespace
{

class DepthBiasBaseCase : public TestInstance
{
public:
<<<<<<< HEAD
	DepthBiasBaseCase (Context& context, const char* vertexShaderName, const char* fragmentShaderName, const char* meshShaderName)
=======
	DepthBiasBaseCase (Context& context, vk::PipelineConstructionType pipelineConstructionType, const char* vertexShaderName, const char* fragmentShaderName)
>>>>>>> 609cce79
		: TestInstance						(context)
		, m_colorAttachmentFormat			(vk::VK_FORMAT_R8G8B8A8_UNORM)
		, m_depthStencilAttachmentFormat	(vk::VK_FORMAT_UNDEFINED)
		, m_topology						(vk::VK_PRIMITIVE_TOPOLOGY_TRIANGLE_STRIP)
		, m_vk								(context.getDeviceInterface())
<<<<<<< HEAD
		, m_vertexShaderName				(vertexShaderName ? vertexShaderName : "")
=======
		, m_pipeline						(m_vk, context.getDevice(), pipelineConstructionType)
		, m_vertexShaderName				(vertexShaderName)
>>>>>>> 609cce79
		, m_fragmentShaderName				(fragmentShaderName)
		, m_meshShaderName					(meshShaderName ? meshShaderName : "")
		, m_isMesh							(meshShaderName != nullptr)
	{
		// Either mesh or vertex shader, but not both or none.
		DE_ASSERT((vertexShaderName != nullptr) != (meshShaderName != nullptr));
	}

protected:

	enum
	{
		WIDTH	= 128,
		HEIGHT	= 128
	};

	vk::VkFormat									m_colorAttachmentFormat;
	vk::VkFormat									m_depthStencilAttachmentFormat;

	vk::VkPrimitiveTopology							m_topology;

	const vk::DeviceInterface&						m_vk;

<<<<<<< HEAD
	vk::Move<vk::VkDescriptorPool>					m_descriptorPool;
	vk::Move<vk::VkDescriptorSetLayout>				m_setLayout;
=======
	vk::GraphicsPipelineWrapper						m_pipeline;
>>>>>>> 609cce79
	vk::Move<vk::VkPipelineLayout>					m_pipelineLayout;
	vk::Move<vk::VkDescriptorSet>					m_descriptorSet;
	vk::Move<vk::VkPipeline>						m_pipeline;

	de::SharedPtr<Image>							m_colorTargetImage;
	vk::Move<vk::VkImageView>						m_colorTargetView;

	de::SharedPtr<Image>							m_depthStencilImage;
	vk::Move<vk::VkImageView>						m_attachmentView;

	PipelineCreateInfo::VertexInputState			m_vertexInputState;
	de::SharedPtr<Buffer>							m_vertexBuffer;

	vk::Move<vk::VkCommandPool>						m_cmdPool;
	vk::Move<vk::VkCommandBuffer>					m_cmdBuffer;

	vk::Move<vk::VkFramebuffer>						m_framebuffer;
	vk::Move<vk::VkRenderPass>						m_renderPass;

	std::string										m_vertexShaderName;
	std::string										m_fragmentShaderName;
	std::string										m_meshShaderName;

	std::vector<PositionColorVertex>				m_data;

	PipelineCreateInfo::DepthStencilState			m_depthStencilState;

	const bool										m_isMesh;

	void initialize (void)
	{
		const vk::VkDevice						device				= m_context.getDevice();
		const auto								vertDescType		= (m_isMesh ? vk::VK_DESCRIPTOR_TYPE_STORAGE_BUFFER : vk::VK_DESCRIPTOR_TYPE_MAX_ENUM);
		std::vector<vk::VkPushConstantRange>	pcRanges;

		vk::VkFormatProperties formatProperties;
		// check for VK_FORMAT_D24_UNORM_S8_UINT support
		m_context.getInstanceInterface().getPhysicalDeviceFormatProperties(m_context.getPhysicalDevice(), vk::VK_FORMAT_D24_UNORM_S8_UINT, &formatProperties);
		if (formatProperties.optimalTilingFeatures & vk::VK_FORMAT_FEATURE_DEPTH_STENCIL_ATTACHMENT_BIT)
		{
			m_depthStencilAttachmentFormat = vk::VK_FORMAT_D24_UNORM_S8_UINT;
		}
		else
		{
			// check for VK_FORMAT_D32_SFLOAT_S8_UINT support
			m_context.getInstanceInterface().getPhysicalDeviceFormatProperties(m_context.getPhysicalDevice(), vk::VK_FORMAT_D32_SFLOAT_S8_UINT, &formatProperties);
			if (formatProperties.optimalTilingFeatures & vk::VK_FORMAT_FEATURE_DEPTH_STENCIL_ATTACHMENT_BIT)
			{
				m_depthStencilAttachmentFormat = vk::VK_FORMAT_D32_SFLOAT_S8_UINT;
			}
			else
				throw tcu::NotSupportedError("No valid depth stencil attachment available");
		}

		// The mesh shading pipeline will contain a set with vertex data.
		if (m_isMesh)
		{
			vk::DescriptorSetLayoutBuilder	setLayoutBuilder;
			vk::DescriptorPoolBuilder		poolBuilder;

			setLayoutBuilder.addSingleBinding(vertDescType, vk::VK_SHADER_STAGE_MESH_BIT_EXT);
			m_setLayout = setLayoutBuilder.build(m_vk, device);

			poolBuilder.addType(vertDescType);
			m_descriptorPool = poolBuilder.build(m_vk, device, vk::VK_DESCRIPTOR_POOL_CREATE_FREE_DESCRIPTOR_SET_BIT, 1u);

			m_descriptorSet = vk::makeDescriptorSet(m_vk, device, m_descriptorPool.get(), m_setLayout.get());
			pcRanges.push_back(vk::makePushConstantRange(vk::VK_SHADER_STAGE_MESH_BIT_EXT, 0u, static_cast<uint32_t>(sizeof(uint32_t))));
		}

		m_pipelineLayout = vk::makePipelineLayout(m_vk, device, m_setLayout.get(), de::dataOrNull(pcRanges));

		const vk::VkExtent3D imageExtent = { WIDTH, HEIGHT, 1 };
		ImageCreateInfo targetImageCreateInfo(vk::VK_IMAGE_TYPE_2D, m_colorAttachmentFormat, imageExtent, 1, 1, vk::VK_SAMPLE_COUNT_1_BIT, vk::VK_IMAGE_TILING_OPTIMAL,
											  vk::VK_IMAGE_USAGE_COLOR_ATTACHMENT_BIT | vk::VK_IMAGE_USAGE_TRANSFER_SRC_BIT | vk::VK_IMAGE_USAGE_TRANSFER_DST_BIT);

		m_colorTargetImage = Image::createAndAlloc(m_vk, device, targetImageCreateInfo, m_context.getDefaultAllocator(), m_context.getUniversalQueueFamilyIndex());

		const ImageCreateInfo depthStencilImageCreateInfo(vk::VK_IMAGE_TYPE_2D, m_depthStencilAttachmentFormat, imageExtent,
														  1, 1, vk::VK_SAMPLE_COUNT_1_BIT, vk::VK_IMAGE_TILING_OPTIMAL,
														  vk::VK_IMAGE_USAGE_DEPTH_STENCIL_ATTACHMENT_BIT | vk::VK_IMAGE_USAGE_TRANSFER_DST_BIT);

		m_depthStencilImage = Image::createAndAlloc(m_vk, device, depthStencilImageCreateInfo, m_context.getDefaultAllocator(), m_context.getUniversalQueueFamilyIndex());

		const ImageViewCreateInfo colorTargetViewInfo(m_colorTargetImage->object(), vk::VK_IMAGE_VIEW_TYPE_2D, m_colorAttachmentFormat);
		m_colorTargetView = vk::createImageView(m_vk, device, &colorTargetViewInfo);

		const ImageViewCreateInfo attachmentViewInfo(m_depthStencilImage->object(), vk::VK_IMAGE_VIEW_TYPE_2D, m_depthStencilAttachmentFormat);
		m_attachmentView = vk::createImageView(m_vk, device, &attachmentViewInfo);

		RenderPassCreateInfo renderPassCreateInfo;
		renderPassCreateInfo.addAttachment(AttachmentDescription(m_colorAttachmentFormat,
																 vk::VK_SAMPLE_COUNT_1_BIT,
																 vk::VK_ATTACHMENT_LOAD_OP_LOAD,
																 vk::VK_ATTACHMENT_STORE_OP_STORE,
																 vk::VK_ATTACHMENT_LOAD_OP_DONT_CARE,
																 vk::VK_ATTACHMENT_STORE_OP_STORE,
																 vk::VK_IMAGE_LAYOUT_GENERAL,
																 vk::VK_IMAGE_LAYOUT_GENERAL));

		renderPassCreateInfo.addAttachment(AttachmentDescription(m_depthStencilAttachmentFormat,
																 vk::VK_SAMPLE_COUNT_1_BIT,
																 vk::VK_ATTACHMENT_LOAD_OP_LOAD,
																 vk::VK_ATTACHMENT_STORE_OP_STORE,
																 vk::VK_ATTACHMENT_LOAD_OP_DONT_CARE,
																 vk::VK_ATTACHMENT_STORE_OP_STORE,
																 vk::VK_IMAGE_LAYOUT_DEPTH_STENCIL_ATTACHMENT_OPTIMAL,
																 vk::VK_IMAGE_LAYOUT_DEPTH_STENCIL_ATTACHMENT_OPTIMAL));

		const vk::VkAttachmentReference colorAttachmentReference =
		{
			0,
			vk::VK_IMAGE_LAYOUT_GENERAL
		};

		const vk::VkAttachmentReference depthAttachmentReference =
		{
			1,
			vk::VK_IMAGE_LAYOUT_DEPTH_STENCIL_ATTACHMENT_OPTIMAL
		};

		renderPassCreateInfo.addSubpass(SubpassDescription(vk::VK_PIPELINE_BIND_POINT_GRAPHICS,
														   0,
														   0,
														   DE_NULL,
														   1,
														   &colorAttachmentReference,
														   DE_NULL,
														   depthAttachmentReference,
														   0,
														   DE_NULL));

		m_renderPass = vk::createRenderPass(m_vk, device, &renderPassCreateInfo);

		const vk::VkVertexInputBindingDescription vertexInputBindingDescription =
		{
			0,
			(deUint32)sizeof(tcu::Vec4) * 2,
			vk::VK_VERTEX_INPUT_RATE_VERTEX,
		};

		const vk::VkVertexInputAttributeDescription vertexInputAttributeDescriptions[2] =
		{
			{
				0u,
				0u,
				vk::VK_FORMAT_R32G32B32A32_SFLOAT,
				0u
			},
			{
				1u,
				0u,
				vk::VK_FORMAT_R32G32B32A32_SFLOAT,
				(deUint32)(sizeof(float)* 4),
			}
		};

		m_vertexInputState = PipelineCreateInfo::VertexInputState(1,
																  &vertexInputBindingDescription,
																  2,
																  vertexInputAttributeDescriptions);

		std::vector<vk::VkViewport>		viewports	{ { 0.0f, 0.0f, 0.0f, 0.0f, 0.0f, 0.0f } };
		std::vector<vk::VkRect2D>		scissors	{ { { 0u, 0u }, { 0u, 0u } } };

		const PipelineCreateInfo::ColorBlendState::Attachment	attachmentState;
		const PipelineCreateInfo::ColorBlendState				colorBlendState(1u, static_cast<const vk::VkPipelineColorBlendAttachmentState*>(&attachmentState));
		const PipelineCreateInfo::RasterizerState				rasterizerState;
		PipelineCreateInfo::DynamicState						dynamicState;

		m_pipeline.setDefaultTopology(m_topology)
				  .setDynamicState(static_cast<const vk::VkPipelineDynamicStateCreateInfo*>(&dynamicState))
				  .setDefaultMultisampleState()
				  .setupVertexInputStete(&m_vertexInputState)
				  .setupPreRasterizationShaderState(viewports,
													scissors,
													*m_pipelineLayout,
													*m_renderPass,
													0u,
													*vs,
													static_cast<const vk::VkPipelineRasterizationStateCreateInfo*>(&rasterizerState))
				  .setupFragmentShaderState(*m_pipelineLayout, *m_renderPass, 0u, *fs, static_cast<const vk::VkPipelineDepthStencilStateCreateInfo*>(&m_depthStencilState))
				  .setupFragmentOutputState(*m_renderPass, 0u, static_cast<const vk::VkPipelineColorBlendStateCreateInfo*>(&colorBlendState))
				  .setMonolithicPipelineLayout(*m_pipelineLayout)
				  .buildPipeline();

<<<<<<< HEAD
		PipelineCreateInfo pipelineCreateInfo(*m_pipelineLayout, *m_renderPass, 0, 0);

		// Shader modules.
		vk::Move<vk::VkShaderModule>	vs;
		vk::Move<vk::VkShaderModule>	fs;
		vk::Move<vk::VkShaderModule>	ms;
		const auto&						binaries = m_context.getBinaryCollection();

		if (m_isMesh)
		{
			ms = vk::createShaderModule(m_vk, device, binaries.get(m_meshShaderName));
			pipelineCreateInfo.addShader(PipelineCreateInfo::PipelineShaderStage(*ms, "main", vk::VK_SHADER_STAGE_MESH_BIT_EXT));
		}
		else
		{
			vs = vk::createShaderModule(m_vk, device, binaries.get(m_vertexShaderName));
			pipelineCreateInfo.addShader(PipelineCreateInfo::PipelineShaderStage(*vs, "main", vk::VK_SHADER_STAGE_VERTEX_BIT));
		}

		fs = vk::createShaderModule(m_vk, device, binaries.get(m_fragmentShaderName));
		pipelineCreateInfo.addShader(PipelineCreateInfo::PipelineShaderStage(*fs, "main", vk::VK_SHADER_STAGE_FRAGMENT_BIT));

		if (!m_isMesh)
		{
			pipelineCreateInfo.addState(PipelineCreateInfo::VertexInputState(m_vertexInputState));
			pipelineCreateInfo.addState(PipelineCreateInfo::InputAssemblerState(m_topology));
		}
		pipelineCreateInfo.addState(PipelineCreateInfo::ColorBlendState(1, &vkCbAttachmentState));
		pipelineCreateInfo.addState(PipelineCreateInfo::ViewportState(1));
		pipelineCreateInfo.addState(m_depthStencilState);
		pipelineCreateInfo.addState(PipelineCreateInfo::RasterizerState());
		pipelineCreateInfo.addState(PipelineCreateInfo::MultiSampleState());
		pipelineCreateInfo.addState(PipelineCreateInfo::DynamicState());

		m_pipeline = vk::createGraphicsPipeline(m_vk, device, DE_NULL, &pipelineCreateInfo);
=======
>>>>>>> 609cce79

		std::vector<vk::VkImageView> attachments(2);
		attachments[0] = *m_colorTargetView;
		attachments[1] = *m_attachmentView;

		const FramebufferCreateInfo framebufferCreateInfo(*m_renderPass, attachments, WIDTH, HEIGHT, 1);

		m_framebuffer = vk::createFramebuffer(m_vk, device, &framebufferCreateInfo);

		const vk::VkDeviceSize			dataSize	= m_data.size() * sizeof(PositionColorVertex);
		const vk::VkBufferUsageFlags	bufferUsage	= (m_isMesh ? vk::VK_BUFFER_USAGE_STORAGE_BUFFER_BIT : vk::VK_BUFFER_USAGE_VERTEX_BUFFER_BIT);
		m_vertexBuffer = Buffer::createAndAlloc(m_vk, device, BufferCreateInfo(dataSize, bufferUsage),
			m_context.getDefaultAllocator(), vk::MemoryRequirement::HostVisible);

		deUint8* ptr = reinterpret_cast<unsigned char *>(m_vertexBuffer->getBoundMemory().getHostPtr());
		deMemcpy(ptr, &m_data[0], static_cast<size_t>(dataSize));

		vk::flushAlloc(m_vk, device, m_vertexBuffer->getBoundMemory());

		// Update descriptor set for mesh shaders.
		if (m_isMesh)
		{
			vk::DescriptorSetUpdateBuilder	updateBuilder;
			const auto						location		= vk::DescriptorSetUpdateBuilder::Location::binding(0u);
			const auto						bufferInfo		= vk::makeDescriptorBufferInfo(m_vertexBuffer->object(), 0ull, dataSize);

			updateBuilder.writeSingle(m_descriptorSet.get(), location, vertDescType, &bufferInfo);
			updateBuilder.update(m_vk, device);
		}

		const CmdPoolCreateInfo cmdPoolCreateInfo(m_context.getUniversalQueueFamilyIndex());
		m_cmdPool = vk::createCommandPool(m_vk, device, &cmdPoolCreateInfo);
		m_cmdBuffer = vk::allocateCommandBuffer(m_vk, device, *m_cmdPool, vk::VK_COMMAND_BUFFER_LEVEL_PRIMARY);
	}

	virtual tcu::TestStatus iterate (void)
	{
		DE_ASSERT(false);
		return tcu::TestStatus::fail("Should reimplement iterate() method");
	}

	void beginRenderPass (void)
	{
		const vk::VkClearColorValue clearColor = { { 0.0f, 0.0f, 0.0f, 1.0f } };
		beginRenderPassWithClearColor(clearColor);
	}

	void beginRenderPassWithClearColor (const vk::VkClearColorValue &clearColor)
	{
		beginCommandBuffer(m_vk, *m_cmdBuffer, 0u);

		initialTransitionColor2DImage(m_vk, *m_cmdBuffer, m_colorTargetImage->object(), vk::VK_IMAGE_LAYOUT_GENERAL,
									  vk::VK_ACCESS_TRANSFER_WRITE_BIT, vk::VK_PIPELINE_STAGE_TRANSFER_BIT);
		initialTransitionDepthStencil2DImage(m_vk, *m_cmdBuffer, m_depthStencilImage->object(), vk::VK_IMAGE_LAYOUT_TRANSFER_DST_OPTIMAL,
											 vk::VK_ACCESS_TRANSFER_WRITE_BIT, vk::VK_PIPELINE_STAGE_TRANSFER_BIT);

		const ImageSubresourceRange subresourceRangeImage(vk::VK_IMAGE_ASPECT_COLOR_BIT);
		m_vk.cmdClearColorImage(*m_cmdBuffer, m_colorTargetImage->object(),
								vk::VK_IMAGE_LAYOUT_GENERAL, &clearColor, 1, &subresourceRangeImage);

		const vk::VkClearDepthStencilValue depthStencilClearValue = { 0.0f, 0 };

		const ImageSubresourceRange subresourceRangeDepthStencil[2] = { vk::VK_IMAGE_ASPECT_DEPTH_BIT, vk::VK_IMAGE_ASPECT_STENCIL_BIT };

		m_vk.cmdClearDepthStencilImage(*m_cmdBuffer, m_depthStencilImage->object(),
									   vk::VK_IMAGE_LAYOUT_TRANSFER_DST_OPTIMAL, &depthStencilClearValue, 2, subresourceRangeDepthStencil);

		const vk::VkMemoryBarrier memBarrier =
		{
			vk::VK_STRUCTURE_TYPE_MEMORY_BARRIER,
			DE_NULL,
			vk::VK_ACCESS_TRANSFER_WRITE_BIT,
			vk::VK_ACCESS_COLOR_ATTACHMENT_READ_BIT | vk::VK_ACCESS_COLOR_ATTACHMENT_WRITE_BIT |
				vk::VK_ACCESS_DEPTH_STENCIL_ATTACHMENT_READ_BIT | vk::VK_ACCESS_DEPTH_STENCIL_ATTACHMENT_WRITE_BIT
		};

		m_vk.cmdPipelineBarrier(*m_cmdBuffer, vk::VK_PIPELINE_STAGE_TRANSFER_BIT,
			vk::VK_PIPELINE_STAGE_COLOR_ATTACHMENT_OUTPUT_BIT |
			vk::VK_PIPELINE_STAGE_EARLY_FRAGMENT_TESTS_BIT | vk::VK_PIPELINE_STAGE_LATE_FRAGMENT_TESTS_BIT,
			0, 1, &memBarrier, 0, DE_NULL, 0, DE_NULL);

		transition2DImage(m_vk, *m_cmdBuffer, m_depthStencilImage->object(), vk::VK_IMAGE_ASPECT_DEPTH_BIT | vk::VK_IMAGE_ASPECT_STENCIL_BIT,
						  vk::VK_IMAGE_LAYOUT_TRANSFER_DST_OPTIMAL, vk::VK_IMAGE_LAYOUT_DEPTH_STENCIL_ATTACHMENT_OPTIMAL,
						  vk::VK_ACCESS_TRANSFER_WRITE_BIT, vk::VK_ACCESS_DEPTH_STENCIL_ATTACHMENT_WRITE_BIT | vk::VK_ACCESS_DEPTH_STENCIL_ATTACHMENT_READ_BIT,
						  vk::VK_PIPELINE_STAGE_TRANSFER_BIT, vk::VK_PIPELINE_STAGE_EARLY_FRAGMENT_TESTS_BIT | vk::VK_PIPELINE_STAGE_LATE_FRAGMENT_TESTS_BIT);

		vk::beginRenderPass(m_vk, *m_cmdBuffer, *m_renderPass, *m_framebuffer, vk::makeRect2D(0, 0, WIDTH, HEIGHT));
	}

	void setDynamicViewportState (const deUint32 width, const deUint32 height)
	{
		vk::VkViewport viewport = vk::makeViewport(tcu::UVec2(width, height));
		m_vk.cmdSetViewport(*m_cmdBuffer, 0, 1, &viewport);

		vk::VkRect2D scissor = vk::makeRect2D(tcu::UVec2(width, height));
		m_vk.cmdSetScissor(*m_cmdBuffer, 0, 1, &scissor);
	}

	void setDynamicViewportState (const deUint32 viewportCount, const vk::VkViewport* pViewports, const vk::VkRect2D* pScissors)
	{
		m_vk.cmdSetViewport(*m_cmdBuffer, 0, viewportCount, pViewports);
		m_vk.cmdSetScissor(*m_cmdBuffer, 0, viewportCount, pScissors);
	}

	void setDynamicRasterizationState (const float lineWidth = 1.0f,
		const float depthBiasConstantFactor = 0.0f,
		const float depthBiasClamp = 0.0f,
		const float depthBiasSlopeFactor = 0.0f)
	{
		m_vk.cmdSetLineWidth(*m_cmdBuffer, lineWidth);
		m_vk.cmdSetDepthBias(*m_cmdBuffer, depthBiasConstantFactor, depthBiasClamp, depthBiasSlopeFactor);
	}

	void setDynamicBlendState (const float const1 = 0.0f, const float const2 = 0.0f,
		const float const3 = 0.0f, const float const4 = 0.0f)
	{
		float blendConstantsants[4] = { const1, const2, const3, const4 };
		m_vk.cmdSetBlendConstants(*m_cmdBuffer, blendConstantsants);
	}

	void setDynamicDepthStencilState (const float minDepthBounds = 0.0f, const float maxDepthBounds = 1.0f,
		const deUint32 stencilFrontCompareMask = 0xffffffffu, const deUint32 stencilFrontWriteMask = 0xffffffffu,
		const deUint32 stencilFrontReference = 0, const deUint32 stencilBackCompareMask = 0xffffffffu,
		const deUint32 stencilBackWriteMask = 0xffffffffu, const deUint32 stencilBackReference = 0)
	{
		m_vk.cmdSetDepthBounds(*m_cmdBuffer, minDepthBounds, maxDepthBounds);
		m_vk.cmdSetStencilCompareMask(*m_cmdBuffer, vk::VK_STENCIL_FACE_FRONT_BIT, stencilFrontCompareMask);
		m_vk.cmdSetStencilWriteMask(*m_cmdBuffer, vk::VK_STENCIL_FACE_FRONT_BIT, stencilFrontWriteMask);
		m_vk.cmdSetStencilReference(*m_cmdBuffer, vk::VK_STENCIL_FACE_FRONT_BIT, stencilFrontReference);
		m_vk.cmdSetStencilCompareMask(*m_cmdBuffer, vk::VK_STENCIL_FACE_BACK_BIT, stencilBackCompareMask);
		m_vk.cmdSetStencilWriteMask(*m_cmdBuffer, vk::VK_STENCIL_FACE_BACK_BIT, stencilBackWriteMask);
		m_vk.cmdSetStencilReference(*m_cmdBuffer, vk::VK_STENCIL_FACE_BACK_BIT, stencilBackReference);
	}

	void pushVertexOffset (const uint32_t				vertexOffset,
						   const vk::VkShaderStageFlags	stageFlags = vk::VK_SHADER_STAGE_MESH_BIT_EXT)
	{
		m_vk.cmdPushConstants(*m_cmdBuffer, *m_pipelineLayout, stageFlags, 0u, static_cast<uint32_t>(sizeof(uint32_t)), &vertexOffset);
	}
};

class DepthBiasParamTestInstance : public DepthBiasBaseCase
{
public:
<<<<<<< HEAD
	DepthBiasParamTestInstance (Context& context, const ShaderMap& shaders)
		: DepthBiasBaseCase (context, shaders.at(glu::SHADERTYPE_VERTEX), shaders.at(glu::SHADERTYPE_FRAGMENT), shaders.at(glu::SHADERTYPE_MESH))
=======
	DepthBiasParamTestInstance (Context& context, vk::PipelineConstructionType pipelineConstructionType, ShaderMap shaders)
		: DepthBiasBaseCase (context, pipelineConstructionType, shaders[glu::SHADERTYPE_VERTEX], shaders[glu::SHADERTYPE_FRAGMENT])
>>>>>>> 609cce79
	{
		m_data.push_back(PositionColorVertex(tcu::Vec4(-1.0f, 1.0f, 0.5f, 1.0f), tcu::RGBA::blue().toVec()));
		m_data.push_back(PositionColorVertex(tcu::Vec4(1.0f, 1.0f, 0.5f, 1.0f), tcu::RGBA::blue().toVec()));
		m_data.push_back(PositionColorVertex(tcu::Vec4(-1.0f, -1.0f, 0.5f, 1.0f), tcu::RGBA::blue().toVec()));
		m_data.push_back(PositionColorVertex(tcu::Vec4(1.0f, -1.0f, 0.5f, 1.0f), tcu::RGBA::blue().toVec()));

		m_data.push_back(PositionColorVertex(tcu::Vec4(-0.5f, 0.5f, 1.0f, 1.0f), tcu::RGBA::green().toVec()));
		m_data.push_back(PositionColorVertex(tcu::Vec4(0.5f, 0.5f, 1.0f, 1.0f), tcu::RGBA::green().toVec()));
		m_data.push_back(PositionColorVertex(tcu::Vec4(-0.5f, -0.5f, 1.0f, 1.0f), tcu::RGBA::green().toVec()));
		m_data.push_back(PositionColorVertex(tcu::Vec4(0.5f, -0.5f, 1.0f, 1.0f), tcu::RGBA::green().toVec()));

		m_data.push_back(PositionColorVertex(tcu::Vec4(-1.0f, 1.0f, 0.5f, 1.0f), tcu::RGBA::red().toVec()));
		m_data.push_back(PositionColorVertex(tcu::Vec4(1.0f, 1.0f, 0.5f, 1.0f), tcu::RGBA::red().toVec()));
		m_data.push_back(PositionColorVertex(tcu::Vec4(-1.0f, -1.0f, 0.5f, 1.0f), tcu::RGBA::red().toVec()));
		m_data.push_back(PositionColorVertex(tcu::Vec4(1.0f, -1.0f, 0.5f, 1.0f), tcu::RGBA::red().toVec()));

		// enable depth test
		m_depthStencilState = PipelineCreateInfo::DepthStencilState(
			VK_TRUE, VK_TRUE, vk::VK_COMPARE_OP_GREATER_OR_EQUAL);

		DepthBiasBaseCase::initialize();
	}

	virtual tcu::TestStatus iterate (void)
	{
		tcu::TestLog&		log		= m_context.getTestContext().getLog();
		const vk::VkQueue	queue	= m_context.getUniversalQueue();
		const vk::VkDevice	device	= m_context.getDevice();

		beginRenderPass();

		// set states here
		setDynamicViewportState(WIDTH, HEIGHT);
		setDynamicBlendState();
		setDynamicDepthStencilState();

		m_vk.cmdBindPipeline(*m_cmdBuffer, vk::VK_PIPELINE_BIND_POINT_GRAPHICS, m_pipeline.getPipeline());

		if (m_isMesh)
		{
			m_vk.cmdBindDescriptorSets(*m_cmdBuffer, vk::VK_PIPELINE_BIND_POINT_GRAPHICS, m_pipelineLayout.get(), 0u, 1u, &m_descriptorSet.get(), 0u, nullptr);

			setDynamicRasterizationState(1.0f, 0.0f);
			pushVertexOffset(0u); m_vk.cmdDrawMeshTasksEXT(*m_cmdBuffer, 2u, 1u, 1u);
			pushVertexOffset(4u); m_vk.cmdDrawMeshTasksEXT(*m_cmdBuffer, 2u, 1u, 1u);

			setDynamicRasterizationState(1.0f, -1.0f);
			pushVertexOffset(8u); m_vk.cmdDrawMeshTasksEXT(*m_cmdBuffer, 2u, 1u, 1u);
		}
		else
		{
			const vk::VkDeviceSize vertexBufferOffset	= 0;
			const vk::VkBuffer vertexBuffer				= m_vertexBuffer->object();
			m_vk.cmdBindVertexBuffers(*m_cmdBuffer, 0, 1, &vertexBuffer, &vertexBufferOffset);

			setDynamicRasterizationState(1.0f, 0.0f);
			m_vk.cmdDraw(*m_cmdBuffer, 4, 1, 0, 0);
			m_vk.cmdDraw(*m_cmdBuffer, 4, 1, 4, 0);

			setDynamicRasterizationState(1.0f, -1.0f);
			m_vk.cmdDraw(*m_cmdBuffer, 4, 1, 8, 0);
		}

		endRenderPass(m_vk, *m_cmdBuffer);
		endCommandBuffer(m_vk, *m_cmdBuffer);

		submitCommandsAndWait(m_vk, device, queue, m_cmdBuffer.get());

		// validation
		{
			VK_CHECK(m_vk.queueWaitIdle(queue));

			tcu::Texture2D referenceFrame(vk::mapVkFormat(m_colorAttachmentFormat), (int)(0.5f + static_cast<float>(WIDTH)), (int)(0.5f + static_cast<float>(HEIGHT)));
			referenceFrame.allocLevel(0);

			const deInt32 frameWidth = referenceFrame.getWidth();
			const deInt32 frameHeight = referenceFrame.getHeight();

			tcu::clear(referenceFrame.getLevel(0), tcu::Vec4(0.0f, 0.0f, 0.0f, 1.0f));

			for (int y = 0; y < frameHeight; y++)
			{
				const float yCoord = (float)(y / (0.5*frameHeight)) - 1.0f;

				for (int x = 0; x < frameWidth; x++)
				{
					const float xCoord = (float)(x / (0.5*frameWidth)) - 1.0f;

					if (xCoord >= -0.5f && xCoord <= 0.5f && yCoord >= -0.5f && yCoord <= 0.5f)
						referenceFrame.getLevel(0).setPixel(tcu::Vec4(0.0f, 1.0f, 0.0f, 1.0f), x, y);
					else
						referenceFrame.getLevel(0).setPixel(tcu::Vec4(0.0f, 0.0f, 1.0f, 1.0f), x, y);
				}
			}

			const vk::VkOffset3D zeroOffset = { 0, 0, 0 };
			const tcu::ConstPixelBufferAccess renderedFrame = m_colorTargetImage->readSurface(queue, m_context.getDefaultAllocator(),
				vk::VK_IMAGE_LAYOUT_GENERAL, zeroOffset, WIDTH, HEIGHT, vk::VK_IMAGE_ASPECT_COLOR_BIT);

			if (!tcu::fuzzyCompare(log, "Result", "Image comparison result",
				referenceFrame.getLevel(0), renderedFrame, 0.05f,
				tcu::COMPARE_LOG_RESULT))
			{
				return tcu::TestStatus(QP_TEST_RESULT_FAIL, "Image verification failed");
			}

			return tcu::TestStatus(QP_TEST_RESULT_PASS, "Image verification passed");
		}
	}
};

class DepthBiasClampParamTestInstance : public DepthBiasBaseCase
{
public:
<<<<<<< HEAD
	DepthBiasClampParamTestInstance (Context& context, const ShaderMap& shaders)
		: DepthBiasBaseCase (context, shaders.at(glu::SHADERTYPE_VERTEX), shaders.at(glu::SHADERTYPE_FRAGMENT), shaders.at(glu::SHADERTYPE_MESH))
=======
	DepthBiasClampParamTestInstance (Context& context, vk::PipelineConstructionType pipelineConstructionType, ShaderMap shaders)
		: DepthBiasBaseCase (context, pipelineConstructionType, shaders[glu::SHADERTYPE_VERTEX], shaders[glu::SHADERTYPE_FRAGMENT])
>>>>>>> 609cce79
	{
		m_data.push_back(PositionColorVertex(tcu::Vec4(-1.0f, 1.0f, 0.0f, 1.0f), tcu::RGBA::blue().toVec()));
		m_data.push_back(PositionColorVertex(tcu::Vec4(1.0f, 1.0f, 0.0f, 1.0f), tcu::RGBA::blue().toVec()));
		m_data.push_back(PositionColorVertex(tcu::Vec4(-1.0f, -1.0f, 0.0f, 1.0f), tcu::RGBA::blue().toVec()));
		m_data.push_back(PositionColorVertex(tcu::Vec4(1.0f, -1.0f, 0.0f, 1.0f), tcu::RGBA::blue().toVec()));

		m_data.push_back(PositionColorVertex(tcu::Vec4(-0.5f, 0.5f, 0.01f, 1.0f), tcu::RGBA::green().toVec()));
		m_data.push_back(PositionColorVertex(tcu::Vec4(0.5f, 0.5f, 0.01f, 1.0f), tcu::RGBA::green().toVec()));
		m_data.push_back(PositionColorVertex(tcu::Vec4(-0.5f, -0.5f, 0.01f, 1.0f), tcu::RGBA::green().toVec()));
		m_data.push_back(PositionColorVertex(tcu::Vec4(0.5f, -0.5f, 0.01f, 1.0f), tcu::RGBA::green().toVec()));

		// enable depth test
		m_depthStencilState = PipelineCreateInfo::DepthStencilState(VK_TRUE, VK_TRUE, vk::VK_COMPARE_OP_GREATER_OR_EQUAL);

		DepthBiasBaseCase::initialize();
	}

	virtual tcu::TestStatus iterate (void)
	{
		tcu::TestLog&		log		= m_context.getTestContext().getLog();
		const vk::VkQueue	queue	= m_context.getUniversalQueue();
		const vk::VkDevice	device	= m_context.getDevice();

		beginRenderPass();

		// set states here
		setDynamicViewportState(WIDTH, HEIGHT);
		setDynamicBlendState();
		setDynamicDepthStencilState();

		m_vk.cmdBindPipeline(*m_cmdBuffer, vk::VK_PIPELINE_BIND_POINT_GRAPHICS, m_pipeline.getPipeline());

		if (m_isMesh)
		{
			m_vk.cmdBindDescriptorSets(*m_cmdBuffer, vk::VK_PIPELINE_BIND_POINT_GRAPHICS, m_pipelineLayout.get(), 0u, 1u, &m_descriptorSet.get(), 0u, nullptr);

			setDynamicRasterizationState(1.0f, 1000.0f, 0.005f);
			pushVertexOffset(0u); m_vk.cmdDrawMeshTasksEXT(*m_cmdBuffer, 2u, 1u, 1u);

			setDynamicRasterizationState(1.0f, 0.0f);
			pushVertexOffset(4u); m_vk.cmdDrawMeshTasksEXT(*m_cmdBuffer, 2u, 1u, 1u);
		}
		else
		{
			const vk::VkDeviceSize vertexBufferOffset = 0;
			const vk::VkBuffer vertexBuffer = m_vertexBuffer->object();
			m_vk.cmdBindVertexBuffers(*m_cmdBuffer, 0, 1, &vertexBuffer, &vertexBufferOffset);

			setDynamicRasterizationState(1.0f, 1000.0f, 0.005f);
			m_vk.cmdDraw(*m_cmdBuffer, 4, 1, 0, 0);

			setDynamicRasterizationState(1.0f, 0.0f);
			m_vk.cmdDraw(*m_cmdBuffer, 4, 1, 4, 0);
		}

		endRenderPass(m_vk, *m_cmdBuffer);
		endCommandBuffer(m_vk, *m_cmdBuffer);

		submitCommandsAndWait(m_vk, device, queue, m_cmdBuffer.get());

		// validation
		{
			tcu::Texture2D referenceFrame(vk::mapVkFormat(m_colorAttachmentFormat), (int)(0.5f + static_cast<float>(WIDTH)), (int)(0.5f + static_cast<float>(HEIGHT)));
			referenceFrame.allocLevel(0);

			const deInt32 frameWidth	= referenceFrame.getWidth();
			const deInt32 frameHeight	= referenceFrame.getHeight();

			tcu::clear(referenceFrame.getLevel(0), tcu::Vec4(0.0f, 0.0f, 0.0f, 1.0f));

			for (int y = 0; y < frameHeight; y++)
			{
				float yCoord = (float)(y / (0.5*frameHeight)) - 1.0f;

				for (int x = 0; x < frameWidth; x++)
				{
					float xCoord = (float)(x / (0.5*frameWidth)) - 1.0f;

					if (xCoord >= -0.5f && xCoord <= 0.5f && yCoord >= -0.5f && yCoord <= 0.5f)
						referenceFrame.getLevel(0).setPixel(tcu::Vec4(0.0f, 1.0f, 0.0f, 1.0f), x, y);
					else
						referenceFrame.getLevel(0).setPixel(tcu::Vec4(0.0f, 0.0f, 1.0f, 1.0f), x, y);
				}
			}

			const vk::VkOffset3D zeroOffset					= { 0, 0, 0 };
			const tcu::ConstPixelBufferAccess renderedFrame = m_colorTargetImage->readSurface(queue, m_context.getDefaultAllocator(),
				vk::VK_IMAGE_LAYOUT_GENERAL, zeroOffset, WIDTH, HEIGHT, vk::VK_IMAGE_ASPECT_COLOR_BIT);

			if (!tcu::fuzzyCompare(log, "Result", "Image comparison result",
				referenceFrame.getLevel(0), renderedFrame, 0.05f,
				tcu::COMPARE_LOG_RESULT))
			{
				return tcu::TestStatus(QP_TEST_RESULT_FAIL, "Image verification failed");
			}

			return tcu::TestStatus(QP_TEST_RESULT_PASS, "Image verification passed");
		}
	}
};

class LineWidthParamTestInstance : public DynamicStateBaseClass
{
public:
<<<<<<< HEAD
	LineWidthParamTestInstance (Context& context, const ShaderMap& shaders)
		: DynamicStateBaseClass (context, shaders.at(glu::SHADERTYPE_VERTEX), shaders.at(glu::SHADERTYPE_FRAGMENT), shaders.at(glu::SHADERTYPE_MESH))
=======
	LineWidthParamTestInstance (Context& context, vk::PipelineConstructionType pipelineConstructionType, ShaderMap shaders)
		: DynamicStateBaseClass (context, pipelineConstructionType, shaders[glu::SHADERTYPE_VERTEX], shaders[glu::SHADERTYPE_FRAGMENT])
>>>>>>> 609cce79
	{
		m_topology = vk::VK_PRIMITIVE_TOPOLOGY_LINE_LIST;

		m_data.push_back(PositionColorVertex(tcu::Vec4(-1.0f, 0.0f, 0.0f, 1.0f), tcu::RGBA::green().toVec()));
		m_data.push_back(PositionColorVertex(tcu::Vec4(1.0f, 0.0f, 0.0f, 1.0f), tcu::RGBA::green().toVec()));

		DynamicStateBaseClass::initialize();
	}

	virtual tcu::TestStatus iterate (void)
	{
		tcu::TestLog&		log		= m_context.getTestContext().getLog();
		const vk::VkQueue	queue	= m_context.getUniversalQueue();
		const vk::VkDevice	device	= m_context.getDevice();

		beginRenderPass();

		// set states here
		vk::VkPhysicalDeviceProperties deviceProperties;
		m_context.getInstanceInterface().getPhysicalDeviceProperties(m_context.getPhysicalDevice(), &deviceProperties);

		setDynamicViewportState(WIDTH, HEIGHT);
		setDynamicBlendState();
		setDynamicDepthStencilState();
		setDynamicRasterizationState(deFloatFloor(deviceProperties.limits.lineWidthRange[1]));

		m_vk.cmdBindPipeline(*m_cmdBuffer, vk::VK_PIPELINE_BIND_POINT_GRAPHICS, m_pipeline.getPipeline());

		if (m_isMesh)
		{
			const auto numVert = static_cast<uint32_t>(m_data.size());
			DE_ASSERT(numVert >= 1u);

			m_vk.cmdBindDescriptorSets(*m_cmdBuffer, vk::VK_PIPELINE_BIND_POINT_GRAPHICS, m_pipelineLayout.get(), 0u, 1u, &m_descriptorSet.get(), 0u, nullptr);
			pushVertexOffset(0u, *m_pipelineLayout);
			m_vk.cmdDrawMeshTasksEXT(*m_cmdBuffer, numVert - 1u, 1u, 1u);
		}
		else
		{
			const vk::VkDeviceSize vertexBufferOffset	= 0;
			const vk::VkBuffer vertexBuffer				= m_vertexBuffer->object();
			m_vk.cmdBindVertexBuffers(*m_cmdBuffer, 0, 1, &vertexBuffer, &vertexBufferOffset);

			m_vk.cmdDraw(*m_cmdBuffer, static_cast<deUint32>(m_data.size()), 1, 0, 0);
		}

		endRenderPass(m_vk, *m_cmdBuffer);
		endCommandBuffer(m_vk, *m_cmdBuffer);

		submitCommandsAndWait(m_vk, device, queue, m_cmdBuffer.get());

		// validation
		{
			tcu::Texture2D referenceFrame(vk::mapVkFormat(m_colorAttachmentFormat), (int)(0.5f + static_cast<float>(WIDTH)), (int)(0.5f + static_cast<float>(HEIGHT)));
			referenceFrame.allocLevel(0);

			const deInt32 frameWidth = referenceFrame.getWidth();
			const deInt32 frameHeight = referenceFrame.getHeight();

			tcu::clear(referenceFrame.getLevel(0), tcu::Vec4(0.0f, 0.0f, 0.0f, 1.0f));

			for (int y = 0; y < frameHeight; y++)
			{
				float yCoord = (float)(y / (0.5*frameHeight)) - 1.0f;

				for (int x = 0; x < frameWidth; x++)
				{
					float xCoord = (float)(x / (0.5*frameWidth)) - 1.0f;
					float lineHalfWidth = (float)(deFloor(deviceProperties.limits.lineWidthRange[1]) / frameHeight);

					if (xCoord >= -1.0f && xCoord <= 1.0f && yCoord >= -lineHalfWidth && yCoord <= lineHalfWidth)
						referenceFrame.getLevel(0).setPixel(tcu::Vec4(0.0f, 1.0f, 0.0f, 1.0f), x, y);
				}
			}

			const vk::VkOffset3D zeroOffset = { 0, 0, 0 };
			const tcu::ConstPixelBufferAccess renderedFrame = m_colorTargetImage->readSurface(queue, m_context.getDefaultAllocator(),
																							  vk::VK_IMAGE_LAYOUT_GENERAL, zeroOffset, WIDTH, HEIGHT,
																							  vk::VK_IMAGE_ASPECT_COLOR_BIT);

			if (!tcu::fuzzyCompare(log, "Result", "Image comparison result",
				referenceFrame.getLevel(0), renderedFrame, 0.05f,
				tcu::COMPARE_LOG_RESULT))
			{
				return tcu::TestStatus(QP_TEST_RESULT_FAIL, "Image verification failed");
			}

			return tcu::TestStatus(QP_TEST_RESULT_PASS, "Image verification passed");
		}
	}
};

// Tests that fail if both the depth bias clamp or depth constant factor stay at 0.0f instead of applying the real values.
struct DepthBiasNonZeroPushConstants
{
	float geometryDepth;
	float minDepth;
	float maxDepth;
};

struct DepthBiasNonZeroParams
{
	vk::PipelineConstructionType	pipelineConstructionType;
	float							depthBiasConstant;
	float							depthBiasClamp;
	DepthBiasNonZeroPushConstants	pushConstants;
	bool							useMeshShaders;
};

class DepthBiasNonZeroCase : public vkt::TestCase
{
private:
	DepthBiasNonZeroParams m_params;

public:
						DepthBiasNonZeroCase	(tcu::TestContext& testCtx, const std::string& name, const std::string& description, const DepthBiasNonZeroParams& params);
	virtual				~DepthBiasNonZeroCase	(void) {}

	void				checkSupport			(Context& context) const override;
	void				initPrograms			(vk::SourceCollections& programCollection) const override;
	TestInstance*		createInstance			(Context& context) const override;

	static tcu::Vec4	getExpectedColor		() { return tcu::Vec4(0.0f, 1.0f, 0.0f, 1.0f); }
};

class DepthBiasNonZeroInstance : public vkt::TestInstance
{
private:
	DepthBiasNonZeroParams m_params;

public:
						DepthBiasNonZeroInstance	(Context& context, const DepthBiasNonZeroParams& params);
	virtual				~DepthBiasNonZeroInstance	(void) {}

	tcu::TestStatus		iterate						(void) override;
};

DepthBiasNonZeroCase::DepthBiasNonZeroCase (tcu::TestContext& testCtx, const std::string& name, const std::string& description, const DepthBiasNonZeroParams& params)
	: vkt::TestCase		(testCtx, name, description)
	, m_params			(params)
{}

TestInstance* DepthBiasNonZeroCase::createInstance (Context& context) const
{
	return new DepthBiasNonZeroInstance(context, m_params);
}

DepthBiasNonZeroInstance::DepthBiasNonZeroInstance (Context& context, const DepthBiasNonZeroParams& params)
	: vkt::TestInstance	(context)
	, m_params			(params)
{}

void DepthBiasNonZeroCase::checkSupport (Context& context) const
{
<<<<<<< HEAD
	if (m_params.depthBiasClamp != 0.0f)
		context.requireDeviceCoreFeature(DEVICE_CORE_FEATURE_DEPTH_BIAS_CLAMP);

	if (m_params.useMeshShaders)
		context.requireDeviceFunctionality("VK_EXT_mesh_shader");
=======
	const auto& features = context.getDeviceFeatures();
	if (m_params.depthBiasClamp != 0.0f && !features.depthBiasClamp)
		TCU_THROW(NotSupportedError, "Depth bias clamping not supported");

	checkPipelineLibraryRequirements(context.getInstanceInterface(), context.getPhysicalDevice(), m_params.pipelineConstructionType);
>>>>>>> 609cce79
}

void DepthBiasNonZeroCase::initPrograms (vk::SourceCollections& programCollection) const
{
	if (m_params.useMeshShaders)
	{
		std::ostringstream mesh;
		mesh
			<< "#version 450\n"
			<< "#extension GL_EXT_mesh_shader : enable\n"
			<< "\n"
			<< "layout (push_constant, std430) uniform PushConstantBlock {\n"
			<< "	float geometryDepth;\n"
			<< "	float minDepth;\n"
			<< "	float maxDepth;\n"
			<< "} pc;\n"
			<< "\n"
			<< "vec2 positions[3] = vec2[](\n"
			<< "    vec2(-1.0, -1.0),\n"
			<< "    vec2(3.0, -1.0),\n"
			<< "    vec2(-1.0, 3.0)\n"
			<< ");\n"
			<< "\n"
			<< "layout(local_size_x=3) in;\n"
			<< "layout(triangles) out;\n"
			<< "layout(max_vertices=3, max_primitives=1) out;\n"
			<< "\n"
			<< "void main() {\n"
			<< "    SetMeshOutputsEXT(3u, 1u);\n"
			<< "    gl_MeshVerticesEXT[gl_LocalInvocationIndex].gl_Position = vec4(positions[gl_LocalInvocationIndex], pc.geometryDepth, 1.0);\n"
			<< "    gl_PrimitiveTriangleIndicesEXT[0] = uvec3(0, 1, 2);\n"
			<< "}\n"
			;

		const vk::ShaderBuildOptions buildOptions (programCollection.usedVulkanVersion, vk::SPIRV_VERSION_1_4, 0u, true);
		programCollection.glslSources.add("mesh") << glu::MeshSource(mesh.str()) << buildOptions;
	}
	else
	{
		std::ostringstream vert;
		vert
			<< "#version 450\n"
			<< "\n"
			<< "layout (push_constant, std430) uniform PushConstantBlock {\n"
			<< "	float geometryDepth;\n"
			<< "	float minDepth;\n"
			<< "	float maxDepth;\n"
			<< "} pc;\n"
			<< "\n"
			<< "vec2 positions[3] = vec2[](\n"
			<< "    vec2(-1.0, -1.0),\n"
			<< "    vec2(3.0, -1.0),\n"
			<< "    vec2(-1.0, 3.0)\n"
			<< ");\n"
			<< "\n"
			<< "void main() {\n"
			<< "    gl_Position = vec4(positions[gl_VertexIndex], pc.geometryDepth, 1.0);\n"
			<< "}\n"
			;
		programCollection.glslSources.add("vert") << glu::VertexSource(vert.str());
	}

	const auto outColor = getExpectedColor();
	std::ostringstream frag;
	frag
		<< std::fixed << std::setprecision(1)
		<< "#version 450\n"
		<< "\n"
		<< "layout (push_constant, std430) uniform PushConstantBlock {\n"
		<< "	float geometryDepth;\n"
		<< "	float minDepth;\n"
		<< "	float maxDepth;\n"
		<< "} pc;\n"
		<< "\n"
		<< "layout (location=0) out vec4 outColor;\n"
		<< "\n"
		<< "void main() {\n"
		<< "    const float depth = gl_FragCoord.z;\n"
		<< "    if (depth >= pc.minDepth && depth <= pc.maxDepth) {\n"
		<< "	    outColor = vec4(" << outColor.x() << ", " << outColor.y() << ", " << outColor.z() << ", " << outColor.w() << ");\n"
		<< "    }\n"
		<< "}\n"
		;

	programCollection.glslSources.add("frag") << glu::FragmentSource(frag.str());
}

tcu::TestStatus DepthBiasNonZeroInstance::iterate (void)
{
	const auto&	vkd			= m_context.getDeviceInterface();
	const auto	device		= m_context.getDevice();
	auto&		alloc		= m_context.getDefaultAllocator();
	const auto	qIndex		= m_context.getUniversalQueueFamilyIndex();
	const auto	queue		= m_context.getUniversalQueue();

	const auto	depthFormat	= vk::VK_FORMAT_D16_UNORM;
	const auto	colorFormat	= vk::VK_FORMAT_R8G8B8A8_UNORM;
	const auto	colorUsage	= (vk::VK_IMAGE_USAGE_COLOR_ATTACHMENT_BIT | vk::VK_IMAGE_USAGE_TRANSFER_SRC_BIT);
	const auto	depthUsage	= (vk::VK_IMAGE_USAGE_DEPTH_STENCIL_ATTACHMENT_BIT | vk::VK_IMAGE_USAGE_TRANSFER_SRC_BIT);
	const auto	extent		= vk::makeExtent3D(8u, 8u, 1u);
	const auto&	pcData		= m_params.pushConstants;
	const auto	pcDataSize	= static_cast<deUint32>(sizeof(pcData));
	const auto	pcStages	= ((m_params.useMeshShaders ? vk::VK_SHADER_STAGE_MESH_BIT_EXT : vk::VK_SHADER_STAGE_VERTEX_BIT) | vk::VK_SHADER_STAGE_FRAGMENT_BIT);
	const auto	pcRange		= vk::makePushConstantRange(pcStages, 0u, pcDataSize);
	const auto	renderPass	= vk::makeRenderPass(vkd, device, colorFormat, depthFormat, vk::VK_ATTACHMENT_LOAD_OP_CLEAR, vk::VK_IMAGE_LAYOUT_TRANSFER_SRC_OPTIMAL, vk::VK_IMAGE_LAYOUT_TRANSFER_SRC_OPTIMAL);
	const auto	stencilOp	= vk::makeStencilOpState(vk::VK_STENCIL_OP_KEEP, vk::VK_STENCIL_OP_KEEP, vk::VK_STENCIL_OP_KEEP, vk::VK_COMPARE_OP_NEVER, 0u, 0u, 0u);

	// Color buffer.
	const vk::VkImageCreateInfo colorBufferInfo =
	{
		vk::VK_STRUCTURE_TYPE_IMAGE_CREATE_INFO,	//	VkStructureType			sType;
		nullptr,									//	const void*				pNext;
		0u,											//	VkImageCreateFlags		flags;
		vk::VK_IMAGE_TYPE_2D,						//	VkImageType				imageType;
		colorFormat,								//	VkFormat				format;
		extent,										//	VkExtent3D				extent;
		1u,											//	deUint32				mipLevels;
		1u,											//	deUint32				arrayLayers;
		vk::VK_SAMPLE_COUNT_1_BIT,					//	VkSampleCountFlagBits	samples;
		vk::VK_IMAGE_TILING_OPTIMAL,				//	VkImageTiling			tiling;
		colorUsage,									//	VkImageUsageFlags		usage;
		vk::VK_SHARING_MODE_EXCLUSIVE,				//	VkSharingMode			sharingMode;
		0u,											//	deUint32				queueFamilyIndexCount;
		nullptr,									//	const deUint32*			pQueueFamilyIndices;
		vk::VK_IMAGE_LAYOUT_UNDEFINED,				//	VkImageLayout			initialLayout;
	};
	const auto colorBuffer = Image::createAndAlloc(vkd, device, colorBufferInfo, alloc, qIndex);

	// Depth buffer.
	const vk::VkImageCreateInfo depthBufferInfo =
	{
		vk::VK_STRUCTURE_TYPE_IMAGE_CREATE_INFO,	//	VkStructureType			sType;
		nullptr,									//	const void*				pNext;
		0u,											//	VkImageCreateFlags		flags;
		vk::VK_IMAGE_TYPE_2D,						//	VkImageType				imageType;
		depthFormat,								//	VkFormat				format;
		extent,										//	VkExtent3D				extent;
		1u,											//	deUint32				mipLevels;
		1u,											//	deUint32				arrayLayers;
		vk::VK_SAMPLE_COUNT_1_BIT,					//	VkSampleCountFlagBits	samples;
		vk::VK_IMAGE_TILING_OPTIMAL,				//	VkImageTiling			tiling;
		depthUsage,									//	VkImageUsageFlags		usage;
		vk::VK_SHARING_MODE_EXCLUSIVE,				//	VkSharingMode			sharingMode;
		0u,											//	deUint32				queueFamilyIndexCount;
		nullptr,									//	const deUint32*			pQueueFamilyIndices;
		vk::VK_IMAGE_LAYOUT_UNDEFINED,				//	VkImageLayout			initialLayout;
	};
	const auto depthBuffer = Image::createAndAlloc(vkd, device, depthBufferInfo, alloc, qIndex);

	const auto colorSubresourceRange	= vk::makeImageSubresourceRange(vk::VK_IMAGE_ASPECT_COLOR_BIT, 0u, 1u, 0u, 1u);
	const auto colorView				= vk::makeImageView(vkd, device, colorBuffer->object(), vk::VK_IMAGE_VIEW_TYPE_2D, colorFormat, colorSubresourceRange);

	const auto depthSubresourceRange	= vk::makeImageSubresourceRange(vk::VK_IMAGE_ASPECT_DEPTH_BIT, 0u, 1u, 0u, 1u);
	const auto depthView				= vk::makeImageView(vkd, device, depthBuffer->object(), vk::VK_IMAGE_VIEW_TYPE_2D, depthFormat, depthSubresourceRange);

	// Create framebuffer.
	const std::vector<vk::VkImageView>	attachments	{ colorView.get(), depthView.get() };
	const auto							framebuffer	= vk::makeFramebuffer(vkd, device, renderPass.get(), static_cast<deUint32>(attachments.size()), de::dataOrNull(attachments), extent.width, extent.height);

	// Descriptor set and pipeline layout.
	vk::DescriptorSetLayoutBuilder setLayoutBuilder;
	const auto dsLayout			= setLayoutBuilder.build(vkd, device);
	const auto pipelineLayout	= vk::makePipelineLayout(vkd, device, 1u, &dsLayout.get(), 1u, &pcRange);

	// Shader modules.
	vk::Move<vk::VkShaderModule>	vertModule;
	vk::Move<vk::VkShaderModule>	meshModule;
	vk::Move<vk::VkShaderModule>	fragModule;
	const auto&						binaries	= m_context.getBinaryCollection();

	if (binaries.contains("vert"))
		vertModule = vk::createShaderModule(vkd, device, binaries.get("vert"));
	if (binaries.contains("mesh"))
		meshModule = vk::createShaderModule(vkd, device, binaries.get("mesh"));
	fragModule = vk::createShaderModule(vkd, device, binaries.get("frag"), 0u);

	const std::vector<vk::VkViewport>	viewports	{ vk::makeViewport(extent) };
	const std::vector<vk::VkRect2D>		scissors	{ vk::makeRect2D(extent) };

	// Vertex input state without bindings and attributes.
	const vk::VkPipelineVertexInputStateCreateInfo vertexInputInfo =
	{
		vk::VK_STRUCTURE_TYPE_PIPELINE_VERTEX_INPUT_STATE_CREATE_INFO,	// VkStructureType                             sType
		nullptr,														// const void*                                 pNext
		0u,																// VkPipelineVertexInputStateCreateFlags       flags
		0u,																// deUint32                                    vertexBindingDescriptionCount
		nullptr,														// const VkVertexInputBindingDescription*      pVertexBindingDescriptions
		0u,																// deUint32                                    vertexAttributeDescriptionCount
		nullptr,														// const VkVertexInputAttributeDescription*    pVertexAttributeDescriptions
	};

	// Depth/stencil state, with depth test and writes enabled.
	const vk::VkPipelineDepthStencilStateCreateInfo depthStencilStateInfo =
	{
		vk::VK_STRUCTURE_TYPE_PIPELINE_DEPTH_STENCIL_STATE_CREATE_INFO,	// VkStructureType                          sType
		nullptr,														// const void*                              pNext
		0u,																// VkPipelineDepthStencilStateCreateFlags   flags
		VK_TRUE,														// VkBool32                                 depthTestEnable
		VK_TRUE,														// VkBool32                                 depthWriteEnable
		vk::VK_COMPARE_OP_ALWAYS,										// VkCompareOp                              depthCompareOp
		VK_FALSE,														// VkBool32                                 depthBoundsTestEnable
		VK_FALSE,														// VkBool32                                 stencilTestEnable
		stencilOp,														// VkStencilOpState                         front
		stencilOp,														// VkStencilOpState                         back
		0.0f,															// float                                    minDepthBounds
		1.0f,															// float                                    maxDepthBounds
	};

	// Rasterization state with depth bias enabled.
	const vk::VkPipelineRasterizationStateCreateInfo rasterizationInfo =
	{
		vk::VK_STRUCTURE_TYPE_PIPELINE_RASTERIZATION_STATE_CREATE_INFO,	// VkStructureType                            sType
		nullptr,														// const void*                                pNext
		0u,																// VkPipelineRasterizationStateCreateFlags    flags
		VK_FALSE,														// VkBool32                                   depthClampEnable
		VK_FALSE,														// VkBool32                                   rasterizerDiscardEnable
		vk::VK_POLYGON_MODE_FILL,										// VkPolygonMode                              polygonMode
		vk::VK_CULL_MODE_NONE,											// VkCullModeFlags                            cullMode
		vk::VK_FRONT_FACE_CLOCKWISE,									// VkFrontFace                                frontFace
		VK_TRUE,														// VkBool32                                   depthBiasEnable
		0.0f,															// float                                      depthBiasConstantFactor
		0.0f,															// float                                      depthBiasClamp
		0.0f,															// float                                      depthBiasSlopeFactor
		1.0f															// float                                      lineWidth
	};

	// Dynamic state.
	const std::vector<vk::VkDynamicState> dynamicStates (1u, vk::VK_DYNAMIC_STATE_DEPTH_BIAS);

	const vk::VkPipelineDynamicStateCreateInfo dynamicStateInfo =
	{
		vk::VK_STRUCTURE_TYPE_PIPELINE_DYNAMIC_STATE_CREATE_INFO,	//	VkStructureType						sType;
		nullptr,													//	const void*							pNext;
		0u,															//	VkPipelineDynamicStateCreateFlags	flags;
		static_cast<deUint32>(dynamicStates.size()),				//	deUint32							dynamicStateCount;
		de::dataOrNull(dynamicStates),								//	const VkDynamicState*				pDynamicStates;
	};

	// Graphics pipeline.
	vk::Move<vk::VkPipeline> pipeline;

	if (m_params.useMeshShaders)
	{
		pipeline = vk::makeGraphicsPipeline(vkd, device, pipelineLayout.get(),
			DE_NULL, meshModule.get(), fragModule.get(),
			renderPass.get(), viewports, scissors, 0u /*subpass*/,
			&rasterizationInfo, nullptr, &depthStencilStateInfo, nullptr, &dynamicStateInfo);
	}
	else
	{
		pipeline = vk::makeGraphicsPipeline(vkd, device, pipelineLayout.get(),
			vertModule.get(), DE_NULL, DE_NULL, DE_NULL, fragModule.get(), // shaders
			renderPass.get(), viewports, scissors, vk::VK_PRIMITIVE_TOPOLOGY_TRIANGLE_LIST, 0u/*subpass*/, 0u/*patchControlPoints*/,
			&vertexInputInfo, &rasterizationInfo, nullptr, &depthStencilStateInfo, nullptr, &dynamicStateInfo);
	}

	// Command pool and buffer.
	const auto cmdPool		= vk::makeCommandPool(vkd, device, qIndex);
	const auto cmdBufferPtr	= vk::allocateCommandBuffer(vkd, device, cmdPool.get(), vk::VK_COMMAND_BUFFER_LEVEL_PRIMARY);
	const auto cmdBuffer	= cmdBufferPtr.get();

	// Clear colors.
	const std::vector<vk::VkClearValue> clearColors =
	{
		vk::makeClearValueColorF32(0.0f, 0.0f, 0.0f, 1.0f),
		vk::makeClearValueDepthStencil(0.0f, 0u),
	};

	vk::beginCommandBuffer(vkd, cmdBuffer);
	vk::beginRenderPass(vkd, cmdBuffer, renderPass.get(), framebuffer.get(), scissors.at(0), static_cast<deUint32>(clearColors.size()), de::dataOrNull(clearColors));
	vkd.cmdBindPipeline(cmdBuffer, vk::VK_PIPELINE_BIND_POINT_GRAPHICS, pipeline.get());
	vkd.cmdSetDepthBias(cmdBuffer, m_params.depthBiasConstant, m_params.depthBiasClamp, 0.0f);
	vkd.cmdPushConstants(cmdBuffer, pipelineLayout.get(), pcStages, 0u, pcDataSize, &pcData);
	if (m_params.useMeshShaders)
	{
		vkd.cmdDrawMeshTasksEXT(cmdBuffer, 1u, 1u, 1u);
	}
	else
	{
		vkd.cmdDraw(cmdBuffer, 3u, 1u, 0u, 0u);
	}
	vk::endRenderPass(vkd, cmdBuffer);
	vk::endCommandBuffer(vkd, cmdBuffer);
	vk::submitCommandsAndWait(vkd, device, queue, cmdBuffer);

	// Check color buffer contents.
	const auto		offset		= vk::makeOffset3D(0, 0, 0);
	const auto		iWidth		= static_cast<int>(extent.width);
	const auto		iHeight		= static_cast<int>(extent.height);
	const auto		colorPixels	= colorBuffer->readSurface(queue, alloc, vk::VK_IMAGE_LAYOUT_TRANSFER_SRC_OPTIMAL, offset, iWidth, iHeight, vk::VK_IMAGE_ASPECT_COLOR_BIT);
	const auto		expected	= DepthBiasNonZeroCase::getExpectedColor();
	const tcu::Vec4	threshold	(0.0f);
	auto&			log			= m_context.getTestContext().getLog();

	if (!tcu::floatThresholdCompare(log, "Result", "Result", expected, colorPixels, threshold, tcu::COMPARE_LOG_ON_ERROR))
		return tcu::TestStatus::fail("Unexpected color buffer value; check log for details");

	return tcu::TestStatus::pass("Pass");
}

void checkDepthBiasClampSupport (Context& context)
{
	context.requireDeviceCoreFeature(DEVICE_CORE_FEATURE_DEPTH_BIAS_CLAMP);
}

void checkWideLinesSupport (Context& context)
{
	context.requireDeviceCoreFeature(DEVICE_CORE_FEATURE_WIDE_LINES);
}

void checkMeshShaderSupport (Context& context)
{
	context.requireDeviceFunctionality("VK_EXT_mesh_shader");
}

void checkMeshAndBiasClampSupport(Context& context)
{
	checkMeshShaderSupport(context);
	checkDepthBiasClampSupport(context);
}

void checkMeshAndWideLinesSupport(Context& context)
{
	checkMeshShaderSupport(context);
	checkWideLinesSupport(context);
}

void checkNothing (Context&)
{}

} //anonymous

DynamicStateRSTests::DynamicStateRSTests (tcu::TestContext& testCtx, vk::PipelineConstructionType pipelineConstructionType)
	: TestCaseGroup					(testCtx, "rs_state", "Tests for rasterizer state")
	, m_pipelineConstructionType	(pipelineConstructionType)
{
	/* Left blank on purpose */
}

DynamicStateRSTests::~DynamicStateRSTests ()
{
}

void DynamicStateRSTests::init (void)
{
<<<<<<< HEAD
	ShaderMap basePaths;
	basePaths[glu::SHADERTYPE_FRAGMENT]	= "vulkan/dynamic_state/VertexFetch.frag";
	basePaths[glu::SHADERTYPE_VERTEX]	= nullptr;
	basePaths[glu::SHADERTYPE_MESH]		= nullptr;
=======
	ShaderMap shaderPaths;
	shaderPaths[glu::SHADERTYPE_VERTEX]		= "vulkan/dynamic_state/VertexFetch.vert";
	shaderPaths[glu::SHADERTYPE_FRAGMENT]	= "vulkan/dynamic_state/VertexFetch.frag";

	addChild(new InstanceFactory<DepthBiasParamTestInstance>(m_testCtx, "depth_bias", "Test depth bias functionality", m_pipelineConstructionType, shaderPaths));
	addChild(new InstanceFactory<DepthBiasClampParamTestInstance, FunctionSupport0>(m_testCtx, "depth_bias_clamp", "Test depth bias clamp functionality", m_pipelineConstructionType, shaderPaths, checkDepthBiasClampSupport));
	addChild(new InstanceFactory<LineWidthParamTestInstance, FunctionSupport0>(m_testCtx, "line_width", "Draw a line with width set to max defined by physical device", m_pipelineConstructionType, shaderPaths, checkWideLinesSupport));
>>>>>>> 609cce79

	for (int i = 0; i < 2; ++i)
	{
<<<<<<< HEAD
		ShaderMap shaderPaths(basePaths);
		const bool isMesh = (i > 0);
		std::string nameSuffix;
		std::string descSuffix;

		if (isMesh)
		{
			nameSuffix = "_mesh";
			descSuffix = " using mesh shaders";
			shaderPaths[glu::SHADERTYPE_MESH] = "vulkan/dynamic_state/VertexFetch.mesh";
		}
		else
		{
			shaderPaths[glu::SHADERTYPE_VERTEX] = "vulkan/dynamic_state/VertexFetch.vert";
		}

		addChild(new InstanceFactory<DepthBiasParamTestInstance, FunctionSupport0>(m_testCtx, "depth_bias" + nameSuffix, "Test depth bias functionality" + descSuffix, shaderPaths, (isMesh ? checkMeshShaderSupport : checkNothing)));
		addChild(new InstanceFactory<DepthBiasClampParamTestInstance, FunctionSupport0>(m_testCtx, "depth_bias_clamp" + nameSuffix, "Test depth bias clamp functionality" + descSuffix, shaderPaths, (isMesh ? checkMeshAndBiasClampSupport : checkDepthBiasClampSupport)));
		if (isMesh)
			shaderPaths[glu::SHADERTYPE_MESH] = "vulkan/dynamic_state/VertexFetchLines.mesh";
		addChild(new InstanceFactory<LineWidthParamTestInstance, FunctionSupport0>(m_testCtx, "line_width" + nameSuffix, "Draw a line with width set to max defined by physical device" + descSuffix, shaderPaths, (isMesh ? checkMeshAndWideLinesSupport : checkWideLinesSupport)));

		{
			const DepthBiasNonZeroParams params =
			{
				16384.0f,	//	float							depthBiasConstant;
				0.0f,		//	float							depthBiasClamp;
				{			//	DepthBiasNonZeroPushConstants	pushConstants;
					0.375f,	//		float geometryDepth;
					0.5f,	//		float minDepth;
					1.0f,	//		float maxDepth;
				},
				isMesh,
			};
			addChild(new DepthBiasNonZeroCase(m_testCtx, "nonzero_depth_bias_constant" + nameSuffix, "", params));
		}
		{
			const DepthBiasNonZeroParams params =
			{
				16384.0f,		//	float							depthBiasConstant;
				0.125f,			//	float							depthBiasClamp;
				{				//	DepthBiasNonZeroPushConstants	pushConstants;
					0.375f,		//		float geometryDepth;
					0.46875f,	//		float minDepth;
					0.53125f,	//		float maxDepth;
				},
				isMesh,
			};
			addChild(new DepthBiasNonZeroCase(m_testCtx, "nonzero_depth_bias_clamp" + nameSuffix, "", params));
		}
=======
		const DepthBiasNonZeroParams params
		{
			m_pipelineConstructionType,		// vk::PipelineConstructionType pipelineConstructionType
			16384.0f,						//	float							depthBiasConstant;
			0.0f,							//	float							depthBiasClamp;
			{								//	DepthBiasNonZeroPushConstants	pushConstants;
				0.375f,						//		float geometryDepth;
				0.5f,						//		float minDepth;
				1.0f,						//		float maxDepth;
			},
		};
		addChild(new DepthBiasNonZeroCase(m_testCtx, "nonzero_depth_bias_constant", "", params));
	}
	{
		const DepthBiasNonZeroParams params
		{
			m_pipelineConstructionType,		// vk::PipelineConstructionType		pipelineConstructionType;
			16384.0f,						//	float							depthBiasConstant;
			0.125f,							//	float							depthBiasClamp;
			{								//	DepthBiasNonZeroPushConstants	pushConstants;
				0.375f,						//		float geometryDepth;
				0.46875f,					//		float minDepth;
				0.53125f,					//		float maxDepth;
			},
		};
		addChild(new DepthBiasNonZeroCase(m_testCtx, "nonzero_depth_bias_clamp", "", params));
>>>>>>> 609cce79
	}
}

} // DynamicState
} // vkt<|MERGE_RESOLUTION|>--- conflicted
+++ resolved
@@ -57,22 +57,14 @@
 class DepthBiasBaseCase : public TestInstance
 {
 public:
-<<<<<<< HEAD
-	DepthBiasBaseCase (Context& context, const char* vertexShaderName, const char* fragmentShaderName, const char* meshShaderName)
-=======
-	DepthBiasBaseCase (Context& context, vk::PipelineConstructionType pipelineConstructionType, const char* vertexShaderName, const char* fragmentShaderName)
->>>>>>> 609cce79
+	DepthBiasBaseCase (Context& context, vk::PipelineConstructionType pipelineConstructionType, const char* vertexShaderName, const char* fragmentShaderName, const char* meshShaderName)
 		: TestInstance						(context)
 		, m_colorAttachmentFormat			(vk::VK_FORMAT_R8G8B8A8_UNORM)
 		, m_depthStencilAttachmentFormat	(vk::VK_FORMAT_UNDEFINED)
 		, m_topology						(vk::VK_PRIMITIVE_TOPOLOGY_TRIANGLE_STRIP)
 		, m_vk								(context.getDeviceInterface())
-<<<<<<< HEAD
+		, m_pipeline						(m_vk, context.getDevice(), pipelineConstructionType)
 		, m_vertexShaderName				(vertexShaderName ? vertexShaderName : "")
-=======
-		, m_pipeline						(m_vk, context.getDevice(), pipelineConstructionType)
-		, m_vertexShaderName				(vertexShaderName)
->>>>>>> 609cce79
 		, m_fragmentShaderName				(fragmentShaderName)
 		, m_meshShaderName					(meshShaderName ? meshShaderName : "")
 		, m_isMesh							(meshShaderName != nullptr)
@@ -96,15 +88,11 @@
 
 	const vk::DeviceInterface&						m_vk;
 
-<<<<<<< HEAD
 	vk::Move<vk::VkDescriptorPool>					m_descriptorPool;
 	vk::Move<vk::VkDescriptorSetLayout>				m_setLayout;
-=======
-	vk::GraphicsPipelineWrapper						m_pipeline;
->>>>>>> 609cce79
 	vk::Move<vk::VkPipelineLayout>					m_pipelineLayout;
 	vk::Move<vk::VkDescriptorSet>					m_descriptorSet;
-	vk::Move<vk::VkPipeline>						m_pipeline;
+	vk::GraphicsPipelineWrapper						m_pipeline;
 
 	de::SharedPtr<Image>							m_colorTargetImage;
 	vk::Move<vk::VkImageView>						m_colorTargetView;
@@ -157,6 +145,7 @@
 		}
 
 		// The mesh shading pipeline will contain a set with vertex data.
+#ifndef CTS_USES_VULKANSC
 		if (m_isMesh)
 		{
 			vk::DescriptorSetLayoutBuilder	setLayoutBuilder;
@@ -171,6 +160,7 @@
 			m_descriptorSet = vk::makeDescriptorSet(m_vk, device, m_descriptorPool.get(), m_setLayout.get());
 			pcRanges.push_back(vk::makePushConstantRange(vk::VK_SHADER_STAGE_MESH_BIT_EXT, 0u, static_cast<uint32_t>(sizeof(uint32_t))));
 		}
+#endif // CTS_USES_VULKANSC
 
 		m_pipelineLayout = vk::makePipelineLayout(m_vk, device, m_setLayout.get(), de::dataOrNull(pcRanges));
 
@@ -267,6 +257,12 @@
 		std::vector<vk::VkViewport>		viewports	{ { 0.0f, 0.0f, 0.0f, 0.0f, 0.0f, 0.0f } };
 		std::vector<vk::VkRect2D>		scissors	{ { { 0u, 0u }, { 0u, 0u } } };
 
+		// Shader modules.
+		const auto&							binaries = m_context.getBinaryCollection();
+		const vk::Move<vk::VkShaderModule>	vs = (m_isMesh ? vk::Move<vk::VkShaderModule>() : vk::createShaderModule(m_vk, device, binaries.get(m_vertexShaderName)));
+		const vk::Move<vk::VkShaderModule>	ms = (m_isMesh ? vk::createShaderModule(m_vk, device, binaries.get(m_meshShaderName)) : vk::Move<vk::VkShaderModule>());
+		const vk::Move<vk::VkShaderModule>	fs = vk::createShaderModule(m_vk, device, binaries.get(m_fragmentShaderName));
+
 		const PipelineCreateInfo::ColorBlendState::Attachment	attachmentState;
 		const PipelineCreateInfo::ColorBlendState				colorBlendState(1u, static_cast<const vk::VkPipelineColorBlendAttachmentState*>(&attachmentState));
 		const PipelineCreateInfo::RasterizerState				rasterizerState;
@@ -274,7 +270,25 @@
 
 		m_pipeline.setDefaultTopology(m_topology)
 				  .setDynamicState(static_cast<const vk::VkPipelineDynamicStateCreateInfo*>(&dynamicState))
-				  .setDefaultMultisampleState()
+				  .setDefaultMultisampleState();
+
+#ifndef CTS_USES_VULKANSC
+		if (m_isMesh)
+		{
+			m_pipeline
+				  .setupPreRasterizationMeshShaderState(viewports,
+														scissors,
+														*m_pipelineLayout,
+														*m_renderPass,
+														0u,
+														DE_NULL,
+														*ms,
+														static_cast<const vk::VkPipelineRasterizationStateCreateInfo*>(&rasterizerState));
+		}
+		else
+#endif // CTS_USES_VULKANSC
+		{
+			m_pipeline
 				  .setupVertexInputStete(&m_vertexInputState)
 				  .setupPreRasterizationShaderState(viewports,
 													scissors,
@@ -282,50 +296,14 @@
 													*m_renderPass,
 													0u,
 													*vs,
-													static_cast<const vk::VkPipelineRasterizationStateCreateInfo*>(&rasterizerState))
-				  .setupFragmentShaderState(*m_pipelineLayout, *m_renderPass, 0u, *fs, static_cast<const vk::VkPipelineDepthStencilStateCreateInfo*>(&m_depthStencilState))
+													static_cast<const vk::VkPipelineRasterizationStateCreateInfo*>(&rasterizerState));
+		}
+
+		m_pipeline.setupFragmentShaderState(*m_pipelineLayout, *m_renderPass, 0u, *fs, static_cast<const vk::VkPipelineDepthStencilStateCreateInfo*>(&m_depthStencilState))
 				  .setupFragmentOutputState(*m_renderPass, 0u, static_cast<const vk::VkPipelineColorBlendStateCreateInfo*>(&colorBlendState))
 				  .setMonolithicPipelineLayout(*m_pipelineLayout)
 				  .buildPipeline();
 
-<<<<<<< HEAD
-		PipelineCreateInfo pipelineCreateInfo(*m_pipelineLayout, *m_renderPass, 0, 0);
-
-		// Shader modules.
-		vk::Move<vk::VkShaderModule>	vs;
-		vk::Move<vk::VkShaderModule>	fs;
-		vk::Move<vk::VkShaderModule>	ms;
-		const auto&						binaries = m_context.getBinaryCollection();
-
-		if (m_isMesh)
-		{
-			ms = vk::createShaderModule(m_vk, device, binaries.get(m_meshShaderName));
-			pipelineCreateInfo.addShader(PipelineCreateInfo::PipelineShaderStage(*ms, "main", vk::VK_SHADER_STAGE_MESH_BIT_EXT));
-		}
-		else
-		{
-			vs = vk::createShaderModule(m_vk, device, binaries.get(m_vertexShaderName));
-			pipelineCreateInfo.addShader(PipelineCreateInfo::PipelineShaderStage(*vs, "main", vk::VK_SHADER_STAGE_VERTEX_BIT));
-		}
-
-		fs = vk::createShaderModule(m_vk, device, binaries.get(m_fragmentShaderName));
-		pipelineCreateInfo.addShader(PipelineCreateInfo::PipelineShaderStage(*fs, "main", vk::VK_SHADER_STAGE_FRAGMENT_BIT));
-
-		if (!m_isMesh)
-		{
-			pipelineCreateInfo.addState(PipelineCreateInfo::VertexInputState(m_vertexInputState));
-			pipelineCreateInfo.addState(PipelineCreateInfo::InputAssemblerState(m_topology));
-		}
-		pipelineCreateInfo.addState(PipelineCreateInfo::ColorBlendState(1, &vkCbAttachmentState));
-		pipelineCreateInfo.addState(PipelineCreateInfo::ViewportState(1));
-		pipelineCreateInfo.addState(m_depthStencilState);
-		pipelineCreateInfo.addState(PipelineCreateInfo::RasterizerState());
-		pipelineCreateInfo.addState(PipelineCreateInfo::MultiSampleState());
-		pipelineCreateInfo.addState(PipelineCreateInfo::DynamicState());
-
-		m_pipeline = vk::createGraphicsPipeline(m_vk, device, DE_NULL, &pipelineCreateInfo);
-=======
->>>>>>> 609cce79
 
 		std::vector<vk::VkImageView> attachments(2);
 		attachments[0] = *m_colorTargetView;
@@ -460,23 +438,20 @@
 		m_vk.cmdSetStencilReference(*m_cmdBuffer, vk::VK_STENCIL_FACE_BACK_BIT, stencilBackReference);
 	}
 
+#ifndef CTS_USES_VULKANSC
 	void pushVertexOffset (const uint32_t				vertexOffset,
 						   const vk::VkShaderStageFlags	stageFlags = vk::VK_SHADER_STAGE_MESH_BIT_EXT)
 	{
 		m_vk.cmdPushConstants(*m_cmdBuffer, *m_pipelineLayout, stageFlags, 0u, static_cast<uint32_t>(sizeof(uint32_t)), &vertexOffset);
 	}
+#endif // CTS_USES_VULKANSC
 };
 
 class DepthBiasParamTestInstance : public DepthBiasBaseCase
 {
 public:
-<<<<<<< HEAD
-	DepthBiasParamTestInstance (Context& context, const ShaderMap& shaders)
-		: DepthBiasBaseCase (context, shaders.at(glu::SHADERTYPE_VERTEX), shaders.at(glu::SHADERTYPE_FRAGMENT), shaders.at(glu::SHADERTYPE_MESH))
-=======
-	DepthBiasParamTestInstance (Context& context, vk::PipelineConstructionType pipelineConstructionType, ShaderMap shaders)
-		: DepthBiasBaseCase (context, pipelineConstructionType, shaders[glu::SHADERTYPE_VERTEX], shaders[glu::SHADERTYPE_FRAGMENT])
->>>>>>> 609cce79
+	DepthBiasParamTestInstance (Context& context, vk::PipelineConstructionType pipelineConstructionType, const ShaderMap& shaders)
+		: DepthBiasBaseCase (context, pipelineConstructionType, shaders.at(glu::SHADERTYPE_VERTEX), shaders.at(glu::SHADERTYPE_FRAGMENT), shaders.at(glu::SHADERTYPE_MESH))
 	{
 		m_data.push_back(PositionColorVertex(tcu::Vec4(-1.0f, 1.0f, 0.5f, 1.0f), tcu::RGBA::blue().toVec()));
 		m_data.push_back(PositionColorVertex(tcu::Vec4(1.0f, 1.0f, 0.5f, 1.0f), tcu::RGBA::blue().toVec()));
@@ -515,6 +490,7 @@
 
 		m_vk.cmdBindPipeline(*m_cmdBuffer, vk::VK_PIPELINE_BIND_POINT_GRAPHICS, m_pipeline.getPipeline());
 
+#ifndef CTS_USES_VULKANSC
 		if (m_isMesh)
 		{
 			m_vk.cmdBindDescriptorSets(*m_cmdBuffer, vk::VK_PIPELINE_BIND_POINT_GRAPHICS, m_pipelineLayout.get(), 0u, 1u, &m_descriptorSet.get(), 0u, nullptr);
@@ -527,6 +503,7 @@
 			pushVertexOffset(8u); m_vk.cmdDrawMeshTasksEXT(*m_cmdBuffer, 2u, 1u, 1u);
 		}
 		else
+#endif // CTS_USES_VULKANSC
 		{
 			const vk::VkDeviceSize vertexBufferOffset	= 0;
 			const vk::VkBuffer vertexBuffer				= m_vertexBuffer->object();
@@ -591,13 +568,8 @@
 class DepthBiasClampParamTestInstance : public DepthBiasBaseCase
 {
 public:
-<<<<<<< HEAD
-	DepthBiasClampParamTestInstance (Context& context, const ShaderMap& shaders)
-		: DepthBiasBaseCase (context, shaders.at(glu::SHADERTYPE_VERTEX), shaders.at(glu::SHADERTYPE_FRAGMENT), shaders.at(glu::SHADERTYPE_MESH))
-=======
-	DepthBiasClampParamTestInstance (Context& context, vk::PipelineConstructionType pipelineConstructionType, ShaderMap shaders)
-		: DepthBiasBaseCase (context, pipelineConstructionType, shaders[glu::SHADERTYPE_VERTEX], shaders[glu::SHADERTYPE_FRAGMENT])
->>>>>>> 609cce79
+	DepthBiasClampParamTestInstance (Context& context, vk::PipelineConstructionType pipelineConstructionType, const ShaderMap& shaders)
+		: DepthBiasBaseCase (context, pipelineConstructionType, shaders.at(glu::SHADERTYPE_VERTEX), shaders.at(glu::SHADERTYPE_FRAGMENT), shaders.at(glu::SHADERTYPE_MESH))
 	{
 		m_data.push_back(PositionColorVertex(tcu::Vec4(-1.0f, 1.0f, 0.0f, 1.0f), tcu::RGBA::blue().toVec()));
 		m_data.push_back(PositionColorVertex(tcu::Vec4(1.0f, 1.0f, 0.0f, 1.0f), tcu::RGBA::blue().toVec()));
@@ -630,6 +602,7 @@
 
 		m_vk.cmdBindPipeline(*m_cmdBuffer, vk::VK_PIPELINE_BIND_POINT_GRAPHICS, m_pipeline.getPipeline());
 
+#ifndef CTS_USES_VULKANSC
 		if (m_isMesh)
 		{
 			m_vk.cmdBindDescriptorSets(*m_cmdBuffer, vk::VK_PIPELINE_BIND_POINT_GRAPHICS, m_pipelineLayout.get(), 0u, 1u, &m_descriptorSet.get(), 0u, nullptr);
@@ -641,6 +614,7 @@
 			pushVertexOffset(4u); m_vk.cmdDrawMeshTasksEXT(*m_cmdBuffer, 2u, 1u, 1u);
 		}
 		else
+#endif // CTS_USES_VULKANSC
 		{
 			const vk::VkDeviceSize vertexBufferOffset = 0;
 			const vk::VkBuffer vertexBuffer = m_vertexBuffer->object();
@@ -702,13 +676,8 @@
 class LineWidthParamTestInstance : public DynamicStateBaseClass
 {
 public:
-<<<<<<< HEAD
-	LineWidthParamTestInstance (Context& context, const ShaderMap& shaders)
-		: DynamicStateBaseClass (context, shaders.at(glu::SHADERTYPE_VERTEX), shaders.at(glu::SHADERTYPE_FRAGMENT), shaders.at(glu::SHADERTYPE_MESH))
-=======
-	LineWidthParamTestInstance (Context& context, vk::PipelineConstructionType pipelineConstructionType, ShaderMap shaders)
-		: DynamicStateBaseClass (context, pipelineConstructionType, shaders[glu::SHADERTYPE_VERTEX], shaders[glu::SHADERTYPE_FRAGMENT])
->>>>>>> 609cce79
+	LineWidthParamTestInstance (Context& context, vk::PipelineConstructionType pipelineConstructionType, const ShaderMap& shaders)
+		: DynamicStateBaseClass (context, pipelineConstructionType, shaders.at(glu::SHADERTYPE_VERTEX), shaders.at(glu::SHADERTYPE_FRAGMENT), shaders.at(glu::SHADERTYPE_MESH))
 	{
 		m_topology = vk::VK_PRIMITIVE_TOPOLOGY_LINE_LIST;
 
@@ -737,6 +706,7 @@
 
 		m_vk.cmdBindPipeline(*m_cmdBuffer, vk::VK_PIPELINE_BIND_POINT_GRAPHICS, m_pipeline.getPipeline());
 
+#ifndef CTS_USES_VULKANSC
 		if (m_isMesh)
 		{
 			const auto numVert = static_cast<uint32_t>(m_data.size());
@@ -747,6 +717,7 @@
 			m_vk.cmdDrawMeshTasksEXT(*m_cmdBuffer, numVert - 1u, 1u, 1u);
 		}
 		else
+#endif // CTS_USES_VULKANSC
 		{
 			const vk::VkDeviceSize vertexBufferOffset	= 0;
 			const vk::VkBuffer vertexBuffer				= m_vertexBuffer->object();
@@ -863,19 +834,13 @@
 
 void DepthBiasNonZeroCase::checkSupport (Context& context) const
 {
-<<<<<<< HEAD
 	if (m_params.depthBiasClamp != 0.0f)
 		context.requireDeviceCoreFeature(DEVICE_CORE_FEATURE_DEPTH_BIAS_CLAMP);
 
 	if (m_params.useMeshShaders)
 		context.requireDeviceFunctionality("VK_EXT_mesh_shader");
-=======
-	const auto& features = context.getDeviceFeatures();
-	if (m_params.depthBiasClamp != 0.0f && !features.depthBiasClamp)
-		TCU_THROW(NotSupportedError, "Depth bias clamping not supported");
 
 	checkPipelineLibraryRequirements(context.getInstanceInterface(), context.getPhysicalDevice(), m_params.pipelineConstructionType);
->>>>>>> 609cce79
 }
 
 void DepthBiasNonZeroCase::initPrograms (vk::SourceCollections& programCollection) const
@@ -978,7 +943,14 @@
 	const auto	extent		= vk::makeExtent3D(8u, 8u, 1u);
 	const auto&	pcData		= m_params.pushConstants;
 	const auto	pcDataSize	= static_cast<deUint32>(sizeof(pcData));
-	const auto	pcStages	= ((m_params.useMeshShaders ? vk::VK_SHADER_STAGE_MESH_BIT_EXT : vk::VK_SHADER_STAGE_VERTEX_BIT) | vk::VK_SHADER_STAGE_FRAGMENT_BIT);
+	const auto	pcStages	= ((m_params.useMeshShaders
+#ifndef CTS_USES_VULKANSC
+								? vk::VK_SHADER_STAGE_MESH_BIT_EXT
+#else
+								? 0
+#endif // CTS_USES_VULKANSC
+								: vk::VK_SHADER_STAGE_VERTEX_BIT)
+							   | vk::VK_SHADER_STAGE_FRAGMENT_BIT);
 	const auto	pcRange		= vk::makePushConstantRange(pcStages, 0u, pcDataSize);
 	const auto	renderPass	= vk::makeRenderPass(vkd, device, colorFormat, depthFormat, vk::VK_ATTACHMENT_LOAD_OP_CLEAR, vk::VK_IMAGE_LAYOUT_TRANSFER_SRC_OPTIMAL, vk::VK_IMAGE_LAYOUT_TRANSFER_SRC_OPTIMAL);
 	const auto	stencilOp	= vk::makeStencilOpState(vk::VK_STENCIL_OP_KEEP, vk::VK_STENCIL_OP_KEEP, vk::VK_STENCIL_OP_KEEP, vk::VK_COMPARE_OP_NEVER, 0u, 0u, 0u);
@@ -1117,6 +1089,7 @@
 	// Graphics pipeline.
 	vk::Move<vk::VkPipeline> pipeline;
 
+#ifndef CTS_USES_VULKANSC
 	if (m_params.useMeshShaders)
 	{
 		pipeline = vk::makeGraphicsPipeline(vkd, device, pipelineLayout.get(),
@@ -1125,6 +1098,7 @@
 			&rasterizationInfo, nullptr, &depthStencilStateInfo, nullptr, &dynamicStateInfo);
 	}
 	else
+#endif // CTS_USES_VULKANSC
 	{
 		pipeline = vk::makeGraphicsPipeline(vkd, device, pipelineLayout.get(),
 			vertModule.get(), DE_NULL, DE_NULL, DE_NULL, fragModule.get(), // shaders
@@ -1149,11 +1123,13 @@
 	vkd.cmdBindPipeline(cmdBuffer, vk::VK_PIPELINE_BIND_POINT_GRAPHICS, pipeline.get());
 	vkd.cmdSetDepthBias(cmdBuffer, m_params.depthBiasConstant, m_params.depthBiasClamp, 0.0f);
 	vkd.cmdPushConstants(cmdBuffer, pipelineLayout.get(), pcStages, 0u, pcDataSize, &pcData);
+#ifndef CTS_USES_VULKANSC
 	if (m_params.useMeshShaders)
 	{
 		vkd.cmdDrawMeshTasksEXT(cmdBuffer, 1u, 1u, 1u);
 	}
 	else
+#endif // CTS_USES_VULKANSC
 	{
 		vkd.cmdDraw(cmdBuffer, 3u, 1u, 0u, 0u);
 	}
@@ -1221,24 +1197,13 @@
 
 void DynamicStateRSTests::init (void)
 {
-<<<<<<< HEAD
 	ShaderMap basePaths;
 	basePaths[glu::SHADERTYPE_FRAGMENT]	= "vulkan/dynamic_state/VertexFetch.frag";
 	basePaths[glu::SHADERTYPE_VERTEX]	= nullptr;
 	basePaths[glu::SHADERTYPE_MESH]		= nullptr;
-=======
-	ShaderMap shaderPaths;
-	shaderPaths[glu::SHADERTYPE_VERTEX]		= "vulkan/dynamic_state/VertexFetch.vert";
-	shaderPaths[glu::SHADERTYPE_FRAGMENT]	= "vulkan/dynamic_state/VertexFetch.frag";
-
-	addChild(new InstanceFactory<DepthBiasParamTestInstance>(m_testCtx, "depth_bias", "Test depth bias functionality", m_pipelineConstructionType, shaderPaths));
-	addChild(new InstanceFactory<DepthBiasClampParamTestInstance, FunctionSupport0>(m_testCtx, "depth_bias_clamp", "Test depth bias clamp functionality", m_pipelineConstructionType, shaderPaths, checkDepthBiasClampSupport));
-	addChild(new InstanceFactory<LineWidthParamTestInstance, FunctionSupport0>(m_testCtx, "line_width", "Draw a line with width set to max defined by physical device", m_pipelineConstructionType, shaderPaths, checkWideLinesSupport));
->>>>>>> 609cce79
 
 	for (int i = 0; i < 2; ++i)
 	{
-<<<<<<< HEAD
 		ShaderMap shaderPaths(basePaths);
 		const bool isMesh = (i > 0);
 		std::string nameSuffix;
@@ -1246,24 +1211,29 @@
 
 		if (isMesh)
 		{
+#ifndef CTS_USES_VULKANSC
 			nameSuffix = "_mesh";
 			descSuffix = " using mesh shaders";
 			shaderPaths[glu::SHADERTYPE_MESH] = "vulkan/dynamic_state/VertexFetch.mesh";
+#else
+			continue;
+#endif // CTS_USES_VULKANSC
 		}
 		else
 		{
 			shaderPaths[glu::SHADERTYPE_VERTEX] = "vulkan/dynamic_state/VertexFetch.vert";
 		}
 
-		addChild(new InstanceFactory<DepthBiasParamTestInstance, FunctionSupport0>(m_testCtx, "depth_bias" + nameSuffix, "Test depth bias functionality" + descSuffix, shaderPaths, (isMesh ? checkMeshShaderSupport : checkNothing)));
-		addChild(new InstanceFactory<DepthBiasClampParamTestInstance, FunctionSupport0>(m_testCtx, "depth_bias_clamp" + nameSuffix, "Test depth bias clamp functionality" + descSuffix, shaderPaths, (isMesh ? checkMeshAndBiasClampSupport : checkDepthBiasClampSupport)));
+		addChild(new InstanceFactory<DepthBiasParamTestInstance, FunctionSupport0>(m_testCtx, "depth_bias" + nameSuffix, "Test depth bias functionality" + descSuffix, m_pipelineConstructionType, shaderPaths, (isMesh ? checkMeshShaderSupport : checkNothing)));
+		addChild(new InstanceFactory<DepthBiasClampParamTestInstance, FunctionSupport0>(m_testCtx, "depth_bias_clamp" + nameSuffix, "Test depth bias clamp functionality" + descSuffix, m_pipelineConstructionType, shaderPaths, (isMesh ? checkMeshAndBiasClampSupport : checkDepthBiasClampSupport)));
 		if (isMesh)
 			shaderPaths[glu::SHADERTYPE_MESH] = "vulkan/dynamic_state/VertexFetchLines.mesh";
-		addChild(new InstanceFactory<LineWidthParamTestInstance, FunctionSupport0>(m_testCtx, "line_width" + nameSuffix, "Draw a line with width set to max defined by physical device" + descSuffix, shaderPaths, (isMesh ? checkMeshAndWideLinesSupport : checkWideLinesSupport)));
+		addChild(new InstanceFactory<LineWidthParamTestInstance, FunctionSupport0>(m_testCtx, "line_width" + nameSuffix, "Draw a line with width set to max defined by physical device" + descSuffix, m_pipelineConstructionType, shaderPaths, (isMesh ? checkMeshAndWideLinesSupport : checkWideLinesSupport)));
 
 		{
 			const DepthBiasNonZeroParams params =
 			{
+				m_pipelineConstructionType,
 				16384.0f,	//	float							depthBiasConstant;
 				0.0f,		//	float							depthBiasClamp;
 				{			//	DepthBiasNonZeroPushConstants	pushConstants;
@@ -1278,6 +1248,7 @@
 		{
 			const DepthBiasNonZeroParams params =
 			{
+				m_pipelineConstructionType,
 				16384.0f,		//	float							depthBiasConstant;
 				0.125f,			//	float							depthBiasClamp;
 				{				//	DepthBiasNonZeroPushConstants	pushConstants;
@@ -1289,34 +1260,6 @@
 			};
 			addChild(new DepthBiasNonZeroCase(m_testCtx, "nonzero_depth_bias_clamp" + nameSuffix, "", params));
 		}
-=======
-		const DepthBiasNonZeroParams params
-		{
-			m_pipelineConstructionType,		// vk::PipelineConstructionType pipelineConstructionType
-			16384.0f,						//	float							depthBiasConstant;
-			0.0f,							//	float							depthBiasClamp;
-			{								//	DepthBiasNonZeroPushConstants	pushConstants;
-				0.375f,						//		float geometryDepth;
-				0.5f,						//		float minDepth;
-				1.0f,						//		float maxDepth;
-			},
-		};
-		addChild(new DepthBiasNonZeroCase(m_testCtx, "nonzero_depth_bias_constant", "", params));
-	}
-	{
-		const DepthBiasNonZeroParams params
-		{
-			m_pipelineConstructionType,		// vk::PipelineConstructionType		pipelineConstructionType;
-			16384.0f,						//	float							depthBiasConstant;
-			0.125f,							//	float							depthBiasClamp;
-			{								//	DepthBiasNonZeroPushConstants	pushConstants;
-				0.375f,						//		float geometryDepth;
-				0.46875f,					//		float minDepth;
-				0.53125f,					//		float maxDepth;
-			},
-		};
-		addChild(new DepthBiasNonZeroCase(m_testCtx, "nonzero_depth_bias_clamp", "", params));
->>>>>>> 609cce79
 	}
 }
 
