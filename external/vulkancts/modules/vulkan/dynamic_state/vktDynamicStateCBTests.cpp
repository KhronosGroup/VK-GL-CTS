/*------------------------------------------------------------------------
 * Vulkan Conformance Tests
 * ------------------------
 *
 * Copyright (c) 2015 The Khronos Group Inc.
 * Copyright (c) 2015 Intel Corporation
 *
 * Licensed under the Apache License, Version 2.0 (the "License");
 * you may not use this file except in compliance with the License.
 * You may obtain a copy of the License at
 *
 *      http://www.apache.org/licenses/LICENSE-2.0
 *
 * Unless required by applicable law or agreed to in writing, software
 * distributed under the License is distributed on an "AS IS" BASIS,
 * WITHOUT WARRANTIES OR CONDITIONS OF ANY KIND, either express or implied.
 * See the License for the specific language governing permissions and
 * limitations under the License.
 *
 *//*!
 * \file
 * \brief Dynamic CB State Tests
 *//*--------------------------------------------------------------------*/

#include "vktDynamicStateCBTests.hpp"

#include "vktDynamicStateBaseClass.hpp"
#include "vktDynamicStateTestCaseUtil.hpp"

#include "vkImageUtil.hpp"
#include "vkCmdUtil.hpp"

#include "tcuImageCompare.hpp"
#include "tcuTextureUtil.hpp"
#include "tcuRGBA.hpp"

namespace vkt
{
namespace DynamicState
{

using namespace Draw;

namespace
{

class BlendConstantsTestInstance : public DynamicStateBaseClass
{
public:
	BlendConstantsTestInstance (Context& context, vk::PipelineConstructionType pipelineConstructionType, ShaderMap shaders)
		: DynamicStateBaseClass	(context, pipelineConstructionType, shaders[glu::SHADERTYPE_VERTEX], shaders[glu::SHADERTYPE_FRAGMENT])
	{
		m_topology = vk::VK_PRIMITIVE_TOPOLOGY_TRIANGLE_STRIP;

		m_data.push_back(PositionColorVertex(tcu::Vec4(-1.0f, 1.0f, 1.0f, 1.0f), tcu::RGBA::green().toVec()));
		m_data.push_back(PositionColorVertex(tcu::Vec4(1.0f, 1.0f, 1.0f, 1.0f), tcu::RGBA::green().toVec()));
		m_data.push_back(PositionColorVertex(tcu::Vec4(-1.0f, -1.0f, 1.0f, 1.0f), tcu::RGBA::green().toVec()));
		m_data.push_back(PositionColorVertex(tcu::Vec4(1.0f, -1.0f, 1.0f, 1.0f), tcu::RGBA::green().toVec()));

		DynamicStateBaseClass::initialize();
	}

	virtual void initPipeline (const vk::VkDevice device)
	{
		const vk::Unique<vk::VkShaderModule>	vs			(createShaderModule(m_vk, device, m_context.getBinaryCollection().get(m_vertexShaderName), 0));
		const vk::Unique<vk::VkShaderModule>	fs			(createShaderModule(m_vk, device, m_context.getBinaryCollection().get(m_fragmentShaderName), 0));
		std::vector<vk::VkViewport>				viewports	{ { 0.0f, 0.0f, 0.0f, 0.0f, 0.0f, 0.0f } };
		std::vector<vk::VkRect2D>				scissors	{ { { 0u, 0u }, { 0u, 0u } } };

		const PipelineCreateInfo::ColorBlendState::Attachment	attachmentState(VK_TRUE,
																				vk::VK_BLEND_FACTOR_SRC_ALPHA, vk::VK_BLEND_FACTOR_CONSTANT_COLOR, vk::VK_BLEND_OP_ADD,
																				vk::VK_BLEND_FACTOR_SRC_ALPHA, vk::VK_BLEND_FACTOR_CONSTANT_ALPHA, vk::VK_BLEND_OP_ADD);
		const PipelineCreateInfo::ColorBlendState				colorBlendState(1, static_cast<const vk::VkPipelineColorBlendAttachmentState*>(&attachmentState));
		const PipelineCreateInfo::RasterizerState				rasterizerState;
		const PipelineCreateInfo::DepthStencilState				depthStencilState;
		const PipelineCreateInfo::DynamicState					dynamicState;

		m_pipeline.setDefaultTopology(m_topology)
				  .setDynamicState(static_cast<const vk::VkPipelineDynamicStateCreateInfo*>(&dynamicState))
				  .setDefaultMultisampleState()
				  .setupVertexInputStete(&m_vertexInputState)
				  .setupPreRasterizationShaderState(viewports,
													scissors,
													*m_pipelineLayout,
													*m_renderPass,
													0u,
													*vs,
													static_cast<const vk::VkPipelineRasterizationStateCreateInfo*>(&rasterizerState))
				  .setupFragmentShaderState(*m_pipelineLayout, *m_renderPass, 0u, *fs, static_cast<const vk::VkPipelineDepthStencilStateCreateInfo*>(&depthStencilState))
				  .setupFragmentOutputState(*m_renderPass, 0u, static_cast<const vk::VkPipelineColorBlendStateCreateInfo*>(&colorBlendState))
<<<<<<< HEAD
=======
				  .setMonolithicPipelineLayout(*m_pipelineLayout)
>>>>>>> b82b4024
				  .buildPipeline();
	}

	virtual tcu::TestStatus iterate (void)
	{
		tcu::TestLog&		log		= m_context.getTestContext().getLog();
		const vk::VkQueue	queue	= m_context.getUniversalQueue();
		const vk::VkDevice	device	= m_context.getDevice();

		const vk::VkClearColorValue clearColor = { { 1.0f, 1.0f, 1.0f, 1.0f } };
		beginRenderPassWithClearColor(clearColor);

		m_vk.cmdBindPipeline(*m_cmdBuffer, vk::VK_PIPELINE_BIND_POINT_GRAPHICS, m_pipeline.getPipeline());

		// bind states here
		setDynamicViewportState(WIDTH, HEIGHT);
		setDynamicRasterizationState();
		setDynamicDepthStencilState();
		setDynamicBlendState(0.33f, 0.1f, 0.66f, 0.5f);

		const vk::VkDeviceSize vertexBufferOffset = 0;
		const vk::VkBuffer vertexBuffer = m_vertexBuffer->object();
		m_vk.cmdBindVertexBuffers(*m_cmdBuffer, 0, 1, &vertexBuffer, &vertexBufferOffset);

		m_vk.cmdDraw(*m_cmdBuffer, static_cast<deUint32>(m_data.size()), 1, 0, 0);

		endRenderPass(m_vk, *m_cmdBuffer);
		endCommandBuffer(m_vk, *m_cmdBuffer);

		submitCommandsAndWait(m_vk, device, queue, m_cmdBuffer.get());

		//validation
		{
			tcu::Texture2D referenceFrame(vk::mapVkFormat(m_colorAttachmentFormat), (int)(0.5f + static_cast<float>(WIDTH)), (int)(0.5f + static_cast<float>(HEIGHT)));
			referenceFrame.allocLevel(0);

			const deInt32 frameWidth = referenceFrame.getWidth();
			const deInt32 frameHeight = referenceFrame.getHeight();

			tcu::clear(referenceFrame.getLevel(0), tcu::Vec4(0.0f, 0.0f, 0.0f, 1.0f));

			for (int y = 0; y < frameHeight; y++)
			{
				const float yCoord = (float)(y / (0.5*frameHeight)) - 1.0f;

				for (int x = 0; x < frameWidth; x++)
				{
					const float xCoord = (float)(x / (0.5*frameWidth)) - 1.0f;

					if ((yCoord >= -1.0f && yCoord <= 1.0f && xCoord >= -1.0f && xCoord <= 1.0f))
						referenceFrame.getLevel(0).setPixel(tcu::Vec4(0.33f, 1.0f, 0.66f, 1.0f), x, y);
				}
			}

			const vk::VkOffset3D zeroOffset = { 0, 0, 0 };
			const tcu::ConstPixelBufferAccess renderedFrame = m_colorTargetImage->readSurface(queue, m_context.getDefaultAllocator(),
																							  vk::VK_IMAGE_LAYOUT_GENERAL, zeroOffset, WIDTH, HEIGHT, vk::VK_IMAGE_ASPECT_COLOR_BIT);

			if (!tcu::fuzzyCompare(log, "Result", "Image comparison result",
				referenceFrame.getLevel(0), renderedFrame, 0.05f,
				tcu::COMPARE_LOG_RESULT))
			{
				return tcu::TestStatus(QP_TEST_RESULT_FAIL, "Image verification failed");
			}

			return tcu::TestStatus(QP_TEST_RESULT_PASS, "Image verification passed");
		}
	}
};

} //anonymous

DynamicStateCBTests::DynamicStateCBTests (tcu::TestContext& testCtx, vk::PipelineConstructionType pipelineConstructionType)
	: TestCaseGroup					(testCtx, "cb_state", "Tests for color blend state")
	, m_pipelineConstructionType	(pipelineConstructionType)
{
	/* Left blank on purpose */
}

DynamicStateCBTests::~DynamicStateCBTests (void) {}

void DynamicStateCBTests::init (void)
{
	ShaderMap shaderPaths;
	shaderPaths[glu::SHADERTYPE_VERTEX] = "vulkan/dynamic_state/VertexFetch.vert";
	shaderPaths[glu::SHADERTYPE_FRAGMENT] = "vulkan/dynamic_state/VertexFetch.frag";
	addChild(new InstanceFactory<BlendConstantsTestInstance>(m_testCtx, "blend_constants", "Check if blend constants are working properly", m_pipelineConstructionType, shaderPaths));
}

} // DynamicState
} // vkt<|MERGE_RESOLUTION|>--- conflicted
+++ resolved
@@ -88,10 +88,7 @@
 													static_cast<const vk::VkPipelineRasterizationStateCreateInfo*>(&rasterizerState))
 				  .setupFragmentShaderState(*m_pipelineLayout, *m_renderPass, 0u, *fs, static_cast<const vk::VkPipelineDepthStencilStateCreateInfo*>(&depthStencilState))
 				  .setupFragmentOutputState(*m_renderPass, 0u, static_cast<const vk::VkPipelineColorBlendStateCreateInfo*>(&colorBlendState))
-<<<<<<< HEAD
-=======
 				  .setMonolithicPipelineLayout(*m_pipelineLayout)
->>>>>>> b82b4024
 				  .buildPipeline();
 	}
 
