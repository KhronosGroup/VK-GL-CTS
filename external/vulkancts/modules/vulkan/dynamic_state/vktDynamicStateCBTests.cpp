/*------------------------------------------------------------------------
 * Vulkan Conformance Tests
 * ------------------------
 *
 * Copyright (c) 2015 The Khronos Group Inc.
 * Copyright (c) 2015 Intel Corporation
 *
 * Licensed under the Apache License, Version 2.0 (the "License");
 * you may not use this file except in compliance with the License.
 * You may obtain a copy of the License at
 *
 *      http://www.apache.org/licenses/LICENSE-2.0
 *
 * Unless required by applicable law or agreed to in writing, software
 * distributed under the License is distributed on an "AS IS" BASIS,
 * WITHOUT WARRANTIES OR CONDITIONS OF ANY KIND, either express or implied.
 * See the License for the specific language governing permissions and
 * limitations under the License.
 *
 *//*!
 * \file
 * \brief Dynamic CB State Tests
 *//*--------------------------------------------------------------------*/

#include "vktDynamicStateCBTests.hpp"

#include "vktDynamicStateBaseClass.hpp"
#include "vktDynamicStateTestCaseUtil.hpp"

#include "vkImageUtil.hpp"
#include "vkCmdUtil.hpp"

#include "tcuImageCompare.hpp"
#include "tcuTextureUtil.hpp"
#include "tcuRGBA.hpp"

namespace vkt
{
namespace DynamicState
{

using namespace Draw;

namespace
{

class BlendConstantsTestInstance : public DynamicStateBaseClass
{
public:
<<<<<<< HEAD
	BlendConstantsTestInstance (Context& context, const ShaderMap& shaders)
		: DynamicStateBaseClass	(context, shaders.at(glu::SHADERTYPE_VERTEX), shaders.at(glu::SHADERTYPE_FRAGMENT), shaders.at(glu::SHADERTYPE_MESH))
=======
	BlendConstantsTestInstance (Context& context, vk::PipelineConstructionType pipelineConstructionType, ShaderMap shaders)
		: DynamicStateBaseClass	(context, pipelineConstructionType, shaders[glu::SHADERTYPE_VERTEX], shaders[glu::SHADERTYPE_FRAGMENT])
>>>>>>> 609cce79
	{
		m_topology = vk::VK_PRIMITIVE_TOPOLOGY_TRIANGLE_STRIP;

		m_data.push_back(PositionColorVertex(tcu::Vec4(-1.0f, 1.0f, 1.0f, 1.0f), tcu::RGBA::green().toVec()));
		m_data.push_back(PositionColorVertex(tcu::Vec4(1.0f, 1.0f, 1.0f, 1.0f), tcu::RGBA::green().toVec()));
		m_data.push_back(PositionColorVertex(tcu::Vec4(-1.0f, -1.0f, 1.0f, 1.0f), tcu::RGBA::green().toVec()));
		m_data.push_back(PositionColorVertex(tcu::Vec4(1.0f, -1.0f, 1.0f, 1.0f), tcu::RGBA::green().toVec()));

		DynamicStateBaseClass::initialize();
	}

	virtual void initPipeline (const vk::VkDevice device)
	{
<<<<<<< HEAD
		PipelineCreateInfo pipelineCreateInfo(*m_pipelineLayout, *m_renderPass, 0, 0);

		// Shader modules.
		vk::Move<vk::VkShaderModule>	vs;
		vk::Move<vk::VkShaderModule>	fs;
		vk::Move<vk::VkShaderModule>	ms;
		const auto&						binaries = m_context.getBinaryCollection();

		if (m_isMesh)
		{
			ms = vk::createShaderModule(m_vk, device, binaries.get(m_meshShaderName));
			pipelineCreateInfo.addShader(PipelineCreateInfo::PipelineShaderStage(*ms, "main", vk::VK_SHADER_STAGE_MESH_BIT_EXT));
		}
		else
		{
			vs = vk::createShaderModule(m_vk, device, binaries.get(m_vertexShaderName));
			pipelineCreateInfo.addShader(PipelineCreateInfo::PipelineShaderStage(*vs, "main", vk::VK_SHADER_STAGE_VERTEX_BIT));
		}

		fs = vk::createShaderModule(m_vk, device, binaries.get(m_fragmentShaderName));
		pipelineCreateInfo.addShader(PipelineCreateInfo::PipelineShaderStage(*fs, "main", vk::VK_SHADER_STAGE_FRAGMENT_BIT));

		// Input state.
		if (!m_isMesh)
		{
			pipelineCreateInfo.addState(PipelineCreateInfo::VertexInputState(m_vertexInputState));
			pipelineCreateInfo.addState(PipelineCreateInfo::InputAssemblerState(m_topology));
		}

		// Color blend state.
		const vk::VkPipelineColorBlendAttachmentState VkPipelineColorBlendAttachmentState =
			PipelineCreateInfo::ColorBlendState::Attachment(VK_TRUE,
															vk::VK_BLEND_FACTOR_SRC_ALPHA, vk::VK_BLEND_FACTOR_CONSTANT_COLOR, vk::VK_BLEND_OP_ADD,
															vk::VK_BLEND_FACTOR_SRC_ALPHA, vk::VK_BLEND_FACTOR_CONSTANT_ALPHA, vk::VK_BLEND_OP_ADD);
		pipelineCreateInfo.addState(PipelineCreateInfo::ColorBlendState(1, &VkPipelineColorBlendAttachmentState));

		pipelineCreateInfo.addState(PipelineCreateInfo::ViewportState(1));
		pipelineCreateInfo.addState(PipelineCreateInfo::DepthStencilState());
		pipelineCreateInfo.addState(PipelineCreateInfo::RasterizerState());
		pipelineCreateInfo.addState(PipelineCreateInfo::MultiSampleState());
		pipelineCreateInfo.addState(PipelineCreateInfo::DynamicState());

		m_pipeline = vk::createGraphicsPipeline(m_vk, device, DE_NULL, &pipelineCreateInfo);
=======
		const vk::Unique<vk::VkShaderModule>	vs			(createShaderModule(m_vk, device, m_context.getBinaryCollection().get(m_vertexShaderName), 0));
		const vk::Unique<vk::VkShaderModule>	fs			(createShaderModule(m_vk, device, m_context.getBinaryCollection().get(m_fragmentShaderName), 0));
		std::vector<vk::VkViewport>				viewports	{ { 0.0f, 0.0f, 0.0f, 0.0f, 0.0f, 0.0f } };
		std::vector<vk::VkRect2D>				scissors	{ { { 0u, 0u }, { 0u, 0u } } };

		const PipelineCreateInfo::ColorBlendState::Attachment	attachmentState(VK_TRUE,
																				vk::VK_BLEND_FACTOR_SRC_ALPHA, vk::VK_BLEND_FACTOR_CONSTANT_COLOR, vk::VK_BLEND_OP_ADD,
																				vk::VK_BLEND_FACTOR_SRC_ALPHA, vk::VK_BLEND_FACTOR_CONSTANT_ALPHA, vk::VK_BLEND_OP_ADD);
		const PipelineCreateInfo::ColorBlendState				colorBlendState(1, static_cast<const vk::VkPipelineColorBlendAttachmentState*>(&attachmentState));
		const PipelineCreateInfo::RasterizerState				rasterizerState;
		const PipelineCreateInfo::DepthStencilState				depthStencilState;
		const PipelineCreateInfo::DynamicState					dynamicState;

		m_pipeline.setDefaultTopology(m_topology)
				  .setDynamicState(static_cast<const vk::VkPipelineDynamicStateCreateInfo*>(&dynamicState))
				  .setDefaultMultisampleState()
				  .setupVertexInputStete(&m_vertexInputState)
				  .setupPreRasterizationShaderState(viewports,
													scissors,
													*m_pipelineLayout,
													*m_renderPass,
													0u,
													*vs,
													static_cast<const vk::VkPipelineRasterizationStateCreateInfo*>(&rasterizerState))
				  .setupFragmentShaderState(*m_pipelineLayout, *m_renderPass, 0u, *fs, static_cast<const vk::VkPipelineDepthStencilStateCreateInfo*>(&depthStencilState))
				  .setupFragmentOutputState(*m_renderPass, 0u, static_cast<const vk::VkPipelineColorBlendStateCreateInfo*>(&colorBlendState))
				  .setMonolithicPipelineLayout(*m_pipelineLayout)
				  .buildPipeline();
>>>>>>> 609cce79
	}

	virtual tcu::TestStatus iterate (void)
	{
		tcu::TestLog&		log		= m_context.getTestContext().getLog();
		const vk::VkQueue	queue	= m_context.getUniversalQueue();
		const vk::VkDevice	device	= m_context.getDevice();

		const vk::VkClearColorValue clearColor = { { 1.0f, 1.0f, 1.0f, 1.0f } };
		beginRenderPassWithClearColor(clearColor);

		m_vk.cmdBindPipeline(*m_cmdBuffer, vk::VK_PIPELINE_BIND_POINT_GRAPHICS, m_pipeline.getPipeline());

		// bind states here
		setDynamicViewportState(WIDTH, HEIGHT);
		setDynamicRasterizationState();
		setDynamicDepthStencilState();
		setDynamicBlendState(0.33f, 0.1f, 0.66f, 0.5f);

		if (m_isMesh)
		{
			const auto numVert = static_cast<uint32_t>(m_data.size());
			DE_ASSERT(numVert >= 2u);

			m_vk.cmdBindDescriptorSets(*m_cmdBuffer, vk::VK_PIPELINE_BIND_POINT_GRAPHICS, m_pipelineLayout.get(), 0u, 1u, &m_descriptorSet.get(), 0u, nullptr);
			pushVertexOffset(0u, *m_pipelineLayout);
			m_vk.cmdDrawMeshTasksEXT(*m_cmdBuffer, numVert - 2u, 1u, 1u);
		}
		else
		{
			const vk::VkDeviceSize	vertexBufferOffset	= 0;
			const vk::VkBuffer		vertexBuffer		= m_vertexBuffer->object();

			m_vk.cmdBindVertexBuffers(*m_cmdBuffer, 0, 1, &vertexBuffer, &vertexBufferOffset);
			m_vk.cmdDraw(*m_cmdBuffer, static_cast<deUint32>(m_data.size()), 1, 0, 0);
		}

		endRenderPass(m_vk, *m_cmdBuffer);
		endCommandBuffer(m_vk, *m_cmdBuffer);

		submitCommandsAndWait(m_vk, device, queue, m_cmdBuffer.get());

		//validation
		{
			tcu::Texture2D referenceFrame(vk::mapVkFormat(m_colorAttachmentFormat), (int)(0.5f + static_cast<float>(WIDTH)), (int)(0.5f + static_cast<float>(HEIGHT)));
			referenceFrame.allocLevel(0);

			const deInt32 frameWidth = referenceFrame.getWidth();
			const deInt32 frameHeight = referenceFrame.getHeight();

			tcu::clear(referenceFrame.getLevel(0), tcu::Vec4(0.0f, 0.0f, 0.0f, 1.0f));

			for (int y = 0; y < frameHeight; y++)
			{
				const float yCoord = (float)(y / (0.5*frameHeight)) - 1.0f;

				for (int x = 0; x < frameWidth; x++)
				{
					const float xCoord = (float)(x / (0.5*frameWidth)) - 1.0f;

					if ((yCoord >= -1.0f && yCoord <= 1.0f && xCoord >= -1.0f && xCoord <= 1.0f))
						referenceFrame.getLevel(0).setPixel(tcu::Vec4(0.33f, 1.0f, 0.66f, 1.0f), x, y);
				}
			}

			const vk::VkOffset3D zeroOffset = { 0, 0, 0 };
			const tcu::ConstPixelBufferAccess renderedFrame = m_colorTargetImage->readSurface(queue, m_context.getDefaultAllocator(),
																							  vk::VK_IMAGE_LAYOUT_GENERAL, zeroOffset, WIDTH, HEIGHT, vk::VK_IMAGE_ASPECT_COLOR_BIT);

			if (!tcu::fuzzyCompare(log, "Result", "Image comparison result",
				referenceFrame.getLevel(0), renderedFrame, 0.05f,
				tcu::COMPARE_LOG_RESULT))
			{
				return tcu::TestStatus(QP_TEST_RESULT_FAIL, "Image verification failed");
			}

			return tcu::TestStatus(QP_TEST_RESULT_PASS, "Image verification passed");
		}
	}
};

void checkMeshShaderSupport (Context& context)
{
	context.requireDeviceFunctionality("VK_EXT_mesh_shader");
}

} //anonymous

DynamicStateCBTests::DynamicStateCBTests (tcu::TestContext& testCtx, vk::PipelineConstructionType pipelineConstructionType)
	: TestCaseGroup					(testCtx, "cb_state", "Tests for color blend state")
	, m_pipelineConstructionType	(pipelineConstructionType)
{
	/* Left blank on purpose */
}

DynamicStateCBTests::~DynamicStateCBTests (void) {}

void DynamicStateCBTests::init (void)
{
<<<<<<< HEAD
	ShaderMap pathsBase;
	pathsBase[glu::SHADERTYPE_FRAGMENT] = "vulkan/dynamic_state/VertexFetch.frag";
	pathsBase[glu::SHADERTYPE_VERTEX] = nullptr;
	pathsBase[glu::SHADERTYPE_MESH] = nullptr;

	{
		ShaderMap shaderPaths(pathsBase);
		shaderPaths[glu::SHADERTYPE_VERTEX] = "vulkan/dynamic_state/VertexFetch.vert";
		addChild(new InstanceFactory<BlendConstantsTestInstance>(m_testCtx, "blend_constants", "Check if blend constants are working properly", shaderPaths));
	}
	{
		ShaderMap shaderPaths(pathsBase);
		shaderPaths[glu::SHADERTYPE_MESH] = "vulkan/dynamic_state/VertexFetch.mesh";
		addChild(new InstanceFactory<BlendConstantsTestInstance, FunctionSupport0>(m_testCtx, "blend_constants_mesh", "Check if blend constants are working properly in mesh shaders", shaderPaths, checkMeshShaderSupport));
	}
=======
	ShaderMap shaderPaths;
	shaderPaths[glu::SHADERTYPE_VERTEX] = "vulkan/dynamic_state/VertexFetch.vert";
	shaderPaths[glu::SHADERTYPE_FRAGMENT] = "vulkan/dynamic_state/VertexFetch.frag";
	addChild(new InstanceFactory<BlendConstantsTestInstance>(m_testCtx, "blend_constants", "Check if blend constants are working properly", m_pipelineConstructionType, shaderPaths));
>>>>>>> 609cce79
}

} // DynamicState
} // vkt<|MERGE_RESOLUTION|>--- conflicted
+++ resolved
@@ -47,13 +47,8 @@
 class BlendConstantsTestInstance : public DynamicStateBaseClass
 {
 public:
-<<<<<<< HEAD
-	BlendConstantsTestInstance (Context& context, const ShaderMap& shaders)
-		: DynamicStateBaseClass	(context, shaders.at(glu::SHADERTYPE_VERTEX), shaders.at(glu::SHADERTYPE_FRAGMENT), shaders.at(glu::SHADERTYPE_MESH))
-=======
-	BlendConstantsTestInstance (Context& context, vk::PipelineConstructionType pipelineConstructionType, ShaderMap shaders)
-		: DynamicStateBaseClass	(context, pipelineConstructionType, shaders[glu::SHADERTYPE_VERTEX], shaders[glu::SHADERTYPE_FRAGMENT])
->>>>>>> 609cce79
+	BlendConstantsTestInstance (Context& context, vk::PipelineConstructionType pipelineConstructionType, const ShaderMap& shaders)
+		: DynamicStateBaseClass	(context, pipelineConstructionType, shaders.at(glu::SHADERTYPE_VERTEX), shaders.at(glu::SHADERTYPE_FRAGMENT), shaders.at(glu::SHADERTYPE_MESH))
 	{
 		m_topology = vk::VK_PRIMITIVE_TOPOLOGY_TRIANGLE_STRIP;
 
@@ -67,55 +62,12 @@
 
 	virtual void initPipeline (const vk::VkDevice device)
 	{
-<<<<<<< HEAD
-		PipelineCreateInfo pipelineCreateInfo(*m_pipelineLayout, *m_renderPass, 0, 0);
-
-		// Shader modules.
-		vk::Move<vk::VkShaderModule>	vs;
-		vk::Move<vk::VkShaderModule>	fs;
-		vk::Move<vk::VkShaderModule>	ms;
-		const auto&						binaries = m_context.getBinaryCollection();
-
-		if (m_isMesh)
-		{
-			ms = vk::createShaderModule(m_vk, device, binaries.get(m_meshShaderName));
-			pipelineCreateInfo.addShader(PipelineCreateInfo::PipelineShaderStage(*ms, "main", vk::VK_SHADER_STAGE_MESH_BIT_EXT));
-		}
-		else
-		{
-			vs = vk::createShaderModule(m_vk, device, binaries.get(m_vertexShaderName));
-			pipelineCreateInfo.addShader(PipelineCreateInfo::PipelineShaderStage(*vs, "main", vk::VK_SHADER_STAGE_VERTEX_BIT));
-		}
-
-		fs = vk::createShaderModule(m_vk, device, binaries.get(m_fragmentShaderName));
-		pipelineCreateInfo.addShader(PipelineCreateInfo::PipelineShaderStage(*fs, "main", vk::VK_SHADER_STAGE_FRAGMENT_BIT));
-
-		// Input state.
-		if (!m_isMesh)
-		{
-			pipelineCreateInfo.addState(PipelineCreateInfo::VertexInputState(m_vertexInputState));
-			pipelineCreateInfo.addState(PipelineCreateInfo::InputAssemblerState(m_topology));
-		}
-
-		// Color blend state.
-		const vk::VkPipelineColorBlendAttachmentState VkPipelineColorBlendAttachmentState =
-			PipelineCreateInfo::ColorBlendState::Attachment(VK_TRUE,
-															vk::VK_BLEND_FACTOR_SRC_ALPHA, vk::VK_BLEND_FACTOR_CONSTANT_COLOR, vk::VK_BLEND_OP_ADD,
-															vk::VK_BLEND_FACTOR_SRC_ALPHA, vk::VK_BLEND_FACTOR_CONSTANT_ALPHA, vk::VK_BLEND_OP_ADD);
-		pipelineCreateInfo.addState(PipelineCreateInfo::ColorBlendState(1, &VkPipelineColorBlendAttachmentState));
-
-		pipelineCreateInfo.addState(PipelineCreateInfo::ViewportState(1));
-		pipelineCreateInfo.addState(PipelineCreateInfo::DepthStencilState());
-		pipelineCreateInfo.addState(PipelineCreateInfo::RasterizerState());
-		pipelineCreateInfo.addState(PipelineCreateInfo::MultiSampleState());
-		pipelineCreateInfo.addState(PipelineCreateInfo::DynamicState());
-
-		m_pipeline = vk::createGraphicsPipeline(m_vk, device, DE_NULL, &pipelineCreateInfo);
-=======
-		const vk::Unique<vk::VkShaderModule>	vs			(createShaderModule(m_vk, device, m_context.getBinaryCollection().get(m_vertexShaderName), 0));
-		const vk::Unique<vk::VkShaderModule>	fs			(createShaderModule(m_vk, device, m_context.getBinaryCollection().get(m_fragmentShaderName), 0));
-		std::vector<vk::VkViewport>				viewports	{ { 0.0f, 0.0f, 0.0f, 0.0f, 0.0f, 0.0f } };
-		std::vector<vk::VkRect2D>				scissors	{ { { 0u, 0u }, { 0u, 0u } } };
+		const auto&							binaries	= m_context.getBinaryCollection();
+		const vk::Move<vk::VkShaderModule>	ms			(m_isMesh ? createShaderModule(m_vk, device, binaries.get(m_meshShaderName), 0) : vk::Move<vk::VkShaderModule>());
+		const vk::Move<vk::VkShaderModule>	vs			(m_isMesh ? vk::Move<vk::VkShaderModule>() : createShaderModule(m_vk, device, binaries.get(m_vertexShaderName), 0));
+		const vk::Move<vk::VkShaderModule>	fs			(createShaderModule(m_vk, device, binaries.get(m_fragmentShaderName), 0));
+		std::vector<vk::VkViewport>			viewports	{ { 0.0f, 0.0f, 0.0f, 0.0f, 0.0f, 0.0f } };
+		std::vector<vk::VkRect2D>			scissors	{ { { 0u, 0u }, { 0u, 0u } } };
 
 		const PipelineCreateInfo::ColorBlendState::Attachment	attachmentState(VK_TRUE,
 																				vk::VK_BLEND_FACTOR_SRC_ALPHA, vk::VK_BLEND_FACTOR_CONSTANT_COLOR, vk::VK_BLEND_OP_ADD,
@@ -127,7 +79,25 @@
 
 		m_pipeline.setDefaultTopology(m_topology)
 				  .setDynamicState(static_cast<const vk::VkPipelineDynamicStateCreateInfo*>(&dynamicState))
-				  .setDefaultMultisampleState()
+				  .setDefaultMultisampleState();
+
+#ifndef CTS_USES_VULKANSC
+		if (m_isMesh)
+		{
+			m_pipeline
+				  .setupPreRasterizationMeshShaderState(viewports,
+														scissors,
+														*m_pipelineLayout,
+														*m_renderPass,
+														0u,
+														DE_NULL,
+														*ms,
+														static_cast<const vk::VkPipelineRasterizationStateCreateInfo*>(&rasterizerState));
+		}
+		else
+#endif // CTS_USES_VULKANSC
+		{
+			m_pipeline
 				  .setupVertexInputStete(&m_vertexInputState)
 				  .setupPreRasterizationShaderState(viewports,
 													scissors,
@@ -135,12 +105,13 @@
 													*m_renderPass,
 													0u,
 													*vs,
-													static_cast<const vk::VkPipelineRasterizationStateCreateInfo*>(&rasterizerState))
-				  .setupFragmentShaderState(*m_pipelineLayout, *m_renderPass, 0u, *fs, static_cast<const vk::VkPipelineDepthStencilStateCreateInfo*>(&depthStencilState))
+													static_cast<const vk::VkPipelineRasterizationStateCreateInfo*>(&rasterizerState));
+		}
+
+		m_pipeline.setupFragmentShaderState(*m_pipelineLayout, *m_renderPass, 0u, *fs, static_cast<const vk::VkPipelineDepthStencilStateCreateInfo*>(&depthStencilState))
 				  .setupFragmentOutputState(*m_renderPass, 0u, static_cast<const vk::VkPipelineColorBlendStateCreateInfo*>(&colorBlendState))
 				  .setMonolithicPipelineLayout(*m_pipelineLayout)
 				  .buildPipeline();
->>>>>>> 609cce79
 	}
 
 	virtual tcu::TestStatus iterate (void)
@@ -160,6 +131,7 @@
 		setDynamicDepthStencilState();
 		setDynamicBlendState(0.33f, 0.1f, 0.66f, 0.5f);
 
+#ifndef CTS_USES_VULKANSC
 		if (m_isMesh)
 		{
 			const auto numVert = static_cast<uint32_t>(m_data.size());
@@ -170,6 +142,7 @@
 			m_vk.cmdDrawMeshTasksEXT(*m_cmdBuffer, numVert - 2u, 1u, 1u);
 		}
 		else
+#endif // CTS_USES_VULKANSC
 		{
 			const vk::VkDeviceSize	vertexBufferOffset	= 0;
 			const vk::VkBuffer		vertexBuffer		= m_vertexBuffer->object();
@@ -222,10 +195,12 @@
 	}
 };
 
+#ifndef CTS_USES_VULKANSC
 void checkMeshShaderSupport (Context& context)
 {
 	context.requireDeviceFunctionality("VK_EXT_mesh_shader");
 }
+#endif // CTS_USES_VULKANSC
 
 } //anonymous
 
@@ -240,7 +215,6 @@
 
 void DynamicStateCBTests::init (void)
 {
-<<<<<<< HEAD
 	ShaderMap pathsBase;
 	pathsBase[glu::SHADERTYPE_FRAGMENT] = "vulkan/dynamic_state/VertexFetch.frag";
 	pathsBase[glu::SHADERTYPE_VERTEX] = nullptr;
@@ -249,19 +223,15 @@
 	{
 		ShaderMap shaderPaths(pathsBase);
 		shaderPaths[glu::SHADERTYPE_VERTEX] = "vulkan/dynamic_state/VertexFetch.vert";
-		addChild(new InstanceFactory<BlendConstantsTestInstance>(m_testCtx, "blend_constants", "Check if blend constants are working properly", shaderPaths));
-	}
+		addChild(new InstanceFactory<BlendConstantsTestInstance>(m_testCtx, "blend_constants", "Check if blend constants are working properly", m_pipelineConstructionType, shaderPaths));
+	}
+#ifndef CTS_USES_VULKANSC
 	{
 		ShaderMap shaderPaths(pathsBase);
 		shaderPaths[glu::SHADERTYPE_MESH] = "vulkan/dynamic_state/VertexFetch.mesh";
-		addChild(new InstanceFactory<BlendConstantsTestInstance, FunctionSupport0>(m_testCtx, "blend_constants_mesh", "Check if blend constants are working properly in mesh shaders", shaderPaths, checkMeshShaderSupport));
-	}
-=======
-	ShaderMap shaderPaths;
-	shaderPaths[glu::SHADERTYPE_VERTEX] = "vulkan/dynamic_state/VertexFetch.vert";
-	shaderPaths[glu::SHADERTYPE_FRAGMENT] = "vulkan/dynamic_state/VertexFetch.frag";
-	addChild(new InstanceFactory<BlendConstantsTestInstance>(m_testCtx, "blend_constants", "Check if blend constants are working properly", m_pipelineConstructionType, shaderPaths));
->>>>>>> 609cce79
+		addChild(new InstanceFactory<BlendConstantsTestInstance, FunctionSupport0>(m_testCtx, "blend_constants_mesh", "Check if blend constants are working properly in mesh shaders", m_pipelineConstructionType, shaderPaths, checkMeshShaderSupport));
+	}
+#endif // CTS_USES_VULKANSC
 }
 
 } // DynamicState
