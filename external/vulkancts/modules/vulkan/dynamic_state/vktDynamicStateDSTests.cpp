/*------------------------------------------------------------------------
 * Vulkan Conformance Tests
 * ------------------------
 *
 * Copyright (c) 2015 The Khronos Group Inc.
 * Copyright (c) 2015 Intel Corporation
 *
 * Licensed under the Apache License, Version 2.0 (the "License");
 * you may not use this file except in compliance with the License.
 * You may obtain a copy of the License at
 *
 *      http://www.apache.org/licenses/LICENSE-2.0
 *
 * Unless required by applicable law or agreed to in writing, software
 * distributed under the License is distributed on an "AS IS" BASIS,
 * WITHOUT WARRANTIES OR CONDITIONS OF ANY KIND, either express or implied.
 * See the License for the specific language governing permissions and
 * limitations under the License.
 *
 *//*!
 * \file
 * \brief Dynamic State Depth Stencil Tests
 *//*--------------------------------------------------------------------*/

#include "vktDynamicStateDSTests.hpp"

#include "vktTestCaseUtil.hpp"
#include "vktDynamicStateTestCaseUtil.hpp"
#include "vktDynamicStateBaseClass.hpp"

#include "tcuTestLog.hpp"
#include "tcuResource.hpp"
#include "tcuImageCompare.hpp"
#include "tcuCommandLine.hpp"
#include "tcuTextureUtil.hpp"
#include "tcuRGBA.hpp"

#include "vkRefUtil.hpp"
#include "vkImageUtil.hpp"
#include "vkTypeUtil.hpp"
#include "vkCmdUtil.hpp"
#include "vkBuilderUtil.hpp"
#include "vkObjUtil.hpp"

#include "vktDrawCreateInfoUtil.hpp"
#include "vktDrawImageObjectUtil.hpp"
#include "vktDrawBufferObjectUtil.hpp"
#include "vkPrograms.hpp"

namespace vkt
{
namespace DynamicState
{

using namespace Draw;

namespace
{

class DepthStencilBaseCase : public TestInstance
{
public:
	DepthStencilBaseCase (Context& context, vk::PipelineConstructionType pipelineConstructionType, const char* vertexShaderName, const char* fragmentShaderName, const char* meshShaderName = nullptr)
		: TestInstance						(context)
		, m_colorAttachmentFormat			(vk::VK_FORMAT_R8G8B8A8_UNORM)
		, m_depthStencilAttachmentFormat	(vk::VK_FORMAT_UNDEFINED)
		, m_topology						(vk::VK_PRIMITIVE_TOPOLOGY_TRIANGLE_STRIP)
		, m_vk								(context.getDeviceInterface())
		, m_pipeline_1						(m_vk, context.getDevice(), pipelineConstructionType)
		, m_pipeline_2						(m_vk, context.getDevice(), pipelineConstructionType)
		, m_vertexShaderName				(vertexShaderName ? vertexShaderName : "")
		, m_fragmentShaderName				(fragmentShaderName)
		, m_meshShaderName					(meshShaderName ? meshShaderName : "")
		, m_isMesh							(meshShaderName != nullptr)
	{
		// Either a classic or mesh pipeline, but not both or none.
		DE_ASSERT((vertexShaderName != nullptr) != (meshShaderName != nullptr));
	}

protected:

	enum
	{
		WIDTH   = 128,
		HEIGHT  = 128
	};

	vk::VkFormat									m_colorAttachmentFormat;
	vk::VkFormat									m_depthStencilAttachmentFormat;

	vk::VkPrimitiveTopology							m_topology;

	const vk::DeviceInterface&						m_vk;

	vk::Move<vk::VkDescriptorPool>					m_descriptorPool;
	vk::Move<vk::VkDescriptorSetLayout>				m_setLayout;
	vk::Move<vk::VkPipelineLayout>					m_pipelineLayout;
	vk::Move<vk::VkDescriptorSet>					m_descriptorSet;
	vk::GraphicsPipelineWrapper						m_pipeline_1;
	vk::GraphicsPipelineWrapper						m_pipeline_2;

	de::SharedPtr<Image>							m_colorTargetImage;
	vk::Move<vk::VkImageView>						m_colorTargetView;

	de::SharedPtr<Image>							m_depthStencilImage;
	vk::Move<vk::VkImageView>						m_attachmentView;

	PipelineCreateInfo::VertexInputState			m_vertexInputState;
	de::SharedPtr<Buffer>							m_vertexBuffer;

	vk::Move<vk::VkCommandPool>						m_cmdPool;
	vk::Move<vk::VkCommandBuffer>					m_cmdBuffer;

	vk::Move<vk::VkFramebuffer>						m_framebuffer;
	vk::Move<vk::VkRenderPass>						m_renderPass;

	const std::string								m_vertexShaderName;
	const std::string								m_fragmentShaderName;
	const std::string								m_meshShaderName;

	std::vector<PositionColorVertex>				m_data;

	PipelineCreateInfo::DepthStencilState			m_depthStencilState_1;
	PipelineCreateInfo::DepthStencilState			m_depthStencilState_2;

	const bool										m_isMesh;

	void initialize (void)
	{
		const vk::VkDevice device = m_context.getDevice();

		vk::VkFormatProperties formatProperties;
		// check for VK_FORMAT_D24_UNORM_S8_UINT support
		m_context.getInstanceInterface().getPhysicalDeviceFormatProperties(m_context.getPhysicalDevice(), vk::VK_FORMAT_D24_UNORM_S8_UINT, &formatProperties);
		if (formatProperties.optimalTilingFeatures & vk::VK_FORMAT_FEATURE_DEPTH_STENCIL_ATTACHMENT_BIT)
		{
			m_depthStencilAttachmentFormat = vk::VK_FORMAT_D24_UNORM_S8_UINT;
		}
		else
		{
			// check for VK_FORMAT_D32_SFLOAT_S8_UINT support
			m_context.getInstanceInterface().getPhysicalDeviceFormatProperties(m_context.getPhysicalDevice(), vk::VK_FORMAT_D32_SFLOAT_S8_UINT, &formatProperties);
			if (formatProperties.optimalTilingFeatures & vk::VK_FORMAT_FEATURE_DEPTH_STENCIL_ATTACHMENT_BIT)
			{
				m_depthStencilAttachmentFormat = vk::VK_FORMAT_D32_SFLOAT_S8_UINT;
			}
			else
				throw tcu::NotSupportedError("No valid depth stencil attachment available");
		}
		const auto								vertDescType		= (m_isMesh ? vk::VK_DESCRIPTOR_TYPE_STORAGE_BUFFER : vk::VK_DESCRIPTOR_TYPE_MAX_ENUM);
		std::vector<vk::VkPushConstantRange>	pcRanges;

#ifndef CTS_USES_VULKANSC
		// The mesh shading pipeline will contain a set with vertex data.
		if (m_isMesh)
		{
			vk::DescriptorSetLayoutBuilder	setLayoutBuilder;
			vk::DescriptorPoolBuilder		poolBuilder;

			setLayoutBuilder.addSingleBinding(vertDescType, vk::VK_SHADER_STAGE_MESH_BIT_EXT);
			m_setLayout = setLayoutBuilder.build(m_vk, device);

			poolBuilder.addType(vertDescType);
			m_descriptorPool = poolBuilder.build(m_vk, device, vk::VK_DESCRIPTOR_POOL_CREATE_FREE_DESCRIPTOR_SET_BIT, 1u);

			m_descriptorSet = vk::makeDescriptorSet(m_vk, device, m_descriptorPool.get(), m_setLayout.get());
			pcRanges.push_back(vk::makePushConstantRange(vk::VK_SHADER_STAGE_MESH_BIT_EXT, 0u, static_cast<uint32_t>(sizeof(uint32_t))));
		}
#endif // CTS_USES_VULKANSC

		m_pipelineLayout = vk::makePipelineLayout(m_vk, device, m_setLayout.get(), de::dataOrNull(pcRanges));

		const vk::VkExtent3D imageExtent = { WIDTH, HEIGHT, 1 };
		const ImageCreateInfo targetImageCreateInfo(vk::VK_IMAGE_TYPE_2D, m_colorAttachmentFormat, imageExtent, 1, 1, vk::VK_SAMPLE_COUNT_1_BIT,
													vk::VK_IMAGE_TILING_OPTIMAL,
													vk::VK_IMAGE_USAGE_COLOR_ATTACHMENT_BIT |
													vk::VK_IMAGE_USAGE_TRANSFER_SRC_BIT |
													vk::VK_IMAGE_USAGE_TRANSFER_DST_BIT);

		m_colorTargetImage = Image::createAndAlloc(m_vk, device, targetImageCreateInfo, m_context.getDefaultAllocator(), m_context.getUniversalQueueFamilyIndex());

		const ImageCreateInfo depthStencilImageCreateInfo(vk::VK_IMAGE_TYPE_2D, m_depthStencilAttachmentFormat, imageExtent,
														  1, 1, vk::VK_SAMPLE_COUNT_1_BIT, vk::VK_IMAGE_TILING_OPTIMAL,
														  vk::VK_IMAGE_USAGE_DEPTH_STENCIL_ATTACHMENT_BIT |
														  vk::VK_IMAGE_USAGE_TRANSFER_DST_BIT);

		m_depthStencilImage = Image::createAndAlloc(m_vk, device, depthStencilImageCreateInfo, m_context.getDefaultAllocator(), m_context.getUniversalQueueFamilyIndex());

		const ImageViewCreateInfo colorTargetViewInfo(m_colorTargetImage->object(), vk::VK_IMAGE_VIEW_TYPE_2D, m_colorAttachmentFormat);
		m_colorTargetView = vk::createImageView(m_vk, device, &colorTargetViewInfo);

		const ImageViewCreateInfo attachmentViewInfo(m_depthStencilImage->object(), vk::VK_IMAGE_VIEW_TYPE_2D, m_depthStencilAttachmentFormat);
		m_attachmentView = vk::createImageView(m_vk, device, &attachmentViewInfo);

		RenderPassCreateInfo renderPassCreateInfo;
		renderPassCreateInfo.addAttachment(AttachmentDescription(m_colorAttachmentFormat,
																 vk::VK_SAMPLE_COUNT_1_BIT,
																 vk::VK_ATTACHMENT_LOAD_OP_LOAD,
																 vk::VK_ATTACHMENT_STORE_OP_STORE,
																 vk::VK_ATTACHMENT_LOAD_OP_DONT_CARE,
																 vk::VK_ATTACHMENT_STORE_OP_STORE,
																 vk::VK_IMAGE_LAYOUT_GENERAL,
																 vk::VK_IMAGE_LAYOUT_GENERAL));

		renderPassCreateInfo.addAttachment(AttachmentDescription(m_depthStencilAttachmentFormat,
																 vk::VK_SAMPLE_COUNT_1_BIT,
																 vk::VK_ATTACHMENT_LOAD_OP_LOAD,
																 vk::VK_ATTACHMENT_STORE_OP_STORE,
																 vk::VK_ATTACHMENT_LOAD_OP_LOAD,
																 vk::VK_ATTACHMENT_STORE_OP_STORE,
																 vk::VK_IMAGE_LAYOUT_DEPTH_STENCIL_ATTACHMENT_OPTIMAL,
																 vk::VK_IMAGE_LAYOUT_DEPTH_STENCIL_ATTACHMENT_OPTIMAL));

		const vk::VkAttachmentReference colorAttachmentReference =
		{
			0,
			vk::VK_IMAGE_LAYOUT_GENERAL
		};

		const vk::VkAttachmentReference depthAttachmentReference =
		{
			1,
			vk::VK_IMAGE_LAYOUT_DEPTH_STENCIL_ATTACHMENT_OPTIMAL
		};

		renderPassCreateInfo.addSubpass(SubpassDescription(
			vk::VK_PIPELINE_BIND_POINT_GRAPHICS,
			0,
			0,
			DE_NULL,
			1,
			&colorAttachmentReference,
			DE_NULL,
			depthAttachmentReference,
			0,
			DE_NULL));

		m_renderPass = vk::createRenderPass(m_vk, device, &renderPassCreateInfo);

		const vk::VkVertexInputBindingDescription vertexInputBindingDescription =
		{
			0,
			(deUint32)sizeof(tcu::Vec4) * 2,
			vk::VK_VERTEX_INPUT_RATE_VERTEX,
		};

		const vk::VkVertexInputAttributeDescription vertexInputAttributeDescriptions[2] =
		{
			{
				0u,
				0u,
				vk::VK_FORMAT_R32G32B32A32_SFLOAT,
				0u
			},
			{
				1u,
				0u,
				vk::VK_FORMAT_R32G32B32A32_SFLOAT,
				(deUint32)(sizeof(float)* 4),
			}
		};

		m_vertexInputState = PipelineCreateInfo::VertexInputState(
			1,
			&vertexInputBindingDescription,
			2,
			vertexInputAttributeDescriptions);

		std::vector<vk::VkViewport>		viewports	{ { 0.0f, 0.0f, 0.0f, 0.0f, 0.0f, 0.0f } };
		std::vector<vk::VkRect2D>		scissors	{ { { 0u, 0u }, { 0u, 0u } } };

		// Shaders.
		const auto&							binaries	= m_context.getBinaryCollection();
		const vk::Move<vk::VkShaderModule>	fs			= createShaderModule(m_vk, device, binaries.get(m_fragmentShaderName));
		const vk::Move<vk::VkShaderModule>	vs			= (m_isMesh ? vk::Move<vk::VkShaderModule>() : createShaderModule(m_vk, device, binaries.get(m_vertexShaderName)));
		const vk::Move<vk::VkShaderModule>	ms			= (m_isMesh ? createShaderModule(m_vk, device, binaries.get(m_meshShaderName)) : vk::Move<vk::VkShaderModule>());

		const PipelineCreateInfo::ColorBlendState::Attachment	attachmentState;
		const PipelineCreateInfo::ColorBlendState				colorBlendState(1u, static_cast<const vk::VkPipelineColorBlendAttachmentState*>(&attachmentState));
		const PipelineCreateInfo::RasterizerState				rasterizerState;
		PipelineCreateInfo::DynamicState						dynamicState;

		m_pipeline_1.setDefaultTopology(m_topology)
					.setDynamicState(static_cast<const vk::VkPipelineDynamicStateCreateInfo*>(&dynamicState))
					.setDefaultMultisampleState();

#ifndef CTS_USES_VULKANSC
		if (m_isMesh)
		{
			m_pipeline_1
					.setupPreRasterizationMeshShaderState(viewports,
														  scissors,
														  *m_pipelineLayout,
														  *m_renderPass,
														  0u,
														  DE_NULL,
														  *ms,
														  static_cast<const vk::VkPipelineRasterizationStateCreateInfo*>(&rasterizerState));
		}
		else
#endif // CTS_USES_VULKANSC
		{
			m_pipeline_1
					.setupVertexInputState(&m_vertexInputState)
					.setupPreRasterizationShaderState(viewports,
													  scissors,
													  *m_pipelineLayout,
													  *m_renderPass,
													  0u,
													  *vs,
													  static_cast<const vk::VkPipelineRasterizationStateCreateInfo*>(&rasterizerState));
		}

		m_pipeline_1.setupFragmentShaderState(*m_pipelineLayout, *m_renderPass, 0u, *fs, static_cast<const vk::VkPipelineDepthStencilStateCreateInfo*>(&m_depthStencilState_1))
					.setupFragmentOutputState(*m_renderPass, 0u, static_cast<const vk::VkPipelineColorBlendStateCreateInfo*>(&colorBlendState))
					.setMonolithicPipelineLayout(*m_pipelineLayout)
					.buildPipeline();

		m_pipeline_2.setDefaultTopology(m_topology)
					.setDynamicState(static_cast<const vk::VkPipelineDynamicStateCreateInfo*>(&dynamicState))
					.setDefaultMultisampleState();

#ifndef CTS_USES_VULKANSC
		if (m_isMesh)
		{
			m_pipeline_2
					.setupPreRasterizationMeshShaderState(viewports,
														  scissors,
														  *m_pipelineLayout,
														  *m_renderPass,
														  0u,
														  DE_NULL,
														  *ms,
														  static_cast<const vk::VkPipelineRasterizationStateCreateInfo*>(&rasterizerState));
		}
		else
#endif // CTS_USES_VULKANSC
		{
			m_pipeline_2
					.setupVertexInputState(&m_vertexInputState)
					.setupPreRasterizationShaderState(viewports,
													  scissors,
													  *m_pipelineLayout,
													  *m_renderPass,
													  0u,
													  *vs,
													  static_cast<const vk::VkPipelineRasterizationStateCreateInfo*>(&rasterizerState));
		}

		m_pipeline_2.setupFragmentShaderState(*m_pipelineLayout, *m_renderPass, 0u, *fs, static_cast<const vk::VkPipelineDepthStencilStateCreateInfo*>(&m_depthStencilState_2))
					.setupFragmentOutputState(*m_renderPass, 0u, static_cast<const vk::VkPipelineColorBlendStateCreateInfo*>(&colorBlendState))
					.setMonolithicPipelineLayout(*m_pipelineLayout)
					.buildPipeline();

		std::vector<vk::VkImageView> attachments(2);
		attachments[0] = *m_colorTargetView;
		attachments[1] = *m_attachmentView;

		const FramebufferCreateInfo framebufferCreateInfo(*m_renderPass, attachments, WIDTH, HEIGHT, 1);

		m_framebuffer = vk::createFramebuffer(m_vk, device, &framebufferCreateInfo);

		const vk::VkDeviceSize	dataSize	= m_data.size() * sizeof(PositionColorVertex);
		const auto				bufferUsage	= (m_isMesh ? vk::VK_BUFFER_USAGE_STORAGE_BUFFER_BIT : vk::VK_BUFFER_USAGE_VERTEX_BUFFER_BIT);
		m_vertexBuffer = Buffer::createAndAlloc(m_vk, device, BufferCreateInfo(dataSize, bufferUsage),
												m_context.getDefaultAllocator(), vk::MemoryRequirement::HostVisible);

		deUint8* ptr = reinterpret_cast<unsigned char *>(m_vertexBuffer->getBoundMemory().getHostPtr());
		deMemcpy(ptr, &m_data[0], (size_t)dataSize);

		vk::flushAlloc(m_vk, device, m_vertexBuffer->getBoundMemory());

		// Update descriptor set for mesh shaders.
		if (m_isMesh)
		{
			vk::DescriptorSetUpdateBuilder	updateBuilder;
			const auto						location		= vk::DescriptorSetUpdateBuilder::Location::binding(0u);
			const auto						bufferInfo		= vk::makeDescriptorBufferInfo(m_vertexBuffer->object(), 0ull, dataSize);

			updateBuilder.writeSingle(m_descriptorSet.get(), location, vertDescType, &bufferInfo);
			updateBuilder.update(m_vk, device);
		}

		const CmdPoolCreateInfo cmdPoolCreateInfo(m_context.getUniversalQueueFamilyIndex());
		m_cmdPool = vk::createCommandPool(m_vk, device, &cmdPoolCreateInfo);
		m_cmdBuffer = vk::allocateCommandBuffer(m_vk, device, *m_cmdPool, vk::VK_COMMAND_BUFFER_LEVEL_PRIMARY);
	}

	virtual tcu::TestStatus iterate (void)
	{
		DE_ASSERT(false);
		return tcu::TestStatus::fail("Implement iterate() method!");
	}

	void beginRenderPass (void)
	{
		const vk::VkClearColorValue clearColor = { { 0.0f, 0.0f, 0.0f, 1.0f } };
		beginRenderPassWithClearColor(clearColor);
	}

	void beginRenderPassWithClearColor (const vk::VkClearColorValue &clearColor)
	{
		beginCommandBuffer(m_vk, *m_cmdBuffer, 0u);

		initialTransitionColor2DImage(m_vk, *m_cmdBuffer, m_colorTargetImage->object(), vk::VK_IMAGE_LAYOUT_GENERAL,
									  vk::VK_ACCESS_TRANSFER_WRITE_BIT, vk::VK_PIPELINE_STAGE_TRANSFER_BIT);
		initialTransitionDepthStencil2DImage(m_vk, *m_cmdBuffer, m_depthStencilImage->object(), vk::VK_IMAGE_LAYOUT_TRANSFER_DST_OPTIMAL,
											 vk::VK_ACCESS_TRANSFER_WRITE_BIT, vk::VK_PIPELINE_STAGE_TRANSFER_BIT);

		const ImageSubresourceRange subresourceRangeImage(vk::VK_IMAGE_ASPECT_COLOR_BIT);
		m_vk.cmdClearColorImage(*m_cmdBuffer, m_colorTargetImage->object(),
			vk::VK_IMAGE_LAYOUT_GENERAL, &clearColor, 1, &subresourceRangeImage);

		const vk::VkClearDepthStencilValue depthStencilClearValue = { 0.0f, 0 };

		const ImageSubresourceRange subresourceRangeDepthStencil[2] = { vk::VK_IMAGE_ASPECT_DEPTH_BIT, vk::VK_IMAGE_ASPECT_STENCIL_BIT };
		m_vk.cmdClearDepthStencilImage(*m_cmdBuffer, m_depthStencilImage->object(),
			vk::VK_IMAGE_LAYOUT_TRANSFER_DST_OPTIMAL, &depthStencilClearValue, 2, subresourceRangeDepthStencil);

		vk::VkMemoryBarrier memBarrier;
		memBarrier.sType = vk::VK_STRUCTURE_TYPE_MEMORY_BARRIER;
		memBarrier.pNext = NULL;
		memBarrier.srcAccessMask = vk::VK_ACCESS_TRANSFER_WRITE_BIT;
		memBarrier.dstAccessMask = vk::VK_ACCESS_COLOR_ATTACHMENT_READ_BIT | vk::VK_ACCESS_COLOR_ATTACHMENT_WRITE_BIT |
					   vk::VK_ACCESS_DEPTH_STENCIL_ATTACHMENT_READ_BIT | vk::VK_ACCESS_DEPTH_STENCIL_ATTACHMENT_WRITE_BIT;

		m_vk.cmdPipelineBarrier(*m_cmdBuffer, vk::VK_PIPELINE_STAGE_TRANSFER_BIT,
						      vk::VK_PIPELINE_STAGE_COLOR_ATTACHMENT_OUTPUT_BIT |
						      vk::VK_PIPELINE_STAGE_EARLY_FRAGMENT_TESTS_BIT | vk::VK_PIPELINE_STAGE_LATE_FRAGMENT_TESTS_BIT,
						      0, 1, &memBarrier, 0, NULL, 0, NULL);

		transition2DImage(m_vk, *m_cmdBuffer, m_depthStencilImage->object(), vk::VK_IMAGE_ASPECT_DEPTH_BIT | vk::VK_IMAGE_ASPECT_STENCIL_BIT,
						  vk::VK_IMAGE_LAYOUT_TRANSFER_DST_OPTIMAL, vk::VK_IMAGE_LAYOUT_DEPTH_STENCIL_ATTACHMENT_OPTIMAL,
						  vk::VK_ACCESS_TRANSFER_WRITE_BIT, vk::VK_ACCESS_DEPTH_STENCIL_ATTACHMENT_READ_BIT | vk::VK_ACCESS_DEPTH_STENCIL_ATTACHMENT_WRITE_BIT,
						  vk::VK_PIPELINE_STAGE_TRANSFER_BIT, vk::VK_PIPELINE_STAGE_EARLY_FRAGMENT_TESTS_BIT | vk::VK_PIPELINE_STAGE_LATE_FRAGMENT_TESTS_BIT);

		vk::beginRenderPass(m_vk, *m_cmdBuffer, *m_renderPass, *m_framebuffer, vk::makeRect2D(0, 0, WIDTH, HEIGHT));
	}

	void setDynamicViewportState (const deUint32 width, const deUint32 height)
	{
		vk::VkViewport viewport = vk::makeViewport(tcu::UVec2(width, height));
		m_vk.cmdSetViewport(*m_cmdBuffer, 0, 1, &viewport);

		vk::VkRect2D scissor = vk::makeRect2D(tcu::UVec2(width, height));
		m_vk.cmdSetScissor(*m_cmdBuffer, 0, 1, &scissor);
	}

	void setDynamicViewportState(const deUint32 viewportCount, const vk::VkViewport* pViewports, const vk::VkRect2D* pScissors)
	{
		m_vk.cmdSetViewport(*m_cmdBuffer, 0, viewportCount, pViewports);
		m_vk.cmdSetScissor(*m_cmdBuffer, 0, viewportCount, pScissors);
	}

	void setDynamicRasterizationState(const float lineWidth = 1.0f,
							   const float depthBiasConstantFactor = 0.0f,
							   const float depthBiasClamp = 0.0f,
							   const float depthBiasSlopeFactor = 0.0f)
	{
		m_vk.cmdSetLineWidth(*m_cmdBuffer, lineWidth);
		m_vk.cmdSetDepthBias(*m_cmdBuffer, depthBiasConstantFactor, depthBiasClamp, depthBiasSlopeFactor);
	}

	void setDynamicBlendState(const float const1 = 0.0f, const float const2 = 0.0f,
							  const float const3 = 0.0f, const float const4 = 0.0f)
	{
		float blendConstantsants[4] = { const1, const2, const3, const4 };
		m_vk.cmdSetBlendConstants(*m_cmdBuffer, blendConstantsants);
	}

	void setDynamicDepthStencilState(const float minDepthBounds = 0.0f,
									 const float maxDepthBounds = 1.0f,
									 const deUint32 stencilFrontCompareMask = 0xffffffffu,
									 const deUint32 stencilFrontWriteMask = 0xffffffffu,
									 const deUint32 stencilFrontReference = 0,
									 const deUint32 stencilBackCompareMask = 0xffffffffu,
									 const deUint32 stencilBackWriteMask = 0xffffffffu,
									 const deUint32 stencilBackReference = 0)
	{
		m_vk.cmdSetDepthBounds(*m_cmdBuffer, minDepthBounds, maxDepthBounds);
		m_vk.cmdSetStencilCompareMask(*m_cmdBuffer, vk::VK_STENCIL_FACE_FRONT_BIT, stencilFrontCompareMask);
		m_vk.cmdSetStencilWriteMask(*m_cmdBuffer, vk::VK_STENCIL_FACE_FRONT_BIT, stencilFrontWriteMask);
		m_vk.cmdSetStencilReference(*m_cmdBuffer, vk::VK_STENCIL_FACE_FRONT_BIT, stencilFrontReference);
		m_vk.cmdSetStencilCompareMask(*m_cmdBuffer, vk::VK_STENCIL_FACE_BACK_BIT, stencilBackCompareMask);
		m_vk.cmdSetStencilWriteMask(*m_cmdBuffer, vk::VK_STENCIL_FACE_BACK_BIT, stencilBackWriteMask);
		m_vk.cmdSetStencilReference(*m_cmdBuffer, vk::VK_STENCIL_FACE_BACK_BIT, stencilBackReference);
	}

#ifndef CTS_USES_VULKANSC
	void pushVertexOffset (const uint32_t				vertexOffset,
						   const vk::VkShaderStageFlags	stageFlags = vk::VK_SHADER_STAGE_MESH_BIT_EXT)
	{
		m_vk.cmdPushConstants(*m_cmdBuffer, *m_pipelineLayout, stageFlags, 0u, static_cast<uint32_t>(sizeof(uint32_t)), &vertexOffset);
	}
#endif // CTS_USES_VULKANSC
};

class DepthBoundsParamTestInstance : public DepthStencilBaseCase
{
public:
	DepthBoundsParamTestInstance (Context &context, vk::PipelineConstructionType pipelineConstructionType, const ShaderMap& shaders)
		: DepthStencilBaseCase (context, pipelineConstructionType, shaders.at(glu::SHADERTYPE_VERTEX), shaders.at(glu::SHADERTYPE_FRAGMENT), shaders.at(glu::SHADERTYPE_MESH))
	{
		m_data.push_back(PositionColorVertex(tcu::Vec4(-1.0f, 1.0f, 0.375f, 1.0f), tcu::RGBA::green().toVec()));
		m_data.push_back(PositionColorVertex(tcu::Vec4(0.0f, 1.0f, 0.375f, 1.0f), tcu::RGBA::green().toVec()));
		m_data.push_back(PositionColorVertex(tcu::Vec4(-1.0f, -1.0f, 0.375f, 1.0f), tcu::RGBA::green().toVec()));
		m_data.push_back(PositionColorVertex(tcu::Vec4(0.0f, -1.0f, 0.375f, 1.0f), tcu::RGBA::green().toVec()));

		m_data.push_back(PositionColorVertex(tcu::Vec4(0.0f, 1.0f, 0.625f, 1.0f), tcu::RGBA::green().toVec()));
		m_data.push_back(PositionColorVertex(tcu::Vec4(1.0f, 1.0f, 0.625f, 1.0f), tcu::RGBA::green().toVec()));
		m_data.push_back(PositionColorVertex(tcu::Vec4(0.0f, -1.0f, 0.625f, 1.0f), tcu::RGBA::green().toVec()));
		m_data.push_back(PositionColorVertex(tcu::Vec4(1.0f, -1.0f, 0.625f, 1.0f), tcu::RGBA::green().toVec()));

		m_data.push_back(PositionColorVertex(tcu::Vec4(-1.0f, 1.0f, 1.0f, 1.0f), tcu::RGBA::blue().toVec()));
		m_data.push_back(PositionColorVertex(tcu::Vec4(1.0f, 1.0f, 1.0f, 1.0f), tcu::RGBA::blue().toVec()));
		m_data.push_back(PositionColorVertex(tcu::Vec4(-1.0f, -1.0f, 1.0f, 1.0f), tcu::RGBA::blue().toVec()));
		m_data.push_back(PositionColorVertex(tcu::Vec4(1.0f, -1.0f, 1.0f, 1.0f), tcu::RGBA::blue().toVec()));

		m_depthStencilState_1 = PipelineCreateInfo::DepthStencilState(
			VK_TRUE, VK_TRUE, vk::VK_COMPARE_OP_ALWAYS, VK_FALSE);

		// enable depth bounds test
		m_depthStencilState_2 = PipelineCreateInfo::DepthStencilState(
			VK_FALSE, VK_FALSE, vk::VK_COMPARE_OP_NEVER, VK_TRUE);

		DepthStencilBaseCase::initialize();
	}

	virtual tcu::TestStatus iterate (void)
	{
		tcu::TestLog&		log		= m_context.getTestContext().getLog();
		const vk::VkQueue	queue	= m_context.getUniversalQueue();
		const vk::VkDevice	device	= m_context.getDevice();

		beginRenderPass();

		// set states here
		setDynamicViewportState(WIDTH, HEIGHT);
		setDynamicRasterizationState();
		setDynamicBlendState();
		setDynamicDepthStencilState(0.5f, 0.75f);

#ifndef CTS_USES_VULKANSC
		if (m_isMesh)
		{
			m_vk.cmdBindDescriptorSets(*m_cmdBuffer, vk::VK_PIPELINE_BIND_POINT_GRAPHICS, m_pipelineLayout.get(), 0u, 1u, &m_descriptorSet.get(), 0u, nullptr);

			m_vk.cmdBindPipeline(*m_cmdBuffer, vk::VK_PIPELINE_BIND_POINT_GRAPHICS, m_pipeline_1.getPipeline());
			pushVertexOffset(0u); m_vk.cmdDrawMeshTasksEXT(*m_cmdBuffer, 2u, 1u, 1u);
			pushVertexOffset(4u); m_vk.cmdDrawMeshTasksEXT(*m_cmdBuffer, 2u, 1u, 1u);

			m_vk.cmdBindPipeline(*m_cmdBuffer, vk::VK_PIPELINE_BIND_POINT_GRAPHICS, m_pipeline_2.getPipeline());
			pushVertexOffset(8u); m_vk.cmdDrawMeshTasksEXT(*m_cmdBuffer, 2u, 1u, 1u);
		}
		else
#endif // CTS_USES_VULKANSC
		{
			const vk::VkDeviceSize vertexBufferOffset = 0;
			const vk::VkBuffer vertexBuffer = m_vertexBuffer->object();
			m_vk.cmdBindVertexBuffers(*m_cmdBuffer, 0, 1, &vertexBuffer, &vertexBufferOffset);

			m_vk.cmdBindPipeline(*m_cmdBuffer, vk::VK_PIPELINE_BIND_POINT_GRAPHICS, m_pipeline_1.getPipeline());
			m_vk.cmdDraw(*m_cmdBuffer, 4, 1, 0, 0);
			m_vk.cmdDraw(*m_cmdBuffer, 4, 1, 4, 0);

			m_vk.cmdBindPipeline(*m_cmdBuffer, vk::VK_PIPELINE_BIND_POINT_GRAPHICS, m_pipeline_2.getPipeline());
			m_vk.cmdDraw(*m_cmdBuffer, 4, 1, 8, 0);
		}

		endRenderPass(m_vk, *m_cmdBuffer);
		endCommandBuffer(m_vk, *m_cmdBuffer);

		submitCommandsAndWait(m_vk, device, queue, m_cmdBuffer.get());

		// validation
		{
			tcu::Texture2D referenceFrame(vk::mapVkFormat(m_colorAttachmentFormat), (int)(0.5f + static_cast<float>(WIDTH)), (int)(0.5f + static_cast<float>(HEIGHT)));
			referenceFrame.allocLevel(0);

			const deInt32 frameWidth = referenceFrame.getWidth();
			const deInt32 frameHeight = referenceFrame.getHeight();

			tcu::clear(referenceFrame.getLevel(0), tcu::Vec4(0.0f, 0.0f, 0.0f, 1.0f));

			for (int y = 0; y < frameHeight; y++)
			{
				const float yCoord = (float)(y / (0.5*frameHeight)) - 1.0f;

				for (int x = 0; x < frameWidth; x++)
				{
					const float xCoord = (float)(x / (0.5*frameWidth)) - 1.0f;

					if (xCoord >= 0.0f && xCoord <= 1.0f && yCoord >= -1.0f && yCoord <= 1.0f)
						referenceFrame.getLevel(0).setPixel(tcu::Vec4(0.0f, 0.0f, 1.0f, 1.0f), x, y);
					else
						referenceFrame.getLevel(0).setPixel(tcu::Vec4(0.0f, 1.0f, 0.0f, 1.0f), x, y);
				}
			}

			const vk::VkOffset3D zeroOffset = { 0, 0, 0 };
			const tcu::ConstPixelBufferAccess renderedFrame = m_colorTargetImage->readSurface(queue, m_context.getDefaultAllocator(),
				vk::VK_IMAGE_LAYOUT_GENERAL, zeroOffset, WIDTH, HEIGHT, vk::VK_IMAGE_ASPECT_COLOR_BIT);

			if (!tcu::fuzzyCompare(log, "Result", "Image comparison result",
				referenceFrame.getLevel(0), renderedFrame, 0.05f,
				tcu::COMPARE_LOG_RESULT))
			{
				return tcu::TestStatus(QP_TEST_RESULT_FAIL, "Image verification failed");
			}

			return tcu::TestStatus(QP_TEST_RESULT_PASS, "Image verification passed");
		}
	}
};

class DepthBoundsTestInstance : public DynamicStateBaseClass
{
public:
	enum
	{
		DEPTH_BOUNDS_MIN	= 0,
		DEPTH_BOUNDS_MAX	= 1,
		DEPTH_BOUNDS_COUNT	= 2
	};
	static const float					depthBounds[DEPTH_BOUNDS_COUNT];

								DepthBoundsTestInstance		(Context&						context,
															 vk::PipelineConstructionType	pipelineConstructionType,
															 const ShaderMap&				shaders);
	virtual void				initRenderPass				(const vk::VkDevice		device);
	virtual void				initFramebuffer				(const vk::VkDevice		device);
	virtual void				initPipeline				(const vk::VkDevice		device);
	virtual tcu::TestStatus		iterate						(void);
private:
	const vk::VkFormat			m_depthAttachmentFormat;

	de::SharedPtr<Draw::Image>	m_depthImage;
	vk::Move<vk::VkImageView>	m_depthView;
};

const float DepthBoundsTestInstance::depthBounds[DEPTH_BOUNDS_COUNT] =
{
	0.3f,
	0.9f
};

DepthBoundsTestInstance::DepthBoundsTestInstance(Context& context, vk::PipelineConstructionType pipelineConstructionType, const ShaderMap& shaders)
	: DynamicStateBaseClass		(context, pipelineConstructionType, shaders.at(glu::SHADERTYPE_VERTEX), shaders.at(glu::SHADERTYPE_FRAGMENT), shaders.at(glu::SHADERTYPE_MESH))
	, m_depthAttachmentFormat	(vk::VK_FORMAT_D16_UNORM)
{
	const vk::VkDevice device = m_context.getDevice();
	const vk::VkExtent3D depthImageExtent = { WIDTH, HEIGHT, 1 };
	const ImageCreateInfo depthImageCreateInfo(vk::VK_IMAGE_TYPE_2D, m_depthAttachmentFormat, depthImageExtent, 1, 1, vk::VK_SAMPLE_COUNT_1_BIT,
												vk::VK_IMAGE_TILING_OPTIMAL, vk::VK_IMAGE_USAGE_DEPTH_STENCIL_ATTACHMENT_BIT | vk::VK_IMAGE_USAGE_TRANSFER_DST_BIT);

	m_depthImage = Image::createAndAlloc(m_vk, device, depthImageCreateInfo, m_context.getDefaultAllocator(), m_context.getUniversalQueueFamilyIndex());

	const ImageViewCreateInfo depthViewInfo(m_depthImage->object(), vk::VK_IMAGE_VIEW_TYPE_2D, m_depthAttachmentFormat);
	m_depthView = vk::createImageView(m_vk, device, &depthViewInfo);

	m_data.push_back(PositionColorVertex(tcu::Vec4(-1.0f,  1.0f, 1.0f, 1.0f), tcu::RGBA::green().toVec()));
	m_data.push_back(PositionColorVertex(tcu::Vec4( 1.0f,  1.0f, 1.0f, 1.0f), tcu::RGBA::green().toVec()));
	m_data.push_back(PositionColorVertex(tcu::Vec4(-1.0f, -1.0f, 1.0f, 1.0f), tcu::RGBA::green().toVec()));
	m_data.push_back(PositionColorVertex(tcu::Vec4( 1.0f, -1.0f, 1.0f, 1.0f), tcu::RGBA::green().toVec()));

	DynamicStateBaseClass::initialize();
}


void DepthBoundsTestInstance::initRenderPass (const vk::VkDevice device)
{
	RenderPassCreateInfo renderPassCreateInfo;
	renderPassCreateInfo.addAttachment(AttachmentDescription(m_colorAttachmentFormat,
		vk::VK_SAMPLE_COUNT_1_BIT,
		vk::VK_ATTACHMENT_LOAD_OP_LOAD,
		vk::VK_ATTACHMENT_STORE_OP_STORE,
		vk::VK_ATTACHMENT_LOAD_OP_DONT_CARE,
		vk::VK_ATTACHMENT_STORE_OP_STORE,
		vk::VK_IMAGE_LAYOUT_GENERAL,
		vk::VK_IMAGE_LAYOUT_GENERAL));
	renderPassCreateInfo.addAttachment(AttachmentDescription(m_depthAttachmentFormat,
		vk::VK_SAMPLE_COUNT_1_BIT,
		vk::VK_ATTACHMENT_LOAD_OP_LOAD,
		vk::VK_ATTACHMENT_STORE_OP_STORE,
		vk::VK_ATTACHMENT_LOAD_OP_DONT_CARE,
		vk::VK_ATTACHMENT_STORE_OP_STORE,
		vk::VK_IMAGE_LAYOUT_DEPTH_STENCIL_READ_ONLY_OPTIMAL,
		vk::VK_IMAGE_LAYOUT_DEPTH_STENCIL_READ_ONLY_OPTIMAL));

	const vk::VkAttachmentReference colorAttachmentReference =
	{
		0,
		vk::VK_IMAGE_LAYOUT_GENERAL
	};

	const vk::VkAttachmentReference depthAttachmentReference =
	{
		1,
		vk::VK_IMAGE_LAYOUT_DEPTH_STENCIL_READ_ONLY_OPTIMAL
	};

	renderPassCreateInfo.addSubpass(SubpassDescription(
		vk::VK_PIPELINE_BIND_POINT_GRAPHICS,
		0,
		0,
		DE_NULL,
		1,
		&colorAttachmentReference,
		DE_NULL,
		depthAttachmentReference,
		0,
		DE_NULL
	)
	);

	m_renderPass = vk::createRenderPass(m_vk, device, &renderPassCreateInfo);
}

void DepthBoundsTestInstance::initFramebuffer (const vk::VkDevice device)
{
	std::vector<vk::VkImageView> attachments(2);
	attachments[0] = *m_colorTargetView;
	attachments[1] = *m_depthView;

	const FramebufferCreateInfo framebufferCreateInfo(*m_renderPass, attachments, WIDTH, HEIGHT, 1);

	m_framebuffer = vk::createFramebuffer(m_vk, device, &framebufferCreateInfo);
}

void DepthBoundsTestInstance::initPipeline (const vk::VkDevice device)
{
	// Shaders.
	const auto&							binaries	= m_context.getBinaryCollection();
	const vk::Move<vk::VkShaderModule>	fs			= createShaderModule(m_vk, device, binaries.get(m_fragmentShaderName));
	const vk::Move<vk::VkShaderModule>	vs			= (m_isMesh ? vk::Move<vk::VkShaderModule>() : createShaderModule(m_vk, device, binaries.get(m_vertexShaderName)));
	const vk::Move<vk::VkShaderModule>	ms			= (m_isMesh ? createShaderModule(m_vk, device, binaries.get(m_meshShaderName)) : vk::Move<vk::VkShaderModule>());
	std::vector<vk::VkViewport>			viewports	{ { 0.0f, 0.0f, 0.0f, 0.0f, 0.0f, 0.0f } };
	std::vector<vk::VkRect2D>			scissors	{ { { 0u, 0u }, { 0u, 0u } } };

	const PipelineCreateInfo::ColorBlendState::Attachment		attachmentState;
	const PipelineCreateInfo::ColorBlendState					colorBlendState(1u, static_cast<const vk::VkPipelineColorBlendAttachmentState*>(&attachmentState));
	const PipelineCreateInfo::RasterizerState					rasterizerState;
	const PipelineCreateInfo::DepthStencilState::StencilOpState stencilOpState(vk::VK_STENCIL_OP_KEEP, vk::VK_STENCIL_OP_KEEP, vk::VK_STENCIL_OP_KEEP);
	const PipelineCreateInfo::DepthStencilState					depthStencilState(false, false, vk::VK_COMPARE_OP_NEVER, true, 0u, stencilOpState, stencilOpState);
	const PipelineCreateInfo::DynamicState						dynamicState;

	m_pipeline.setDefaultTopology(m_topology)
			  .setDynamicState(static_cast<const vk::VkPipelineDynamicStateCreateInfo*>(&dynamicState))
			  .setDefaultMultisampleState();

#ifndef CTS_USES_VULKANSC
	if (m_isMesh)
	{
		m_pipeline
			  .setupPreRasterizationMeshShaderState(viewports,
													scissors,
													*m_pipelineLayout,
													*m_renderPass,
													0u,
													DE_NULL,
													*ms,
													static_cast<const vk::VkPipelineRasterizationStateCreateInfo*>(&rasterizerState));
	}
	else
#endif // CTS_USES_VULKANSC
	{
		m_pipeline
			  .setupVertexInputState(&m_vertexInputState)
			  .setupPreRasterizationShaderState(viewports,
												scissors,
												*m_pipelineLayout,
												*m_renderPass,
												0u,
												*vs,
												static_cast<const vk::VkPipelineRasterizationStateCreateInfo*>(&rasterizerState));
	}

	m_pipeline.setupFragmentShaderState(*m_pipelineLayout, *m_renderPass, 0u, *fs, static_cast<const vk::VkPipelineDepthStencilStateCreateInfo*>(&depthStencilState))
			  .setupFragmentOutputState(*m_renderPass, 0u, static_cast<const vk::VkPipelineColorBlendStateCreateInfo*>(&colorBlendState))
			  .setMonolithicPipelineLayout(*m_pipelineLayout)
			  .buildPipeline();
}

tcu::TestStatus DepthBoundsTestInstance::iterate (void)
{
	tcu::TestLog		&log		= m_context.getTestContext().getLog();
	const vk::VkQueue	queue		= m_context.getUniversalQueue();
	const vk::VkDevice	device		= m_context.getDevice();

	// Prepare depth image
	tcu::Texture2D depthData(vk::mapVkFormat(m_depthAttachmentFormat), (int)(0.5f + static_cast<float>(WIDTH)), (int)(0.5f + static_cast<float>(HEIGHT)));
	depthData.allocLevel(0);

	const deInt32 depthDataWidth	= depthData.getWidth();
	const deInt32 depthDataHeight	= depthData.getHeight();

	for (int y = 0; y < depthDataHeight; ++y)
		for (int x = 0; x < depthDataWidth; ++x)
			depthData.getLevel(0).setPixDepth((float)(y * depthDataWidth + x % 11) / 10, x, y);

	const vk::VkDeviceSize dataSize = depthData.getLevel(0).getWidth() * depthData.getLevel(0).getHeight()
		* tcu::getPixelSize(mapVkFormat(m_depthAttachmentFormat));
	de::SharedPtr<Draw::Buffer> stageBuffer = Buffer::createAndAlloc(m_vk, device, BufferCreateInfo(dataSize, vk::VK_BUFFER_USAGE_TRANSFER_SRC_BIT),
		m_context.getDefaultAllocator(), vk::MemoryRequirement::HostVisible);

	deUint8* ptr = reinterpret_cast<unsigned char *>(stageBuffer->getBoundMemory().getHostPtr());
	deMemcpy(ptr, depthData.getLevel(0).getDataPtr(), (size_t)dataSize);

	vk::flushAlloc(m_vk, device, stageBuffer->getBoundMemory());

	beginCommandBuffer(m_vk, *m_cmdBuffer, 0u);

	initialTransitionDepth2DImage(m_vk, *m_cmdBuffer, m_depthImage->object(), vk::VK_IMAGE_LAYOUT_TRANSFER_DST_OPTIMAL,
								  vk::VK_ACCESS_TRANSFER_WRITE_BIT, vk::VK_PIPELINE_STAGE_TRANSFER_BIT);

	const vk::VkBufferImageCopy bufferImageCopy =
	{
		(vk::VkDeviceSize)0,														// VkDeviceSize					bufferOffset;
		0u,																			// deUint32						bufferRowLength;
		0u,																			// deUint32						bufferImageHeight;
		vk::makeImageSubresourceLayers(vk::VK_IMAGE_ASPECT_DEPTH_BIT, 0u, 0u, 1u),	// VkImageSubresourceLayers		imageSubresource;
		vk::makeOffset3D(0, 0, 0),													// VkOffset3D					imageOffset;
		vk::makeExtent3D(WIDTH, HEIGHT, 1u)											// VkExtent3D					imageExtent;
	};
	m_vk.cmdCopyBufferToImage(*m_cmdBuffer, stageBuffer->object(), m_depthImage->object(), vk::VK_IMAGE_LAYOUT_TRANSFER_DST_OPTIMAL, 1u, &bufferImageCopy);

	transition2DImage(m_vk, *m_cmdBuffer, m_depthImage->object(), vk::VK_IMAGE_ASPECT_DEPTH_BIT, vk::VK_IMAGE_LAYOUT_TRANSFER_DST_OPTIMAL,
					  vk::VK_IMAGE_LAYOUT_DEPTH_STENCIL_READ_ONLY_OPTIMAL, vk::VK_ACCESS_TRANSFER_WRITE_BIT, vk::VK_ACCESS_DEPTH_STENCIL_ATTACHMENT_READ_BIT,
					  vk::VK_PIPELINE_STAGE_TRANSFER_BIT, vk::VK_PIPELINE_STAGE_EARLY_FRAGMENT_TESTS_BIT | vk::VK_PIPELINE_STAGE_LATE_FRAGMENT_TESTS_BIT);

	const vk::VkClearColorValue clearColor = { { 1.0f, 1.0f, 1.0f, 1.0f } };
	beginRenderPassWithClearColor(clearColor, true);

	// Bind states
	setDynamicViewportState(WIDTH, HEIGHT);
	setDynamicRasterizationState();
	setDynamicBlendState();
	setDynamicDepthStencilState(depthBounds[DEPTH_BOUNDS_MIN], depthBounds[DEPTH_BOUNDS_MAX]);

	m_vk.cmdBindPipeline(*m_cmdBuffer, vk::VK_PIPELINE_BIND_POINT_GRAPHICS, m_pipeline.getPipeline());

#ifndef CTS_USES_VULKANSC
	if (m_isMesh)
	{
		const auto numVert = static_cast<uint32_t>(m_data.size());
		DE_ASSERT(numVert >= 2u);

		m_vk.cmdBindDescriptorSets(*m_cmdBuffer, vk::VK_PIPELINE_BIND_POINT_GRAPHICS, m_pipelineLayout.get(), 0u, 1u, &m_descriptorSet.get(), 0u, nullptr);
		pushVertexOffset(0u, *m_pipelineLayout);
		m_vk.cmdDrawMeshTasksEXT(*m_cmdBuffer, numVert - 2u, 1u, 1u);
	}
	else
#endif // CTS_USES_VULKANSC
	{

		const vk::VkDeviceSize	vertexBufferOffset	= 0;
		const vk::VkBuffer		vertexBuffer		= m_vertexBuffer->object();
		m_vk.cmdBindVertexBuffers(*m_cmdBuffer, 0, 1, &vertexBuffer, &vertexBufferOffset);

		m_vk.cmdDraw(*m_cmdBuffer, static_cast<deUint32>(m_data.size()), 1, 0, 0);
	}

	endRenderPass(m_vk, *m_cmdBuffer);
	endCommandBuffer(m_vk, *m_cmdBuffer);

	submitCommandsAndWait(m_vk, device, queue, m_cmdBuffer.get());

	// Validation
	{
		tcu::Texture2D referenceFrame(vk::mapVkFormat(m_colorAttachmentFormat), (int)(0.5f + static_cast<float>(WIDTH)), (int)(0.5f + static_cast<float>(HEIGHT)));
		referenceFrame.allocLevel(0);

		const deInt32 frameWidth	= referenceFrame.getWidth();
		const deInt32 frameHeight	= referenceFrame.getHeight();

		tcu::clear(referenceFrame.getLevel(0), tcu::Vec4(1.0f, 1.0f, 1.0f, 1.0f));

		for (int y = 0; y < frameHeight; ++y)
			for (int x = 0; x < frameWidth; ++x)
				if (depthData.getLevel(0).getPixDepth(x, y) >= depthBounds[DEPTH_BOUNDS_MIN]
					&& depthData.getLevel(0).getPixDepth(x, y) <= depthBounds[DEPTH_BOUNDS_MAX])
					referenceFrame.getLevel(0).setPixel(tcu::RGBA::green().toVec(), x, y);

		const vk::VkOffset3D zeroOffset = { 0, 0, 0 };
		const tcu::ConstPixelBufferAccess renderedFrame = m_colorTargetImage->readSurface(queue, m_context.getDefaultAllocator(),
			vk::VK_IMAGE_LAYOUT_GENERAL, zeroOffset, WIDTH, HEIGHT, vk::VK_IMAGE_ASPECT_COLOR_BIT);

		if (!tcu::fuzzyCompare(log, "Result", "Image comparison result",
			referenceFrame.getLevel(0), renderedFrame, 0.05f,
			tcu::COMPARE_LOG_RESULT))
		{
			return tcu::TestStatus(QP_TEST_RESULT_FAIL, "Image verification failed");
		}

		return tcu::TestStatus(QP_TEST_RESULT_PASS, "Image verification passed");
	}
}

class StencilParamsBasicTestInstance : public DepthStencilBaseCase
{
protected:
	deUint32 m_writeMask;
	deUint32 m_readMask;
	deUint32 m_expectedValue;
	tcu::Vec4 m_expectedColor;

public:
	StencilParamsBasicTestInstance (Context& context, vk::PipelineConstructionType pipelineConstructionType,
									const char* vertexShaderName, const char* fragmentShaderName, const char* meshShaderName,
									const deUint32 writeMask, const deUint32 readMask,
									const deUint32 expectedValue, const tcu::Vec4 expectedColor)
		: DepthStencilBaseCase  (context, pipelineConstructionType, vertexShaderName, fragmentShaderName, meshShaderName)
		, m_expectedColor		(1.0f, 1.0f, 1.0f, 1.0f)
	{
		m_writeMask = writeMask;
		m_readMask = readMask;
		m_expectedValue = expectedValue;
		m_expectedColor = expectedColor;

		m_data.push_back(PositionColorVertex(tcu::Vec4(-1.0f, 1.0f, 1.0f, 1.0f), tcu::RGBA::green().toVec()));
		m_data.push_back(PositionColorVertex(tcu::Vec4(1.0f, 1.0f, 1.0f, 1.0f), tcu::RGBA::green().toVec()));
		m_data.push_back(PositionColorVertex(tcu::Vec4(-1.0f, -1.0f, 1.0f, 1.0f), tcu::RGBA::green().toVec()));
		m_data.push_back(PositionColorVertex(tcu::Vec4(1.0f, -1.0f, 1.0f, 1.0f), tcu::RGBA::green().toVec()));

		m_data.push_back(PositionColorVertex(tcu::Vec4(-1.0f, 1.0f, 1.0f, 1.0f), tcu::RGBA::blue().toVec()));
		m_data.push_back(PositionColorVertex(tcu::Vec4(1.0f, 1.0f, 1.0f, 1.0f), tcu::RGBA::blue().toVec()));
		m_data.push_back(PositionColorVertex(tcu::Vec4(-1.0f, -1.0f, 1.0f, 1.0f), tcu::RGBA::blue().toVec()));
		m_data.push_back(PositionColorVertex(tcu::Vec4(1.0f, -1.0f, 1.0f, 1.0f), tcu::RGBA::blue().toVec()));

		const PipelineCreateInfo::DepthStencilState::StencilOpState frontState_1 =
			PipelineCreateInfo::DepthStencilState::StencilOpState(
			vk::VK_STENCIL_OP_REPLACE,
			vk::VK_STENCIL_OP_REPLACE,
			vk::VK_STENCIL_OP_REPLACE,
			vk::VK_COMPARE_OP_ALWAYS);

		const PipelineCreateInfo::DepthStencilState::StencilOpState backState_1 =
			PipelineCreateInfo::DepthStencilState::StencilOpState(
			vk::VK_STENCIL_OP_REPLACE,
			vk::VK_STENCIL_OP_REPLACE,
			vk::VK_STENCIL_OP_REPLACE,
			vk::VK_COMPARE_OP_ALWAYS);

		const PipelineCreateInfo::DepthStencilState::StencilOpState frontState_2 =
			PipelineCreateInfo::DepthStencilState::StencilOpState(
			vk::VK_STENCIL_OP_REPLACE,
			vk::VK_STENCIL_OP_REPLACE,
			vk::VK_STENCIL_OP_REPLACE,
			vk::VK_COMPARE_OP_EQUAL);

		const PipelineCreateInfo::DepthStencilState::StencilOpState backState_2 =
			PipelineCreateInfo::DepthStencilState::StencilOpState(
			vk::VK_STENCIL_OP_REPLACE,
			vk::VK_STENCIL_OP_REPLACE,
			vk::VK_STENCIL_OP_REPLACE,
			vk::VK_COMPARE_OP_EQUAL);

		// enable stencil test
		m_depthStencilState_1 = PipelineCreateInfo::DepthStencilState(
			VK_FALSE, VK_FALSE, vk::VK_COMPARE_OP_NEVER, VK_FALSE, VK_TRUE, frontState_1, backState_1);

		m_depthStencilState_2 = PipelineCreateInfo::DepthStencilState(
			VK_FALSE, VK_FALSE, vk::VK_COMPARE_OP_NEVER, VK_FALSE, VK_TRUE, frontState_2, backState_2);

		DepthStencilBaseCase::initialize();
	}

	virtual tcu::TestStatus iterate (void)
	{
		tcu::TestLog&		log		= m_context.getTestContext().getLog();
		const vk::VkQueue	queue	= m_context.getUniversalQueue();
		const vk::VkDevice	device	= m_context.getDevice();

		beginRenderPass();

		// set states here
		setDynamicViewportState(WIDTH, HEIGHT);
		setDynamicRasterizationState();
		setDynamicBlendState();

#ifndef CTS_USES_VULKANSC
		if (m_isMesh)
		{
			m_vk.cmdBindDescriptorSets(*m_cmdBuffer, vk::VK_PIPELINE_BIND_POINT_GRAPHICS, m_pipelineLayout.get(), 0u, 1u, &m_descriptorSet.get(), 0u, nullptr);

			m_vk.cmdBindPipeline(*m_cmdBuffer, vk::VK_PIPELINE_BIND_POINT_GRAPHICS, m_pipeline_1.getPipeline());
			setDynamicDepthStencilState(-1.0f, 1.0f, 0xFF, m_writeMask, 0x0F, 0xFF, m_writeMask, 0x0F);
			pushVertexOffset(0u); m_vk.cmdDrawMeshTasksEXT(*m_cmdBuffer, 2u, 1u, 1u);

<<<<<<< HEAD
			m_vk.cmdBindPipeline(*m_cmdBuffer, vk::VK_PIPELINE_BIND_POINT_GRAPHICS, m_pipeline_2.getPipeline());
			setDynamicDepthStencilState(-1.0f, 1.0f, m_readMask, 0xFF, m_expectedValue, m_readMask, 0xFF, m_expectedValue);
			pushVertexOffset(4u); m_vk.cmdDrawMeshTasksEXT(*m_cmdBuffer, 2u, 1u, 1u);
		}
		else
#endif // CTS_USES_VULKANSC
		{
			const vk::VkDeviceSize vertexBufferOffset = 0;
			const vk::VkBuffer vertexBuffer = m_vertexBuffer->object();
			m_vk.cmdBindVertexBuffers(*m_cmdBuffer, 0, 1, &vertexBuffer, &vertexBufferOffset);

			m_vk.cmdBindPipeline(*m_cmdBuffer, vk::VK_PIPELINE_BIND_POINT_GRAPHICS, m_pipeline_1.getPipeline());
			setDynamicDepthStencilState(-1.0f, 1.0f, 0xFF, m_writeMask, 0x0F, 0xFF, m_writeMask, 0x0F);
			m_vk.cmdDraw(*m_cmdBuffer, 4, 1, 0, 0);

			m_vk.cmdBindPipeline(*m_cmdBuffer, vk::VK_PIPELINE_BIND_POINT_GRAPHICS, m_pipeline_2.getPipeline());
			setDynamicDepthStencilState(-1.0f, 1.0f, m_readMask, 0xFF, m_expectedValue, m_readMask, 0xFF, m_expectedValue);
			m_vk.cmdDraw(*m_cmdBuffer, 4, 1, 4, 0);
		}
=======
		m_vk.cmdBindPipeline(*m_cmdBuffer, vk::VK_PIPELINE_BIND_POINT_GRAPHICS, m_pipeline_1.getPipeline());
		setDynamicDepthStencilState(0.0f, 1.0f, 0xFF, m_writeMask, 0x0F, 0xFF, m_writeMask, 0x0F);
		m_vk.cmdDraw(*m_cmdBuffer, 4, 1, 0, 0);

		m_vk.cmdBindPipeline(*m_cmdBuffer, vk::VK_PIPELINE_BIND_POINT_GRAPHICS, m_pipeline_2.getPipeline());
		setDynamicDepthStencilState(0.0f, 1.0f, m_readMask, 0xFF, m_expectedValue, m_readMask, 0xFF, m_expectedValue);
		m_vk.cmdDraw(*m_cmdBuffer, 4, 1, 4, 0);
>>>>>>> 95c44136

		endRenderPass(m_vk, *m_cmdBuffer);
		endCommandBuffer(m_vk, *m_cmdBuffer);

		submitCommandsAndWait(m_vk, device, queue, m_cmdBuffer.get());

		// validation
		{
			tcu::Texture2D referenceFrame(vk::mapVkFormat(m_colorAttachmentFormat), (int)(0.5f + static_cast<float>(WIDTH)), (int)(0.5f + static_cast<float>(HEIGHT)));
			referenceFrame.allocLevel(0);

			const deInt32 frameWidth = referenceFrame.getWidth();
			const deInt32 frameHeight = referenceFrame.getHeight();

			for (int y = 0; y < frameHeight; y++)
			{
				const float yCoord = (float)(y / (0.5*frameHeight)) - 1.0f;

				for (int x = 0; x < frameWidth; x++)
				{
					const float xCoord = (float)(x / (0.5*frameWidth)) - 1.0f;

					if (xCoord >= -1.0f && xCoord <= 1.0f && yCoord >= -1.0f && yCoord <= 1.0f)
						referenceFrame.getLevel(0).setPixel(m_expectedColor, x, y);
				}
			}

			const vk::VkOffset3D zeroOffset = { 0, 0, 0 };
			const tcu::ConstPixelBufferAccess renderedFrame = m_colorTargetImage->readSurface(queue, m_context.getDefaultAllocator(),
				vk::VK_IMAGE_LAYOUT_GENERAL, zeroOffset, WIDTH, HEIGHT, vk::VK_IMAGE_ASPECT_COLOR_BIT);

			if (!tcu::fuzzyCompare(log, "Result", "Image comparison result",
				referenceFrame.getLevel(0), renderedFrame, 0.05f,
				tcu::COMPARE_LOG_RESULT))
			{
				return tcu::TestStatus(QP_TEST_RESULT_FAIL, "Image verification failed");
			}

			return tcu::TestStatus(QP_TEST_RESULT_PASS, "Image verification passed");
		}
	}
};

void checkNothing (Context&)
{}

void checkMeshShaderSupport (Context& context)
{
	context.requireDeviceFunctionality("VK_EXT_mesh_shader");
}

class StencilParamsBasicTestCase : public TestCase
{
protected:
	TestInstance* createInstance(Context& context) const
	{
		return new StencilParamsBasicTestInstance(context, m_pipelineConstructionType,
			(m_isMesh ? nullptr : "VertexFetch.vert"),
			"VertexFetch.frag",
			(m_isMesh ? "VertexFetch.mesh" : nullptr),
			m_writeMask, m_readMask, m_expectedValue, m_expectedColor);
	}

	virtual void initPrograms(vk::SourceCollections& programCollection) const
	{
		programCollection.glslSources.add("VertexFetch.frag") <<
			glu::FragmentSource(ShaderSourceProvider::getSource(m_testCtx.getArchive(), "vulkan/dynamic_state/VertexFetch.frag"));

		if (m_isMesh)
		{
			programCollection.glslSources.add("VertexFetch.mesh")
				<< glu::MeshSource(ShaderSourceProvider::getSource(m_testCtx.getArchive(), "vulkan/dynamic_state/VertexFetch.mesh"))
				<< vk::ShaderBuildOptions(programCollection.usedVulkanVersion, vk::SPIRV_VERSION_1_4, 0u, true);
		}
		else
		{
			programCollection.glslSources.add("VertexFetch.vert") <<
				glu::VertexSource(ShaderSourceProvider::getSource(m_testCtx.getArchive(), "vulkan/dynamic_state/VertexFetch.vert"));
		}
	}

	virtual void checkSupport(Context& context) const
	{
		checkMeshShaderSupport(context);
		checkPipelineLibraryRequirements(context.getInstanceInterface(), context.getPhysicalDevice(), m_pipelineConstructionType);
	}

	vk::PipelineConstructionType	m_pipelineConstructionType;
	deUint32						m_writeMask;
	deUint32						m_readMask;
	deUint32						m_expectedValue;
	tcu::Vec4						m_expectedColor;
	const bool						m_isMesh;

public:
	StencilParamsBasicTestCase (tcu::TestContext& context, const std::string& name, const std::string& description,
								const vk::PipelineConstructionType pipelineConstructionType,
								const deUint32 writeMask, const deUint32 readMask,
								const deUint32 expectedValue, const tcu::Vec4 expectedColor,
								const bool isMesh)
		: TestCase						(context, name, description)
		, m_pipelineConstructionType	(pipelineConstructionType)
		, m_writeMask					(writeMask)
		, m_readMask					(readMask)
		, m_expectedValue				(expectedValue)
		, m_expectedColor				(expectedColor)
		, m_isMesh						(isMesh)
	{
	}
};

class StencilParamsAdvancedTestInstance : public DepthStencilBaseCase
{
public:
	StencilParamsAdvancedTestInstance (Context& context, vk::PipelineConstructionType pipelineConstructionType, const ShaderMap& shaders)
		: DepthStencilBaseCase (context, pipelineConstructionType, shaders.at(glu::SHADERTYPE_VERTEX), shaders.at(glu::SHADERTYPE_FRAGMENT), shaders.at(glu::SHADERTYPE_MESH))
	{
		m_data.push_back(PositionColorVertex(tcu::Vec4(-0.5f, 0.5f, 1.0f, 1.0f), tcu::RGBA::green().toVec()));
		m_data.push_back(PositionColorVertex(tcu::Vec4(0.5f, 0.5f, 1.0f, 1.0f), tcu::RGBA::green().toVec()));
		m_data.push_back(PositionColorVertex(tcu::Vec4(-0.5f, -0.5f, 1.0f, 1.0f), tcu::RGBA::green().toVec()));
		m_data.push_back(PositionColorVertex(tcu::Vec4(0.5f, -0.5f, 1.0f, 1.0f), tcu::RGBA::green().toVec()));

		m_data.push_back(PositionColorVertex(tcu::Vec4(-1.0f, 1.0f, 1.0f, 1.0f), tcu::RGBA::blue().toVec()));
		m_data.push_back(PositionColorVertex(tcu::Vec4(1.0f, 1.0f, 1.0f, 1.0f), tcu::RGBA::blue().toVec()));
		m_data.push_back(PositionColorVertex(tcu::Vec4(-1.0f, -1.0f, 1.0f, 1.0f), tcu::RGBA::blue().toVec()));
		m_data.push_back(PositionColorVertex(tcu::Vec4(1.0f, -1.0f, 1.0f, 1.0f), tcu::RGBA::blue().toVec()));

		const PipelineCreateInfo::DepthStencilState::StencilOpState frontState_1 =
			PipelineCreateInfo::DepthStencilState::StencilOpState(
			vk::VK_STENCIL_OP_REPLACE,
			vk::VK_STENCIL_OP_REPLACE,
			vk::VK_STENCIL_OP_REPLACE,
			vk::VK_COMPARE_OP_ALWAYS);

		const PipelineCreateInfo::DepthStencilState::StencilOpState backState_1 =
			PipelineCreateInfo::DepthStencilState::StencilOpState(
			vk::VK_STENCIL_OP_REPLACE,
			vk::VK_STENCIL_OP_REPLACE,
			vk::VK_STENCIL_OP_REPLACE,
			vk::VK_COMPARE_OP_ALWAYS);

		const PipelineCreateInfo::DepthStencilState::StencilOpState frontState_2 =
			PipelineCreateInfo::DepthStencilState::StencilOpState(
			vk::VK_STENCIL_OP_REPLACE,
			vk::VK_STENCIL_OP_REPLACE,
			vk::VK_STENCIL_OP_REPLACE,
			vk::VK_COMPARE_OP_NOT_EQUAL);

		const PipelineCreateInfo::DepthStencilState::StencilOpState backState_2 =
			PipelineCreateInfo::DepthStencilState::StencilOpState(
			vk::VK_STENCIL_OP_REPLACE,
			vk::VK_STENCIL_OP_REPLACE,
			vk::VK_STENCIL_OP_REPLACE,
			vk::VK_COMPARE_OP_NOT_EQUAL);

		// enable stencil test
		m_depthStencilState_1 = PipelineCreateInfo::DepthStencilState(
			VK_FALSE, VK_FALSE, vk::VK_COMPARE_OP_NEVER, VK_FALSE, VK_TRUE, frontState_1, backState_1);

		m_depthStencilState_2 = PipelineCreateInfo::DepthStencilState(
			VK_FALSE, VK_FALSE, vk::VK_COMPARE_OP_NEVER, VK_FALSE, VK_TRUE, frontState_2, backState_2);

		DepthStencilBaseCase::initialize();
	}

	virtual tcu::TestStatus iterate (void)
	{
		tcu::TestLog&		log		= m_context.getTestContext().getLog();
		const vk::VkQueue	queue	= m_context.getUniversalQueue();
		const vk::VkDevice	device	= m_context.getDevice();

		beginRenderPass();

		// set states here
		setDynamicViewportState(WIDTH, HEIGHT);
		setDynamicRasterizationState();
		setDynamicBlendState();

#ifndef CTS_USES_VULKANSC
		if (m_isMesh)
		{
			m_vk.cmdBindDescriptorSets(*m_cmdBuffer, vk::VK_PIPELINE_BIND_POINT_GRAPHICS, m_pipelineLayout.get(), 0u, 1u, &m_descriptorSet.get(), 0u, nullptr);

			m_vk.cmdBindPipeline(*m_cmdBuffer, vk::VK_PIPELINE_BIND_POINT_GRAPHICS, m_pipeline_1.getPipeline());
			setDynamicDepthStencilState(-1.0f, 1.0f, 0xFF, 0x0E, 0x0F, 0xFF, 0x0E, 0x0F);
			pushVertexOffset(0u); m_vk.cmdDrawMeshTasksEXT(*m_cmdBuffer, 2u, 1u, 1u);

<<<<<<< HEAD
			m_vk.cmdBindPipeline(*m_cmdBuffer, vk::VK_PIPELINE_BIND_POINT_GRAPHICS, m_pipeline_2.getPipeline());
			setDynamicDepthStencilState(-1.0f, 1.0f, 0xFF, 0xFF, 0x0E, 0xFF, 0xFF, 0x0E);
			pushVertexOffset(4u); m_vk.cmdDrawMeshTasksEXT(*m_cmdBuffer, 2u, 1u, 1u);
		}
		else
#endif // CTS_USES_VULKANSC
		{
			const vk::VkDeviceSize vertexBufferOffset = 0;
			const vk::VkBuffer vertexBuffer = m_vertexBuffer->object();
			m_vk.cmdBindVertexBuffers(*m_cmdBuffer, 0, 1, &vertexBuffer, &vertexBufferOffset);

			m_vk.cmdBindPipeline(*m_cmdBuffer, vk::VK_PIPELINE_BIND_POINT_GRAPHICS, m_pipeline_1.getPipeline());
			setDynamicDepthStencilState(-1.0f, 1.0f, 0xFF, 0x0E, 0x0F, 0xFF, 0x0E, 0x0F);
			m_vk.cmdDraw(*m_cmdBuffer, 4, 1, 0, 0);

			m_vk.cmdBindPipeline(*m_cmdBuffer, vk::VK_PIPELINE_BIND_POINT_GRAPHICS, m_pipeline_2.getPipeline());
			setDynamicDepthStencilState(-1.0f, 1.0f, 0xFF, 0xFF, 0x0E, 0xFF, 0xFF, 0x0E);
			m_vk.cmdDraw(*m_cmdBuffer, 4, 1, 4, 0);
		}
=======
		m_vk.cmdBindPipeline(*m_cmdBuffer, vk::VK_PIPELINE_BIND_POINT_GRAPHICS, m_pipeline_1.getPipeline());
		setDynamicDepthStencilState(0.0f, 1.0f, 0xFF, 0x0E, 0x0F, 0xFF, 0x0E, 0x0F);
		m_vk.cmdDraw(*m_cmdBuffer, 4, 1, 0, 0);

		m_vk.cmdBindPipeline(*m_cmdBuffer, vk::VK_PIPELINE_BIND_POINT_GRAPHICS, m_pipeline_2.getPipeline());
		setDynamicDepthStencilState(0.0f, 1.0f, 0xFF, 0xFF, 0x0E, 0xFF, 0xFF, 0x0E);
		m_vk.cmdDraw(*m_cmdBuffer, 4, 1, 4, 0);
>>>>>>> 95c44136

		endRenderPass(m_vk, *m_cmdBuffer);
		endCommandBuffer(m_vk, *m_cmdBuffer);

		submitCommandsAndWait(m_vk, device, queue, m_cmdBuffer.get());

		// validation
		{
			tcu::Texture2D referenceFrame(vk::mapVkFormat(m_colorAttachmentFormat), (int)(0.5f + static_cast<float>(WIDTH)), (int)(0.5f + static_cast<float>(HEIGHT)));
			referenceFrame.allocLevel(0);

			const deInt32 frameWidth = referenceFrame.getWidth();
			const deInt32 frameHeight = referenceFrame.getHeight();

			for (int y = 0; y < frameHeight; y++)
			{
				const float yCoord = (float)(y / (0.5*frameHeight)) - 1.0f;

				for (int x = 0; x < frameWidth; x++)
				{
					const float xCoord = (float)(x / (0.5*frameWidth)) - 1.0f;

					if (xCoord >= -0.5f && xCoord <= 0.5f && yCoord >= -0.5f && yCoord <= 0.5f)
						referenceFrame.getLevel(0).setPixel(tcu::Vec4(0.0f, 1.0f, 0.0f, 1.0f), x, y);
					else
						referenceFrame.getLevel(0).setPixel(tcu::Vec4(0.0f, 0.0f, 1.0f, 1.0f), x, y);
				}
			}

			const vk::VkOffset3D zeroOffset = { 0, 0, 0 };
			const tcu::ConstPixelBufferAccess renderedFrame = m_colorTargetImage->readSurface(queue, m_context.getDefaultAllocator(),
				vk::VK_IMAGE_LAYOUT_GENERAL, zeroOffset, WIDTH, HEIGHT, vk::VK_IMAGE_ASPECT_COLOR_BIT);

			if (!tcu::fuzzyCompare(log, "Result", "Image comparison result",
				referenceFrame.getLevel(0), renderedFrame, 0.05f,
				tcu::COMPARE_LOG_RESULT))
			{
				return tcu::TestStatus(QP_TEST_RESULT_FAIL, "Image verification failed");
			}

			return tcu::TestStatus(QP_TEST_RESULT_PASS, "Image verification passed");
		}
	}
};

void checkDepthBoundsSupport (Context& context)
{
	context.requireDeviceCoreFeature(DEVICE_CORE_FEATURE_DEPTH_BOUNDS);
}

#ifndef CTS_USES_VULKANSC
void checkDepthBoundsAndMeshShaderSupport (Context& context)
{
	checkDepthBoundsSupport(context);
	checkMeshShaderSupport(context);
}
#endif // CTS_USES_VULKANSC

} //anonymous

DynamicStateDSTests::DynamicStateDSTests (tcu::TestContext& testCtx, vk::PipelineConstructionType pipelineConstructionType)
	: TestCaseGroup					(testCtx, "ds_state", "Tests for depth stencil state")
	, m_pipelineConstructionType	(pipelineConstructionType)
{
	/* Left blank on purpose */
}

DynamicStateDSTests::~DynamicStateDSTests ()
{
}

void DynamicStateDSTests::init (void)
{
	ShaderMap basePaths;
	basePaths[glu::SHADERTYPE_FRAGMENT]	= "vulkan/dynamic_state/VertexFetch.frag";
	basePaths[glu::SHADERTYPE_MESH]		= nullptr;
	basePaths[glu::SHADERTYPE_VERTEX]	= nullptr;

	for (int useMeshIdx = 0; useMeshIdx < 2; ++useMeshIdx)
	{
		const bool					useMesh				= (useMeshIdx > 0);
		ShaderMap					shaderPaths			(basePaths);
		FunctionSupport0::Function	depthBoundsCheck	= nullptr;
		FunctionSupport0::Function	meshSupportCheck	= (useMesh ? checkMeshShaderSupport : checkNothing);
		std::string					nameSuffix;
		std::string					descSuffix;

		if (useMesh)
		{
#ifndef CTS_USES_VULKANSC
			shaderPaths[glu::SHADERTYPE_MESH] = "vulkan/dynamic_state/VertexFetch.mesh";
			depthBoundsCheck = checkDepthBoundsAndMeshShaderSupport;
			nameSuffix = "_mesh";
			descSuffix = " using mesh shaders";
#else
			continue;
#endif // CTS_USES_VULKANSC
		}
		else
		{
			shaderPaths[glu::SHADERTYPE_VERTEX] = "vulkan/dynamic_state/VertexFetch.vert";
			depthBoundsCheck = checkDepthBoundsSupport;
		}

		addChild(new InstanceFactory<DepthBoundsParamTestInstance, FunctionSupport0>(m_testCtx, "depth_bounds_1" + nameSuffix, "Perform depth bounds test 1" + descSuffix, m_pipelineConstructionType, shaderPaths, depthBoundsCheck));
		addChild(new InstanceFactory<DepthBoundsTestInstance, FunctionSupport0>(m_testCtx, "depth_bounds_2" + nameSuffix, "Perform depth bounds test 1" + descSuffix, m_pipelineConstructionType, shaderPaths, depthBoundsCheck));
#ifndef CTS_USES_VULKANSC
		addChild(new StencilParamsBasicTestCase(m_testCtx, "stencil_params_basic_1" + nameSuffix, "Perform basic stencil test 1" + descSuffix, m_pipelineConstructionType, 0x0D, 0x06, 0x05, tcu::Vec4(0.0f, 0.0f, 1.0f, 1.0f), useMesh));
		addChild(new StencilParamsBasicTestCase(m_testCtx, "stencil_params_basic_2" + nameSuffix, "Perform basic stencil test 2" + descSuffix, m_pipelineConstructionType, 0x06, 0x02, 0x05, tcu::Vec4(0.0f, 1.0f, 0.0f, 1.0f), useMesh));
#endif // CTS_USES_VULKANSC
		addChild(new InstanceFactory<StencilParamsAdvancedTestInstance, FunctionSupport0>(m_testCtx, "stencil_params_advanced" + nameSuffix, "Perform advanced stencil test" + descSuffix, m_pipelineConstructionType, shaderPaths, meshSupportCheck));
	}
}

} // DynamicState
} // vkt<|MERGE_RESOLUTION|>--- conflicted
+++ resolved
@@ -984,12 +984,11 @@
 			m_vk.cmdBindDescriptorSets(*m_cmdBuffer, vk::VK_PIPELINE_BIND_POINT_GRAPHICS, m_pipelineLayout.get(), 0u, 1u, &m_descriptorSet.get(), 0u, nullptr);
 
 			m_vk.cmdBindPipeline(*m_cmdBuffer, vk::VK_PIPELINE_BIND_POINT_GRAPHICS, m_pipeline_1.getPipeline());
-			setDynamicDepthStencilState(-1.0f, 1.0f, 0xFF, m_writeMask, 0x0F, 0xFF, m_writeMask, 0x0F);
+			setDynamicDepthStencilState(0.0f, 1.0f, 0xFF, m_writeMask, 0x0F, 0xFF, m_writeMask, 0x0F);
 			pushVertexOffset(0u); m_vk.cmdDrawMeshTasksEXT(*m_cmdBuffer, 2u, 1u, 1u);
 
-<<<<<<< HEAD
 			m_vk.cmdBindPipeline(*m_cmdBuffer, vk::VK_PIPELINE_BIND_POINT_GRAPHICS, m_pipeline_2.getPipeline());
-			setDynamicDepthStencilState(-1.0f, 1.0f, m_readMask, 0xFF, m_expectedValue, m_readMask, 0xFF, m_expectedValue);
+			setDynamicDepthStencilState(0.0f, 1.0f, m_readMask, 0xFF, m_expectedValue, m_readMask, 0xFF, m_expectedValue);
 			pushVertexOffset(4u); m_vk.cmdDrawMeshTasksEXT(*m_cmdBuffer, 2u, 1u, 1u);
 		}
 		else
@@ -1000,22 +999,13 @@
 			m_vk.cmdBindVertexBuffers(*m_cmdBuffer, 0, 1, &vertexBuffer, &vertexBufferOffset);
 
 			m_vk.cmdBindPipeline(*m_cmdBuffer, vk::VK_PIPELINE_BIND_POINT_GRAPHICS, m_pipeline_1.getPipeline());
-			setDynamicDepthStencilState(-1.0f, 1.0f, 0xFF, m_writeMask, 0x0F, 0xFF, m_writeMask, 0x0F);
+			setDynamicDepthStencilState(0.0f, 1.0f, 0xFF, m_writeMask, 0x0F, 0xFF, m_writeMask, 0x0F);
 			m_vk.cmdDraw(*m_cmdBuffer, 4, 1, 0, 0);
 
 			m_vk.cmdBindPipeline(*m_cmdBuffer, vk::VK_PIPELINE_BIND_POINT_GRAPHICS, m_pipeline_2.getPipeline());
-			setDynamicDepthStencilState(-1.0f, 1.0f, m_readMask, 0xFF, m_expectedValue, m_readMask, 0xFF, m_expectedValue);
+			setDynamicDepthStencilState(0.0f, 1.0f, m_readMask, 0xFF, m_expectedValue, m_readMask, 0xFF, m_expectedValue);
 			m_vk.cmdDraw(*m_cmdBuffer, 4, 1, 4, 0);
 		}
-=======
-		m_vk.cmdBindPipeline(*m_cmdBuffer, vk::VK_PIPELINE_BIND_POINT_GRAPHICS, m_pipeline_1.getPipeline());
-		setDynamicDepthStencilState(0.0f, 1.0f, 0xFF, m_writeMask, 0x0F, 0xFF, m_writeMask, 0x0F);
-		m_vk.cmdDraw(*m_cmdBuffer, 4, 1, 0, 0);
-
-		m_vk.cmdBindPipeline(*m_cmdBuffer, vk::VK_PIPELINE_BIND_POINT_GRAPHICS, m_pipeline_2.getPipeline());
-		setDynamicDepthStencilState(0.0f, 1.0f, m_readMask, 0xFF, m_expectedValue, m_readMask, 0xFF, m_expectedValue);
-		m_vk.cmdDraw(*m_cmdBuffer, 4, 1, 4, 0);
->>>>>>> 95c44136
 
 		endRenderPass(m_vk, *m_cmdBuffer);
 		endCommandBuffer(m_vk, *m_cmdBuffer);
@@ -1200,12 +1190,11 @@
 			m_vk.cmdBindDescriptorSets(*m_cmdBuffer, vk::VK_PIPELINE_BIND_POINT_GRAPHICS, m_pipelineLayout.get(), 0u, 1u, &m_descriptorSet.get(), 0u, nullptr);
 
 			m_vk.cmdBindPipeline(*m_cmdBuffer, vk::VK_PIPELINE_BIND_POINT_GRAPHICS, m_pipeline_1.getPipeline());
-			setDynamicDepthStencilState(-1.0f, 1.0f, 0xFF, 0x0E, 0x0F, 0xFF, 0x0E, 0x0F);
+			setDynamicDepthStencilState(0.0f, 1.0f, 0xFF, 0x0E, 0x0F, 0xFF, 0x0E, 0x0F);
 			pushVertexOffset(0u); m_vk.cmdDrawMeshTasksEXT(*m_cmdBuffer, 2u, 1u, 1u);
 
-<<<<<<< HEAD
 			m_vk.cmdBindPipeline(*m_cmdBuffer, vk::VK_PIPELINE_BIND_POINT_GRAPHICS, m_pipeline_2.getPipeline());
-			setDynamicDepthStencilState(-1.0f, 1.0f, 0xFF, 0xFF, 0x0E, 0xFF, 0xFF, 0x0E);
+			setDynamicDepthStencilState(0.0f, 1.0f, 0xFF, 0xFF, 0x0E, 0xFF, 0xFF, 0x0E);
 			pushVertexOffset(4u); m_vk.cmdDrawMeshTasksEXT(*m_cmdBuffer, 2u, 1u, 1u);
 		}
 		else
@@ -1216,22 +1205,13 @@
 			m_vk.cmdBindVertexBuffers(*m_cmdBuffer, 0, 1, &vertexBuffer, &vertexBufferOffset);
 
 			m_vk.cmdBindPipeline(*m_cmdBuffer, vk::VK_PIPELINE_BIND_POINT_GRAPHICS, m_pipeline_1.getPipeline());
-			setDynamicDepthStencilState(-1.0f, 1.0f, 0xFF, 0x0E, 0x0F, 0xFF, 0x0E, 0x0F);
+			setDynamicDepthStencilState(0.0f, 1.0f, 0xFF, 0x0E, 0x0F, 0xFF, 0x0E, 0x0F);
 			m_vk.cmdDraw(*m_cmdBuffer, 4, 1, 0, 0);
 
 			m_vk.cmdBindPipeline(*m_cmdBuffer, vk::VK_PIPELINE_BIND_POINT_GRAPHICS, m_pipeline_2.getPipeline());
-			setDynamicDepthStencilState(-1.0f, 1.0f, 0xFF, 0xFF, 0x0E, 0xFF, 0xFF, 0x0E);
+			setDynamicDepthStencilState(0.0f, 1.0f, 0xFF, 0xFF, 0x0E, 0xFF, 0xFF, 0x0E);
 			m_vk.cmdDraw(*m_cmdBuffer, 4, 1, 4, 0);
 		}
-=======
-		m_vk.cmdBindPipeline(*m_cmdBuffer, vk::VK_PIPELINE_BIND_POINT_GRAPHICS, m_pipeline_1.getPipeline());
-		setDynamicDepthStencilState(0.0f, 1.0f, 0xFF, 0x0E, 0x0F, 0xFF, 0x0E, 0x0F);
-		m_vk.cmdDraw(*m_cmdBuffer, 4, 1, 0, 0);
-
-		m_vk.cmdBindPipeline(*m_cmdBuffer, vk::VK_PIPELINE_BIND_POINT_GRAPHICS, m_pipeline_2.getPipeline());
-		setDynamicDepthStencilState(0.0f, 1.0f, 0xFF, 0xFF, 0x0E, 0xFF, 0xFF, 0x0E);
-		m_vk.cmdDraw(*m_cmdBuffer, 4, 1, 4, 0);
->>>>>>> 95c44136
 
 		endRenderPass(m_vk, *m_cmdBuffer);
 		endCommandBuffer(m_vk, *m_cmdBuffer);
