/*------------------------------------------------------------------------
 * Vulkan Conformance Tests
 * ------------------------
 *
 * Copyright (c) 2022 LunarG, Inc.
 * Copyright (c) 2022 The Khronos Group Inc.
 * Copyright (c) 2022 Google LLC
 * Copyright (c) 2023 Nintendo
 *
 * Licensed under the Apache License, Version 2.0 (the "License");
 * you may not use this file except in compliance with the License.
 * You may obtain a copy of the License at
 *
 *      http://www.apache.org/licenses/LICENSE-2.0
 *
 * Unless required by applicable law or agreed to in writing, software
 * distributed under the License is distributed on an "AS IS" BASIS,
 * WITHOUT WARRANTIES OR CONDITIONS OF ANY KIND, either express or implied.
 * See the License for the specific language governing permissions and
 * limitations under the License.
 *
 *//*!
 * \file
 * \brief Dynamic State Clear Tests
 *//*--------------------------------------------------------------------*/

#include "vktDynamicStateClearTests.hpp"

#include "vktDynamicStateBaseClass.hpp"
#include "vktDynamicStateTestCaseUtil.hpp"

#include "vkImageUtil.hpp"
#include "vkCmdUtil.hpp"

#include "tcuImageCompare.hpp"
#include "tcuTextureUtil.hpp"
#include "tcuRGBA.hpp"
#include "vkQueryUtil.hpp"

namespace vkt
{
namespace DynamicState
{

using namespace Draw;

namespace
{

class CmdBaseCase : public DynamicStateBaseClass
{
public:
    CmdBaseCase(Context &context, vk::PipelineConstructionType pipelineConstructionType, const char *vertexShaderName,
                const char *fragmentShaderName)
        : DynamicStateBaseClass(context, pipelineConstructionType, vertexShaderName, fragmentShaderName)
    {
        m_topology = vk::VK_PRIMITIVE_TOPOLOGY_LINE_LIST;

        m_data.push_back(PositionColorVertex(tcu::Vec4(0.0f, 0.0f, 1.0f, 1.0f), tcu::RGBA::green().toVec()));
        m_data.push_back(PositionColorVertex(tcu::Vec4(1.0f, 0.0f, 1.0f, 1.0f), tcu::RGBA::green().toVec()));

        m_attachmentState.blendEnable         = VK_TRUE;
        m_attachmentState.srcColorBlendFactor = vk::VK_BLEND_FACTOR_ONE_MINUS_CONSTANT_COLOR;
        m_attachmentState.dstColorBlendFactor = vk::VK_BLEND_FACTOR_ONE_MINUS_CONSTANT_COLOR;
        m_attachmentState.colorBlendOp        = vk::VK_BLEND_OP_ADD;
        m_attachmentState.srcAlphaBlendFactor = vk::VK_BLEND_FACTOR_ONE_MINUS_CONSTANT_ALPHA;
        m_attachmentState.dstAlphaBlendFactor = vk::VK_BLEND_FACTOR_ONE_MINUS_CONSTANT_ALPHA;
        m_attachmentState.alphaBlendOp        = vk::VK_BLEND_OP_ADD;
    }

    virtual tcu::Texture2D buildReferenceFrame(int lineWidth)
    {
        (void)lineWidth;
        DE_ASSERT(false);
        return tcu::Texture2D(tcu::TextureFormat(), 0, 0);
    }

    virtual void command(bool)
    {
        DE_ASSERT(false);
    }

    virtual tcu::TestStatus iterate(void)
    {
        tcu::TestLog &log                           = m_context.getTestContext().getLog();
        const vk::InstanceInterface &vkInstance     = m_context.getInstanceInterface();
        const vk::VkPhysicalDevice vkPhysicalDevice = m_context.getPhysicalDevice();
        const vk::VkQueue queue                     = m_context.getUniversalQueue();
        const vk::VkDevice device                   = m_context.getDevice();

        const float lineWidth = getPhysicalDeviceProperties(vkInstance, vkPhysicalDevice).limits.lineWidthRange[1];

        vk::beginCommandBuffer(m_vk, *m_cmdBuffer, 0u);

        // set dynamic states
        const vk::VkViewport viewport = {0.0f, 0.0f, static_cast<float>(WIDTH / 2), static_cast<float>(HEIGHT / 2),
                                         0.0f, 0.0f};
        const vk::VkRect2D scissor    = {{0, 0}, {WIDTH, HEIGHT}};

        setDynamicViewportState(1, &viewport, &scissor);
        setDynamicRasterizationState(lineWidth);
        setDynamicBlendState(0.75f, 0.75f, 0.75f, 0.75f);
        setDynamicDepthStencilState(0.0f, 1.0f);

        const vk::VkExtent3D imageExtent = {WIDTH, HEIGHT, 1};

        vk::VkImageFormatProperties imageFormatProperties(getPhysicalDeviceImageFormatProperties(
            vkInstance, vkPhysicalDevice, m_colorAttachmentFormat, vk::VK_IMAGE_TYPE_2D, vk::VK_IMAGE_TILING_OPTIMAL,
            vk::VK_IMAGE_USAGE_COLOR_ATTACHMENT_BIT | vk::VK_IMAGE_USAGE_TRANSFER_SRC_BIT |
                vk::VK_IMAGE_USAGE_TRANSFER_DST_BIT,
            0));
        if ((imageFormatProperties.sampleCounts & m_samples) == 0)
            TCU_THROW(NotSupportedError, "Color image type not supported");

        const ImageCreateInfo imageCreateInfo(
            vk::VK_IMAGE_TYPE_2D, m_colorAttachmentFormat, imageExtent, 1, 1, m_samples, vk::VK_IMAGE_TILING_OPTIMAL,
            vk::VK_IMAGE_USAGE_COLOR_ATTACHMENT_BIT | vk::VK_IMAGE_USAGE_TRANSFER_SRC_BIT |
                vk::VK_IMAGE_USAGE_TRANSFER_DST_BIT);
        m_image = Image::createAndAlloc(m_vk, device, imageCreateInfo, m_context.getDefaultAllocator(),
                                        m_context.getUniversalQueueFamilyIndex());

<<<<<<< HEAD
        if (m_samples > 1)
        {
            transition2DImage(m_vk, *m_cmdBuffer, m_image->object(), vk::VK_IMAGE_ASPECT_COLOR_BIT,
                              vk::VK_IMAGE_LAYOUT_UNDEFINED, vk::VK_IMAGE_LAYOUT_GENERAL, 0u,
                              vk::VK_ACCESS_TRANSFER_READ_BIT, vk::VK_PIPELINE_STAGE_TOP_OF_PIPE_BIT,
                              vk::VK_PIPELINE_STAGE_TRANSFER_BIT);
            transition2DImage(m_vk, *m_cmdBuffer, m_colorTargetImage->object(), vk::VK_IMAGE_ASPECT_COLOR_BIT,
                              vk::VK_IMAGE_LAYOUT_UNDEFINED, vk::VK_IMAGE_LAYOUT_GENERAL, 0u,
                              vk::VK_ACCESS_TRANSFER_WRITE_BIT, vk::VK_PIPELINE_STAGE_TOP_OF_PIPE_BIT,
                              vk::VK_PIPELINE_STAGE_TRANSFER_BIT);
        }
        else
        {
            transition2DImage(m_vk, *m_cmdBuffer, m_colorTargetImage->object(), vk::VK_IMAGE_ASPECT_COLOR_BIT,
                              vk::VK_IMAGE_LAYOUT_UNDEFINED, vk::VK_IMAGE_LAYOUT_GENERAL, 0u,
                              vk::VK_ACCESS_TRANSFER_READ_BIT, vk::VK_PIPELINE_STAGE_TOP_OF_PIPE_BIT,
                              vk::VK_PIPELINE_STAGE_TRANSFER_BIT);
            transition2DImage(m_vk, *m_cmdBuffer, m_image->object(), vk::VK_IMAGE_ASPECT_COLOR_BIT,
                              vk::VK_IMAGE_LAYOUT_UNDEFINED, vk::VK_IMAGE_LAYOUT_GENERAL, 0u,
                              vk::VK_ACCESS_TRANSFER_WRITE_BIT, vk::VK_PIPELINE_STAGE_TOP_OF_PIPE_BIT,
                              vk::VK_PIPELINE_STAGE_TRANSFER_BIT);
        }
=======
        transition2DImage(m_vk, *m_cmdBuffer, m_colorTargetImage->object(), vk::VK_IMAGE_ASPECT_COLOR_BIT,
                          vk::VK_IMAGE_LAYOUT_UNDEFINED, vk::VK_IMAGE_LAYOUT_GENERAL, 0u,
                          vk::VK_ACCESS_TRANSFER_WRITE_BIT, vk::VK_PIPELINE_STAGE_TOP_OF_PIPE_BIT,
                          vk::VK_PIPELINE_STAGE_TRANSFER_BIT);
        transition2DImage(m_vk, *m_cmdBuffer, m_image->object(), vk::VK_IMAGE_ASPECT_COLOR_BIT,
                          vk::VK_IMAGE_LAYOUT_UNDEFINED, vk::VK_IMAGE_LAYOUT_GENERAL, 0u,
                          vk::VK_ACCESS_TRANSFER_READ_BIT, vk::VK_PIPELINE_STAGE_TOP_OF_PIPE_BIT,
                          vk::VK_PIPELINE_STAGE_TRANSFER_BIT);
>>>>>>> 93ed8328

        // should not interfere with dynamic state
        command(false);

        const vk::VkClearColorValue clearColor = {{0.0f, 0.0f, 0.0f, 1.0f}};
        beginRenderPassWithClearColor(clearColor, true, true);

        command(true);

        m_pipeline.bind(*m_cmdBuffer);

        const vk::VkDeviceSize vertexBufferOffset = 0;
        const vk::VkBuffer vertexBuffer           = m_vertexBuffer->object();
        m_vk.cmdBindVertexBuffers(*m_cmdBuffer, 0, 1, &vertexBuffer, &vertexBufferOffset);

        m_vk.cmdDraw(*m_cmdBuffer, 2, 1, 0, 0);

        m_renderPass.end(m_vk, *m_cmdBuffer);
        endCommandBuffer(m_vk, *m_cmdBuffer);

        submitCommandsAndWait(m_vk, device, queue, m_cmdBuffer.get());

        // validation
        {
            tcu::Texture2D referenceFrame = buildReferenceFrame(static_cast<int>(lineWidth));

            const vk::VkOffset3D zeroOffset = {0, 0, 0};
            const tcu::ConstPixelBufferAccess renderedFrame =
                m_colorTargetImage->readSurface(queue, m_context.getDefaultAllocator(), vk::VK_IMAGE_LAYOUT_GENERAL,
                                                zeroOffset, WIDTH, HEIGHT, vk::VK_IMAGE_ASPECT_COLOR_BIT);

            if (!tcu::fuzzyCompare(log, "Result", "Image comparison result", referenceFrame.getLevel(0), renderedFrame,
                                   0.05f, tcu::COMPARE_LOG_RESULT))
            {
                return tcu::TestStatus(QP_TEST_RESULT_FAIL, "Image verification failed");
            }

            return tcu::TestStatus(QP_TEST_RESULT_PASS, "Image verification passed");
        }
    }

    de::SharedPtr<Draw::Image> m_image;
    vk::VkSampleCountFlagBits m_samples = vk::VK_SAMPLE_COUNT_1_BIT;
};

class ClearTestInstance : public CmdBaseCase
{
public:
    ClearTestInstance(Context &context, vk::PipelineConstructionType pipelineConstructionType, ShaderMap shaders)
        : CmdBaseCase(context, pipelineConstructionType, shaders[glu::SHADERTYPE_VERTEX],
                      shaders[glu::SHADERTYPE_FRAGMENT])
    {
        DynamicStateBaseClass::initialize();
    }

    virtual void command(bool renderPassActive)
    {
        if (renderPassActive)
        {
            // Clear attachment
            vk::VkClearValue clearValue;
            clearValue.color.float32[0]                 = 1.0f;
            clearValue.color.float32[1]                 = 1.0f;
            clearValue.color.float32[2]                 = 1.0f;
            clearValue.color.float32[3]                 = 1.0f;
            const vk::VkClearAttachment clearAttachment = {
                vk::VK_IMAGE_ASPECT_COLOR_BIT, // VkImageAspectFlags    aspectMask
                0u,                            // uint32_t                colorAttachment
                clearValue                     // VkClearValue            clearValue
            };
            const vk::VkClearRect rect = {{{0, 0}, {WIDTH, HEIGHT}}, 0, 1};
            m_vk.cmdClearAttachments(*m_cmdBuffer, 1, &clearAttachment, 1, &rect);
        }
    }

    virtual tcu::Texture2D buildReferenceFrame(int lineWidth)
    {
        tcu::Texture2D referenceFrame(vk::mapVkFormat(m_colorAttachmentFormat), WIDTH, HEIGHT);
        referenceFrame.allocLevel(0);

        const int32_t frameWidth  = referenceFrame.getWidth();
        const int32_t frameHeight = referenceFrame.getHeight();

        tcu::clear(referenceFrame.getLevel(0), tcu::Vec4(0.0f, 0.0f, 0.0f, 1.0f));

        for (int y = 0; y < frameHeight; y++)
        {
            for (int x = 0; x < frameWidth; x++)
            {
                if (y < frameHeight / 2 && y >= 32 - lineWidth / 2 && y < 32 + lineWidth / 2 && x >= frameWidth / 4 &&
                    x < frameWidth / 2)
                    referenceFrame.getLevel(0).setPixel(tcu::Vec4(0.25f, 0.5f, 0.25f, 0.5f), x, y);
                else
                    referenceFrame.getLevel(0).setPixel(tcu::Vec4(1.0f, 1.0f, 1.0f, 1.0f), x, y);
            }
        }

        return referenceFrame;
    }
};

class BlitTestInstance : public CmdBaseCase
{
public:
    BlitTestInstance(Context &context, vk::PipelineConstructionType pipelineConstructionType, ShaderMap shaders)
        : CmdBaseCase(context, pipelineConstructionType, shaders[glu::SHADERTYPE_VERTEX],
                      shaders[glu::SHADERTYPE_FRAGMENT])
    {
        DynamicStateBaseClass::initialize();
    }

    virtual void command(bool renderPassActive)
    {
        if (!renderPassActive)
        {
            const vk::VkImageBlit blitRegion = {// Src
                                                {
                                                    vk::VK_IMAGE_ASPECT_COLOR_BIT,
                                                    0, // mipLevel
                                                    0, // arrayLayer
                                                    1  // layerCount
                                                },
                                                {
                                                    {0, 0, 0},
                                                    {WIDTH, HEIGHT, 1},
                                                },

                                                // Dst
                                                {
                                                    vk::VK_IMAGE_ASPECT_COLOR_BIT,
                                                    0, // mipLevel
                                                    0, // arrayLayer
                                                    1  // layerCount
                                                },
                                                {{0, 0, 0}, {WIDTH, HEIGHT, 1u}}};
            m_vk.cmdBlitImage(*m_cmdBuffer, m_colorTargetImage->object(), vk::VK_IMAGE_LAYOUT_GENERAL,
                              m_image->object(), vk::VK_IMAGE_LAYOUT_GENERAL, 1, &blitRegion, vk::VK_FILTER_NEAREST);
        }
    }

    virtual tcu::Texture2D buildReferenceFrame(int lineWidth)
    {
        tcu::Texture2D referenceFrame(vk::mapVkFormat(m_colorAttachmentFormat), WIDTH, HEIGHT);
        referenceFrame.allocLevel(0);

        const int32_t frameWidth  = referenceFrame.getWidth();
        const int32_t frameHeight = referenceFrame.getHeight();

        tcu::clear(referenceFrame.getLevel(0), tcu::Vec4(0.0f, 0.0f, 0.0f, 1.0f));

        for (int y = 0; y < frameHeight; y++)
        {
            for (int x = 0; x < frameWidth; x++)
            {
                if (y < frameHeight / 2 && y >= 32 - lineWidth / 2 && y < 32 + lineWidth / 2 && x >= frameWidth / 4 &&
                    x < frameWidth / 2)
                    referenceFrame.getLevel(0).setPixel(tcu::Vec4(0.0f, 0.25f, 0.0f, 0.5f), x, y);
            }
        }

        return referenceFrame;
    }
};

class CopyTestInstance : public CmdBaseCase
{
public:
    CopyTestInstance(Context &context, vk::PipelineConstructionType pipelineConstructionType, ShaderMap shaders)
        : CmdBaseCase(context, pipelineConstructionType, shaders[glu::SHADERTYPE_VERTEX],
                      shaders[glu::SHADERTYPE_FRAGMENT])
    {
        DynamicStateBaseClass::initialize();
    }

    virtual void command(bool renderPassActive)
    {
        if (!renderPassActive)
        {
            const vk::VkImageSubresourceLayers imgSubResLayers = {
                vk::VK_IMAGE_ASPECT_COLOR_BIT, // VkImageAspectFlags  aspectMask;
                0u,                            // uint32_t            mipLevel;
                0u,                            // uint32_t            baseArrayLayer;
                1u,                            // uint32_t            layerCount;
            };
            const vk::VkOffset3D offset = {0, 0, 0};
            const vk::VkExtent3D extent = {WIDTH, HEIGHT, 1};

            const vk::VkImageCopy copyRegion = {
                imgSubResLayers, // VkImageSubresourceCopy  srcSubresource;
                offset,          // VkOffset3D              srcOffset;
                imgSubResLayers, // VkImageSubresourceCopy  destSubresource;
                offset,          // VkOffset3D              destOffset;
                extent,          // VkExtent3D              extent;
            };

            m_vk.cmdCopyImage(*m_cmdBuffer, m_colorTargetImage->object(), vk::VK_IMAGE_LAYOUT_GENERAL,
                              m_image->object(), vk::VK_IMAGE_LAYOUT_GENERAL, 1, &copyRegion);
        }
    }

    virtual tcu::Texture2D buildReferenceFrame(int lineWidth)
    {
        tcu::Texture2D referenceFrame(vk::mapVkFormat(m_colorAttachmentFormat), WIDTH, HEIGHT);
        referenceFrame.allocLevel(0);

        const int32_t frameWidth  = referenceFrame.getWidth();
        const int32_t frameHeight = referenceFrame.getHeight();

        tcu::clear(referenceFrame.getLevel(0), tcu::Vec4(0.0f, 0.0f, 0.0f, 1.0f));

        for (int y = 0; y < frameHeight; y++)
        {
            for (int x = 0; x < frameWidth; x++)
            {
                if (y < frameHeight / 2 && y >= 32 - lineWidth / 2 && y < 32 + lineWidth / 2 && x >= frameWidth / 4 &&
                    x < frameWidth / 2)
                    referenceFrame.getLevel(0).setPixel(tcu::Vec4(0.0f, 0.25f, 0.0f, 0.5f), x, y);
            }
        }

        return referenceFrame;
    }
};

class ResolveTestInstance : public CmdBaseCase
{
public:
    ResolveTestInstance(Context &context, vk::PipelineConstructionType pipelineConstructionType, ShaderMap shaders)
        : CmdBaseCase(context, pipelineConstructionType, shaders[glu::SHADERTYPE_VERTEX],
                      shaders[glu::SHADERTYPE_FRAGMENT])
    {
        DynamicStateBaseClass::initialize();

        m_samples = vk::VK_SAMPLE_COUNT_2_BIT;
    }

    virtual void command(bool renderPassActive)
    {
        if (!renderPassActive)
        {
            const vk::VkImageSubresourceLayers imgSubResLayers = {
                vk::VK_IMAGE_ASPECT_COLOR_BIT, // VkImageAspectFlags  aspectMask;
                0u,                            // uint32_t            mipLevel;
                0u,                            // uint32_t            baseArrayLayer;
                1u,                            // uint32_t            layerCount;
            };
            const vk::VkOffset3D offset = {0, 0, 0};
            const vk::VkExtent3D extent = {WIDTH, HEIGHT, 1};

            const vk::VkImageResolve resolveRegion = {
                imgSubResLayers, // VkImageSubresourceLayers srcSubresource;
                offset,          // VkOffset3D srcOffset;
                imgSubResLayers, // VkImageSubresourceLayers dstSubresource;
                offset,          // VkOffset3D dstOffset;
                extent,          // VkExtent3D extent;
            };
            m_vk.cmdResolveImage(*m_cmdBuffer, m_image->object(), vk::VK_IMAGE_LAYOUT_GENERAL,
                                 m_colorTargetImage->object(), vk::VK_IMAGE_LAYOUT_GENERAL, 1, &resolveRegion);

            const vk::VkImageSubresourceRange subresourceRange = {
                vk::VK_IMAGE_ASPECT_COLOR_BIT, // VkImageAspectFlags aspectMask;
                0u,                            // uint32_t baseMipLevel;
                1u,                            // uint32_t levelCount;
                0u,                            // uint32_t baseArrayLayer;
                1u,                            // uint32_t layerCount;
            };
            const vk::VkImageMemoryBarrier imageBarrier = {
                vk::VK_STRUCTURE_TYPE_IMAGE_MEMORY_BARRIER, // VkStructureType sType;
                DE_NULL,                                    // const void* pNext;
                vk::VK_ACCESS_TRANSFER_WRITE_BIT,           // VkAccessFlags srcAccessMask;
                vk::VK_ACCESS_TRANSFER_READ_BIT,            // VkAccessFlags dstAccessMask;
                vk::VK_IMAGE_LAYOUT_GENERAL,                // VkImageLayout oldLayout;
                vk::VK_IMAGE_LAYOUT_TRANSFER_SRC_OPTIMAL,   // VkImageLayout newLayout;
                VK_QUEUE_FAMILY_IGNORED,                    // uint32_t srcQueueFamilyIndex;
                VK_QUEUE_FAMILY_IGNORED,                    // uint32_t destQueueFamilyIndex;
                m_image->object(),                          // VkImage image;
                subresourceRange,                           // VkImageSubresourceRange subresourceRange;
            };
            m_vk.cmdPipelineBarrier(*m_cmdBuffer, vk::VK_PIPELINE_STAGE_ALL_COMMANDS_BIT,
                                    vk::VK_PIPELINE_STAGE_TRANSFER_BIT, 0u, 0u, DE_NULL, 0u, DE_NULL, 1u,
                                    &imageBarrier);
        }
    }

    virtual tcu::Texture2D buildReferenceFrame(int lineWidth)
    {
        tcu::Texture2D referenceFrame(vk::mapVkFormat(m_colorAttachmentFormat), WIDTH, HEIGHT);
        referenceFrame.allocLevel(0);

        const int32_t frameWidth  = referenceFrame.getWidth();
        const int32_t frameHeight = referenceFrame.getHeight();

        tcu::clear(referenceFrame.getLevel(0), tcu::Vec4(0.0f, 0.0f, 0.0f, 1.0f));

        for (int y = 0; y < frameHeight; y++)
        {
            for (int x = 0; x < frameWidth; x++)
            {
                if (y < frameHeight / 2 && y >= 32 - lineWidth / 2 && y < 32 + lineWidth / 2 && x >= frameWidth / 4 &&
                    x < frameWidth / 2)
                    referenceFrame.getLevel(0).setPixel(tcu::Vec4(0.0f, 0.25f, 0.0f, 0.5f), x, y);
            }
        }

        return referenceFrame;
    }
};

} // namespace

DynamicStateClearTests::DynamicStateClearTests(tcu::TestContext &testCtx,
                                               vk::PipelineConstructionType pipelineConstructionType)
    : TestCaseGroup(testCtx, "image")
    , m_pipelineConstructionType(pipelineConstructionType)
{
    /* Left blank on purpose */
}

DynamicStateClearTests::~DynamicStateClearTests()
{
}

void DynamicStateClearTests::init(void)
{
    ShaderMap shaderPaths;
    shaderPaths[glu::SHADERTYPE_VERTEX]   = "vulkan/dynamic_state/VertexFetch.vert";
    shaderPaths[glu::SHADERTYPE_FRAGMENT] = "vulkan/dynamic_state/VertexFetch.frag";

    // Clear attachment after setting dynamic states
    addChild(new InstanceFactory<ClearTestInstance>(m_testCtx, "clear", m_pipelineConstructionType, shaderPaths));
    // Blit image after setting dynamic states
    addChild(new InstanceFactory<BlitTestInstance>(m_testCtx, "blit", m_pipelineConstructionType, shaderPaths));
    // Copy image after setting dynamic states
    addChild(new InstanceFactory<CopyTestInstance>(m_testCtx, "copy", m_pipelineConstructionType, shaderPaths));
    // Resolve image after setting dynamic states
    addChild(new InstanceFactory<ResolveTestInstance>(m_testCtx, "resolve", m_pipelineConstructionType, shaderPaths));
}

} // namespace DynamicState
} // namespace vkt<|MERGE_RESOLUTION|>--- conflicted
+++ resolved
@@ -119,39 +119,28 @@
         m_image = Image::createAndAlloc(m_vk, device, imageCreateInfo, m_context.getDefaultAllocator(),
                                         m_context.getUniversalQueueFamilyIndex());
 
-<<<<<<< HEAD
         if (m_samples > 1)
         {
+            transition2DImage(m_vk, *m_cmdBuffer, m_image->object(), vk::VK_IMAGE_ASPECT_COLOR_BIT,
+                              vk::VK_IMAGE_LAYOUT_UNDEFINED, vk::VK_IMAGE_LAYOUT_GENERAL, 0u,
+                              vk::VK_ACCESS_TRANSFER_WRITE_BIT, vk::VK_PIPELINE_STAGE_TOP_OF_PIPE_BIT,
+                              vk::VK_PIPELINE_STAGE_TRANSFER_BIT);
+            transition2DImage(m_vk, *m_cmdBuffer, m_colorTargetImage->object(), vk::VK_IMAGE_ASPECT_COLOR_BIT,
+                              vk::VK_IMAGE_LAYOUT_UNDEFINED, vk::VK_IMAGE_LAYOUT_GENERAL, 0u,
+                              vk::VK_ACCESS_TRANSFER_READ_BIT, vk::VK_PIPELINE_STAGE_TOP_OF_PIPE_BIT,
+                              vk::VK_PIPELINE_STAGE_TRANSFER_BIT);
+        }
+        else
+        {
+            transition2DImage(m_vk, *m_cmdBuffer, m_colorTargetImage->object(), vk::VK_IMAGE_ASPECT_COLOR_BIT,
+                              vk::VK_IMAGE_LAYOUT_UNDEFINED, vk::VK_IMAGE_LAYOUT_GENERAL, 0u,
+                              vk::VK_ACCESS_TRANSFER_WRITE_BIT, vk::VK_PIPELINE_STAGE_TOP_OF_PIPE_BIT,
+                              vk::VK_PIPELINE_STAGE_TRANSFER_BIT);
             transition2DImage(m_vk, *m_cmdBuffer, m_image->object(), vk::VK_IMAGE_ASPECT_COLOR_BIT,
                               vk::VK_IMAGE_LAYOUT_UNDEFINED, vk::VK_IMAGE_LAYOUT_GENERAL, 0u,
                               vk::VK_ACCESS_TRANSFER_READ_BIT, vk::VK_PIPELINE_STAGE_TOP_OF_PIPE_BIT,
                               vk::VK_PIPELINE_STAGE_TRANSFER_BIT);
-            transition2DImage(m_vk, *m_cmdBuffer, m_colorTargetImage->object(), vk::VK_IMAGE_ASPECT_COLOR_BIT,
-                              vk::VK_IMAGE_LAYOUT_UNDEFINED, vk::VK_IMAGE_LAYOUT_GENERAL, 0u,
-                              vk::VK_ACCESS_TRANSFER_WRITE_BIT, vk::VK_PIPELINE_STAGE_TOP_OF_PIPE_BIT,
-                              vk::VK_PIPELINE_STAGE_TRANSFER_BIT);
-        }
-        else
-        {
-            transition2DImage(m_vk, *m_cmdBuffer, m_colorTargetImage->object(), vk::VK_IMAGE_ASPECT_COLOR_BIT,
-                              vk::VK_IMAGE_LAYOUT_UNDEFINED, vk::VK_IMAGE_LAYOUT_GENERAL, 0u,
-                              vk::VK_ACCESS_TRANSFER_READ_BIT, vk::VK_PIPELINE_STAGE_TOP_OF_PIPE_BIT,
-                              vk::VK_PIPELINE_STAGE_TRANSFER_BIT);
-            transition2DImage(m_vk, *m_cmdBuffer, m_image->object(), vk::VK_IMAGE_ASPECT_COLOR_BIT,
-                              vk::VK_IMAGE_LAYOUT_UNDEFINED, vk::VK_IMAGE_LAYOUT_GENERAL, 0u,
-                              vk::VK_ACCESS_TRANSFER_WRITE_BIT, vk::VK_PIPELINE_STAGE_TOP_OF_PIPE_BIT,
-                              vk::VK_PIPELINE_STAGE_TRANSFER_BIT);
-        }
-=======
-        transition2DImage(m_vk, *m_cmdBuffer, m_colorTargetImage->object(), vk::VK_IMAGE_ASPECT_COLOR_BIT,
-                          vk::VK_IMAGE_LAYOUT_UNDEFINED, vk::VK_IMAGE_LAYOUT_GENERAL, 0u,
-                          vk::VK_ACCESS_TRANSFER_WRITE_BIT, vk::VK_PIPELINE_STAGE_TOP_OF_PIPE_BIT,
-                          vk::VK_PIPELINE_STAGE_TRANSFER_BIT);
-        transition2DImage(m_vk, *m_cmdBuffer, m_image->object(), vk::VK_IMAGE_ASPECT_COLOR_BIT,
-                          vk::VK_IMAGE_LAYOUT_UNDEFINED, vk::VK_IMAGE_LAYOUT_GENERAL, 0u,
-                          vk::VK_ACCESS_TRANSFER_READ_BIT, vk::VK_PIPELINE_STAGE_TOP_OF_PIPE_BIT,
-                          vk::VK_PIPELINE_STAGE_TRANSFER_BIT);
->>>>>>> 93ed8328
+        }
 
         // should not interfere with dynamic state
         command(false);
