--- conflicted
+++ resolved
@@ -47,13 +47,8 @@
 class ViewportStateBaseCase : public DynamicStateBaseClass
 {
 public:
-<<<<<<< HEAD
-	ViewportStateBaseCase (Context& context, const char* vertexShaderName, const char* fragmentShaderName, const char* meshShaderName)
-		: DynamicStateBaseClass	(context, vertexShaderName, fragmentShaderName, meshShaderName)
-=======
-	ViewportStateBaseCase (Context& context, vk::PipelineConstructionType pipelineConstructionType, const char* vertexShaderName, const char* fragmentShaderName)
-		: DynamicStateBaseClass	(context, pipelineConstructionType, vertexShaderName, fragmentShaderName)
->>>>>>> 609cce79
+	ViewportStateBaseCase (Context& context, vk::PipelineConstructionType pipelineConstructionType, const char* vertexShaderName, const char* fragmentShaderName, const char* meshShaderName)
+		: DynamicStateBaseClass	(context, pipelineConstructionType, vertexShaderName, fragmentShaderName, meshShaderName)
 	{}
 
 	void initialize(void)
@@ -90,6 +85,7 @@
 
 		m_vk.cmdBindPipeline(*m_cmdBuffer, vk::VK_PIPELINE_BIND_POINT_GRAPHICS, m_pipeline.getPipeline());
 
+#ifndef CTS_USES_VULKANSC
 		if (m_isMesh)
 		{
 			const auto numVert = static_cast<uint32_t>(m_data.size());
@@ -100,6 +96,7 @@
 			m_vk.cmdDrawMeshTasksEXT(*m_cmdBuffer, numVert - 2u, 1u, 1u);
 		}
 		else
+#endif // CTS_USES_VULKANSC
 		{
 			const vk::VkDeviceSize vertexBufferOffset = 0;
 			const vk::VkBuffer vertexBuffer = m_vertexBuffer->object();
@@ -136,13 +133,8 @@
 class ViewportParamTestInstance : public ViewportStateBaseCase
 {
 public:
-<<<<<<< HEAD
-	ViewportParamTestInstance (Context& context, const ShaderMap& shaders)
-		: ViewportStateBaseCase (context, shaders.at(glu::SHADERTYPE_VERTEX), shaders.at(glu::SHADERTYPE_FRAGMENT), shaders.at(glu::SHADERTYPE_MESH))
-=======
-	ViewportParamTestInstance (Context& context, vk::PipelineConstructionType pipelineConstructionType, ShaderMap shaders)
-		: ViewportStateBaseCase (context, pipelineConstructionType, shaders[glu::SHADERTYPE_VERTEX], shaders[glu::SHADERTYPE_FRAGMENT])
->>>>>>> 609cce79
+	ViewportParamTestInstance (Context& context, vk::PipelineConstructionType pipelineConstructionType, const ShaderMap& shaders)
+		: ViewportStateBaseCase (context, pipelineConstructionType, shaders.at(glu::SHADERTYPE_VERTEX), shaders.at(glu::SHADERTYPE_FRAGMENT), shaders.at(glu::SHADERTYPE_MESH))
 	{
 		ViewportStateBaseCase::initialize();
 	}
@@ -188,13 +180,8 @@
 class ScissorParamTestInstance : public ViewportStateBaseCase
 {
 public:
-<<<<<<< HEAD
-	ScissorParamTestInstance (Context& context, const ShaderMap& shaders)
-		: ViewportStateBaseCase (context, shaders.at(glu::SHADERTYPE_VERTEX), shaders.at(glu::SHADERTYPE_FRAGMENT), shaders.at(glu::SHADERTYPE_MESH))
-=======
-	ScissorParamTestInstance (Context& context, vk::PipelineConstructionType pipelineConstructionType, ShaderMap shaders)
-		: ViewportStateBaseCase (context, pipelineConstructionType, shaders[glu::SHADERTYPE_VERTEX], shaders[glu::SHADERTYPE_FRAGMENT])
->>>>>>> 609cce79
+	ScissorParamTestInstance (Context& context, vk::PipelineConstructionType pipelineConstructionType, const ShaderMap& shaders)
+		: ViewportStateBaseCase (context, pipelineConstructionType, shaders.at(glu::SHADERTYPE_VERTEX), shaders.at(glu::SHADERTYPE_FRAGMENT), shaders.at(glu::SHADERTYPE_MESH))
 	{
 		ViewportStateBaseCase::initialize();
 	}
@@ -244,17 +231,11 @@
 
 public:
 
-<<<<<<< HEAD
 	static constexpr uint32_t kNumViewports = 4u;
 
-	ViewportArrayTestInstance (Context& context, const ShaderMap& shaders)
-		: DynamicStateBaseClass	(context, shaders.at(glu::SHADERTYPE_VERTEX), shaders.at(glu::SHADERTYPE_FRAGMENT), shaders.at(glu::SHADERTYPE_MESH))
+	ViewportArrayTestInstance (Context& context, vk::PipelineConstructionType pipelineConstructionType, const ShaderMap& shaders)
+		: DynamicStateBaseClass	(context, pipelineConstructionType, shaders.at(glu::SHADERTYPE_VERTEX), shaders.at(glu::SHADERTYPE_FRAGMENT), shaders.at(glu::SHADERTYPE_MESH))
 		, m_geometryShaderName	(shaders.at(glu::SHADERTYPE_GEOMETRY) ? shaders.at(glu::SHADERTYPE_GEOMETRY) : "")
-=======
-	ViewportArrayTestInstance (Context& context, vk::PipelineConstructionType pipelineConstructionType, ShaderMap shaders)
-		: DynamicStateBaseClass	(context, pipelineConstructionType, shaders[glu::SHADERTYPE_VERTEX], shaders[glu::SHADERTYPE_FRAGMENT])
-		, m_geometryShaderName	(shaders[glu::SHADERTYPE_GEOMETRY])
->>>>>>> 609cce79
 	{
 		if (m_isMesh)
 			DE_ASSERT(m_geometryShaderName.empty());
@@ -274,50 +255,13 @@
 
 	virtual void initPipeline (const vk::VkDevice device)
 	{
-<<<<<<< HEAD
-		PipelineCreateInfo pipelineCreateInfo(*m_pipelineLayout, *m_renderPass, 0, 0);
-
-		// Shader modules.
-		vk::Move<vk::VkShaderModule>	vs;
-		vk::Move<vk::VkShaderModule>	gs;
-		vk::Move<vk::VkShaderModule>	fs;
-		vk::Move<vk::VkShaderModule>	ms;
-		const auto&						binaries = m_context.getBinaryCollection();
-
-		if (m_isMesh)
-		{
-			ms = vk::createShaderModule(m_vk, device, binaries.get(m_meshShaderName));
-			pipelineCreateInfo.addShader(PipelineCreateInfo::PipelineShaderStage(*ms, "main", vk::VK_SHADER_STAGE_MESH_BIT_EXT));
-		}
-		else
-		{
-			vs = vk::createShaderModule(m_vk, device, binaries.get(m_vertexShaderName));
-			gs = vk::createShaderModule(m_vk, device, binaries.get(m_geometryShaderName));
-			pipelineCreateInfo.addShader(PipelineCreateInfo::PipelineShaderStage(*vs, "main", vk::VK_SHADER_STAGE_VERTEX_BIT));
-			pipelineCreateInfo.addShader(PipelineCreateInfo::PipelineShaderStage(*gs, "main", vk::VK_SHADER_STAGE_GEOMETRY_BIT));
-		}
-
-		fs = vk::createShaderModule(m_vk, device, binaries.get(m_fragmentShaderName));
-		pipelineCreateInfo.addShader(PipelineCreateInfo::PipelineShaderStage(*fs, "main", vk::VK_SHADER_STAGE_FRAGMENT_BIT));
-
-		const PipelineCreateInfo::ColorBlendState::Attachment vkCbAttachmentState;
-
-		pipelineCreateInfo.addState(PipelineCreateInfo::VertexInputState(m_vertexInputState));
-		pipelineCreateInfo.addState(PipelineCreateInfo::InputAssemblerState(m_topology));
-		pipelineCreateInfo.addState(PipelineCreateInfo::ColorBlendState(1, &vkCbAttachmentState));
-		pipelineCreateInfo.addState(PipelineCreateInfo::ViewportState(kNumViewports));
-		pipelineCreateInfo.addState(PipelineCreateInfo::DepthStencilState());
-		pipelineCreateInfo.addState(PipelineCreateInfo::RasterizerState());
-		pipelineCreateInfo.addState(PipelineCreateInfo::MultiSampleState());
-		pipelineCreateInfo.addState(PipelineCreateInfo::DynamicState());
-
-		m_pipeline = vk::createGraphicsPipeline(m_vk, device, DE_NULL, &pipelineCreateInfo);
-=======
-		const vk::Unique<vk::VkShaderModule>	vs			(createShaderModule(m_vk, device, m_context.getBinaryCollection().get(m_vertexShaderName), 0));
-		const vk::Unique<vk::VkShaderModule>	gs			(createShaderModule(m_vk, device, m_context.getBinaryCollection().get(m_geometryShaderName), 0));
-		const vk::Unique<vk::VkShaderModule>	fs			(createShaderModule(m_vk, device, m_context.getBinaryCollection().get(m_fragmentShaderName), 0));
-		std::vector<vk::VkViewport>				viewports	(4u, { 0.0f, 0.0f, 0.0f, 0.0f, 0.0f, 0.0f });
-		std::vector<vk::VkRect2D>				scissors	(4u, { { 0u, 0u }, { 0u, 0u } });
+		const auto&							binaries	= m_context.getBinaryCollection();
+		const vk::Move<vk::VkShaderModule>	vs			(m_isMesh ? vk::Move<vk::VkShaderModule>() : createShaderModule(m_vk, device, binaries.get(m_vertexShaderName), 0));
+		const vk::Move<vk::VkShaderModule>	gs			(m_isMesh ? vk::Move<vk::VkShaderModule>() : createShaderModule(m_vk, device, binaries.get(m_geometryShaderName), 0));
+		const vk::Move<vk::VkShaderModule>	ms			(m_isMesh ? vk::createShaderModule(m_vk, device, binaries.get(m_meshShaderName)) : vk::Move<vk::VkShaderModule>());
+		const vk::Move<vk::VkShaderModule>	fs			(createShaderModule(m_vk, device, binaries.get(m_fragmentShaderName), 0));
+		std::vector<vk::VkViewport>			viewports	(4u, { 0.0f, 0.0f, 0.0f, 0.0f, 0.0f, 0.0f });
+		std::vector<vk::VkRect2D>			scissors	(4u, { { 0u, 0u }, { 0u, 0u } });
 
 		const PipelineCreateInfo::ColorBlendState::Attachment	attachmentState;
 		const PipelineCreateInfo::ColorBlendState				colorBlendState(1u, static_cast<const vk::VkPipelineColorBlendAttachmentState*>(&attachmentState));
@@ -327,7 +271,25 @@
 
 		m_pipeline.setDefaultTopology(m_topology)
 				  .setDynamicState(static_cast<const vk::VkPipelineDynamicStateCreateInfo*>(&dynamicState))
-				  .setDefaultMultisampleState()
+				  .setDefaultMultisampleState();
+
+#ifndef CTS_USES_VULKANSC
+		if (m_isMesh)
+		{
+			m_pipeline
+				  .setupPreRasterizationMeshShaderState(viewports,
+														scissors,
+														*m_pipelineLayout,
+														*m_renderPass,
+														0u,
+														DE_NULL,
+														*ms,
+														static_cast<const vk::VkPipelineRasterizationStateCreateInfo*>(&rasterizerState));
+		}
+		else
+#endif // CTS_USES_VULKANSC
+		{
+			m_pipeline
 				  .setupVertexInputStete(&m_vertexInputState)
 				  .setupPreRasterizationShaderState(viewports,
 													scissors,
@@ -338,12 +300,13 @@
 													static_cast<const vk::VkPipelineRasterizationStateCreateInfo*>(&rasterizerState),
 													DE_NULL,
 													DE_NULL,
-													*gs)
-				  .setupFragmentShaderState(*m_pipelineLayout, *m_renderPass, 0u, *fs, static_cast<const vk::VkPipelineDepthStencilStateCreateInfo*>(&depthStencilState))
+													*gs);
+		}
+
+		m_pipeline.setupFragmentShaderState(*m_pipelineLayout, *m_renderPass, 0u, *fs, static_cast<const vk::VkPipelineDepthStencilStateCreateInfo*>(&depthStencilState))
 				  .setupFragmentOutputState(*m_renderPass, 0u, static_cast<const vk::VkPipelineColorBlendStateCreateInfo*>(&colorBlendState))
 				  .setMonolithicPipelineLayout(*m_pipelineLayout)
 				  .buildPipeline();
->>>>>>> 609cce79
 	}
 
 	virtual tcu::TestStatus iterate (void)
@@ -398,6 +361,7 @@
 				m_vk.cmdDraw(*m_cmdBuffer, vertsPerViewport, 1, firstVertex, 0);
 			}
 		}
+#ifndef CTS_USES_VULKANSC
 		else
 		{
 			DE_ASSERT(vertsPerViewport >= 2u);
@@ -411,6 +375,7 @@
 				m_vk.cmdDrawMeshTasksEXT(*m_cmdBuffer, vertsPerViewport - 2u, 1u, 1u);
 			}
 		}
+#endif // CTS_USES_VULKANSC
 
 		endRenderPass(m_vk, *m_cmdBuffer);
 		endCommandBuffer(m_vk, *m_cmdBuffer);
@@ -506,13 +471,16 @@
 		std::string					descSuffix;
 		FunctionSupport0::Function	checkSupportFunc;
 
-<<<<<<< HEAD
 		if (isMesh)
 		{
+#ifndef CTS_USES_VULKANSC
 			shaderPaths[glu::SHADERTYPE_MESH] = "vulkan/dynamic_state/VertexFetch.mesh";
 			nameSuffix = "_mesh";
 			descSuffix = " using mesh shaders";
 			checkSupportFunc = checkMeshShaderSupport;
+#else
+			continue;
+#endif // CTS_USES_VULKANSC
 		}
 		else
 		{
@@ -520,8 +488,8 @@
 			checkSupportFunc = checkNothing;
 		}
 
-		addChild(new InstanceFactory<ViewportParamTestInstance, FunctionSupport0>(m_testCtx, "viewport" + nameSuffix, "Set viewport which is twice bigger than screen size" + descSuffix, shaderPaths, checkSupportFunc));
-		addChild(new InstanceFactory<ScissorParamTestInstance, FunctionSupport0>(m_testCtx, "scissor" + nameSuffix, "Perform a scissor test on 1/4 bottom-left part of the surface" + descSuffix, shaderPaths, checkSupportFunc));
+		addChild(new InstanceFactory<ViewportParamTestInstance, FunctionSupport0>(m_testCtx, "viewport" + nameSuffix, "Set viewport which is twice bigger than screen size" + descSuffix, m_pipelineConstructionType, shaderPaths, checkSupportFunc));
+		addChild(new InstanceFactory<ScissorParamTestInstance, FunctionSupport0>(m_testCtx, "scissor" + nameSuffix, "Perform a scissor test on 1/4 bottom-left part of the surface" + descSuffix, m_pipelineConstructionType, shaderPaths, checkSupportFunc));
 
 		if (isMesh)
 		{
@@ -533,15 +501,8 @@
 			shaderPaths[glu::SHADERTYPE_GEOMETRY] = "vulkan/dynamic_state/ViewportArray.geom";
 			checkSupportFunc = checkGeometryAndMultiViewportSupport;
 		}
-		addChild(new InstanceFactory<ViewportArrayTestInstance, FunctionSupport0>(m_testCtx, "viewport_array" + nameSuffix, "Multiple viewports and scissors" + descSuffix, shaderPaths, checkSupportFunc));
-	}
-=======
-	addChild(new InstanceFactory<ViewportParamTestInstance>(m_testCtx, "viewport", "Set viewport which is twice bigger than screen size", m_pipelineConstructionType, shaderPaths));
-	addChild(new InstanceFactory<ScissorParamTestInstance>(m_testCtx, "scissor", "Perform a scissor test on 1/4 bottom-left part of the surface", m_pipelineConstructionType, shaderPaths));
-
-	shaderPaths[glu::SHADERTYPE_GEOMETRY] = "vulkan/dynamic_state/ViewportArray.geom";
-	addChild(new InstanceFactory<ViewportArrayTestInstance, FunctionSupport0>(m_testCtx, "viewport_array", "Multiple viewports and scissors", m_pipelineConstructionType, shaderPaths, checkGeometryAndMultiViewportSupport));
->>>>>>> 609cce79
+		addChild(new InstanceFactory<ViewportArrayTestInstance, FunctionSupport0>(m_testCtx, "viewport_array" + nameSuffix, "Multiple viewports and scissors" + descSuffix, m_pipelineConstructionType, shaderPaths, checkSupportFunc));
+	}
 }
 
 } // DynamicState
