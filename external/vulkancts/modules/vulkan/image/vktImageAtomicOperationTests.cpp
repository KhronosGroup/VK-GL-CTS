--- conflicted
+++ resolved
@@ -531,41 +531,8 @@
 	deviceInterface.cmdBindPipeline(*cmdBuffer, VK_PIPELINE_BIND_POINT_COMPUTE, *pipeline);
 	deviceInterface.cmdBindDescriptorSets(*cmdBuffer, VK_PIPELINE_BIND_POINT_COMPUTE, *pipelineLayout, 0u, 1u, &m_descriptorSet.get(), 0u, DE_NULL);
 
-<<<<<<< HEAD
-	const VkBufferMemoryBarrier inputBufferPostHostWriteBarrier	=
-		makeBufferMemoryBarrier(VK_ACCESS_HOST_WRITE_BIT,
-								VK_ACCESS_TRANSFER_READ_BIT,
-								*inputBuffer,
-								0ull,
-								imageSizeInBytes);
-
-	const VkImageMemoryBarrier	resultImagePreCopyBarrier =
-		makeImageMemoryBarrier(	0u,
-								VK_ACCESS_TRANSFER_WRITE_BIT,
-								VK_IMAGE_LAYOUT_UNDEFINED,
-								VK_IMAGE_LAYOUT_TRANSFER_DST_OPTIMAL,
-								m_resultImage->get(),
-								subresourceRange);
-
-	deviceInterface.cmdPipelineBarrier(*cmdBuffer, VK_PIPELINE_STAGE_HOST_BIT, VK_PIPELINE_STAGE_TRANSFER_BIT, DE_FALSE, 0u, DE_NULL, 1u, &inputBufferPostHostWriteBarrier, 1u, &resultImagePreCopyBarrier);
-
-	const VkBufferImageCopy		bufferImageCopyParams = makeBufferImageCopy(makeExtent3D(getLayerSize(m_imageType, m_imageSize)), getNumLayers(m_imageType, m_imageSize));
-
-	deviceInterface.cmdCopyBufferToImage(*cmdBuffer, *inputBuffer, m_resultImage->get(), VK_IMAGE_LAYOUT_TRANSFER_DST_OPTIMAL, 1u, &bufferImageCopyParams);
-
-	const VkImageMemoryBarrier	resultImagePostCopyBarrier	=
-		makeImageMemoryBarrier(	VK_ACCESS_TRANSFER_WRITE_BIT,
-								VK_ACCESS_SHADER_READ_BIT,
-								VK_IMAGE_LAYOUT_TRANSFER_DST_OPTIMAL,
-								VK_IMAGE_LAYOUT_GENERAL,
-								m_resultImage->get(),
-								subresourceRange);
-
-	deviceInterface.cmdPipelineBarrier(*cmdBuffer, VK_PIPELINE_STAGE_TRANSFER_BIT, VK_PIPELINE_STAGE_COMPUTE_SHADER_BIT, DE_FALSE, 0u, DE_NULL, 0u, DE_NULL, 1u, &resultImagePostCopyBarrier);
-=======
 	const vector<VkBufferImageCopy>	bufferImageCopy(1, makeBufferImageCopy(makeExtent3D(getLayerSize(m_imageType, m_imageSize)), getNumLayers(m_imageType, m_imageSize)));
 	copyBufferToImage(deviceInterface, *cmdBuffer, *inputBuffer, imageSizeInBytes, bufferImageCopy, VK_IMAGE_ASPECT_COLOR_BIT, 1, getNumLayers(m_imageType, m_imageSize), m_resultImage->get(), VK_IMAGE_LAYOUT_GENERAL, VK_PIPELINE_STAGE_COMPUTE_SHADER_BIT);
->>>>>>> 055f40e9
 
 	commandsBeforeCompute(*cmdBuffer);
 
