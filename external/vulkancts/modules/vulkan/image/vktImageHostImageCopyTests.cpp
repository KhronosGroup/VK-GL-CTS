--- conflicted
+++ resolved
@@ -813,13 +813,8 @@
             auto imageMemoryBarrier = makeImageMemoryBarrier(
                 vk::VK_ACCESS_TRANSFER_WRITE_BIT, vk::VK_ACCESS_HOST_READ_BIT, m_parameters.dstLayout,
                 m_parameters.intermediateLayout, sampledImage, sampledSubresourceRange);
-<<<<<<< HEAD
-            vk.cmdPipelineBarrier(*cmdBuffer, vk::VK_PIPELINE_STAGE_TRANSFER_BIT, vk::VK_PIPELINE_STAGE_TRANSFER_BIT,
-                                  0u, 0u, nullptr, 0u, nullptr, 1, &imageMemoryBarrier);
-=======
             vk.cmdPipelineBarrier(*cmdBuffer, vk::VK_PIPELINE_STAGE_TRANSFER_BIT, vk::VK_PIPELINE_STAGE_HOST_BIT, 0u,
-                                  0u, DE_NULL, 0u, DE_NULL, 1, &imageMemoryBarrier);
->>>>>>> aadff86a
+                                  0u, nullptr, 0u, nullptr, 1, &imageMemoryBarrier);
         }
 
         vk::endCommandBuffer(vk, *cmdBuffer);
