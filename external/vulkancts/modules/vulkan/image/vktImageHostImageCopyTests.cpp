/*------------------------------------------------------------------------
 * Vulkan Conformance Tests
 * ------------------------
 *
 * Copyright (c) 2022 The Khronos Group Inc.
 * Copyright (c) 2022 Google LLC.
 * Copyright (c) 2022 LunarG, Inc.
 *
 * Licensed under the Apache License, Version 2.0 (the "License");
 * you may not use this file except in compliance with the License.
 * You may obtain a copy of the License at
 *
 *      http://www.apache.org/licenses/LICENSE-2.0
 *
 * Unless required by applicable law or agreed to in writing, software
 * distributed under the License is distributed on an "AS IS" BASIS,
 * WITHOUT WARRANTIES OR CONDITIONS OF ANY KIND, either express or implied.
 * See the License for the specific language governing permissions and
 * limitations under the License.
 *
 *//*!
 * \file
 * \brief Tests for VK_EXT_host_image_copy
 *//*--------------------------------------------------------------------*/

#include "vktImageHostImageCopyTests.hpp"

#include "vktTestCase.hpp"
#include "vktTestGroupUtil.hpp"

#include "vkCmdUtil.hpp"
#include "vkImageUtil.hpp"
#include "vkBarrierUtil.hpp"
#include "vkMemUtil.hpp"
#include "vkObjUtil.hpp"
#include "vkQueryUtil.hpp"
#include "vkTypeUtil.hpp"
#include "vkBuilderUtil.hpp"
#include "vkImageWithMemory.hpp"
#include "vkBufferWithMemory.hpp"
#include "vktImageTestsUtil.hpp"
#include "ycbcr/vktYCbCrUtil.hpp"

#include "tcuTestLog.hpp"
#include "tcuVectorUtil.hpp"
#include "tcuTextureUtil.hpp"

#include <set>

namespace vkt
{
namespace image
{
namespace
{

using namespace vk;

vk::VkImageAspectFlags getAspectFlags(vk::VkFormat format)
{
    if (isCompressedFormat(format))
    {
        return vk::VK_IMAGE_ASPECT_COLOR_BIT;
    }

    const auto sampledFormat = mapVkFormat(format);
    if (sampledFormat.order == tcu::TextureFormat::S)
    {
        return vk::VK_IMAGE_ASPECT_STENCIL_BIT;
    }
    if (sampledFormat.order == tcu::TextureFormat::D || sampledFormat.order == tcu::TextureFormat::DS)
    {
        return vk::VK_IMAGE_ASPECT_DEPTH_BIT;
    }
    return vk::VK_IMAGE_ASPECT_COLOR_BIT;
}

uint32_t getChannelSize(vk::VkFormat format)
{
    const auto tcuFormat =
        isCompressedFormat(format) ? tcu::getUncompressedFormat(mapVkCompressedFormat(format)) : mapVkFormat(format);
    if (tcuFormat.order != tcu::TextureFormat::D && tcuFormat.order != tcu::TextureFormat::S &&
        tcuFormat.order != tcu::TextureFormat::DS)
    {
        return tcu::getChannelSize(tcuFormat.type);
    }
    switch (format)
    {
    case vk::VK_FORMAT_D24_UNORM_S8_UINT:
        return 4;
    case vk::VK_FORMAT_D32_SFLOAT:
        return 4;
    case vk::VK_FORMAT_D16_UNORM:
        return 2;
    case vk::VK_FORMAT_S8_UINT:
        return 1;
    default:
        break;
    }
    DE_ASSERT(0);
    return 0;
}

uint32_t getNumChannels(vk::VkFormat format)
{
    const auto tcuFormat =
        isCompressedFormat(format) ? tcu::getUncompressedFormat(mapVkCompressedFormat(format)) : mapVkFormat(format);
    if (tcuFormat.order != tcu::TextureFormat::D && tcuFormat.order != tcu::TextureFormat::S &&
        tcuFormat.order != tcu::TextureFormat::DS)
    {
        return tcu::getNumUsedChannels(tcuFormat.order);
    }
    return 1;
}

void generateData(void *ptr, uint32_t size, vk::VkFormat format)
{
    if (isDepthStencilFormat(format))
    {
        de::Random randomGen(deInt32Hash((uint32_t)format) ^ deInt32Hash((uint32_t)size));
        if (format == VK_FORMAT_D16_UNORM)
        {
            ycbcr::fillRandomNoNaN(&randomGen, (uint8_t *)ptr, size, VK_FORMAT_R16_UNORM);
        }
        else
        {
            ycbcr::fillRandomNoNaN(&randomGen, (uint8_t *)ptr, size, VK_FORMAT_R32_SFLOAT);
        }
    }
    else if (isCompressedFormat(format))
    {
        memset(ptr, 255, size);
    }
    else
    {
        de::Random randomGen(deInt32Hash((uint32_t)format) ^ deInt32Hash((uint32_t)size));
        ycbcr::fillRandomNoNaN(&randomGen, (uint8_t *)ptr, size, format);
    }
}

void getHostImageCopyProperties(const vk::InstanceDriver &instanceDriver, VkPhysicalDevice physicalDevice,
                                vk::VkPhysicalDeviceHostImageCopyPropertiesEXT *hostImageCopyProperties)
{
    vk::VkPhysicalDeviceProperties properties;
    deMemset(&properties, 0, sizeof(vk::VkPhysicalDeviceProperties));
    vk::VkPhysicalDeviceProperties2 properties2 = {
        vk::VK_STRUCTURE_TYPE_PHYSICAL_DEVICE_PROPERTIES_2, // VkStructureType                    sType
        hostImageCopyProperties,                            // const void*                        pNext
        properties                                          // VkPhysicalDeviceProperties        properties
    };
    instanceDriver.getPhysicalDeviceProperties2(physicalDevice, &properties2);
}

bool isBlockCompressedFormat(vk::VkFormat format)
{
    switch (format)
    {
    case VK_FORMAT_BC1_RGB_UNORM_BLOCK:
    case VK_FORMAT_BC1_RGB_SRGB_BLOCK:
    case VK_FORMAT_BC1_RGBA_UNORM_BLOCK:
    case VK_FORMAT_BC1_RGBA_SRGB_BLOCK:
    case VK_FORMAT_BC2_UNORM_BLOCK:
    case VK_FORMAT_BC2_SRGB_BLOCK:
    case VK_FORMAT_BC3_UNORM_BLOCK:
    case VK_FORMAT_BC3_SRGB_BLOCK:
    case VK_FORMAT_BC4_UNORM_BLOCK:
    case VK_FORMAT_BC4_SNORM_BLOCK:
    case VK_FORMAT_BC5_UNORM_BLOCK:
    case VK_FORMAT_BC5_SNORM_BLOCK:
    case VK_FORMAT_BC6H_UFLOAT_BLOCK:
    case VK_FORMAT_BC6H_SFLOAT_BLOCK:
    case VK_FORMAT_BC7_UNORM_BLOCK:
    case VK_FORMAT_BC7_SRGB_BLOCK:
        return true;
    default:
        break;
    }
    return false;
}

void checkSupportedFormatFeatures(const vk::InstanceDriver &vki, VkPhysicalDevice physicalDevice, vk::VkFormat format,
                                  vk::VkImageTiling tiling, uint64_t *outDrmModifier)
{
    vk::VkDrmFormatModifierPropertiesList2EXT drmList = vk::initVulkanStructure();
    vk::VkFormatProperties3 formatProperties3         = tiling == vk::VK_IMAGE_TILING_DRM_FORMAT_MODIFIER_EXT ?
                                                            vk::initVulkanStructure(&drmList) :
                                                            vk::initVulkanStructure();
    vk::VkFormatProperties2 formatProperties2         = vk::initVulkanStructure(&formatProperties3);
    vki.getPhysicalDeviceFormatProperties2(physicalDevice, format, &formatProperties2);
    std::vector<vk::VkDrmFormatModifierProperties2EXT> modifiers(drmList.drmFormatModifierCount);

    if (tiling == vk::VK_IMAGE_TILING_DRM_FORMAT_MODIFIER_EXT)
    {
        if (drmList.drmFormatModifierCount == 0)
            TCU_THROW(NotSupportedError, "Format feature host image transfer not supported for drm format modifier.");
        drmList.pDrmFormatModifierProperties = modifiers.data();
        vki.getPhysicalDeviceFormatProperties2(physicalDevice, format, &formatProperties2);

        bool modifierFound = false;
        for (uint32_t i = 0; i < drmList.drmFormatModifierCount; ++i)
        {
            if (drmList.pDrmFormatModifierProperties[i].drmFormatModifierTilingFeatures &
                vk::VK_FORMAT_FEATURE_2_HOST_IMAGE_TRANSFER_BIT_EXT)
            {
                *outDrmModifier = drmList.pDrmFormatModifierProperties[i].drmFormatModifier;
                return;
            }
        }

        if (!modifierFound)
            TCU_THROW(NotSupportedError, "Format feature host image transfer not supported for drm format modifier.");
    }
    else
    {
        if (tiling == vk::VK_IMAGE_TILING_LINEAR &&
            (formatProperties3.linearTilingFeatures & vk::VK_FORMAT_FEATURE_2_HOST_IMAGE_TRANSFER_BIT_EXT) == 0)
            TCU_THROW(NotSupportedError, "Format feature host image transfer not supported for optimal tiling.");
        if (tiling == vk::VK_IMAGE_TILING_OPTIMAL &&
            (formatProperties3.optimalTilingFeatures & vk::VK_FORMAT_FEATURE_2_HOST_IMAGE_TRANSFER_BIT_EXT) == 0)
            TCU_THROW(NotSupportedError, "Format feature host image transfer not supported for optimal tiling.");
    }
}

enum Command
{
    DRAW,
    DISPATCH,
};

enum HostCopyAction
{
    MEMORY_TO_IMAGE,
    IMAGE_TO_MEMORY,
    MEMCPY,
};

struct TestParameters
{
    HostCopyAction action;
    bool hostCopy;
    bool hostTransferLayout;
    bool dynamicRendering;
    Command command;
    vk::VkFormat imageSampledFormat;
    vk::VkImageLayout srcLayout;
    vk::VkImageLayout dstLayout;
    vk::VkImageLayout intermediateLayout;
    vk::VkImageTiling sampledTiling;
    vk::VkFormat imageOutputFormat;
    vk::VkExtent3D imageSize;
    bool sparse;
    uint32_t mipLevel;
    uint32_t regionsCount;
    uint32_t padding;
};

class HostImageCopyTestInstance : public vkt::TestInstance
{
public:
    HostImageCopyTestInstance(vkt::Context &context, const TestParameters &parameters)
        : vkt::TestInstance(context)
        , m_parameters(parameters)
    {
    }
    void transitionImageLayout(const Move<vk::VkCommandBuffer> *cmdBuffer, vk::VkImage image,
                               vk::VkImageUsageFlags usage, vk::VkImageLayout oldLayout, vk::VkImageLayout newLayout,
                               vk::VkImageSubresourceRange subresourceRange);
    void copyMemoryToImage(const std::vector<uint8_t> testData, vk::VkImage image, uint32_t texelSize,
                           const vk::VkImageSubresourceLayers subresourceLayers, int32_t xOffset, int32_t yOffset,
                           uint32_t width, uint32_t height);

private:
    tcu::TestStatus iterate(void);

    const TestParameters m_parameters;
};

void HostImageCopyTestInstance::transitionImageLayout(const Move<vk::VkCommandBuffer> *cmdBuffer, vk::VkImage image,
                                                      vk::VkImageUsageFlags usage, vk::VkImageLayout oldLayout,
                                                      vk::VkImageLayout newLayout,
                                                      vk::VkImageSubresourceRange subresourceRange)
{
    const DeviceInterface &vk = m_context.getDeviceInterface();
    const vk::VkDevice device = m_context.getDevice();
    const vk::VkQueue queue   = m_context.getUniversalQueue();

    if (m_parameters.hostTransferLayout && (usage & vk::VK_IMAGE_USAGE_HOST_TRANSFER_BIT_EXT))
    {
        vk::VkHostImageLayoutTransitionInfoEXT transition = {
            vk::VK_STRUCTURE_TYPE_HOST_IMAGE_LAYOUT_TRANSITION_INFO_EXT, // VkStructureType sType;
            DE_NULL,                                                     // const void* pNext;
            image,                                                       // VkImage image;
            oldLayout,                                                   // VkImageLayout oldLayout;
            newLayout,                                                   // VkImageLayout newLayout;
            subresourceRange                                             // VkImageSubresourceRange subresourceRange;
        };
        vk.transitionImageLayoutEXT(device, 1, &transition);
    }
    else
    {
        vk::beginCommandBuffer(vk, **cmdBuffer, 0u);
        auto imageMemoryBarrier =
            makeImageMemoryBarrier(0u, vk::VK_ACCESS_TRANSFER_WRITE_BIT, oldLayout, newLayout, image, subresourceRange);
        vk.cmdPipelineBarrier(**cmdBuffer, vk::VK_PIPELINE_STAGE_NONE, vk::VK_PIPELINE_STAGE_TRANSFER_BIT, 0u, 0u,
                              DE_NULL, 0u, DE_NULL, 1, &imageMemoryBarrier);
        vk::endCommandBuffer(vk, **cmdBuffer);
        vk::submitCommandsAndWait(vk, device, queue, **cmdBuffer);
    }
}

void HostImageCopyTestInstance::copyMemoryToImage(const std::vector<uint8_t> testData, vk::VkImage image,
                                                  uint32_t texelSize,
                                                  const vk::VkImageSubresourceLayers subresourceLayers, int32_t xOffset,
                                                  int32_t yOffset, uint32_t width, uint32_t height)
{
    const DeviceInterface &vk = m_context.getDeviceInterface();
    const vk::VkDevice device = m_context.getDevice();
    std::vector<uint8_t> data(texelSize * width * height);
    const uint32_t imageWidth = m_parameters.imageSize.width;
    for (uint32_t i = 0; i < height; ++i)
    {
        memcpy(&data[i * width * texelSize], &testData[((yOffset + i) * imageWidth + xOffset) * texelSize],
               width * texelSize);
    }

    const uint32_t regionsCount = m_parameters.regionsCount > height ? m_parameters.regionsCount : 1u;
    std::vector<vk::VkMemoryToImageCopyEXT> regions;

    for (uint32_t i = 0; i < regionsCount; ++i)
    {
        vk::VkOffset3D offset = {xOffset, (int32_t)(yOffset + height / regionsCount * i), 0};
        vk::VkExtent3D extent = {width, height / regionsCount, 1};
        if (i == regionsCount - 1)
            extent.height = height - height / regionsCount * i;

        if (extent.height == 0)
            continue;

        uint32_t dataOffset = width * (height / regionsCount * i) * texelSize;

        const vk::VkMemoryToImageCopyEXT region = {
            vk::VK_STRUCTURE_TYPE_MEMORY_TO_IMAGE_COPY_EXT, // VkStructureType sType;
            DE_NULL,                                        // const void* pNext;
            &data[dataOffset],                              // const void* memoryHostPointer;
            0,                                              // uint32_t memoryRowLength;
            0,                                              // uint32_t memoryImageHeight;
            subresourceLayers,                              // VkImageSubresourceLayers imageSubresource;
            offset,                                         // VkOffset3D imageOffset;
            extent                                          // VkExtent3D imageExtent;
        };
        regions.push_back(region);
    }

    vk::VkCopyMemoryToImageInfoEXT copyMemoryToImageInfo = {
        vk::VK_STRUCTURE_TYPE_COPY_MEMORY_TO_IMAGE_INFO_EXT, // VkStructureType sType;
        DE_NULL,                                             // const void* pNext;
        0u,                                                  // VkMemoryImageCopyFlagsEXT flags;
        image,                                               // VkImage dstImage;
        m_parameters.dstLayout,                              // VkImageLayout dstImageLayout;
        (uint32_t)regions.size(),                            // uint32_t regionCount;
        regions.data(),                                      // const VkMemoryToImageCopyEXT* pRegions;
    };

    vk.copyMemoryToImageEXT(device, &copyMemoryToImageInfo);
}

tcu::TestStatus HostImageCopyTestInstance::iterate(void)
{
    const InstanceInterface &vki              = m_context.getInstanceInterface();
    const DeviceInterface &vk                 = m_context.getDeviceInterface();
    const vk::VkPhysicalDevice physicalDevice = m_context.getPhysicalDevice();
    const vk::VkDevice device                 = m_context.getDevice();
    const auto &deviceExtensions              = m_context.getDeviceExtensions();
    const uint32_t queueFamilyIndex           = m_context.getUniversalQueueFamilyIndex();
    const vk::VkQueue queue                   = m_context.getUniversalQueue();
    auto &alloc                               = m_context.getDefaultAllocator();
    tcu::TestLog &log                         = m_context.getTestContext().getLog();

    std::stringstream commandsLog;

    const Move<vk::VkCommandPool> cmdPool(
        createCommandPool(vk, device, vk::VK_COMMAND_POOL_CREATE_RESET_COMMAND_BUFFER_BIT, queueFamilyIndex));
    const Move<vk::VkCommandBuffer> cmdBuffer(
        allocateCommandBuffer(vk, device, *cmdPool, vk::VK_COMMAND_BUFFER_LEVEL_PRIMARY));

    const vk::VkExtent3D imageSize    = {m_parameters.imageSize.width * (uint32_t)dePow(2, m_parameters.mipLevel),
                                         m_parameters.imageSize.height * (uint32_t)dePow(2, m_parameters.mipLevel), 1};
    const vk::VkExtent3D mipImageSize = {m_parameters.imageSize.width, m_parameters.imageSize.height, 1};

    const vk::VkRect2D renderArea = vk::makeRect2D(0, 0, mipImageSize.width, mipImageSize.height);

    const auto sampledChannelSize = getChannelSize(m_parameters.imageSampledFormat);
    const auto sampledNumChannels = getNumChannels(m_parameters.imageSampledFormat);
    const auto sampledBufferCount = mipImageSize.width * mipImageSize.height * sampledNumChannels;
    const auto sampledBufferSize  = sampledBufferCount * sampledChannelSize;

    const auto outputFormat      = mapVkFormat(m_parameters.imageOutputFormat);
    const auto outputChannelSize = getChannelSize(m_parameters.imageOutputFormat);
    const auto outputNumChannels = getNumUsedChannels(m_parameters.imageOutputFormat);
    const auto outputBufferCount = mipImageSize.width * mipImageSize.height * outputNumChannels;
    const auto outputBufferSize  = outputBufferCount * outputChannelSize;

    vk::VkImage sampledImage     = VK_NULL_HANDLE;
    vk::VkImage sampledImageCopy = VK_NULL_HANDLE;
    de::MovePtr<ImageWithMemory> sampledImageWithMemory;
    de::MovePtr<SparseImage> sparseSampledImage;
    de::MovePtr<SparseImage> sparseSampledImageCopy;
    de::MovePtr<ImageWithMemory> sampledImageWithMemoryCopy;
    de::MovePtr<ImageWithMemory> outputImage;
    Move<vk::VkImageView> sampledImageView;
    Move<vk::VkImageView> sampledImageViewCopy;
    Move<vk::VkImageView> outputImageView;
    vk::VkImageUsageFlags sampledImageUsage;
    vk::VkImageUsageFlags outputImageUsage;

    const vk::VkImageAspectFlags sampledAspect      = getAspectFlags(m_parameters.imageSampledFormat);
    const vk::VkComponentMapping componentMapping   = makeComponentMappingRGBA();
    const vk::VkOffset3D imageOffset                = makeOffset3D(0, 0, 0);
    const vk::VkImageSubresource sampledSubresource = makeImageSubresource(sampledAspect, m_parameters.mipLevel, 0u);
    const vk::VkImageSubresourceRange sampledSubresourceRange =
        makeImageSubresourceRange(sampledAspect, m_parameters.mipLevel, 1u, 0u, 1u);
    const vk::VkImageSubresourceLayers sampledSubresourceLayers =
        makeImageSubresourceLayers(sampledAspect, m_parameters.mipLevel, 0u, 1u);
    const auto outputSubresourceRange =
        makeImageSubresourceRange(vk::VK_IMAGE_ASPECT_COLOR_BIT, m_parameters.mipLevel, 1u, 0u, 1u);
    const vk::VkImageSubresourceLayers outputSubresourceLayers =
        makeImageSubresourceLayers(vk::VK_IMAGE_ASPECT_COLOR_BIT, m_parameters.mipLevel, 0u, 1u);

    std::vector<uint8_t> testData(sampledBufferSize);
    generateData(testData.data(), sampledBufferSize, m_parameters.imageSampledFormat);

    // Create sampled image
    {
        sampledImageUsage = vk::VK_IMAGE_USAGE_SAMPLED_BIT | vk::VK_IMAGE_USAGE_TRANSFER_DST_BIT;
        if (m_parameters.action == MEMORY_TO_IMAGE || m_parameters.action == MEMCPY)
            sampledImageUsage |= vk::VK_IMAGE_USAGE_HOST_TRANSFER_BIT_EXT;
        if (m_parameters.intermediateLayout == vk::VK_IMAGE_LAYOUT_COLOR_ATTACHMENT_OPTIMAL)
            sampledImageUsage |= vk::VK_IMAGE_USAGE_COLOR_ATTACHMENT_BIT;
        else if (m_parameters.intermediateLayout == vk::VK_IMAGE_LAYOUT_TRANSFER_SRC_OPTIMAL)
            sampledImageUsage |= vk::VK_IMAGE_USAGE_TRANSFER_SRC_BIT;
        else if (m_parameters.intermediateLayout == vk::VK_IMAGE_LAYOUT_TRANSFER_DST_OPTIMAL)
            sampledImageUsage |= vk::VK_IMAGE_USAGE_TRANSFER_DST_BIT;

        vk::VkImageCreateInfo createInfo = {
            vk::VK_STRUCTURE_TYPE_IMAGE_CREATE_INFO, // VkStructureType            sType
            DE_NULL,                                 // const void*                pNext
            0u,                                      // VkImageCreateFlags        flags
            vk::VK_IMAGE_TYPE_2D,                    // VkImageType                imageType
            m_parameters.imageSampledFormat,         // VkFormat                    format
            imageSize,                               // VkExtent3D                extent
            m_parameters.mipLevel + 1,               // uint32_t                    mipLevels
            1u,                                      // uint32_t                    arrayLayers
            vk::VK_SAMPLE_COUNT_1_BIT,               // VkSampleCountFlagBits    samples
            m_parameters.sampledTiling,              // VkImageTiling            tiling
            sampledImageUsage,                       // VkImageUsageFlags        usage
            vk::VK_SHARING_MODE_EXCLUSIVE,           // VkSharingMode            sharingMode
            0,                                       // uint32_t                    queueFamilyIndexCount
            DE_NULL,                                 // const uint32_t*            pQueueFamilyIndices
            vk::VK_IMAGE_LAYOUT_UNDEFINED            // VkImageLayout            initialLayout
        };

        if (m_parameters.sparse)
        {
            createInfo.flags |= (vk::VK_IMAGE_CREATE_SPARSE_BINDING_BIT | vk::VK_IMAGE_CREATE_SPARSE_RESIDENCY_BIT);
            sparseSampledImage = de::MovePtr<SparseImage>(new SparseImage(vk, device, physicalDevice, vki, createInfo,
                                                                          m_context.getSparseQueue(), alloc,
                                                                          mapVkFormat(createInfo.format)));
            sampledImage       = **sparseSampledImage;
            if (m_parameters.action == MEMCPY)
            {
                sparseSampledImageCopy = de::MovePtr<SparseImage>(
                    new SparseImage(vk, device, physicalDevice, vki, createInfo, m_context.getSparseQueue(), alloc,
                                    mapVkFormat(createInfo.format)));
                sampledImageCopy = **sparseSampledImageCopy;
            }
        }
        else
        {
            sampledImageWithMemory = de::MovePtr<ImageWithMemory>(
                new ImageWithMemory(vk, device, alloc, createInfo, vk::MemoryRequirement::Any));
            sampledImage = **sampledImageWithMemory;
            if (m_parameters.action == MEMCPY)
            {
                sampledImageWithMemoryCopy = de::MovePtr<ImageWithMemory>(
                    new ImageWithMemory(vk, device, alloc, createInfo, vk::MemoryRequirement::Any));
                sampledImageCopy = **sampledImageWithMemoryCopy;
            }
        }

        vk::VkImageViewCreateInfo imageViewCreateInfo = {
            vk::VK_STRUCTURE_TYPE_IMAGE_VIEW_CREATE_INFO, // VkStructureType sType;
            DE_NULL,                                      // const void* pNext;
            (vk::VkImageViewCreateFlags)0u,               // VkImageViewCreateFlags flags;
            sampledImage,                                 // VkImage image;
            vk::VK_IMAGE_VIEW_TYPE_2D,                    // VkImageViewType viewType;
            m_parameters.imageSampledFormat,              // VkFormat format;
            componentMapping,                             // VkComponentMapping components;
            sampledSubresourceRange                       // VkImageSubresourceRange subresourceRange;
        };
        sampledImageView = createImageView(vk, device, &imageViewCreateInfo, NULL);
        if (m_parameters.action == MEMCPY)
        {
            imageViewCreateInfo.image = sampledImageCopy;
            sampledImageViewCopy      = createImageView(vk, device, &imageViewCreateInfo, NULL);
            ;
        }
    }

    // Create output image
    {
        outputImageUsage = vk::VK_IMAGE_USAGE_COLOR_ATTACHMENT_BIT | vk::VK_IMAGE_USAGE_TRANSFER_SRC_BIT;
        if (m_parameters.action == IMAGE_TO_MEMORY)
            outputImageUsage |= vk::VK_IMAGE_USAGE_HOST_TRANSFER_BIT_EXT;
        if (m_parameters.command == DISPATCH)
            outputImageUsage |= vk::VK_IMAGE_USAGE_STORAGE_BIT;

        const vk::VkImageCreateInfo createInfo = {
            vk::VK_STRUCTURE_TYPE_IMAGE_CREATE_INFO, // VkStructureType            sType
            DE_NULL,                                 // const void*                pNext
            0u,                                      // VkImageCreateFlags        flags
            vk::VK_IMAGE_TYPE_2D,                    // VkImageType                imageType
            m_parameters.imageOutputFormat,          // VkFormat                    format
            imageSize,                               // VkExtent3D                extent
            m_parameters.mipLevel + 1,               // uint32_t                    mipLevels
            1u,                                      // uint32_t                    arrayLayers
            vk::VK_SAMPLE_COUNT_1_BIT,               // VkSampleCountFlagBits    samples
            vk::VK_IMAGE_TILING_OPTIMAL,             // VkImageTiling            tiling
            outputImageUsage,                        // VkImageUsageFlags        usage
            vk::VK_SHARING_MODE_EXCLUSIVE,           // VkSharingMode            sharingMode
            0,                                       // uint32_t                    queueFamilyIndexCount
            DE_NULL,                                 // const uint32_t*            pQueueFamilyIndices
            vk::VK_IMAGE_LAYOUT_UNDEFINED            // VkImageLayout            initialLayout
        };

        outputImage = de::MovePtr<ImageWithMemory>(
            new ImageWithMemory(vk, device, alloc, createInfo, vk::MemoryRequirement::Any));

        vk::VkImageViewCreateInfo imageViewCreateInfo = {
            vk::VK_STRUCTURE_TYPE_IMAGE_VIEW_CREATE_INFO, // VkStructureType sType;
            DE_NULL,                                      // const void* pNext;
            (VkImageViewCreateFlags)0u,                   // VkImageViewCreateFlags flags;
            **outputImage,                                // VkImage image;
            vk::VK_IMAGE_VIEW_TYPE_2D,                    // VkImageViewType viewType;
            m_parameters.imageOutputFormat,               // VkFormat format;
            componentMapping,                             // VkComponentMapping components;
            outputSubresourceRange                        // VkImageSubresourceRange subresourceRange;
        };
        outputImageView = createImageView(vk, device, &imageViewCreateInfo, NULL);
    }

    const vk::VkAttachmentDescription colorAttachmentDescription = {
        (vk::VkAttachmentDescriptionFlags)0u, // VkAttachmentDescriptionFlags    flags
        m_parameters.imageOutputFormat,       // VkFormat                        format
        vk::VK_SAMPLE_COUNT_1_BIT,            // VkSampleCountFlagBits           samples
        vk::VK_ATTACHMENT_LOAD_OP_DONT_CARE,  // VkAttachmentLoadOp              loadOp
        vk::VK_ATTACHMENT_STORE_OP_STORE,     // VkAttachmentStoreOp             storeOp
        vk::VK_ATTACHMENT_LOAD_OP_DONT_CARE,  // VkAttachmentLoadOp              stencilLoadOp
        vk::VK_ATTACHMENT_STORE_OP_DONT_CARE, // VkAttachmentStoreOp             stencilStoreOp
        vk::VK_IMAGE_LAYOUT_GENERAL,          // VkImageLayout                   initialLayout
        vk::VK_IMAGE_LAYOUT_GENERAL           // VkImageLayout                   finalLayout
    };

    const vk::VkAttachmentReference colorAttachmentRef = {
        0u,                         // uint32_t         attachment
        vk::VK_IMAGE_LAYOUT_GENERAL // VkImageLayout    layout
    };

    const vk::VkSubpassDescription subpassDescription = {
        (vk::VkSubpassDescriptionFlags)0u,   // VkSubpassDescriptionFlags       flags
        vk::VK_PIPELINE_BIND_POINT_GRAPHICS, // VkPipelineBindPoint             pipelineBindPoint
        0u,                                  // uint32_t                        inputAttachmentCount
        DE_NULL,                             // const VkAttachmentReference*    pInputAttachments
        1u,                                  // uint32_t                        colorAttachmentCount
        &colorAttachmentRef,                 // const VkAttachmentReference*    pColorAttachments
        DE_NULL,                             // const VkAttachmentReference*    pResolveAttachments
        DE_NULL,                             // const VkAttachmentReference*    pDepthStencilAttachment
        0u,                                  // uint32_t                        preserveAttachmentCount
        DE_NULL                              // const uint32_t*                 pPreserveAttachments
    };

    Move<vk::VkRenderPass> renderPass;
    Move<vk::VkFramebuffer> framebuffer;
    if (!m_parameters.dynamicRendering && m_parameters.command == DRAW)
    {
        const vk::VkRenderPassCreateInfo renderPassInfo = {
            vk::VK_STRUCTURE_TYPE_RENDER_PASS_CREATE_INFO, // VkStructureType sType;
            nullptr,                                       // const void* pNext;
            0u,                                            // VkRenderPassCreateFlags flags;
            1u,                                            // uint32_t attachmentCount;
            &colorAttachmentDescription,                   // const VkAttachmentDescription* pAttachments;
            1u,                                            // uint32_t subpassCount;
            &subpassDescription,                           // const VkSubpassDescription* pSubpasses;
            0u,                                            // uint32_t dependencyCount;
            nullptr,                                       // const VkSubpassDependency* pDependencies;
        };
        renderPass  = createRenderPass(vk, device, &renderPassInfo);
        framebuffer = makeFramebuffer(vk, device, *renderPass, *outputImageView, renderArea.extent.width,
                                      renderArea.extent.height);
    }

    const std::vector<vk::VkViewport> viewports{makeViewport(renderArea.extent)};
    const std::vector<vk::VkRect2D> scissors{makeRect2D(renderArea.extent)};

    vk::ShaderWrapper vert = vk::ShaderWrapper(vk, device, m_context.getBinaryCollection().get("vert"));
    vk::ShaderWrapper frag = vk::ShaderWrapper(vk, device, m_context.getBinaryCollection().get("frag"));

    DescriptorSetLayoutBuilder descriptorBuilder;
    descriptorBuilder.addSingleBinding(vk::VK_DESCRIPTOR_TYPE_COMBINED_IMAGE_SAMPLER,
                                       vk::VK_SHADER_STAGE_FRAGMENT_BIT | vk::VK_SHADER_STAGE_COMPUTE_BIT);
    if (m_parameters.command == DISPATCH)
        descriptorBuilder.addSingleBinding(vk::VK_DESCRIPTOR_TYPE_STORAGE_IMAGE, vk::VK_SHADER_STAGE_COMPUTE_BIT);

    const auto descriptorSetLayout(descriptorBuilder.build(vk, device));
    const vk::PipelineLayoutWrapper pipelineLayout(PIPELINE_CONSTRUCTION_TYPE_MONOLITHIC, vk, device,
                                                   *descriptorSetLayout);

    DescriptorPoolBuilder poolBuilder;
    poolBuilder.addType(vk::VK_DESCRIPTOR_TYPE_COMBINED_IMAGE_SAMPLER);
    if (m_parameters.command == DISPATCH)
        poolBuilder.addType(vk::VK_DESCRIPTOR_TYPE_STORAGE_IMAGE);
    const Move<vk::VkDescriptorPool> descriptorPool =
        poolBuilder.build(vk, device, vk::VK_DESCRIPTOR_POOL_CREATE_FREE_DESCRIPTOR_SET_BIT, 1);
    const Move<vk::VkDescriptorSet> descriptorSet(makeDescriptorSet(vk, device, *descriptorPool, *descriptorSetLayout));

    vk::VkSamplerCreateInfo samplerParams = {
        vk::VK_STRUCTURE_TYPE_SAMPLER_CREATE_INFO,   // VkStructureType sType;
        DE_NULL,                                     // const void* pNext;
        0u,                                          // VkSamplerCreateFlags flags;
        vk::VK_FILTER_NEAREST,                       // VkFilter magFilter;
        vk::VK_FILTER_NEAREST,                       // VkFilter minFilter;
        vk::VK_SAMPLER_MIPMAP_MODE_NEAREST,          // VkSamplerMipmapMode mipmapMode;
        vk::VK_SAMPLER_ADDRESS_MODE_CLAMP_TO_BORDER, // VkSamplerAddressMode addressModeU;
        vk::VK_SAMPLER_ADDRESS_MODE_CLAMP_TO_BORDER, // VkSamplerAddressMode addressModeV;
        vk::VK_SAMPLER_ADDRESS_MODE_CLAMP_TO_BORDER, // VkSamplerAddressMode addressModeW;
        0.0f,                                        // float mipLodBias;
        VK_FALSE,                                    // VkBool32 anisotropyEnable;
        0.0f,                                        // float maxAnisotropy;
        VK_FALSE,                                    // VkBool32 compareEnable;
        vk::VK_COMPARE_OP_NEVER,                     // VkCompareOp compareOp;
        0.0f,                                        // float minLod;
        VK_LOD_CLAMP_NONE,                           // float maxLod;
        vk::VK_BORDER_COLOR_FLOAT_OPAQUE_WHITE,      // VkBorderColor borderColor;
        VK_FALSE                                     // VkBool32 unnormalizedCoordinates;
    };
    const vk::Move<vk::VkSampler> sampler = createSampler(vk, device, &samplerParams);
    vk::VkDescriptorImageInfo descriptorSrcImageInfo(
        makeDescriptorImageInfo(*sampler, *sampledImageView, vk::VK_IMAGE_LAYOUT_GENERAL));
    const vk::VkDescriptorImageInfo descriptorDstImageInfo(
        makeDescriptorImageInfo(*sampler, *outputImageView, vk::VK_IMAGE_LAYOUT_GENERAL));

    const vk::VkPipelineVertexInputStateCreateInfo vertexInput = {
        vk::VK_STRUCTURE_TYPE_PIPELINE_VERTEX_INPUT_STATE_CREATE_INFO, // VkStructureType sType;
        nullptr,                                                       // const void* pNext;
        0u,                                                            // VkPipelineVertexInputStateCreateFlags flags;
        0u,                                                            // uint32_t vertexBindingDescriptionCount;
        DE_NULL, // const VkVertexInputBindingDescription* pVertexBindingDescriptions;
        0u,      // uint32_t vertexAttributeDescriptionCount;
        DE_NULL, // const VkVertexInputAttributeDescription* pVertexAttributeDescriptions;
    };

    GraphicsPipelineWrapper pipeline(vki, vk, physicalDevice, device, deviceExtensions,
                                     vk::PIPELINE_CONSTRUCTION_TYPE_MONOLITHIC);
    Move<vk::VkPipeline> computePipeline;

    if (m_parameters.command == DRAW)
    {
        vk::VkPipelineRenderingCreateInfo pipelineRenderingCreateInfo;
        if (m_parameters.dynamicRendering)
        {
            pipelineRenderingCreateInfo = {
                vk::VK_STRUCTURE_TYPE_PIPELINE_RENDERING_CREATE_INFO, // VkStructureType    sType
                DE_NULL,                                              // const void*        pNext
                0u,                                                   // uint32_t            viewMask
                1u,                                                   // uint32_t            colorAttachmentCount
                &m_parameters.imageOutputFormat,                      // const VkFormat*    pColorAttachmentFormats
                vk::VK_FORMAT_UNDEFINED,                              // VkFormat            depthAttachmentFormat
                vk::VK_FORMAT_UNDEFINED                               // VkFormat            stencilAttachmentFormat
            };
        }

        vk::PipelineRenderingCreateInfoWrapper renderingCreateInfoWrapper;
        renderingCreateInfoWrapper.ptr = m_parameters.dynamicRendering ? &pipelineRenderingCreateInfo : DE_NULL;

        pipeline.setDefaultTopology(vk::VK_PRIMITIVE_TOPOLOGY_TRIANGLE_STRIP)
            .setDefaultRasterizationState()
            .setDefaultMultisampleState()
            .setDefaultDepthStencilState()
            .setDefaultColorBlendState()
            .setupVertexInputState(&vertexInput)
            .setupPreRasterizationShaderState(viewports, scissors, pipelineLayout, *renderPass, 0u, vert, DE_NULL, {},
                                              {}, {}, DE_NULL, DE_NULL, renderingCreateInfoWrapper)
            .setupFragmentShaderState(pipelineLayout, *renderPass, 0u, frag)
            .setupFragmentOutputState(*renderPass)
            .setMonolithicPipelineLayout(pipelineLayout)
            .buildPipeline();
    }
    else
    {
        const Unique<vk::VkShaderModule> cs(
            vk::createShaderModule(vk, device, m_context.getBinaryCollection().get("comp"), 0u));
        const vk::VkPipelineShaderStageCreateInfo pipelineShaderStageParams = {
            vk::VK_STRUCTURE_TYPE_PIPELINE_SHADER_STAGE_CREATE_INFO, // sType
            DE_NULL,                                                 // pNext
            (VkPipelineShaderStageCreateFlags)0u,                    // flags
            vk::VK_SHADER_STAGE_COMPUTE_BIT,                         // stage
            *cs,                                                     // module
            "main",                                                  // pName
            DE_NULL,                                                 // pSpecializationInfo
        };
        const vk::VkComputePipelineCreateInfo pipelineCreateInfo = {
            vk::VK_STRUCTURE_TYPE_COMPUTE_PIPELINE_CREATE_INFO, // sType
            DE_NULL,                                            // pNext
            (VkPipelineCreateFlags)0u,                          // flags
            pipelineShaderStageParams,                          // stage
            *pipelineLayout,                                    // layout
            DE_NULL,                                            // basePipelineHandle
            0,                                                  // basePipelineIndex
        };
        computePipeline = createComputePipeline(vk, device, DE_NULL, &pipelineCreateInfo);
    }

    de::MovePtr<BufferWithMemory> colorOutputBuffer = de::MovePtr<BufferWithMemory>(new BufferWithMemory(
        vk, device, alloc, makeBufferCreateInfo(outputBufferSize, vk::VK_BUFFER_USAGE_TRANSFER_DST_BIT),
        MemoryRequirement::HostVisible));

    // Load sampled image
    if (m_parameters.action == MEMORY_TO_IMAGE)
    {
        transitionImageLayout(&cmdBuffer, sampledImage, sampledImageUsage, vk::VK_IMAGE_LAYOUT_UNDEFINED,
                              m_parameters.dstLayout, sampledSubresourceRange);
        commandsLog << "vkTransitionImageLayoutEXT() image " << sampledImage << " to layout "
                    << getImageLayoutStr(m_parameters.dstLayout).toString() << "\n";

        copyMemoryToImage(testData, sampledImage, sampledChannelSize * sampledNumChannels, sampledSubresourceLayers, 0,
                          0, mipImageSize.width, mipImageSize.height);
        commandsLog << "vkCopyMemoryToImageEXT() with image " << sampledImage << ", xOffset (0), yOffset (0), width ("
                    << mipImageSize.width << "), height (" << mipImageSize.height << ")\n";

        de::Random randomGen(deInt32Hash((uint32_t)m_parameters.imageSampledFormat) ^
                             deInt32Hash((uint32_t)mipImageSize.width) ^ deInt32Hash((uint32_t)mipImageSize.height) ^
                             deInt32Hash((uint32_t)mipImageSize.depth));
        for (int i = 0; i < 20; ++i)
        {
            int32_t xOffset = randomGen.getInt32() % (mipImageSize.width / 2);
            int32_t yOffset = randomGen.getInt32() % (mipImageSize.height / 2);
            uint32_t width  = deMaxu32(randomGen.getUint32() % (mipImageSize.width / 2), 1u);
            uint32_t height = deMaxu32(randomGen.getUint32() % (mipImageSize.height / 2), 1u);

            if (isCompressedFormat(m_parameters.imageSampledFormat))
            {
                uint32_t blockWidth  = getBlockWidth(m_parameters.imageSampledFormat);
                uint32_t blockHeight = getBlockHeight(m_parameters.imageSampledFormat);
                xOffset              = (xOffset / blockWidth) * blockWidth;
                yOffset              = (yOffset / blockHeight) * blockHeight;
                width                = deMaxu32((width / blockWidth) * blockWidth, blockWidth);
                height               = deMaxu32((height / blockHeight) * blockHeight, blockHeight);
            }

            copyMemoryToImage(testData, sampledImage, sampledChannelSize * sampledNumChannels, sampledSubresourceLayers,
                              xOffset, yOffset, width, height);
            commandsLog << "vkCopyMemoryToImageEXT() with image " << sampledImage << ", xOffset (" << xOffset
                        << "), yOffset (" << yOffset << "), width (" << width << "), height (" << height << ")\n";
        }

        if (m_parameters.dstLayout != vk::VK_IMAGE_LAYOUT_GENERAL)
        {
            transitionImageLayout(&cmdBuffer, sampledImage, sampledImageUsage, m_parameters.dstLayout,
                                  vk::VK_IMAGE_LAYOUT_GENERAL, sampledSubresourceRange);
            commandsLog << "vkTransitionImageLayoutEXT() image " << sampledImage
                        << " to layout VK_IMAGE_LAYOUT_GENERAL\n";
        }
    }
    else
    {
        de::MovePtr<BufferWithMemory> sampledBuffer = de::MovePtr<BufferWithMemory>(
            new BufferWithMemory(vk, device, alloc,
                                 makeBufferCreateInfo(sampledBufferSize, vk::VK_BUFFER_USAGE_STORAGE_BUFFER_BIT |
                                                                             vk::VK_BUFFER_USAGE_TRANSFER_SRC_BIT),
                                 MemoryRequirement::HostVisible));

        auto &bufferAlloc = sampledBuffer->getAllocation();
        memcpy(bufferAlloc.getHostPtr(), testData.data(), sampledBufferSize);
        flushAlloc(vk, device, bufferAlloc);

        transitionImageLayout(&cmdBuffer, sampledImage, sampledImageUsage, vk::VK_IMAGE_LAYOUT_UNDEFINED,
                              m_parameters.dstLayout, sampledSubresourceRange);
        commandsLog << "vkTransitionImageLayoutEXT() image " << sampledImage << " to layout"
                    << getImageLayoutStr(m_parameters.dstLayout).toString() << "\n";

        vk::beginCommandBuffer(vk, *cmdBuffer, 0u);
        const vk::VkBufferImageCopy copyRegion = {
            0,
            0,
            0,
            sampledSubresourceLayers,
            imageOffset,
            {
                mipImageSize.width,
                mipImageSize.height,
                mipImageSize.depth,
            },
        };
        vk.cmdCopyBufferToImage(*cmdBuffer, sampledBuffer->get(), sampledImage, m_parameters.dstLayout, 1u,
                                &copyRegion);
        commandsLog << "vkCmdCopyBufferToImage() with image " << sampledImage << ", xOffset ("
                    << copyRegion.imageOffset.x << "), yOffset (" << copyRegion.imageOffset.y << "), width ("
                    << mipImageSize.width << "), height (" << mipImageSize.height << ")\n";

        {
            auto imageMemoryBarrier = makeImageMemoryBarrier(
                vk::VK_ACCESS_TRANSFER_WRITE_BIT, vk::VK_ACCESS_TRANSFER_READ_BIT, m_parameters.dstLayout,
                m_parameters.intermediateLayout, sampledImage, sampledSubresourceRange);
            vk.cmdPipelineBarrier(*cmdBuffer, vk::VK_PIPELINE_STAGE_TRANSFER_BIT, vk::VK_PIPELINE_STAGE_TRANSFER_BIT,
                                  0u, 0u, DE_NULL, 0u, DE_NULL, 1, &imageMemoryBarrier);
        }

        vk::endCommandBuffer(vk, *cmdBuffer);
        uint32_t semaphoreCount         = 0;
        vk::VkSemaphore semaphore       = DE_NULL;
        VkPipelineStageFlags waitStages = 0;
        if (m_parameters.sparse)
        {
            semaphoreCount = 1;
            semaphore      = sparseSampledImage->getSemaphore();
            waitStages     = vk::VK_PIPELINE_STAGE_TOP_OF_PIPE_BIT;
        }
        vk::submitCommandsAndWait(vk, device, queue, *cmdBuffer, false, 1u, semaphoreCount, &semaphore, &waitStages);

        if (m_parameters.intermediateLayout != vk::VK_IMAGE_LAYOUT_GENERAL)
        {
            transitionImageLayout(&cmdBuffer, sampledImage, sampledImageUsage, m_parameters.intermediateLayout,
                                  vk::VK_IMAGE_LAYOUT_GENERAL, sampledSubresourceRange);
            commandsLog << "vkTransitionImageLayoutEXT() image " << sampledImage
                        << " to layout VK_IMAGE_LAYOUT_GENERAL\n";
        }
    }

    if (m_parameters.action == MEMCPY)
    {
        vk::VkImageSubresource2EXT subresource2 = {
            vk::VK_STRUCTURE_TYPE_IMAGE_SUBRESOURCE_2_EXT, // VkStructureType sType;
            DE_NULL,                                       // void* pNext;
            sampledSubresource                             // VkImageSubresource imageSubresource;
        };

        vk::VkSubresourceHostMemcpySizeEXT subresourceHostMemcpySize = vk::initVulkanStructure();
        vk::VkSubresourceLayout2EXT subresourceLayout = vk::initVulkanStructure(&subresourceHostMemcpySize);
        vk.getImageSubresourceLayout2KHR(device, sampledImage, &subresource2, &subresourceLayout);

        std::vector<uint8_t> data((size_t)subresourceHostMemcpySize.size);

        const vk::VkImageToMemoryCopyEXT region = {
            vk::VK_STRUCTURE_TYPE_IMAGE_TO_MEMORY_COPY_EXT, // VkStructureType sType;
            DE_NULL,                                        // const void* pNext;
            data.data(),                                    // void* memoryHostPointer;
            0u,                                             // uint32_t memoryRowLength;
            0u,                                             // uint32_t memoryImageHeight;
            sampledSubresourceLayers,                       // VkImageSubresourceLayers imageSubresource;
            imageOffset,                                    // VkOffset3D imageOffset;
            mipImageSize,                                   // VkExtent3D imageExtent;
        };

        const vk::VkCopyImageToMemoryInfoEXT copyImageToMemoryInfo = {
            vk::VK_STRUCTURE_TYPE_COPY_IMAGE_TO_MEMORY_INFO_EXT, // VkStructureType sType;
            DE_NULL,                                             // const void* pNext;
            vk::VK_HOST_IMAGE_COPY_MEMCPY_EXT,                   // VkMemoryImageCopyFlagsEXT flags;
            sampledImage,                                        // VkImage srcImage;
            vk::VK_IMAGE_LAYOUT_GENERAL,                         // VkImageLayout srcImageLayout;
            1,                                                   // uint32_t regionCount;
            &region,                                             // const VkImageToMemoryCopyEXT* pRegions;
        };
        vk.copyImageToMemoryEXT(device, &copyImageToMemoryInfo);
        commandsLog << "vkCopyImageToMemoryEXT() with image " << sampledImage << ", xOffset (" << region.imageOffset.x
                    << "), yOffset (" << region.imageOffset.y << "), width (" << mipImageSize.width << "), height ("
                    << mipImageSize.height << ")\n";

        transitionImageLayout(&cmdBuffer, sampledImageCopy, sampledImageUsage, vk::VK_IMAGE_LAYOUT_UNDEFINED,
                              m_parameters.dstLayout, sampledSubresourceRange);

        const vk::VkMemoryToImageCopyEXT toImageRegion = {
            vk::VK_STRUCTURE_TYPE_MEMORY_TO_IMAGE_COPY_EXT, // VkStructureType sType;
            DE_NULL,                                        // const void* pNext;
            data.data(),                                    // const void* memoryHostPointer;
            0,                                              // uint32_t memoryRowLength;
            0,                                              // uint32_t memoryImageHeight;
            sampledSubresourceLayers,                       // VkImageSubresourceLayers imageSubresource;
            imageOffset,                                    // VkOffset3D imageOffset;
            mipImageSize                                    // VkExtent3D imageExtent;
        };

        vk::VkCopyMemoryToImageInfoEXT copyMemoryToImageInfo = {
            vk::VK_STRUCTURE_TYPE_COPY_MEMORY_TO_IMAGE_INFO_EXT, // VkStructureType sType;
            DE_NULL,                                             // const void* pNext;
            vk::VK_HOST_IMAGE_COPY_MEMCPY_EXT,                   // VkMemoryImageCopyFlagsEXT flags;
            sampledImageCopy,                                    // VkImage dstImage;
            m_parameters.dstLayout,                              // VkImageLayout dstImageLayout;
            1u,                                                  // uint32_t regionCount;
            &toImageRegion,                                      // const VkMemoryToImageCopyEXT* pRegions;
        };
        vk.copyMemoryToImageEXT(device, &copyMemoryToImageInfo);
        commandsLog << "vkCopyMemoryToImageEXT() with image " << sampledImageCopy << ", xOffset ("
                    << toImageRegion.imageOffset.x << "), yOffset (" << toImageRegion.imageOffset.y << "), width ("
                    << toImageRegion.imageExtent.width << "), height (" << toImageRegion.imageExtent.height << ")\n";
        descriptorSrcImageInfo.imageView = *sampledImageViewCopy;

        transitionImageLayout(&cmdBuffer, sampledImageCopy, sampledImageUsage, m_parameters.dstLayout,
                              vk::VK_IMAGE_LAYOUT_GENERAL, sampledSubresourceRange);
    }

    // Transition output image
    transitionImageLayout(&cmdBuffer, **outputImage, outputImageUsage, vk::VK_IMAGE_LAYOUT_UNDEFINED,
                          vk::VK_IMAGE_LAYOUT_GENERAL, outputSubresourceRange);
    commandsLog << "vkTransitionImageLayoutEXT() image " << **outputImage << " to layout VK_IMAGE_LAYOUT_GENERAL\n";
    vk::beginCommandBuffer(vk, *cmdBuffer, 0u);

    vk::DescriptorSetUpdateBuilder updateBuilder;
    updateBuilder.writeSingle(*descriptorSet, DescriptorSetUpdateBuilder::Location::binding(0u),
                              vk::VK_DESCRIPTOR_TYPE_COMBINED_IMAGE_SAMPLER, &descriptorSrcImageInfo);
    if (m_parameters.command == DISPATCH)
        updateBuilder.writeSingle(*descriptorSet, DescriptorSetUpdateBuilder::Location::binding(1u),
                                  vk::VK_DESCRIPTOR_TYPE_STORAGE_IMAGE, &descriptorDstImageInfo);
    updateBuilder.update(vk, device);

    if (m_parameters.command == DRAW)
    {
        if (m_parameters.dynamicRendering)
            beginRendering(vk, *cmdBuffer, *outputImageView, renderArea, vk::VkClearValue(),
                           vk::VK_IMAGE_LAYOUT_GENERAL, vk::VK_ATTACHMENT_LOAD_OP_DONT_CARE);
        else
            beginRenderPass(vk, *cmdBuffer, *renderPass, *framebuffer, renderArea);

        vk.cmdBindPipeline(*cmdBuffer, vk::VK_PIPELINE_BIND_POINT_GRAPHICS, pipeline.getPipeline());
        vk.cmdBindDescriptorSets(*cmdBuffer, vk::VK_PIPELINE_BIND_POINT_GRAPHICS, *pipelineLayout, 0, 1,
                                 &*descriptorSet, 0, DE_NULL);
        vk.cmdDraw(*cmdBuffer, 4, 1, 0, 0);
        commandsLog << "vkCmdDraw()\n";

        if (m_parameters.dynamicRendering)
            endRendering(vk, *cmdBuffer);
        else
            endRenderPass(vk, *cmdBuffer);

        const auto postImageBarrier = makeImageMemoryBarrier(
            vk::VK_ACCESS_COLOR_ATTACHMENT_WRITE_BIT, vk::VK_ACCESS_TRANSFER_READ_BIT, vk::VK_IMAGE_LAYOUT_GENERAL,
            m_parameters.srcLayout, **outputImage, outputSubresourceRange);
        vk.cmdPipelineBarrier(*cmdBuffer, vk::VK_PIPELINE_STAGE_COLOR_ATTACHMENT_OUTPUT_BIT,
                              vk::VK_PIPELINE_STAGE_TRANSFER_BIT, (VkDependencyFlags)0, 0,
                              (const vk::VkMemoryBarrier *)DE_NULL, 0, (const vk::VkBufferMemoryBarrier *)DE_NULL, 1,
                              &postImageBarrier);
    }
    else
    {
        const auto imageMemoryBarrier =
            makeImageMemoryBarrier(0u, vk::VK_ACCESS_SHADER_WRITE_BIT, vk::VK_IMAGE_LAYOUT_UNDEFINED,
                                   vk::VK_IMAGE_LAYOUT_GENERAL, **outputImage, outputSubresourceRange);
        vk.cmdPipelineBarrier(*cmdBuffer, vk::VK_PIPELINE_STAGE_TOP_OF_PIPE_BIT,
                              vk::VK_PIPELINE_STAGE_COMPUTE_SHADER_BIT, 0, 0u, DE_NULL, 0u, DE_NULL, 1u,
                              &imageMemoryBarrier);
        vk.cmdBindPipeline(*cmdBuffer, vk::VK_PIPELINE_BIND_POINT_COMPUTE, *computePipeline);
        vk.cmdBindDescriptorSets(*cmdBuffer, vk::VK_PIPELINE_BIND_POINT_COMPUTE, *pipelineLayout, 0, 1, &*descriptorSet,
                                 0, DE_NULL);
        vk.cmdDispatch(*cmdBuffer, renderArea.extent.width, renderArea.extent.height, 1);
        commandsLog << "vkCmdDispatch()\n";

        vk::VkImageMemoryBarrier postImageBarrier = {
            vk::VK_STRUCTURE_TYPE_IMAGE_MEMORY_BARRIER, // VkStructureType            sType
            DE_NULL,                                    // const void*                pNext
            vk::VK_ACCESS_SHADER_WRITE_BIT,             // VkAccessFlags            srcAccessMask
            vk::VK_ACCESS_TRANSFER_READ_BIT,            // VkAccessFlags            dstAccessMask
            vk::VK_IMAGE_LAYOUT_GENERAL,                // VkImageLayout            oldLayout
            m_parameters.srcLayout,                     // VkImageLayout            newLayout
            VK_QUEUE_FAMILY_IGNORED,                    // uint32_t                    srcQueueFamilyIndex
            VK_QUEUE_FAMILY_IGNORED,                    // uint32_t                    dstQueueFamilyIndex
            **outputImage,                              // VkImage                    image
            outputSubresourceRange                      // VkImageSubresourceRange    subresourceRange
        };

        vk.cmdPipelineBarrier(*cmdBuffer, vk::VK_PIPELINE_STAGE_COMPUTE_SHADER_BIT, vk::VK_PIPELINE_STAGE_TRANSFER_BIT,
                              (VkDependencyFlags)0, 0, (const vk::VkMemoryBarrier *)DE_NULL, 0,
                              (const vk::VkBufferMemoryBarrier *)DE_NULL, 1, &postImageBarrier);
    }

    const vk::VkBufferImageCopy copyRegion = {
        0u,                                                    // VkDeviceSize bufferOffset;
        0u,                                                    // uint32_t bufferRowLength;
        0u,                                                    // uint32_t bufferImageHeight;
        outputSubresourceLayers,                               // VkImageSubresourceLayers imageSubresource;
        imageOffset,                                           // VkOffset3D imageOffset;
        {renderArea.extent.width, renderArea.extent.height, 1} // VkExtent3D imageExtent;
    };
    vk.cmdCopyImageToBuffer(*cmdBuffer, **outputImage, m_parameters.srcLayout, **colorOutputBuffer, 1u, &copyRegion);
    commandsLog << "vkCmdCopyImageToBuffer() with image " << **outputImage << ", xOffset (" << imageOffset.x
                << "), yOffset (" << imageOffset.y << "), width (" << renderArea.extent.width << "), height ("
                << renderArea.extent.height << "\n";
    vk::endCommandBuffer(vk, *cmdBuffer);

    vk::submitCommandsAndWait(vk, device, queue, cmdBuffer.get());

    // Verify image
    tcu::ConstPixelBufferAccess resultBuffer =
        tcu::ConstPixelBufferAccess(outputFormat, renderArea.extent.width, renderArea.extent.height, 1,
                                    (const void *)colorOutputBuffer->getAllocation().getHostPtr());

    if (m_parameters.action == IMAGE_TO_MEMORY)
    {
        const uint32_t paddedBufferSize = (mipImageSize.width + m_parameters.padding) *
                                          (mipImageSize.height + m_parameters.padding) * outputNumChannels *
                                          outputChannelSize;
        const uint32_t memoryRowLength   = (mipImageSize.width + m_parameters.padding);
        const uint32_t memoryImageHeight = (mipImageSize.height + m_parameters.padding);
        std::vector<uint8_t> paddedData(paddedBufferSize);
        std::vector<uint8_t> data(outputBufferSize);

        std::vector<vk::VkImageToMemoryCopyEXT> regions(m_parameters.regionsCount);

        for (uint32_t i = 0; i < m_parameters.regionsCount; ++i)
        {
            vk::VkOffset3D offset = {0, (int32_t)(mipImageSize.height / m_parameters.regionsCount * i), 0};
            vk::VkExtent3D extent = {mipImageSize.width, mipImageSize.height / m_parameters.regionsCount, 1};
            if (i == m_parameters.regionsCount - 1)
                extent.height = mipImageSize.height - mipImageSize.height / m_parameters.regionsCount * i;

            uint32_t dataOffset =
                (mipImageSize.width + m_parameters.padding) * offset.y * outputNumChannels * outputChannelSize;

            const vk::VkImageToMemoryCopyEXT region = {
                vk::VK_STRUCTURE_TYPE_IMAGE_TO_MEMORY_COPY_EXT, // VkStructureType sType;
                DE_NULL,                                        // const void* pNext;
                &paddedData[dataOffset],                        // void* memoryHostPointer;
                memoryRowLength,                                // uint32_t memoryRowLength;
                memoryImageHeight,                              // uint32_t memoryImageHeight;
                outputSubresourceLayers,                        // VkImageSubresourceLayers imageSubresource;
                offset,                                         // VkOffset3D imageOffset;
                extent,                                         // VkExtent3D imageExtent;
            };

            regions[i] = region;
        }

        const vk::VkCopyImageToMemoryInfoEXT copyImageToMemoryInfo = {
            vk::VK_STRUCTURE_TYPE_COPY_IMAGE_TO_MEMORY_INFO_EXT, // VkStructureType sType;
            DE_NULL,                                             // const void* pNext;
            0u,                                                  // VkMemoryImageCopyFlagsEXT flags;
            **outputImage,                                       // VkImage srcImage;
            m_parameters.srcLayout,                              // VkImageLayout srcImageLayout;
            (uint32_t)regions.size(),                            // uint32_t regionCount;
            regions.data(),                                      // const VkImageToMemoryCopyEXT* pRegions;
        };
        vk.copyImageToMemoryEXT(device, &copyImageToMemoryInfo);
        commandsLog << "vkCopyImageToMemoryEXT() with image " << **outputImage << "\n";

        for (uint32_t j = 0; j < mipImageSize.height; ++j)
        {
            for (uint32_t i = 0; i < mipImageSize.width; ++i)
            {
                for (uint32_t k = 0; k < outputNumChannels * outputChannelSize; ++k)
                {
                    uint32_t dstIndex = j * mipImageSize.width * (outputNumChannels * outputChannelSize) +
                                        i * (outputNumChannels * outputChannelSize) + k;
                    uint32_t srcIndex =
                        j * (mipImageSize.width + m_parameters.padding) * (outputNumChannels * outputChannelSize) +
                        i * (outputNumChannels * outputChannelSize) + k;
                    data[dstIndex] = paddedData[srcIndex];
                }
            }
        }

        bool match = true;
        if (m_parameters.imageOutputFormat == VK_FORMAT_R10X6_UNORM_PACK16)
        {
            for (uint32_t i = 0; i < outputBufferSize / 2; ++i)
            {
                uint16_t ref    = ((uint16_t *)data.data())[i];
                uint16_t result = ((uint16_t *)resultBuffer.getDataPtr())[i];
                if ((ref & 0xffc0) != (result & 0xffc0))
                    match = false;
            }
        }
        else
        {
            match = memcmp(data.data(), resultBuffer.getDataPtr(), outputBufferSize) == 0;
        }
        if (!match)
        {
            log << tcu::TestLog::Message << commandsLog.str() << tcu::TestLog::EndMessage;
            for (uint32_t i = 0; i < outputBufferSize; ++i)
            {
                if (data[i] != ((uint8_t *)resultBuffer.getDataPtr())[i])
                {
                    log << tcu::TestLog::Message << "At byte " << i << " data from vkCopyImageToMemoryEXT() is "
                        << data[i] << ", but data from vkCmdCopyImageToBuffer() (after padding) is "
                        << ((uint8_t *)resultBuffer.getDataPtr())[i] << tcu::TestLog::EndMessage;
                    break;
                }
            }
            return tcu::TestStatus::fail("copyImageToMemoryEXT failed");
        }
    }

    if (m_parameters.imageOutputFormat == m_parameters.imageSampledFormat)
    {
        std::vector<uint8_t> resultData(sampledBufferSize);
        const Allocation &outputAlloc = colorOutputBuffer->getAllocation();
        deMemcpy(resultData.data(), outputAlloc.getHostPtr(), sampledBufferSize);

        bool match = true;
        if (m_parameters.imageOutputFormat == VK_FORMAT_R10X6_UNORM_PACK16)
        {
            for (uint32_t i = 0; i < sampledBufferSize / 2; ++i)
            {
                uint16_t ref    = ((uint16_t *)testData.data())[i];
                uint16_t result = ((uint16_t *)resultData.data())[i];
                if ((ref & 0xffc0) != (result & 0xffc0))
                {
                    match = false;
                    break;
                }
            }
        }
        else
        {
            for (uint32_t i = 0; i < sampledBufferSize; ++i)
            {
                if (resultData[i] != testData[i])
                {
                    match = false;
                    break;
                }
            }
        }
        if (!match)
        {
            if (!isCompressedFormat(m_parameters.imageSampledFormat))
            {
                const tcu::ConstPixelBufferAccess bufferData(
                    mapVkFormat(m_parameters.imageSampledFormat), m_parameters.imageSize.width,
                    m_parameters.imageSize.height, m_parameters.imageSize.depth, outputAlloc.getHostPtr());

                m_context.getTestContext().getLog()
                    << tcu::TestLog::Section("host_copy_result", "host_copy_result")
                    << tcu::LogImage("image", "", bufferData) << tcu::TestLog::EndSection;
            }
            return tcu::TestStatus::fail("Image verification failed");
        }
    }
    return tcu::TestStatus::pass("Pass");
}

class HostImageCopyTestCase : public vkt::TestCase
{
public:
    HostImageCopyTestCase(tcu::TestContext &context, const char *name, const TestParameters &parameters)
        : TestCase(context, name)
        , m_parameters(parameters)
    {
    }

private:
    void checkSupport(vkt::Context &context) const;
    void initPrograms(vk::SourceCollections &programCollection) const;
    vkt::TestInstance *createInstance(vkt::Context &context) const
    {
        return new HostImageCopyTestInstance(context, m_parameters);
    }

    const TestParameters m_parameters;
};

void HostImageCopyTestCase::checkSupport(vkt::Context &context) const
{
    vk::VkInstance instance(context.getInstance());
    vk::InstanceDriver instanceDriver(context.getPlatformInterface(), instance);
    const vk::InstanceInterface &vki    = context.getInstanceInterface();
    vk::VkPhysicalDevice physicalDevice = context.getPhysicalDevice();

    context.requireDeviceFunctionality("VK_EXT_host_image_copy");

    if (m_parameters.dynamicRendering)
        context.requireDeviceFunctionality("VK_KHR_dynamic_rendering");

    if (m_parameters.sparse)
        context.requireDeviceCoreFeature(DEVICE_CORE_FEATURE_SPARSE_BINDING);

    vk::VkPhysicalDeviceHostImageCopyFeaturesEXT hostImageCopyFeatures = {
        vk::VK_STRUCTURE_TYPE_PHYSICAL_DEVICE_HOST_IMAGE_COPY_FEATURES_EXT, // VkStructureType                    sType
        DE_NULL,                                                            // const void*                        pNext
        VK_FALSE,                                                           // VkBool32 hostImageCopy;
    };

    vk::VkPhysicalDeviceFeatures features;
    deMemset(&features, 0, sizeof(vk::VkPhysicalDeviceFeatures));
    vk::VkPhysicalDeviceFeatures2 features2 = {
        vk::VK_STRUCTURE_TYPE_PHYSICAL_DEVICE_FEATURES_2, // VkStructureType                    sType
        &hostImageCopyFeatures,                           // const void*                        pNext
        features                                          // VkPhysicalDeviceFeatures            features
    };

    instanceDriver.getPhysicalDeviceFeatures2(physicalDevice, &features2);

    vk::VkPhysicalDeviceHostImageCopyPropertiesEXT hostImageCopyProperties = {
        vk::VK_STRUCTURE_TYPE_PHYSICAL_DEVICE_HOST_IMAGE_COPY_PROPERTIES_EXT, // VkStructureType sType;
        DE_NULL,                                                              // void* pNext;
        0u,                                                                   // uint32_t copySrcLayoutCount;
        DE_NULL,                                                              // VkImageLayout* pCopySrcLayouts;
        0u,                                                                   // uint32_t copyDstLayoutCount;
        DE_NULL,                                                              // VkImageLayout* pCopyDstLayouts;
        {},   // uint8_t optimalTilingLayoutUUID[VK_UUID_SIZE];
        false // VkBool32 identicalMemoryTypeRequirements;
    };
    getHostImageCopyProperties(instanceDriver, physicalDevice, &hostImageCopyProperties);
    std::vector<vk::VkImageLayout> srcLayouts(hostImageCopyProperties.copySrcLayoutCount);
    std::vector<vk::VkImageLayout> dstLayouts(hostImageCopyProperties.copyDstLayoutCount);
    hostImageCopyProperties.pCopySrcLayouts = srcLayouts.data();
    hostImageCopyProperties.pCopyDstLayouts = dstLayouts.data();
    getHostImageCopyProperties(instanceDriver, physicalDevice, &hostImageCopyProperties);
    bool layoutSupported             = false;
    bool intermediateLayoutSupported = false;
    for (uint32_t i = 0; i < hostImageCopyProperties.copySrcLayoutCount; ++i)
    {
        if (hostImageCopyProperties.pCopySrcLayouts[i] == m_parameters.srcLayout)
            layoutSupported = true;
        if (hostImageCopyProperties.pCopySrcLayouts[i] == m_parameters.intermediateLayout)
            intermediateLayoutSupported = true;
    }
    if (layoutSupported == false || intermediateLayoutSupported == false)
        TCU_THROW(NotSupportedError, "Layout not supported for src host copy");
    layoutSupported = false;
    for (uint32_t i = 0; i < hostImageCopyProperties.copyDstLayoutCount; ++i)
    {
        if (hostImageCopyProperties.pCopyDstLayouts[i] == m_parameters.dstLayout)
        {
            layoutSupported = true;
            break;
        }
    }
    if (layoutSupported == false)
        TCU_THROW(NotSupportedError, "Layout not supported for dst host copy");

    vk::VkImageUsageFlags usage = vk::VK_IMAGE_USAGE_SAMPLED_BIT | vk::VK_IMAGE_USAGE_TRANSFER_DST_BIT;
    if (m_parameters.action == MEMORY_TO_IMAGE || m_parameters.action == MEMCPY)
        usage |= vk::VK_IMAGE_USAGE_HOST_TRANSFER_BIT_EXT;
    if (m_parameters.intermediateLayout == vk::VK_IMAGE_LAYOUT_COLOR_ATTACHMENT_OPTIMAL)
        usage |= vk::VK_IMAGE_USAGE_COLOR_ATTACHMENT_BIT;
    else if (m_parameters.intermediateLayout == vk::VK_IMAGE_LAYOUT_TRANSFER_SRC_OPTIMAL)
        usage |= vk::VK_IMAGE_USAGE_TRANSFER_SRC_BIT;
    else if (m_parameters.intermediateLayout == vk::VK_IMAGE_LAYOUT_TRANSFER_DST_OPTIMAL)
        usage |= vk::VK_IMAGE_USAGE_TRANSFER_DST_BIT;

    vk::VkImageCreateFlags flags = 0u;
    if (m_parameters.sparse)
        flags |= vk::VK_IMAGE_CREATE_SPARSE_BINDING_BIT | vk::VK_IMAGE_CREATE_SPARSE_RESIDENCY_BIT;
    vk::VkImageFormatProperties imageFormatProperties;
    if (vki.getPhysicalDeviceImageFormatProperties(physicalDevice, m_parameters.imageSampledFormat,
                                                   vk::VK_IMAGE_TYPE_2D, m_parameters.sampledTiling, usage, flags,
                                                   &imageFormatProperties) == vk::VK_ERROR_FORMAT_NOT_SUPPORTED)
        TCU_THROW(NotSupportedError, "Image format not supported.");

    vk::VkImageUsageFlags outputUsage = vk::VK_IMAGE_USAGE_COLOR_ATTACHMENT_BIT | vk::VK_IMAGE_USAGE_TRANSFER_SRC_BIT;
    if (m_parameters.action == IMAGE_TO_MEMORY)
        outputUsage |= vk::VK_IMAGE_USAGE_HOST_TRANSFER_BIT_EXT;
    if (m_parameters.command == DISPATCH)
        outputUsage |= vk::VK_IMAGE_USAGE_STORAGE_BIT;
    vk::VkImageFormatProperties outputImageFormatProperties;
    if (vki.getPhysicalDeviceImageFormatProperties(physicalDevice, m_parameters.imageOutputFormat, vk::VK_IMAGE_TYPE_2D,
                                                   vk::VK_IMAGE_TILING_OPTIMAL, outputUsage, flags,
                                                   &outputImageFormatProperties) == vk::VK_ERROR_FORMAT_NOT_SUPPORTED)
        TCU_THROW(NotSupportedError, "Image format not supported.");

    vk::VkFormatProperties3 formatProperties3 = vk::initVulkanStructure();
    vk::VkFormatProperties2 formatProperties2 = vk::initVulkanStructure(&formatProperties3);
    vki.getPhysicalDeviceFormatProperties2(context.getPhysicalDevice(), m_parameters.imageSampledFormat,
                                           &formatProperties2);
    if (m_parameters.sampledTiling == vk::VK_IMAGE_TILING_LINEAR &&
        (formatProperties3.linearTilingFeatures & vk::VK_FORMAT_FEATURE_2_HOST_IMAGE_TRANSFER_BIT_EXT) == 0)
        TCU_THROW(NotSupportedError, "Format feature host image transfer not supported for linear tiling.");
    if (m_parameters.sampledTiling == vk::VK_IMAGE_TILING_OPTIMAL &&
        (formatProperties3.optimalTilingFeatures & vk::VK_FORMAT_FEATURE_2_HOST_IMAGE_TRANSFER_BIT_EXT) == 0)
        TCU_THROW(NotSupportedError, "Format feature host image transfer not supported for optimal tiling.");

    if (hostImageCopyFeatures.hostImageCopy != VK_TRUE)
        TCU_THROW(NotSupportedError, "hostImageCopy not supported");
    if (imageFormatProperties.maxMipLevels <= m_parameters.mipLevel)
        TCU_THROW(NotSupportedError, "Required image mip levels not supported.");

    if (m_parameters.command == DISPATCH)
        context.requireDeviceCoreFeature(DEVICE_CORE_FEATURE_SHADER_STORAGE_IMAGE_WRITE_WITHOUT_FORMAT);
}

void HostImageCopyTestCase::initPrograms(vk::SourceCollections &programCollection) const
{
    {
        std::ostringstream vert;
        vert << "#version 450\n"
             << "layout (location=0) out vec2 texCoord;\n"
             << "void main()\n"
             << "{\n"
             << "    texCoord = vec2(gl_VertexIndex & 1u, (gl_VertexIndex >> 1u) & 1u);"
             << "    gl_Position = vec4(texCoord * 2.0f - 1.0f, 0.0f, 1.0f);\n"
             << "}\n";

        programCollection.glslSources.add("vert") << glu::VertexSource(vert.str());
    }
    {
        std::string output;
        if (isDepthStencilFormat(m_parameters.imageSampledFormat))
            output = "    out_color = vec4(texture(combinedSampler, texCoord).r, 0, 0, 0);\n";
        else
            output = "    out_color = texture(combinedSampler, texCoord);\n";

        std::ostringstream frag;
        frag << "#version 450\n"
             << "layout (location=0) out vec4 out_color;\n"
             << "layout (location=0) in vec2 texCoord;\n"
             << "layout (set=0, binding=0) uniform sampler2D combinedSampler;\n"
             << "void main()\n"
             << "{\n"
             << output << "}\n";

        programCollection.glslSources.add("frag") << glu::FragmentSource(frag.str());
    }
    {
        std::string image;
        std::string output;
        if (m_parameters.imageOutputFormat == vk::VK_FORMAT_R8G8B8A8_UINT)
        {
            image  = "uimage2D";
            output = "uvec4(texture(combinedSampler, vec2(pixelCoord) / (textureSize(combinedSampler, 0) - "
                     "vec2(0.001f))) * 255)";
        }
        else
        {
            image  = "image2D";
            output = "texture(combinedSampler, vec2(pixelCoord) / (textureSize(combinedSampler, 0) - vec2(0.001f)))";
        }

        std::ostringstream comp;
        comp << "#version 450\n"
             << "layout (local_size_x=1, local_size_y=1, local_size_z=1) in;\n"
             << "layout (set=0, binding=0) uniform sampler2D combinedSampler;\n"
             << "layout (set=0, binding=1) uniform writeonly " << image << " outImage;\n"
             << "void main()\n"
             << "{\n"
             << "    ivec2 pixelCoord = ivec2(gl_GlobalInvocationID.xy);\n"
             << "    imageStore(outImage, pixelCoord, " << output << ");\n"
             << "}\n";

        programCollection.glslSources.add("comp") << glu::ComputeSource(comp.str());
    }
}

class PreinitializedTestInstance : public vkt::TestInstance
{
public:
    PreinitializedTestInstance(vkt::Context &context, const vk::VkFormat format, vk::VkImageLayout srcLayout,
                               vk::VkImageLayout dstLayout, vk::VkExtent3D size, uint32_t arrayLayers,
                               bool imageToImageCopy, bool memcpy, vk::VkImageTiling tiling, uint32_t offset)
        : vkt::TestInstance(context)
        , m_format(format)
        , m_srcLayout(srcLayout)
        , m_dstLayout(dstLayout)
        , m_size(size)
        , m_arrayLayers(arrayLayers)
        , m_imageToImageCopy(imageToImageCopy)
        , m_memcpy(memcpy)
        , m_tiling(tiling)
        , m_offset(offset)
    {
    }

private:
    tcu::TestStatus iterate(void);

    const vk::VkFormat m_format;
    const vk::VkImageLayout m_srcLayout;
    const vk::VkImageLayout m_dstLayout;
    const vk::VkExtent3D m_size;
    const uint32_t m_arrayLayers;
    const bool m_imageToImageCopy;
    const bool m_memcpy;
    const vk::VkImageTiling m_tiling;
    const uint32_t m_offset;
};

tcu::TestStatus PreinitializedTestInstance::iterate(void)
{
    vk::InstanceDriver instanceDriver(m_context.getPlatformInterface(), m_context.getInstance());
    vk::VkPhysicalDevice physicalDevice = m_context.getPhysicalDevice();
    const DeviceInterface &vk           = m_context.getDeviceInterface();
    const vk::VkDevice device           = m_context.getDevice();
    const uint32_t queueFamilyIndex     = m_context.getUniversalQueueFamilyIndex();
    const vk::VkQueue queue             = m_context.getUniversalQueue();
    auto &alloc                         = m_context.getDefaultAllocator();
    tcu::TestLog &log                   = m_context.getTestContext().getLog();

    const auto subresourceRange  = makeImageSubresourceRange(vk::VK_IMAGE_ASPECT_COLOR_BIT, 0u, 1u, 0u, m_arrayLayers);
    const auto subresourceLayers = makeImageSubresourceLayers(vk::VK_IMAGE_ASPECT_COLOR_BIT, 0u, 0u, m_arrayLayers);
    const vk::VkOffset3D offset  = {0u, 0u, 0u};

    const auto channelSize = getChannelSize(m_format);
    const auto numChannels = getNumChannels(m_format);
    const auto bufferCount = m_size.width * m_size.height * m_size.depth * m_arrayLayers * numChannels;
    const auto bufferSize  = bufferCount * channelSize;

    const vk::VkCommandPoolCreateInfo cmdPoolInfo = {
        vk::VK_STRUCTURE_TYPE_COMMAND_POOL_CREATE_INFO,      // sType
        DE_NULL,                                             // pNext
        vk::VK_COMMAND_POOL_CREATE_RESET_COMMAND_BUFFER_BIT, // flags
        queueFamilyIndex,                                    // queuefamilyindex
    };
    const Move<vk::VkCommandPool> cmdPool(createCommandPool(vk, device, &cmdPoolInfo));
    const Move<vk::VkCommandBuffer> cmdBuffer(
        allocateCommandBuffer(vk, device, *cmdPool, vk::VK_COMMAND_BUFFER_LEVEL_PRIMARY));

    const vk::SimpleAllocator::OptionalOffsetParams offsetParams(
        {m_context.getDeviceProperties().limits.nonCoherentAtomSize, m_offset});
    de::MovePtr<Allocator> allocatorWithOffset = de::MovePtr<Allocator>(new SimpleAllocator(
        vk, device, getPhysicalDeviceMemoryProperties(m_context.getInstanceInterface(), m_context.getPhysicalDevice()),
        offsetParams));

    const vk::VkImageType imageType = m_size.depth > 1 ? vk::VK_IMAGE_TYPE_3D : vk::VK_IMAGE_TYPE_2D;

    uint64_t modifier = 0;
    checkSupportedFormatFeatures(instanceDriver, physicalDevice, m_format, m_tiling, &modifier);

    vk::VkImageDrmFormatModifierListCreateInfoEXT drmCreateInfo = vk::initVulkanStructure();
    drmCreateInfo.drmFormatModifierCount                        = 1;
    drmCreateInfo.pDrmFormatModifiers                           = &modifier;

    vk::VkImageCreateInfo createInfo = {
        vk::VK_STRUCTURE_TYPE_IMAGE_CREATE_INFO, // VkStructureType            sType
        m_tiling == vk::VK_IMAGE_TILING_DRM_FORMAT_MODIFIER_EXT ? &drmCreateInfo : DE_NULL,
        // const void*                pNext
        0u,                        // VkImageCreateFlags        flags
        imageType,                 // VkImageType                imageType
        m_format,                  // VkFormat                    format
        m_size,                    // VkExtent3D                extent
        1u,                        // uint32_t                    mipLevels
        m_arrayLayers,             // uint32_t                    arrayLayers
        vk::VK_SAMPLE_COUNT_1_BIT, // VkSampleCountFlagBits    samples
        m_tiling,                  // VkImageTiling            tiling
        vk::VK_IMAGE_USAGE_HOST_TRANSFER_BIT_EXT | vk::VK_IMAGE_USAGE_TRANSFER_SRC_BIT,
        // VkImageUsageFlags        usage
        vk::VK_SHARING_MODE_EXCLUSIVE,     // VkSharingMode            sharingMode
        0,                                 // uint32_t                    queueFamilyIndexCount
        DE_NULL,                           // const uint32_t*            pQueueFamilyIndices
        vk::VK_IMAGE_LAYOUT_PREINITIALIZED // VkImageLayout            initialLayout
    };

    de::MovePtr<ImageWithMemory> image = de::MovePtr<ImageWithMemory>(
        new ImageWithMemory(vk, device, *allocatorWithOffset, createInfo, vk::MemoryRequirement::HostVisible));
    de::MovePtr<ImageWithMemory> copyImage = de::MovePtr<ImageWithMemory>(
        new ImageWithMemory(vk, device, *allocatorWithOffset, createInfo, vk::MemoryRequirement::Any));
    const vk::VkImage endImage                 = m_imageToImageCopy ? **copyImage : **image;
    de::MovePtr<BufferWithMemory> outputBuffer = de::MovePtr<BufferWithMemory>(
        new BufferWithMemory(vk, device, alloc, makeBufferCreateInfo(bufferSize, vk::VK_BUFFER_USAGE_TRANSFER_DST_BIT),
                             MemoryRequirement::HostVisible));

    vk::Allocation &allocation = image->getAllocation();
    void *ptr                  = allocation.getHostPtr();
    generateData(ptr, bufferSize, m_format);

    vk::VkPhysicalDeviceHostImageCopyPropertiesEXT hostImageCopyProperties = {
        vk::VK_STRUCTURE_TYPE_PHYSICAL_DEVICE_HOST_IMAGE_COPY_PROPERTIES_EXT, // VkStructureType sType;
        DE_NULL,                                                              // void* pNext;
        0u,                                                                   // uint32_t copySrcLayoutCount;
        DE_NULL,                                                              // VkImageLayout* pCopySrcLayouts;
        0u,                                                                   // uint32_t copyDstLayoutCount;
        DE_NULL,                                                              // VkImageLayout* pCopyDstLayouts;
        {},    // uint8_t optimalTilingLayoutUUID[VK_UUID_SIZE];
        false, // VkBool32 identicalMemoryTypeRequirements;
    };
    getHostImageCopyProperties(instanceDriver, physicalDevice, &hostImageCopyProperties);
    if (hostImageCopyProperties.identicalMemoryTypeRequirements)
    {
        createInfo.flags &= ~(vk::VK_IMAGE_USAGE_HOST_TRANSFER_BIT_EXT);
        de::MovePtr<ImageWithMemory> imageWithoutHostCopy = de::MovePtr<ImageWithMemory>(
            new ImageWithMemory(vk, device, alloc, createInfo, vk::MemoryRequirement::HostVisible));
        vk::VkMemoryRequirements hostImageMemoryRequirements;
        vk::VkMemoryRequirements memoryRequirements;
        vk.getImageMemoryRequirements(device, **image, &hostImageMemoryRequirements);
        vk.getImageMemoryRequirements(device, **imageWithoutHostCopy, &memoryRequirements);

        if (hostImageMemoryRequirements.memoryTypeBits != memoryRequirements.memoryTypeBits)
            TCU_THROW(NotSupportedError, "Layout not supported for src host copy");
    }

    // map device memory and initialize
    {
        const vk::VkHostImageLayoutTransitionInfoEXT transition = {
            vk::VK_STRUCTURE_TYPE_HOST_IMAGE_LAYOUT_TRANSITION_INFO_EXT, // VkStructureType sType;
            DE_NULL,                                                     // const void* pNext;
            image->get(),                                                // VkImage image;
            vk::VK_IMAGE_LAYOUT_PREINITIALIZED,                          // VkImageLayout oldLayout;
            m_srcLayout,                                                 // VkImageLayout newLayout;
            subresourceRange                                             // VkImageSubresourceRange subresourceRange;
        };
        vk.transitionImageLayoutEXT(device, 1, &transition);
    }

    if (m_imageToImageCopy)
    {
        vk::VkHostImageLayoutTransitionInfoEXT transition = {
            vk::VK_STRUCTURE_TYPE_HOST_IMAGE_LAYOUT_TRANSITION_INFO_EXT, // VkStructureType sType;
            DE_NULL,                                                     // const void* pNext;
            copyImage->get(),                                            // VkImage image;
            vk::VK_IMAGE_LAYOUT_UNDEFINED,                               // VkImageLayout oldLayout;
            m_dstLayout,                                                 // VkImageLayout newLayout;
            subresourceRange                                             // VkImageSubresourceRange subresourceRange;
        };
        vk.transitionImageLayoutEXT(device, 1, &transition);

        const vk::VkImageCopy2KHR region = {
            vk::VK_STRUCTURE_TYPE_IMAGE_COPY_2_KHR, // VkStructureType sType;
            DE_NULL,                                // const void* pNext;
            subresourceLayers,                      // VkImageSubresourceLayers srcSubresource;
            offset,                                 // VkOffset3D srcOffset;
            subresourceLayers,                      // VkImageSubresourceLayers dstSubresource;
            offset,                                 // VkOffset3D dstOffset;
            m_size                                  // VkExtent3D extent;
        };

        const vk::VkHostImageCopyFlagsEXT hostImageCopyFlags =
            m_memcpy ? (vk::VkHostImageCopyFlagsEXT)vk::VK_HOST_IMAGE_COPY_MEMCPY_EXT : (vk::VkHostImageCopyFlagsEXT)0u;

        const vk::VkCopyImageToImageInfoEXT copyImageToImageInfo = {
            vk::VK_STRUCTURE_TYPE_COPY_IMAGE_TO_IMAGE_INFO_EXT, // VkStructureType sType;
            DE_NULL,                                            // const void* pNext;
            hostImageCopyFlags,                                 // VkHostImageCopyFlagsEXT flags;
            **image,                                            // VkImage srcImage;
            m_srcLayout,                                        // VkImageLayout srcImageLayout;
            **copyImage,                                        // VkImage dstImage;
            m_dstLayout,                                        // VkImageLayout dstImageLayout;
            1u,                                                 // uint32_t regionCount;
            &region,                                            // const VkImageCopy2* pRegions;
        };

        vk.copyImageToImageEXT(device, &copyImageToImageInfo);

        transition.oldLayout = m_dstLayout;
        transition.newLayout = m_srcLayout;
        vk.transitionImageLayoutEXT(device, 1, &transition);
    }

    uint8_t *data = new uint8_t[bufferSize];

    const vk::VkImageToMemoryCopyEXT region = {
        vk::VK_STRUCTURE_TYPE_IMAGE_TO_MEMORY_COPY_EXT, // VkStructureType sType;
        DE_NULL,                                        // const void* pNext;
        data,                                           // void* memoryHostPointer;
        0u,                                             // uint32_t memoryRowLength;
        0u,                                             // uint32_t memoryImageHeight;
        subresourceLayers,                              // VkImageSubresourceLayers imageSubresource;
        offset,                                         // VkOffset3D imageOffset;
        m_size,                                         // VkExtent3D imageExtent;
    };

    const vk::VkCopyImageToMemoryInfoEXT copyImageToMemoryInfo = {
        vk::VK_STRUCTURE_TYPE_COPY_IMAGE_TO_MEMORY_INFO_EXT, // VkStructureType sType;
        DE_NULL,                                             // const void* pNext;
        0u,                                                  // VkMemoryImageCopyFlagsEXT flags;
        endImage,                                            // VkImage srcImage;
        m_srcLayout,                                         // VkImageLayout srcImageLayout;
        1,                                                   // uint32_t regionCount;
        &region,                                             // const VkImageToMemoryCopyEXT* pRegions;
    };
    vk.copyImageToMemoryEXT(device, &copyImageToMemoryInfo);

    vk::beginCommandBuffer(vk, *cmdBuffer);
    {
        auto imageMemoryBarrier =
            makeImageMemoryBarrier(0u, vk::VK_ACCESS_TRANSFER_WRITE_BIT, m_srcLayout,
                                   VK_IMAGE_LAYOUT_TRANSFER_SRC_OPTIMAL, **image, subresourceRange);
        vk.cmdPipelineBarrier(*cmdBuffer, vk::VK_PIPELINE_STAGE_NONE, vk::VK_PIPELINE_STAGE_TRANSFER_BIT, 0u, 0u,
                              DE_NULL, 0u, DE_NULL, 1, &imageMemoryBarrier);

        const vk::VkBufferImageCopy copyRegion = {
            0u,                // VkDeviceSize bufferOffset;
            0u,                // uint32_t bufferRowLength;
            0u,                // uint32_t bufferImageHeight;
            subresourceLayers, // VkImageSubresourceLayers imageSubresource;
            offset,            // VkOffset3D imageOffset;
            m_size             // VkExtent3D imageExtent;
        };
        vk.cmdCopyImageToBuffer(*cmdBuffer, **image, vk::VK_IMAGE_LAYOUT_TRANSFER_SRC_OPTIMAL, **outputBuffer, 1u,
                                &copyRegion);
    }
    vk::endCommandBuffer(vk, *cmdBuffer);

    vk::submitCommandsAndWait(vk, device, queue, cmdBuffer.get());
    auto outputPtr = outputBuffer->getAllocation().getHostPtr();
    bool match     = memcmp(data, outputPtr, bufferSize) == 0;

    if (!match)
    {
        for (uint32_t i = 0; i < bufferSize; ++i)
        {
            if (data[i] != ((uint8_t *)outputPtr)[i])
            {
                log << tcu::TestLog::Message << "At byte " << i << " data from vkCopyImageToMemoryEXT() is " << data[i]
                    << ", but data from vkCmdCopyImageToBuffer() is " << ((uint8_t *)outputPtr)[i]
                    << tcu::TestLog::EndMessage;
                break;
            }
        }
    }

    delete[] data;

    if (!match)
    {
        return tcu::TestStatus::fail("Copies values do not match");
    }

    return tcu::TestStatus::pass("Pass");
}

class PreinitializedTestCase : public vkt::TestCase
{
public:
    PreinitializedTestCase(tcu::TestContext &context, const char *name, const vk::VkFormat format,
                           vk::VkImageLayout srcLayout, vk::VkImageLayout dstLayout, vk::VkExtent3D size,
                           uint32_t arrayLayers, bool imageToImageCopy, bool memcpy, vk::VkImageTiling tiling,
                           uint32_t offset)
        : TestCase(context, name)
        , m_format(format)
        , m_srcLayout(srcLayout)
        , m_dstLayout(dstLayout)
        , m_size(size)
        , m_arrayLayers(arrayLayers)
        , m_imageToImageCopy(imageToImageCopy)
        , m_memcpy(memcpy)
        , m_tiling(tiling)
        , m_offset(offset)
    {
    }

private:
    void checkSupport(vkt::Context &context) const;
    vkt::TestInstance *createInstance(vkt::Context &context) const
    {
        return new PreinitializedTestInstance(context, m_format, m_srcLayout, m_dstLayout, m_size, m_arrayLayers,
                                              m_imageToImageCopy, m_memcpy, m_tiling, m_offset);
    }

    const vk::VkFormat m_format;
    const vk::VkImageLayout m_srcLayout;
    const vk::VkImageLayout m_dstLayout;
    const vk::VkExtent3D m_size;
    const uint32_t m_arrayLayers;
    const bool m_imageToImageCopy;
    const bool m_memcpy;
    const vk::VkImageTiling m_tiling;
    const uint32_t m_offset;
};

void PreinitializedTestCase::checkSupport(vkt::Context &context) const
{
    vk::VkInstance instance(context.getInstance());
    vk::InstanceDriver instanceDriver(context.getPlatformInterface(), instance);
    const InstanceInterface &vki        = context.getInstanceInterface();
    vk::VkPhysicalDevice physicalDevice = context.getPhysicalDevice();

    context.requireDeviceFunctionality("VK_EXT_host_image_copy");

    if (m_tiling == vk::VK_IMAGE_TILING_DRM_FORMAT_MODIFIER_EXT)
        context.requireDeviceFunctionality("VK_EXT_image_drm_format_modifier");

    if (m_srcLayout == vk::VK_IMAGE_LAYOUT_PRESENT_SRC_KHR || m_dstLayout == vk::VK_IMAGE_LAYOUT_PRESENT_SRC_KHR)
        context.requireDeviceFunctionality("VK_KHR_swapchain");

    if (m_srcLayout == vk::VK_IMAGE_LAYOUT_DEPTH_READ_ONLY_STENCIL_ATTACHMENT_OPTIMAL ||
        m_dstLayout == vk::VK_IMAGE_LAYOUT_DEPTH_READ_ONLY_STENCIL_ATTACHMENT_OPTIMAL ||
        m_srcLayout == vk::VK_IMAGE_LAYOUT_DEPTH_ATTACHMENT_STENCIL_READ_ONLY_OPTIMAL_KHR ||
        m_dstLayout == vk::VK_IMAGE_LAYOUT_DEPTH_ATTACHMENT_STENCIL_READ_ONLY_OPTIMAL_KHR)
        context.requireDeviceFunctionality("VK_KHR_maintenance2");

    if (m_srcLayout == vk::VK_IMAGE_LAYOUT_DEPTH_READ_ONLY_OPTIMAL ||
        m_dstLayout == vk::VK_IMAGE_LAYOUT_DEPTH_READ_ONLY_OPTIMAL ||
        m_srcLayout == vk::VK_IMAGE_LAYOUT_STENCIL_ATTACHMENT_OPTIMAL ||
        m_dstLayout == vk::VK_IMAGE_LAYOUT_STENCIL_ATTACHMENT_OPTIMAL ||
        m_srcLayout == vk::VK_IMAGE_LAYOUT_STENCIL_READ_ONLY_OPTIMAL ||
        m_dstLayout == vk::VK_IMAGE_LAYOUT_STENCIL_READ_ONLY_OPTIMAL)
        context.requireDeviceFunctionality("VK_KHR_separate_depth_stencil_layouts");

    if (m_srcLayout == vk::VK_IMAGE_LAYOUT_READ_ONLY_OPTIMAL || m_dstLayout == vk::VK_IMAGE_LAYOUT_READ_ONLY_OPTIMAL ||
        m_srcLayout == vk::VK_IMAGE_LAYOUT_ATTACHMENT_OPTIMAL || m_dstLayout == vk::VK_IMAGE_LAYOUT_ATTACHMENT_OPTIMAL)
        context.requireDeviceFunctionality("VK_KHR_synchronization2");

    if (m_srcLayout == vk::VK_IMAGE_LAYOUT_ATTACHMENT_FEEDBACK_LOOP_OPTIMAL_EXT ||
        m_dstLayout == vk::VK_IMAGE_LAYOUT_ATTACHMENT_FEEDBACK_LOOP_OPTIMAL_EXT)
        context.requireDeviceFunctionality("VK_EXT_attachment_feedback_loop_layout");

    vk::VkPhysicalDeviceHostImageCopyFeaturesEXT hostImageCopyFeatures = {
        vk::VK_STRUCTURE_TYPE_PHYSICAL_DEVICE_HOST_IMAGE_COPY_FEATURES_EXT, // VkStructureType                    sType
        DE_NULL,                                                            // const void*                        pNext
        VK_FALSE,                                                           // VkBool32 hostImageCopy;
    };

    vk::VkPhysicalDeviceFeatures features;
    deMemset(&features, 0, sizeof(vk::VkPhysicalDeviceFeatures));
    vk::VkPhysicalDeviceFeatures2 features2 = {
        vk::VK_STRUCTURE_TYPE_PHYSICAL_DEVICE_FEATURES_2, // VkStructureType                    sType
        &hostImageCopyFeatures,                           // const void*                        pNext
        features                                          // VkPhysicalDeviceFeatures            features
    };

    instanceDriver.getPhysicalDeviceFeatures2(context.getPhysicalDevice(), &features2);

    vk::VkPhysicalDeviceHostImageCopyPropertiesEXT hostImageCopyProperties = {
        vk::VK_STRUCTURE_TYPE_PHYSICAL_DEVICE_HOST_IMAGE_COPY_PROPERTIES_EXT, // VkStructureType sType;
        DE_NULL,                                                              // void* pNext;
        0u,                                                                   // uint32_t copySrcLayoutCount;
        DE_NULL,                                                              // VkImageLayout* pCopySrcLayouts;
        0u,                                                                   // uint32_t copyDstLayoutCount;
        DE_NULL,                                                              // VkImageLayout* pCopyDstLayouts;
        {},   // uint8_t optimalTilingLayoutUUID[VK_UUID_SIZE];
        false // VkBool32 identicalMemoryTypeRequirements;
    };

    getHostImageCopyProperties(instanceDriver, physicalDevice, &hostImageCopyProperties);
    std::vector<vk::VkImageLayout> srcLayouts(hostImageCopyProperties.copySrcLayoutCount);
    std::vector<vk::VkImageLayout> dstLayouts(hostImageCopyProperties.copyDstLayoutCount);
    hostImageCopyProperties.pCopySrcLayouts = srcLayouts.data();
    hostImageCopyProperties.pCopyDstLayouts = dstLayouts.data();
    getHostImageCopyProperties(instanceDriver, physicalDevice, &hostImageCopyProperties);

    bool layoutSupported = false;
    for (uint32_t i = 0; i < hostImageCopyProperties.copySrcLayoutCount; ++i)
    {
        if (hostImageCopyProperties.pCopySrcLayouts[i] == m_srcLayout)
            layoutSupported = true;
    }
    if (layoutSupported == false)
        TCU_THROW(NotSupportedError, "Layout not supported for src host copy");
    layoutSupported = false;
    for (uint32_t i = 0; i < hostImageCopyProperties.copyDstLayoutCount; ++i)
    {
        if (hostImageCopyProperties.pCopyDstLayouts[i] == m_dstLayout)
            layoutSupported = true;
    }
    if (layoutSupported == false)
        TCU_THROW(NotSupportedError, "Layout not supported for dst host copy");

    if (hostImageCopyFeatures.hostImageCopy != VK_TRUE)
        TCU_THROW(NotSupportedError, "hostImageCopy not supported");

    uint64_t modifier = 0;
    checkSupportedFormatFeatures(instanceDriver, physicalDevice, m_format, m_tiling, &modifier);

    vk::VkImageType const imageType                    = m_size.depth > 1 ? vk::VK_IMAGE_TYPE_3D : vk::VK_IMAGE_TYPE_2D;
    vk::VkImageFormatProperties2 imageFormatProperties = {
        vk::VK_STRUCTURE_TYPE_IMAGE_FORMAT_PROPERTIES_2, // VkStructureType sType;
        DE_NULL,                                         // void* pNext;
        {},                                              // VkImageFormatProperties imageFormatProperties;
    };
    vk::VkPhysicalDeviceImageDrmFormatModifierInfoEXT modifierInfo = {
        vk::VK_STRUCTURE_TYPE_PHYSICAL_DEVICE_IMAGE_DRM_FORMAT_MODIFIER_INFO_EXT, // VkStructureType sType;
        DE_NULL,                                                                  // const void* pNext;
        modifier,                                                                 // uint64_t drmFormatModifier;
        VK_SHARING_MODE_EXCLUSIVE,                                                // VkSharingMode sharingMode;
        0u,                                                                       // uint32_t queueFamilyIndexCount;
        DE_NULL // const uint32_t* pQueueFamilyIndices;
    };
    vk::VkPhysicalDeviceImageFormatInfo2 imageFormatInfo = {
        vk::VK_STRUCTURE_TYPE_PHYSICAL_DEVICE_IMAGE_FORMAT_INFO_2,                         // VkStructureType sType;
        m_tiling == vk::VK_IMAGE_TILING_DRM_FORMAT_MODIFIER_EXT ? &modifierInfo : DE_NULL, // const void* pNext;
        m_format,                                                                          // VkFormat format;
        imageType,                                                                         // VkImageType type;
        m_tiling,                                                                          // VkImageTiling tiling;
        vk::VK_IMAGE_USAGE_HOST_TRANSFER_BIT_EXT | vk::VK_IMAGE_USAGE_TRANSFER_SRC_BIT,    // VkImageUsageFlags usage;
        (vk::VkImageCreateFlags)0u                                                         // VkImageCreateFlags flags;
    };
    if (vki.getPhysicalDeviceImageFormatProperties2(physicalDevice, &imageFormatInfo, &imageFormatProperties) ==
        vk::VK_ERROR_FORMAT_NOT_SUPPORTED)
        TCU_THROW(NotSupportedError, "Image format not supported.");
    if (imageFormatProperties.imageFormatProperties.maxArrayLayers < m_arrayLayers)
        TCU_THROW(NotSupportedError, "Required image array layers not supported.");
}

class PropertiesTestInstance : public vkt::TestInstance
{
public:
    PropertiesTestInstance(vkt::Context &context) : vkt::TestInstance(context)
    {
    }

private:
    tcu::TestStatus iterate(void);
};

tcu::TestStatus PropertiesTestInstance::iterate(void)
{
    vk::VkInstance instance(m_context.getInstance());
    vk::InstanceDriver instanceDriver(m_context.getPlatformInterface(), instance);
    vk::VkPhysicalDevice physicalDevice = m_context.getPhysicalDevice();

    vk::VkPhysicalDeviceHostImageCopyPropertiesEXT hostImageCopyProperties = {
        vk::VK_STRUCTURE_TYPE_PHYSICAL_DEVICE_HOST_IMAGE_COPY_PROPERTIES_EXT, // VkStructureType sType;
        DE_NULL,                                                              // void* pNext;
        0u,                                                                   // uint32_t copySrcLayoutCount;
        DE_NULL,                                                              // VkImageLayout* pCopySrcLayouts;
        0u,                                                                   // uint32_t copyDstLayoutCount;
        DE_NULL,                                                              // VkImageLayout* pCopyDstLayouts;
        {},   // uint8_t optimalTilingLayoutUUID[VK_UUID_SIZE];
        false // VkBool32 identicalMemoryTypeRequirements;
    };
    getHostImageCopyProperties(instanceDriver, physicalDevice, &hostImageCopyProperties);
    std::vector<vk::VkImageLayout> srcLayouts(hostImageCopyProperties.copySrcLayoutCount);
    std::vector<vk::VkImageLayout> dstLayouts(hostImageCopyProperties.copyDstLayoutCount);
    hostImageCopyProperties.pCopySrcLayouts = srcLayouts.data();
    hostImageCopyProperties.pCopyDstLayouts = dstLayouts.data();
    getHostImageCopyProperties(instanceDriver, physicalDevice, &hostImageCopyProperties);

    if (hostImageCopyProperties.copySrcLayoutCount == 0)
        return tcu::TestStatus::fail("copySrcLayoutCount is 0");
    if (hostImageCopyProperties.copyDstLayoutCount == 0)
        return tcu::TestStatus::fail("copyDstLayoutCount is 0");

    bool layoutSupported = false;
    for (uint32_t i = 0; i < hostImageCopyProperties.copySrcLayoutCount; ++i)
    {
        if (hostImageCopyProperties.pCopySrcLayouts[i] == vk::VK_IMAGE_LAYOUT_GENERAL)
            layoutSupported = true;
    }
    if (layoutSupported == false)
        return tcu::TestStatus::fail("VK_IMAGE_LAYOUT_GENERAL not supported for src host copy");
    layoutSupported = false;
    for (uint32_t i = 0; i < hostImageCopyProperties.copyDstLayoutCount; ++i)
    {
        if (hostImageCopyProperties.pCopyDstLayouts[i] == vk::VK_IMAGE_LAYOUT_GENERAL)
            layoutSupported = true;
    }
    if (layoutSupported == false)
        return tcu::TestStatus::fail("VK_IMAGE_LAYOUT_GENERAL not supported for dst host copy");

    bool UUIDZero = true;
    for (uint32_t i = 0; i < VK_UUID_SIZE; ++i)
    {
        if (hostImageCopyProperties.optimalTilingLayoutUUID[i] != 0)
        {
            UUIDZero = false;
            break;
        }
    }
    if (UUIDZero)
        return tcu::TestStatus::fail("All bytes of optimalTilingLayoutUUID are 0");

    return tcu::TestStatus::pass("Pass");
}

class PropertiesTestCase : public vkt::TestCase
{
public:
    PropertiesTestCase(tcu::TestContext &context, const char *name) : TestCase(context, name)
    {
    }

private:
    vkt::TestInstance *createInstance(vkt::Context &context) const
    {
        return new PropertiesTestInstance(context);
    }
    void checkSupport(vkt::Context &context) const;
};

void PropertiesTestCase::checkSupport(vkt::Context &context) const
{
    context.requireDeviceFunctionality("VK_EXT_host_image_copy");
}

class QueryTestInstance : public vkt::TestInstance
{
public:
    QueryTestInstance(vkt::Context &context, const vk::VkFormat format, const vk::VkImageTiling tiling)
        : vkt::TestInstance(context)
        , m_format(format)
        , m_tiling(tiling)
    {
    }

private:
    tcu::TestStatus iterate(void);

    const vk::VkFormat m_format;
    const vk::VkImageTiling m_tiling;
};

tcu::TestStatus QueryTestInstance::iterate(void)
{
    const InstanceInterface &vki              = m_context.getInstanceInterface();
    const vk::VkPhysicalDevice physicalDevice = m_context.getPhysicalDevice();
    tcu::TestLog &log                         = m_context.getTestContext().getLog();

    const vk::VkPhysicalDeviceImageFormatInfo2 imageFormatInfo = {
        vk::VK_STRUCTURE_TYPE_PHYSICAL_DEVICE_IMAGE_FORMAT_INFO_2, // VkStructureType sType;
        DE_NULL,                                                   // const void* pNext;
        m_format,                                                  // VkFormat format;
        vk::VK_IMAGE_TYPE_2D,                                      // VkImageType type;
        m_tiling,                                                  // VkImageTiling tiling;
        vk::VK_IMAGE_USAGE_HOST_TRANSFER_BIT_EXT,                  // VkImageUsageFlags usage;
        (VkImageCreateFlags)0u                                     // VkImageCreateFlags flags;
    };

    vk::VkHostImageCopyDevicePerformanceQueryEXT hostImageCopyDevicePerformanceQuery = vk::initVulkanStructure();
    vk::VkImageFormatProperties2 imageFormatProperties = vk::initVulkanStructure(&hostImageCopyDevicePerformanceQuery);
    vk::VkResult res =
        vki.getPhysicalDeviceImageFormatProperties2(physicalDevice, &imageFormatInfo, &imageFormatProperties);

    if (hostImageCopyDevicePerformanceQuery.identicalMemoryLayout == VK_FALSE)
    {
        if (hostImageCopyDevicePerformanceQuery.optimalDeviceAccess != VK_FALSE)
        {
            log << tcu::TestLog::Message
                << "VkHostImageCopyDevicePerformanceQueryEXT::identicalMemoryLayout is VK_FALSE, but "
                   "VkHostImageCopyDevicePerformanceQueryEXT::optimalDeviceAccess is VK_TRUE"
                << tcu::TestLog::EndMessage;
            return tcu::TestStatus::fail("Fail");
        }
    }
    else
    {
        if (hostImageCopyDevicePerformanceQuery.optimalDeviceAccess != VK_TRUE)
        {
            log << tcu::TestLog::Message
                << "VkHostImageCopyDevicePerformanceQueryEXT::identicalMemoryLayout is VK_TRUE, but "
                   "VkHostImageCopyDevicePerformanceQueryEXT::optimalDeviceAccess is VK_FALSE"
                << tcu::TestLog::EndMessage;
            return tcu::TestStatus::fail("Fail");
        }
    }

    if (isBlockCompressedFormat(m_format) && res == vk::VK_SUCCESS)
    {
        if (hostImageCopyDevicePerformanceQuery.optimalDeviceAccess != VK_TRUE)
        {
            log << tcu::TestLog::Message
                << "Format is a block compressed format and vkGetPhysicalDeviceImageFormatProperties2 returned "
                   "VK_SUCCESS, but VkHostImageCopyDevicePerformanceQueryEXT::optimalDeviceAccess is VK_FALSE"
                << tcu::TestLog::EndMessage;
            return tcu::TestStatus::fail("Fail");
        }
    }

    if (!vk::isDepthStencilFormat(m_format))
    {
        vk::VkFormatProperties3 formatProperties3 = vk::initVulkanStructure();
        vk::VkFormatProperties2 formatProperties2 = vk::initVulkanStructure(&formatProperties3);
        vki.getPhysicalDeviceFormatProperties2(physicalDevice, m_format, &formatProperties2);

        if (m_tiling == VK_IMAGE_TILING_OPTIMAL)
        {
            if ((formatProperties3.optimalTilingFeatures & VK_FORMAT_FEATURE_2_HOST_IMAGE_TRANSFER_BIT_EXT) == 0)
            {
                log << tcu::TestLog::Message
                    << "VK_FORMAT_FEATURE_SAMPLED_IMAGE_BIT is supported in optimalTilingFeatures for format "
                    << vk::getFormatStr(m_format).toString()
                    << ", but VK_FORMAT_FEATURE_2_HOST_IMAGE_TRANSFER_BIT_EXT is not" << tcu::TestLog::EndMessage;
                return tcu::TestStatus::fail("VK_FORMAT_FEATURE_2_HOST_IMAGE_TRANSFER_BIT_EXT not supported");
            }
        }
        else if (m_tiling == VK_IMAGE_TILING_LINEAR)
        {
            if ((formatProperties3.linearTilingFeatures & VK_FORMAT_FEATURE_2_HOST_IMAGE_TRANSFER_BIT_EXT) == 0)
            {
                log << tcu::TestLog::Message
                    << "VK_FORMAT_FEATURE_SAMPLED_IMAGE_BIT is supported in linearTilingFeatures for format "
                    << vk::getFormatStr(m_format).toString()
                    << ", but VK_FORMAT_FEATURE_2_HOST_IMAGE_TRANSFER_BIT_EXT is not" << tcu::TestLog::EndMessage;
                return tcu::TestStatus::fail("VK_FORMAT_FEATURE_2_HOST_IMAGE_TRANSFER_BIT_EXT not supported");
            }
        }
    }

    return tcu::TestStatus::pass("Pass");
}

class QueryTestCase : public vkt::TestCase
{
public:
    QueryTestCase(tcu::TestContext &context, const char *name, const vk::VkFormat format,
                  const vk::VkImageTiling tiling)
        : TestCase(context, name)
        , m_format(format)
        , m_tiling(tiling)
    {
    }

private:
    vkt::TestInstance *createInstance(vkt::Context &context) const
    {
        return new QueryTestInstance(context, m_format, m_tiling);
    }
    void checkSupport(vkt::Context &context) const;

    const vk::VkFormat m_format;
    const vk::VkImageTiling m_tiling;
};

void QueryTestCase::checkSupport(vkt::Context &context) const
{
    const InstanceInterface &vki = context.getInstanceInterface();

    context.requireDeviceFunctionality("VK_EXT_host_image_copy");

    vk::VkFormatProperties3 formatProperties3 = vk::initVulkanStructure();
    vk::VkFormatProperties2 formatProperties2 = vk::initVulkanStructure(&formatProperties3);
    vki.getPhysicalDeviceFormatProperties2(context.getPhysicalDevice(), m_format, &formatProperties2);
    if (m_tiling == VK_IMAGE_TILING_OPTIMAL &&
        (formatProperties3.optimalTilingFeatures & vk::VK_FORMAT_FEATURE_2_SAMPLED_IMAGE_BIT) == 0)
        TCU_THROW(NotSupportedError, "Format feature sampled image bit not supported for optimal tiling.");
    if (m_tiling == VK_IMAGE_TILING_LINEAR &&
        (formatProperties3.linearTilingFeatures & vk::VK_FORMAT_FEATURE_2_SAMPLED_IMAGE_BIT) == 0)
        TCU_THROW(NotSupportedError, "Format feature sampled image bit not supported for linear tiling.");
}

class IdenticalMemoryLayoutTestInstance : public vkt::TestInstance
{
public:
    IdenticalMemoryLayoutTestInstance(vkt::Context &context, const vk::VkFormat format, const vk::VkImageTiling tiling)
        : vkt::TestInstance(context)
        , m_format(format)
        , m_tiling(tiling)
    {
    }

private:
    tcu::TestStatus iterate(void);

    const vk::VkFormat m_format;
    const vk::VkImageTiling m_tiling;
};

void generateImageData(const DeviceInterface &vkd, VkDevice device, vk::Allocator &alloc, uint32_t qfIndex,
                       VkQueue queue, VkImage image, VkFormat format, const tcu::IVec3 &extent)
{
    const auto tcuFormat = mapVkFormat(format);
    const auto vkExtent  = makeExtent3D(extent);
    tcu::TextureLevel level(tcuFormat, extent.x(), extent.y());
    auto access        = level.getAccess();
    const auto chClass = tcu::getTextureChannelClass(tcuFormat.type);
    const tcu::Vec4 minValue(0.0f);
    tcu::Vec4 maxValue(1.0f);

    //
    // Generate image data on host memory.
    //

    if (tcuFormat.order == tcu::TextureFormat::S)
    {
        // Stencil-only is stored in the first component. Stencil is always 8 bits.
        maxValue.x() = 1 << 8;
    }
    else if (tcuFormat.order == tcu::TextureFormat::DS)
    {
        // In a combined format, fillWithComponentGradients expects stencil in the fourth component.
        maxValue.w() = 1 << 8;
    }
    else if (chClass == tcu::TEXTURECHANNELCLASS_SIGNED_INTEGER || chClass == tcu::TEXTURECHANNELCLASS_UNSIGNED_INTEGER)
    {
        // The tcu::Vectors we use as pixels are 32-bit, so clamp to that.
        const tcu::IVec4 bits = tcu::min(tcu::getTextureFormatBitDepth(tcuFormat), tcu::IVec4(32));
        const int signBit     = (chClass == tcu::TEXTURECHANNELCLASS_SIGNED_INTEGER ? 1 : 0);

        for (int i = 0; i < 4; ++i)
        {
            if (bits[i] != 0)
                maxValue[i] = static_cast<float>((uint64_t(1) << (bits[i] - signBit)) - 1);
        }
    }

    tcu::fillWithComponentGradients2(access, minValue, maxValue);

    //
    // Upload generated data to the image.
    //

    if (isDepthStencilFormat(format))
    {
        // Iteration index: 0 is depth, 1 is stencil
        for (int i = 0; i < 2; ++i)
        {
            const auto hasComponent =
                ((i == 0) ? tcu::hasDepthComponent(tcuFormat.order) : tcu::hasStencilComponent(tcuFormat.order));
            const auto origMode    = ((i == 0) ? tcu::Sampler::MODE_DEPTH : tcu::Sampler::MODE_STENCIL);
            const auto layerAspect = ((i == 0) ? VK_IMAGE_ASPECT_DEPTH_BIT : VK_IMAGE_ASPECT_STENCIL_BIT);

            if (hasComponent)
            {
                const auto xferFormat = ((i == 0) ? getDepthCopyFormat(format) : getStencilCopyFormat(format));
                auto origAccess       = tcu::getEffectiveDepthStencilAccess(access, origMode);
                tcu::TextureLevel copyLevel(xferFormat, extent.x(), extent.y());
                auto copyAccess       = copyLevel.getAccess();
                const auto pixelSize  = tcu::getPixelSize(xferFormat);
                const auto bufferSize = pixelSize * extent.x() * extent.y();

                // Get a copy of the aspect.
                tcu::copy(copyAccess, origAccess);

                // Upload that copy to a buffer and then the image.
                const auto bufferInfo =
                    makeBufferCreateInfo(static_cast<VkDeviceSize>(bufferSize), VK_BUFFER_USAGE_TRANSFER_SRC_BIT);
                BufferWithMemory srcBuffer(vkd, device, alloc, bufferInfo, MemoryRequirement::HostVisible);
                auto &srcBufferAlloc = srcBuffer.getAllocation();
                void *srcBufferData  = srcBufferAlloc.getHostPtr();

                deMemcpy(srcBufferData, copyAccess.getDataPtr(), static_cast<size_t>(bufferSize));
                flushAlloc(vkd, device, srcBufferAlloc);

                const auto cmdPool   = makeCommandPool(vkd, device, qfIndex);
                const auto cmdBuffer = allocateCommandBuffer(vkd, device, *cmdPool, VK_COMMAND_BUFFER_LEVEL_PRIMARY);

                beginCommandBuffer(vkd, *cmdBuffer);

                const auto barrier = makeMemoryBarrier(VK_ACCESS_TRANSFER_WRITE_BIT, VK_ACCESS_TRANSFER_WRITE_BIT);
                cmdPipelineMemoryBarrier(vkd, *cmdBuffer, VK_PIPELINE_STAGE_TRANSFER_BIT,
                                         VK_PIPELINE_STAGE_TRANSFER_BIT, &barrier);

                const auto copySRL    = makeImageSubresourceLayers(layerAspect, 0u, 0u, 1u);
                const auto copyRegion = makeBufferImageCopy(vkExtent, copySRL);
                vkd.cmdCopyBufferToImage(*cmdBuffer, srcBuffer.get(), image, VK_IMAGE_LAYOUT_GENERAL, 1u, &copyRegion);

                endCommandBuffer(vkd, *cmdBuffer);
                submitCommandsAndWait(vkd, device, queue, *cmdBuffer);
            }
        }
    }
    else
    {
        // Simplest case.
        const auto pixelSize  = tcu::getPixelSize(tcuFormat);
        const auto bufferSize = pixelSize * extent.x() * extent.y();

        // Upload pixels to host-visible buffer.
        const auto bufferInfo =
            makeBufferCreateInfo(static_cast<VkDeviceSize>(bufferSize), VK_BUFFER_USAGE_TRANSFER_SRC_BIT);
        BufferWithMemory srcBuffer(vkd, device, alloc, bufferInfo, MemoryRequirement::HostVisible);
        auto &srcBufferAlloc = srcBuffer.getAllocation();
        void *srcBufferData  = srcBufferAlloc.getHostPtr();

        deMemcpy(srcBufferData, access.getDataPtr(), static_cast<size_t>(bufferSize));
        flushAlloc(vkd, device, srcBufferAlloc);

        const auto cmdPool   = makeCommandPool(vkd, device, qfIndex);
        const auto cmdBuffer = allocateCommandBuffer(vkd, device, *cmdPool, VK_COMMAND_BUFFER_LEVEL_PRIMARY);

        beginCommandBuffer(vkd, *cmdBuffer);
        const auto copySRL    = makeImageSubresourceLayers(VK_IMAGE_ASPECT_COLOR_BIT, 0u, 0u, 1u);
        const auto copyRegion = makeBufferImageCopy(vkExtent, copySRL);
        vkd.cmdCopyBufferToImage(*cmdBuffer, srcBuffer.get(), image, VK_IMAGE_LAYOUT_GENERAL, 1u, &copyRegion);

        endCommandBuffer(vkd, *cmdBuffer);
        submitCommandsAndWait(vkd, device, queue, *cmdBuffer);
    }
}

// This is slightly special.
void generateCompressedImageData(const DeviceInterface &vkd, VkDevice device, vk::Allocator &alloc, uint32_t qfIndex,
                                 VkQueue queue, VkImage image, VkFormat format, const tcu::IVec3 &extent)
{
    const auto vkExtent  = makeExtent3D(extent);
    const auto tcuFormat = mapVkCompressedFormat(format);
    tcu::CompressedTexture texture(tcuFormat, extent.x(), extent.y());
    const auto dataSize = texture.getDataSize();
    auto dataPtr        = reinterpret_cast<uint8_t *>(texture.getData());

    // This is supposed to be safe for the compressed formats we're using (no ASTC, no ETC, no SFLOAT formats).
    de::Random rnd(static_cast<uint32_t>(format));
    for (int i = 0; i < dataSize; ++i)
        dataPtr[i] = rnd.getUint8();

    // Upload pixels to host-visible buffer.
    const auto bufferInfo = makeBufferCreateInfo(static_cast<VkDeviceSize>(dataSize), VK_BUFFER_USAGE_TRANSFER_SRC_BIT);
    BufferWithMemory srcBuffer(vkd, device, alloc, bufferInfo, MemoryRequirement::HostVisible);
    auto &srcBufferAlloc = srcBuffer.getAllocation();
    void *srcBufferData  = srcBufferAlloc.getHostPtr();

    deMemcpy(srcBufferData, texture.getData(), static_cast<size_t>(dataSize));
    flushAlloc(vkd, device, srcBufferAlloc);

    // Transfer buffer to compressed image.
    const auto cmdPool   = makeCommandPool(vkd, device, qfIndex);
    const auto cmdBuffer = allocateCommandBuffer(vkd, device, *cmdPool, VK_COMMAND_BUFFER_LEVEL_PRIMARY);

    beginCommandBuffer(vkd, *cmdBuffer);
    const auto copySRL    = makeImageSubresourceLayers(VK_IMAGE_ASPECT_COLOR_BIT, 0u, 0u, 1u);
    const auto copyRegion = makeBufferImageCopy(vkExtent, copySRL);
    vkd.cmdCopyBufferToImage(*cmdBuffer, srcBuffer.get(), image, VK_IMAGE_LAYOUT_GENERAL, 1u, &copyRegion);

    endCommandBuffer(vkd, *cmdBuffer);
    submitCommandsAndWait(vkd, device, queue, *cmdBuffer);
}

tcu::TestStatus IdenticalMemoryLayoutTestInstance::iterate(void)
{
    const InstanceInterface &vki          = m_context.getInstanceInterface();
    const DeviceInterface &vk             = m_context.getDeviceInterface();
    const VkPhysicalDevice physicalDevice = m_context.getPhysicalDevice();
    const VkDevice device                 = m_context.getDevice();
    const auto memoryProperties           = getPhysicalDeviceMemoryProperties(vki, physicalDevice);
    const uint32_t queueFamilyIndex       = m_context.getUniversalQueueFamilyIndex();
    const VkQueue queue                   = m_context.getUniversalQueue();
    auto &alloc                           = m_context.getDefaultAllocator();
    const tcu::IVec3 extent(32, 32, 1);
    const auto vkExtent           = makeExtent3D(extent);
    const auto baseUsageFlags     = VK_IMAGE_USAGE_TRANSFER_DST_BIT;
    const auto extendedUsageFlags = (baseUsageFlags | VK_IMAGE_USAGE_HOST_TRANSFER_BIT_EXT);

    // Create two images, one with the host transfer usage bit and another one without it, to check identicalMemoryLayout.
    VkImageCreateInfo imageCreateInfo = {
        vk::VK_STRUCTURE_TYPE_IMAGE_CREATE_INFO, // VkStructureType            sType
        nullptr,                                 // const void*                pNext
        0u,                                      // VkImageCreateFlags        flags
        VK_IMAGE_TYPE_2D,                        // VkImageType                imageType
        m_format,                                // VkFormat                    format
        vkExtent,                                // VkExtent3D                extent
        1u,                                      // uint32_t                    mipLevels
        1u,                                      // uint32_t                    arrayLayers
        VK_SAMPLE_COUNT_1_BIT,                   // VkSampleCountFlagBits    samples
        m_tiling,                                // VkImageTiling            tiling
        baseUsageFlags,                          // VkImageUsageFlags        usage
        VK_SHARING_MODE_EXCLUSIVE,               // VkSharingMode            sharingMode
        0u,                                      // uint32_t                    queueFamilyIndexCount
        nullptr,                                 // const uint32_t*            pQueueFamilyIndices
        VK_IMAGE_LAYOUT_UNDEFINED,               // VkImageLayout            initialLayout
    };
    const auto baseImage     = createImage(vk, device, &imageCreateInfo);
    imageCreateInfo.usage    = extendedUsageFlags;
    const auto hostXferImage = createImage(vk, device, &imageCreateInfo);

    // Check memory requirements for both (size must match).
    const auto baseMemReqs  = getImageMemoryRequirements(vk, device, *baseImage);
    const auto hostXferReqs = getImageMemoryRequirements(vk, device, *hostXferImage);

    if (baseMemReqs.size != hostXferReqs.size)
        TCU_FAIL("Different memory sizes for normal and host-transfer image");

    const auto imageMemSize   = baseMemReqs.size;
    const auto imageMemSizeSz = static_cast<size_t>(imageMemSize);

    // Create two buffers that will share memory with the previous images.
    const auto bufferCreateInfo =
        makeBufferCreateInfo(imageMemSize, (VK_BUFFER_USAGE_TRANSFER_SRC_BIT | VK_BUFFER_USAGE_TRANSFER_DST_BIT));
    const auto baseBuffer     = createBuffer(vk, device, &bufferCreateInfo);
    const auto hostXferBuffer = createBuffer(vk, device, &bufferCreateInfo);

    // Find common memory types for images and buffers and allocate memory.
    const auto baseBufferMemReqs     = getBufferMemoryRequirements(vk, device, *baseBuffer);
    const auto baseCommonMemoryTypes = (baseMemReqs.memoryTypeBits & baseBufferMemReqs.memoryTypeBits);

    // Very unlikely.
    if (baseCommonMemoryTypes == 0u)
        TCU_THROW(NotSupportedError, "Base buffer and image do not have any memory types in common");

    const auto baseSelectedMemType =
        selectMatchingMemoryType(memoryProperties, baseCommonMemoryTypes, MemoryRequirement::Any);

    const auto hostXferBufferMemReqs     = getBufferMemoryRequirements(vk, device, *hostXferBuffer);
    const auto hostXferCommonMemoryTypes = (hostXferReqs.memoryTypeBits & hostXferBufferMemReqs.memoryTypeBits);

    // Very unlikely.
    if (hostXferCommonMemoryTypes == 0u)
        TCU_THROW(NotSupportedError, "Host transfer buffer and image do not have any memory types in common");

    const auto hostXferSelectedMemType =
        selectMatchingMemoryType(memoryProperties, hostXferCommonMemoryTypes, MemoryRequirement::Any);

    VkMemoryAllocateInfo memoryAllocateInfo = {
        VK_STRUCTURE_TYPE_MEMORY_ALLOCATE_INFO, // VkStructureType sType;
        nullptr,                                // const void* pNext;
        imageMemSize,                           // VkDeviceSize allocationSize;
        baseSelectedMemType,                    // uint32_t memoryTypeIndex;
    };
    const auto baseMemory              = allocateMemory(vk, device, &memoryAllocateInfo, nullptr);
    memoryAllocateInfo.memoryTypeIndex = hostXferSelectedMemType;
    const auto hostXferMemory          = allocateMemory(vk, device, &memoryAllocateInfo, nullptr);

    // Map allocations to images and buffers.
    vk.bindImageMemory(device, *baseImage, *baseMemory, 0u);
    vk.bindBufferMemory(device, *baseBuffer, *baseMemory, 0u);

    vk.bindImageMemory(device, *hostXferImage, *hostXferMemory, 0u);
    vk.bindBufferMemory(device, *hostXferBuffer, *hostXferMemory, 0u);

    // Clear both image memories to zero (via the memory-sharing buffers above) before filling images with data.
    {
        const auto cmdPool   = makeCommandPool(vk, device, queueFamilyIndex);
        const auto cmdbuffer = allocateCommandBuffer(vk, device, *cmdPool, VK_COMMAND_BUFFER_LEVEL_PRIMARY);

        // Transition both images to the general layout for subsequent operations.
        const auto isDepthStencil = isDepthStencilFormat(m_format);
        const auto tcuFormat      = (isCompressedFormat(m_format) ? tcu::TextureFormat() : mapVkFormat(m_format));
        const auto hasDepth       = isDepthStencil && tcu::hasDepthComponent(tcuFormat.order);
        const auto hasStencil     = isDepthStencil && tcu::hasStencilComponent(tcuFormat.order);
        const auto aspectMask =
            (isDepthStencil ?
                 ((hasDepth ? VK_IMAGE_ASPECT_DEPTH_BIT : 0) | (hasStencil ? VK_IMAGE_ASPECT_STENCIL_BIT : 0)) :
                 VK_IMAGE_ASPECT_COLOR_BIT);
        const auto imageSRR = makeImageSubresourceRange(aspectMask, 0u, 1u, 0u, 1u);

        beginCommandBuffer(vk, *cmdbuffer);
        vk.cmdFillBuffer(*cmdbuffer, *baseBuffer, 0ull, VK_WHOLE_SIZE, 0u);
        vk.cmdFillBuffer(*cmdbuffer, *hostXferBuffer, 0ull, VK_WHOLE_SIZE, 0u);
        const std::vector<VkImageMemoryBarrier> transitionBarriers{
            makeImageMemoryBarrier(VK_ACCESS_TRANSFER_WRITE_BIT, VK_ACCESS_TRANSFER_WRITE_BIT,
                                   VK_IMAGE_LAYOUT_UNDEFINED, VK_IMAGE_LAYOUT_GENERAL, *baseImage, imageSRR),
            makeImageMemoryBarrier(VK_ACCESS_TRANSFER_WRITE_BIT, VK_ACCESS_TRANSFER_WRITE_BIT,
                                   VK_IMAGE_LAYOUT_UNDEFINED, VK_IMAGE_LAYOUT_GENERAL, *hostXferImage, imageSRR),
        };
        vk.cmdPipelineBarrier(*cmdbuffer, VK_PIPELINE_STAGE_TRANSFER_BIT, VK_PIPELINE_STAGE_TRANSFER_BIT, 0u, 0u,
                              nullptr, 0u, nullptr, de::sizeU32(transitionBarriers),
                              de::dataOrNull(transitionBarriers));
        endCommandBuffer(vk, *cmdbuffer);
        submitCommandsAndWait(vk, device, queue, *cmdbuffer);
    }

    // Generate data for both images.
    if (isCompressedFormat(m_format))
    {
        generateCompressedImageData(vk, device, alloc, queueFamilyIndex, queue, *baseImage, m_format, extent);
        generateCompressedImageData(vk, device, alloc, queueFamilyIndex, queue, *hostXferImage, m_format, extent);
    }
    else
    {
        generateImageData(vk, device, alloc, queueFamilyIndex, queue, *baseImage, m_format, extent);
        generateImageData(vk, device, alloc, queueFamilyIndex, queue, *hostXferImage, m_format, extent);
    }

    // Create a couple of host-visible buffers for verification.
    const auto verifBufferCreateInfo = makeBufferCreateInfo(imageMemSize, VK_BUFFER_USAGE_TRANSFER_DST_BIT);
    BufferWithMemory baseVerifBuffer(vk, device, alloc, verifBufferCreateInfo, MemoryRequirement::HostVisible);
    BufferWithMemory hostXferVerifBuffer(vk, device, alloc, verifBufferCreateInfo, MemoryRequirement::HostVisible);

    // Copy data from shared-memory buffers to verification buffers.
    const auto cmdPool         = makeCommandPool(vk, device, queueFamilyIndex);
    const auto cmdBuffer       = allocateCommandBuffer(vk, device, *cmdPool, VK_COMMAND_BUFFER_LEVEL_PRIMARY);
    const auto copyRegion      = makeBufferCopy(0ull, 0ull, imageMemSize);
    const auto preCopyBarrier  = makeMemoryBarrier(VK_ACCESS_TRANSFER_WRITE_BIT, VK_ACCESS_TRANSFER_READ_BIT);
    const auto postCopyBarrier = makeMemoryBarrier(VK_ACCESS_TRANSFER_WRITE_BIT, VK_ACCESS_HOST_READ_BIT);

    beginCommandBuffer(vk, *cmdBuffer);
    cmdPipelineMemoryBarrier(vk, *cmdBuffer, VK_PIPELINE_STAGE_TRANSFER_BIT, VK_PIPELINE_STAGE_TRANSFER_BIT,
                             &preCopyBarrier);
    vk.cmdCopyBuffer(*cmdBuffer, *baseBuffer, *baseVerifBuffer, 1u, &copyRegion);
    vk.cmdCopyBuffer(*cmdBuffer, *hostXferBuffer, *hostXferVerifBuffer, 1u, &copyRegion);
    cmdPipelineMemoryBarrier(vk, *cmdBuffer, VK_PIPELINE_STAGE_TRANSFER_BIT, VK_PIPELINE_STAGE_HOST_BIT,
                             &postCopyBarrier);
    endCommandBuffer(vk, *cmdBuffer);
    submitCommandsAndWait(vk, device, queue, *cmdBuffer);

    invalidateAlloc(vk, device, baseVerifBuffer.getAllocation());
    invalidateAlloc(vk, device, hostXferVerifBuffer.getAllocation());

    const auto baseVerifData     = reinterpret_cast<const uint8_t *>(baseVerifBuffer.getAllocation().getHostPtr());
    const auto hostXferVerifData = reinterpret_cast<const uint8_t *>(hostXferVerifBuffer.getAllocation().getHostPtr());

    for (size_t i = 0; i < imageMemSizeSz; ++i)
    {
        if (baseVerifData[i] != hostXferVerifData[i])
        {
            std::ostringstream msg;
            msg << "Base image and host copy image data differs at byte " << i << ": 0x" << std::hex << std::setw(2)
                << std::setfill('0') << static_cast<int>(baseVerifData[i]) << " vs 0x" << std::hex << std::setw(2)
                << std::setfill('0') << static_cast<int>(hostXferVerifData[i]);
            TCU_FAIL(msg.str());
        }
    }

    return tcu::TestStatus::pass("Pass");
}

class IdenticalMemoryLayoutTestCase : public vkt::TestCase
{
public:
    IdenticalMemoryLayoutTestCase(tcu::TestContext &context, const char *name, const vk::VkFormat format,
                                  const vk::VkImageTiling tiling)
        : TestCase(context, name)
        , m_format(format)
        , m_tiling(tiling)
    {
    }

private:
    vkt::TestInstance *createInstance(vkt::Context &context) const
    {
        return new IdenticalMemoryLayoutTestInstance(context, m_format, m_tiling);
    }
    void checkSupport(vkt::Context &context) const;

    const vk::VkFormat m_format;
    const vk::VkImageTiling m_tiling;
};

void IdenticalMemoryLayoutTestCase::checkSupport(vkt::Context &context) const
{
    context.requireDeviceFunctionality("VK_EXT_host_image_copy");

    const InstanceInterface &vki          = context.getInstanceInterface();
    VkFormatProperties3 formatProperties3 = initVulkanStructure();
    VkFormatProperties2 formatProperties2 = initVulkanStructure(&formatProperties3);
    const auto requiredFeatures =
        (VK_FORMAT_FEATURE_2_HOST_IMAGE_TRANSFER_BIT_EXT | VK_FORMAT_FEATURE_2_TRANSFER_DST_BIT);
    const auto imageUsage = (VK_IMAGE_USAGE_HOST_TRANSFER_BIT_EXT | VK_IMAGE_USAGE_TRANSFER_DST_BIT);

    vki.getPhysicalDeviceFormatProperties2(context.getPhysicalDevice(), m_format, &formatProperties2);

    if (m_tiling == VK_IMAGE_TILING_OPTIMAL &&
        (formatProperties3.optimalTilingFeatures & requiredFeatures) != requiredFeatures)
        TCU_THROW(NotSupportedError, "Required format feature not supported for optimal tiling.");

    if (m_tiling == VK_IMAGE_TILING_LINEAR &&
        (formatProperties3.linearTilingFeatures & requiredFeatures) != requiredFeatures)
        TCU_THROW(NotSupportedError, "Required format feature not supported for linear tiling.");

    VkPhysicalDeviceImageFormatInfo2 imageFormatInfo = {
        VK_STRUCTURE_TYPE_PHYSICAL_DEVICE_IMAGE_FORMAT_INFO_2, // VkStructureType sType;
        nullptr,                                               // const void* pNext;
        m_format,                                              // VkFormat format;
        VK_IMAGE_TYPE_2D,                                      // VkImageType type;
        m_tiling,                                              // VkImageTiling tiling;
        imageUsage,                                            // VkImageUsageFlags usage;
        0u,                                                    // VkImageCreateFlags flags;
    };

    VkHostImageCopyDevicePerformanceQueryEXT hostImageCopyDevicePerformanceQuery = initVulkanStructure();
    VkImageFormatProperties2 imageFormatProperties = initVulkanStructure(&hostImageCopyDevicePerformanceQuery);

    VkResult res = vki.getPhysicalDeviceImageFormatProperties2(context.getPhysicalDevice(), &imageFormatInfo,
                                                               &imageFormatProperties);

    if (res == VK_ERROR_FORMAT_NOT_SUPPORTED)
        TCU_THROW(NotSupportedError, "Format not supported");

    if (!hostImageCopyDevicePerformanceQuery.identicalMemoryLayout)
        TCU_THROW(NotSupportedError, "identicalMemoryLayout not supported for this format");
}

struct DepthStencilHICParams
{
    VkFormat format;
    tcu::IVec2 extent;
};

class DepthStencilHostImageCopyInstance : public vkt::TestInstance
{
public:
    DepthStencilHostImageCopyInstance(Context &context, const DepthStencilHICParams &params)
        : vkt::TestInstance(context)
        , m_params(params)
    {
    }
    virtual ~DepthStencilHostImageCopyInstance(void)
    {
    }

    tcu::TestStatus iterate(void);

protected:
    const DepthStencilHICParams m_params;
};

class DepthStencilHostImageCopyTest : public vkt::TestCase
{
public:
    static float getGeometryDepth(void)
    {
        return 0.5f;
    }
    static tcu::Vec4 getGeometryColor(void)
    {
        return tcu::Vec4(0.0f, 0.0f, 1.0f, 1.0f);
    }
    static tcu::Vec4 getClearColor(void)
    {
        return tcu::Vec4(0.0f, 0.0f, 0.0f, 1.0f);
    }

    // Tests require host image transfer, general transfer and depth/stencil usage.
    static VkImageUsageFlags getDepthStencilUsage(void)
    {
        return (VK_IMAGE_USAGE_HOST_TRANSFER_BIT_EXT | VK_IMAGE_USAGE_TRANSFER_DST_BIT |
                VK_IMAGE_USAGE_TRANSFER_SRC_BIT | VK_IMAGE_USAGE_DEPTH_STENCIL_ATTACHMENT_BIT);
    }

    static VkFormatFeatureFlags2 getDepthStencilFormatFeatures(void)
    {
        return (VK_FORMAT_FEATURE_2_HOST_IMAGE_TRANSFER_BIT_EXT | VK_FORMAT_FEATURE_2_TRANSFER_DST_BIT |
                VK_FORMAT_FEATURE_2_TRANSFER_SRC_BIT | VK_FORMAT_FEATURE_2_DEPTH_STENCIL_ATTACHMENT_BIT);
    }

    DepthStencilHostImageCopyTest(tcu::TestContext &testCtx, const std::string &name,
                                  const DepthStencilHICParams &params)
        : vkt::TestCase(testCtx, name)
        , m_params(params)
    {
    }
    virtual ~DepthStencilHostImageCopyTest(void)
    {
    }

    void initPrograms(vk::SourceCollections &programCollection) const;
    TestInstance *createInstance(Context &context) const
    {
        return new DepthStencilHostImageCopyInstance(context, m_params);
    }
    void checkSupport(Context &context) const;

protected:
    const DepthStencilHICParams m_params;
};

void DepthStencilHostImageCopyTest::initPrograms(vk::SourceCollections &programCollection) const
{
    const auto geometryDepth = getGeometryDepth();
    const auto geometryColor = getGeometryColor();

    std::ostringstream vert;
    vert << "#version 460\n"
         << "vec2 positions[3] = vec2[](\n"
         << "    vec2(-1.0, -1.0),\n"
         << "    vec2( 3.0, -1.0),\n"
         << "    vec2(-1.0, 3.0)\n"
         << ");\n"
         << "void main (void) {\n"
         << "    gl_Position = vec4(positions[gl_VertexIndex % 3], " << geometryDepth << ", 1.0);\n"
         << "}\n";
    programCollection.glslSources.add("vert") << glu::VertexSource(vert.str());

    std::ostringstream frag;
    frag << "#version 460\n"
         << "layout (location=0) out vec4 outColor;\n"
         << "void main (void) {\n"
         << "    outColor = vec4" << geometryColor << ";\n"
         << "}\n";
    programCollection.glslSources.add("frag") << glu::FragmentSource(frag.str());
}

void DepthStencilHostImageCopyTest::checkSupport(Context &context) const
{
    context.requireDeviceFunctionality("VK_EXT_host_image_copy");

    const auto &vki                       = context.getInstanceInterface();
    const auto physicalDevice             = context.getPhysicalDevice();
    VkFormatProperties3 formatProperties3 = initVulkanStructure();
    VkFormatProperties2 formatProperties2 = initVulkanStructure(&formatProperties3);
    const auto requiredFeatures           = getDepthStencilFormatFeatures();
    const auto imageUsage                 = getDepthStencilUsage();

    // Check format support.
    vki.getPhysicalDeviceFormatProperties2(physicalDevice, m_params.format, &formatProperties2);

    if ((formatProperties3.optimalTilingFeatures & requiredFeatures) != requiredFeatures)
        TCU_THROW(NotSupportedError, "Required format features not supported for this format");

    // Check image usage support.
    const VkPhysicalDeviceImageFormatInfo2 imageFormatInfo = {
        VK_STRUCTURE_TYPE_PHYSICAL_DEVICE_IMAGE_FORMAT_INFO_2, // VkStructureType sType;
        nullptr,                                               // const void* pNext;
        m_params.format,                                       // VkFormat format;
        VK_IMAGE_TYPE_2D,                                      // VkImageType type;
        VK_IMAGE_TILING_OPTIMAL,                               // VkImageTiling tiling;
        imageUsage,                                            // VkImageUsageFlags usage;
        0u,                                                    // VkImageCreateFlags flags;
    };

    VkImageFormatProperties2 imageFormatProperties = initVulkanStructure();
    const auto res =
        vki.getPhysicalDeviceImageFormatProperties2(physicalDevice, &imageFormatInfo, &imageFormatProperties);

    if (res == VK_ERROR_FORMAT_NOT_SUPPORTED)
        TCU_THROW(NotSupportedError, "Image usage not supported for this format");
}

void hostLayoutTransition(const DeviceInterface &vkd, const VkDevice device, const VkImage image,
                          const VkImageLayout oldLayout, const VkImageLayout newLayout,
                          const VkImageSubresourceRange &imageSRR)
{
    const VkHostImageLayoutTransitionInfoEXT toTransfer{
        VK_STRUCTURE_TYPE_HOST_IMAGE_LAYOUT_TRANSITION_INFO_EXT, // VkStructureType sType;
        nullptr,                                                 // const void* pNext;
        image,                                                   // VkImage image;
        oldLayout,                                               // VkImageLayout oldLayout;
        newLayout,                                               // VkImageLayout newLayout;
        imageSRR,                                                // VkImageSubresourceRange subresourceRange;
    };
    vkd.transitionImageLayoutEXT(device, 1u, &toTransfer);
}

void copyDSMemoryToImage(const DeviceInterface &vkd, const VkDevice device, const VkImage image,
                         const VkImageLayout layout, const VkImageAspectFlagBits aspect, const void *pixelData,
                         const VkExtent3D &extent)
{
    const VkMemoryToImageCopyEXT copyRegion = {
        VK_STRUCTURE_TYPE_MEMORY_TO_IMAGE_COPY_EXT,     // VkStructureType sType;
        nullptr,                                        // const void* pNext;
        pixelData,                                      // const void* pHostPointer;
        0u,                                             // uint32_t memoryRowLength;
        0u,                                             // uint32_t memoryImageHeight;
        makeImageSubresourceLayers(aspect, 0u, 0u, 1u), // VkImageSubresourceLayers imageSubresource;
        makeOffset3D(0, 0, 0),                          // VkOffset3D imageOffset;
        extent,                                         // VkExtent3D imageExtent;
    };

    const VkCopyMemoryToImageInfoEXT copyInfo = {
        VK_STRUCTURE_TYPE_COPY_MEMORY_TO_IMAGE_INFO_EXT, // VkStructureType sType;
        nullptr,                                         // const void* pNext;
        0u,                                              // VkHostImageCopyFlagsEXT flags;
        image,                                           // VkImage dstImage;
        layout,                                          // VkImageLayout dstImageLayout;
        1u,                                              // uint32_t regionCount;
        &copyRegion,                                     // const VkMemoryToImageCopyEXT* pRegions;
    };

    vkd.copyMemoryToImageEXT(device, &copyInfo);
}

void copyDSImageToMemory(const DeviceInterface &vkd, const VkDevice device, const VkImage image,
                         const VkImageLayout layout, const VkImageAspectFlagBits aspect, void *pixelData,
                         const VkExtent3D &extent)
{
    const VkImageToMemoryCopyEXT copyRegion = {
        VK_STRUCTURE_TYPE_IMAGE_TO_MEMORY_COPY_EXT,     // VkStructureType sType;
        nullptr,                                        // const void* pNext;
        pixelData,                                      // void* pHostPointer;
        0u,                                             // uint32_t memoryRowLength;
        0u,                                             // uint32_t memoryImageHeight;
        makeImageSubresourceLayers(aspect, 0u, 0u, 1u), // VkImageSubresourceLayers imageSubresource;
        makeOffset3D(0, 0, 0),                          // VkOffset3D imageOffset;
        extent,                                         // VkExtent3D imageExtent;
    };

    const VkCopyImageToMemoryInfoEXT copyInfo = {
        VK_STRUCTURE_TYPE_COPY_IMAGE_TO_MEMORY_INFO_EXT, // VkStructureType sType;
        nullptr,                                         // const void* pNext;
        0u,                                              // VkHostImageCopyFlagsEXT flags;
        image,                                           // VkImage srcImage;
        layout,                                          // VkImageLayout srcImageLayout;
        1u,                                              // uint32_t regionCount;
        &copyRegion,                                     // const VkImageToMemoryCopyEXT* pRegions;
    };

    vkd.copyImageToMemoryEXT(device, &copyInfo);
}

tcu::TestStatus DepthStencilHostImageCopyInstance::iterate(void)
{
    const auto ctx         = m_context.getContextCommonData();
    const auto imageType   = VK_IMAGE_TYPE_2D;
    const auto colorFormat = VK_FORMAT_R8G8B8A8_UNORM;
    const auto colorUsage  = (VK_IMAGE_USAGE_COLOR_ATTACHMENT_BIT | VK_IMAGE_USAGE_TRANSFER_SRC_BIT);
    const auto colorSRR    = makeDefaultImageSubresourceRange();
    const auto colorSRL    = makeDefaultImageSubresourceLayers();
    const auto fbExtent    = tcu::IVec3(m_params.extent.x(), m_params.extent.y(), 1);
    const auto vkExtent    = makeExtent3D(fbExtent);
    const auto tcuFormat   = mapVkFormat(m_params.format);
    const bool hasDepth    = tcu::hasDepthComponent(tcuFormat.order);
    const bool hasStencil  = tcu::hasStencilComponent(tcuFormat.order);
    const auto dsUsage     = DepthStencilHostImageCopyTest::getDepthStencilUsage();
    const auto dsAspects =
        ((hasDepth ? VK_IMAGE_ASPECT_DEPTH_BIT : 0) | (hasStencil ? VK_IMAGE_ASPECT_STENCIL_BIT : 0));
    const auto dsSRR     = makeImageSubresourceRange(dsAspects, 0u, 1u, 0u, 1u);
    const auto bindPoint = VK_PIPELINE_BIND_POINT_GRAPHICS;

    const auto geometryDepth = DepthStencilHostImageCopyTest::getGeometryDepth();
    const auto geometryColor = DepthStencilHostImageCopyTest::getGeometryColor();
    const auto clearColor    = DepthStencilHostImageCopyTest::getClearColor();

    const auto depthFormat   = (hasDepth ? getDepthCopyFormat(m_params.format) : tcu::TextureFormat());
    const auto stencilFormat = (hasStencil ? getStencilCopyFormat(m_params.format) : tcu::TextureFormat());

    // Color buffer.
    ImageWithBuffer colorBuffer(ctx.vkd, ctx.device, ctx.allocator, vkExtent, colorFormat, colorUsage, imageType);

    // Depth/stencil image.
    const VkImageCreateInfo dsImageCreateInfo = {
        VK_STRUCTURE_TYPE_IMAGE_CREATE_INFO, // VkStructureType sType;
        nullptr,                             // const void* pNext;
        0u,                                  // VkImageCreateFlags flags;
        imageType,                           // VkImageType imageType;
        m_params.format,                     // VkFormat format;
        vkExtent,                            // VkExtent3D extent;
        1u,                                  // uint32_t mipLevels;
        1u,                                  // uint32_t arrayLayers;
        VK_SAMPLE_COUNT_1_BIT,               // VkSampleCountFlagBits samples;
        VK_IMAGE_TILING_OPTIMAL,             // VkImageTiling tiling;
        dsUsage,                             // VkImageUsageFlags usage;
        VK_SHARING_MODE_EXCLUSIVE,           // VkSharingMode sharingMode;
        0u,                                  // uint32_t queueFamilyIndexCount;
        nullptr,                             // const uint32_t* pQueueFamilyIndices;
        VK_IMAGE_LAYOUT_UNDEFINED,           // VkImageLayout initialLayout;
    };
    ImageWithMemory dsImage(ctx.vkd, ctx.device, ctx.allocator, dsImageCreateInfo, MemoryRequirement::Any);
    const auto dsImageView =
        makeImageView(ctx.vkd, ctx.device, *dsImage, VK_IMAGE_VIEW_TYPE_2D, dsImageCreateInfo.format, dsSRR);

    tcu::TextureLevel origDepthLevel;
    tcu::TextureLevel origStencilLevel;
    tcu::PixelBufferAccess origDepthAccess;
    tcu::PixelBufferAccess origStencilAccess;

    const uint64_t randomSeed =
        ((static_cast<uint64_t>(vkExtent.width) << 48) | (static_cast<uint64_t>(vkExtent.height) << 32) |
         static_cast<uint64_t>(m_params.format));
    de::Random rnd(deUint64Hash(randomSeed));

    if (hasDepth)
    {
        // We will fill the depth buffer randomly with values that should not create precision problems.
        // Geometry depth should be 0.5 (see the vertex shader).
        origDepthLevel.setStorage(depthFormat, fbExtent.x(), fbExtent.y());
        origDepthAccess = origDepthLevel.getAccess();

        for (int y = 0; y < fbExtent.y(); ++y)
            for (int x = 0; x < fbExtent.x(); ++x)
            {
                const bool pass = rnd.getBool();
                // Generates values in the [0, 0.25] or [0.75, 1.0] ranges depending on "pass".
                const auto depthOffset = (pass ? 0.0f : 0.75f);
                origDepthAccess.setPixDepth(rnd.getFloat() * 0.25f + depthOffset, x, y);
            }
    }

    if (hasStencil)
    {
        // We will fill the stencil buffer randomly as well. In this case there are no precision issues, but we will reserve value
        // zero to be special-cased later. The stencil reference value will be 128 (see below).
        origStencilLevel.setStorage(stencilFormat, fbExtent.x(), fbExtent.y());
        origStencilAccess = origStencilLevel.getAccess();

        for (int y = 0; y < fbExtent.y(); ++y)
            for (int x = 0; x < fbExtent.x(); ++x)
                origStencilAccess.setPixStencil(rnd.getInt(1, 255), x, y);
    }

    // Fill the depth/stencil buffer from the host and prepare it to be used.
    hostLayoutTransition(ctx.vkd, ctx.device, *dsImage, VK_IMAGE_LAYOUT_UNDEFINED, VK_IMAGE_LAYOUT_GENERAL, dsSRR);

    if (hasDepth)
    {
        copyDSMemoryToImage(ctx.vkd, ctx.device, *dsImage, VK_IMAGE_LAYOUT_GENERAL, VK_IMAGE_ASPECT_DEPTH_BIT,
                            origDepthAccess.getDataPtr(), vkExtent);
    }

    if (hasStencil)
    {
        copyDSMemoryToImage(ctx.vkd, ctx.device, *dsImage, VK_IMAGE_LAYOUT_GENERAL, VK_IMAGE_ASPECT_STENCIL_BIT,
                            origStencilAccess.getDataPtr(), vkExtent);
    }

    // Render pass.
    const std::vector<VkAttachmentDescription> attachmentDescriptions{
        // Color attachment description.
        makeAttachmentDescription(0u, colorFormat, VK_SAMPLE_COUNT_1_BIT, VK_ATTACHMENT_LOAD_OP_CLEAR,
                                  VK_ATTACHMENT_STORE_OP_STORE, VK_ATTACHMENT_LOAD_OP_DONT_CARE,
                                  VK_ATTACHMENT_STORE_OP_DONT_CARE, VK_IMAGE_LAYOUT_UNDEFINED,
                                  VK_IMAGE_LAYOUT_COLOR_ATTACHMENT_OPTIMAL),

        // Depth/stencil attachment description.
        makeAttachmentDescription(0u, m_params.format, VK_SAMPLE_COUNT_1_BIT,
                                  (hasDepth ? VK_ATTACHMENT_LOAD_OP_LOAD : VK_ATTACHMENT_LOAD_OP_DONT_CARE),
                                  (hasDepth ? VK_ATTACHMENT_STORE_OP_STORE : VK_ATTACHMENT_STORE_OP_DONT_CARE),
                                  (hasStencil ? VK_ATTACHMENT_LOAD_OP_LOAD : VK_ATTACHMENT_LOAD_OP_DONT_CARE),
                                  (hasStencil ? VK_ATTACHMENT_STORE_OP_STORE : VK_ATTACHMENT_STORE_OP_DONT_CARE),
                                  VK_IMAGE_LAYOUT_GENERAL, VK_IMAGE_LAYOUT_GENERAL),
    };

    const auto colorAttRef = makeAttachmentReference(0u, VK_IMAGE_LAYOUT_COLOR_ATTACHMENT_OPTIMAL);
    const auto dsAttRef    = makeAttachmentReference(1u, VK_IMAGE_LAYOUT_GENERAL);
    const auto subpass =
        makeSubpassDescription(0u, bindPoint, 0u, nullptr, 1u, &colorAttRef, nullptr, &dsAttRef, 0u, nullptr);

    const VkRenderPassCreateInfo renderPassCreateInfo = {
        VK_STRUCTURE_TYPE_RENDER_PASS_CREATE_INFO, // VkStructureType sType;
        nullptr,                                   // const void* pNext;
        0u,                                        // VkRenderPassCreateFlags flags;
        de::sizeU32(attachmentDescriptions),       // uint32_t attachmentCount;
        de::dataOrNull(attachmentDescriptions),    // const VkAttachmentDescription* pAttachments;
        1u,                                        // uint32_t subpassCount;
        &subpass,                                  // const VkSubpassDescription* pSubpasses;
        0u,                                        // uint32_t dependencyCount;
        nullptr,                                   // const VkSubpassDependency* pDependencies;
    };
    const auto renderPass = createRenderPass(ctx.vkd, ctx.device, &renderPassCreateInfo);

    // Viewports and scissors.
    const std::vector<VkViewport> viewports(1u, makeViewport(vkExtent));
    const std::vector<VkRect2D> scissors(1u, makeRect2D(vkExtent));

    // Framebuffer.
    const std::vector<VkImageView> fbViews{colorBuffer.getImageView(), *dsImageView};
    const auto framebuffer = makeFramebuffer(ctx.vkd, ctx.device, *renderPass, de::sizeU32(fbViews),
                                             de::dataOrNull(fbViews), vkExtent.width, vkExtent.height);

    // Shader modules.
    const auto &binaries  = m_context.getBinaryCollection();
    const auto vertModule = createShaderModule(ctx.vkd, ctx.device, binaries.get("vert"));
    const auto fragModule = createShaderModule(ctx.vkd, ctx.device, binaries.get("frag"));

    // Empty vertex input state.
    const VkPipelineVertexInputStateCreateInfo vertexInputState = initVulkanStructure();

    // Depth/stencil state.
    const auto stencilRef = 128;
    const auto stencilOp  = makeStencilOpState(VK_STENCIL_OP_ZERO, VK_STENCIL_OP_KEEP, VK_STENCIL_OP_ZERO,
                                               VK_COMPARE_OP_GREATER, 0xFFu, 0xFFu, static_cast<uint32_t>(stencilRef));

    const VkPipelineDepthStencilStateCreateInfo depthStencilState = {
        VK_STRUCTURE_TYPE_PIPELINE_DEPTH_STENCIL_STATE_CREATE_INFO, // VkStructureType sType;
        nullptr,                                                    // const void* pNext;
        0u,                                                         // VkPipelineDepthStencilStateCreateFlags flags;
        makeVkBool(hasDepth),                                       // VkBool32 depthTestEnable;
        makeVkBool(hasDepth),                                       // VkBool32 depthWriteEnable;
        VK_COMPARE_OP_GREATER,                                      // VkCompareOp depthCompareOp;
        VK_FALSE,                                                   // VkBool32 depthBoundsTestEnable;
        makeVkBool(hasStencil),                                     // VkBool32 stencilTestEnable;
        stencilOp,                                                  // VkStencilOpState front;
        stencilOp,                                                  // VkStencilOpState back;
        0.0f,                                                       // float minDepthBounds;
        0.0f,                                                       // float maxDepthBounds;
    };

    const auto pipelineLayout = makePipelineLayout(ctx.vkd, ctx.device);
    const auto pipeline       = makeGraphicsPipeline(ctx.vkd, ctx.device, *pipelineLayout, *vertModule, VK_NULL_HANDLE,
                                                     VK_NULL_HANDLE, VK_NULL_HANDLE, *fragModule, *renderPass, viewports,
                                                     scissors, VK_PRIMITIVE_TOPOLOGY_TRIANGLE_LIST, 0u, 0u, &vertexInputState,
                                                     nullptr, nullptr, &depthStencilState);

    // Run pipeline.
    const CommandPoolWithBuffer cmd(ctx.vkd, ctx.device, ctx.qfIndex);
    const auto cmdBuffer = cmd.cmdBuffer.get();

    beginCommandBuffer(ctx.vkd, cmdBuffer);

    // Rendering.
    beginRenderPass(ctx.vkd, cmdBuffer, *renderPass, *framebuffer, scissors.at(0u), clearColor);
    ctx.vkd.cmdBindPipeline(cmdBuffer, bindPoint, *pipeline);
    ctx.vkd.cmdDraw(cmdBuffer, 3u, 1u, 0u, 0u);
    endRenderPass(ctx.vkd, cmdBuffer);

    // Depth/stencil buffer sync to the host layout change and host image copy operations that will follow.
    const auto dsBarrier = makeMemoryBarrier(VK_ACCESS_DEPTH_STENCIL_ATTACHMENT_WRITE_BIT,
                                             (VK_ACCESS_HOST_READ_BIT | VK_ACCESS_HOST_WRITE_BIT));

    // Color buffer sync to the transfer operation that follows.
    const auto colorBarrier = makeImageMemoryBarrier(
        VK_ACCESS_COLOR_ATTACHMENT_WRITE_BIT, VK_ACCESS_TRANSFER_READ_BIT, VK_IMAGE_LAYOUT_COLOR_ATTACHMENT_OPTIMAL,
        VK_IMAGE_LAYOUT_TRANSFER_SRC_OPTIMAL, colorBuffer.getImage(), colorSRR);

    ctx.vkd.cmdPipelineBarrier(cmdBuffer,
                               (VK_PIPELINE_STAGE_EARLY_FRAGMENT_TESTS_BIT | VK_PIPELINE_STAGE_LATE_FRAGMENT_TESTS_BIT |
                                VK_PIPELINE_STAGE_COLOR_ATTACHMENT_OUTPUT_BIT),
                               (VK_PIPELINE_STAGE_HOST_BIT | VK_PIPELINE_STAGE_TRANSFER_BIT), 0u, 1u, &dsBarrier, 0u,
                               nullptr, 1u, &colorBarrier);

    // Copy color buffer to its verification buffer.
    const auto colorCopyRegion = makeBufferImageCopy(vkExtent, colorSRL);
    ctx.vkd.cmdCopyImageToBuffer(cmdBuffer, colorBuffer.getImage(), VK_IMAGE_LAYOUT_TRANSFER_SRC_OPTIMAL,
                                 colorBuffer.getBuffer(), 1u, &colorCopyRegion);

    // Sync color copy with host reads.
    const auto transferToHostBarrier = makeMemoryBarrier(VK_ACCESS_TRANSFER_WRITE_BIT, VK_ACCESS_HOST_READ_BIT);
    cmdPipelineMemoryBarrier(ctx.vkd, cmdBuffer, VK_PIPELINE_STAGE_TRANSFER_BIT, VK_PIPELINE_STAGE_HOST_BIT,
                             &transferToHostBarrier);

    endCommandBuffer(ctx.vkd, cmdBuffer);
    submitCommandsAndWait(ctx.vkd, ctx.device, ctx.queue, cmdBuffer);

    // Invalidate color verification buffer allocation and create an access to it.
    auto &colorBufferAlloc     = colorBuffer.getBufferAllocation();
    const auto colorBufferData = colorBufferAlloc.getHostPtr();
    const auto colorAccess     = tcu::ConstPixelBufferAccess(mapVkFormat(colorFormat), fbExtent, colorBufferData);
    invalidateAlloc(ctx.vkd, ctx.device, colorBufferAlloc);

    // Transfer depth buffer (via host image copy) to a couple of texture levels for verification after use.
    tcu::TextureLevel finalDepthLevel;
    tcu::TextureLevel finalStencilLevel;
    tcu::PixelBufferAccess finalDepthAccess;
    tcu::PixelBufferAccess finalStencilAccess;

    if (hasDepth)
    {
        finalDepthLevel.setStorage(depthFormat, fbExtent.x(), fbExtent.y());
        finalDepthAccess = finalDepthLevel.getAccess();

        copyDSImageToMemory(ctx.vkd, ctx.device, *dsImage, VK_IMAGE_LAYOUT_GENERAL, VK_IMAGE_ASPECT_DEPTH_BIT,
                            finalDepthAccess.getDataPtr(), vkExtent);
    }

    if (hasStencil)
    {
        finalStencilLevel.setStorage(stencilFormat, fbExtent.x(), fbExtent.y());
        finalStencilAccess = finalStencilLevel.getAccess();

        copyDSImageToMemory(ctx.vkd, ctx.device, *dsImage, VK_IMAGE_LAYOUT_GENERAL, VK_IMAGE_ASPECT_STENCIL_BIT,
                            finalStencilAccess.getDataPtr(), vkExtent);
    }

    // Verify color buffer and depth/stencil values.
    tcu::TextureLevel colorErrorMask(tcu::TextureFormat(tcu::TextureFormat::RGBA, tcu::TextureFormat::UNORM_INT8),
                                     fbExtent.x(), fbExtent.y());
    tcu::TextureLevel depthErrorMask(tcu::TextureFormat(tcu::TextureFormat::RGBA, tcu::TextureFormat::UNORM_INT8),
                                     fbExtent.x(), fbExtent.y());
    tcu::TextureLevel stencilErrorMask(tcu::TextureFormat(tcu::TextureFormat::RGBA, tcu::TextureFormat::UNORM_INT8),
                                       fbExtent.x(), fbExtent.y());

    auto colorErrorAccess   = colorErrorMask.getAccess();
    auto depthErrorAccess   = depthErrorMask.getAccess();
    auto stencilErrorAccess = stencilErrorMask.getAccess();

    bool allColorOK   = true;
    bool allDepthOK   = true;
    bool allStencilOK = true;
    const auto green  = tcu::Vec4(0.0f, 1.0f, 0.0f, 1.0f);
    const auto red    = tcu::Vec4(1.0f, 0.0f, 0.0f, 1.0f);

    // Calculate depth threshold to be used when the expected depth value is the geometry depth.
    float depthTestPassThreshold = -1000.0f;
    const auto depthBits         = (hasDepth ? tcu::getTextureFormatBitDepth(tcuFormat).x() : 0);
    switch (depthBits)
    {
    case 0:
        // No depth aspect.
        break;
    case 16:
    case 24:
        depthTestPassThreshold = 1.0f / static_cast<float>((1u << depthBits) - 1u);
        break;
    case 32:
        // 0 is an acceptable threshold here because the geometry depth value is exactly representable as a float.
        depthTestPassThreshold = 0.0f;
        break;
    default:
        DE_ASSERT(false);
        break;
    }

    for (int y = 0; y < fbExtent.y(); ++y)
        for (int x = 0; x < fbExtent.x(); ++x)
        {
            const float origDepth      = (hasDepth ? origDepthAccess.getPixDepth(x, y) : -1000.0f);
            const int origStencil      = (hasStencil ? origStencilAccess.getPixStencil(x, y) : -1);
            const bool depthTestPass   = (hasDepth ? (geometryDepth > origDepth) : true);  // VK_COMPARE_OP_GREATER
            const bool stencilTestPass = (hasStencil ? (stencilRef > origStencil) : true); // VK_COMPARE_OP_GREATER
            const bool bothTestsPass   = (depthTestPass && stencilTestPass);

            const auto expectedColor  = (bothTestsPass ? geometryColor : clearColor);
            const float expectedDepth = (bothTestsPass ? geometryDepth : origDepth);
            const int expectedStencil = (bothTestsPass ? origStencil /*VK_STENCIL_OP_KEEP*/ : 0 /*VK_STENCIL_OP_ZERO*/);

            const auto resultColor   = colorAccess.getPixel(x, y);
            const auto resultDepth   = (hasDepth ? finalDepthAccess.getPixDepth(x, y) : -1000.0f);
            const auto resultStencil = (hasStencil ? finalStencilAccess.getPixStencil(x, y) : -1);

            const bool colorOK = (resultColor == expectedColor);
            const bool depthOK =
                (hasDepth ? (depthTestPass ?
                                 (std::abs(resultDepth - expectedDepth) <= depthTestPassThreshold) // Geometry depth.
                                 :
                                 (expectedDepth == resultDepth)) // Unmodified depth, expect the exact same value back.
                            :
                            true);
            const bool stencilOK = (hasStencil ? (expectedStencil == resultStencil) : true);

            colorErrorAccess.setPixel((colorOK ? green : red), x, y);
            depthErrorAccess.setPixel((depthOK ? green : red), x, y);
            stencilErrorAccess.setPixel((stencilOK ? green : red), x, y);

            allColorOK   = (allColorOK && colorOK);
            allDepthOK   = (allDepthOK && depthOK);
            allStencilOK = (allStencilOK && stencilOK);
        }

    auto &log = m_context.getTestContext().getLog();

    if (!allColorOK)
    {
        log << tcu::TestLog::ImageSet("ColorComparison", "") << tcu::TestLog::Image("ColorResult", "", colorAccess)
            << tcu::TestLog::Image("ColorErrorMask", "", colorErrorAccess) << tcu::TestLog::EndImageSet;
    }

    if (!allDepthOK)
    {
        log << tcu::TestLog::ImageSet("DepthComparison", "")
            << tcu::TestLog::Image("DepthErrorMask", "", depthErrorAccess) << tcu::TestLog::EndImageSet;
    }

    if (!allStencilOK)
    {
        log << tcu::TestLog::ImageSet("StencilComparison", "")
            << tcu::TestLog::Image("StencilErrorMask", "", stencilErrorAccess) << tcu::TestLog::EndImageSet;
    }

    if (!(allColorOK && allDepthOK && allStencilOK))
        return tcu::TestStatus::fail("Unexpected values in color, depth or stencil buffers -- check log for details");
    return tcu::TestStatus::pass("Pass");
}

void testGenerator(tcu::TestCaseGroup *group)
{
    constexpr struct CopyTest
    {
        bool hostTransferLayout;
        bool hostCopy;
        const char *name;
    } copyTests[] = {
        // Transition using vkTransitionImageLayoutEXT and copy on host
        {true, true, "host_transition_host_copy"},
        // Transition using vkTransitionImageLayoutEXT and copy on gpu
        {true, false, "host_transition"},
        // Transition using a pipeline barrier and copy on host
        {false, true, "barrier_transition_host_copy"},
    };

    constexpr struct CopyActionTest
    {
        HostCopyAction action;
        const char *name;
    } copyActionTests[] = {
        // If copy on host, copy from memory to image
        {MEMORY_TO_IMAGE, "memory_to_image"},
        // If copy on host, copy from image to memory
        {IMAGE_TO_MEMORY, "image_to_memory"},
        // If copy on host, copy with VK_HOST_IMAGE_COPY_MEMCPY_EXT flag
        {MEMCPY, "memcpy"},
    };

    const struct Tiling
    {
        vk::VkImageTiling tiling;
        const char *name;
    } tilingTests[] = {
        {vk::VK_IMAGE_TILING_LINEAR, "linear"},
        {vk::VK_IMAGE_TILING_OPTIMAL, "optimal"},
    };

    const struct ImageFormatsAndCommand
    {
        Command command;
        vk::VkFormat sampled;
        vk::VkFormat output;
    } formatsAndCommands[] = {
        {DRAW, vk::VK_FORMAT_R8G8B8A8_UNORM, vk::VK_FORMAT_R8G8B8A8_UNORM},
        {DRAW, vk::VK_FORMAT_R8G8_UNORM, vk::VK_FORMAT_R8G8_UNORM},
        {DRAW, vk::VK_FORMAT_R32G32B32A32_SFLOAT, vk::VK_FORMAT_R32G32B32A32_SFLOAT},
        {DRAW, vk::VK_FORMAT_R8_UNORM, vk::VK_FORMAT_R8_UNORM},
        {DRAW, vk::VK_FORMAT_R32G32_SFLOAT, vk::VK_FORMAT_R32G32_SFLOAT},
        {DRAW, vk::VK_FORMAT_R16_UNORM, vk::VK_FORMAT_R16_UNORM},
        {DRAW, vk::VK_FORMAT_D16_UNORM, vk::VK_FORMAT_R16_UNORM},
        {DRAW, vk::VK_FORMAT_D32_SFLOAT, vk::VK_FORMAT_R32_SFLOAT},
        {DRAW, vk::VK_FORMAT_BC7_UNORM_BLOCK, vk::VK_FORMAT_R8G8B8A8_UNORM},
        {DRAW, vk::VK_FORMAT_ETC2_R8G8B8A8_UNORM_BLOCK, vk::VK_FORMAT_R8G8B8A8_UNORM},
        {DRAW, vk::VK_FORMAT_ASTC_4x4_UNORM_BLOCK, vk::VK_FORMAT_R8G8B8A8_UNORM},
        {DISPATCH, vk::VK_FORMAT_R10X6_UNORM_PACK16, vk::VK_FORMAT_R10X6_UNORM_PACK16},
        {DISPATCH, vk::VK_FORMAT_R8G8B8A8_UNORM, vk::VK_FORMAT_R8G8B8A8_UNORM},
        {DISPATCH, vk::VK_FORMAT_R8G8B8A8_UNORM, vk::VK_FORMAT_R8G8B8A8_UINT},
    };

    const std::set<vk::VkFormat> restrictedCombinationsFmt{
        vk::VK_FORMAT_R8G8_UNORM,
        vk::VK_FORMAT_R8_UNORM,
        vk::VK_FORMAT_R32G32_SFLOAT,
    };

    const struct ImageSizes
    {
        vk::VkExtent3D size;
        const char *name;
    } imageSizes[] = {
        {makeExtent3D(16u, 16u, 1u), "16x16"},
        {makeExtent3D(32u, 28u, 1u), "32x28"},
        {makeExtent3D(53u, 61u, 1u), "53x61"},
    };

    constexpr struct ImageLayoutTest
    {
        vk::VkImageLayout srcLayout;
        vk::VkImageLayout dstLayout;
        const char *name;
    } imageLayoutTests[] = {
        {vk::VK_IMAGE_LAYOUT_GENERAL, vk::VK_IMAGE_LAYOUT_GENERAL, "general_general"},
        {vk::VK_IMAGE_LAYOUT_TRANSFER_SRC_OPTIMAL, vk::VK_IMAGE_LAYOUT_TRANSFER_DST_OPTIMAL,
         "transfer_src_transfer_dst"},
    };

    constexpr struct IntermediateImageLayoutTest
    {
        vk::VkImageLayout layout;
        const char *name;
    } intermediateImageLayoutTests[] = {
        {vk::VK_IMAGE_LAYOUT_GENERAL, "general"},
        {vk::VK_IMAGE_LAYOUT_COLOR_ATTACHMENT_OPTIMAL, "color_attachment_optimal"},
        {vk::VK_IMAGE_LAYOUT_DEPTH_STENCIL_ATTACHMENT_OPTIMAL, "depth_stencil_attachment_optimal"},
        {vk::VK_IMAGE_LAYOUT_DEPTH_STENCIL_READ_ONLY_OPTIMAL, "depth_stencil_read_only_optimal"},
        {vk::VK_IMAGE_LAYOUT_SHADER_READ_ONLY_OPTIMAL, "shader_read_only_optimal"},
        {vk::VK_IMAGE_LAYOUT_TRANSFER_SRC_OPTIMAL, "transfer_src_optimal"},
        {vk::VK_IMAGE_LAYOUT_TRANSFER_DST_OPTIMAL, "transfer_dst_optimal"},
    };

    constexpr struct MipLevelRegionCountPaddingTest
    {
        uint32_t mipLevel;
        uint32_t regionsCount;
        uint32_t padding;
        const char *name;
        const char *desc;
    } mipLevelRegionCountPaddingTests[] = {
        {0u, 1u, 0u, "0_1_0", ""}, {1u, 1u, 0u, "1_1_0", ""},     {4u, 1u, 0u, "4_1_0", ""},
        {0u, 4u, 4u, "0_4_4", ""}, {0u, 16u, 64u, "0_16_64", ""},
    };

    tcu::TestContext &testCtx = group->getTestContext();

    for (const auto &formatAndCommand : formatsAndCommands)
    {
        std::string formatName = formatAndCommand.command == DRAW ? "draw" : "dispatch";
        formatName +=
            "_" + getFormatShortString(formatAndCommand.output) + "_" + getFormatShortString(formatAndCommand.sampled);
        tcu::TestCaseGroup *const formatGroup = new tcu::TestCaseGroup(testCtx, formatName.c_str());

        bool colorFormat = isCompressedFormat(formatAndCommand.sampled) ||
                           !(tcu::hasDepthComponent(mapVkFormat(formatAndCommand.sampled).order) ||
                             tcu::hasDepthComponent(mapVkFormat(formatAndCommand.sampled).order));

        bool dynamicRenderingBase = true;
        bool sparseImageBase      = true;

        for (const auto &copy : copyTests)
        {
            // Anitalias the config stride!
            dynamicRenderingBase  = !dynamicRenderingBase;
            bool dynamicRendering = dynamicRenderingBase;

            tcu::TestCaseGroup *const copyTestGroup = new tcu::TestCaseGroup(testCtx, copy.name);
            for (const auto &action : copyActionTests)
            {
                // This is identical to action == MEMORY_TO_IMAGE with no host copy, so can be skipped.
                if (!copy.hostCopy && action.action == MEMCPY)
                    continue;

                tcu::TestCaseGroup *const actionGroup = new tcu::TestCaseGroup(testCtx, action.name);
                for (const auto &layouts : imageLayoutTests)
                {
                    tcu::TestCaseGroup *const layoutsGroup = new tcu::TestCaseGroup(testCtx, layouts.name);
                    for (const auto &intermediateLayout : intermediateImageLayoutTests)
                    {
                        if (colorFormat &&
                            (intermediateLayout.layout == vk::VK_IMAGE_LAYOUT_DEPTH_STENCIL_ATTACHMENT_OPTIMAL ||
                             intermediateLayout.layout == vk::VK_IMAGE_LAYOUT_DEPTH_STENCIL_READ_ONLY_OPTIMAL))
                            continue;
                        else if (!colorFormat &&
                                 intermediateLayout.layout == vk::VK_IMAGE_LAYOUT_COLOR_ATTACHMENT_OPTIMAL)
                            continue;

                        tcu::TestCaseGroup *const intermediateLayoutGroup =
                            new tcu::TestCaseGroup(testCtx, intermediateLayout.name);
                        for (const auto &tiling : tilingTests)
                        {
                            tcu::TestCaseGroup *const tilingGroup = new tcu::TestCaseGroup(testCtx, tiling.name);
                            for (const auto &mipLevelRegionCountPaddingTest : mipLevelRegionCountPaddingTests)
                            {
                                // We are alternating the sparseImage flag here, make sure that count is not even, otherwise this has to be moved to a different loop
                                static_assert(DE_LENGTH_OF_ARRAY(mipLevelRegionCountPaddingTests) % 2 != 0,
                                              "Variation count is not odd");
                                sparseImageBase  = !sparseImageBase;
                                bool sparseImage = sparseImageBase;

                                tcu::TestCaseGroup *const mipLevelRegionCountPaddingGroup =
                                    new tcu::TestCaseGroup(testCtx, mipLevelRegionCountPaddingTest.name);
                                for (const auto &size : imageSizes)
                                {
                                    // Alternate every test
                                    dynamicRendering = !dynamicRendering;
                                    sparseImage      = !sparseImage;

                                    if (sparseImage && isCompressedFormat(formatAndCommand.sampled))
                                        continue;

                                    // These formats were added later, with restricted combinations considered interesting.
                                    if (restrictedCombinationsFmt.find(formatAndCommand.sampled) !=
                                        restrictedCombinationsFmt.end())
                                    {
                                        // Layouts are not that important.
                                        if (layouts.srcLayout == VK_IMAGE_LAYOUT_GENERAL)
                                            continue;
                                        if (intermediateLayout.layout != VK_IMAGE_LAYOUT_GENERAL)
                                            continue;

                                        // Linear tiling covered by R16.
                                        if (tiling.tiling != VK_IMAGE_TILING_OPTIMAL)
                                            continue;

                                        // Mip levels covered by other formats.
                                        if (mipLevelRegionCountPaddingTest.mipLevel != 0u ||
                                            mipLevelRegionCountPaddingTest.regionsCount != 1u ||
                                            mipLevelRegionCountPaddingTest.padding != 0u)
                                        {
                                            continue;
                                        }
                                    }

                                    const TestParameters parameters = {
                                        action.action,             // HostCopyAction    action
                                        copy.hostCopy,             // bool                hostCopy
                                        copy.hostTransferLayout,   // bool                hostTransferLayout
                                        dynamicRendering,          // bool                dynamicRendering
                                        formatAndCommand.command,  // Command            command
                                        formatAndCommand.sampled,  // VkFormat            imageSampledFormat
                                        layouts.srcLayout,         // VkImageLayout    srcLayout
                                        layouts.dstLayout,         // VkImageLayout    dstLayout
                                        intermediateLayout.layout, // VkImageLayout    intermediateLayout
                                        tiling.tiling,             // VkImageTiling sampledTiling;
                                        formatAndCommand.output,   // VkFormat            imageOutputFormat
                                        size.size,                 // VkExtent3D        imageSize
                                        sparseImage,               // bool                sparse
                                        mipLevelRegionCountPaddingTest.mipLevel,     // uint32_t            mipLevel
                                        mipLevelRegionCountPaddingTest.regionsCount, // uint32_t            regionsCount
                                        mipLevelRegionCountPaddingTest.padding       // uint32_t            padding
                                    };

                                    mipLevelRegionCountPaddingGroup->addChild(
                                        new HostImageCopyTestCase(testCtx, size.name, parameters));
                                }
                                tilingGroup->addChild(mipLevelRegionCountPaddingGroup);
                            }
                            intermediateLayoutGroup->addChild(tilingGroup);
                        }
                        layoutsGroup->addChild(intermediateLayoutGroup);
                    }
                    actionGroup->addChild(layoutsGroup);
                }
                copyTestGroup->addChild(actionGroup);
            }
            formatGroup->addChild(copyTestGroup);
        }
        group->addChild(formatGroup);
    }

    {
        using FormatPair = std::pair<VkFormat, VkFormat>; // .first = sampled, .second = output

        const std::vector<FormatPair> formatCases{
            std::make_pair(VK_FORMAT_R8G8B8A8_UNORM, VK_FORMAT_R8G8B8A8_UNORM),
            std::make_pair(VK_FORMAT_R8G8_UNORM, VK_FORMAT_R8G8_UNORM),
            std::make_pair(VK_FORMAT_R32_SFLOAT, VK_FORMAT_R32_SFLOAT),
            std::make_pair(VK_FORMAT_D32_SFLOAT, VK_FORMAT_R32_SFLOAT),
            std::make_pair(VK_FORMAT_R10X6_UNORM_PACK16, VK_FORMAT_R10X6_UNORM_PACK16),
        };

        const std::vector<VkExtent3D> extentCases{
            makeExtent3D(128u, 128u, 1u),
            makeExtent3D(512u, 512u, 1u),
            makeExtent3D(4096u, 4096u, 1u),
        };

        struct CopyAction
        {
            HostCopyAction action;
            std::string name;
        } copyActions[] = {
            {MEMORY_TO_IMAGE, "memory_to_image"},
            {IMAGE_TO_MEMORY, "image_to_memory"},
        };

        de::MovePtr<tcu::TestCaseGroup> largeImages(new tcu::TestCaseGroup(testCtx, "large_images"));
        for (const auto &format : formatCases)
        {
            const auto &sampledFormat = format.first;
            const auto &outputFormat  = format.second;

            for (const auto &extent : extentCases)
            {
<<<<<<< HEAD
                for (const auto &action : copyActions)
                {
                    const TestParameters parameters = {
                        action.action,                        // HostCopyAction    action
                        true,                                 // bool                hostCopy
                        true,                                 // bool                hostTransferLayout
                        false,                                // bool                dynamicRendering
                        DRAW,                                 // Command            command
                        sampledFormat,                        // VkFormat            imageSampledFormat
                        VK_IMAGE_LAYOUT_TRANSFER_SRC_OPTIMAL, // VkImageLayout    srcLayout
                        VK_IMAGE_LAYOUT_TRANSFER_DST_OPTIMAL, // VkImageLayout    dstLayout
                        VK_IMAGE_LAYOUT_GENERAL,              // VkImageLayout    intermediateLayout
                        VK_IMAGE_TILING_OPTIMAL,              // VkImageTiling sampledTiling;
                        outputFormat,                         // VkFormat            imageOutputFormat
                        extent,                               // VkExtent3D        imageSize
                        false,                                // bool                sparse
                        0u,                                   // uint32_t            mipLevel
                        1u,                                   // uint32_t            regionsCount
                        0u,                                   // uint32_t            padding
                    };

                    const std::string testName = action.name + "_" + getFormatShortString(sampledFormat) + "_" +
                                                 std::to_string(extent.height) + "_" + std::to_string(extent.height);
                    largeImages->addChild(new HostImageCopyTestCase(testCtx, testName.c_str(), parameters));
                }
=======
                const TestParameters parameters = {
                    true,                    // bool          copyMemoryToImage
                    true,                    // bool          hostCopyImageToMemory
                    true,                    // bool          hostTransferLayout
                    true,                    // bool          outputImageHostTransition
                    false,                   // bool          memcpyFlag
                    false,                   // bool          dynamicRendering
                    DRAW,                    // Command       command
                    sampledFormat,           // VkFormat      imageSampledFormat
                    VK_IMAGE_LAYOUT_GENERAL, // VkImageLayout srcLayout
                    VK_IMAGE_LAYOUT_GENERAL, // VkImageLayout dstLayout
                    VK_IMAGE_LAYOUT_GENERAL, // VkImageLayout intermediateLayout
                    VK_IMAGE_TILING_OPTIMAL, // VkImageTiling sampledTiling;
                    outputFormat,            // VkFormat      imageOutputFormat
                    extent,                  // VkExtent3D    imageSize
                    false,                   // bool          sparse
                    0u,                      // uint32_t      mipLevel
                    1u,                      // uint32_t      regionsCount
                    0u,                      // uint32_t      padding
                };

                const std::string testName = getFormatShortString(sampledFormat) + "_" + std::to_string(extent.height) +
                                             "_" + std::to_string(extent.height);
                largeImages->addChild(new HostImageCopyTestCase(testCtx, testName.c_str(), parameters));
>>>>>>> f0e0120b
            }
        }

        group->addChild(largeImages.release());
    }

    const struct PreinitializedFormats
    {
        vk::VkFormat format;
    } preinitializedFormats[] = {
        {vk::VK_FORMAT_R8G8B8A8_UNORM}, {vk::VK_FORMAT_R32G32B32A32_SFLOAT}, {vk::VK_FORMAT_R16_UNORM},
        {vk::VK_FORMAT_R16G16_UINT},    {vk::VK_FORMAT_B8G8R8A8_SINT},       {vk::VK_FORMAT_R16_SFLOAT},
    };

    const struct PreinitializedTiling
    {
        vk::VkImageTiling tiling;
        const char *name;
    } preinitializedTilingTests[] = {
        {vk::VK_IMAGE_TILING_LINEAR, "linear"},
        {vk::VK_IMAGE_TILING_OPTIMAL, "optimal"},
        {vk::VK_IMAGE_TILING_DRM_FORMAT_MODIFIER_EXT, "drm_format_modifier"},
    };

    constexpr struct PreinitializedImageLayoutTest
    {
        vk::VkImageLayout layout;
        const char *name;
    } preinitializedImageLayoutTests[] = {
        {vk::VK_IMAGE_LAYOUT_GENERAL, "general"},
        {vk::VK_IMAGE_LAYOUT_COLOR_ATTACHMENT_OPTIMAL, "color_attachment_optimal"},
        {vk::VK_IMAGE_LAYOUT_DEPTH_STENCIL_ATTACHMENT_OPTIMAL, "depth_stencil_attachment_optimal"},
        {vk::VK_IMAGE_LAYOUT_DEPTH_STENCIL_READ_ONLY_OPTIMAL, "depth_stencil_read_only_optimal"},
        {vk::VK_IMAGE_LAYOUT_SHADER_READ_ONLY_OPTIMAL, "shader_read_only_optimal"},
        {vk::VK_IMAGE_LAYOUT_TRANSFER_SRC_OPTIMAL, "transfer_src_optimal"},
        {vk::VK_IMAGE_LAYOUT_TRANSFER_DST_OPTIMAL, "transfer_dst_optimal"},
        {vk::VK_IMAGE_LAYOUT_PREINITIALIZED, "preinitialized"},
        {vk::VK_IMAGE_LAYOUT_PRESENT_SRC_KHR, "present_src"},
        {vk::VK_IMAGE_LAYOUT_DEPTH_READ_ONLY_STENCIL_ATTACHMENT_OPTIMAL, "depth_read_only_stencil_attachment_optimal"},
        {vk::VK_IMAGE_LAYOUT_DEPTH_ATTACHMENT_STENCIL_READ_ONLY_OPTIMAL, "depth_attachment_stencil_read_only_optimal"},
        {vk::VK_IMAGE_LAYOUT_DEPTH_READ_ONLY_OPTIMAL, "depth_read_only_optimal"},
        {vk::VK_IMAGE_LAYOUT_STENCIL_ATTACHMENT_OPTIMAL, "stencil_attachment_optimal"},
        {vk::VK_IMAGE_LAYOUT_STENCIL_READ_ONLY_OPTIMAL, "stencil_read_only_optimal"},
        {vk::VK_IMAGE_LAYOUT_READ_ONLY_OPTIMAL, "read_only_optimal"},
        {vk::VK_IMAGE_LAYOUT_ATTACHMENT_OPTIMAL, "attachment_optimal"},
        {vk::VK_IMAGE_LAYOUT_ATTACHMENT_FEEDBACK_LOOP_OPTIMAL_EXT, "attachment_feedback_loop_optimal"},
    };

    constexpr struct ImageToImageTest
    {
        bool imageToImageCopy;
        bool memcpy;
        const char *name;
    } imageToImageCopyTests[] = {
        {true, false, "image_to_image_copy"},
        {true, true, "image_to_image_memcpy"},
        {false, false, "preinitialized"},
    };

    constexpr struct ImageSizeTest
    {
        vk::VkExtent3D size;
        uint32_t layerCount;
        const char *name;
    } imageSizeTests[] = {
        {{32, 32, 1}, 1, "32x32x1_1"},
        {{32, 32, 1}, 2, "32x32x1_2"},
        {{51, 63, 1}, 1, "51x63x1_1"},
        {{24, 24, 4}, 1, "24x24x4_4"},
    };

    constexpr struct OffsetTest
    {
        uint32_t offset;
        const char *name;
    } offsetTests[] = {
        // No offset
        {0u, "0"},
        // Offset 64
        {64u, "64"},
    };

    for (const auto &tiling : preinitializedTilingTests)
    {
        tcu::TestCaseGroup *const tilingGroup = new tcu::TestCaseGroup(testCtx, tiling.name);
        for (const auto &imageToImage : imageToImageCopyTests)
        {
            tcu::TestCaseGroup *const imageToImageCopyGroup = new tcu::TestCaseGroup(testCtx, imageToImage.name);
            for (const auto &srcLayout : preinitializedImageLayoutTests)
            {
                tcu::TestCaseGroup *const srcLayoutGroup = new tcu::TestCaseGroup(testCtx, srcLayout.name);
                for (const auto &dstLayout : preinitializedImageLayoutTests)
                {
                    tcu::TestCaseGroup *const dstLayoutGroup = new tcu::TestCaseGroup(testCtx, dstLayout.name);
                    for (const auto &size : imageSizeTests)
                    {
                        tcu::TestCaseGroup *const sizeGroup = new tcu::TestCaseGroup(testCtx, size.name);
                        for (const auto &offset : offsetTests)
                        {
                            tcu::TestCaseGroup *const offsetGroup = new tcu::TestCaseGroup(testCtx, offset.name);
                            for (const auto &format : preinitializedFormats)
                            {
                                const auto formatName = getFormatShortString(format.format);
                                offsetGroup->addChild(new PreinitializedTestCase(
                                    testCtx, formatName.c_str(), format.format, srcLayout.layout, dstLayout.layout,
                                    size.size, size.layerCount, imageToImage.imageToImageCopy, imageToImage.memcpy,
                                    tiling.tiling, offset.offset));
                            }
                            sizeGroup->addChild(offsetGroup);
                        }
                        dstLayoutGroup->addChild(sizeGroup);
                    }
                    srcLayoutGroup->addChild(dstLayoutGroup);
                }
                imageToImageCopyGroup->addChild(srcLayoutGroup);
            }
            tilingGroup->addChild(imageToImageCopyGroup);
        }
        group->addChild(tilingGroup);
    }

    tcu::TestCaseGroup *const propertiesGroup = new tcu::TestCaseGroup(testCtx, "properties");
    propertiesGroup->addChild(new PropertiesTestCase(testCtx, "properties"));

    const struct QueryFormats
    {
        vk::VkFormat format;
    } queryFormats[] = {
        {vk::VK_FORMAT_R8G8B8A8_UNORM},    {vk::VK_FORMAT_R32G32B32A32_SFLOAT}, {vk::VK_FORMAT_R16_UNORM},
        {vk::VK_FORMAT_R16G16_UINT},       {vk::VK_FORMAT_B8G8R8A8_SINT},       {vk::VK_FORMAT_R16_SFLOAT},
        {vk::VK_FORMAT_D24_UNORM_S8_UINT}, {vk::VK_FORMAT_D32_SFLOAT},          {vk::VK_FORMAT_BC7_UNORM_BLOCK},
        {vk::VK_FORMAT_BC5_SNORM_BLOCK},
    };

    group->addChild(propertiesGroup);

    tcu::TestCaseGroup *const queryGroup = new tcu::TestCaseGroup(testCtx, "query");

    for (const auto &tiling : tilingTests)
    {
        tcu::TestCaseGroup *const tilingGroup = new tcu::TestCaseGroup(testCtx, tiling.name);
        for (const auto &format : queryFormats)
        {
            const auto formatName = getFormatShortString(format.format);
            tilingGroup->addChild(new QueryTestCase(testCtx, formatName.c_str(), format.format, tiling.tiling));
        }
        queryGroup->addChild(tilingGroup);
    }

    group->addChild(queryGroup);

    tcu::TestCaseGroup *const identicalMemoryLayoutGroup = new tcu::TestCaseGroup(testCtx, "identical_memory_layout");

    for (const auto &tiling : tilingTests)
    {
        tcu::TestCaseGroup *const tilingGroup = new tcu::TestCaseGroup(testCtx, tiling.name);
        for (const auto &format : queryFormats)
        {
            const auto formatName = getFormatShortString(format.format);
            tilingGroup->addChild(
                new IdenticalMemoryLayoutTestCase(testCtx, formatName.c_str(), format.format, tiling.tiling));
        }
        identicalMemoryLayoutGroup->addChild(tilingGroup);
    }

    {
        const std::vector<VkFormat> dsFormats{
            VK_FORMAT_D16_UNORM,         VK_FORMAT_X8_D24_UNORM_PACK32, VK_FORMAT_D32_SFLOAT,         VK_FORMAT_S8_UINT,
            VK_FORMAT_D16_UNORM_S8_UINT, VK_FORMAT_D24_UNORM_S8_UINT,   VK_FORMAT_D32_SFLOAT_S8_UINT,
        };

        de::MovePtr<tcu::TestCaseGroup> depthStencilGroup(new tcu::TestCaseGroup(testCtx, "depth_stencil"));
        for (const auto &format : dsFormats)
        {
            const DepthStencilHICParams params{
                format,
                tcu::IVec2(256, 256),
            };
            const auto testName = getFormatShortString(format);
            depthStencilGroup->addChild(new DepthStencilHostImageCopyTest(testCtx, testName, params));
        }

        group->addChild(depthStencilGroup.release());
    }

    group->addChild(identicalMemoryLayoutGroup);
}

} // namespace

tcu::TestCaseGroup *createImageHostImageCopyTests(tcu::TestContext &testCtx)
{
    de::MovePtr<tcu::TestCaseGroup> testGroup(createTestGroup(testCtx, "host_image_copy", testGenerator));
    return testGroup.release();
}

} // namespace image
} // namespace vkt<|MERGE_RESOLUTION|>--- conflicted
+++ resolved
@@ -3268,58 +3268,31 @@
 
             for (const auto &extent : extentCases)
             {
-<<<<<<< HEAD
                 for (const auto &action : copyActions)
                 {
                     const TestParameters parameters = {
-                        action.action,                        // HostCopyAction    action
-                        true,                                 // bool                hostCopy
-                        true,                                 // bool                hostTransferLayout
-                        false,                                // bool                dynamicRendering
-                        DRAW,                                 // Command            command
-                        sampledFormat,                        // VkFormat            imageSampledFormat
-                        VK_IMAGE_LAYOUT_TRANSFER_SRC_OPTIMAL, // VkImageLayout    srcLayout
-                        VK_IMAGE_LAYOUT_TRANSFER_DST_OPTIMAL, // VkImageLayout    dstLayout
-                        VK_IMAGE_LAYOUT_GENERAL,              // VkImageLayout    intermediateLayout
-                        VK_IMAGE_TILING_OPTIMAL,              // VkImageTiling sampledTiling;
-                        outputFormat,                         // VkFormat            imageOutputFormat
-                        extent,                               // VkExtent3D        imageSize
-                        false,                                // bool                sparse
-                        0u,                                   // uint32_t            mipLevel
-                        1u,                                   // uint32_t            regionsCount
-                        0u,                                   // uint32_t            padding
+                        action.action,           // HostCopyAction    action
+                        true,                    // bool                hostCopy
+                        true,                    // bool                hostTransferLayout
+                        false,                   // bool                dynamicRendering
+                        DRAW,                    // Command            command
+                        sampledFormat,           // VkFormat            imageSampledFormat
+                        VK_IMAGE_LAYOUT_GENERAL, // VkImageLayout    srcLayout
+                        VK_IMAGE_LAYOUT_GENERAL, // VkImageLayout    dstLayout
+                        VK_IMAGE_LAYOUT_GENERAL, // VkImageLayout    intermediateLayout
+                        VK_IMAGE_TILING_OPTIMAL, // VkImageTiling sampledTiling;
+                        outputFormat,            // VkFormat            imageOutputFormat
+                        extent,                  // VkExtent3D        imageSize
+                        false,                   // bool                sparse
+                        0u,                      // uint32_t            mipLevel
+                        1u,                      // uint32_t            regionsCount
+                        0u,                      // uint32_t            padding
                     };
 
                     const std::string testName = action.name + "_" + getFormatShortString(sampledFormat) + "_" +
                                                  std::to_string(extent.height) + "_" + std::to_string(extent.height);
                     largeImages->addChild(new HostImageCopyTestCase(testCtx, testName.c_str(), parameters));
                 }
-=======
-                const TestParameters parameters = {
-                    true,                    // bool          copyMemoryToImage
-                    true,                    // bool          hostCopyImageToMemory
-                    true,                    // bool          hostTransferLayout
-                    true,                    // bool          outputImageHostTransition
-                    false,                   // bool          memcpyFlag
-                    false,                   // bool          dynamicRendering
-                    DRAW,                    // Command       command
-                    sampledFormat,           // VkFormat      imageSampledFormat
-                    VK_IMAGE_LAYOUT_GENERAL, // VkImageLayout srcLayout
-                    VK_IMAGE_LAYOUT_GENERAL, // VkImageLayout dstLayout
-                    VK_IMAGE_LAYOUT_GENERAL, // VkImageLayout intermediateLayout
-                    VK_IMAGE_TILING_OPTIMAL, // VkImageTiling sampledTiling;
-                    outputFormat,            // VkFormat      imageOutputFormat
-                    extent,                  // VkExtent3D    imageSize
-                    false,                   // bool          sparse
-                    0u,                      // uint32_t      mipLevel
-                    1u,                      // uint32_t      regionsCount
-                    0u,                      // uint32_t      padding
-                };
-
-                const std::string testName = getFormatShortString(sampledFormat) + "_" + std::to_string(extent.height) +
-                                             "_" + std::to_string(extent.height);
-                largeImages->addChild(new HostImageCopyTestCase(testCtx, testName.c_str(), parameters));
->>>>>>> f0e0120b
             }
         }
 
