--- conflicted
+++ resolved
@@ -351,10 +351,7 @@
 												   vk::VkDevice									device,
 												   vk::VkBuffer									buffer,
 												   vk::VkExternalMemoryHandleTypeFlagBitsKHR	externalType,
-<<<<<<< HEAD
-=======
 												   deUint32&									exportedMemoryTypeIndex,
->>>>>>> 76a147bf
 												   bool											dedicated,
 												   bool											getMemReq2Supported)
 {
@@ -394,11 +391,7 @@
 	}
 
 
-<<<<<<< HEAD
-	vk::Move<vk::VkDeviceMemory> memory = allocateExportableMemory(vkd, device, memoryRequirements, externalType, dedicated ? buffer : (vk::VkBuffer)0);
-=======
 	vk::Move<vk::VkDeviceMemory> memory = allocateExportableMemory(vkd, device, memoryRequirements, externalType, dedicated ? buffer : (vk::VkBuffer)0, exportedMemoryTypeIndex);
->>>>>>> 76a147bf
 	VK_CHECK(vkd.bindBufferMemory(device, buffer, *memory, 0u));
 
 	return de::MovePtr<vk::Allocation>(new SimpleAllocation(vkd, device, memory.disown()));
@@ -408,10 +401,7 @@
 												   vk::VkDevice									device,
 												   vk::VkImage									image,
 												   vk::VkExternalMemoryHandleTypeFlagBitsKHR	externalType,
-<<<<<<< HEAD
-=======
 												   deUint32&									exportedMemoryTypeIndex,
->>>>>>> 76a147bf
 												   bool											dedicated,
 												   bool											getMemReq2Supported)
 {
@@ -448,11 +438,7 @@
 		vkd.getImageMemoryRequirements(device, image, &memoryRequirements);
 	}
 
-<<<<<<< HEAD
-	vk::Move<vk::VkDeviceMemory> memory = allocateExportableMemory(vkd, device, memoryRequirements, externalType, dedicated ? image : (vk::VkImage)0);
-=======
 	vk::Move<vk::VkDeviceMemory> memory = allocateExportableMemory(vkd, device, memoryRequirements, externalType, dedicated ? image : (vk::VkImage)0, exportedMemoryTypeIndex);
->>>>>>> 76a147bf
 	VK_CHECK(vkd.bindImageMemory(device, image, *memory, 0u));
 
 	return de::MovePtr<vk::Allocation>(new SimpleAllocation(vkd, device, memory.disown()));
@@ -465,10 +451,7 @@
 									  const OperationSupport&					readOp,
 									  const OperationSupport&					writeOp,
 									  vk::VkExternalMemoryHandleTypeFlagBitsKHR	externalType,
-<<<<<<< HEAD
-=======
 									  deUint32&									exportedMemoryTypeIndex,
->>>>>>> 76a147bf
 									  bool										dedicated,
 									  bool										getMemReq2Supported)
 {
@@ -523,11 +506,7 @@
 		};
 
 		vk::Move<vk::VkImage>			image		= vk::createImage(vkd, device, &createInfo);
-<<<<<<< HEAD
-		de::MovePtr<vk::Allocation>		allocation	= allocateAndBindMemory(vkd, device, *image, externalType, dedicated, getMemReq2Supported);
-=======
 		de::MovePtr<vk::Allocation>		allocation	= allocateAndBindMemory(vkd, device, *image, externalType, exportedMemoryTypeIndex, dedicated, getMemReq2Supported);
->>>>>>> 76a147bf
 
 		return de::MovePtr<Resource>(new Resource(image, allocation, extent, resourceDesc.imageType, resourceDesc.imageFormat, subresourceRange, subresourceLayers));
 	}
@@ -555,11 +534,7 @@
 			&queueFamilyIndices[0]
 		};
 		vk::Move<vk::VkBuffer>		buffer		= vk::createBuffer(vkd, device, &createInfo);
-<<<<<<< HEAD
-		de::MovePtr<vk::Allocation>	allocation	= allocateAndBindMemory(vkd, device, *buffer, externalType, dedicated, getMemReq2Supported);
-=======
 		de::MovePtr<vk::Allocation>	allocation	= allocateAndBindMemory(vkd, device, *buffer, externalType, exportedMemoryTypeIndex, dedicated, getMemReq2Supported);
->>>>>>> 76a147bf
 
 		return de::MovePtr<Resource>(new Resource(resourceDesc.type, buffer, allocation, offset, size));
 	}
@@ -1017,12 +992,8 @@
 	const vk::Unique<vk::VkSemaphore>		semaphoreA			(createExportableSemaphore(m_vkdA, *m_deviceA, m_semaphoreHandleType));
 	const vk::Unique<vk::VkSemaphore>		semaphoreB			(createSemaphore(m_vkdB, *m_deviceB));
 
-<<<<<<< HEAD
-	const de::UniquePtr<Resource>			resourceA			(createResource(m_vkdA, *m_deviceA, m_config.resource, m_queueFamilyIndicesA, *m_supportReadOp, *m_supportWriteOp, m_memoryHandleType, m_config.dedicated, m_getMemReq2Supported));
-=======
 	deUint32								exportedMemoryTypeIndex = ~0U;
 	const de::UniquePtr<Resource>			resourceA			(createResource(m_vkdA, *m_deviceA, m_config.resource, m_queueFamilyIndicesA, *m_supportReadOp, *m_supportWriteOp, m_memoryHandleType, exportedMemoryTypeIndex, m_config.dedicated, m_getMemReq2Supported));
->>>>>>> 76a147bf
 
 	NativeHandle							nativeMemoryHandle;
 	getMemoryNative(m_vkdA, *m_deviceA, resourceA->getMemory(), m_memoryHandleType, nativeMemoryHandle);
