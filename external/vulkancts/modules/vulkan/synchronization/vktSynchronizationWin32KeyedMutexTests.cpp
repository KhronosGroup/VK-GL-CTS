--- conflicted
+++ resolved
@@ -1902,11 +1902,7 @@
 				{
 					const TestConfig config (resource, writeOp, readOp, cases[caseNdx].memoryHandleTypeBuffer, cases[caseNdx].memoryHandleTypeImage);
 
-<<<<<<< HEAD
-					opGroup->addChild(new InstanceFactory1<Win32KeyedMutexTestInstance, TestConfig, Progs>(testCtx, name, "", Progs(), config));
-=======
-					opGroup->addChild(new InstanceFactory1<Win32KeyedMutexTestInstance, TestConfig, Progs>(testCtx, tcu::NODETYPE_SELF_VALIDATE,  name, Progs(), config));
->>>>>>> 3e3f0661
+					opGroup->addChild(new InstanceFactory1<Win32KeyedMutexTestInstance, TestConfig, Progs>(testCtx, name, Progs(), config));
 					empty = false;
 				}
 			}
