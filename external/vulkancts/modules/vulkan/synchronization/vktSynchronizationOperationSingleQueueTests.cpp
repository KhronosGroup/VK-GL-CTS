--- conflicted
+++ resolved
@@ -646,9 +646,7 @@
 		{
 			TCU_THROW(NotSupportedError, "VK_KHR_portability_subset: Events are not supported by this implementation");
 		}
-<<<<<<< HEAD
 #endif // CTS_USES_VULKANSC
-=======
 
 		if (!context.getTimelineSemaphoreFeatures().timelineSemaphore)
 			TCU_THROW(NotSupportedError, "Timeline semaphore not supported");
@@ -667,7 +665,6 @@
 			if ((imageFormatProperties.sampleCounts & m_resourceDesc.imageSamples) != m_resourceDesc.imageSamples)
 				TCU_THROW(NotSupportedError, "Requested sample count is not supported");
 		}
->>>>>>> 06492d67
 	}
 
 	TestInstance* createInstance (Context& context) const
