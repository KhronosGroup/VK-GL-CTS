/*------------------------------------------------------------------------
 * Vulkan Conformance Tests
 * ------------------------
 *
 * Copyright (c) 2016 The Khronos Group Inc.
 *
 * Licensed under the Apache License, Version 2.0 (the "License");
 * you may not use this file except in compliance with the License.
 * You may obtain a copy of the License at
 *
 *      http://www.apache.org/licenses/LICENSE-2.0
 *
 * Unless required by applicable law or agreed to in writing, software
 * distributed under the License is distributed on an "AS IS" BASIS,
 * WITHOUT WARRANTIES OR CONDITIONS OF ANY KIND, either express or implied.
 * See the License for the specific language governing permissions and
 * limitations under the License.
 *
 *//*!
 * \file
 * \brief Synchronization semaphore basic tests
 *//*--------------------------------------------------------------------*/

#include "vktSynchronizationBasicSemaphoreTests.hpp"
#include "vktTestCaseUtil.hpp"
#include "vktSynchronizationUtil.hpp"
#include "vktCustomInstancesDevices.hpp"

#include "vkDefs.hpp"
#include "vkPlatform.hpp"
#include "vkQueryUtil.hpp"
#include "vkCmdUtil.hpp"
#include "vkDeviceUtil.hpp"
#include "vkRef.hpp"
#include "vkSafetyCriticalUtil.hpp"

#include <thread>

#include "tcuCommandLine.hpp"

namespace vkt
{
namespace synchronization
{
namespace
{

using namespace vk;
using vkt::synchronization::VideoCodecOperationFlags;

struct TestConfig
{
    bool useTypeCreate;
    VkSemaphoreType semaphoreType;
    SynchronizationType type;
    VideoCodecOperationFlags videoCodecOperationFlags;
};

#ifdef CTS_USES_VULKANSC
static const int basicChainLength = 1024;
#else
static const int basicChainLength = 32768;
#endif

Move<VkSemaphore> createTestSemaphore(Context &context, const DeviceInterface &vk, const VkDevice device,
                                      const TestConfig &config)
{
    if (config.semaphoreType == VK_SEMAPHORE_TYPE_TIMELINE && !context.getTimelineSemaphoreFeatures().timelineSemaphore)
        TCU_THROW(NotSupportedError, "Timeline semaphore not supported");

    return Move<VkSemaphore>(config.useTypeCreate ? createSemaphoreType(vk, device, config.semaphoreType) :
                                                    createSemaphore(vk, device));
}

#define FENCE_WAIT ~0ull

VideoDevice *getVideoDevice(Context &context, bool usingTimelineSemaphores, bool usingSync2,
                            VideoCodecOperationFlags videoCodecOperationFlags)
{
    DE_ASSERT(videoCodecOperationFlags != 0);

    VideoDevice::VideoDeviceFlags videoFlags = VideoDevice::VideoDeviceFlagBits::VIDEO_DEVICE_FLAG_NONE;
    if (usingTimelineSemaphores)
        videoFlags |= VideoDevice::VideoDeviceFlagBits::VIDEO_DEVICE_FLAG_REQUIRE_TIMELINE_OR_NOT_SUPPORTED;
    if (usingSync2)
        videoFlags |= VideoDevice::VideoDeviceFlagBits::VIDEO_DEVICE_FLAG_REQUIRE_SYNC2_OR_NOT_SUPPORTED;

    return new VideoDevice(context, videoCodecOperationFlags, videoFlags);
}

tcu::TestStatus basicOneQueueCase(Context &context, const TestConfig config)
{
    bool usingTimelineSemaphores = config.semaphoreType == VK_SEMAPHORE_TYPE_TIMELINE;
    bool usingSync2              = config.type == SynchronizationType::SYNCHRONIZATION2;

    de::MovePtr<VideoDevice> videoDevice(
        config.videoCodecOperationFlags != 0 ?
<<<<<<< HEAD
            getVideoDevice(context, usingTimelineSemaphores, config.videoCodecOperationFlags) :
            nullptr);
=======
            getVideoDevice(context, usingTimelineSemaphores, usingSync2, config.videoCodecOperationFlags) :
            DE_NULL);
>>>>>>> 50c7a99a
    const DeviceInterface &vk       = getSyncDeviceInterface(videoDevice, context);
    const VkDevice device           = getSyncDevice(videoDevice, context);
    const VkQueue queue             = getSyncQueue(videoDevice, context);
    const uint32_t queueFamilyIndex = getSyncQueueFamilyIndex(videoDevice, context);
    const Unique<VkSemaphore> semaphore(createTestSemaphore(context, vk, device, config));
    const Unique<VkCommandPool> cmdPool(
        createCommandPool(vk, device, VK_COMMAND_POOL_CREATE_RESET_COMMAND_BUFFER_BIT, queueFamilyIndex));
    const Unique<VkCommandBuffer> cmdBuffer(makeCommandBuffer(vk, device, *cmdPool));
    const VkCommandBufferBeginInfo info{
        VK_STRUCTURE_TYPE_COMMAND_BUFFER_BEGIN_INFO,  // VkStructureType                          sType;
        nullptr,                                      // const void*                              pNext;
        VK_COMMAND_BUFFER_USAGE_SIMULTANEOUS_USE_BIT, // VkCommandBufferUsageFlags                flags;
        nullptr,                                      // const VkCommandBufferInheritanceInfo*    pInheritanceInfo;
    };
    const uint64_t timelineValue = 1u;
    const Unique<VkFence> fence(createFence(vk, device));
    VkCommandBufferSubmitInfoKHR commandBufferInfo = makeCommonCommandBufferSubmitInfo(*cmdBuffer);
    SynchronizationWrapperPtr synchronizationWrapper =
        getSynchronizationWrapper(config.type, vk, usingTimelineSemaphores, 2u);
    VkSemaphoreSubmitInfoKHR signalSemaphoreSubmitInfo =
        makeCommonSemaphoreSubmitInfo(semaphore.get(), timelineValue, VK_PIPELINE_STAGE_2_BOTTOM_OF_PIPE_BIT_KHR);
    VkSemaphoreSubmitInfoKHR waitSemaphoreSubmitInfo =
        makeCommonSemaphoreSubmitInfo(semaphore.get(), timelineValue, VK_PIPELINE_STAGE_2_TOP_OF_PIPE_BIT_KHR);

    synchronizationWrapper->addSubmitInfo(
        0u,                         // uint32_t                                waitSemaphoreInfoCount
        nullptr,                    // const VkSemaphoreSubmitInfoKHR*        pWaitSemaphoreInfos
        1u,                         // uint32_t                                commandBufferInfoCount
        &commandBufferInfo,         // const VkCommandBufferSubmitInfoKHR*    pCommandBufferInfos
        1u,                         // uint32_t                                signalSemaphoreInfoCount
        &signalSemaphoreSubmitInfo, // const VkSemaphoreSubmitInfoKHR*        pSignalSemaphoreInfos
        false, usingTimelineSemaphores);
    synchronizationWrapper->addSubmitInfo(
        1u,                       // uint32_t                                waitSemaphoreInfoCount
        &waitSemaphoreSubmitInfo, // const VkSemaphoreSubmitInfoKHR*        pWaitSemaphoreInfos
        1u,                       // uint32_t                                commandBufferInfoCount
        &commandBufferInfo,       // const VkCommandBufferSubmitInfoKHR*    pCommandBufferInfos
        0u,                       // uint32_t                                signalSemaphoreInfoCount
        nullptr,                  // const VkSemaphoreSubmitInfoKHR*        pSignalSemaphoreInfos
        usingTimelineSemaphores, false);

    VK_CHECK(vk.beginCommandBuffer(*cmdBuffer, &info));
    endCommandBuffer(vk, *cmdBuffer);
    VK_CHECK(synchronizationWrapper->queueSubmit(queue, *fence));

    if (VK_SUCCESS != vk.waitForFences(device, 1u, &fence.get(), true, FENCE_WAIT))
        return tcu::TestStatus::fail("Basic semaphore tests with one queue failed");

    return tcu::TestStatus::pass("Basic semaphore tests with one queue passed");
}

tcu::TestStatus noneWaitSubmitTest(Context &context, const TestConfig config)
{
    const DeviceInterface &vk       = context.getDeviceInterface();
    const VkDevice device           = context.getDevice();
    const VkQueue queue             = context.getUniversalQueue();
    const uint32_t queueFamilyIndex = context.getUniversalQueueFamilyIndex();

    const Unique<VkSemaphore> semaphore(createTestSemaphore(context, vk, device, config));
    const Unique<VkCommandPool> cmdPool(
        createCommandPool(vk, device, VK_COMMAND_POOL_CREATE_RESET_COMMAND_BUFFER_BIT, queueFamilyIndex));

    const Unique<VkCommandBuffer> firstbuffer(makeCommandBuffer(vk, device, *cmdPool));
    const Unique<VkCommandBuffer> secondBuffer(makeCommandBuffer(vk, device, *cmdPool));

    const VkCommandBufferBeginInfo info{
        VK_STRUCTURE_TYPE_COMMAND_BUFFER_BEGIN_INFO,  // VkStructureType                          sType;
        nullptr,                                      // const void*                              pNext;
        VK_COMMAND_BUFFER_USAGE_SIMULTANEOUS_USE_BIT, // VkCommandBufferUsageFlags                flags;
        nullptr,                                      // const VkCommandBufferInheritanceInfo*    pInheritanceInfo;
    };
    const Unique<VkFence> fence1(createFence(vk, device));
    const Unique<VkFence> fence2(createFence(vk, device));
    const Unique<VkEvent> event(createEvent(vk, device));

    VK_CHECK(vk.beginCommandBuffer(*firstbuffer, &info));
    endCommandBuffer(vk, *firstbuffer);

    const VkSubmitInfo firstSubmitInfo{
        VK_STRUCTURE_TYPE_SUBMIT_INFO, //VkStructureType sType
        nullptr,                       //const void* pNext
        0u,                            //uint32_t waitSemaphoreCount
        nullptr,                       //const VkSemaphore* pWaitSemaphores
        nullptr,                       //const VkPipelineStageFlags* pWaitDstStageMask
        1u,                            //uint32_t commandBufferCount
        &firstbuffer.get(),            //const VkCommandBuffer* pCommandBuffers
        1,                             //uint32_t signalSemaphoreCount
        &semaphore.get()               //const VkSemaphore* pSignalSemaphores
    };

    //check if waiting on an event in the none stage works as expected
    VkPipelineStageFlags waitStages[] = {VK_PIPELINE_STAGE_NONE_KHR};

    const VkSubmitInfo secondSubmitInfo{
        VK_STRUCTURE_TYPE_SUBMIT_INFO, //VkStructureType sType
        nullptr,                       //const void* pNext
        1u,                            //uint32_t waitSemaphoreCount
        &semaphore.get(),              //const VkSemaphore* pWaitSemaphores
        waitStages,                    //const VkPipelineStageFlags* pWaitDstStageMask
        1u,                            //uint32_t commandBufferCount
        &secondBuffer.get(),           //const VkCommandBuffer* pCommandBuffers
        0,                             //uint32_t signalSemaphoreCount
        nullptr                        //const VkSemaphore* pSignalSemaphores
    };

    VK_CHECK(vk.beginCommandBuffer(*secondBuffer, &info));
    vk.cmdSetEvent(*secondBuffer, event.get(), VK_PIPELINE_STAGE_TOP_OF_PIPE_BIT);
    endCommandBuffer(vk, *secondBuffer);

    VK_CHECK(vk.queueSubmit(queue, 1, &firstSubmitInfo, fence1.get()));
    VK_CHECK(vk.queueSubmit(queue, 1, &secondSubmitInfo, fence2.get()));
    VK_CHECK(vk.queueWaitIdle(queue));

    if (VK_SUCCESS != vk.waitForFences(device, 1u, &fence1.get(), true, FENCE_WAIT))
        return tcu::TestStatus::fail("None stage test failed, failed to wait for fence");

    if (VK_SUCCESS != vk.waitForFences(device, 1u, &fence2.get(), true, FENCE_WAIT))
        return tcu::TestStatus::fail("None stage test failed, failed to wait for the second fence");

    if (vk.getEventStatus(device, event.get()) != VK_EVENT_SET)
        return tcu::TestStatus::fail("None stage test failed, event isn't set");

    return tcu::TestStatus::pass("Pass");
}

tcu::TestStatus basicChainCase(Context &context, TestConfig config)
{
    VkResult err                 = VK_SUCCESS;
    bool usingTimelineSemaphores = config.semaphoreType == VK_SEMAPHORE_TYPE_TIMELINE;
    bool usingSync2              = config.type == SynchronizationType::SYNCHRONIZATION2;

    de::MovePtr<VideoDevice> videoDevice(
        config.videoCodecOperationFlags != 0 ?
<<<<<<< HEAD
            getVideoDevice(context, usingTimelineSemaphores, config.videoCodecOperationFlags) :
            nullptr);
=======
            getVideoDevice(context, usingTimelineSemaphores, usingSync2, config.videoCodecOperationFlags) :
            DE_NULL);
>>>>>>> 50c7a99a

    const DeviceInterface &vk = getSyncDeviceInterface(videoDevice, context);
    const VkDevice device     = getSyncDevice(videoDevice, context);
    const VkQueue queue       = getSyncQueue(videoDevice, context);
    VkSemaphoreCreateInfo sci = {VK_STRUCTURE_TYPE_SEMAPHORE_CREATE_INFO, nullptr, 0};
    VkFenceCreateInfo fci     = {VK_STRUCTURE_TYPE_FENCE_CREATE_INFO, nullptr, 0};
    VkFence fence;
    std::vector<VkSemaphoreSubmitInfoKHR> waitSemaphoreSubmitInfos(
        basicChainLength,
        makeCommonSemaphoreSubmitInfo(VK_NULL_HANDLE, 0u, VK_PIPELINE_STAGE_2_BOTTOM_OF_PIPE_BIT_KHR));
    std::vector<VkSemaphoreSubmitInfoKHR> signalSemaphoreSubmitInfos(
        basicChainLength, makeCommonSemaphoreSubmitInfo(VK_NULL_HANDLE, 0u, VK_PIPELINE_STAGE_2_TOP_OF_PIPE_BIT_KHR));
    VkSemaphoreSubmitInfoKHR *pWaitSemaphoreInfo   = nullptr;
    VkSemaphoreSubmitInfoKHR *pSignalSemaphoreInfo = signalSemaphoreSubmitInfos.data();

    for (int i = 0; err == VK_SUCCESS && i < basicChainLength; i++)
    {
        if (i % (basicChainLength / 4) == 0)
            context.getTestContext().touchWatchdog();

        err = vk.createSemaphore(device, &sci, nullptr, &pSignalSemaphoreInfo->semaphore);
        if (err != VK_SUCCESS)
            continue;

        SynchronizationWrapperPtr synchronizationWrapper = getSynchronizationWrapper(config.type, vk, false);
        synchronizationWrapper->addSubmitInfo(
            !!pWaitSemaphoreInfo, // uint32_t                                waitSemaphoreInfoCount
            pWaitSemaphoreInfo,   // const VkSemaphoreSubmitInfoKHR*        pWaitSemaphoreInfos
            0u,                   // uint32_t                                commandBufferInfoCount
            nullptr,              // const VkCommandBufferSubmitInfoKHR*    pCommandBufferInfos
            1u,                   // uint32_t                                signalSemaphoreInfoCount
            pSignalSemaphoreInfo  // const VkSemaphoreSubmitInfoKHR*        pSignalSemaphoreInfos
        );

        err                           = synchronizationWrapper->queueSubmit(queue, VK_NULL_HANDLE);
        pWaitSemaphoreInfo            = &waitSemaphoreSubmitInfos[i];
        pWaitSemaphoreInfo->semaphore = pSignalSemaphoreInfo->semaphore;
        pSignalSemaphoreInfo++;
    }

    VK_CHECK(vk.createFence(device, &fci, nullptr, &fence));

    {
        SynchronizationWrapperPtr synchronizationWrapper = getSynchronizationWrapper(config.type, vk, false);
        synchronizationWrapper->addSubmitInfo(1, pWaitSemaphoreInfo, 0, nullptr, 0, nullptr);
        VK_CHECK(synchronizationWrapper->queueSubmit(queue, fence));
    }

    vk.waitForFences(device, 1, &fence, VK_TRUE, ~(0ull));
    vk.destroyFence(device, fence, nullptr);

    for (const auto &s : signalSemaphoreSubmitInfos)
        vk.destroySemaphore(device, s.semaphore, nullptr);

    if (err == VK_SUCCESS)
        return tcu::TestStatus::pass("Basic semaphore chain test passed");

    return tcu::TestStatus::fail("Basic semaphore chain test failed");
}

tcu::TestStatus basicChainTimelineCase(Context &context, TestConfig config)
{
<<<<<<< HEAD
    VkResult err = VK_SUCCESS;
    de::MovePtr<VideoDevice> videoDevice(config.videoCodecOperationFlags != 0 ?
                                             getVideoDevice(context, true, config.videoCodecOperationFlags) :
                                             nullptr);
=======
    VkResult err    = VK_SUCCESS;
    bool usingSync2 = config.type == SynchronizationType::SYNCHRONIZATION2;
    de::MovePtr<VideoDevice> videoDevice(
        config.videoCodecOperationFlags != 0 ?
            getVideoDevice(context, true, usingSync2, config.videoCodecOperationFlags) :
            DE_NULL);
>>>>>>> 50c7a99a

    const DeviceInterface &vk      = getSyncDeviceInterface(videoDevice, context);
    const VkDevice device          = getSyncDevice(videoDevice, context);
    const VkQueue queue            = getSyncQueue(videoDevice, context);
    VkSemaphoreTypeCreateInfo scti = {VK_STRUCTURE_TYPE_SEMAPHORE_TYPE_CREATE_INFO, nullptr, VK_SEMAPHORE_TYPE_TIMELINE,
                                      0};
    VkSemaphoreCreateInfo sci      = {VK_STRUCTURE_TYPE_SEMAPHORE_CREATE_INFO, &scti, 0};
    VkFenceCreateInfo fci          = {VK_STRUCTURE_TYPE_FENCE_CREATE_INFO, nullptr, 0};
    VkSemaphore semaphore;
    VkFence fence;

    VK_CHECK(vk.createSemaphore(device, &sci, nullptr, &semaphore));

    std::vector<VkSemaphoreSubmitInfoKHR> waitSemaphoreSubmitInfos(
        basicChainLength, makeCommonSemaphoreSubmitInfo(semaphore, 0u, VK_PIPELINE_STAGE_2_BOTTOM_OF_PIPE_BIT_KHR));
    std::vector<VkSemaphoreSubmitInfoKHR> signalSemaphoreSubmitInfos(
        basicChainLength, makeCommonSemaphoreSubmitInfo(semaphore, 0u, VK_PIPELINE_STAGE_2_TOP_OF_PIPE_BIT_KHR));
    VkSemaphoreSubmitInfoKHR *pWaitSemaphoreInfo   = nullptr;
    VkSemaphoreSubmitInfoKHR *pSignalSemaphoreInfo = signalSemaphoreSubmitInfos.data();

    for (int i = 0; err == VK_SUCCESS && i < basicChainLength; i++)
    {
        if (i % (basicChainLength / 4) == 0)
            context.getTestContext().touchWatchdog();

        pSignalSemaphoreInfo->value = static_cast<uint64_t>(i + 1);

        SynchronizationWrapperPtr synchronizationWrapper = getSynchronizationWrapper(config.type, vk, true);
        synchronizationWrapper->addSubmitInfo(
            !!pWaitSemaphoreInfo, // uint32_t                                waitSemaphoreInfoCount
            pWaitSemaphoreInfo,   // const VkSemaphoreSubmitInfoKHR*        pWaitSemaphoreInfos
            0u,                   // uint32_t                                commandBufferInfoCount
            nullptr,              // const VkCommandBufferSubmitInfoKHR*    pCommandBufferInfos
            1u,                   // uint32_t                                signalSemaphoreInfoCount
            pSignalSemaphoreInfo, // const VkSemaphoreSubmitInfoKHR*        pSignalSemaphoreInfos
            !!pWaitSemaphoreInfo, true);

        err = synchronizationWrapper->queueSubmit(queue, VK_NULL_HANDLE);

        pWaitSemaphoreInfo        = &waitSemaphoreSubmitInfos[i];
        pWaitSemaphoreInfo->value = static_cast<uint64_t>(i);
        pSignalSemaphoreInfo++;
    }

    pWaitSemaphoreInfo->value                        = basicChainLength;
    SynchronizationWrapperPtr synchronizationWrapper = getSynchronizationWrapper(config.type, vk, true);
    synchronizationWrapper->addSubmitInfo(
        1u,                 // uint32_t                                waitSemaphoreInfoCount
        pWaitSemaphoreInfo, // const VkSemaphoreSubmitInfoKHR*        pWaitSemaphoreInfos
        0u,                 // uint32_t                                commandBufferInfoCount
        nullptr,            // const VkCommandBufferSubmitInfoKHR*    pCommandBufferInfos
        0u,                 // uint32_t                                signalSemaphoreInfoCount
        nullptr,            // const VkSemaphoreSubmitInfoKHR*        pSignalSemaphoreInfos
        true);

    VK_CHECK(vk.createFence(device, &fci, nullptr, &fence));
    VK_CHECK(synchronizationWrapper->queueSubmit(queue, fence));
    vk.waitForFences(device, 1, &fence, VK_TRUE, ~(0ull));

    vk.destroyFence(device, fence, nullptr);
    vk.destroySemaphore(device, semaphore, nullptr);

    if (err == VK_SUCCESS)
        return tcu::TestStatus::pass("Basic semaphore chain test passed");

    return tcu::TestStatus::fail("Basic semaphore chain test failed");
}

tcu::TestStatus basicThreadTimelineCase(Context &context, TestConfig config)
{
    const VkSemaphoreTypeCreateInfo scti = {VK_STRUCTURE_TYPE_SEMAPHORE_TYPE_CREATE_INFO, nullptr,
                                            VK_SEMAPHORE_TYPE_TIMELINE, 0};
<<<<<<< HEAD
    de::MovePtr<VideoDevice> videoDevice(config.videoCodecOperationFlags != 0 ?
                                             getVideoDevice(context, true, config.videoCodecOperationFlags) :
                                             nullptr);
=======
    bool usingSync2                      = config.type == SynchronizationType::SYNCHRONIZATION2;
    de::MovePtr<VideoDevice> videoDevice(
        config.videoCodecOperationFlags != 0 ?
            getVideoDevice(context, true, usingSync2, config.videoCodecOperationFlags) :
            DE_NULL);
>>>>>>> 50c7a99a
    const DeviceInterface &vk       = getSyncDeviceInterface(videoDevice, context);
    const VkDevice device           = getSyncDevice(videoDevice, context);
    const VkSemaphoreCreateInfo sci = {VK_STRUCTURE_TYPE_SEMAPHORE_CREATE_INFO, &scti, 0};
    const VkFenceCreateInfo fci     = {VK_STRUCTURE_TYPE_FENCE_CREATE_INFO, nullptr, 0};
    const vk::Unique<vk::VkSemaphore> semaphore(createSemaphore(vk, device, &sci));
    const Unique<VkFence> fence(createFence(vk, device, &fci));
    const uint64_t waitTimeout = 50ull * 1000000ull; // miliseconds
    VkResult threadResult      = VK_SUCCESS;

    // helper creating VkSemaphoreSignalInfo
    auto makeSemaphoreSignalInfo = [&semaphore](uint64_t value) -> VkSemaphoreSignalInfo
    {
        return {
            VK_STRUCTURE_TYPE_SEMAPHORE_SIGNAL_INFO, // VkStructureType                sType
            nullptr,                                 // const void*                    pNext
            *semaphore,                              // VkSemaphore                    semaphore
            value                                    // uint64_t                        value
        };
    };

    // helper creating VkSemaphoreWaitInfo
    auto makeSemaphoreWaitInfo = [&semaphore](uint64_t *valuePtr) -> VkSemaphoreWaitInfo
    {
        return {
            VK_STRUCTURE_TYPE_SEMAPHORE_WAIT_INFO, // VkStructureType                sType
            nullptr,                               // const void*                    pNext
            VK_SEMAPHORE_WAIT_ANY_BIT,             // VkSemaphoreWaitFlags flags;
            1u,                                    // uint32_t semaphoreCount;
            &*semaphore,                           // const VkSemaphore* pSemaphores;
            valuePtr                               // const uint64_t* pValues;
        };
    };

    // start thread - semaphore has value 0
    de::MovePtr<std::thread> thread(new std::thread(
        [=, &vk, &threadResult]
        {
            // wait till semaphore has value 1
            uint64_t waitValue          = 1;
            VkSemaphoreWaitInfo waitOne = makeSemaphoreWaitInfo(&waitValue);
            threadResult                = vk.waitSemaphores(device, &waitOne, waitTimeout);

            if (threadResult == VK_SUCCESS)
            {
                // signal semaphore with value 2
                VkSemaphoreSignalInfo signalTwo = makeSemaphoreSignalInfo(2);
                threadResult                    = vk.signalSemaphore(device, &signalTwo);
            }
        }));

    // wait some time to give thread chance to start
    deSleep(1); // milisecond

    // signal semaphore with value 1
    VkSemaphoreSignalInfo signalOne = makeSemaphoreSignalInfo(1);
    vk.signalSemaphore(device, &signalOne);

    // wait till semaphore has value 2
    uint64_t waitValue          = 2;
    VkSemaphoreWaitInfo waitTwo = makeSemaphoreWaitInfo(&waitValue);
    VkResult mainResult         = vk.waitSemaphores(device, &waitTwo, waitTimeout);

    thread->join();

    if (mainResult == VK_SUCCESS)
        return tcu::TestStatus::pass("Pass");

    if ((mainResult == VK_TIMEOUT) || (threadResult == VK_TIMEOUT))
        return tcu::TestStatus(QP_TEST_RESULT_QUALITY_WARNING, "Reached wait timeout");

    return tcu::TestStatus::fail("Fail");
}

VkResult basicWaitForTimelineValueHelper(Context &context, TestConfig config, VkSemaphoreWaitFlags wait_flags,
                                         uint64_t signal_value, uint64_t wait_value)
{
    const VkSemaphoreTypeCreateInfo scti = {VK_STRUCTURE_TYPE_SEMAPHORE_TYPE_CREATE_INFO, nullptr,
                                            VK_SEMAPHORE_TYPE_TIMELINE, 0};
<<<<<<< HEAD
    de::MovePtr<VideoDevice> videoDevice(config.videoCodecOperationFlags != 0 ?
                                             getVideoDevice(context, true, config.videoCodecOperationFlags) :
                                             nullptr);
=======
    bool usingSync2                      = config.type == SynchronizationType::SYNCHRONIZATION2;
    de::MovePtr<VideoDevice> videoDevice(
        config.videoCodecOperationFlags != 0 ?
            getVideoDevice(context, true, usingSync2, config.videoCodecOperationFlags) :
            DE_NULL);
>>>>>>> 50c7a99a
    const DeviceInterface &vk       = getSyncDeviceInterface(videoDevice, context);
    const VkDevice device           = getSyncDevice(videoDevice, context);
    const VkSemaphoreCreateInfo sci = {VK_STRUCTURE_TYPE_SEMAPHORE_CREATE_INFO, &scti, 0};
    const VkFenceCreateInfo fci     = {VK_STRUCTURE_TYPE_FENCE_CREATE_INFO, nullptr, 0};
    const vk::Unique<vk::VkSemaphore> semaphore(createSemaphore(vk, device, &sci));
    const Unique<VkFence> fence(createFence(vk, device, &fci));
    const uint64_t waitTimeout = 0; // return immediately

    // helper creating VkSemaphoreSignalInfo
    auto makeSemaphoreSignalInfo = [&semaphore](uint64_t value) -> VkSemaphoreSignalInfo
    {
        return {
            VK_STRUCTURE_TYPE_SEMAPHORE_SIGNAL_INFO, // VkStructureType                sType
            nullptr,                                 // const void*                    pNext
            *semaphore,                              // VkSemaphore                    semaphore
            value                                    // uint64_t                        value
        };
    };

    // helper creating VkSemaphoreWaitInfo
    auto makeSemaphoreWaitInfo = [&semaphore](VkSemaphoreWaitFlags flags, uint64_t *valuePtr) -> VkSemaphoreWaitInfo
    {
        return {
            VK_STRUCTURE_TYPE_SEMAPHORE_WAIT_INFO, // VkStructureType                sType
            nullptr,                               // const void*                    pNext
            flags,                                 // VkSemaphoreWaitFlags flags;
            1u,                                    // uint32_t semaphoreCount;
            &*semaphore,                           // const VkSemaphore* pSemaphores;
            valuePtr                               // const uint64_t* pValues;
        };
    };

    VkSemaphoreSignalInfo signalTheValue = makeSemaphoreSignalInfo(signal_value);
    vk.signalSemaphore(device, &signalTheValue);

    VkSemaphoreWaitInfo waitForTheValue = makeSemaphoreWaitInfo(wait_flags, &wait_value);
    return vk.waitSemaphores(device, &waitForTheValue, waitTimeout);
}

tcu::TestStatus basicWaitForAnyCurrentTimelineValueCase(Context &context, TestConfig config)
{
    VkResult mainResult = basicWaitForTimelineValueHelper(context, config, VK_SEMAPHORE_WAIT_ANY_BIT, 1, 1);
    if (mainResult == VK_SUCCESS)
        return tcu::TestStatus::pass("Pass");

    return tcu::TestStatus::fail("Fail");
}

tcu::TestStatus basicWaitForAnyLesserTimelineValueCase(Context &context, TestConfig config)
{
    VkResult mainResult = basicWaitForTimelineValueHelper(context, config, VK_SEMAPHORE_WAIT_ANY_BIT, 4, 1);
    if (mainResult == VK_SUCCESS)
        return tcu::TestStatus::pass("Pass");

    return tcu::TestStatus::fail("Fail");
}

tcu::TestStatus basicWaitForAllCurrentTimelineValueCase(Context &context, TestConfig config)
{
    VkResult mainResult = basicWaitForTimelineValueHelper(context, config, 0, 1, 1);
    if (mainResult == VK_SUCCESS)
        return tcu::TestStatus::pass("Pass");

    return tcu::TestStatus::fail("Fail");
}

tcu::TestStatus basicWaitForAllLesserTimelineValueCase(Context &context, TestConfig config)
{
    VkResult mainResult = basicWaitForTimelineValueHelper(context, config, 0, 4, 1);
    if (mainResult == VK_SUCCESS)
        return tcu::TestStatus::pass("Pass");

    return tcu::TestStatus::fail("Fail");
}

tcu::TestStatus basicMultiQueueCase(Context &context, TestConfig config)
{
    enum
    {
        NO_MATCH_FOUND = ~((uint32_t)0)
    };
    enum QueuesIndexes
    {
        FIRST = 0,
        SECOND,
        COUNT
    };

    struct Queues
    {
        VkQueue queue;
        uint32_t queueFamilyIndex;
    };

#ifndef CTS_USES_VULKANSC
    const VkInstance instance                  = context.getInstance();
    const InstanceInterface &instanceInterface = context.getInstanceInterface();
    const VkPhysicalDevice physicalDevice      = context.getPhysicalDevice();
    bool usingTimelineSemaphores               = config.semaphoreType == VK_SEMAPHORE_TYPE_TIMELINE;
    bool usingSync2                            = config.type == SynchronizationType::SYNCHRONIZATION2;

    std::vector<VkQueueFamilyVideoPropertiesKHR> videoQueueFamilyProperties2;
#else
    const CustomInstance instance(createCustomInstanceFromContext(context));
    const InstanceDriver &instanceDriver(instance.getDriver());
    const VkPhysicalDevice physicalDevice =
        chooseDevice(instanceDriver, instance, context.getTestContext().getCommandLine());
    const InstanceInterface &instanceInterface = instanceDriver;
// const DeviceInterface& vk = context.getDeviceInterface();
// const InstanceInterface& instance = context.getInstanceInterface();
// const VkPhysicalDevice physicalDevice = context.getPhysicalDevice();
#endif // CTS_USES_VULKANSC
    vk::Move<vk::VkDevice> logicalDevice;
    std::vector<VkQueueFamilyProperties> queueFamilyProperties;
    std::vector<VkQueueFamilyProperties2> queueFamilyProperties2;
    VkDeviceCreateInfo deviceInfo;
    VkPhysicalDeviceFeatures deviceFeatures;
    const float queuePriorities[COUNT] = {1.0f, 1.0f};
    VkDeviceQueueCreateInfo queueInfos[COUNT];
    Queues queues[COUNT]                = {{nullptr, (uint32_t)NO_MATCH_FOUND}, {nullptr, (uint32_t)NO_MATCH_FOUND}};
    const VkCommandBufferBeginInfo info = {
        VK_STRUCTURE_TYPE_COMMAND_BUFFER_BEGIN_INFO,  // VkStructureType                          sType;
        nullptr,                                      // const void*                              pNext;
        VK_COMMAND_BUFFER_USAGE_SIMULTANEOUS_USE_BIT, // VkCommandBufferUsageFlags                flags;
        nullptr,                                      // const VkCommandBufferInheritanceInfo*    pInheritanceInfo;
    };

    const bool isTimelineSemaphore = config.semaphoreType == VK_SEMAPHORE_TYPE_TIMELINE;

    if (config.videoCodecOperationFlags != 0)
    {
#ifndef CTS_USES_VULKANSC
        uint32_t queueFamilyPropertiesCount = 0;

        instanceInterface.getPhysicalDeviceQueueFamilyProperties2(physicalDevice, &queueFamilyPropertiesCount, nullptr);

        if (queueFamilyPropertiesCount > 0)
        {
            queueFamilyProperties2.resize(queueFamilyPropertiesCount);
            videoQueueFamilyProperties2.resize(queueFamilyPropertiesCount);

            for (size_t ndx = 0; ndx < queueFamilyPropertiesCount; ++ndx)
            {
                queueFamilyProperties2[ndx].sType      = vk::VK_STRUCTURE_TYPE_QUEUE_FAMILY_PROPERTIES_2;
                queueFamilyProperties2[ndx].pNext      = &videoQueueFamilyProperties2[ndx];
                videoQueueFamilyProperties2[ndx].sType = vk::VK_STRUCTURE_TYPE_QUEUE_FAMILY_VIDEO_PROPERTIES_KHR;
                videoQueueFamilyProperties2[ndx].pNext = nullptr;
                videoQueueFamilyProperties2[ndx].videoCodecOperations = 0;
            }

            instanceInterface.getPhysicalDeviceQueueFamilyProperties2(physicalDevice, &queueFamilyPropertiesCount,
                                                                      queueFamilyProperties2.data());

            if (queueFamilyPropertiesCount != queueFamilyProperties2.size())
                TCU_FAIL("Device returns less queue families than initially reported");

            queueFamilyProperties.reserve(queueFamilyPropertiesCount);

            for (size_t ndx = 0; ndx < queueFamilyPropertiesCount; ++ndx)
                queueFamilyProperties.push_back(queueFamilyProperties2[ndx].queueFamilyProperties);
        }
#endif // CTS_USES_VULKANSC
    }
    else
    {
        queueFamilyProperties = getPhysicalDeviceQueueFamilyProperties(instanceInterface, physicalDevice);
    }

    for (uint32_t queueNdx = 0; queueNdx < queueFamilyProperties.size(); ++queueNdx)
    {
#ifndef CTS_USES_VULKANSC
        const bool usableQueue =
            videoQueueFamilyProperties2.empty() ||
            (videoQueueFamilyProperties2[queueNdx].videoCodecOperations & config.videoCodecOperationFlags) != 0;

        if (!usableQueue)
            continue;
#endif // CTS_USES_VULKANSC

        if (NO_MATCH_FOUND == queues[FIRST].queueFamilyIndex)
            queues[FIRST].queueFamilyIndex = queueNdx;

        if (queues[FIRST].queueFamilyIndex != queueNdx || queueFamilyProperties[queueNdx].queueCount > 1u)
        {
            queues[SECOND].queueFamilyIndex = queueNdx;
            break;
        }
    }

    if (queues[FIRST].queueFamilyIndex == NO_MATCH_FOUND || queues[SECOND].queueFamilyIndex == NO_MATCH_FOUND)
        TCU_THROW(NotSupportedError, "Queues couldn't be created");

    for (int queueNdx = 0; queueNdx < COUNT; ++queueNdx)
    {
        VkDeviceQueueCreateInfo queueInfo;
        deMemset(&queueInfo, 0, sizeof(queueInfo));

        queueInfo.sType            = VK_STRUCTURE_TYPE_DEVICE_QUEUE_CREATE_INFO;
        queueInfo.pNext            = nullptr;
        queueInfo.flags            = (VkDeviceQueueCreateFlags)0u;
        queueInfo.queueFamilyIndex = queues[queueNdx].queueFamilyIndex;
        queueInfo.queueCount       = (queues[FIRST].queueFamilyIndex == queues[SECOND].queueFamilyIndex) ? 2 : 1;
        queueInfo.pQueuePriorities = queuePriorities;

        queueInfos[queueNdx] = queueInfo;

        if (queues[FIRST].queueFamilyIndex == queues[SECOND].queueFamilyIndex)
            break;
    }

    deMemset(&deviceInfo, 0, sizeof(deviceInfo));
    instanceInterface.getPhysicalDeviceFeatures(physicalDevice, &deviceFeatures);

    VkPhysicalDeviceFeatures2 createPhysicalFeature{VK_STRUCTURE_TYPE_PHYSICAL_DEVICE_FEATURES_2, nullptr,
                                                    deviceFeatures};
    VkPhysicalDeviceTimelineSemaphoreFeatures timelineSemaphoreFeatures{
        VK_STRUCTURE_TYPE_PHYSICAL_DEVICE_TIMELINE_SEMAPHORE_FEATURES, nullptr, true};
    VkPhysicalDeviceSynchronization2FeaturesKHR synchronization2Features{
        VK_STRUCTURE_TYPE_PHYSICAL_DEVICE_SYNCHRONIZATION_2_FEATURES_KHR, nullptr, true};
    void **nextPtr = &createPhysicalFeature.pNext;

    std::vector<const char *> deviceExtensions;

    if (config.videoCodecOperationFlags != 0)
        VideoDevice::addVideoDeviceExtensions(deviceExtensions, context.getUsedApiVersion(),
                                              VideoDevice::getQueueFlags(config.videoCodecOperationFlags),
                                              config.videoCodecOperationFlags);

    if (isTimelineSemaphore)
    {
        if (!isCoreDeviceExtension(context.getUsedApiVersion(), "VK_KHR_timeline_semaphore"))
            deviceExtensions.push_back("VK_KHR_timeline_semaphore");
        addToChainVulkanStructure(&nextPtr, timelineSemaphoreFeatures);
    }
    if (config.type == SynchronizationType::SYNCHRONIZATION2)
    {
        deviceExtensions.push_back("VK_KHR_synchronization2");
        addToChainVulkanStructure(&nextPtr, synchronization2Features);
    }

    void *pNext = &createPhysicalFeature;
#ifdef CTS_USES_VULKANSC
    VkDeviceObjectReservationCreateInfo memReservationInfo = context.getTestContext().getCommandLine().isSubProcess() ?
                                                                 context.getResourceInterface()->getStatMax() :
                                                                 resetDeviceObjectReservationCreateInfo();
    memReservationInfo.pNext                               = pNext;
    pNext                                                  = &memReservationInfo;

    VkPhysicalDeviceVulkanSC10Features sc10Features = createDefaultSC10Features();
    sc10Features.pNext                              = pNext;
    pNext                                           = &sc10Features;

    VkPipelineCacheCreateInfo pcCI;
    std::vector<VkPipelinePoolSize> poolSizes;
    if (context.getTestContext().getCommandLine().isSubProcess())
    {
        if (context.getResourceInterface()->getCacheDataSize() > 0)
        {
            pcCI = {
                VK_STRUCTURE_TYPE_PIPELINE_CACHE_CREATE_INFO, // VkStructureType sType;
                nullptr,                                      // const void* pNext;
                VK_PIPELINE_CACHE_CREATE_READ_ONLY_BIT |
                    VK_PIPELINE_CACHE_CREATE_USE_APPLICATION_STORAGE_BIT, // VkPipelineCacheCreateFlags flags;
                context.getResourceInterface()->getCacheDataSize(),       // uintptr_t initialDataSize;
                context.getResourceInterface()->getCacheData()            // const void* pInitialData;
            };
            memReservationInfo.pipelineCacheCreateInfoCount = 1;
            memReservationInfo.pPipelineCacheCreateInfos    = &pcCI;
        }

        poolSizes = context.getResourceInterface()->getPipelinePoolSizes();
        if (!poolSizes.empty())
        {
            memReservationInfo.pipelinePoolSizeCount = uint32_t(poolSizes.size());
            memReservationInfo.pPipelinePoolSizes    = poolSizes.data();
        }
    }
#endif // CTS_USES_VULKANSC

    deviceInfo.sType                   = VK_STRUCTURE_TYPE_DEVICE_CREATE_INFO;
    deviceInfo.pNext                   = pNext;
    deviceInfo.enabledExtensionCount   = static_cast<uint32_t>(deviceExtensions.size());
    deviceInfo.ppEnabledExtensionNames = deviceExtensions.empty() ? nullptr : deviceExtensions.data();
    deviceInfo.enabledLayerCount       = 0u;
    deviceInfo.ppEnabledLayerNames     = nullptr;
    deviceInfo.pEnabledFeatures        = 0u;
    deviceInfo.queueCreateInfoCount = (queues[FIRST].queueFamilyIndex == queues[SECOND].queueFamilyIndex) ? 1 : COUNT;
    deviceInfo.pQueueCreateInfos    = queueInfos;

    logicalDevice =
        createCustomDevice(context.getTestContext().getCommandLine().isValidationEnabled(),
                           context.getPlatformInterface(), instance, instanceInterface, physicalDevice, &deviceInfo);

#ifndef CTS_USES_VULKANSC
    de::MovePtr<VideoDevice> videoDevice(
        config.videoCodecOperationFlags != 0 ?
            getVideoDevice(context, usingTimelineSemaphores, usingSync2, config.videoCodecOperationFlags) :
            DE_NULL);

    de::MovePtr<vk::DeviceDriver> deviceDriver = de::MovePtr<DeviceDriver>(
        new DeviceDriver(context.getPlatformInterface(), instance, *logicalDevice, context.getUsedApiVersion(),
                         context.getTestContext().getCommandLine()));

    const DeviceInterface &vk = (videoDevice != DE_NULL) ? getSyncDeviceInterface(videoDevice, context) : *deviceDriver;

#else
    de::MovePtr<vk::DeviceDriverSC, vk::DeinitDeviceDeleter> deviceDriver =
        de::MovePtr<DeviceDriverSC, DeinitDeviceDeleter>(
            new DeviceDriverSC(context.getPlatformInterface(), instance, *logicalDevice,
                               context.getTestContext().getCommandLine(), context.getResourceInterface(),
                               context.getDeviceVulkanSC10Properties(), context.getDeviceProperties(),
                               context.getUsedApiVersion()),
            vk::DeinitDeviceDeleter(context.getResourceInterface().get(), *logicalDevice));
    const DeviceInterface &vk = *deviceDriver;
#endif // CTS_USES_VULKANSC

    for (uint32_t queueReqNdx = 0; queueReqNdx < COUNT; ++queueReqNdx)
    {
        if (queues[FIRST].queueFamilyIndex == queues[SECOND].queueFamilyIndex)
            vk.getDeviceQueue(*logicalDevice, queues[queueReqNdx].queueFamilyIndex, queueReqNdx,
                              &queues[queueReqNdx].queue);
        else
            vk.getDeviceQueue(*logicalDevice, queues[queueReqNdx].queueFamilyIndex, 0u, &queues[queueReqNdx].queue);
    }

    Move<VkSemaphore> semaphore;
    Move<VkCommandPool> cmdPool[COUNT];
    Move<VkCommandBuffer> cmdBuffer[COUNT];
    uint64_t timelineValues[COUNT] = {1ull, 2ull};
    Move<VkFence> fence[COUNT];

    semaphore         = (createTestSemaphore(context, vk, *logicalDevice, config));
    cmdPool[FIRST]    = (createCommandPool(vk, *logicalDevice, VK_COMMAND_POOL_CREATE_RESET_COMMAND_BUFFER_BIT,
                                           queues[FIRST].queueFamilyIndex));
    cmdPool[SECOND]   = (createCommandPool(vk, *logicalDevice, VK_COMMAND_POOL_CREATE_RESET_COMMAND_BUFFER_BIT,
                                           queues[SECOND].queueFamilyIndex));
    cmdBuffer[FIRST]  = (makeCommandBuffer(vk, *logicalDevice, *cmdPool[FIRST]));
    cmdBuffer[SECOND] = (makeCommandBuffer(vk, *logicalDevice, *cmdPool[SECOND]));

    VK_CHECK(vk.beginCommandBuffer(*cmdBuffer[FIRST], &info));
    endCommandBuffer(vk, *cmdBuffer[FIRST]);
    VK_CHECK(vk.beginCommandBuffer(*cmdBuffer[SECOND], &info));
    endCommandBuffer(vk, *cmdBuffer[SECOND]);

    fence[FIRST]  = (createFence(vk, *logicalDevice));
    fence[SECOND] = (createFence(vk, *logicalDevice));

    VkCommandBufferSubmitInfoKHR commandBufferInfo[]{makeCommonCommandBufferSubmitInfo(*cmdBuffer[FIRST]),
                                                     makeCommonCommandBufferSubmitInfo(*cmdBuffer[SECOND])};

    VkSemaphoreSubmitInfoKHR signalSemaphoreSubmitInfo[]{
        makeCommonSemaphoreSubmitInfo(semaphore.get(), timelineValues[FIRST],
                                      VK_PIPELINE_STAGE_2_BOTTOM_OF_PIPE_BIT_KHR),
        makeCommonSemaphoreSubmitInfo(semaphore.get(), timelineValues[SECOND],
                                      VK_PIPELINE_STAGE_2_BOTTOM_OF_PIPE_BIT_KHR)};
    VkSemaphoreSubmitInfoKHR waitSemaphoreSubmitInfo =
        makeCommonSemaphoreSubmitInfo(semaphore.get(), timelineValues[FIRST], VK_PIPELINE_STAGE_2_TOP_OF_PIPE_BIT_KHR);

    {
        SynchronizationWrapperPtr synchronizationWrapper[]{
            getSynchronizationWrapper(config.type, vk, isTimelineSemaphore),
            getSynchronizationWrapper(config.type, vk, isTimelineSemaphore)};
        synchronizationWrapper[FIRST]->addSubmitInfo(
            0u,                                // uint32_t                                waitSemaphoreInfoCount
            nullptr,                           // const VkSemaphoreSubmitInfoKHR*        pWaitSemaphoreInfos
            1u,                                // uint32_t                                commandBufferInfoCount
            &commandBufferInfo[FIRST],         // const VkCommandBufferSubmitInfoKHR*    pCommandBufferInfos
            1u,                                // uint32_t                                signalSemaphoreInfoCount
            &signalSemaphoreSubmitInfo[FIRST], // const VkSemaphoreSubmitInfoKHR*        pSignalSemaphoreInfos
            false, isTimelineSemaphore);
        synchronizationWrapper[SECOND]->addSubmitInfo(
            1u,                                 // uint32_t                                waitSemaphoreInfoCount
            &waitSemaphoreSubmitInfo,           // const VkSemaphoreSubmitInfoKHR*        pWaitSemaphoreInfos
            1u,                                 // uint32_t                                commandBufferInfoCount
            &commandBufferInfo[SECOND],         // const VkCommandBufferSubmitInfoKHR*    pCommandBufferInfos
            1u,                                 // uint32_t                                signalSemaphoreInfoCount
            &signalSemaphoreSubmitInfo[SECOND], // const VkSemaphoreSubmitInfoKHR*        pSignalSemaphoreInfos
            isTimelineSemaphore, isTimelineSemaphore);
        VK_CHECK(synchronizationWrapper[FIRST]->queueSubmit(queues[FIRST].queue, *fence[FIRST]));
        VK_CHECK(synchronizationWrapper[SECOND]->queueSubmit(queues[SECOND].queue, *fence[SECOND]));
    }

    if (VK_SUCCESS != vk.waitForFences(*logicalDevice, 1u, &fence[FIRST].get(), true, FENCE_WAIT))
        return tcu::TestStatus::fail("Basic semaphore tests with multi queue failed");

    if (VK_SUCCESS != vk.waitForFences(*logicalDevice, 1u, &fence[SECOND].get(), true, FENCE_WAIT))
        return tcu::TestStatus::fail("Basic semaphore tests with multi queue failed");

    if (isTimelineSemaphore)
    {
        signalSemaphoreSubmitInfo[FIRST].value  = 3ull;
        signalSemaphoreSubmitInfo[SECOND].value = 4ull;
        waitSemaphoreSubmitInfo.value           = 3ull;
    }

    // swap semaphore info compared to above submits
    {
        SynchronizationWrapperPtr synchronizationWrapper[]{
            getSynchronizationWrapper(config.type, vk, isTimelineSemaphore),
            getSynchronizationWrapper(config.type, vk, isTimelineSemaphore)};
        synchronizationWrapper[FIRST]->addSubmitInfo(
            1u,                                 // uint32_t                                waitSemaphoreInfoCount
            &waitSemaphoreSubmitInfo,           // const VkSemaphoreSubmitInfoKHR*        pWaitSemaphoreInfos
            1u,                                 // uint32_t                                commandBufferInfoCount
            &commandBufferInfo[FIRST],          // const VkCommandBufferSubmitInfoKHR*    pCommandBufferInfos
            1u,                                 // uint32_t                                signalSemaphoreInfoCount
            &signalSemaphoreSubmitInfo[SECOND], // const VkSemaphoreSubmitInfoKHR*        pSignalSemaphoreInfos
            isTimelineSemaphore, isTimelineSemaphore);
        synchronizationWrapper[SECOND]->addSubmitInfo(
            isTimelineSemaphore ? 0u : 1u, // uint32_t                                waitSemaphoreInfoCount
            isTimelineSemaphore ?
                nullptr :
                &waitSemaphoreSubmitInfo,      // const VkSemaphoreSubmitInfoKHR*        pWaitSemaphoreInfos
            1u,                                // uint32_t                                commandBufferInfoCount
            &commandBufferInfo[SECOND],        // const VkCommandBufferSubmitInfoKHR*    pCommandBufferInfos
            1u,                                // uint32_t                                signalSemaphoreInfoCount
            &signalSemaphoreSubmitInfo[FIRST], // const VkSemaphoreSubmitInfoKHR*        pSignalSemaphoreInfos
            false, isTimelineSemaphore);

        VK_CHECK(vk.resetFences(*logicalDevice, 1u, &fence[FIRST].get()));
        VK_CHECK(vk.resetFences(*logicalDevice, 1u, &fence[SECOND].get()));
        VK_CHECK(synchronizationWrapper[SECOND]->queueSubmit(queues[SECOND].queue, *fence[SECOND]));
        VK_CHECK(synchronizationWrapper[FIRST]->queueSubmit(queues[FIRST].queue, *fence[FIRST]));
    }

    if (VK_SUCCESS != vk.waitForFences(*logicalDevice, 1u, &fence[FIRST].get(), true, FENCE_WAIT))
        return tcu::TestStatus::fail("Basic semaphore tests with multi queue failed");

    if (VK_SUCCESS != vk.waitForFences(*logicalDevice, 1u, &fence[SECOND].get(), true, FENCE_WAIT))
        return tcu::TestStatus::fail("Basic semaphore tests with multi queue failed");

    return tcu::TestStatus::pass("Basic semaphore tests with multi queue passed");
}

void checkSupport(Context &context, TestConfig config)
{
    if (config.videoCodecOperationFlags != 0)
        VideoDevice::checkSupport(context, config.videoCodecOperationFlags);

    if (config.semaphoreType == VK_SEMAPHORE_TYPE_TIMELINE)
        context.requireDeviceFunctionality("VK_KHR_timeline_semaphore");

    if (config.type == SynchronizationType::SYNCHRONIZATION2)
        context.requireDeviceFunctionality("VK_KHR_synchronization2");
}

void checkCommandBufferSimultaneousUseSupport(Context &context, TestConfig config)
{
    checkSupport(context, config);

#ifdef CTS_USES_VULKANSC
    if (context.getDeviceVulkanSC10Properties().commandBufferSimultaneousUse == VK_FALSE)
        TCU_THROW(NotSupportedError, "commandBufferSimultaneousUse is not supported");
#endif
}

} // namespace

tcu::TestCaseGroup *createBasicBinarySemaphoreTests(tcu::TestContext &testCtx, SynchronizationType type,
                                                    VideoCodecOperationFlags videoCodecOperationFlags)
{
    de::MovePtr<tcu::TestCaseGroup> basicTests(new tcu::TestCaseGroup(testCtx, "binary_semaphore"));

    TestConfig config = {
        0,
        VK_SEMAPHORE_TYPE_BINARY,
        type,
        videoCodecOperationFlags,
    };
    for (uint32_t typedCreate = 0; typedCreate < 2; typedCreate++)
    {
        config.useTypeCreate         = (typedCreate != 0);
        const std::string createName = config.useTypeCreate ? "_typed" : "";

        // Basic binary semaphore tests with one queue
        addFunctionCase(basicTests.get(), "one_queue" + createName, checkCommandBufferSimultaneousUseSupport,
                        basicOneQueueCase, config);
        // Basic binary semaphore tests with multi queue
        addFunctionCase(basicTests.get(), "multi_queue" + createName, checkCommandBufferSimultaneousUseSupport,
                        basicMultiQueueCase, config);
    }

    if (type == SynchronizationType::SYNCHRONIZATION2)
        // Test waiting on the none pipeline stage
        addFunctionCase(basicTests.get(), "none_wait_submit", checkCommandBufferSimultaneousUseSupport,
                        noneWaitSubmitTest, config);

    // Binary semaphore chain test
    addFunctionCase(basicTests.get(), "chain", checkSupport, basicChainCase, config);

    return basicTests.release();
}

tcu::TestCaseGroup *createBasicTimelineSemaphoreTests(tcu::TestContext &testCtx, SynchronizationType type,
                                                      VideoCodecOperationFlags videoCodecOperationFlags)
{
    // Basic timeline semaphore tests
    de::MovePtr<tcu::TestCaseGroup> basicTests(new tcu::TestCaseGroup(testCtx, "timeline_semaphore"));
    const TestConfig config = {
        true,
        VK_SEMAPHORE_TYPE_TIMELINE,
        type,
        videoCodecOperationFlags,
    };

    // Basic timeline semaphore tests with one queue
    addFunctionCase(basicTests.get(), "one_queue", checkCommandBufferSimultaneousUseSupport, basicOneQueueCase, config);
    // Basic timeline semaphore tests with multi queue
    addFunctionCase(basicTests.get(), "multi_queue", checkCommandBufferSimultaneousUseSupport, basicMultiQueueCase,
                    config);
    // Timeline semaphore chain test
    addFunctionCase(basicTests.get(), "chain", checkSupport, basicChainTimelineCase, config);

    // dont repeat this test for synchronization2
    if (type == SynchronizationType::LEGACY)
    {
        // Timeline semaphore used by two threads
        addFunctionCase(basicTests.get(), "two_threads", checkSupport, basicThreadTimelineCase, config);
        // Wait for the currently signalled timeline semaphore value (wait for any)
        addFunctionCase(basicTests.get(), "wait_for_any_current_value", checkSupport,
                        basicWaitForAnyCurrentTimelineValueCase, config);
        // Wait for a value less than the currently signalled timeline semaphore value (wait for any)
        addFunctionCase(basicTests.get(), "wait_for_any_lesser_value", checkSupport,
                        basicWaitForAnyLesserTimelineValueCase, config);
        // Wait for the currently signalled timeline semaphore value (wait for all)
        addFunctionCase(basicTests.get(), "wait_for_all_current_value", checkSupport,
                        basicWaitForAllCurrentTimelineValueCase, config);
        // Wait for a value less than the currently signalled timeline semaphore value (wait for all)
        addFunctionCase(basicTests.get(), "wait_for_all_lesser_value", checkSupport,
                        basicWaitForAllLesserTimelineValueCase, config);
    }

    return basicTests.release();
}

} // namespace synchronization
} // namespace vkt<|MERGE_RESOLUTION|>--- conflicted
+++ resolved
@@ -95,13 +95,8 @@
 
     de::MovePtr<VideoDevice> videoDevice(
         config.videoCodecOperationFlags != 0 ?
-<<<<<<< HEAD
-            getVideoDevice(context, usingTimelineSemaphores, config.videoCodecOperationFlags) :
+            getVideoDevice(context, usingTimelineSemaphores, usingSync2, config.videoCodecOperationFlags) :
             nullptr);
-=======
-            getVideoDevice(context, usingTimelineSemaphores, usingSync2, config.videoCodecOperationFlags) :
-            DE_NULL);
->>>>>>> 50c7a99a
     const DeviceInterface &vk       = getSyncDeviceInterface(videoDevice, context);
     const VkDevice device           = getSyncDevice(videoDevice, context);
     const VkQueue queue             = getSyncQueue(videoDevice, context);
@@ -235,13 +230,8 @@
 
     de::MovePtr<VideoDevice> videoDevice(
         config.videoCodecOperationFlags != 0 ?
-<<<<<<< HEAD
-            getVideoDevice(context, usingTimelineSemaphores, config.videoCodecOperationFlags) :
+            getVideoDevice(context, usingTimelineSemaphores, usingSync2, config.videoCodecOperationFlags) :
             nullptr);
-=======
-            getVideoDevice(context, usingTimelineSemaphores, usingSync2, config.videoCodecOperationFlags) :
-            DE_NULL);
->>>>>>> 50c7a99a
 
     const DeviceInterface &vk = getSyncDeviceInterface(videoDevice, context);
     const VkDevice device     = getSyncDevice(videoDevice, context);
@@ -304,19 +294,12 @@
 
 tcu::TestStatus basicChainTimelineCase(Context &context, TestConfig config)
 {
-<<<<<<< HEAD
-    VkResult err = VK_SUCCESS;
-    de::MovePtr<VideoDevice> videoDevice(config.videoCodecOperationFlags != 0 ?
-                                             getVideoDevice(context, true, config.videoCodecOperationFlags) :
-                                             nullptr);
-=======
     VkResult err    = VK_SUCCESS;
     bool usingSync2 = config.type == SynchronizationType::SYNCHRONIZATION2;
     de::MovePtr<VideoDevice> videoDevice(
         config.videoCodecOperationFlags != 0 ?
             getVideoDevice(context, true, usingSync2, config.videoCodecOperationFlags) :
-            DE_NULL);
->>>>>>> 50c7a99a
+            nullptr);
 
     const DeviceInterface &vk      = getSyncDeviceInterface(videoDevice, context);
     const VkDevice device          = getSyncDevice(videoDevice, context);
@@ -389,17 +372,11 @@
 {
     const VkSemaphoreTypeCreateInfo scti = {VK_STRUCTURE_TYPE_SEMAPHORE_TYPE_CREATE_INFO, nullptr,
                                             VK_SEMAPHORE_TYPE_TIMELINE, 0};
-<<<<<<< HEAD
-    de::MovePtr<VideoDevice> videoDevice(config.videoCodecOperationFlags != 0 ?
-                                             getVideoDevice(context, true, config.videoCodecOperationFlags) :
-                                             nullptr);
-=======
     bool usingSync2                      = config.type == SynchronizationType::SYNCHRONIZATION2;
     de::MovePtr<VideoDevice> videoDevice(
         config.videoCodecOperationFlags != 0 ?
             getVideoDevice(context, true, usingSync2, config.videoCodecOperationFlags) :
-            DE_NULL);
->>>>>>> 50c7a99a
+            nullptr);
     const DeviceInterface &vk       = getSyncDeviceInterface(videoDevice, context);
     const VkDevice device           = getSyncDevice(videoDevice, context);
     const VkSemaphoreCreateInfo sci = {VK_STRUCTURE_TYPE_SEMAPHORE_CREATE_INFO, &scti, 0};
@@ -478,17 +455,11 @@
 {
     const VkSemaphoreTypeCreateInfo scti = {VK_STRUCTURE_TYPE_SEMAPHORE_TYPE_CREATE_INFO, nullptr,
                                             VK_SEMAPHORE_TYPE_TIMELINE, 0};
-<<<<<<< HEAD
-    de::MovePtr<VideoDevice> videoDevice(config.videoCodecOperationFlags != 0 ?
-                                             getVideoDevice(context, true, config.videoCodecOperationFlags) :
-                                             nullptr);
-=======
     bool usingSync2                      = config.type == SynchronizationType::SYNCHRONIZATION2;
     de::MovePtr<VideoDevice> videoDevice(
         config.videoCodecOperationFlags != 0 ?
             getVideoDevice(context, true, usingSync2, config.videoCodecOperationFlags) :
-            DE_NULL);
->>>>>>> 50c7a99a
+            nullptr);
     const DeviceInterface &vk       = getSyncDeviceInterface(videoDevice, context);
     const VkDevice device           = getSyncDevice(videoDevice, context);
     const VkSemaphoreCreateInfo sci = {VK_STRUCTURE_TYPE_SEMAPHORE_CREATE_INFO, &scti, 0};
