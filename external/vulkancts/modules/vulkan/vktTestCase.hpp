#ifndef _VKTTESTCASE_HPP
#define _VKTTESTCASE_HPP
/*-------------------------------------------------------------------------
 * Vulkan Conformance Tests
 * ------------------------
 *
 * Copyright (c) 2015 Google Inc.
 *
 * Licensed under the Apache License, Version 2.0 (the "License");
 * you may not use this file except in compliance with the License.
 * You may obtain a copy of the License at
 *
 *      http://www.apache.org/licenses/LICENSE-2.0
 *
 * Unless required by applicable law or agreed to in writing, software
 * distributed under the License is distributed on an "AS IS" BASIS,
 * WITHOUT WARRANTIES OR CONDITIONS OF ANY KIND, either express or implied.
 * See the License for the specific language governing permissions and
 * limitations under the License.
 *
 *//*!
 * \file
 * \brief Vulkan test case base classes
 *//*--------------------------------------------------------------------*/

#include "tcuDefs.hpp"
#include "tcuTestCase.hpp"
#include "vkDefs.hpp"
#include "deUniquePtr.hpp"
#include "vkPrograms.hpp"
#include "vkApiVersion.hpp"
#include "vkDebugReportUtil.hpp"
#include "vkPlatform.hpp"
#include "vkResourceInterface.hpp"
#include "vktTestCaseDefs.hpp"
#include <vector>
#include <string>

namespace glu
{
struct ProgramSources;
}

namespace vk
{
class PlatformInterface;
class Allocator;
struct SourceCollections;
}

namespace vkt
{

class DefaultDevice;

class Context
{
public:
												Context								(tcu::TestContext&						testCtx,
																					 const vk::PlatformInterface&			platformInterface,
																					 vk::BinaryCollection&					progCollection,
																					 de::SharedPtr<vk::ResourceInterface>	resourceInterface);
												~Context							(void);

	tcu::TestContext&								getTestContext						(void) const { return m_testCtx;			}
	const vk::PlatformInterface&					getPlatformInterface				(void) const { return m_platformInterface;	}
	vk::BinaryCollection&							getBinaryCollection					(void) const { return m_progCollection;		}

	// Default instance & device, selected with --deqp-vk-device-id=N
	deUint32										getMaximumFrameworkVulkanVersion	(void) const;
	deUint32										getAvailableInstanceVersion			(void) const;
	const std::vector<std::string>&					getInstanceExtensions				(void) const;
	vk::VkInstance									getInstance							(void) const;
	const vk::InstanceInterface&					getInstanceInterface				(void) const;
	vk::VkPhysicalDevice							getPhysicalDevice					(void) const;
	deUint32										getDeviceVersion					(void) const;
	bool											isDeviceFeatureInitialized			(vk::VkStructureType sType) const;
	const vk::VkPhysicalDeviceFeatures&				getDeviceFeatures					(void) const;
	const vk::VkPhysicalDeviceFeatures2&			getDeviceFeatures2					(void) const;
	const vk::VkPhysicalDeviceVulkan11Features&		getDeviceVulkan11Features			(void) const;
	const vk::VkPhysicalDeviceVulkan12Features&		getDeviceVulkan12Features			(void) const;
<<<<<<< HEAD
#ifdef CTS_USES_VULKANSC
	const vk::VkPhysicalDeviceVulkanSC10Features&	getDeviceVulkanSC10Features			(void) const;
#endif // CTS_USES_VULKANSC
=======
	const vk::VkPhysicalDeviceVulkan13Features&		getDeviceVulkan13Features			(void) const;
>>>>>>> 2d1377ec

	bool											isInstanceFunctionalitySupported	(const std::string& extension) const;
	bool											isDeviceFunctionalitySupported		(const std::string& extension) const;

#include "vkDeviceFeaturesForContextDecl.inl"

	bool											isDevicePropertyInitialized			(vk::VkStructureType sType) const;
	const vk::VkPhysicalDeviceProperties&			getDeviceProperties					(void) const;
	const vk::VkPhysicalDeviceProperties2&			getDeviceProperties2				(void) const;
	const vk::VkPhysicalDeviceVulkan11Properties&	getDeviceVulkan11Properties			(void) const;
	const vk::VkPhysicalDeviceVulkan12Properties&	getDeviceVulkan12Properties			(void) const;
<<<<<<< HEAD
#ifdef CTS_USES_VULKANSC
	const vk::VkPhysicalDeviceVulkanSC10Properties&	getDeviceVulkanSC10Properties		(void) const;
#endif // CTS_USES_VULKANSC

#include "vkDevicePropertiesForContextDecl.inl"

	const std::vector<std::string>&				getDeviceExtensions					(void) const;
	vk::VkDevice								getDevice							(void) const;
	const vk::DeviceInterface&					getDeviceInterface					(void) const;
	deUint32									getUniversalQueueFamilyIndex		(void) const;
	vk::VkQueue									getUniversalQueue					(void) const;
	deUint32									getUsedApiVersion					(void) const;
	deUint32									getSparseQueueFamilyIndex			(void) const;
	vk::VkQueue									getSparseQueue						(void) const;
	de::SharedPtr<vk::ResourceInterface>		getResourceInterface				(void) const;
	vk::Allocator&								getDefaultAllocator					(void) const;
	bool										contextSupports						(const deUint32 variantNum, const deUint32 majorNum, const deUint32 minorNum, const deUint32 patchNum) const;
	bool										contextSupports						(const vk::ApiVersion version) const;
	bool										contextSupports						(const deUint32 requiredApiVersionBits) const;
	bool										requireDeviceFunctionality			(const std::string& required) const;
	bool										requireInstanceFunctionality		(const std::string& required) const;
	bool										requireDeviceCoreFeature			(const DeviceCoreFeature requiredDeviceCoreFeature);

#ifndef CTS_USES_VULKANSC
	vk::VkFormatPropertiesExtendedKHR				getFormatProperties					(const vk::VkFormat&	format)	const;
	vk::VkFormatPropertiesExtendedKHR				getRequiredFormatProperties			(const vk::VkFormat&	format)	const;
#endif // CTS_USES_VULKANSC
=======
	const vk::VkPhysicalDeviceVulkan13Properties&	getDeviceVulkan13Properties			(void) const;

#include "vkDevicePropertiesForContextDecl.inl"

	const std::vector<std::string>&					getDeviceExtensions					(void) const;
	vk::VkDevice									getDevice							(void) const;
	const vk::DeviceInterface&						getDeviceInterface					(void) const;
	deUint32										getUniversalQueueFamilyIndex		(void) const;
	vk::VkQueue										getUniversalQueue					(void) const;
	deUint32										getUsedApiVersion					(void) const;
	deUint32										getSparseQueueFamilyIndex			(void) const;
	vk::VkQueue										getSparseQueue						(void) const;
	vk::Allocator&									getDefaultAllocator					(void) const;
	bool											contextSupports						(const deUint32 majorNum, const deUint32 minorNum, const deUint32 patchNum) const;
	bool											contextSupports						(const vk::ApiVersion version) const;
	bool											contextSupports						(const deUint32 requiredApiVersionBits) const;
	bool											requireDeviceFunctionality			(const std::string& required) const;
	bool											requireInstanceFunctionality		(const std::string& required) const;
	bool											requireDeviceCoreFeature			(const DeviceCoreFeature requiredDeviceCoreFeature);


	vk::VkFormatProperties3						getFormatProperties					(const vk::VkFormat&	format)	const;
	vk::VkFormatProperties3						getRequiredFormatProperties			(const vk::VkFormat&	format)	const;
>>>>>>> 2d1377ec

	void*											getInstanceProcAddr					();

	bool											isBufferDeviceAddressSupported		(void) const;

	bool											resultSetOnValidation				() const		{ return m_resultSetOnValidation;	}
	void											resultSetOnValidation				(bool value)	{ m_resultSetOnValidation = value;	}

#ifndef CTS_USES_VULKANSC
	bool										hasDebugReportRecorder			() const;
	vk::DebugReportRecorder&					getDebugReportRecorder			() const;
#endif // CTS_USES_VULKANSC

protected:
	tcu::TestContext&								m_testCtx;
	const vk::PlatformInterface&					m_platformInterface;
	vk::BinaryCollection&							m_progCollection;

	de::SharedPtr<vk::ResourceInterface>		m_resourceInterface;
	const de::UniquePtr<DefaultDevice>			m_device;
	const de::UniquePtr<vk::Allocator>			m_allocator;

	bool											m_resultSetOnValidation;

private:
												Context								(const Context&); // Not allowed
	Context&									operator=							(const Context&); // Not allowed
};

class TestInstance;

class TestCase : public tcu::TestCase
{
public:
							TestCase		(tcu::TestContext& testCtx, const std::string& name, const std::string& description);
							TestCase		(tcu::TestContext& testCtx, tcu::TestNodeType type, const std::string& name, const std::string& description);
	virtual					~TestCase		(void) {}

	virtual void			delayedInit		(void); // non-const init called after checkSupport but before initPrograms
	virtual void			initPrograms	(vk::SourceCollections& programCollection) const;
	virtual TestInstance*	createInstance	(Context& context) const = 0;
	virtual void			checkSupport	(Context& context) const;

	IterateResult			iterate			(void) { DE_ASSERT(false); return STOP; } // Deprecated in this module
};

class TestInstance
{
public:
								TestInstance	(Context& context) : m_context(context) {}
	virtual						~TestInstance	(void) {}

	virtual tcu::TestStatus		iterate			(void) = 0;

protected:
	Context&					m_context;

private:
								TestInstance	(const TestInstance&);
	TestInstance&				operator=		(const TestInstance&);
};

inline TestCase::TestCase (tcu::TestContext& testCtx, const std::string& name, const std::string& description)
	: tcu::TestCase(testCtx, name.c_str(), description.c_str())
{
}

inline TestCase::TestCase (tcu::TestContext& testCtx, tcu::TestNodeType type, const std::string& name, const std::string& description)
	: tcu::TestCase(testCtx, type, name.c_str(), description.c_str())
{
}

#ifndef CTS_USES_VULKANSC

void collectAndReportDebugMessages(vk::DebugReportRecorder &debugReportRecorder, Context& context);

#endif // CTS_USES_VULKANSC

} // vkt

#endif // _VKTTESTCASE_HPP<|MERGE_RESOLUTION|>--- conflicted
+++ resolved
@@ -79,13 +79,12 @@
 	const vk::VkPhysicalDeviceFeatures2&			getDeviceFeatures2					(void) const;
 	const vk::VkPhysicalDeviceVulkan11Features&		getDeviceVulkan11Features			(void) const;
 	const vk::VkPhysicalDeviceVulkan12Features&		getDeviceVulkan12Features			(void) const;
-<<<<<<< HEAD
+#ifndef CTS_USES_VULKANSC
+	const vk::VkPhysicalDeviceVulkan13Features&		getDeviceVulkan13Features			(void) const;
+#endif
 #ifdef CTS_USES_VULKANSC
 	const vk::VkPhysicalDeviceVulkanSC10Features&	getDeviceVulkanSC10Features			(void) const;
 #endif // CTS_USES_VULKANSC
-=======
-	const vk::VkPhysicalDeviceVulkan13Features&		getDeviceVulkan13Features			(void) const;
->>>>>>> 2d1377ec
 
 	bool											isInstanceFunctionalitySupported	(const std::string& extension) const;
 	bool											isDeviceFunctionalitySupported		(const std::string& extension) const;
@@ -97,7 +96,9 @@
 	const vk::VkPhysicalDeviceProperties2&			getDeviceProperties2				(void) const;
 	const vk::VkPhysicalDeviceVulkan11Properties&	getDeviceVulkan11Properties			(void) const;
 	const vk::VkPhysicalDeviceVulkan12Properties&	getDeviceVulkan12Properties			(void) const;
-<<<<<<< HEAD
+#ifndef CTS_USES_VULKANSC
+	const vk::VkPhysicalDeviceVulkan13Properties&	getDeviceVulkan13Properties			(void) const;
+#endif
 #ifdef CTS_USES_VULKANSC
 	const vk::VkPhysicalDeviceVulkanSC10Properties&	getDeviceVulkanSC10Properties		(void) const;
 #endif // CTS_USES_VULKANSC
@@ -122,34 +123,10 @@
 	bool										requireDeviceCoreFeature			(const DeviceCoreFeature requiredDeviceCoreFeature);
 
 #ifndef CTS_USES_VULKANSC
-	vk::VkFormatPropertiesExtendedKHR				getFormatProperties					(const vk::VkFormat&	format)	const;
-	vk::VkFormatPropertiesExtendedKHR				getRequiredFormatProperties			(const vk::VkFormat&	format)	const;
-#endif // CTS_USES_VULKANSC
-=======
-	const vk::VkPhysicalDeviceVulkan13Properties&	getDeviceVulkan13Properties			(void) const;
-
-#include "vkDevicePropertiesForContextDecl.inl"
-
-	const std::vector<std::string>&					getDeviceExtensions					(void) const;
-	vk::VkDevice									getDevice							(void) const;
-	const vk::DeviceInterface&						getDeviceInterface					(void) const;
-	deUint32										getUniversalQueueFamilyIndex		(void) const;
-	vk::VkQueue										getUniversalQueue					(void) const;
-	deUint32										getUsedApiVersion					(void) const;
-	deUint32										getSparseQueueFamilyIndex			(void) const;
-	vk::VkQueue										getSparseQueue						(void) const;
-	vk::Allocator&									getDefaultAllocator					(void) const;
-	bool											contextSupports						(const deUint32 majorNum, const deUint32 minorNum, const deUint32 patchNum) const;
-	bool											contextSupports						(const vk::ApiVersion version) const;
-	bool											contextSupports						(const deUint32 requiredApiVersionBits) const;
-	bool											requireDeviceFunctionality			(const std::string& required) const;
-	bool											requireInstanceFunctionality		(const std::string& required) const;
-	bool											requireDeviceCoreFeature			(const DeviceCoreFeature requiredDeviceCoreFeature);
-
-
 	vk::VkFormatProperties3						getFormatProperties					(const vk::VkFormat&	format)	const;
 	vk::VkFormatProperties3						getRequiredFormatProperties			(const vk::VkFormat&	format)	const;
->>>>>>> 2d1377ec
+#endif // CTS_USES_VULKANSC
+
 
 	void*											getInstanceProcAddr					();
 
