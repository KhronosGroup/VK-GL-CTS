--- conflicted
+++ resolved
@@ -229,11 +229,7 @@
 class TestCase : public tcu::TestCase
 {
     friend class ContextManager;
-<<<<<<< HEAD
-    de::SharedPtr<const ContextManager> m_contextManager;
-=======
     de::WeakPtr<const ContextManager> m_contextManager;
->>>>>>> 9a67cb2f
     void setContextManager(de::SharedPtr<const ContextManager>);
 
 public:
@@ -255,6 +251,10 @@
     // instances can be reused or if a new custom instance needs to be created with
     // the capabilities defined in initInstanceCapabilities.
     virtual std::string getInstanceCapabilitiesId() const;
+
+    // Override this function if test requires new custom instance.
+    // Requirements for the new instance should be recorded to InstCaps.
+    virtual void initInstanceCapabilities(InstCaps &caps);
 
     // Returns the ContextManager on which the currently executing test was run.
     // ContextManager acts as a Vulkan instance with a physical device and the
@@ -263,17 +263,6 @@
     // have access to Context, such as checkSupport() or delayedInit().
     de::SharedPtr<const ContextManager> getContextManager() const;
 
-    // Override this function if test requires new custom instance.
-    // Requirements for the new instance should be recorded to InstCaps.
-    virtual void initInstanceCapabilities(InstCaps &caps);
-
-    // Returns the ContextManager on which the currently executing test was run.
-    // ContextManager acts as a Vulkan instance with a physical device and the
-    // currently executing test can use the information contained in it for the
-    // time when the logical device has not been created in methods that do not
-    // have access to Context, such as checkSupport() or delayedInit().
-    de::SharedPtr<const ContextManager> getContextManager() const;
-
     virtual void delayedInit(void); // non-const init called after checkSupport but before initPrograms
     virtual void initPrograms(vk::SourceCollections &programCollection) const;
     virtual TestInstance *createInstance(Context &context) const;
