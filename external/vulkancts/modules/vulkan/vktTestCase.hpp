--- conflicted
+++ resolved
@@ -196,12 +196,7 @@
 class TestCase : public tcu::TestCase
 {
 public:
-<<<<<<< HEAD
-							TestCase		(tcu::TestContext& testCtx, const std::string& name, const std::string& description);
-=======
 							TestCase		(tcu::TestContext& testCtx, const std::string& name);
-							TestCase		(tcu::TestContext& testCtx, tcu::TestNodeType type, const std::string& name);
->>>>>>> 3e3f0661
 	virtual					~TestCase		(void) {}
 
 	virtual void			delayedInit		(void); // non-const init called after checkSupport but before initPrograms
@@ -233,14 +228,6 @@
 {
 }
 
-<<<<<<< HEAD
-=======
-inline TestCase::TestCase (tcu::TestContext& testCtx, tcu::TestNodeType type, const std::string& name)
-	: tcu::TestCase(testCtx, type, name.c_str(), "")
-{
-}
-
->>>>>>> 3e3f0661
 #ifndef CTS_USES_VULKANSC
 
 void collectAndReportDebugMessages(vk::DebugReportRecorder &debugReportRecorder, Context& context);
