#ifndef _VKTTESTCASE_HPP
#define _VKTTESTCASE_HPP
/*-------------------------------------------------------------------------
 * Vulkan Conformance Tests
 * ------------------------
 *
 * Copyright (c) 2015 Google Inc.
 *
 * Licensed under the Apache License, Version 2.0 (the "License");
 * you may not use this file except in compliance with the License.
 * You may obtain a copy of the License at
 *
 *      http://www.apache.org/licenses/LICENSE-2.0
 *
 * Unless required by applicable law or agreed to in writing, software
 * distributed under the License is distributed on an "AS IS" BASIS,
 * WITHOUT WARRANTIES OR CONDITIONS OF ANY KIND, either express or implied.
 * See the License for the specific language governing permissions and
 * limitations under the License.
 *
 *//*!
 * \file
 * \brief Vulkan test case base classes
 *//*--------------------------------------------------------------------*/

#include "tcuDefs.hpp"
#include "tcuTestCase.hpp"
#include "vkDefs.hpp"
#include "deUniquePtr.hpp"
#include "vkPrograms.hpp"
#include "vkApiVersion.hpp"

namespace glu
{
struct ProgramSources;
}

namespace vk
{
class PlatformInterface;
class Allocator;
struct SourceCollections;
}

namespace vkt
{

class DefaultDevice;

class Context
{
public:
												Context							(tcu::TestContext&				testCtx,
																				 const vk::PlatformInterface&	platformInterface,
																				 vk::BinaryCollection&			progCollection);
												~Context						(void);

	tcu::TestContext&							getTestContext					(void) const { return m_testCtx;			}
	const vk::PlatformInterface&				getPlatformInterface			(void) const { return m_platformInterface;	}
	vk::BinaryCollection&						getBinaryCollection				(void) const { return m_progCollection;		}

	// Default instance & device, selected with --deqp-vk-device-id=N
	deUint32									getAvailableInstanceVersion		(void) const;
	const std::vector<std::string>&				getInstanceExtensions			(void) const;
	vk::VkInstance								getInstance						(void) const;
	const vk::InstanceInterface&				getInstanceInterface			(void) const;
	vk::VkPhysicalDevice						getPhysicalDevice				(void) const;
	deUint32									getDeviceVersion				(void) const;
	const vk::VkPhysicalDeviceFeatures&			getDeviceFeatures				(void) const;
	const vk::VkPhysicalDeviceFeatures2&		getDeviceFeatures2				(void) const;
	const vk::VkPhysicalDeviceSamplerYcbcrConversionFeatures&
												getSamplerYCbCrConversionFeatures
																				(void) const;
	const vk::VkPhysicalDeviceProperties&		getDeviceProperties				(void) const;
	const std::vector<std::string>&				getDeviceExtensions				(void) const;
	vk::VkDevice								getDevice						(void) const;
	const vk::DeviceInterface&					getDeviceInterface				(void) const;
	deUint32									getUniversalQueueFamilyIndex	(void) const;
	vk::VkQueue									getUniversalQueue				(void) const;
<<<<<<< HEAD
	deUint32									getUsedApiVersion				(void) const;

=======
	deUint32									getSparseQueueFamilyIndex		(void) const;
	vk::VkQueue									getSparseQueue					(void) const;
>>>>>>> 8bcd52ec
	vk::Allocator&								getDefaultAllocator				(void) const;
	bool										contextSupports					(const deUint32 majorNum, const deUint32 minorNum, const deUint32 patchNum) const;
	bool										contextSupports					(const vk::ApiVersion version) const;
	bool										contextSupports					(const deUint32 requiredApiVersionBits) const;

protected:
	tcu::TestContext&							m_testCtx;
	const vk::PlatformInterface&				m_platformInterface;
	vk::BinaryCollection&						m_progCollection;

	const de::UniquePtr<DefaultDevice>			m_device;
	const de::UniquePtr<vk::Allocator>			m_allocator;

private:
												Context							(const Context&); // Not allowed
	Context&									operator=						(const Context&); // Not allowed
};

class TestInstance;

class TestCase : public tcu::TestCase
{
public:
							TestCase		(tcu::TestContext& testCtx, const std::string& name, const std::string& description);
							TestCase		(tcu::TestContext& testCtx, tcu::TestNodeType type, const std::string& name, const std::string& description);
	virtual					~TestCase		(void) {}

	virtual void			initPrograms	(vk::SourceCollections& programCollection) const;
	virtual TestInstance*	createInstance	(Context& context) const = 0;

	IterateResult			iterate			(void) { DE_ASSERT(false); return STOP; } // Deprecated in this module
};

class TestInstance
{
public:
								TestInstance	(Context& context) : m_context(context) {}
	virtual						~TestInstance	(void) {}

	virtual tcu::TestStatus		iterate			(void) = 0;

protected:
	Context&					m_context;

private:
								TestInstance	(const TestInstance&);
	TestInstance&				operator=		(const TestInstance&);
};

inline TestCase::TestCase (tcu::TestContext& testCtx, const std::string& name, const std::string& description)
	: tcu::TestCase(testCtx, name.c_str(), description.c_str())
{
}

inline TestCase::TestCase (tcu::TestContext& testCtx, tcu::TestNodeType type, const std::string& name, const std::string& description)
	: tcu::TestCase(testCtx, type, name.c_str(), description.c_str())
{
}

} // vkt

#endif // _VKTTESTCASE_HPP<|MERGE_RESOLUTION|>--- conflicted
+++ resolved
@@ -77,13 +77,9 @@
 	const vk::DeviceInterface&					getDeviceInterface				(void) const;
 	deUint32									getUniversalQueueFamilyIndex	(void) const;
 	vk::VkQueue									getUniversalQueue				(void) const;
-<<<<<<< HEAD
 	deUint32									getUsedApiVersion				(void) const;
-
-=======
 	deUint32									getSparseQueueFamilyIndex		(void) const;
 	vk::VkQueue									getSparseQueue					(void) const;
->>>>>>> 8bcd52ec
 	vk::Allocator&								getDefaultAllocator				(void) const;
 	bool										contextSupports					(const deUint32 majorNum, const deUint32 minorNum, const deUint32 patchNum) const;
 	bool										contextSupports					(const vk::ApiVersion version) const;
