#ifndef _VKTTESTCASE_HPP
#define _VKTTESTCASE_HPP
/*-------------------------------------------------------------------------
 * Vulkan Conformance Tests
 * ------------------------
 *
 * Copyright (c) 2015 Google Inc.
 *
 * Licensed under the Apache License, Version 2.0 (the "License");
 * you may not use this file except in compliance with the License.
 * You may obtain a copy of the License at
 *
 *      http://www.apache.org/licenses/LICENSE-2.0
 *
 * Unless required by applicable law or agreed to in writing, software
 * distributed under the License is distributed on an "AS IS" BASIS,
 * WITHOUT WARRANTIES OR CONDITIONS OF ANY KIND, either express or implied.
 * See the License for the specific language governing permissions and
 * limitations under the License.
 *
 *//*!
 * \file
 * \brief Vulkan test case base classes
 *//*--------------------------------------------------------------------*/

#include "tcuDefs.hpp"
#include "tcuTestCase.hpp"
#include "vkDefs.hpp"
#include "deUniquePtr.hpp"
#include "vkPrograms.hpp"
#include "vkApiVersion.hpp"
#include "vktTestCaseDefs.hpp"

namespace glu
{
struct ProgramSources;
}

namespace vk
{
class PlatformInterface;
class Allocator;
struct SourceCollections;
}

namespace vkt
{

class DefaultDevice;

class Context
{
public:
												Context							(tcu::TestContext&				testCtx,
																				 const vk::PlatformInterface&	platformInterface,
																				 vk::BinaryCollection&			progCollection);
												~Context						(void);

	tcu::TestContext&							getTestContext					(void) const { return m_testCtx;			}
	const vk::PlatformInterface&				getPlatformInterface			(void) const { return m_platformInterface;	}
	vk::BinaryCollection&						getBinaryCollection				(void) const { return m_progCollection;		}

	// Default instance & device, selected with --deqp-vk-device-id=N
	deUint32									getAvailableInstanceVersion		(void) const;
	const std::vector<std::string>&				getInstanceExtensions			(void) const;
	vk::VkInstance								getInstance						(void) const;
	const vk::InstanceInterface&				getInstanceInterface			(void) const;
	vk::VkPhysicalDevice						getPhysicalDevice				(void) const;
	deUint32									getDeviceVersion				(void) const;
	const vk::VkPhysicalDeviceFeatures&			getDeviceFeatures				(void) const;
	const vk::VkPhysicalDeviceFeatures2&		getDeviceFeatures2				(void) const;
<<<<<<< HEAD
	const vk::VkPhysicalDeviceSamplerYcbcrConversionFeatures&
												getSamplerYCbCrConversionFeatures
																				(void) const;
	const vk::VkPhysicalDevice8BitStorageFeaturesKHR&
												get8BitStorageFeatures			(void) const;
	const vk::VkPhysicalDevice16BitStorageFeatures&
												get16BitStorageFeatures			(void) const;
	const vk::VkPhysicalDeviceVariablePointersFeatures&
												getVariablePointerFeatures		(void) const;
	const vk::VkPhysicalDeviceVertexAttributeDivisorFeaturesEXT&
												getVertexAttributeDivisorFeatures(void) const;
	const vk::VkPhysicalDeviceVulkanMemoryModelFeaturesKHR&
												getVulkanMemoryModelFeatures	(void) const;
	const vk::VkPhysicalDeviceShaderAtomicInt64FeaturesKHR&
												getShaderAtomicInt64Features	(void) const;
	const vk::VkPhysicalDeviceConditionalRenderingFeaturesEXT&
												getConditionalRenderingFeatures	(void) const;
	const vk::VkPhysicalDeviceScalarBlockLayoutFeaturesEXT&
												getScalarBlockLayoutFeatures	(void) const;
	const vk::VkPhysicalDeviceUniformBufferStandardLayoutFeaturesKHR&
												getUniformBufferStandardLayoutFeatures(void) const;
	const vk::VkPhysicalDeviceFloat16Int8FeaturesKHR&
												getFloat16Int8Features			(void) const;
	const vk::VkPhysicalDeviceDepthClipEnableFeaturesEXT&
												getDepthClipEnableFeatures		(void) const;
	const vk::VkPhysicalDeviceBufferDeviceAddressFeaturesEXT&
												getBufferDeviceAddressFeatures	(void) const;
	const vk::VkPhysicalDeviceImagelessFramebufferFeaturesKHR&
												getImagelessFramebufferFeatures	(void) const;
	const vk::VkPhysicalDeviceCooperativeMatrixFeaturesNV&
												getCooperativeMatrixFeatures	(void) const;
	const vk::VkPhysicalDeviceHostQueryResetFeaturesEXT&
												getHostQueryResetFeatures		(void) const;
	const vk::VkPhysicalDeviceTransformFeedbackFeaturesEXT&
												getTransformFeedbackFeatures	(void) const;
	const vk::VkPhysicalDevicePerformanceCounterFeaturesKHR&
												getPerformanceCounterFeatures	(void) const;
	const vk::VkPhysicalDeviceMemoryPriorityFeaturesEXT&
												getMemoryPriorityFeatures		(void) const;
	const vk::VkPhysicalDeviceMultiviewFeatures&
												getMultiviewFeatures			(void) const;
=======

#include "vkDeviceFeaturesForContextDecl.inl"

>>>>>>> 26f77d37
	const vk::VkPhysicalDeviceProperties&		getDeviceProperties				(void) const;
	const std::vector<std::string>&				getDeviceExtensions				(void) const;
	vk::VkDevice								getDevice						(void) const;
	const vk::DeviceInterface&					getDeviceInterface				(void) const;
	deUint32									getUniversalQueueFamilyIndex	(void) const;
	vk::VkQueue									getUniversalQueue				(void) const;
	deUint32									getUsedApiVersion				(void) const;
	deUint32									getSparseQueueFamilyIndex		(void) const;
	vk::VkQueue									getSparseQueue					(void) const;
	vk::Allocator&								getDefaultAllocator				(void) const;
	bool										contextSupports					(const deUint32 majorNum, const deUint32 minorNum, const deUint32 patchNum) const;
	bool										contextSupports					(const vk::ApiVersion version) const;
	bool										contextSupports					(const deUint32 requiredApiVersionBits) const;
	bool										requireDeviceExtension			(const std::string& required);
	bool										requireInstanceExtension		(const std::string& required);
	bool										requireDeviceCoreFeature		(const DeviceCoreFeature requiredDeviceCoreFeature);

	void*										getInstanceProcAddr				();

protected:
	tcu::TestContext&							m_testCtx;
	const vk::PlatformInterface&				m_platformInterface;
	vk::BinaryCollection&						m_progCollection;

	const de::UniquePtr<DefaultDevice>			m_device;
	const de::UniquePtr<vk::Allocator>			m_allocator;

private:
												Context							(const Context&); // Not allowed
	Context&									operator=						(const Context&); // Not allowed
};

class TestInstance;

class TestCase : public tcu::TestCase
{
public:
							TestCase		(tcu::TestContext& testCtx, const std::string& name, const std::string& description);
							TestCase		(tcu::TestContext& testCtx, tcu::TestNodeType type, const std::string& name, const std::string& description);
	virtual					~TestCase		(void) {}

	virtual void			initPrograms	(vk::SourceCollections& programCollection) const;
	virtual TestInstance*	createInstance	(Context& context) const = 0;
	virtual void			checkSupport	(Context& context) const;

	IterateResult			iterate			(void) { DE_ASSERT(false); return STOP; } // Deprecated in this module
};

class TestInstance
{
public:
								TestInstance	(Context& context) : m_context(context) {}
	virtual						~TestInstance	(void) {}

	virtual tcu::TestStatus		iterate			(void) = 0;

protected:
	Context&					m_context;

private:
								TestInstance	(const TestInstance&);
	TestInstance&				operator=		(const TestInstance&);
};

inline TestCase::TestCase (tcu::TestContext& testCtx, const std::string& name, const std::string& description)
	: tcu::TestCase(testCtx, name.c_str(), description.c_str())
{
}

inline TestCase::TestCase (tcu::TestContext& testCtx, tcu::TestNodeType type, const std::string& name, const std::string& description)
	: tcu::TestCase(testCtx, type, name.c_str(), description.c_str())
{
}

} // vkt

#endif // _VKTTESTCASE_HPP<|MERGE_RESOLUTION|>--- conflicted
+++ resolved
@@ -69,53 +69,9 @@
 	deUint32									getDeviceVersion				(void) const;
 	const vk::VkPhysicalDeviceFeatures&			getDeviceFeatures				(void) const;
 	const vk::VkPhysicalDeviceFeatures2&		getDeviceFeatures2				(void) const;
-<<<<<<< HEAD
-	const vk::VkPhysicalDeviceSamplerYcbcrConversionFeatures&
-												getSamplerYCbCrConversionFeatures
-																				(void) const;
-	const vk::VkPhysicalDevice8BitStorageFeaturesKHR&
-												get8BitStorageFeatures			(void) const;
-	const vk::VkPhysicalDevice16BitStorageFeatures&
-												get16BitStorageFeatures			(void) const;
-	const vk::VkPhysicalDeviceVariablePointersFeatures&
-												getVariablePointerFeatures		(void) const;
-	const vk::VkPhysicalDeviceVertexAttributeDivisorFeaturesEXT&
-												getVertexAttributeDivisorFeatures(void) const;
-	const vk::VkPhysicalDeviceVulkanMemoryModelFeaturesKHR&
-												getVulkanMemoryModelFeatures	(void) const;
-	const vk::VkPhysicalDeviceShaderAtomicInt64FeaturesKHR&
-												getShaderAtomicInt64Features	(void) const;
-	const vk::VkPhysicalDeviceConditionalRenderingFeaturesEXT&
-												getConditionalRenderingFeatures	(void) const;
-	const vk::VkPhysicalDeviceScalarBlockLayoutFeaturesEXT&
-												getScalarBlockLayoutFeatures	(void) const;
-	const vk::VkPhysicalDeviceUniformBufferStandardLayoutFeaturesKHR&
-												getUniformBufferStandardLayoutFeatures(void) const;
-	const vk::VkPhysicalDeviceFloat16Int8FeaturesKHR&
-												getFloat16Int8Features			(void) const;
-	const vk::VkPhysicalDeviceDepthClipEnableFeaturesEXT&
-												getDepthClipEnableFeatures		(void) const;
-	const vk::VkPhysicalDeviceBufferDeviceAddressFeaturesEXT&
-												getBufferDeviceAddressFeatures	(void) const;
-	const vk::VkPhysicalDeviceImagelessFramebufferFeaturesKHR&
-												getImagelessFramebufferFeatures	(void) const;
-	const vk::VkPhysicalDeviceCooperativeMatrixFeaturesNV&
-												getCooperativeMatrixFeatures	(void) const;
-	const vk::VkPhysicalDeviceHostQueryResetFeaturesEXT&
-												getHostQueryResetFeatures		(void) const;
-	const vk::VkPhysicalDeviceTransformFeedbackFeaturesEXT&
-												getTransformFeedbackFeatures	(void) const;
-	const vk::VkPhysicalDevicePerformanceCounterFeaturesKHR&
-												getPerformanceCounterFeatures	(void) const;
-	const vk::VkPhysicalDeviceMemoryPriorityFeaturesEXT&
-												getMemoryPriorityFeatures		(void) const;
-	const vk::VkPhysicalDeviceMultiviewFeatures&
-												getMultiviewFeatures			(void) const;
-=======
 
 #include "vkDeviceFeaturesForContextDecl.inl"
 
->>>>>>> 26f77d37
 	const vk::VkPhysicalDeviceProperties&		getDeviceProperties				(void) const;
 	const std::vector<std::string>&				getDeviceExtensions				(void) const;
 	vk::VkDevice								getDevice						(void) const;
