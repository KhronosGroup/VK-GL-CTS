--- conflicted
+++ resolved
@@ -428,12 +428,6 @@
 {
 	createBasicTests(testCtx, group, useDynamicRendering);
 
-<<<<<<< HEAD
-	createMiscTests				(testCtx, group);
-	createBasicTests			(testCtx, group);
-	createPixelConsistencyTests	(testCtx, group);
-	createAttachmentRateTests	(testCtx, group);
-=======
 	if (!useDynamicRendering)
 	{
 		// there is no point in duplicating those tests for dynamic rendering
@@ -441,8 +435,9 @@
 
 		// subpasses can't be translated to dynamic rendering
 		createPixelConsistencyTests(testCtx, group);
-	}
->>>>>>> c5d12256
+
+		createAttachmentRateTests(testCtx, group);
+	}
 }
 
 } // anonymous
