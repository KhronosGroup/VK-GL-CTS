--- conflicted
+++ resolved
@@ -781,13 +781,9 @@
 													  VK_PIPELINE_STAGE_EARLY_FRAGMENT_TESTS_BIT |
 													  VK_PIPELINE_STAGE_LATE_FRAGMENT_TESTS_BIT |
 													  VK_PIPELINE_STAGE_COMPUTE_SHADER_BIT |
-<<<<<<< HEAD
 													  VK_IMAGE_USAGE_FRAGMENT_SHADING_RATE_ATTACHMENT_BIT_KHR;
-=======
-													  VK_PIPELINE_STAGE_SHADING_RATE_IMAGE_BIT_NV;
 	const VkFormat			cbFormat				= VK_FORMAT_R32G32B32A32_UINT;
 	const VkFormat			dsFormat				= VK_FORMAT_D32_SFLOAT_S8_UINT;
->>>>>>> 2d1377ec
 
 	if (m_data.geometryShader)
 	{
@@ -1807,6 +1803,7 @@
 
 			const deUint32 fragSizeWH = m_data.sampleMaskTest ? 2 : 0;
 
+#ifndef CTS_USES_VULKANSC
 			VkPipelineRenderingCreateInfoKHR renderingCreateInfo
 			{
 				VK_STRUCTURE_TYPE_PIPELINE_RENDERING_CREATE_INFO_KHR,
@@ -1817,11 +1814,16 @@
 				m_data.useDepthStencil ? dsFormat : VK_FORMAT_UNDEFINED,
 				m_data.useDepthStencil ? dsFormat : VK_FORMAT_UNDEFINED
 			};
+#endif // CTS_USES_VULKANSC
 
 			VkPipelineFragmentShadingRateStateCreateInfoKHR shadingRateStateCreateInfo =
 			{
 				VK_STRUCTURE_TYPE_PIPELINE_FRAGMENT_SHADING_RATE_STATE_CREATE_INFO_KHR,	// VkStructureType						sType;
+#ifndef CTS_USES_VULKANSC
 				m_data.useDynamicRendering ? &renderingCreateInfo : DE_NULL,			// const void*							pNext;
+#else
+				DE_NULL,																// const void*							pNext;
+#endif // CTS_USES_VULKANSC
 				{ fragSizeWH, fragSizeWH },												// VkExtent2D							fragmentSize;
 				{ m_data.combinerOp[0], m_data.combinerOp[1] },							// VkFragmentShadingRateCombinerOpKHR	combinerOps[2];
 			};
@@ -1894,8 +1896,10 @@
 				0													// int												basePipelineIndex;
 			};
 
+#ifndef CTS_USES_VULKANSC
 			if (m_data.useDynamicRendering)
 				graphicsPipelineCreateInfo.flags |= VK_PIPELINE_CREATE_RENDERING_FRAGMENT_SHADING_RATE_ATTACHMENT_BIT_KHR;
+#endif // CTS_USES_VULKANSC
 
 			VkImageMemoryBarrier imageBarrier =
 			{
@@ -2050,6 +2054,7 @@
 			}
 
 			VkRect2D renderArea = makeRect2D(m_data.framebufferDim.width, m_data.framebufferDim.height);
+#ifndef CTS_USES_VULKANSC
 			if (m_data.useDynamicRendering)
 			{
 				VkRenderingFragmentShadingRateAttachmentInfoKHR shadingRateAttachmentInfo
@@ -2106,6 +2111,7 @@
 				vk.cmdBeginRendering(*cmdBuffer, &renderingInfo);
 			}
 			else
+#endif // CTS_USES_VULKANSC
 			{
 				const VkRenderPassAttachmentBeginInfo renderPassAttachmentBeginInfo
 				{
@@ -2147,9 +2153,11 @@
 				vk.cmdDraw(*cmdBuffer, 3u, 1, 0u, i);
 			}
 
+#ifndef CTS_USES_VULKANSC
 			if (m_data.useDynamicRendering)
 				endRendering(vk, *cmdBuffer);
 			else
+#endif // CTS_USES_VULKANSC
 				endRenderPass(vk, *cmdBuffer);
 
 			memBarrier.srcAccessMask = VK_ACCESS_SHADER_READ_BIT | VK_ACCESS_SHADER_WRITE_BIT | VK_ACCESS_COLOR_ATTACHMENT_WRITE_BIT | VK_ACCESS_DEPTH_STENCIL_ATTACHMENT_WRITE_BIT;
