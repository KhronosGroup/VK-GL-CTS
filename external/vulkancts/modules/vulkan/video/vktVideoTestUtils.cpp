/*------------------------------------------------------------------------
 * Vulkan Conformance Tests
 * ------------------------
 *
 * Copyright (c) 2021 The Khronos Group Inc.
 *
 * Licensed under the Apache License, Version 2.0 (the "License");
 * you may not use this file except in compliance with the License.
 * You may obtain a copy of the License at
 *
 *      http://www.apache.org/licenses/LICENSE-2.0
 *
 * Unless required by applicable law or agreed to in writing, software
 * distributed under the License is distributed on an "AS IS" BASIS,
 * WITHOUT WARRANTIES OR CONDITIONS OF ANY KIND, either express or implied.
 * See the License for the specific language governing permissions and
 * limitations under the License.
 *
 *//*!
 * \file
 * \brief Video Encoding and Decoding Utility Functions
 *//*--------------------------------------------------------------------*/

#include "vktVideoTestUtils.hpp"

#include "vkDefs.hpp"
#include "vkMemUtil.hpp"
#include "vkRefUtil.hpp"
#include "vkTypeUtil.hpp"
#include "vkQueryUtil.hpp"
#include "vkDeviceUtil.hpp"
#include "tcuCommandLine.hpp"
#include "tcuResource.hpp"

#include "vktCustomInstancesDevices.hpp"
#include "vktTestCase.hpp"

#include "vktVideoDecodeTests.hpp"

#include "vkMd5Sum.hpp"

using namespace vk;
using namespace std;

namespace vkt
{
namespace video
{

using namespace vk;
using namespace std;


bool videoLoggingEnabled()
{
	static int debuggingEnabled = -1; // -1 means it hasn't been checked yet
	if (debuggingEnabled == -1) {
		const char* s = getenv("CTS_DEBUG_VIDEO");
		debuggingEnabled = s != nullptr;
	}

	return debuggingEnabled > 0;
}

void cmdPipelineImageMemoryBarrier2 (const DeviceInterface&				vk,
									 const VkCommandBuffer				commandBuffer,
									 const VkImageMemoryBarrier2KHR*	pImageMemoryBarriers,
									 const size_t						imageMemoryBarrierCount,
									 const VkDependencyFlags			dependencyFlags)
{
	const deUint32				imageMemoryBarrierCount32	= static_cast<deUint32>(imageMemoryBarrierCount);
	const VkDependencyInfo		dependencyInfoKHR			=
	{
		vk::VK_STRUCTURE_TYPE_DEPENDENCY_INFO,	//  VkStructureType						sType;
		DE_NULL,								//  const void*							pNext;
		dependencyFlags,						//  VkDependencyFlags					dependencyFlags;
		0u,										//  deUint32							memoryBarrierCount;
		DE_NULL,								//  const VkMemoryBarrier2KHR*			pMemoryBarriers;
		0u,										//  deUint32							bufferMemoryBarrierCount;
		DE_NULL,								//  const VkBufferMemoryBarrier2KHR*	pBufferMemoryBarriers;
		imageMemoryBarrierCount32,				//  deUint32							imageMemoryBarrierCount;
		pImageMemoryBarriers,					//  const VkImageMemoryBarrier2KHR*		pImageMemoryBarriers;
	};

	DE_ASSERT(imageMemoryBarrierCount == imageMemoryBarrierCount32);

	vk.cmdPipelineBarrier2(commandBuffer, &dependencyInfoKHR);
}

static VkExtensionProperties makeExtensionProperties(const char* extensionName, deUint32 specVersion)
{
	const deUint32		  extensionNameLen = static_cast<deUint32>(deStrnlen(extensionName, VK_MAX_EXTENSION_NAME_SIZE));
	VkExtensionProperties result;

	deMemset(&result, 0, sizeof(result));

	deMemcpy(&result.extensionName, extensionName, extensionNameLen);

	result.specVersion = specVersion;

	return result;
}

static const VkExtensionProperties EXTENSION_PROPERTIES_H264_DECODE = makeExtensionProperties(VK_STD_VULKAN_VIDEO_CODEC_H264_DECODE_EXTENSION_NAME, VK_STD_VULKAN_VIDEO_CODEC_H264_DECODE_SPEC_VERSION);
static const VkExtensionProperties EXTENSION_PROPERTIES_H264_ENCODE = makeExtensionProperties(VK_STD_VULKAN_VIDEO_CODEC_H264_ENCODE_EXTENSION_NAME, VK_STD_VULKAN_VIDEO_CODEC_H264_ENCODE_SPEC_VERSION);
static const VkExtensionProperties EXTENSION_PROPERTIES_H265_DECODE = makeExtensionProperties(VK_STD_VULKAN_VIDEO_CODEC_H265_DECODE_EXTENSION_NAME, VK_STD_VULKAN_VIDEO_CODEC_H265_DECODE_SPEC_VERSION);
static const VkExtensionProperties EXTENSION_PROPERTIES_H265_ENCODE = makeExtensionProperties(VK_STD_VULKAN_VIDEO_CODEC_H265_ENCODE_EXTENSION_NAME, VK_STD_VULKAN_VIDEO_CODEC_H265_ENCODE_SPEC_VERSION);

bool VideoBaseTestInstance::createDeviceSupportingQueue (const VkQueueFlags queueFlagsRequired, const VkVideoCodecOperationFlagsKHR videoCodecOperationFlags, const VideoDevice::VideoDeviceFlags videoDeviceFlags)
{
	return m_videoDevice.createDeviceSupportingQueue(queueFlagsRequired, videoCodecOperationFlags, videoDeviceFlags);
}

VkDevice VideoBaseTestInstance::getDeviceSupportingQueue (const VkQueueFlags queueFlagsRequired, const VkVideoCodecOperationFlagsKHR videoCodecOperationFlags, const VideoDevice::VideoDeviceFlags videoDeviceFlags)
{
	return m_videoDevice.getDeviceSupportingQueue(queueFlagsRequired, videoCodecOperationFlags, videoDeviceFlags);
}

const DeviceDriver& VideoBaseTestInstance::getDeviceDriver (void)
{
	return m_videoDevice.getDeviceDriver();
}

deUint32 VideoBaseTestInstance::getQueueFamilyIndexTransfer (void)
{
	return m_videoDevice.getQueueFamilyIndexTransfer();
}

deUint32 VideoBaseTestInstance::getQueueFamilyIndexDecode (void)
{
	return m_videoDevice.getQueueFamilyIndexDecode();
}

deUint32 VideoBaseTestInstance::getQueueFamilyIndexEncode (void)
{
	return m_videoDevice.getQueueFamilyIndexEncode();
}

Allocator& VideoBaseTestInstance::getAllocator (void)
{
	return m_videoDevice.getAllocator();
}

de::MovePtr<vector<deUint8>> VideoBaseTestInstance::loadVideoData (const string& filename)
{
	tcu::Archive&					archive			= m_context.getTestContext().getArchive();
	de::UniquePtr<tcu::Resource>	resource		(archive.getResource(filename.c_str()));
	const int						resourceSize	= resource->getSize();
	de::MovePtr<vector<deUint8>>	result			(new vector<deUint8>(resourceSize));

	resource->read(result->data(), resource->getSize());

	return result;
}

std::string VideoBaseTestInstance::getVideoDataClipA (void)
{
	return std::string("vulkan/video/clip-a.h264");
}

std::string VideoBaseTestInstance::getVideoDataClipB (void)
{
	return std::string("vulkan/video/clip-b.h264");
}

std::string VideoBaseTestInstance::getVideoDataClipC (void)
{
	return std::string("vulkan/video/clip-c.h264");
}

std::string VideoBaseTestInstance::getVideoDataClipD (void)
{
	return std::string("vulkan/video/clip-d.h265");
}

std::string VideoBaseTestInstance::getVideoDataClipH264G13 (void)
{
	return std::string("vulkan/video/jellyfish-250-mbps-4k-uhd-GOB-IPB13.h264");
}

std::string VideoBaseTestInstance::getVideoDataClipH265G13 (void)
{
	return std::string("vulkan/video/jellyfish-250-mbps-4k-uhd-GOB-IPB13.h265");
}

<<<<<<< HEAD
de::MovePtr<VkVideoDecodeCapabilitiesKHR> getVideoDecodeCapabilities (void* pNext)
{
	const VkVideoDecodeCapabilitiesKHR	videoDecodeCapabilities =
	{
		vk::VK_STRUCTURE_TYPE_VIDEO_DECODE_CAPABILITIES_KHR,	//  VkStructureType					sType;
		pNext,													//  void*							pNext;
		0,														//  VkVideoDecodeCapabilityFlagsKHR	Flags;
	};

	return de::MovePtr<VkVideoDecodeCapabilitiesKHR>(new VkVideoDecodeCapabilitiesKHR(videoDecodeCapabilities));
}

de::MovePtr<VkVideoDecodeH264CapabilitiesKHR> getVideoCapabilitiesExtensionH264D (void)
{
	const VkVideoDecodeH264CapabilitiesKHR	videoCapabilitiesExtension =
	{
		vk::VK_STRUCTURE_TYPE_VIDEO_DECODE_H264_CAPABILITIES_KHR,		//  VkStructureType		sType;
		DE_NULL,														//  void*				pNext;
		STD_VIDEO_H264_LEVEL_IDC_1_0,									//  StdVideoH264Level	maxLevel;
		{0, 0},															//  VkOffset2D			fieldOffsetGranularity;
	};

	return de::MovePtr<VkVideoDecodeH264CapabilitiesKHR>(new VkVideoDecodeH264CapabilitiesKHR(videoCapabilitiesExtension));
}

de::MovePtr <VkVideoEncodeH264CapabilitiesEXT> getVideoCapabilitiesExtensionH264E (void)
{
	const VkVideoEncodeH264CapabilitiesEXT		videoCapabilitiesExtension =
	{
		vk::VK_STRUCTURE_TYPE_VIDEO_ENCODE_H264_CAPABILITIES_EXT,	//  VkStructureType						sType;
		DE_NULL,													//  const void*							pNext;
		0u,															//  VkVideoEncodeH264CapabilityFlagsEXT	flags;
		0u,															//  uint8_t								maxPPictureL0ReferenceCount;
		0u,															//  uint8_t								maxBPictureL0ReferenceCount;
		0u,															//  uint8_t								maxL1ReferenceCount;
		DE_FALSE,													//  VkBool32							motionVectorsOverPicBoundariesFlag;
		0u,															//  uint32_t							maxBytesPerPicDenom;
		0u,															//  uint32_t							maxBitsPerMbDenom;
		0u,															//  uint32_t							log2MaxMvLengthHorizontal;
		0u,															//  uint32_t							log2MaxMvLengthVertical;
	};

	return de::MovePtr<VkVideoEncodeH264CapabilitiesEXT>(new VkVideoEncodeH264CapabilitiesEXT(videoCapabilitiesExtension));
}

de::MovePtr<VkVideoDecodeH265CapabilitiesKHR> getVideoCapabilitiesExtensionH265D (void)
{
	const VkVideoDecodeH265CapabilitiesKHR		videoCapabilitiesExtension =
	{
		VK_STRUCTURE_TYPE_VIDEO_DECODE_H265_CAPABILITIES_KHR,		//  VkStructureType		sType;
		DE_NULL,													//  void*				pNext;
		STD_VIDEO_H265_LEVEL_IDC_1_0,								//  StdVideoH265Level	maxLevel;
	};

	return de::MovePtr<VkVideoDecodeH265CapabilitiesKHR>(new VkVideoDecodeH265CapabilitiesKHR(videoCapabilitiesExtension));
}

de::MovePtr <VkVideoEncodeH265CapabilitiesEXT> getVideoCapabilitiesExtensionH265E (void)
{
	const VkVideoEncodeH265CapabilitiesEXT		videoCapabilitiesExtension =
	{
		VK_STRUCTURE_TYPE_VIDEO_ENCODE_H265_CAPABILITIES_EXT,	//  VkStructureType								sType;
		DE_NULL,												//  const void*									pNext;
		0u,														//  VkVideoEncodeH265CapabilityFlagsEXT			flags;
		0u,														//  VkVideoEncodeH265CtbSizeFlagsEXT			ctbSizes;
		0u,														//  VkVideoEncodeH265TransformBlockSizeFlagsEXT	transformBlockSizes;
		0u,														//  uint8_t										maxPPictureL0ReferenceCount;
		0u,														//  uint8_t										maxBPictureL0ReferenceCount;
		0u,														//  uint8_t										maxL1ReferenceCount;
		0u,														//  uint8_t										maxSubLayersCount;
		0u,														//  uint8_t										minLog2MinLumaCodingBlockSizeMinus3;
		0u,														//  uint8_t										maxLog2MinLumaCodingBlockSizeMinus3;
		0u,														//  uint8_t										minLog2MinLumaTransformBlockSizeMinus2;
		0u,														//  uint8_t										maxLog2MinLumaTransformBlockSizeMinus2;
		0u,														//  uint8_t										minMaxTransformHierarchyDepthInter;
		0u,														//  uint8_t										maxMaxTransformHierarchyDepthInter;
		0u,														//  uint8_t										minMaxTransformHierarchyDepthIntra;
		0u,														//  uint8_t										maxMaxTransformHierarchyDepthIntra;
		0u,														//  uint8_t										maxDiffCuQpDeltaDepth;
		0u,														//  uint8_t										minMaxNumMergeCand;
		0u,														//  uint8_t										maxMaxNumMergeCand;
	};

	return de::MovePtr<VkVideoEncodeH265CapabilitiesEXT>(new VkVideoEncodeH265CapabilitiesEXT(videoCapabilitiesExtension));
}

de::MovePtr<VkVideoCapabilitiesKHR> getVideoCapabilities (const InstanceInterface&	vk,
														  VkPhysicalDevice			physicalDevice,
														  const VkVideoProfileInfoKHR*	videoProfile,
														  void*						pNext)
{
	VkVideoCapabilitiesKHR*				videoCapabilities	= new VkVideoCapabilitiesKHR
	{
		VK_STRUCTURE_TYPE_VIDEO_CAPABILITIES_KHR,	//  VkStructureType				sType;
		pNext,										//  void*						pNext;
		0,											//  VkVideoCapabilityFlagsKHR	capabilityFlags;
		0,											//  VkDeviceSize				minBitstreamBufferOffsetAlignment;
		0,											//  VkDeviceSize				minBitstreamBufferSizeAlignment;
		{0, 0},										//  VkExtent2D					videoPictureExtentGranularity;
		{0, 0},										//  VkExtent2D					minExtent;
		{0, 0},										//  VkExtent2D					maxExtent;
		0,											//  uint32_t					maxReferencePicturesSlotsCount;
		0,											//  uint32_t					maxReferencePicturesActiveCount;
		{ { 0 }, 0 },								//  VkExtensionProperties		stdHeaderVersion;
	};
	de::MovePtr<VkVideoCapabilitiesKHR>	result				= de::MovePtr<VkVideoCapabilitiesKHR>(videoCapabilities);

	VK_CHECK(vk.getPhysicalDeviceVideoCapabilitiesKHR(physicalDevice, videoProfile, videoCapabilities));

	return result;
}

de::MovePtr<VkVideoDecodeH264ProfileInfoKHR> getVideoProfileExtensionH264D (StdVideoH264ProfileIdc stdProfileIdc, VkVideoDecodeH264PictureLayoutFlagBitsKHR pictureLayout)
{
	VkVideoDecodeH264ProfileInfoKHR*				videoCodecOperation	= new VkVideoDecodeH264ProfileInfoKHR(getProfileOperationH264D(stdProfileIdc, pictureLayout));
	de::MovePtr<VkVideoDecodeH264ProfileInfoKHR>	result				= de::MovePtr<VkVideoDecodeH264ProfileInfoKHR>(videoCodecOperation);

	return result;
}

de::MovePtr<VkVideoEncodeH264ProfileInfoEXT> getVideoProfileExtensionH264E (StdVideoH264ProfileIdc stdProfileIdc)
{
	VkVideoEncodeH264ProfileInfoEXT*				videoCodecOperation	= new VkVideoEncodeH264ProfileInfoEXT(getProfileOperationH264E(stdProfileIdc));
	de::MovePtr<VkVideoEncodeH264ProfileInfoEXT>	result				= de::MovePtr<VkVideoEncodeH264ProfileInfoEXT>(videoCodecOperation);

	return result;
}

de::MovePtr<VkVideoDecodeH265ProfileInfoKHR> getVideoProfileExtensionH265D (StdVideoH265ProfileIdc stdProfileIdc)
{
	VkVideoDecodeH265ProfileInfoKHR*				videoCodecOperation	= new VkVideoDecodeH265ProfileInfoKHR(getProfileOperationH265D(stdProfileIdc));
	de::MovePtr<VkVideoDecodeH265ProfileInfoKHR>	result				= de::MovePtr<VkVideoDecodeH265ProfileInfoKHR>(videoCodecOperation);

	return result;
}

de::MovePtr<VkVideoEncodeH265ProfileInfoEXT> getVideoProfileExtensionH265E (StdVideoH265ProfileIdc stdProfileIdc)
{
	VkVideoEncodeH265ProfileInfoEXT*				videoCodecOperation	= new VkVideoEncodeH265ProfileInfoEXT(getProfileOperationH265E(stdProfileIdc));
	de::MovePtr<VkVideoEncodeH265ProfileInfoEXT>	result				= de::MovePtr<VkVideoEncodeH265ProfileInfoEXT>(videoCodecOperation);

	return result;
}

de::MovePtr<VkVideoProfileInfoKHR> getVideoProfile (VkVideoCodecOperationFlagBitsKHR	videoCodecOperation,
													void*								pNext,
													VkVideoChromaSubsamplingFlagsKHR	chromaSubsampling,
													VkVideoComponentBitDepthFlagsKHR	lumaBitDepth,
													VkVideoComponentBitDepthFlagsKHR	chromaBitDepth)
{
	VkVideoProfileInfoKHR*				videoProfile	= new VkVideoProfileInfoKHR
	{
		VK_STRUCTURE_TYPE_VIDEO_PROFILE_INFO_KHR,		//  VkStructureType						sType;
		pNext,											//  void*								pNext;
		videoCodecOperation,							//  VkVideoCodecOperationFlagBitsKHR	videoCodecOperation;
		chromaSubsampling,								//  VkVideoChromaSubsamplingFlagsKHR	chromaSubsampling;
		lumaBitDepth,									//  VkVideoComponentBitDepthFlagsKHR	lumaBitDepth;
		chromaBitDepth,									//  VkVideoComponentBitDepthFlagsKHR	chromaBitDepth;
	};
	de::MovePtr<VkVideoProfileInfoKHR>	result			= de::MovePtr<VkVideoProfileInfoKHR>(videoProfile);

	return result;
}

de::MovePtr<VkVideoProfileListInfoKHR> getVideoProfileList (const VkVideoProfileInfoKHR* videoProfile)
{
	VkVideoProfileListInfoKHR*		videoProfileList = new VkVideoProfileListInfoKHR
	{
	VK_STRUCTURE_TYPE_VIDEO_PROFILE_LIST_INFO_KHR,		//  VkStructureType					sType;
	DE_NULL,											//  const void*						pNext;
	1,													//  uint32_t						profileCount;
	videoProfile,										// const VkVideoProfileInfoKHR*		pProfiles;
	};

	de::MovePtr<VkVideoProfileListInfoKHR>	result			= de::MovePtr<VkVideoProfileListInfoKHR>(videoProfileList);

	return result;
}


=======
>>>>>>> 6dcb4c09
const VkExtensionProperties* getVideoExtensionProperties (const VkVideoCodecOperationFlagBitsKHR codecOperation)
{
	switch (codecOperation)
	{
		case VK_VIDEO_CODEC_OPERATION_ENCODE_H264_BIT_EXT:	return &EXTENSION_PROPERTIES_H264_ENCODE;
		case VK_VIDEO_CODEC_OPERATION_ENCODE_H265_BIT_EXT:	return &EXTENSION_PROPERTIES_H265_ENCODE;
		case VK_VIDEO_CODEC_OPERATION_DECODE_H264_BIT_KHR:	return &EXTENSION_PROPERTIES_H264_DECODE;
		case VK_VIDEO_CODEC_OPERATION_DECODE_H265_BIT_KHR:	return &EXTENSION_PROPERTIES_H265_DECODE;
		default:											TCU_THROW(InternalError, "Unkown codec operation");
	}
}

de::MovePtr<vector<VkFormat>> getSupportedFormats (const InstanceInterface&			vk,
												   const VkPhysicalDevice			physicalDevice,
												   const VkImageUsageFlags			imageUsageFlags,
												   const VkVideoProfileListInfoKHR*	videoProfileList)

{
	deUint32									videoFormatPropertiesCount = 0u;

	const VkPhysicalDeviceVideoFormatInfoKHR	videoFormatInfo =
	{
		VK_STRUCTURE_TYPE_PHYSICAL_DEVICE_VIDEO_FORMAT_INFO_KHR,	//  VkStructureType				sType;
		videoProfileList,											//  const void*					pNext;
		imageUsageFlags,											//  VkImageUsageFlags			imageUsage;
	};

	VkVideoFormatPropertiesKHR			videoFormatPropertiesKHR = {};
	videoFormatPropertiesKHR.sType = VK_STRUCTURE_TYPE_VIDEO_FORMAT_PROPERTIES_KHR;
	videoFormatPropertiesKHR.pNext = DE_NULL;


	vector<VkVideoFormatPropertiesKHR>			videoFormatProperties;
	de::MovePtr<vector<VkFormat>>				result;

	const VkResult res = vk.getPhysicalDeviceVideoFormatPropertiesKHR(physicalDevice, &videoFormatInfo, &videoFormatPropertiesCount, DE_NULL);

	if (res == VK_ERROR_FORMAT_NOT_SUPPORTED)
		return de::MovePtr<vector<VkFormat>>(DE_NULL);
	else
		VK_CHECK(res);

	videoFormatProperties.resize(videoFormatPropertiesCount, videoFormatPropertiesKHR);

	VK_CHECK(vk.getPhysicalDeviceVideoFormatPropertiesKHR(physicalDevice, &videoFormatInfo, &videoFormatPropertiesCount, videoFormatProperties.data()));

	DE_ASSERT(videoFormatPropertiesCount == videoFormatProperties.size());

	result = de::MovePtr<vector<VkFormat>>(new vector<VkFormat>);

	result->reserve(videoFormatProperties.size());

	for (const auto& videoFormatProperty : videoFormatProperties)
		result->push_back(videoFormatProperty.format);

	return result;
}

VkVideoFormatPropertiesKHR getSupportedFormatProperties (const InstanceInterface&	vk,
												   const VkPhysicalDevice			physicalDevice,
												   const VkImageUsageFlags			imageUsageFlags,
												   void*							pNext,
												   const VkFormat					format)

{
	if (format == VK_FORMAT_UNDEFINED)
		return VkVideoFormatPropertiesKHR();

	deUint32									videoFormatPropertiesCount = 0u;

	const VkPhysicalDeviceVideoFormatInfoKHR	videoFormatInfo =
	{
		VK_STRUCTURE_TYPE_PHYSICAL_DEVICE_VIDEO_FORMAT_INFO_KHR,	//  VkStructureType				sType;
		pNext,														//  const void*					pNext;
		imageUsageFlags,											//  VkImageUsageFlags			imageUsage;
	};

	VkVideoFormatPropertiesKHR			videoFormatPropertiesKHR = {};
	videoFormatPropertiesKHR.sType = VK_STRUCTURE_TYPE_VIDEO_FORMAT_PROPERTIES_KHR;
	videoFormatPropertiesKHR.pNext = DE_NULL;

	vector<VkVideoFormatPropertiesKHR>			videoFormatProperties;

	const VkResult res = vk.getPhysicalDeviceVideoFormatPropertiesKHR(physicalDevice, &videoFormatInfo, &videoFormatPropertiesCount, DE_NULL);

	if (res == VK_ERROR_FORMAT_NOT_SUPPORTED)
		return VkVideoFormatPropertiesKHR();
	else
		VK_CHECK(res);

	videoFormatProperties.resize(videoFormatPropertiesCount, videoFormatPropertiesKHR);

	VK_CHECK(vk.getPhysicalDeviceVideoFormatPropertiesKHR(physicalDevice, &videoFormatInfo, &videoFormatPropertiesCount, videoFormatProperties.data()));

	DE_ASSERT(videoFormatPropertiesCount == videoFormatProperties.size());

	for (const auto& videoFormatProperty : videoFormatProperties)
	{
		if (videoFormatProperty.format == format)
			return videoFormatProperty;
	};

	TCU_THROW(NotSupportedError, "Video format not found in properties list");
}


bool validateVideoExtent (const VkExtent2D& codedExtent, const VkVideoCapabilitiesKHR& videoCapabilities)
{
	if (!de::inRange(codedExtent.width, videoCapabilities.minCodedExtent.width, videoCapabilities.maxCodedExtent.width))
		TCU_THROW(NotSupportedError, "Video width does not fit capabilities");

	if (!de::inRange(codedExtent.height, videoCapabilities.minCodedExtent.height, videoCapabilities.maxCodedExtent.height))
		TCU_THROW(NotSupportedError, "Video height does not fit capabilities");

	return true;
}

bool validateFormatSupport (const InstanceInterface&			vk,
							VkPhysicalDevice					physicalDevice,
							const VkImageUsageFlags				imageUsageFlags,
							const VkVideoProfileListInfoKHR*	videoProfileList,
							const VkFormat						format,
							bool								throwException)
{
	de::MovePtr<vector<VkFormat>> supportedVideoFormats = getSupportedFormats(vk, physicalDevice, imageUsageFlags, videoProfileList);

	if (supportedVideoFormats != DE_NULL)
	{
		if (supportedVideoFormats->size() == 0)
			if (throwException)
				TCU_THROW(NotSupportedError, "Supported video formats count is 0");

		for (const auto& supportedVideoFormat : *supportedVideoFormats)
		{
			if (supportedVideoFormat == format)
				return true;
		}

		if (throwException)
			TCU_THROW(NotSupportedError, "Required format is not supported for video");
	}
	else
	{
		if (throwException)
			TCU_THROW(NotSupportedError, "Separate DPB and DST buffers expected");
	}

	return false;
}

void validateVideoProfileList (const InstanceInterface&				vk,
							   VkPhysicalDevice						physicalDevice,
							   const VkVideoProfileListInfoKHR*		videoProfileList,
							   const VkFormat						format,
							   const VkImageUsageFlags				usage)
{
	VkPhysicalDeviceImageFormatInfo2								imageFormatInfo = {};
	imageFormatInfo.sType		= VK_STRUCTURE_TYPE_PHYSICAL_DEVICE_IMAGE_FORMAT_INFO_2;
	imageFormatInfo.pNext		= videoProfileList;
	imageFormatInfo.format		= format;
	imageFormatInfo.usage		= usage;


	VkImageFormatProperties2										imageFormatProperties = {};
	imageFormatProperties.sType = VK_STRUCTURE_TYPE_IMAGE_FORMAT_PROPERTIES_2;
	imageFormatProperties.pNext = DE_NULL;

	VK_CHECK(vk.getPhysicalDeviceImageFormatProperties2(physicalDevice, &imageFormatInfo, &imageFormatProperties));
}

VkVideoDecodeH264ProfileInfoKHR getProfileOperationH264Decode (StdVideoH264ProfileIdc stdProfileIdc, VkVideoDecodeH264PictureLayoutFlagBitsKHR pictureLayout)
{
	const VkVideoDecodeH264ProfileInfoKHR	videoProfileOperation	=
	{
		VK_STRUCTURE_TYPE_VIDEO_DECODE_H264_PROFILE_INFO_KHR,	//  VkStructureType							sType;
		DE_NULL,												//  const void*								pNext;
		stdProfileIdc,											//  StdVideoH264ProfileIdc					stdProfileIdc;
		pictureLayout,											//  VkVideoDecodeH264PictureLayoutFlagBitsKHR	pictureLayout;
	};

	return videoProfileOperation;
}

VkVideoEncodeH264ProfileInfoEXT getProfileOperationH264Encode (StdVideoH264ProfileIdc stdProfileIdc)
{
	const VkVideoEncodeH264ProfileInfoEXT	videoProfileOperation	=
	{
		VK_STRUCTURE_TYPE_VIDEO_ENCODE_H264_PROFILE_INFO_EXT,	//  VkStructureType			sType;
		DE_NULL,												//  const void*				pNext;
		stdProfileIdc,											//  StdVideoH264ProfileIdc	stdProfileIdc;
	};

	return videoProfileOperation;
}

VkVideoDecodeH265ProfileInfoKHR getProfileOperationH265Decode (StdVideoH265ProfileIdc stdProfileIdc)
{
	const VkVideoDecodeH265ProfileInfoKHR	videoProfileOperation	=
	{
		VK_STRUCTURE_TYPE_VIDEO_DECODE_H265_PROFILE_INFO_KHR,	//  VkStructureType			sType;
		DE_NULL,												//  const void*				pNext;
		stdProfileIdc,											//  StdVideoH265ProfileIdc	stdProfileIdc;
	};

	return videoProfileOperation;
}

VkVideoEncodeH265ProfileInfoEXT getProfileOperationH265Encode (StdVideoH265ProfileIdc stdProfileIdc)
{
	const VkVideoEncodeH265ProfileInfoEXT	videoProfileOperation	=
	{
		VK_STRUCTURE_TYPE_VIDEO_ENCODE_H265_PROFILE_INFO_EXT,	//  VkStructureType			sType;
		DE_NULL,												//  const void*				pNext;
		stdProfileIdc,											//  StdVideoH265ProfileIdc	stdProfileIdc;
	};

	return videoProfileOperation;
}

VkImageCreateInfo makeImageCreateInfo (VkFormat						format,
									   const VkExtent2D&			extent,
									   const deUint32*				queueFamilyIndex,
									   const VkImageUsageFlags		usage,
									   void*						pNext,
									   const deUint32				arrayLayers)
{


	const VkExtent3D		extent3D			= makeExtent3D(extent.width, extent.height, 1u);


	const VkImageCreateInfo	imageCreateInfo		=
	{
		VK_STRUCTURE_TYPE_IMAGE_CREATE_INFO,												//  VkStructureType			sType;
		pNext,																				//  const void*				pNext;
		(VkImageCreateFlags)0u,																//  VkImageCreateFlags		flags;
		VK_IMAGE_TYPE_2D,																	//  VkImageType				imageType;
		format,																				//  VkFormat				format;
		extent3D,																			//  VkExtent3D				extent;
		1,																					//  deUint32				mipLevels;
		arrayLayers,																		//  deUint32				arrayLayers;
		VK_SAMPLE_COUNT_1_BIT,																//  VkSampleCountFlagBits	samples;
		VK_IMAGE_TILING_OPTIMAL,															//  VkImageTiling			tiling;
		usage,																				//  VkImageUsageFlags		usage;
		VK_SHARING_MODE_EXCLUSIVE,															//  VkSharingMode			sharingMode;
		1u,																					//  deUint32				queueFamilyIndexCount;
		queueFamilyIndex,																	//  const deUint32*			pQueueFamilyIndices;
		VK_IMAGE_LAYOUT_UNDEFINED,															//  VkImageLayout			initialLayout;
	};

	return imageCreateInfo;
}

de::MovePtr<StdVideoH264SequenceParameterSet> getStdVideoH264SequenceParameterSet (deUint32								width,
																				   deUint32								height,
																				   StdVideoH264SequenceParameterSetVui*	stdVideoH264SequenceParameterSetVui)
{
	const StdVideoH264SpsFlags				stdVideoH264SpsFlags				=
	{
		0u,	//  deUint32	constraint_set0_flag:1;
		0u,	//  deUint32	constraint_set1_flag:1;
		0u,	//  deUint32	constraint_set2_flag:1;
		0u,	//  deUint32	constraint_set3_flag:1;
		0u,	//  deUint32	constraint_set4_flag:1;
		0u,	//  deUint32	constraint_set5_flag:1;
		1u,	//  deUint32	direct_8x8_inference_flag:1;
		0u,	//  deUint32	mb_adaptive_frame_field_flag:1;
		1u,	//  deUint32	frame_mbs_only_flag:1;
		0u,	//  deUint32	delta_pic_order_always_zero_flag:1;
		0u,	//  deUint32	separate_colour_plane_flag:1;
		0u,	//  deUint32	gaps_in_frame_num_value_allowed_flag:1;
		0u,	//  deUint32	qpprime_y_zero_transform_bypass_flag:1;
		0u,	//  deUint32	frame_cropping_flag:1;
		0u,	//  deUint32	seq_scaling_matrix_present_flag:1;
		0u,	//  deUint32	vui_parameters_present_flag:1;
	};

	const StdVideoH264SequenceParameterSet	stdVideoH264SequenceParameterSet	=
	{
		stdVideoH264SpsFlags,					//  StdVideoH264SpsFlags						flags;
		STD_VIDEO_H264_PROFILE_IDC_BASELINE,	//  StdVideoH264ProfileIdc						profile_idc;
		STD_VIDEO_H264_LEVEL_IDC_4_1,			//  StdVideoH264Level							level_idc;
		STD_VIDEO_H264_CHROMA_FORMAT_IDC_420,	//  StdVideoH264ChromaFormatIdc					chroma_format_idc;
		0u,										//  deUint8										seq_parameter_set_id;
		0u,										//  deUint8										bit_depth_luma_minus8;
		0u,										//  deUint8										bit_depth_chroma_minus8;
		0u,										//  deUint8										log2_max_frame_num_minus4;
		STD_VIDEO_H264_POC_TYPE_2,				//  StdVideoH264PocType							pic_order_cnt_type;
		0,										//  int32_t										offset_for_non_ref_pic;
		0,										//  int32_t										offset_for_top_to_bottom_field;
		0u,										//  deUint8										log2_max_pic_order_cnt_lsb_minus4;
		0u,										//  deUint8										num_ref_frames_in_pic_order_cnt_cycle;
		3u,										//  deUint8										max_num_ref_frames;
		0u,										//  deUint8										reserved1;
		(width + 15) / 16 - 1,					//  deUint32									pic_width_in_mbs_minus1;
		(height + 15) / 16 - 1,					//  deUint32									pic_height_in_map_units_minus1;
		0u,										//  deUint32									frame_crop_left_offset;
		0u,										//  deUint32									frame_crop_right_offset;
		0u,										//  deUint32									frame_crop_top_offset;
		0u,										//  deUint32									frame_crop_bottom_offset;
		0u,										//  deUint32									reserved2;
		DE_NULL,								//  const int32_t*								pOffsetForRefFrame;
		DE_NULL,								//  const StdVideoH264ScalingLists*				pScalingLists;
		stdVideoH264SequenceParameterSetVui,	//  const StdVideoH264SequenceParameterSetVui*	pSequenceParameterSetVui;
	};

	return de::MovePtr<StdVideoH264SequenceParameterSet>(new StdVideoH264SequenceParameterSet(stdVideoH264SequenceParameterSet));
}

de::MovePtr<StdVideoH264PictureParameterSet> getStdVideoH264PictureParameterSet (void)
{
	const StdVideoH264PpsFlags				stdVideoH264PpsFlags			=
	{
		1u,		//  deUint32	transform_8x8_mode_flag:1;
		0u,		//  deUint32	redundant_pic_cnt_present_flag:1;
		0u,		//  deUint32	constrained_intra_pred_flag:1;
		1u,		//  deUint32	deblocking_filter_control_present_flag:1;
		0u,		//  deUint32	weighted_pred_flag:1;
		0u,		//  uint32_4	bottom_field_pic_order_in_frame_present_flag:1;
		1u,		//  deUint32	entropy_coding_mode_flag:1;
		0u,		//  deUint32	pic_scaling_matrix_present_flag;
	};

	const StdVideoH264PictureParameterSet	stdVideoH264PictureParameterSet	=
	{
		stdVideoH264PpsFlags,						//  StdVideoH264PpsFlags			flags;
		0u,											//  deUint8							seq_parameter_set_id;
		0u,											//  deUint8							pic_parameter_set_id;
		2u,											//  deUint8							num_ref_idx_l0_default_active_minus1;
		0u,											//  deUint8							num_ref_idx_l1_default_active_minus1;
		STD_VIDEO_H264_WEIGHTED_BIPRED_IDC_DEFAULT,	//  StdVideoH264WeightedBipredIdc	weighted_bipred_idc;
		-16,										//  int8_t							pic_init_qp_minus26;
		0,											//  int8_t							pic_init_qs_minus26;
		-2,											//  int8_t							chroma_qp_index_offset;
		-2,											//  int8_t							second_chroma_qp_index_offset;
		DE_NULL,									//  const StdVideoH264ScalingLists*	pScalingLists;
	};

	return de::MovePtr<StdVideoH264PictureParameterSet>(new StdVideoH264PictureParameterSet(stdVideoH264PictureParameterSet));
}

std::vector<deUint8> semiplanarToYV12(const ycbcr::MultiPlaneImageData& multiPlaneImageData)
{
	DE_ASSERT(multiPlaneImageData.getFormat() == VK_FORMAT_G8_B8R8_2PLANE_420_UNORM);

	std::vector<deUint8> YV12Buffer;
	size_t plane0Size = multiPlaneImageData.getPlaneSize(0);
	size_t plane1Size = multiPlaneImageData.getPlaneSize(1);

	YV12Buffer.resize(plane0Size + plane1Size);

	// Copy the luma plane.
	deMemcpy(YV12Buffer.data(), multiPlaneImageData.getPlanePtr(0), plane0Size);

	// Deinterleave the Cr and Cb plane.
	deUint16 *plane2 = (deUint16*)multiPlaneImageData.getPlanePtr(1);
	std::vector<deUint8>::size_type idx = plane0Size;
	for (unsigned i = 0 ; i < plane1Size / 2; i ++)
		YV12Buffer[idx++] = static_cast<deUint8>(plane2[i] & 0xFF);
	for (unsigned i = 0 ; i < plane1Size / 2; i ++)
		YV12Buffer[idx++] = static_cast<deUint8>((plane2[i] >> 8) & 0xFF);

	return YV12Buffer;
}

bool imageMatchesReferenceChecksum(const ycbcr::MultiPlaneImageData& multiPlaneImageData, const std::string& referenceChecksum)
{
	std::vector<deUint8> yv12 = semiplanarToYV12(multiPlaneImageData);
	std::string checksum = MD5SumBase16(yv12.data(), yv12.size());
	return checksum == referenceChecksum;
}


namespace util {
const char* getVideoCodecString(VkVideoCodecOperationFlagBitsKHR codec)
{
	static struct {
		VkVideoCodecOperationFlagBitsKHR eCodec;
		const char* name;
	} aCodecName[] = {
			{ VK_VIDEO_CODEC_OPERATION_NONE_KHR, "None" },
			{ VK_VIDEO_CODEC_OPERATION_DECODE_H264_BIT_KHR, "AVC/H.264" },
			{ VK_VIDEO_CODEC_OPERATION_DECODE_H265_BIT_KHR, "H.265/HEVC" },
	};

	for (auto& i : aCodecName) {
		if (codec == i.eCodec)
			return aCodecName[codec].name;
	}

	return "Unknown";
}

const char* getVideoChromaFormatString(VkVideoChromaSubsamplingFlagBitsKHR chromaFormat)
{
	switch (chromaFormat) {
		case VK_VIDEO_CHROMA_SUBSAMPLING_MONOCHROME_BIT_KHR:
			return "YCbCr 400 (Monochrome)";
		case VK_VIDEO_CHROMA_SUBSAMPLING_420_BIT_KHR:
			return "YCbCr 420";
		case VK_VIDEO_CHROMA_SUBSAMPLING_422_BIT_KHR:
			return "YCbCr 422";
		case VK_VIDEO_CHROMA_SUBSAMPLING_444_BIT_KHR:
			return "YCbCr 444";
		default:
			DE_ASSERT(false && "Unknown Chroma sub-sampled format");
	};

	return "Unknown";
}

VkVideoCodecOperationFlagsKHR getSupportedCodecs(DeviceContext& devCtx,
														deUint32 selectedVideoQueueFamily,
														VkQueueFlags queueFlagsRequired ,
														VkVideoCodecOperationFlagsKHR videoCodeOperations)
{
	deUint32 count = 0;
	auto& vkif = devCtx.context->getInstanceInterface();
	vkif.getPhysicalDeviceQueueFamilyProperties2(devCtx.phys, &count, nullptr);
	std::vector<VkQueueFamilyProperties2> queues(count);
	std::vector<VkQueueFamilyVideoPropertiesKHR> videoQueues(count);
	std::vector<VkQueueFamilyQueryResultStatusPropertiesKHR> queryResultStatus(count);
	for (std::vector<VkQueueFamilyProperties2>::size_type i = 0; i < queues.size(); i++)
	{
		queues[i].sType = VK_STRUCTURE_TYPE_QUEUE_FAMILY_PROPERTIES_2;
		videoQueues[i].sType = VK_STRUCTURE_TYPE_QUEUE_FAMILY_VIDEO_PROPERTIES_KHR;
		queues[i].pNext = &videoQueues[i];
		queryResultStatus[i].sType = VK_STRUCTURE_TYPE_QUEUE_FAMILY_QUERY_RESULT_STATUS_PROPERTIES_KHR;
		videoQueues[i].pNext = &queryResultStatus[i];
	}
	vkif.getPhysicalDeviceQueueFamilyProperties2(devCtx.phys, &count, queues.data());


	TCU_CHECK(selectedVideoQueueFamily < queues.size());

	const VkQueueFamilyProperties2 &q = queues[selectedVideoQueueFamily];
	const VkQueueFamilyVideoPropertiesKHR &videoQueue = videoQueues[selectedVideoQueueFamily];

	if (q.queueFamilyProperties.queueFlags & queueFlagsRequired && videoQueue.videoCodecOperations & videoCodeOperations) {
		// The video queues may or may not support queryResultStatus
		// DE_ASSERT(queryResultStatus[queueIndx].queryResultStatusSupport);
		return videoQueue.videoCodecOperations;
	}

	return VK_VIDEO_CODEC_OPERATION_NONE_KHR;
}

VkResult getVideoFormats(DeviceContext& devCtx,
								const VkVideoCoreProfile& videoProfile, VkImageUsageFlags imageUsage,
								deUint32& formatCount, VkFormat* formats,
								bool dumpData)
{
	auto& vkif = devCtx.context->getInstanceInterface();

	for (deUint32 i = 0; i < formatCount; i++) {
		formats[i] = VK_FORMAT_UNDEFINED;
	}

	const VkVideoProfileListInfoKHR videoProfiles = { VK_STRUCTURE_TYPE_VIDEO_PROFILE_LIST_INFO_KHR, nullptr, 1, videoProfile.GetProfile() };
	const VkPhysicalDeviceVideoFormatInfoKHR videoFormatInfo = { VK_STRUCTURE_TYPE_PHYSICAL_DEVICE_VIDEO_FORMAT_INFO_KHR, const_cast<VkVideoProfileListInfoKHR *>(&videoProfiles),
																 imageUsage };

	deUint32 supportedFormatCount = 0;
	VkResult result = vkif.getPhysicalDeviceVideoFormatPropertiesKHR(devCtx.phys, &videoFormatInfo, &supportedFormatCount, nullptr);
	DE_ASSERT(result == VK_SUCCESS);
	DE_ASSERT(supportedFormatCount);

	VkVideoFormatPropertiesKHR* pSupportedFormats = new VkVideoFormatPropertiesKHR[supportedFormatCount];
	memset(pSupportedFormats, 0x00, supportedFormatCount * sizeof(VkVideoFormatPropertiesKHR));
	for (deUint32 i = 0; i < supportedFormatCount; i++) {
		pSupportedFormats[i].sType = VK_STRUCTURE_TYPE_VIDEO_FORMAT_PROPERTIES_KHR;
	}

	result = vkif.getPhysicalDeviceVideoFormatPropertiesKHR(devCtx.phys, &videoFormatInfo, &supportedFormatCount, pSupportedFormats);
	DE_ASSERT(result == VK_SUCCESS);
	if (dumpData) {
		std::cout << "\t\t\t" << ((videoProfile.GetCodecType() == VK_VIDEO_CODEC_OPERATION_DECODE_H264_BIT_KHR) ? "h264" : "h265") << "decode formats: " << std::endl;
		for (deUint32 fmt = 0; fmt < supportedFormatCount; fmt++) {
			std::cout << "\t\t\t " << fmt << ": " << std::hex << pSupportedFormats[fmt].format << std::dec << std::endl;
		}
	}

	formatCount = std::min(supportedFormatCount, formatCount);

	for (deUint32 i = 0; i < formatCount; i++) {
		formats[i] = pSupportedFormats[i].format;
	}

	delete[] pSupportedFormats;

	return result;
}

VkResult getSupportedVideoFormats(DeviceContext& devCtx,
										 const VkVideoCoreProfile& videoProfile,
										 VkVideoDecodeCapabilityFlagsKHR capabilityFlags,
										 VkFormat& pictureFormat,
										 VkFormat& referencePicturesFormat)
{
	VkResult result = VK_ERROR_VIDEO_PROFILE_FORMAT_NOT_SUPPORTED_KHR;
	if ((capabilityFlags & VK_VIDEO_DECODE_CAPABILITY_DPB_AND_OUTPUT_COINCIDE_BIT_KHR) != 0) {
		// NV, Intel
		VkFormat supportedDpbFormats[8];
		deUint32 formatCount = sizeof(supportedDpbFormats) / sizeof(supportedDpbFormats[0]);
		result = util::getVideoFormats(devCtx, videoProfile,
									   (VK_IMAGE_USAGE_VIDEO_DECODE_DST_BIT_KHR | VK_IMAGE_USAGE_VIDEO_DECODE_DPB_BIT_KHR | VK_IMAGE_USAGE_TRANSFER_SRC_BIT),
									   formatCount, supportedDpbFormats);

		referencePicturesFormat = supportedDpbFormats[0];
		pictureFormat = supportedDpbFormats[0];

	} else if ((capabilityFlags & VK_VIDEO_DECODE_CAPABILITY_DPB_AND_OUTPUT_DISTINCT_BIT_KHR) != 0) {
		// AMD
		VkFormat supportedDpbFormats[8];
		VkFormat supportedOutFormats[8];
		deUint32 formatCount = sizeof(supportedDpbFormats) / sizeof(supportedDpbFormats[0]);
		result = util::getVideoFormats(devCtx, videoProfile,
									   VK_IMAGE_USAGE_VIDEO_DECODE_DPB_BIT_KHR,
									   formatCount, supportedDpbFormats);

		DE_ASSERT(result == VK_SUCCESS);

		result = util::getVideoFormats(devCtx, videoProfile,
									   VK_IMAGE_USAGE_VIDEO_DECODE_DST_BIT_KHR | VK_IMAGE_USAGE_TRANSFER_SRC_BIT,
									   formatCount, supportedOutFormats);

		referencePicturesFormat = supportedDpbFormats[0];
		pictureFormat = supportedOutFormats[0];

	} else {
		fprintf(stderr, "\nERROR: Unsupported decode capability flags.");
		return VK_ERROR_VIDEO_PROFILE_FORMAT_NOT_SUPPORTED_KHR;
	}

	DE_ASSERT(result == VK_SUCCESS);
	if (result != VK_SUCCESS) {
		fprintf(stderr, "\nERROR: GetVideoFormats() result: 0x%x\n", result);
	}

	DE_ASSERT((referencePicturesFormat != VK_FORMAT_UNDEFINED) && (pictureFormat != VK_FORMAT_UNDEFINED));
	DE_ASSERT(referencePicturesFormat == pictureFormat);

	return result;
}

const char* codecToName(VkVideoCodecOperationFlagBitsKHR codec)
{
	switch ((int32_t)codec) {
		case VK_VIDEO_CODEC_OPERATION_DECODE_H264_BIT_KHR:
			return "decode h.264";
		case VK_VIDEO_CODEC_OPERATION_DECODE_H265_BIT_KHR:
			return "decode h.265";
		case VK_VIDEO_CODEC_OPERATION_ENCODE_H264_BIT_EXT:
			return "encode h.264";
		case VK_VIDEO_CODEC_OPERATION_ENCODE_H265_BIT_EXT:
			return "encode h.265";
		default:
			tcu::die("Unknown video codec");
	}

	return "";
}

VkResult getVideoCapabilities(DeviceContext& devCtx,
							  const VkVideoCoreProfile& videoProfile,
							  VkVideoCapabilitiesKHR* pVideoCapabilities)
{
	auto& vkif = devCtx.context->getInstanceInterface();
	DE_ASSERT(pVideoCapabilities->sType == VK_STRUCTURE_TYPE_VIDEO_CAPABILITIES_KHR);
	VkVideoDecodeCapabilitiesKHR* pVideoDecodeCapabilities = (VkVideoDecodeCapabilitiesKHR*)pVideoCapabilities->pNext;
	DE_ASSERT(pVideoDecodeCapabilities->sType == VK_STRUCTURE_TYPE_VIDEO_DECODE_CAPABILITIES_KHR);
	VkVideoDecodeH264CapabilitiesKHR* pH264Capabilities = nullptr;
	VkVideoDecodeH265CapabilitiesKHR* pH265Capabilities = nullptr;

	if (videoProfile.GetCodecType() == VK_VIDEO_CODEC_OPERATION_DECODE_H264_BIT_KHR) {
		DE_ASSERT(pVideoDecodeCapabilities->pNext);
		pH264Capabilities = (VkVideoDecodeH264CapabilitiesKHR*)pVideoDecodeCapabilities->pNext;
		DE_ASSERT(pH264Capabilities->sType == VK_STRUCTURE_TYPE_VIDEO_DECODE_H264_CAPABILITIES_KHR);
	} else if (videoProfile.GetCodecType() == VK_VIDEO_CODEC_OPERATION_DECODE_H265_BIT_KHR) {
		DE_ASSERT(pVideoDecodeCapabilities->pNext);
		pH265Capabilities = (VkVideoDecodeH265CapabilitiesKHR*)pVideoDecodeCapabilities->pNext;
		DE_ASSERT(pH265Capabilities->sType ==  VK_STRUCTURE_TYPE_VIDEO_DECODE_H265_CAPABILITIES_KHR);
	} else {
		DE_ASSERT(false && "Unsupported codec");
		return VK_ERROR_FORMAT_NOT_SUPPORTED;
	}
	VkResult result = vkif.getPhysicalDeviceVideoCapabilitiesKHR(devCtx.phys,
																 videoProfile.GetProfile(),
																 pVideoCapabilities);
	DE_ASSERT(result == VK_SUCCESS);
	if (result != VK_SUCCESS) {
		return result;
	}

	if (videoLoggingEnabled()) {
		std::cout << "\t\t\t" << ((videoProfile.GetCodecType() == VK_VIDEO_CODEC_OPERATION_DECODE_H264_BIT_KHR) ? "h264" : "h265") << " decode capabilities: " << std::endl;

		if (pVideoCapabilities->flags & VK_VIDEO_CAPABILITY_SEPARATE_REFERENCE_IMAGES_BIT_KHR) {
			std::cout << "\t\t\t" << "Use separate reference images" << std::endl;
		}

		std::cout << "\t\t\t" << "minBitstreamBufferOffsetAlignment: " << pVideoCapabilities->minBitstreamBufferOffsetAlignment << std::endl;
		std::cout << "\t\t\t" << "minBitstreamBufferSizeAlignment: " << pVideoCapabilities->minBitstreamBufferSizeAlignment << std::endl;
		std::cout << "\t\t\t" << "pictureAccessGranularity: " << pVideoCapabilities->pictureAccessGranularity.width << " x " << pVideoCapabilities->pictureAccessGranularity.height << std::endl;
		std::cout << "\t\t\t" << "minCodedExtent: " << pVideoCapabilities->minCodedExtent.width << " x " << pVideoCapabilities->minCodedExtent.height << std::endl;
		std::cout << "\t\t\t" << "maxCodedExtent: " << pVideoCapabilities->maxCodedExtent.width  << " x " << pVideoCapabilities->maxCodedExtent.height << std::endl;
		std::cout << "\t\t\t" << "maxDpbSlots: " << pVideoCapabilities->maxDpbSlots << std::endl;
		std::cout << "\t\t\t" << "maxActiveReferencePictures: " << pVideoCapabilities->maxActiveReferencePictures << std::endl;

		if (videoProfile.GetCodecType() == VK_VIDEO_CODEC_OPERATION_DECODE_H264_BIT_KHR) {
			std::cout << "\t\t\t" << "maxLevelIdc: " << pH264Capabilities->maxLevelIdc << std::endl;
			std::cout << "\t\t\t" << "fieldOffsetGranularity: " << pH264Capabilities->fieldOffsetGranularity.x << " x " << pH264Capabilities->fieldOffsetGranularity.y << std::endl;;

			if (strncmp(pVideoCapabilities->stdHeaderVersion.extensionName,
						VK_STD_VULKAN_VIDEO_CODEC_H264_DECODE_EXTENSION_NAME,
						sizeof (pVideoCapabilities->stdHeaderVersion.extensionName) - 1U) ||
				(pVideoCapabilities->stdHeaderVersion.specVersion != VK_STD_VULKAN_VIDEO_CODEC_H264_DECODE_SPEC_VERSION)) {
				DE_ASSERT(false && "Unsupported h.264 STD version");
				return VK_ERROR_INCOMPATIBLE_DRIVER;
			}
		} else if (videoProfile.GetCodecType() == VK_VIDEO_CODEC_OPERATION_DECODE_H265_BIT_KHR) {
			std::cout << "\t\t\t" << "maxLevelIdc: " << pH265Capabilities->maxLevelIdc << std::endl;
			if (strncmp(pVideoCapabilities->stdHeaderVersion.extensionName,
						VK_STD_VULKAN_VIDEO_CODEC_H265_DECODE_EXTENSION_NAME,
						sizeof (pVideoCapabilities->stdHeaderVersion.extensionName) - 1U) ||
				(pVideoCapabilities->stdHeaderVersion.specVersion != VK_STD_VULKAN_VIDEO_CODEC_H265_DECODE_SPEC_VERSION)) {
				DE_ASSERT(false && "Unsupported h.265 STD version");
				return VK_ERROR_INCOMPATIBLE_DRIVER;
			}
		} else {
			DE_ASSERT(false && "Unsupported codec");
		}
	}

	return result;
}

VkResult getVideoDecodeCapabilities(DeviceContext& devCtx,
									const VkVideoCoreProfile& videoProfile,
									VkVideoCapabilitiesKHR& videoCapabilities,
									VkVideoDecodeCapabilitiesKHR& videoDecodeCapabilities) {

	VkVideoCodecOperationFlagsKHR videoCodec = videoProfile.GetProfile()->videoCodecOperation;

	videoDecodeCapabilities = VkVideoDecodeCapabilitiesKHR { VK_STRUCTURE_TYPE_VIDEO_DECODE_CAPABILITIES_KHR, nullptr, 0 };

	deMemset(&videoCapabilities, 0, sizeof(VkVideoCapabilitiesKHR));
	videoCapabilities.sType = VK_STRUCTURE_TYPE_VIDEO_CAPABILITIES_KHR;
	videoCapabilities.pNext = &videoDecodeCapabilities;

	VkVideoDecodeH264CapabilitiesKHR h264Capabilities{};
	h264Capabilities.sType = VK_STRUCTURE_TYPE_VIDEO_DECODE_H264_CAPABILITIES_KHR;

	VkVideoDecodeH265CapabilitiesKHR h265Capabilities{};
	h265Capabilities.sType = VK_STRUCTURE_TYPE_VIDEO_DECODE_H265_CAPABILITIES_KHR;

	if (videoCodec == VK_VIDEO_CODEC_OPERATION_DECODE_H264_BIT_KHR) {
		videoDecodeCapabilities.pNext = &h264Capabilities;
	} else if (videoCodec == VK_VIDEO_CODEC_OPERATION_DECODE_H265_BIT_KHR) {
		videoDecodeCapabilities.pNext = &h265Capabilities;
	} else {
		DE_ASSERT(false && "Unsupported codec");
		return VK_ERROR_VIDEO_PROFILE_CODEC_NOT_SUPPORTED_KHR;
	}
	VkResult result = util::getVideoCapabilities(devCtx, videoProfile, &videoCapabilities);
	DE_ASSERT(result == VK_SUCCESS);
	if (result != VK_SUCCESS) {
		fprintf(stderr, "\nERROR: Input is not supported. GetVideoCapabilities() result: 0x%x\n", result);
	}
	return result;
}
} //util

} // video
} // vkt<|MERGE_RESOLUTION|>--- conflicted
+++ resolved
@@ -183,189 +183,6 @@
 	return std::string("vulkan/video/jellyfish-250-mbps-4k-uhd-GOB-IPB13.h265");
 }
 
-<<<<<<< HEAD
-de::MovePtr<VkVideoDecodeCapabilitiesKHR> getVideoDecodeCapabilities (void* pNext)
-{
-	const VkVideoDecodeCapabilitiesKHR	videoDecodeCapabilities =
-	{
-		vk::VK_STRUCTURE_TYPE_VIDEO_DECODE_CAPABILITIES_KHR,	//  VkStructureType					sType;
-		pNext,													//  void*							pNext;
-		0,														//  VkVideoDecodeCapabilityFlagsKHR	Flags;
-	};
-
-	return de::MovePtr<VkVideoDecodeCapabilitiesKHR>(new VkVideoDecodeCapabilitiesKHR(videoDecodeCapabilities));
-}
-
-de::MovePtr<VkVideoDecodeH264CapabilitiesKHR> getVideoCapabilitiesExtensionH264D (void)
-{
-	const VkVideoDecodeH264CapabilitiesKHR	videoCapabilitiesExtension =
-	{
-		vk::VK_STRUCTURE_TYPE_VIDEO_DECODE_H264_CAPABILITIES_KHR,		//  VkStructureType		sType;
-		DE_NULL,														//  void*				pNext;
-		STD_VIDEO_H264_LEVEL_IDC_1_0,									//  StdVideoH264Level	maxLevel;
-		{0, 0},															//  VkOffset2D			fieldOffsetGranularity;
-	};
-
-	return de::MovePtr<VkVideoDecodeH264CapabilitiesKHR>(new VkVideoDecodeH264CapabilitiesKHR(videoCapabilitiesExtension));
-}
-
-de::MovePtr <VkVideoEncodeH264CapabilitiesEXT> getVideoCapabilitiesExtensionH264E (void)
-{
-	const VkVideoEncodeH264CapabilitiesEXT		videoCapabilitiesExtension =
-	{
-		vk::VK_STRUCTURE_TYPE_VIDEO_ENCODE_H264_CAPABILITIES_EXT,	//  VkStructureType						sType;
-		DE_NULL,													//  const void*							pNext;
-		0u,															//  VkVideoEncodeH264CapabilityFlagsEXT	flags;
-		0u,															//  uint8_t								maxPPictureL0ReferenceCount;
-		0u,															//  uint8_t								maxBPictureL0ReferenceCount;
-		0u,															//  uint8_t								maxL1ReferenceCount;
-		DE_FALSE,													//  VkBool32							motionVectorsOverPicBoundariesFlag;
-		0u,															//  uint32_t							maxBytesPerPicDenom;
-		0u,															//  uint32_t							maxBitsPerMbDenom;
-		0u,															//  uint32_t							log2MaxMvLengthHorizontal;
-		0u,															//  uint32_t							log2MaxMvLengthVertical;
-	};
-
-	return de::MovePtr<VkVideoEncodeH264CapabilitiesEXT>(new VkVideoEncodeH264CapabilitiesEXT(videoCapabilitiesExtension));
-}
-
-de::MovePtr<VkVideoDecodeH265CapabilitiesKHR> getVideoCapabilitiesExtensionH265D (void)
-{
-	const VkVideoDecodeH265CapabilitiesKHR		videoCapabilitiesExtension =
-	{
-		VK_STRUCTURE_TYPE_VIDEO_DECODE_H265_CAPABILITIES_KHR,		//  VkStructureType		sType;
-		DE_NULL,													//  void*				pNext;
-		STD_VIDEO_H265_LEVEL_IDC_1_0,								//  StdVideoH265Level	maxLevel;
-	};
-
-	return de::MovePtr<VkVideoDecodeH265CapabilitiesKHR>(new VkVideoDecodeH265CapabilitiesKHR(videoCapabilitiesExtension));
-}
-
-de::MovePtr <VkVideoEncodeH265CapabilitiesEXT> getVideoCapabilitiesExtensionH265E (void)
-{
-	const VkVideoEncodeH265CapabilitiesEXT		videoCapabilitiesExtension =
-	{
-		VK_STRUCTURE_TYPE_VIDEO_ENCODE_H265_CAPABILITIES_EXT,	//  VkStructureType								sType;
-		DE_NULL,												//  const void*									pNext;
-		0u,														//  VkVideoEncodeH265CapabilityFlagsEXT			flags;
-		0u,														//  VkVideoEncodeH265CtbSizeFlagsEXT			ctbSizes;
-		0u,														//  VkVideoEncodeH265TransformBlockSizeFlagsEXT	transformBlockSizes;
-		0u,														//  uint8_t										maxPPictureL0ReferenceCount;
-		0u,														//  uint8_t										maxBPictureL0ReferenceCount;
-		0u,														//  uint8_t										maxL1ReferenceCount;
-		0u,														//  uint8_t										maxSubLayersCount;
-		0u,														//  uint8_t										minLog2MinLumaCodingBlockSizeMinus3;
-		0u,														//  uint8_t										maxLog2MinLumaCodingBlockSizeMinus3;
-		0u,														//  uint8_t										minLog2MinLumaTransformBlockSizeMinus2;
-		0u,														//  uint8_t										maxLog2MinLumaTransformBlockSizeMinus2;
-		0u,														//  uint8_t										minMaxTransformHierarchyDepthInter;
-		0u,														//  uint8_t										maxMaxTransformHierarchyDepthInter;
-		0u,														//  uint8_t										minMaxTransformHierarchyDepthIntra;
-		0u,														//  uint8_t										maxMaxTransformHierarchyDepthIntra;
-		0u,														//  uint8_t										maxDiffCuQpDeltaDepth;
-		0u,														//  uint8_t										minMaxNumMergeCand;
-		0u,														//  uint8_t										maxMaxNumMergeCand;
-	};
-
-	return de::MovePtr<VkVideoEncodeH265CapabilitiesEXT>(new VkVideoEncodeH265CapabilitiesEXT(videoCapabilitiesExtension));
-}
-
-de::MovePtr<VkVideoCapabilitiesKHR> getVideoCapabilities (const InstanceInterface&	vk,
-														  VkPhysicalDevice			physicalDevice,
-														  const VkVideoProfileInfoKHR*	videoProfile,
-														  void*						pNext)
-{
-	VkVideoCapabilitiesKHR*				videoCapabilities	= new VkVideoCapabilitiesKHR
-	{
-		VK_STRUCTURE_TYPE_VIDEO_CAPABILITIES_KHR,	//  VkStructureType				sType;
-		pNext,										//  void*						pNext;
-		0,											//  VkVideoCapabilityFlagsKHR	capabilityFlags;
-		0,											//  VkDeviceSize				minBitstreamBufferOffsetAlignment;
-		0,											//  VkDeviceSize				minBitstreamBufferSizeAlignment;
-		{0, 0},										//  VkExtent2D					videoPictureExtentGranularity;
-		{0, 0},										//  VkExtent2D					minExtent;
-		{0, 0},										//  VkExtent2D					maxExtent;
-		0,											//  uint32_t					maxReferencePicturesSlotsCount;
-		0,											//  uint32_t					maxReferencePicturesActiveCount;
-		{ { 0 }, 0 },								//  VkExtensionProperties		stdHeaderVersion;
-	};
-	de::MovePtr<VkVideoCapabilitiesKHR>	result				= de::MovePtr<VkVideoCapabilitiesKHR>(videoCapabilities);
-
-	VK_CHECK(vk.getPhysicalDeviceVideoCapabilitiesKHR(physicalDevice, videoProfile, videoCapabilities));
-
-	return result;
-}
-
-de::MovePtr<VkVideoDecodeH264ProfileInfoKHR> getVideoProfileExtensionH264D (StdVideoH264ProfileIdc stdProfileIdc, VkVideoDecodeH264PictureLayoutFlagBitsKHR pictureLayout)
-{
-	VkVideoDecodeH264ProfileInfoKHR*				videoCodecOperation	= new VkVideoDecodeH264ProfileInfoKHR(getProfileOperationH264D(stdProfileIdc, pictureLayout));
-	de::MovePtr<VkVideoDecodeH264ProfileInfoKHR>	result				= de::MovePtr<VkVideoDecodeH264ProfileInfoKHR>(videoCodecOperation);
-
-	return result;
-}
-
-de::MovePtr<VkVideoEncodeH264ProfileInfoEXT> getVideoProfileExtensionH264E (StdVideoH264ProfileIdc stdProfileIdc)
-{
-	VkVideoEncodeH264ProfileInfoEXT*				videoCodecOperation	= new VkVideoEncodeH264ProfileInfoEXT(getProfileOperationH264E(stdProfileIdc));
-	de::MovePtr<VkVideoEncodeH264ProfileInfoEXT>	result				= de::MovePtr<VkVideoEncodeH264ProfileInfoEXT>(videoCodecOperation);
-
-	return result;
-}
-
-de::MovePtr<VkVideoDecodeH265ProfileInfoKHR> getVideoProfileExtensionH265D (StdVideoH265ProfileIdc stdProfileIdc)
-{
-	VkVideoDecodeH265ProfileInfoKHR*				videoCodecOperation	= new VkVideoDecodeH265ProfileInfoKHR(getProfileOperationH265D(stdProfileIdc));
-	de::MovePtr<VkVideoDecodeH265ProfileInfoKHR>	result				= de::MovePtr<VkVideoDecodeH265ProfileInfoKHR>(videoCodecOperation);
-
-	return result;
-}
-
-de::MovePtr<VkVideoEncodeH265ProfileInfoEXT> getVideoProfileExtensionH265E (StdVideoH265ProfileIdc stdProfileIdc)
-{
-	VkVideoEncodeH265ProfileInfoEXT*				videoCodecOperation	= new VkVideoEncodeH265ProfileInfoEXT(getProfileOperationH265E(stdProfileIdc));
-	de::MovePtr<VkVideoEncodeH265ProfileInfoEXT>	result				= de::MovePtr<VkVideoEncodeH265ProfileInfoEXT>(videoCodecOperation);
-
-	return result;
-}
-
-de::MovePtr<VkVideoProfileInfoKHR> getVideoProfile (VkVideoCodecOperationFlagBitsKHR	videoCodecOperation,
-													void*								pNext,
-													VkVideoChromaSubsamplingFlagsKHR	chromaSubsampling,
-													VkVideoComponentBitDepthFlagsKHR	lumaBitDepth,
-													VkVideoComponentBitDepthFlagsKHR	chromaBitDepth)
-{
-	VkVideoProfileInfoKHR*				videoProfile	= new VkVideoProfileInfoKHR
-	{
-		VK_STRUCTURE_TYPE_VIDEO_PROFILE_INFO_KHR,		//  VkStructureType						sType;
-		pNext,											//  void*								pNext;
-		videoCodecOperation,							//  VkVideoCodecOperationFlagBitsKHR	videoCodecOperation;
-		chromaSubsampling,								//  VkVideoChromaSubsamplingFlagsKHR	chromaSubsampling;
-		lumaBitDepth,									//  VkVideoComponentBitDepthFlagsKHR	lumaBitDepth;
-		chromaBitDepth,									//  VkVideoComponentBitDepthFlagsKHR	chromaBitDepth;
-	};
-	de::MovePtr<VkVideoProfileInfoKHR>	result			= de::MovePtr<VkVideoProfileInfoKHR>(videoProfile);
-
-	return result;
-}
-
-de::MovePtr<VkVideoProfileListInfoKHR> getVideoProfileList (const VkVideoProfileInfoKHR* videoProfile)
-{
-	VkVideoProfileListInfoKHR*		videoProfileList = new VkVideoProfileListInfoKHR
-	{
-	VK_STRUCTURE_TYPE_VIDEO_PROFILE_LIST_INFO_KHR,		//  VkStructureType					sType;
-	DE_NULL,											//  const void*						pNext;
-	1,													//  uint32_t						profileCount;
-	videoProfile,										// const VkVideoProfileInfoKHR*		pProfiles;
-	};
-
-	de::MovePtr<VkVideoProfileListInfoKHR>	result			= de::MovePtr<VkVideoProfileListInfoKHR>(videoProfileList);
-
-	return result;
-}
-
-
-=======
->>>>>>> 6dcb4c09
 const VkExtensionProperties* getVideoExtensionProperties (const VkVideoCodecOperationFlagBitsKHR codecOperation)
 {
 	switch (codecOperation)
