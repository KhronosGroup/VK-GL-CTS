--- conflicted
+++ resolved
@@ -157,13 +157,9 @@
 de::MovePtr<VkVideoEncodeH264CapabilitiesKHR> getVideoCapabilitiesExtensionH264E(void *pNext);
 de::MovePtr<VkVideoEncodeH264QuantizationMapCapabilitiesKHR> getVideoEncodeH264QuantizationMapCapabilities(void);
 de::MovePtr<VkVideoDecodeH265CapabilitiesKHR> getVideoCapabilitiesExtensionH265D(void);
-<<<<<<< HEAD
 de::MovePtr<VkVideoEncodeH265CapabilitiesKHR> getVideoCapabilitiesExtensionH265E(void *pNext);
 de::MovePtr<VkVideoEncodeH265QuantizationMapCapabilitiesKHR> getVideoEncodeH265QuantizationMapCapabilities(void);
-=======
-de::MovePtr<VkVideoEncodeH265CapabilitiesKHR> getVideoCapabilitiesExtensionH265E(void);
 de::MovePtr<VkVideoEncodeAV1CapabilitiesKHR> getVideoCapabilitiesExtensionAV1E(void);
->>>>>>> e8946001
 de::MovePtr<VkVideoEncodeCapabilitiesKHR> getVideoEncodeCapabilities(void *pNext);
 de::MovePtr<VkVideoCapabilitiesKHR> getVideoCapabilities(const InstanceInterface &vk, VkPhysicalDevice physicalDevice,
                                                          const VkVideoProfileInfoKHR *videoProfile, void *pNext);
@@ -1267,14 +1263,13 @@
 VkResult getVideoDecodeCapabilities(DeviceContext &devCtx, const VkVideoCoreProfile &videoProfile,
                                     VkVideoCapabilitiesKHR &videoCapabilities,
                                     VkVideoDecodeCapabilitiesKHR &videoDecodeCapabilities);
-<<<<<<< HEAD
 double PSNR(const std::vector<uint8_t> &img1, const std::vector<uint8_t> &img2);
 double calculatePSNRdifference(const std::vector<uint8_t> &inVector, const std::vector<uint8_t> &out,
                                const VkExtent2D &codedExtent, const VkExtent2D &quantizationMapExtent,
                                const VkExtent2D &quantizationMapTexelSize);
 std::vector<uint8_t> cropImage(const std::vector<uint8_t> &imageData, int imageWidth, int imageHeight, int roiX,
                                int roiY, int roiWidth, int roiHeight);
-=======
+
 void generateYCbCrFile(std::string fileName, uint32_t n_frames, uint32_t width, uint32_t height, uint32_t format,
                        uint8_t bitdepth);
 template <typename planeType>
@@ -1356,7 +1351,6 @@
     double type_max = (double)std::numeric_limits<planeType>::max();
     return 10 * std::log10((type_max * type_max) / mse);
 }
->>>>>>> e8946001
 
 } // namespace util
 
