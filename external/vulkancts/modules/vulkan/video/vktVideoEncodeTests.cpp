/*------------------------------------------------------------------------
 * Vulkan Conformance Tests
 * ------------------------
 *
 * Copyright (c) 2024 The Khronos Group Inc.
 *
 * Licensed under the Apache License, Version 2.0 (the "License");
 * you may not use this file except in compliance with the License.
 * You may obtain a copy of the License at
 *
 *      http://www.apache.org/licenses/LICENSE-2.0
 *
 * Unless required by applicable law or agreed to in writing, software
 * distributed under the License is distributed on an "AS IS" BASIS,
 * WITHOUT WARRANTIES OR CONDITIONS OF ANY KIND, either express or implied.
 * See the License for the specific language governing permissions and
 * limitations under the License.
 *
 */
/*!
 * \file
 * \brief Video Encoding Session tests
 */
/*--------------------------------------------------------------------*/

#include "vktVideoTestUtils.hpp"
#include "vktVideoEncodeTests.hpp"
#include "vktVideoTestUtils.hpp"
#include "vktTestCase.hpp"

#ifdef DE_BUILD_VIDEO
#include "vktVideoBaseDecodeUtils.hpp"
#endif

#include "tcuTextureUtil.hpp"
#include "tcuVectorUtil.hpp"
#include "tcuTestLog.hpp"
#include "tcuPlatform.hpp"
#include "tcuFunctionLibrary.hpp"
#include "tcuSurface.hpp"

#include "tcuTexture.hpp"
#include "tcuVector.hpp"
#include "tcuPixelFormat.hpp"
#include "tcuTextureUtil.hpp"
#include "tcuImageCompare.hpp"

#include "vkDefs.hpp"
#include "vkBufferWithMemory.hpp"
#include "vkImageWithMemory.hpp"
#include "vkImageUtil.hpp"
#include "vkBarrierUtil.hpp"
#include "vkObjUtil.hpp"
#include "vkTypeUtil.hpp"

#include "vktVideoClipInfo.hpp"
#include "ycbcr/vktYCbCrUtil.hpp"

#include <cstddef>
#include <cstdint>
#include <fstream>
#include <string>
#include <algorithm>
#include <cmath>

#ifndef VK_MAX_NUM_IMAGE_PLANES_KHR
#define VK_MAX_NUM_IMAGE_PLANES_KHR 4
#endif

#ifndef STREAM_DUMP_DEBUG
#define STREAM_DUMP_DEBUG 0
#endif

namespace vkt
{
namespace video
{
namespace
{
using namespace vk;
using namespace std;

using de::MovePtr;
using vkt::ycbcr::MultiPlaneImageData;

template <typename T>
std::tuple<T, T> refs(T a, T b)
{
    return std::make_tuple(a, b);
}

typedef de::SharedPtr<vk::Unique<vk::VkSemaphore>> SemaphoreSp;

enum TestType
{
    TEST_TYPE_H264_ENCODE_I,      // Encode one I frame
    TEST_TYPE_H264_ENCODE_RC_VBR, // Encode one I frame with enabled variable rate control, maximum QP value equal to 42
    TEST_TYPE_H264_ENCODE_RC_CBR, // Encode one I frame with enabled constant rate control, maximum QP value equal to 42
    TEST_TYPE_H264_ENCODE_RC_DISABLE,    // Encode one I frame with disabled rate control, constant QP value equal to 28
    TEST_TYPE_H264_ENCODE_QUALITY_LEVEL, // Encode one I frame with quality level set to 0
    TEST_TYPE_H264_ENCODE_QM_DELTA_RC_VBR, // Encode three I frame with enabled quantization map with enabled variable rate control, maximum QP value equal to 42
    TEST_TYPE_H264_ENCODE_QM_DELTA_RC_CBR, // Encode three I frame with enabled quantization map with enabled constant rate control, maximum QP value equal to 42
    TEST_TYPE_H264_ENCODE_QM_DELTA_RC_DISABLE, // Encode three I frame with enabled quantization map with delta values and disabled rate control
    TEST_TYPE_H264_ENCODE_QM_DELTA, // Encode one I frame with enabled quantization map with delta values
    TEST_TYPE_H264_ENCODE_QM_EMPHASIS_CBR, // Encode one I frame with enabled quantization map with emphasis values and enabled constant rate control
    TEST_TYPE_H264_ENCODE_QM_EMPHASIS_VBR, // Encode one I frame with enabled quantization map with emphasis values and enabled variable rate control
    TEST_TYPE_H264_ENCODE_USAGE, // Encode one I frame with non-default encode usage setup
    TEST_TYPE_H264_ENCODE_I_P, // Encode one I frame and one P frame, recording and submission order match encode order
    TEST_TYPE_H264_ENCODE_I_P_NOT_MATCHING_ORDER, // Encode one I frame, one P frame, recording and submission order not matching encoding order
    TEST_TYPE_H264_I_P_B_13, // Encode two 13-frame GOPs, both I, P, and B frames recording and submission order match encode order
    TEST_TYPE_H264_ENCODE_QUERY_RESULT_WITH_STATUS, // Encode one I frame, one P frame with status query reported successfully for both frames. Recording and submission order match encode order
    TEST_TYPE_H264_ENCODE_INLINE_QUERY, // VK_KHR_video_maintenance1 required test: Encode one I frame with inline without vkCmdBegin/EndQuery
    TEST_TYPE_H264_ENCODE_RESOURCES_WITHOUT_PROFILES, // VK_KHR_video_maintenance1 required test: Encode one I frame with DPB resources defined without passing an encode profile
    TEST_TYPE_H264_ENCODE_RESOLUTION_CHANGE_DPB, // Encode one I frame and one P frame with session created with a smaller resolution than extracted frame

    TEST_TYPE_H265_ENCODE_I,
    TEST_TYPE_H265_ENCODE_RC_VBR,
    TEST_TYPE_H265_ENCODE_RC_CBR,
    TEST_TYPE_H265_ENCODE_RC_DISABLE,
    TEST_TYPE_H265_ENCODE_QUALITY_LEVEL,
    TEST_TYPE_H265_ENCODE_QM_DELTA_RC_VBR,
    TEST_TYPE_H265_ENCODE_QM_DELTA_RC_CBR,
    TEST_TYPE_H265_ENCODE_QM_DELTA_RC_DISABLE,
    TEST_TYPE_H265_ENCODE_QM_DELTA,
    TEST_TYPE_H265_ENCODE_QM_EMPHASIS_CBR,
    TEST_TYPE_H265_ENCODE_QM_EMPHASIS_VBR,
    TEST_TYPE_H265_ENCODE_USAGE,
    TEST_TYPE_H265_ENCODE_I_P,
    TEST_TYPE_H265_ENCODE_I_P_NOT_MATCHING_ORDER,
    TEST_TYPE_H265_I_P_B_13,
    TEST_TYPE_H265_ENCODE_QUERY_RESULT_WITH_STATUS,
    TEST_TYPE_H265_ENCODE_INLINE_QUERY,
    TEST_TYPE_H265_ENCODE_RESOURCES_WITHOUT_PROFILES,
    TEST_TYPE_H265_ENCODE_RESOLUTION_CHANGE_DPB,

    TEST_TYPE_LAST
};

enum TestCodec
{
    TEST_CODEC_H264,
    TEST_CODEC_H265,

    TEST_CODEC_LAST
};

const char *getTestName(const TestType testType)
{
    switch (testType)
    {
    case TEST_TYPE_H264_ENCODE_I:
    case TEST_TYPE_H265_ENCODE_I:
        return "i";
    case TEST_TYPE_H264_ENCODE_RC_VBR:
    case TEST_TYPE_H265_ENCODE_RC_VBR:
        return "rc_vbr";
    case TEST_TYPE_H264_ENCODE_RC_CBR:
    case TEST_TYPE_H265_ENCODE_RC_CBR:
        return "rc_cbr";
    case TEST_TYPE_H264_ENCODE_RC_DISABLE:
    case TEST_TYPE_H265_ENCODE_RC_DISABLE:
        return "rc_disable";
    case TEST_TYPE_H264_ENCODE_QUALITY_LEVEL:
    case TEST_TYPE_H265_ENCODE_QUALITY_LEVEL:
        return "quality_level";
    case TEST_TYPE_H264_ENCODE_QM_DELTA_RC_VBR:
    case TEST_TYPE_H265_ENCODE_QM_DELTA_RC_VBR:
        return "quantization_map_delta_rc_vbr";
    case TEST_TYPE_H264_ENCODE_QM_DELTA_RC_CBR:
    case TEST_TYPE_H265_ENCODE_QM_DELTA_RC_CBR:
        return "quantization_map_delta_rc_cbr";
    case TEST_TYPE_H264_ENCODE_QM_DELTA_RC_DISABLE:
    case TEST_TYPE_H265_ENCODE_QM_DELTA_RC_DISABLE:
        return "quantization_map_delta_rc_disable";
    case TEST_TYPE_H264_ENCODE_QM_DELTA:
    case TEST_TYPE_H265_ENCODE_QM_DELTA:
        return "quantization_map_delta";
    case TEST_TYPE_H264_ENCODE_QM_EMPHASIS_CBR:
    case TEST_TYPE_H265_ENCODE_QM_EMPHASIS_CBR:
        return "quantization_map_emphasis_cbr";
    case TEST_TYPE_H264_ENCODE_QM_EMPHASIS_VBR:
    case TEST_TYPE_H265_ENCODE_QM_EMPHASIS_VBR:
        return "quantization_map_emphasis_vbr";
    case TEST_TYPE_H264_ENCODE_USAGE:
    case TEST_TYPE_H265_ENCODE_USAGE:
        return "usage";
    case TEST_TYPE_H264_ENCODE_I_P:
    case TEST_TYPE_H265_ENCODE_I_P:
        return "i_p";
    case TEST_TYPE_H264_ENCODE_I_P_NOT_MATCHING_ORDER:
    case TEST_TYPE_H265_ENCODE_I_P_NOT_MATCHING_ORDER:
        return "i_p_not_matching_order";
    case TEST_TYPE_H264_I_P_B_13:
    case TEST_TYPE_H265_I_P_B_13:
        return "i_p_b_13";
    case TEST_TYPE_H264_ENCODE_RESOLUTION_CHANGE_DPB:
    case TEST_TYPE_H265_ENCODE_RESOLUTION_CHANGE_DPB:
        return "resolution_change_dpb";
    case TEST_TYPE_H264_ENCODE_QUERY_RESULT_WITH_STATUS:
    case TEST_TYPE_H265_ENCODE_QUERY_RESULT_WITH_STATUS:
        return "query_with_status";
    case TEST_TYPE_H264_ENCODE_INLINE_QUERY:
    case TEST_TYPE_H265_ENCODE_INLINE_QUERY:
        return "inline_query";
    case TEST_TYPE_H264_ENCODE_RESOURCES_WITHOUT_PROFILES:
    case TEST_TYPE_H265_ENCODE_RESOURCES_WITHOUT_PROFILES:
        return "resources_without_profiles";
    default:
        TCU_THROW(InternalError, "Unknown TestType");
    }
}

enum TestCodec getTestCodec(const TestType testType)
{
    switch (testType)
    {
    case TEST_TYPE_H264_ENCODE_I:
    case TEST_TYPE_H264_ENCODE_RC_VBR:
    case TEST_TYPE_H264_ENCODE_RC_CBR:
    case TEST_TYPE_H264_ENCODE_RC_DISABLE:
    case TEST_TYPE_H264_ENCODE_QUALITY_LEVEL:
    case TEST_TYPE_H264_ENCODE_USAGE:
    case TEST_TYPE_H264_ENCODE_I_P:
    case TEST_TYPE_H264_ENCODE_I_P_NOT_MATCHING_ORDER:
    case TEST_TYPE_H264_I_P_B_13:
    case TEST_TYPE_H264_ENCODE_RESOLUTION_CHANGE_DPB:
    case TEST_TYPE_H264_ENCODE_QUERY_RESULT_WITH_STATUS:
    case TEST_TYPE_H264_ENCODE_INLINE_QUERY:
    case TEST_TYPE_H264_ENCODE_RESOURCES_WITHOUT_PROFILES:
    case TEST_TYPE_H264_ENCODE_QM_DELTA_RC_VBR:
    case TEST_TYPE_H264_ENCODE_QM_DELTA_RC_CBR:
    case TEST_TYPE_H264_ENCODE_QM_DELTA_RC_DISABLE:
    case TEST_TYPE_H264_ENCODE_QM_DELTA:
    case TEST_TYPE_H264_ENCODE_QM_EMPHASIS_CBR:
    case TEST_TYPE_H264_ENCODE_QM_EMPHASIS_VBR:
        return TEST_CODEC_H264;
    case TEST_TYPE_H265_ENCODE_I:
    case TEST_TYPE_H265_ENCODE_RC_VBR:
    case TEST_TYPE_H265_ENCODE_RC_CBR:
    case TEST_TYPE_H265_ENCODE_RC_DISABLE:
    case TEST_TYPE_H265_ENCODE_QUALITY_LEVEL:
    case TEST_TYPE_H265_ENCODE_USAGE:
    case TEST_TYPE_H265_ENCODE_I_P:
    case TEST_TYPE_H265_ENCODE_I_P_NOT_MATCHING_ORDER:
    case TEST_TYPE_H265_I_P_B_13:
    case TEST_TYPE_H265_ENCODE_RESOLUTION_CHANGE_DPB:
    case TEST_TYPE_H265_ENCODE_QUERY_RESULT_WITH_STATUS:
    case TEST_TYPE_H265_ENCODE_INLINE_QUERY:
    case TEST_TYPE_H265_ENCODE_RESOURCES_WITHOUT_PROFILES:
    case TEST_TYPE_H265_ENCODE_QM_DELTA_RC_VBR:
    case TEST_TYPE_H265_ENCODE_QM_DELTA_RC_CBR:
    case TEST_TYPE_H265_ENCODE_QM_DELTA_RC_DISABLE:
    case TEST_TYPE_H265_ENCODE_QM_DELTA:
    case TEST_TYPE_H265_ENCODE_QM_EMPHASIS_CBR:
    case TEST_TYPE_H265_ENCODE_QM_EMPHASIS_VBR:
        return TEST_CODEC_H265;
    default:
        TCU_THROW(InternalError, "Unknown TestType");
    }
}

enum FrameType
{
    IDR_FRAME,
    I_FRAME,
    P_FRAME,
    B_FRAME
};

enum QuantizationMap
{
    QM_DELTA,
    QM_EMPHASIS
};

enum Option : uint32_t
{
    // The default is to do nothing additional to ordinary encode.
    Default = 0,
    UseStatusQueries =
        1
        << 0, // All encode operations will have their status checked for success (Q2 2023: not all vendors support these)
    UseVariableBitrateControl = 1 << 1,
    UseConstantBitrateControl = 1 << 2,
    SwapOrder                 = 1 << 3,
    DisableRateControl        = 1 << 4, // const QP
    ResolutionChange          = 1 << 5,
    UseQualityLevel           = 1 << 6,
    UseEncodeUsage            = 1 << 7,
    UseInlineQueries          = 1 << 8,  // Inline queries from the video_mainteance1 extension.
    ResourcesWithoutProfiles  = 1 << 9,  // Test profile-less resources from the video_mainteance1 extension.
    UseDeltaMap               = 1 << 10, // VK_KHR_video_encode_quantization_map
    UseEmphasisMap            = 1 << 11, // VK_KHR_video_encode_quantization_map
};

struct EncodeTestParam
{
    TestType type;
    ClipName clip;
    uint32_t gops;
    std::vector<FrameType> encodePattern;
    std::vector<uint32_t> frameIdx;
    std::vector<uint32_t> FrameNum;
    uint8_t spsMaxRefFrames;                                   // Sequence parameter set maximum reference frames.
    std::tuple<uint8_t, uint8_t> ppsNumActiveRefs;             // Picture parameter set number of active references
    std::vector<std::tuple<uint8_t, uint8_t>> shNumActiveRefs; // Slice header number of active references,
    std::vector<std::vector<uint8_t>> refSlots;                // index of dpbImageVideoReferenceSlots
    std::vector<int8_t> curSlot;                               // index of dpbImageVideoReferenceSlots
    std::vector<std::tuple<std::vector<uint8_t>, std::vector<uint8_t>>>
        frameReferences; // index of dpbImageVideoReferenceSlots
    Option encoderOptions;
} g_EncodeTests[] = {
    {TEST_TYPE_H264_ENCODE_I,
     CLIP_H264_ENC_E,
     1,
     {IDR_FRAME},
     /* frameIdx */ {0},
     /* FrameNum */ {0},
     /* spsMaxRefFrames */ 1,
     /* ppsNumActiveRefs */ {0, 0},
     /* shNumActiveRefs */ {refs(0, 0)},
     /* refSlots */ {{}},
     /* curSlot */ {0},
     /* frameReferences */ {refs<std::vector<uint8_t>>({}, {})},
     /* encoderOptions */ Option::Default},
    {TEST_TYPE_H264_ENCODE_RC_VBR,
     CLIP_H264_ENC_E,
     1,
     {IDR_FRAME},
     /* frameIdx */ {0, 1},
     /* FrameNum */ {0, 1},
     /* spsMaxRefFrames */ 2,
     /* ppsNumActiveRefs */ {0, 0},
     /* shNumActiveRefs */ {refs(0, 0), refs(1, 0)},
     /* refSlots */ {{}, {0}},
     /* curSlot */ {0, 1},
     /* frameReferences */ {refs<std::vector<uint8_t>>({}, {}), refs<std::vector<uint8_t>>({0}, {})},
     /* encoderOptions */ Option::UseVariableBitrateControl},
    {TEST_TYPE_H264_ENCODE_RC_CBR,
     CLIP_H264_ENC_E,
     1,
     {IDR_FRAME},
     /* frameIdx */ {0},
     /* FrameNum */ {0},
     /* spsMaxRefFrames */ 1,
     /* ppsNumActiveRefs */ {0, 0},
     /* shNumActiveRefs */ {refs(0, 0)},
     /* refSlots */ {{}},
     /* curSlot */ {0},
     /* frameReferences */ {refs<std::vector<uint8_t>>({}, {})},
     /* encoderOptions */ Option::UseConstantBitrateControl},
    {TEST_TYPE_H264_ENCODE_RC_DISABLE,
     CLIP_H264_ENC_E,
     1,
     {IDR_FRAME, P_FRAME},
     /* frameIdx */ {0, 1},
     /* FrameNum */ {0, 1},
     /* spsMaxRefFrames */ 2,
     /* ppsNumActiveRefs */ {0, 0},
     /* shNumActiveRefs */ {refs(0, 0), refs(1, 0)},
     /* refSlots */ {{}, {0}},
     /* curSlot */ {0, 1},
     /* frameReferences */ {refs<std::vector<uint8_t>>({}, {}), refs<std::vector<uint8_t>>({0}, {})},
     /* encoderOptions */ Option::DisableRateControl},
    {TEST_TYPE_H264_ENCODE_QUALITY_LEVEL,
     CLIP_H264_ENC_E,
     1,
     {IDR_FRAME},
     /* frameIdx */ {0},
     /* FrameNum */ {0},
     /* spsMaxRefFrames */ 1,
     /* ppsNumActiveRefs */ {0, 0},
     /* shNumActiveRefs */ {refs(0, 0)},
     /* refSlots */ {{}},
     /* curSlot */ {0},
     /* frameReferences */ {refs<std::vector<uint8_t>>({}, {})},
     /* encoderOptions */ Option::UseQualityLevel},
    {TEST_TYPE_H264_ENCODE_QM_DELTA_RC_VBR,
     CLIP_H264_ENC_E,
     3,
     {IDR_FRAME},
     /* frameIdx */ {0},
     /* FrameNum */ {0},
     /* spsMaxRefFrames */ 1,
     /* ppsNumActiveRefs */ {0, 0},
     /* shNumActiveRefs */ {refs(0, 0)},
     /* refSlots */ {{}},
     /* curSlot */ {0},
     /* frameReferences */ {refs<std::vector<uint8_t>>({}, {})},
     /* encoderOptions */ static_cast<Option>(Option::UseDeltaMap | Option::UseVariableBitrateControl)},
    {TEST_TYPE_H264_ENCODE_QM_DELTA_RC_CBR,
     CLIP_H264_ENC_E,
     3,
     {IDR_FRAME},
     /* frameIdx */ {0},
     /* FrameNum */ {0},
     /* spsMaxRefFrames */ 1,
     /* ppsNumActiveRefs */ {0, 0},
     /* shNumActiveRefs */ {refs(0, 0)},
     /* refSlots */ {{}},
     /* curSlot */ {0},
     /* frameReferences */ {refs<std::vector<uint8_t>>({}, {})},
     /* encoderOptions */ static_cast<Option>(Option::UseDeltaMap | Option::UseConstantBitrateControl)},
    {TEST_TYPE_H264_ENCODE_QM_DELTA_RC_DISABLE,
     CLIP_H264_ENC_E,
     3,
     {IDR_FRAME},
     /* frameIdx */ {0},
     /* FrameNum */ {0},
     /* spsMaxRefFrames */ 1,
     /* ppsNumActiveRefs */ {0, 0},
     /* shNumActiveRefs */ {refs(0, 0)},
     /* refSlots */ {{}},
     /* curSlot */ {0},
     /* frameReferences */ {refs<std::vector<uint8_t>>({}, {})},
     /* encoderOptions */ static_cast<Option>(Option::UseDeltaMap | Option::DisableRateControl)},
    {TEST_TYPE_H264_ENCODE_QM_DELTA,
     CLIP_H264_ENC_E,
     3,
     {IDR_FRAME},
     /* frameIdx */ {0},
     /* FrameNum */ {0},
     /* spsMaxRefFrames */ 1,
     /* ppsNumActiveRefs */ {0, 0},
     /* shNumActiveRefs */ {refs(0, 0)},
     /* refSlots */ {{}},
     /* curSlot */ {0},
     /* frameReferences */ {refs<std::vector<uint8_t>>({}, {})},
     /* encoderOptions */ Option::UseDeltaMap},
    {TEST_TYPE_H264_ENCODE_QM_EMPHASIS_CBR,
     CLIP_H264_ENC_E,
     2,
     {IDR_FRAME},
     /* frameIdx */ {0},
     /* FrameNum */ {0},
     /* spsMaxRefFrames */ 1,
     /* ppsNumActiveRefs */ {0, 0},
     /* shNumActiveRefs */ {refs(0, 0)},
     /* refSlots */ {{}},
     /* curSlot */ {0},
     /* frameReferences */ {refs<std::vector<uint8_t>>({}, {})},
     /* encoderOptions */ static_cast<Option>(Option::UseEmphasisMap | Option::UseConstantBitrateControl)},
    {TEST_TYPE_H264_ENCODE_QM_EMPHASIS_VBR,
     CLIP_H264_ENC_E,
     2,
     {IDR_FRAME},
     /* frameIdx */ {0},
     /* FrameNum */ {0},
     /* spsMaxRefFrames */ 1,
     /* ppsNumActiveRefs */ {0, 0},
     /* shNumActiveRefs */ {refs(0, 0)},
     /* refSlots */ {{}},
     /* curSlot */ {0},
     /* frameReferences */ {refs<std::vector<uint8_t>>({}, {})},
     /* encoderOptions */ static_cast<Option>(Option::UseEmphasisMap | Option::UseVariableBitrateControl)},
    {TEST_TYPE_H264_ENCODE_USAGE,
     CLIP_H264_ENC_E,
     1,
     {IDR_FRAME},
     /* frameIdx */ {0},
     /* FrameNum */ {0},
     /* spsMaxRefFrames */ 1,
     /* ppsNumActiveRefs */ {0, 0},
     /* shNumActiveRefs */ {refs(0, 0)},
     /* refSlots */ {{}},
     /* curSlot */ {0},
     /* frameReferences */ {refs<std::vector<uint8_t>>({}, {})},
     /* encoderOptions */ Option::UseEncodeUsage},
    {TEST_TYPE_H264_ENCODE_I_P,
     CLIP_H264_ENC_E,
     1,
     {IDR_FRAME, P_FRAME},
     /* frameIdx */ {0, 1},
     /* FrameNum */ {0, 1},
     /* spsMaxRefFrames */ 2,
     /* ppsNumActiveRefs */ {0, 0},
     /* shNumActiveRefs */ {refs(0, 0), refs(1, 0)},
     /* refSlots */ {{}, {0}},
     /* curSlot */ {0, 1},
     /* frameReferences */ {refs<std::vector<uint8_t>>({}, {}), refs<std::vector<uint8_t>>({0}, {})},
     /* encoderOptions */ Option::Default},
    {TEST_TYPE_H264_ENCODE_I_P_NOT_MATCHING_ORDER,
     CLIP_H264_ENC_E,
     1,
     {IDR_FRAME, P_FRAME},
     /* frameIdx */ {0, 1},
     /* FrameNum */ {0, 1},
     /* spsMaxRefFrames */ 2,
     /* ppsNumActiveRefs */ {0, 0},
     /* shNumActiveRefs */ {refs(0, 0), refs(1, 0)},
     /* refSlots */ {{}, {0}},
     /* curSlot */ {0, 1},
     /* frameReferences */ {refs<std::vector<uint8_t>>({}, {}), refs<std::vector<uint8_t>>({0}, {})},
     /* encoderOptions */ Option::SwapOrder},
    {TEST_TYPE_H264_ENCODE_QUERY_RESULT_WITH_STATUS,
     CLIP_H264_ENC_E,
     1,
     {IDR_FRAME, P_FRAME},
     /* frameIdx */ {0, 1},
     /* FrameNum */ {0, 1},
     /* spsMaxRefFrames */ 2,
     /* ppsNumActiveRefs */ {0, 0},
     /* shNumActiveRefs */ {refs(0, 0), refs(1, 0)},
     /* refSlots */ {{}, {0}},
     /* curSlot */ {0, 1},
     /* frameReferences */ {refs<std::vector<uint8_t>>({}, {}), refs<std::vector<uint8_t>>({0}, {})},
     /* encoderOptions */ Option::UseStatusQueries},
    {TEST_TYPE_H264_ENCODE_INLINE_QUERY,
     CLIP_H264_ENC_E,
     1,
     {IDR_FRAME},
     /* frameIdx */ {0},
     /* FrameNum */ {0},
     /* spsMaxRefFrames */ 1,
     /* ppsNumActiveRefs */ {0, 0},
     /* shNumActiveRefs */ {refs(0, 0)},
     /* refSlots */ {{}},
     /* curSlot */ {0},
     /* frameReferences */ {refs<std::vector<uint8_t>>({}, {})},
     /* encoderOptions */ Option::UseInlineQueries},
    {TEST_TYPE_H264_ENCODE_RESOURCES_WITHOUT_PROFILES,
     CLIP_H264_ENC_E,
     1,
     {IDR_FRAME, P_FRAME},
     /* frameIdx */ {0, 1},
     /* FrameNum */ {0, 1},
     /* spsMaxRefFrames */ 2,
     /* ppsNumActiveRefs */ {0, 0},
     /* shNumActiveRefs */ {refs(0, 0), refs(1, 0)},
     /* refSlots */ {{}, {0}},
     /* curSlot */ {0, 1},
     /* frameReferences */ {refs<std::vector<uint8_t>>({}, {}), refs<std::vector<uint8_t>>({0}, {})},
     /* encoderOptions */ Option::ResourcesWithoutProfiles},
    {TEST_TYPE_H264_ENCODE_RESOLUTION_CHANGE_DPB,
     CLIP_H264_ENC_G,
     2,
     {IDR_FRAME, P_FRAME},
     /* frameIdx */ {0, 1},
     /* FrameNum */ {0, 1},
     /* spsMaxRefFrames */ 2,
     /* ppsNumActiveRefs */ {0, 0},
     /* shNumActiveRefs */ {refs(0, 0), refs(1, 0)},
     /* refSlots */ {{}, {0}},
     /* curSlot */ {0, 1},
     /* frameReferences */ {refs<std::vector<uint8_t>>({}, {}), refs<std::vector<uint8_t>>({0}, {})},
     /* encoderOptions */ Option::ResolutionChange},
    {TEST_TYPE_H264_I_P_B_13,
     CLIP_H264_ENC_E,
     2,
     {IDR_FRAME, P_FRAME, B_FRAME, B_FRAME, P_FRAME, B_FRAME, B_FRAME, P_FRAME, B_FRAME, B_FRAME, P_FRAME, B_FRAME,
      B_FRAME, P_FRAME},
     /* frameIdx */ {0, 3, 1, 2, 6, 4, 5, 9, 7, 8, 12, 10, 11, 13},
     /* frameNum */ {0, 1, 2, 2, 2, 3, 3, 3, 4, 4, 4, 5, 5, 5},
     /* spsMaxRefFrames */ 4,
     /* ppsNumActiveRefs */ {2, 2},
     /* shNumActiveRefs */
     {refs(0, 0), refs(1, 0), refs(2, 2), refs(2, 2), refs(2, 0), refs(2, 2), refs(2, 2), refs(2, 0), refs(2, 2),
      refs(2, 2), refs(2, 0), refs(2, 2), refs(2, 2), refs(2, 0)},
     /* refSlots */
     {{},
      {0},
      {0, 1},
      {0, 1},
      {0, 1},
      {0, 1, 2},
      {0, 1, 2},
      {0, 1, 2},
      {0, 1, 2, 3},
      {0, 1, 2, 3},
      {0, 1, 2, 3},
      {1, 2, 3, 4},
      {1, 2, 3, 4},
      {1, 2, 3, 4}},
     /* curSlot */ {0, 1, -1, -1, 2, -1, -1, 3, -1, -1, 4, -1, -1, 5},
     /* frameReferences */
     {refs<std::vector<uint8_t>>({}, {}), refs<std::vector<uint8_t>>({0}, {}),
      refs<std::vector<uint8_t>>({0, 1}, {1, 0}), refs<std::vector<uint8_t>>({0, 1}, {1, 0}),
      refs<std::vector<uint8_t>>({1, 0}, {}), refs<std::vector<uint8_t>>({1, 0}, {2, 1}),
      refs<std::vector<uint8_t>>({1, 0}, {2, 1}), refs<std::vector<uint8_t>>({2, 1}, {}),
      refs<std::vector<uint8_t>>({2, 1}, {3, 2}), refs<std::vector<uint8_t>>({2, 1}, {3, 2}),
      refs<std::vector<uint8_t>>({3, 2}, {}), refs<std::vector<uint8_t>>({3, 2}, {4, 3}),
      refs<std::vector<uint8_t>>({3, 2}, {4, 3}), refs<std::vector<uint8_t>>({4, 3}, {})},
     /* encoderOptions */ Option::Default},
    {TEST_TYPE_H265_ENCODE_I,
     CLIP_H265_ENC_F,
     1,
     {IDR_FRAME},
     /* frameIdx */ {0},
     /* FrameNum */ {0},
     /* spsMaxRefFrames */ 1,
     /* ppsNumActiveRefs */ {0, 0},
     /* shNumActiveRefs */ {refs(0, 0)},
     /* refSlots */ {{}},
     /* curSlot */ {0},
     /* frameReferences */ {refs<std::vector<uint8_t>>({}, {})},
     /* encoderOptions */ Option::Default},
    {TEST_TYPE_H265_ENCODE_RC_VBR,
     CLIP_H265_ENC_F,
     1,
     {IDR_FRAME},
     /* frameIdx */ {0, 1},
     /* FrameNum */ {0, 1},
     /* spsMaxRefFrames */ 2,
     /* ppsNumActiveRefs */ {0, 0},
     /* shNumActiveRefs */ {refs(0, 0), refs(1, 0)},
     /* refSlots */ {{}, {0}},
     /* curSlot */ {0, 1},
     /* frameReferences */ {refs<std::vector<uint8_t>>({}, {}), refs<std::vector<uint8_t>>({0}, {})},
     /* encoderOptions */ Option::UseVariableBitrateControl},
    {TEST_TYPE_H265_ENCODE_RC_CBR,
     CLIP_H265_ENC_F,
     1,
     {IDR_FRAME},
     /* frameIdx */ {0},
     /* FrameNum */ {0},
     /* spsMaxRefFrames */ 1,
     /* ppsNumActiveRefs */ {0, 0},
     /* shNumActiveRefs */ {refs(0, 0)},
     /* refSlots */ {{}},
     /* curSlot */ {0},
     /* frameReferences */ {refs<std::vector<uint8_t>>({}, {})},
     /* encoderOptions */ Option::UseConstantBitrateControl},
    {TEST_TYPE_H265_ENCODE_RC_DISABLE,
     CLIP_H265_ENC_F,
     1,
     {IDR_FRAME, P_FRAME},
     /* frameIdx */ {0, 1},
     /* FrameNum */ {0, 1},
     /* spsMaxRefFrames */ 2,
     /* ppsNumActiveRefs */ {0, 0},
     /* shNumActiveRefs */ {refs(0, 0), refs(1, 0)},
     /* refSlots */ {{}, {0}},
     /* curSlot */ {0, 1},
     /* frameReferences */ {refs<std::vector<uint8_t>>({}, {}), refs<std::vector<uint8_t>>({0}, {})},
     /* encoderOptions */ Option::DisableRateControl},
    {TEST_TYPE_H265_ENCODE_QUALITY_LEVEL,
     CLIP_H265_ENC_F,
     1,
     {IDR_FRAME},
     /* frameIdx */ {0},
     /* FrameNum */ {0},
     /* spsMaxRefFrames */ 1,
     /* ppsNumActiveRefs */ {0, 0},
     /* shNumActiveRefs */ {refs(0, 0)},
     /* refSlots */ {{}},
     /* curSlot */ {0},
     /* frameReferences */ {refs<std::vector<uint8_t>>({}, {})},
     /* encoderOptions */ Option::UseQualityLevel},
    {TEST_TYPE_H265_ENCODE_QM_DELTA_RC_VBR,
     CLIP_H265_ENC_F,
     3,
     {IDR_FRAME},
     /* frameIdx */ {0},
     /* FrameNum */ {0},
     /* spsMaxRefFrames */ 1,
     /* ppsNumActiveRefs */ {0, 0},
     /* shNumActiveRefs */ {refs(0, 0)},
     /* refSlots */ {{}},
     /* curSlot */ {0},
     /* frameReferences */ {refs<std::vector<uint8_t>>({}, {})},
     /* encoderOptions */ static_cast<Option>(Option::UseDeltaMap | Option::UseVariableBitrateControl)},
    {TEST_TYPE_H265_ENCODE_QM_DELTA_RC_CBR,
     CLIP_H265_ENC_F,
     3,
     {IDR_FRAME},
     /* frameIdx */ {0},
     /* FrameNum */ {0},
     /* spsMaxRefFrames */ 1,
     /* ppsNumActiveRefs */ {0, 0},
     /* shNumActiveRefs */ {refs(0, 0)},
     /* refSlots */ {{}},
     /* curSlot */ {0},
     /* frameReferences */ {refs<std::vector<uint8_t>>({}, {})},
     /* encoderOptions */ static_cast<Option>(Option::UseDeltaMap | Option::UseConstantBitrateControl)},
    {TEST_TYPE_H265_ENCODE_QM_DELTA_RC_DISABLE,
     CLIP_H265_ENC_F,
     3,
     {IDR_FRAME},
     /* frameIdx */ {0},
     /* FrameNum */ {0},
     /* spsMaxRefFrames */ 1,
     /* ppsNumActiveRefs */ {0, 0},
     /* shNumActiveRefs */ {refs(0, 0)},
     /* refSlots */ {{}},
     /* curSlot */ {0},
     /* frameReferences */ {refs<std::vector<uint8_t>>({}, {})},
     /* encoderOptions */ static_cast<Option>(Option::UseDeltaMap | Option::DisableRateControl)},
    {TEST_TYPE_H265_ENCODE_QM_DELTA,
     CLIP_H265_ENC_F,
     3,
     {IDR_FRAME},
     /* frameIdx */ {0},
     /* FrameNum */ {0},
     /* spsMaxRefFrames */ 1,
     /* ppsNumActiveRefs */ {0, 0},
     /* shNumActiveRefs */ {refs(0, 0)},
     /* refSlots */ {{}},
     /* curSlot */ {0},
     /* frameReferences */ {refs<std::vector<uint8_t>>({}, {})},
     /* encoderOptions */ Option::UseDeltaMap},
    {TEST_TYPE_H265_ENCODE_QM_EMPHASIS_CBR,
     CLIP_H265_ENC_F,
     2,
     {IDR_FRAME},
     /* frameIdx */ {0},
     /* FrameNum */ {0},
     /* spsMaxRefFrames */ 1,
     /* ppsNumActiveRefs */ {0, 0},
     /* shNumActiveRefs */ {refs(0, 0)},
     /* refSlots */ {{}},
     /* curSlot */ {0},
     /* frameReferences */ {refs<std::vector<uint8_t>>({}, {})},
     /* encoderOptions */ static_cast<Option>(Option::UseEmphasisMap | Option::UseConstantBitrateControl)},
    {TEST_TYPE_H265_ENCODE_QM_EMPHASIS_VBR,
     CLIP_H265_ENC_F,
     2,
     {IDR_FRAME},
     /* frameIdx */ {0},
     /* FrameNum */ {0},
     /* spsMaxRefFrames */ 1,
     /* ppsNumActiveRefs */ {0, 0},
     /* shNumActiveRefs */ {refs(0, 0)},
     /* refSlots */ {{}},
     /* curSlot */ {0},
     /* frameReferences */ {refs<std::vector<uint8_t>>({}, {})},
     /* encoderOptions */ static_cast<Option>(Option::UseEmphasisMap | Option::UseVariableBitrateControl)},
    {TEST_TYPE_H265_ENCODE_USAGE,
     CLIP_H265_ENC_F,
     1,
     {IDR_FRAME},
     /* frameIdx */ {0},
     /* FrameNum */ {0},
     /* spsMaxRefFrames */ 1,
     /* ppsNumActiveRefs */ {0, 0},
     /* shNumActiveRefs */ {refs(0, 0)},
     /* refSlots */ {{}},
     /* curSlot */ {0},
     /* frameReferences */ {refs<std::vector<uint8_t>>({}, {})},
     /* encoderOptions */ Option::UseEncodeUsage},
    {TEST_TYPE_H265_ENCODE_I_P,
     CLIP_H265_ENC_F,
     1,
     {IDR_FRAME, P_FRAME},
     /* frameIdx */ {0, 1},
     /* FrameNum */ {0, 1},
     /* spsMaxRefFrames */ 2,
     /* ppsNumActiveRefs */ {0, 0},
     /* shNumActiveRefs */ {refs(0, 0), refs(1, 0)},
     /* refSlots */ {{}, {0}},
     /* curSlot */ {0, 1},
     /* frameReferences */ {refs<std::vector<uint8_t>>({}, {}), refs<std::vector<uint8_t>>({0}, {})},
     /* encoderOptions */ Option::Default},
    {TEST_TYPE_H265_ENCODE_I_P_NOT_MATCHING_ORDER,
     CLIP_H265_ENC_F,
     1,
     {IDR_FRAME, P_FRAME},
     /* frameIdx */ {0, 1},
     /* FrameNum */ {0, 1},
     /* spsMaxRefFrames */ 2,
     /* ppsNumActiveRefs */ {0, 0},
     /* shNumActiveRefs */ {refs(0, 0), refs(1, 0)},
     /* refSlots */ {{}, {0}},
     /* curSlot */ {0, 1},
     /* frameReferences */ {refs<std::vector<uint8_t>>({}, {}), refs<std::vector<uint8_t>>({0}, {})},
     /* encoderOptions */ Option::SwapOrder},
    {TEST_TYPE_H265_ENCODE_QUERY_RESULT_WITH_STATUS,
     CLIP_H265_ENC_F,
     1,
     {IDR_FRAME, P_FRAME},
     /* frameIdx */ {0, 1},
     /* FrameNum */ {0, 1},
     /* spsMaxRefFrames */ 2,
     /* ppsNumActiveRefs */ {0, 0},
     /* shNumActiveRefs */ {refs(0, 0), refs(1, 0)},
     /* refSlots */ {{}, {0}},
     /* curSlot */ {0, 1},
     /* frameReferences */ {refs<std::vector<uint8_t>>({}, {}), refs<std::vector<uint8_t>>({0}, {})},
     /* encoderOptions */ Option::UseStatusQueries},
    {TEST_TYPE_H265_ENCODE_INLINE_QUERY,
     CLIP_H265_ENC_F,
     1,
     {IDR_FRAME},
     /* frameIdx */ {0},
     /* FrameNum */ {0},
     /* spsMaxRefFrames */ 1,
     /* ppsNumActiveRefs */ {0, 0},
     /* shNumActiveRefs */ {refs(0, 0)},
     /* refSlots */ {{}},
     /* curSlot */ {0},
     /* frameReferences */ {refs<std::vector<uint8_t>>({}, {})},
     /* encoderOptions */ Option::UseInlineQueries},
    {TEST_TYPE_H265_ENCODE_RESOURCES_WITHOUT_PROFILES,
     CLIP_H265_ENC_F,
     1,
     {IDR_FRAME, P_FRAME},
     /* frameIdx */ {0, 1},
     /* FrameNum */ {0, 1},
     /* spsMaxRefFrames */ 2,
     /* ppsNumActiveRefs */ {0, 0},
     /* shNumActiveRefs */ {refs(0, 0), refs(1, 0)},
     /* refSlots */ {{}, {0}},
     /* curSlot */ {0, 1},
     /* frameReferences */ {refs<std::vector<uint8_t>>({}, {}), refs<std::vector<uint8_t>>({0}, {})},
     /* encoderOptions */ Option::ResourcesWithoutProfiles},
    {TEST_TYPE_H265_ENCODE_RESOLUTION_CHANGE_DPB,
     CLIP_H265_ENC_H,
     2,
     {IDR_FRAME, P_FRAME},
     /* frameIdx */ {0, 1},
     /* FrameNum */ {0, 1},
     /* spsMaxRefFrames */ 2,
     /* ppsNumActiveRefs */ {0, 0},
     /* shNumActiveRefs */ {refs(0, 0), refs(1, 0)},
     /* refSlots */ {{}, {0}},
     /* curSlot */ {0, 1},
     /* frameReferences */ {refs<std::vector<uint8_t>>({}, {}), refs<std::vector<uint8_t>>({0}, {})},
     /* encoderOptions */ Option::ResolutionChange},
    {TEST_TYPE_H265_I_P_B_13,
     CLIP_H265_ENC_F,
     2,
     {IDR_FRAME, P_FRAME, B_FRAME, B_FRAME, P_FRAME, B_FRAME, B_FRAME, P_FRAME, B_FRAME, B_FRAME, P_FRAME, B_FRAME,
      B_FRAME, P_FRAME},
     /* frameIdx */ {0, 3, 1, 2, 6, 4, 5, 9, 7, 8, 12, 10, 11, 13},
     /* frameNum */ {0, 1, 2, 2, 2, 3, 3, 3, 4, 4, 4, 5, 5, 5},
     /* spsMaxRefFrames */ 2,
     /* ppsNumActiveRefs */ {1, 1},
     /* shNumActiveRefs */
     {refs(0, 0), refs(1, 0), refs(1, 1), refs(1, 1), refs(1, 0), refs(1, 1), refs(1, 1), refs(1, 0), refs(1, 1),
      refs(1, 1), refs(1, 0), refs(1, 1), refs(1, 1), refs(1, 0)},
     /* refSlots */
     {{},
      {0},
      {0, 1},
      {0, 1},
      {0, 1},
      {0, 1, 2},
      {0, 1, 2},
      {0, 1, 2},
      {0, 1, 2, 3},
      {0, 1, 2, 3},
      {0, 1, 2, 3},
      {1, 2, 3, 4},
      {1, 2, 3, 4},
      {1, 2, 3, 4}},
     /* curSlot */ {0, 1, -1, -1, 2, -1, -1, 3, -1, -1, 4, -1, -1, 5},
     /* frameReferences */
     {refs<std::vector<uint8_t>>({}, {}), refs<std::vector<uint8_t>>({0}, {}),
      refs<std::vector<uint8_t>>({0, 1}, {1, 0}), refs<std::vector<uint8_t>>({0, 1}, {1, 0}),
      refs<std::vector<uint8_t>>({1, 0}, {}), refs<std::vector<uint8_t>>({1, 0}, {2, 1}),
      refs<std::vector<uint8_t>>({1, 0}, {2, 1}), refs<std::vector<uint8_t>>({2, 1}, {}),
      refs<std::vector<uint8_t>>({2, 1}, {3, 2}), refs<std::vector<uint8_t>>({2, 1}, {3, 2}),
      refs<std::vector<uint8_t>>({3, 2}, {}), refs<std::vector<uint8_t>>({3, 2}, {4, 3}),
      refs<std::vector<uint8_t>>({3, 2}, {4, 3}), refs<std::vector<uint8_t>>({4, 3}, {})},
     /* encoderOptions */ Option::Default},
};

class TestDefinition
{
public:
    static MovePtr<TestDefinition> create(EncodeTestParam params, bool generalLayout)
    {
        return MovePtr<TestDefinition>(new TestDefinition(params, generalLayout));
    }

    TestDefinition(EncodeTestParam params, bool generalLayout)
        : m_params(params)
        , m_generalLayout(generalLayout)
        , m_info(clipInfo(params.clip))
    {
        VideoProfileInfo profile = m_info->sessionProfiles[0];
        m_profile = VkVideoCoreProfile(profile.codecOperation, profile.subsamplingFlags, profile.lumaBitDepth,
                                       profile.chromaBitDepth, profile.profileIDC);
    }

    TestType getTestType() const
    {
        return m_params.type;
    }

    bool usesGeneralLayout() const
    {
        return m_generalLayout;
    }

    const char *getClipFilename() const
    {
        return m_info->filename;
    }

    std::string getClipFilePath() const
    {
        std::vector<std::string> resourcePathComponents = {"vulkan", "video", m_info->filename};
        de::FilePath resourcePath                       = de::FilePath::join(resourcePathComponents);
        return resourcePath.getPath();
    }

    uint32_t getClipWidth() const
    {
        return m_info->frameWidth;
    }

    uint32_t getClipHeight() const
    {
        return m_info->frameHeight;
    }

    uint32_t getClipFrameRate() const
    {
        return m_info->frameRate;
    }

    VkVideoCodecOperationFlagBitsKHR getCodecOperation() const
    {
        return m_profile.GetCodecType();
    }

    void *getDecodeProfileExtension() const
    {
        if (m_profile.IsH264())
        {
            const VkVideoDecodeH264ProfileInfoKHR *videoProfileExtention = m_profile.GetDecodeH264Profile();
            return reinterpret_cast<void *>(const_cast<VkVideoDecodeH264ProfileInfoKHR *>(videoProfileExtention));
        }
        if (m_profile.IsH265())
        {
            const VkVideoDecodeH265ProfileInfoKHR *videoProfileExtention = m_profile.GetDecodeH265Profile();
            return reinterpret_cast<void *>(const_cast<VkVideoDecodeH265ProfileInfoKHR *>(videoProfileExtention));
        }
        TCU_THROW(InternalError, "Unsupported codec");
    }

    void *getEncodeProfileExtension() const
    {
        if (m_profile.IsH264())
        {
            const VkVideoEncodeH264ProfileInfoKHR *videoProfileExtention = m_profile.GetEncodeH264Profile();
            return reinterpret_cast<void *>(const_cast<VkVideoEncodeH264ProfileInfoKHR *>(videoProfileExtention));
        }
        if (m_profile.IsH265())
        {
            const VkVideoEncodeH265ProfileInfoKHR *videoProfileExtention = m_profile.GetEncodeH265Profile();
            return reinterpret_cast<void *>(const_cast<VkVideoEncodeH265ProfileInfoKHR *>(videoProfileExtention));
        }
        TCU_THROW(InternalError, "Unsupported codec");
    }

    const VkVideoCoreProfile *getProfile() const
    {
        return &m_profile;
    }

    uint32_t gopCount() const
    {
        return m_params.gops;
    }

    uint32_t gopFrameCount() const
    {
        return static_cast<uint32_t>(m_params.encodePattern.size());
    }

    int gopReferenceFrameCount() const
    {
        int count = 0;
        for (const auto &frame : m_params.encodePattern)
        {
            if (frame != B_FRAME)
            {
                count++;
            }
        }
        return count;
    }

    int gopCycles() const
    {
        int gopNum = 0;

        for (auto &frame : m_params.encodePattern)
            if (frame == IDR_FRAME || frame == I_FRAME)
                gopNum++;

        DE_ASSERT(gopNum);

        return gopNum;
    }

    bool patternContain(FrameType type) const
    {
        return std::find(m_params.encodePattern.begin(), m_params.encodePattern.end(), type) !=
               m_params.encodePattern.end();
    }

    uint32_t frameIdx(uint32_t Idx) const
    {
        return m_params.frameIdx[Idx];
    }

    FrameType frameType(uint32_t Idx) const
    {
        return m_params.encodePattern[Idx];
    }

    uint8_t maxNumRefs() const
    {
        return m_params.spsMaxRefFrames;
    }

    uint8_t ppsActiveRefs0() const
    {
        return std::get<0>(m_params.ppsNumActiveRefs);
    }

    uint8_t ppsActiveRefs1() const
    {
        return std::get<1>(m_params.ppsNumActiveRefs);
    }

    uint8_t shActiveRefs0(uint32_t Idx) const
    {
        return std::get<0>(m_params.shNumActiveRefs[Idx]);
    }

    uint8_t shActiveRefs1(uint32_t Idx) const
    {
        return std::get<1>(m_params.shNumActiveRefs[Idx]);
    }

    std::vector<uint8_t> ref0(uint32_t Idx) const
    {
        std::tuple<std::vector<uint8_t>, std::vector<uint8_t>> ref = m_params.frameReferences[Idx];
        return std::get<0>(ref);
    }

    std::vector<uint8_t> ref1(uint32_t Idx) const
    {
        std::tuple<std::vector<uint8_t>, std::vector<uint8_t>> ref = m_params.frameReferences[Idx];
        return std::get<1>(ref);
    }

    std::vector<uint8_t> refSlots(uint32_t Idx) const
    {
        std::vector<uint8_t> refs = m_params.refSlots[Idx];
        return refs;
    }

    uint8_t refsCount(uint32_t Idx) const
    {
        return static_cast<uint8_t>(m_params.refSlots[Idx].size());
    }

    int8_t curSlot(uint32_t Idx) const
    {
        return m_params.curSlot[Idx];
    }

    uint32_t frameNumber(uint32_t Idx) const
    {
        return m_params.FrameNum[Idx];
    }

    uint32_t getConsecutiveBFrameCount(void) const
    {
        uint32_t maxConsecutiveBFrameCount     = 0;
        uint32_t currentConsecutiveBFrameCount = 0;

        for (const auto &frame : m_params.encodePattern)
        {
            if (frame == B_FRAME)
            {
                currentConsecutiveBFrameCount++;
            }
            else
            {
                if (currentConsecutiveBFrameCount > maxConsecutiveBFrameCount)
                {
                    maxConsecutiveBFrameCount = currentConsecutiveBFrameCount;
                }
                currentConsecutiveBFrameCount = 0;
            }
        }

        return maxConsecutiveBFrameCount;
    }

    size_t framesToCheck() const
    {
        return m_params.encodePattern.size() * m_params.gops;
    }

    bool hasOption(Option o) const
    {
        return (m_params.encoderOptions & o) != 0;
    }

    VideoDevice::VideoDeviceFlags requiredDeviceFlags() const
    {
        switch (m_profile.GetCodecType())
        {
        case VK_VIDEO_CODEC_OPERATION_ENCODE_H264_BIT_KHR:
        case VK_VIDEO_CODEC_OPERATION_ENCODE_H265_BIT_KHR:
        case VK_VIDEO_CODEC_OPERATION_ENCODE_AV1_BIT_KHR:
        {
            VideoDevice::VideoDeviceFlags flags = VideoDevice::VIDEO_DEVICE_FLAG_REQUIRE_SYNC2_OR_NOT_SUPPORTED;

            if (hasOption(Option::UseStatusQueries))
                flags |= VideoDevice::VIDEO_DEVICE_FLAG_QUERY_WITH_STATUS_FOR_ENCODE_SUPPORT;

            if (hasOption(Option::UseInlineQueries) || hasOption(Option::ResourcesWithoutProfiles))
                flags |= VideoDevice::VIDEO_DEVICE_FLAG_REQUIRE_MAINTENANCE_1;

            if (hasOption(Option::UseDeltaMap) || hasOption(Option::UseEmphasisMap))
                flags |= VideoDevice::VIDEO_DEVICE_FLAG_REQUIRE_QUANTIZATION_MAP;

            return flags;
        }
        default:
            tcu::die("Unsupported video codec %s\n", util::codecToName(m_profile.GetCodecType()));
            break;
        }

        TCU_THROW(InternalError, "Unsupported codec");
    }

    const VkExtensionProperties *extensionProperties() const
    {
        static const VkExtensionProperties h264StdExtensionVersion = {
            VK_STD_VULKAN_VIDEO_CODEC_H264_ENCODE_EXTENSION_NAME, VK_STD_VULKAN_VIDEO_CODEC_H264_ENCODE_SPEC_VERSION};
        static const VkExtensionProperties h265StdExtensionVersion = {
            VK_STD_VULKAN_VIDEO_CODEC_H265_ENCODE_EXTENSION_NAME, VK_STD_VULKAN_VIDEO_CODEC_H265_ENCODE_SPEC_VERSION};

        switch (m_profile.GetCodecType())
        {
        case VK_VIDEO_CODEC_OPERATION_ENCODE_H264_BIT_KHR:
            return &h264StdExtensionVersion;
        case VK_VIDEO_CODEC_OPERATION_ENCODE_H265_BIT_KHR:
            return &h265StdExtensionVersion;
        default:
            tcu::die("Unsupported video codec %s\n", util::codecToName(m_profile.GetCodecType()));
            break;
        }

        TCU_THROW(InternalError, "Unsupported codec");
    };

private:
    EncodeTestParam m_params;
    bool m_generalLayout;
    const ClipInfo *m_info{};
    VkVideoCoreProfile m_profile;
};

struct bytestreamWriteWithStatus
{
    uint32_t bitstreamOffset;
    uint32_t bitstreamWrite;
    VkQueryResultStatusKHR status;
};

bool processQueryPoolResults(const DeviceInterface &vk, const VkDevice device, VkQueryPool encodeQueryPool,
                             uint32_t firstQueryId, uint32_t queryCount, VkDeviceSize &bitstreamBufferOffset,
                             VkDeviceSize &minBitstreamBufferOffsetAlignment, const bool queryStatus)
{
    bytestreamWriteWithStatus queryResultWithStatus;
    deMemset(&queryResultWithStatus, 0xFF, sizeof(queryResultWithStatus));

    if (vk.getQueryPoolResults(device, encodeQueryPool, firstQueryId, queryCount, sizeof(queryResultWithStatus),
                               &queryResultWithStatus, sizeof(queryResultWithStatus),
                               VK_QUERY_RESULT_WITH_STATUS_BIT_KHR | VK_QUERY_RESULT_WAIT_BIT) == VK_SUCCESS)
    {
        bitstreamBufferOffset += queryResultWithStatus.bitstreamWrite;

        // Align buffer offset after adding written data
        bitstreamBufferOffset = deAlign64(bitstreamBufferOffset, minBitstreamBufferOffsetAlignment);

        if (queryStatus && queryResultWithStatus.status != VK_QUERY_RESULT_STATUS_COMPLETE_KHR)
        {
            return false;
        }
    }
    return true;
}

StdVideoH264PictureType getH264PictureType(const FrameType frameType)
{
    switch (frameType)
    {
    case IDR_FRAME:
        return STD_VIDEO_H264_PICTURE_TYPE_IDR;
    case I_FRAME:
        return STD_VIDEO_H264_PICTURE_TYPE_I;
    case P_FRAME:
        return STD_VIDEO_H264_PICTURE_TYPE_P;
    case B_FRAME:
        return STD_VIDEO_H264_PICTURE_TYPE_B;
    default:
        return {};
    }
}

StdVideoH264SliceType getH264SliceType(const FrameType frameType)
{
    switch (frameType)
    {
    case IDR_FRAME:
    case I_FRAME:
        return STD_VIDEO_H264_SLICE_TYPE_I;
    case P_FRAME:
        return STD_VIDEO_H264_SLICE_TYPE_P;
    case B_FRAME:
        return STD_VIDEO_H264_SLICE_TYPE_B;
    default:
        return {};
    }
}

StdVideoH265PictureType getH265PictureType(const FrameType frameType)
{
    switch (frameType)
    {
    case IDR_FRAME:
        return STD_VIDEO_H265_PICTURE_TYPE_IDR;
    case I_FRAME:
        return STD_VIDEO_H265_PICTURE_TYPE_I;
    case P_FRAME:
        return STD_VIDEO_H265_PICTURE_TYPE_P;
    case B_FRAME:
        return STD_VIDEO_H265_PICTURE_TYPE_B;
    default:
        return {};
    }
}

StdVideoH265SliceType getH265SliceType(const FrameType frameType)
{
    switch (frameType)
    {
    case IDR_FRAME:
    case I_FRAME:
        return STD_VIDEO_H265_SLICE_TYPE_I;
    case P_FRAME:
        return STD_VIDEO_H265_SLICE_TYPE_P;
    case B_FRAME:
        return STD_VIDEO_H265_SLICE_TYPE_B;
    default:
        return {};
    }
}

VkVideoCodecOperationFlagBitsKHR getCodecDecodeOperationFromEncode(VkVideoCodecOperationFlagBitsKHR encodeOperation)
{
    switch (encodeOperation)
    {
    case VK_VIDEO_CODEC_OPERATION_ENCODE_H264_BIT_KHR:
        return VK_VIDEO_CODEC_OPERATION_DECODE_H264_BIT_KHR;
    case VK_VIDEO_CODEC_OPERATION_ENCODE_H265_BIT_KHR:
        return VK_VIDEO_CODEC_OPERATION_DECODE_H265_BIT_KHR;
    default:
        return VK_VIDEO_CODEC_OPERATION_NONE_KHR;
    }
}

template <typename T>
void fillBuffer(const DeviceInterface &vk, const VkDevice device, Allocation &bufferAlloc, const std::vector<T> &data,
                VkDeviceSize nonCoherentAtomSize, VkDeviceSize mappedSize, VkDeviceSize dataOffset = 0)
{
    VkDeviceSize dataSize    = data.size() * sizeof(T);
    VkDeviceSize roundedSize = ((dataSize + nonCoherentAtomSize - 1) / nonCoherentAtomSize) * nonCoherentAtomSize;

    VkDeviceSize flushSize;
    if (dataOffset + roundedSize > mappedSize)
    {
        flushSize = VK_WHOLE_SIZE;
    }
    else
    {
        flushSize = roundedSize;
    }

    const VkMappedMemoryRange memRange = {
        VK_STRUCTURE_TYPE_MAPPED_MEMORY_RANGE, //  VkStructureType sType;
        nullptr,                               //  const void* pNext;
        bufferAlloc.getMemory(),               //  VkDeviceMemory memory;
        bufferAlloc.getOffset() + dataOffset,  //  VkDeviceSize offset;
        flushSize                              //  VkDeviceSize size;
    };

    T *hostPtr = static_cast<T *>(bufferAlloc.getHostPtr());
    memcpy(hostPtr + dataOffset, data.data(), data.size() * sizeof(T));

    VK_CHECK(vk.flushMappedMemoryRanges(device, 1u, &memRange));
}

template <typename T>
vector<T> createQuantizationPatternImage(VkExtent2D quantizationMapExtent, T leftSideQp, T rightSideQp)
{
    size_t totalPixels = quantizationMapExtent.width * quantizationMapExtent.height;
    vector<T> quantizationMap(totalPixels);

    uint32_t midPoint = quantizationMapExtent.width / 2;

    for (uint32_t y = 0; y < quantizationMapExtent.height; ++y)
    {
        for (uint32_t x = 0; x < quantizationMapExtent.width; ++x)
        {
            if (x < midPoint)
            {
                quantizationMap[y * quantizationMapExtent.width + x] = leftSideQp;
            }
            else
            {
                quantizationMap[y * quantizationMapExtent.width + x] = rightSideQp;
            }
        }
    }

    return quantizationMap;
}

void copyBufferToImage(const DeviceInterface &vk, VkDevice device, VkQueue queue, uint32_t queueFamilyIndex,
                       const VkBuffer &buffer, VkDeviceSize bufferSize, const VkExtent2D &imageSize,
                       uint32_t arrayLayers, VkImage destImage, bool generalLayout)
{
    Move<VkCommandPool> cmdPool = createCommandPool(vk, device, VK_COMMAND_POOL_CREATE_TRANSIENT_BIT, queueFamilyIndex);
    Move<VkCommandBuffer> cmdBuffer = allocateCommandBuffer(vk, device, *cmdPool, VK_COMMAND_BUFFER_LEVEL_PRIMARY);
    Move<VkFence> fence             = createFence(vk, device);
    VkImageLayout destImageLayout =
        generalLayout ? VK_IMAGE_LAYOUT_GENERAL : VK_IMAGE_LAYOUT_VIDEO_ENCODE_QUANTIZATION_MAP_KHR;
    VkPipelineStageFlags destImageDstStageFlags = VK_PIPELINE_STAGE_ALL_COMMANDS_BIT;
    VkAccessFlags finalAccessMask               = VK_ACCESS_MEMORY_READ_BIT | VK_ACCESS_MEMORY_WRITE_BIT;

    const VkCommandBufferBeginInfo cmdBufferBeginInfo = {
        VK_STRUCTURE_TYPE_COMMAND_BUFFER_BEGIN_INFO, // VkStructureType sType;
        nullptr,                                     // const void* pNext;
        VK_COMMAND_BUFFER_USAGE_ONE_TIME_SUBMIT_BIT, // VkCommandBufferUsageFlags flags;
        (const VkCommandBufferInheritanceInfo *)nullptr,
    };

    const VkBufferImageCopy copyRegion = {
        0,                                              // VkDeviceSize                    bufferOffset
        0,                                              // uint32_t                        bufferRowLength
        0,                                              // uint32_t                        bufferImageHeight
        {VK_IMAGE_ASPECT_COLOR_BIT, 0, 0, arrayLayers}, // VkImageSubresourceLayers        imageSubresource
        {0, 0, 0},                                      // VkOffset3D                    imageOffset
        {imageSize.width, imageSize.height, 1}          // VkExtent3D                    imageExtent
    };

    // Barriers for copying buffer to image
    const VkBufferMemoryBarrier preBufferBarrier =
        makeBufferMemoryBarrier(VK_ACCESS_HOST_WRITE_BIT,    // VkAccessFlags srcAccessMask;
                                VK_ACCESS_TRANSFER_READ_BIT, // VkAccessFlags dstAccessMask;
                                buffer,                      // VkBuffer buffer;
                                0u,                          // VkDeviceSize offset;
                                bufferSize                   // VkDeviceSize size;
        );

    const VkImageSubresourceRange subresourceRange{
        // VkImageSubresourceRange subresourceRange;
        VK_IMAGE_ASPECT_COLOR_BIT, // VkImageAspectFlags aspect;
        0u,                        // uint32_t baseMipLevel;
        1u,                        // uint32_t mipLevels;
        0u,                        // uint32_t baseArraySlice;
        arrayLayers                // uint32_t arraySize;
    };

    const VkImageMemoryBarrier preImageBarrier =
        makeImageMemoryBarrier(0u,                                   // VkAccessFlags srcAccessMask;
                               VK_ACCESS_TRANSFER_WRITE_BIT,         // VkAccessFlags dstAccessMask;
                               VK_IMAGE_LAYOUT_UNDEFINED,            // VkImageLayout oldLayout;
                               VK_IMAGE_LAYOUT_TRANSFER_DST_OPTIMAL, // VkImageLayout newLayout;
                               destImage,                            // VkImage image;
                               subresourceRange                      // VkImageSubresourceRange subresourceRange;
        );

    const VkImageMemoryBarrier postImageBarrier =
        makeImageMemoryBarrier(VK_ACCESS_TRANSFER_WRITE_BIT,         // VkAccessFlags srcAccessMask;
                               finalAccessMask,                      // VkAccessFlags dstAccessMask;
                               VK_IMAGE_LAYOUT_TRANSFER_DST_OPTIMAL, // VkImageLayout oldLayout;
                               destImageLayout,                      // VkImageLayout newLayout;
                               destImage,                            // VkImage image;
                               subresourceRange                      // VkImageSubresourceRange subresourceRange;
        );

    VK_CHECK(vk.beginCommandBuffer(*cmdBuffer, &cmdBufferBeginInfo));
    vk.cmdPipelineBarrier(*cmdBuffer, VK_PIPELINE_STAGE_HOST_BIT, VK_PIPELINE_STAGE_TRANSFER_BIT, (VkDependencyFlags)0,
                          0, (const VkMemoryBarrier *)nullptr, 1, &preBufferBarrier, 1, &preImageBarrier);
    vk.cmdCopyBufferToImage(*cmdBuffer, buffer, destImage, VK_IMAGE_LAYOUT_TRANSFER_DST_OPTIMAL, 1u, &copyRegion);
    vk.cmdPipelineBarrier(*cmdBuffer, VK_PIPELINE_STAGE_TRANSFER_BIT, destImageDstStageFlags, (VkDependencyFlags)0, 0,
                          (const VkMemoryBarrier *)nullptr, 0, (const VkBufferMemoryBarrier *)nullptr, 1,
                          &postImageBarrier);
    VK_CHECK(vk.endCommandBuffer(*cmdBuffer));

    const VkPipelineStageFlags pipelineStageFlags = VK_PIPELINE_STAGE_ALL_GRAPHICS_BIT;

    const VkSubmitInfo submitInfo = {
        VK_STRUCTURE_TYPE_SUBMIT_INFO, // VkStructureType sType;
        nullptr,                       // const void* pNext;
        0u,                            // uint32_t waitSemaphoreCount;
        nullptr,                       // const VkSemaphore* pWaitSemaphores;
        &pipelineStageFlags,           // const VkPipelineStageFlags* pWaitDstStageMask;
        1u,                            // uint32_t commandBufferCount;
        &cmdBuffer.get(),              // const VkCommandBuffer* pCommandBuffers;
        0u,                            // uint32_t signalSemaphoreCount;
        nullptr                        // const VkSemaphore* pSignalSemaphores;
    };

    try
    {
        VK_CHECK(vk.queueSubmit(queue, 1, &submitInfo, *fence));
        VK_CHECK(vk.waitForFences(device, 1, &fence.get(), true, ~(0ull)));
    }
    catch (...)
    {
        VK_CHECK(vk.deviceWaitIdle(device));
        throw;
    }
}

VkVideoPictureResourceInfoKHR makeVideoPictureResource(const VkExtent2D &codedExtent, uint32_t baseArrayLayer,
                                                       const VkImageView imageView, const void *pNext = nullptr)
{
    const VkVideoPictureResourceInfoKHR videoPictureResource = {
        VK_STRUCTURE_TYPE_VIDEO_PICTURE_RESOURCE_INFO_KHR, //  VkStructureType sType;
        pNext,                                             //  const void* pNext;
        {0, 0},                                            //  VkOffset2D codedOffset;
        codedExtent,                                       //  VkExtent2D codedExtent;
        baseArrayLayer,                                    //  uint32_t baseArrayLayer;
        imageView,                                         //  VkImageView imageViewBinding;
    };

    return videoPictureResource;
}

VkVideoReferenceSlotInfoKHR makeVideoReferenceSlot(int32_t slotIndex,
                                                   const VkVideoPictureResourceInfoKHR *pPictureResource,
                                                   const void *pNext = nullptr)
{
    const VkVideoReferenceSlotInfoKHR videoReferenceSlotKHR = {
        VK_STRUCTURE_TYPE_VIDEO_REFERENCE_SLOT_INFO_KHR, //  VkStructureType sType;
        pNext,                                           //  const void* pNext;
        slotIndex,                                       //  int32_t slotIndex;
        pPictureResource,                                //  const VkVideoPictureResourceInfoKHR* pPictureResource;
    };

    return videoReferenceSlotKHR;
}

// Vulkan video is not supported on android platform
// all external libraries, helper functions and test instances has been excluded
#ifdef DE_BUILD_VIDEO

#endif // DE_BUILD_VIDEO

class VideoEncodeTestInstance : public VideoBaseTestInstance
{
public:
    VideoEncodeTestInstance(Context &context, const TestDefinition *testDefinition);
    ~VideoEncodeTestInstance(void);

    tcu::TestStatus iterate(void);

protected:
    Move<VkQueryPool> createEncodeVideoQueries(const DeviceInterface &videoDeviceDriver, VkDevice device,
                                               uint32_t numQueries, const VkVideoProfileInfoKHR *pVideoProfile);

    VkFormat checkImageFormat(VkImageUsageFlags flags, const VkVideoProfileListInfoKHR *videoProfileList,
                              const VkFormat requiredFormat);

    bool checkQueryResultSupport(void);

    void printBuffer(const DeviceInterface &videoDeviceDriver, VkDevice device, const BufferWithMemory &buffer,
                     VkDeviceSize bufferSize);

    VkFormat getResultImageFormat(void);

    const TestDefinition *m_testDefinition;

private:
    // Test configuration
    VkVideoCodecOperationFlagBitsKHR m_videoCodecEncodeOperation;
    VkVideoCodecOperationFlagBitsKHR m_videoCodecDecodeOperation;
    uint32_t m_gopCount;
    uint32_t m_gopFrameCount;
    uint32_t m_dpbSlots;
    VkExtent2D m_codedExtent;

    // Feature flags
    bool m_queryStatus;
    bool m_useInlineQueries;
    bool m_resourcesWithoutProfiles;
    bool m_resolutionChange;
    bool m_swapOrder;
    bool m_useVariableBitrate;
    bool m_useConstantBitrate;
    bool m_customEncodeUsage;
    bool m_useQualityLevel;
    bool m_useDeltaMap;
    bool m_useEmphasisMap;
    bool m_disableRateControl;
    bool m_activeRateControl;

    // QP values
    int32_t m_constQp;
    int32_t m_maxQpValue;
    int32_t m_minQpValue;
    float m_minEmphasisQpValue;
    float m_maxEmphasisQpValue;
    int32_t m_minQpDelta;
    int32_t m_maxQpDelta;

    // Device and interfaces
    const InstanceInterface *m_vki;
    VkPhysicalDevice m_physicalDevice;
    VkDevice m_videoEncodeDevice;
    const DeviceInterface *m_videoDeviceDriver;
    uint32_t m_encodeQueueFamilyIndex;
    uint32_t m_decodeQueueFamilyIndex;
    uint32_t m_transferQueueFamilyIndex;
    VkQueue m_encodeQueue;
    VkQueue m_decodeQueue;
    VkQueue m_transferQueue;

    // Formats
    VkFormat m_imageFormat;
    VkFormat m_dpbImageFormat;

    // Profiles and capabilities
    MovePtr<VkVideoEncodeUsageInfoKHR> m_encodeUsageInfo;
    MovePtr<VkVideoProfileInfoKHR> m_videoEncodeProfile;
    MovePtr<VkVideoProfileInfoKHR> m_videoDecodeProfile;
    MovePtr<VkVideoProfileListInfoKHR> m_videoEncodeProfileList;
    MovePtr<VkVideoEncodeCapabilitiesKHR> m_videoEncodeCapabilities;
    MovePtr<VkVideoCapabilitiesKHR> m_videoCapabilities;
    MovePtr<VkVideoEncodeH264CapabilitiesKHR> m_videoH264CapabilitiesExtension;
    MovePtr<VkVideoEncodeH265CapabilitiesKHR> m_videoH265CapabilitiesExtension;
    MovePtr<VkVideoEncodeH264QuantizationMapCapabilitiesKHR> m_H264QuantizationMapCapabilities;
    MovePtr<VkVideoEncodeH265QuantizationMapCapabilitiesKHR> m_H265QuantizationMapCapabilities;

    // Buffer management
    VkDeviceSize m_bitstreamBufferOffset;
    VkDeviceSize m_minBitstreamBufferOffsetAlignment;
    VkDeviceSize m_nonCoherentAtomSize;
    void initializeTestParameters(void);
    void setupDeviceAndQueues(void);
    void queryAndValidateCapabilities(void);

    // Video session
    Move<VkVideoSessionKHR> m_videoEncodeSession;
    vector<AllocationPtr> m_encodeAllocation;
    void createVideoSession(void);

    // Quantization map resources
    uint8_t m_quantizationMapCount;
    VkExtent2D m_quantizationMapExtent;
    VkExtent2D m_quantizationMapTexelSize;
    std::vector<std::unique_ptr<const ImageWithMemory>> m_quantizationMapImages;
    std::vector<std::unique_ptr<const Move<VkImageView>>> m_quantizationMapImageViews;
    void setupQuantizationMapResources(void);

    // Session parameters
    uint32_t m_qualityLevel;
    std::vector<Move<VkVideoSessionParametersKHR>> m_videoEncodeSessionParameters;
    void setupSessionParameters(void);

    // DPB resources
    bool m_separateReferenceImages;
    std::vector<std::unique_ptr<const ImageWithMemory>> m_dpbImages;
    std::vector<std::unique_ptr<const Move<VkImageView>>> m_dpbImageViews;
    std::vector<std::unique_ptr<const VkVideoPictureResourceInfoKHR>> m_dpbPictureResources;
    std::vector<VkVideoReferenceSlotInfoKHR> m_dpbImageVideoReferenceSlots;
    std::vector<MovePtr<StdVideoEncodeH264ReferenceInfo>> m_H264refInfos;
    std::vector<MovePtr<StdVideoEncodeH265ReferenceInfo>> m_H265refInfos;
    std::vector<MovePtr<VkVideoEncodeH264DpbSlotInfoKHR>> m_H264dpbSlotInfos;
    std::vector<MovePtr<VkVideoEncodeH265DpbSlotInfoKHR>> m_H265dpbSlotInfos;
    void prepareDPBResources(void);

    // Source image resources
    std::vector<std::unique_ptr<const ImageWithMemory>> m_imageVector;
    std::vector<std::unique_ptr<const Move<VkImageView>>> m_imageViewVector;
    std::vector<std::unique_ptr<const VkVideoPictureResourceInfoKHR>> m_imagePictureResourceVector;
    void prepareInputImages(void);

    // Session headers
    std::vector<std::vector<uint8_t>> m_headersData;
    void getSessionParametersHeaders(void);

    // Rate Control
    VkVideoEncodeRateControlModeFlagBitsKHR m_rateControlMode;
    de::MovePtr<VkVideoEncodeH264RateControlLayerInfoKHR> m_videoEncodeH264RateControlLayerInfo;
    de::MovePtr<VkVideoEncodeH265RateControlLayerInfoKHR> m_videoEncodeH265RateControlLayerInfo;
    de::MovePtr<VkVideoEncodeRateControlLayerInfoKHR> m_videoEncodeRateControlLayerInfo;
    VkVideoEncodeH264RateControlInfoKHR m_videoEncodeH264RateControlInfo;
    VkVideoEncodeH265RateControlInfoKHR m_videoEncodeH265RateControlInfo;
    de::MovePtr<VkVideoEncodeRateControlInfoKHR> m_videoEncodeRateControlInfo;
    void setupRateControl(void);

    // Command buffers
    Move<VkCommandPool> m_encodeCmdPool;
    Move<VkCommandBuffer> m_firstEncodeCmdBuffer;
    Move<VkCommandBuffer> m_secondEncodeCmdBuffer;
    void setupCommandBuffers(void);

    // Encode buffer
    VkDeviceSize m_encodeBufferSize;
    VkDeviceSize m_encodeFrameBufferSizeAligned;
    std::unique_ptr<BufferWithMemory> m_encodeBuffer;
    Move<VkQueryPool> m_encodeQueryPool;
    void prepareEncodeBuffer(void);

    // Input video frames
    std::vector<de::MovePtr<std::vector<uint8_t>>> m_inVector;
    void loadVideoFrames(void);

    // Frame encoding
    uint32_t m_queryId;
    void encodeFrames(void);
    void encodeFrame(uint16_t gopIdx, uint32_t nalIdx, VkBuffer encodeBuffer, VkDeviceSize encodeFrameBufferSizeAligned,
                     Move<VkQueryPool> &encodeQueryPool);

    // Swap Order Submission
    void handleSwapOrderSubmission(Move<VkQueryPool> &encodeQueryPool);

    // Verify Encoded Bitstream
    tcu::TestStatus verifyEncodedBitstream(const BufferWithMemory &encodeBuffer, VkDeviceSize encodeBufferSize);
};

VideoEncodeTestInstance::VideoEncodeTestInstance(Context &context, const TestDefinition *testDefinition)
    : VideoBaseTestInstance(context)
    , m_testDefinition(testDefinition)
{
}

VideoEncodeTestInstance::~VideoEncodeTestInstance(void)
{
}

Move<VkQueryPool> VideoEncodeTestInstance::createEncodeVideoQueries(const DeviceInterface &videoDeviceDriver,
                                                                    VkDevice device, uint32_t numQueries,
                                                                    const VkVideoProfileInfoKHR *pVideoProfile)
{

    VkQueryPoolVideoEncodeFeedbackCreateInfoKHR encodeFeedbackQueryType = {
        VK_STRUCTURE_TYPE_QUERY_POOL_VIDEO_ENCODE_FEEDBACK_CREATE_INFO_KHR, //  VkStructureType sType;
        pVideoProfile,                                                      //  const void* pNext;
        VK_VIDEO_ENCODE_FEEDBACK_BITSTREAM_BUFFER_OFFSET_BIT_KHR |
            VK_VIDEO_ENCODE_FEEDBACK_BITSTREAM_BYTES_WRITTEN_BIT_KHR, //  VkVideoEncodeFeedbackFlagsKHR encodeFeedbackFlags;
    };

    const VkQueryPoolCreateInfo queryPoolCreateInfo = {
        VK_STRUCTURE_TYPE_QUERY_POOL_CREATE_INFO,            //  VkStructureType sType;
        static_cast<const void *>(&encodeFeedbackQueryType), //  const void* pNext;
        0,                                                   //  VkQueryPoolCreateFlags flags;
        VK_QUERY_TYPE_VIDEO_ENCODE_FEEDBACK_KHR,             //  VkQueryType queryType;
        numQueries,                                          //  uint32_t queryCount;
        0,                                                   //  VkQueryPipelineStatisticFlags pipelineStatistics;
    };

    return createQueryPool(videoDeviceDriver, device, &queryPoolCreateInfo);
}

VkFormat VideoEncodeTestInstance::checkImageFormat(VkImageUsageFlags flags,
                                                   const VkVideoProfileListInfoKHR *videoProfileList,
                                                   const VkFormat requiredFormat)
{
    const InstanceInterface &vki               = m_context.getInstanceInterface();
    const VkPhysicalDevice physicalDevice      = m_context.getPhysicalDevice();
    MovePtr<vector<VkFormat>> supportedFormats = getSupportedFormats(vki, physicalDevice, flags, videoProfileList);

    if (!supportedFormats || supportedFormats->empty())
        TCU_THROW(NotSupportedError, "No supported picture formats");

    for (const auto &supportedFormat : *supportedFormats)
        if (supportedFormat == requiredFormat)
            return requiredFormat;

    TCU_THROW(NotSupportedError, "Failed to find required picture format");
}

bool VideoEncodeTestInstance::checkQueryResultSupport(void)
{
    uint32_t count = 0;
    auto &vkif     = m_context.getInstanceInterface();
    vkif.getPhysicalDeviceQueueFamilyProperties2(m_context.getPhysicalDevice(), &count, nullptr);
    std::vector<VkQueueFamilyProperties2> queues(count);
    std::vector<VkQueueFamilyVideoPropertiesKHR> videoQueues(count);
    std::vector<VkQueueFamilyQueryResultStatusPropertiesKHR> queryResultStatus(count);

    for (std::vector<VkQueueFamilyProperties2>::size_type i = 0; i < queues.size(); i++)
    {
        queues[i].sType            = VK_STRUCTURE_TYPE_QUEUE_FAMILY_PROPERTIES_2;
        videoQueues[i].sType       = VK_STRUCTURE_TYPE_QUEUE_FAMILY_VIDEO_PROPERTIES_KHR;
        queues[i].pNext            = &videoQueues[i];
        queryResultStatus[i].sType = VK_STRUCTURE_TYPE_QUEUE_FAMILY_QUERY_RESULT_STATUS_PROPERTIES_KHR;
        videoQueues[i].pNext       = &queryResultStatus[i];
    }
    vkif.getPhysicalDeviceQueueFamilyProperties2(m_context.getPhysicalDevice(), &count, queues.data());

    for (auto &property : queryResultStatus)
    {
        if (property.queryResultStatusSupport)
            return true;
    }

    return false;
}

#if STREAM_DUMP_DEBUG
bool saveBufferAsFile(const BufferWithMemory &buffer, VkDeviceSize bufferSize, const string &outputFileName)
{
    auto &bufferAlloc  = buffer.getAllocation();
    const auto dataPtr = reinterpret_cast<uint8_t *>(bufferAlloc.getHostPtr());
    ofstream outFile(outputFileName, ios::binary | ios::out);

    if (!outFile.is_open())
    {
        cerr << "Error: Unable to open output file '" << outputFileName << "'." << endl;
        return false;
    }

    outFile.write(reinterpret_cast<char *>(dataPtr), static_cast<std::streamsize>(bufferSize));
    outFile.close();

    return true;
}

#endif

void VideoEncodeTestInstance::initializeTestParameters()
{
    // Set up codec operations
    m_videoCodecEncodeOperation = m_testDefinition->getCodecOperation();
    m_videoCodecDecodeOperation = getCodecDecodeOperationFromEncode(m_videoCodecEncodeOperation);

    // Set up GOP parameters
    m_gopCount      = m_testDefinition->gopCount();
    m_gopFrameCount = m_testDefinition->gopFrameCount();
    m_dpbSlots      = m_testDefinition->gopReferenceFrameCount();
    m_codedExtent   = {m_testDefinition->getClipWidth(), m_testDefinition->getClipHeight()};

    // Set up feature flags
    m_queryStatus              = m_testDefinition->hasOption(Option::UseStatusQueries);
    m_useInlineQueries         = m_testDefinition->hasOption(Option::UseInlineQueries);
    m_resourcesWithoutProfiles = m_testDefinition->hasOption(Option::ResourcesWithoutProfiles);
    m_resolutionChange         = m_testDefinition->hasOption(Option::ResolutionChange);
    m_swapOrder                = m_testDefinition->hasOption(Option::SwapOrder);
    m_useVariableBitrate       = m_testDefinition->hasOption(Option::UseVariableBitrateControl);
    m_useConstantBitrate       = m_testDefinition->hasOption(Option::UseConstantBitrateControl);
    m_customEncodeUsage        = m_testDefinition->hasOption(Option::UseEncodeUsage);
    m_useQualityLevel          = m_testDefinition->hasOption(Option::UseQualityLevel);
    m_useDeltaMap              = m_testDefinition->hasOption(Option::UseDeltaMap);
    m_useEmphasisMap           = m_testDefinition->hasOption(Option::UseEmphasisMap);
    m_disableRateControl       = m_testDefinition->hasOption(Option::DisableRateControl);
    m_activeRateControl        = m_useVariableBitrate || m_useConstantBitrate;

    // Set up QP values
    m_constQp            = 28;
    m_maxQpValue         = m_disableRateControl || m_activeRateControl ? 42 : 51;
    m_minQpValue         = 0;
    m_minEmphasisQpValue = 0.0f;
    m_maxEmphasisQpValue = 1.0f;
    m_minQpDelta         = 0;
    m_maxQpDelta         = 0;

    // Initialize buffer offsets
    m_bitstreamBufferOffset = 0u;

    // Set up encode usage info
    m_encodeUsageInfo = getEncodeUsageInfo(
        m_testDefinition->getEncodeProfileExtension(),
        m_customEncodeUsage ? VK_VIDEO_ENCODE_USAGE_STREAMING_BIT_KHR : VK_VIDEO_ENCODE_USAGE_DEFAULT_KHR,
        m_customEncodeUsage ? VK_VIDEO_ENCODE_CONTENT_DESKTOP_BIT_KHR : VK_VIDEO_ENCODE_CONTENT_DEFAULT_KHR,
        m_customEncodeUsage ? VK_VIDEO_ENCODE_TUNING_MODE_HIGH_QUALITY_KHR : VK_VIDEO_ENCODE_TUNING_MODE_DEFAULT_KHR);

    // Create encode and decode profiles
    m_videoEncodeProfile = getVideoProfile(m_videoCodecEncodeOperation, m_encodeUsageInfo.get());
    m_videoDecodeProfile = getVideoProfile(m_videoCodecDecodeOperation, m_testDefinition->getDecodeProfileExtension());

    // Create profile list for encode
    m_videoEncodeProfileList = getVideoProfileList(m_videoEncodeProfile.get(), 1);

    // Check query support if needed
    if (m_queryStatus && !checkQueryResultSupport())
        TCU_THROW(NotSupportedError, "Implementation does not support query status");

    // Set up quality level
    m_qualityLevel = 0;
}

void VideoEncodeTestInstance::setupDeviceAndQueues()
{
    // Get instance interface and physical device
    m_vki            = &m_context.getInstanceInterface();
    m_physicalDevice = m_context.getPhysicalDevice();

    // Get formats
    m_imageFormat    = checkImageFormat(VK_IMAGE_USAGE_VIDEO_ENCODE_SRC_BIT_KHR, m_videoEncodeProfileList.get(),
                                        VK_FORMAT_G8_B8R8_2PLANE_420_UNORM);
    m_dpbImageFormat = checkImageFormat(VK_IMAGE_USAGE_VIDEO_ENCODE_DPB_BIT_KHR, m_videoEncodeProfileList.get(),
                                        VK_FORMAT_G8_B8R8_2PLANE_420_UNORM);

    // Get video device
    const VideoDevice::VideoDeviceFlags videoDeviceFlags = m_testDefinition->requiredDeviceFlags();
    m_videoEncodeDevice =
        getDeviceSupportingQueue(VK_QUEUE_VIDEO_ENCODE_BIT_KHR | VK_QUEUE_VIDEO_DECODE_BIT_KHR | VK_QUEUE_TRANSFER_BIT,
                                 m_videoCodecEncodeOperation | m_videoCodecDecodeOperation, videoDeviceFlags);
    m_videoDeviceDriver = &getDeviceDriver();

    // Get non-coherent atom size for memory alignment
    m_nonCoherentAtomSize = m_context.getDeviceProperties().limits.nonCoherentAtomSize;

    // Get queue family indices and queues
    m_encodeQueueFamilyIndex   = getQueueFamilyIndexEncode();
    m_decodeQueueFamilyIndex   = getQueueFamilyIndexDecode();
    m_transferQueueFamilyIndex = getQueueFamilyIndexTransfer();

    m_encodeQueue   = getDeviceQueue(*m_videoDeviceDriver, m_videoEncodeDevice, m_encodeQueueFamilyIndex, 0u);
    m_decodeQueue   = getDeviceQueue(*m_videoDeviceDriver, m_videoEncodeDevice, m_decodeQueueFamilyIndex, 0u);
    m_transferQueue = getDeviceQueue(*m_videoDeviceDriver, m_videoEncodeDevice, m_transferQueueFamilyIndex, 0u);
}

void VideoEncodeTestInstance::queryAndValidateCapabilities()
{
    // Get quantization map capabilities
    m_H264QuantizationMapCapabilities = getVideoEncodeH264QuantizationMapCapabilities();
    m_H265QuantizationMapCapabilities = getVideoEncodeH265QuantizationMapCapabilities();

    // Get codec capabilities
    const bool quantizationMapEnabled = m_useDeltaMap | m_useEmphasisMap;
    m_videoH264CapabilitiesExtension =
        getVideoCapabilitiesExtensionH264E(quantizationMapEnabled ? m_H264QuantizationMapCapabilities.get() : nullptr);
    m_videoH265CapabilitiesExtension =
        getVideoCapabilitiesExtensionH265E(quantizationMapEnabled ? m_H265QuantizationMapCapabilities.get() : nullptr);

    // Get capabilities extension based on codec
    void *videoCapabilitiesExtensionPtr = NULL;
    if (m_testDefinition->getProfile()->IsH264())
        videoCapabilitiesExtensionPtr = static_cast<void *>(m_videoH264CapabilitiesExtension.get());
    else if (m_testDefinition->getProfile()->IsH265())
        videoCapabilitiesExtensionPtr = static_cast<void *>(m_videoH265CapabilitiesExtension.get());
    DE_ASSERT(videoCapabilitiesExtensionPtr);

    // Get encode capabilities
    m_videoEncodeCapabilities = getVideoEncodeCapabilities(videoCapabilitiesExtensionPtr);
    m_videoCapabilities =
        getVideoCapabilities(*m_vki, m_physicalDevice, m_videoEncodeProfile.get(), m_videoEncodeCapabilities.get());
    m_minBitstreamBufferOffsetAlignment = m_videoCapabilities->minBitstreamBufferOffsetAlignment;

    DE_ASSERT(m_videoEncodeCapabilities->supportedEncodeFeedbackFlags &
              VK_VIDEO_ENCODE_FEEDBACK_BITSTREAM_BYTES_WRITTEN_BIT_KHR);

    // Check for required features
    if (m_useDeltaMap)
    {
        if (!(m_videoEncodeCapabilities->flags & VK_VIDEO_ENCODE_CAPABILITY_QUANTIZATION_DELTA_MAP_BIT_KHR))
            TCU_THROW(NotSupportedError, "Implementation does not support quantization delta map");

        if (m_testDefinition->getProfile()->IsH264())
        {
            m_minQpDelta = m_H264QuantizationMapCapabilities->minQpDelta;
            m_maxQpDelta = m_H264QuantizationMapCapabilities->maxQpDelta;
        }
        else if (m_testDefinition->getProfile()->IsH265())
        {
            m_minQpDelta = m_H265QuantizationMapCapabilities->minQpDelta;
            m_maxQpDelta = m_H265QuantizationMapCapabilities->maxQpDelta;
        }
    }

    if (m_useEmphasisMap)
    {
        if (!(m_videoEncodeCapabilities->flags & VK_VIDEO_ENCODE_CAPABILITY_EMPHASIS_MAP_BIT_KHR))
            TCU_THROW(NotSupportedError, "Implementation does not support emphasis map");
    }

    // Check support for P and B frames
    if (m_testDefinition->getProfile()->IsH264())
    {
        bool minPReferenceCount  = m_videoH264CapabilitiesExtension->maxPPictureL0ReferenceCount > 0;
        bool minBReferenceCount  = m_videoH264CapabilitiesExtension->maxBPictureL0ReferenceCount > 0;
        bool minL1ReferenceCount = m_videoH264CapabilitiesExtension->maxL1ReferenceCount > 0;

        if (m_testDefinition->patternContain(P_FRAME) && !minPReferenceCount)
            TCU_THROW(NotSupportedError, "Implementation does not support H264 P frames encoding");
        else if (m_testDefinition->patternContain(B_FRAME) && !minBReferenceCount && !minL1ReferenceCount)
            TCU_THROW(NotSupportedError, "Implementation does not support H264 B frames encoding");
    }
    else if (m_testDefinition->getProfile()->IsH265())
    {
        bool minPReferenceCount  = m_videoH265CapabilitiesExtension->maxPPictureL0ReferenceCount > 0;
        bool minBReferenceCount  = m_videoH265CapabilitiesExtension->maxBPictureL0ReferenceCount > 0;
        bool minL1ReferenceCount = m_videoH265CapabilitiesExtension->maxL1ReferenceCount > 0;

        if (m_testDefinition->patternContain(P_FRAME) && !minPReferenceCount)
            TCU_THROW(NotSupportedError, "Implementation does not support H265 P frames encoding");
        else if (m_testDefinition->patternContain(B_FRAME) && !minBReferenceCount && !minL1ReferenceCount)
            TCU_THROW(NotSupportedError, "Implementation does not support H265 B frames encoding");
    }

    // Check support for bitrate control
    if (m_useVariableBitrate)
    {
        if ((m_videoEncodeCapabilities->rateControlModes & VK_VIDEO_ENCODE_RATE_CONTROL_MODE_VBR_BIT_KHR) == 0)
            TCU_THROW(NotSupportedError, "Implementation does not support variable bitrate control");

        DE_ASSERT(m_videoEncodeCapabilities->maxBitrate > 0);
    }
    else if (m_useConstantBitrate)
    {
        if ((m_videoEncodeCapabilities->rateControlModes & VK_VIDEO_ENCODE_RATE_CONTROL_MODE_CBR_BIT_KHR) == 0)
            TCU_THROW(NotSupportedError, "Implementation does not support constant bitrate control");

        DE_ASSERT(m_videoEncodeCapabilities->maxBitrate > 0);
    }

    // Verify DPB slots support
    DE_ASSERT(m_videoCapabilities->maxDpbSlots >= m_dpbSlots);

    // Verify that chosen quality level is satisfied
    DE_ASSERT(m_qualityLevel < m_videoEncodeCapabilities->maxQualityLevels);
}

void VideoEncodeTestInstance::createVideoSession(void)
{
    // Set session creation flags based on requirements
    VkVideoSessionCreateFlagsKHR videoSessionFlags = 0;
    if (m_useInlineQueries)
        videoSessionFlags |= VK_VIDEO_SESSION_CREATE_INLINE_QUERIES_BIT_KHR;
    if (m_useDeltaMap)
        videoSessionFlags |= VK_VIDEO_SESSION_CREATE_ALLOW_ENCODE_QUANTIZATION_DELTA_MAP_BIT_KHR;
    if (m_useEmphasisMap)
        videoSessionFlags |= VK_VIDEO_SESSION_CREATE_ALLOW_ENCODE_EMPHASIS_MAP_BIT_KHR;

    // Create video session info structure
    const MovePtr<VkVideoSessionCreateInfoKHR> videoEncodeSessionCreateInfo = getVideoSessionCreateInfo(
        m_encodeQueueFamilyIndex, videoSessionFlags, m_videoEncodeProfile.get(), m_codedExtent, m_imageFormat,
        m_dpbImageFormat, m_dpbSlots, m_videoCapabilities->maxActiveReferencePictures);

    // Create the video session
    m_videoEncodeSession =
        createVideoSessionKHR(*m_videoDeviceDriver, m_videoEncodeDevice, videoEncodeSessionCreateInfo.get());

    // Bind memory to the video session
    m_encodeAllocation =
        getAndBindVideoSessionMemory(*m_videoDeviceDriver, m_videoEncodeDevice, *m_videoEncodeSession, getAllocator());
}

void VideoEncodeTestInstance::setupQuantizationMapResources(void)
{
    m_quantizationMapCount     = m_useDeltaMap ? 3 : 2;
    m_quantizationMapExtent    = {0, 0};
    m_quantizationMapTexelSize = {0, 0};

    if (!m_useDeltaMap && !m_useEmphasisMap)
        return;

    VkFormat quantizationImageFormat      = VK_FORMAT_R8_SNORM;
    VkImageTiling quantizationImageTiling = VK_IMAGE_TILING_OPTIMAL;

    // Query quantization map capabilities
    uint32_t videoFormatPropertiesCount = 0u;

    VkImageUsageFlags quantizationImageUsageFlags =
        (m_useDeltaMap ? VK_IMAGE_USAGE_VIDEO_ENCODE_QUANTIZATION_DELTA_MAP_BIT_KHR :
                         VK_IMAGE_USAGE_VIDEO_ENCODE_EMPHASIS_MAP_BIT_KHR) |
        VK_IMAGE_USAGE_TRANSFER_DST_BIT;

    const VkPhysicalDeviceVideoFormatInfoKHR videoFormatInfo = {
        VK_STRUCTURE_TYPE_PHYSICAL_DEVICE_VIDEO_FORMAT_INFO_KHR, //  VkStructureType sType;
        m_videoEncodeProfileList.get(),                          //  const void* pNext;
        quantizationImageUsageFlags,                             //  VkImageUsageFlags imageUsage;
    };

    VkVideoFormatPropertiesKHR videoFormatPropertiesKHR = {};
    videoFormatPropertiesKHR.sType                      = VK_STRUCTURE_TYPE_VIDEO_FORMAT_PROPERTIES_KHR;
    videoFormatPropertiesKHR.pNext                      = nullptr;

    VkVideoFormatQuantizationMapPropertiesKHR quantizationMapPropertiesKHR = {};
    quantizationMapPropertiesKHR.sType = VK_STRUCTURE_TYPE_VIDEO_FORMAT_QUANTIZATION_MAP_PROPERTIES_KHR;
    quantizationMapPropertiesKHR.pNext = nullptr;

    VkVideoFormatH265QuantizationMapPropertiesKHR H265QuantizationMapFormatProperty = {};
    H265QuantizationMapFormatProperty.sType = VK_STRUCTURE_TYPE_VIDEO_FORMAT_H265_QUANTIZATION_MAP_PROPERTIES_KHR;
    H265QuantizationMapFormatProperty.pNext = nullptr;

    vector<VkVideoFormatPropertiesKHR> videoFormatProperties;
    vector<VkVideoFormatQuantizationMapPropertiesKHR> quantizationMapProperties;
    vector<VkVideoFormatH265QuantizationMapPropertiesKHR> H265quantizationMapFormatProperties;
    de::MovePtr<vector<VkFormat>> result;

    VK_CHECK(m_vki->getPhysicalDeviceVideoFormatPropertiesKHR(m_physicalDevice, &videoFormatInfo,
                                                              &videoFormatPropertiesCount, nullptr));

    videoFormatProperties.resize(videoFormatPropertiesCount, videoFormatPropertiesKHR);
    quantizationMapProperties.resize(videoFormatPropertiesCount, quantizationMapPropertiesKHR);
    H265quantizationMapFormatProperties.resize(videoFormatPropertiesCount, H265QuantizationMapFormatProperty);

    for (uint32_t i = 0; i < videoFormatPropertiesCount; ++i)
    {
        videoFormatProperties[i].pNext = &quantizationMapProperties[i];
        if (m_testDefinition->getProfile()->IsH265())
            quantizationMapProperties[i].pNext = &H265quantizationMapFormatProperties[i];
    }

    VK_CHECK(m_vki->getPhysicalDeviceVideoFormatPropertiesKHR(
        m_physicalDevice, &videoFormatInfo, &videoFormatPropertiesCount, videoFormatProperties.data()));

    // Pick first available quantization map format and properties
    quantizationImageFormat    = videoFormatProperties[0].format;
    quantizationImageTiling    = videoFormatProperties[0].imageTiling;
    m_quantizationMapTexelSize = quantizationMapProperties[0].quantizationMapTexelSize;

    DE_ASSERT(m_quantizationMapTexelSize.width > 0 && m_quantizationMapTexelSize.height > 0);

    m_quantizationMapExtent = {static_cast<uint32_t>(std::ceil(static_cast<float>(m_codedExtent.width) /
                                                               static_cast<float>(m_quantizationMapTexelSize.width))),
                               static_cast<uint32_t>(std::ceil(static_cast<float>(m_codedExtent.height) /
                                                               static_cast<float>(m_quantizationMapTexelSize.height)))};

    const VkImageUsageFlags quantizationMapImageUsage =
        (m_useDeltaMap ? VK_IMAGE_USAGE_VIDEO_ENCODE_QUANTIZATION_DELTA_MAP_BIT_KHR :
                         VK_IMAGE_USAGE_VIDEO_ENCODE_EMPHASIS_MAP_BIT_KHR) |
        VK_IMAGE_USAGE_TRANSFER_DST_BIT;
    const VkImageCreateInfo quantizationMapImageCreateInfo = makeImageCreateInfo(
        quantizationImageFormat, m_quantizationMapExtent, 0, &m_encodeQueueFamilyIndex, quantizationMapImageUsage,
        m_videoEncodeProfileList.get(), 1U, VK_IMAGE_LAYOUT_UNDEFINED, quantizationImageTiling);

    const vector<uint32_t> transaferQueueFamilyIndices(1u, m_transferQueueFamilyIndex);

    const VkBufferUsageFlags quantizationMapBufferUsageFlags = VK_BUFFER_USAGE_TRANSFER_SRC_BIT;
    const VkDeviceSize quantizationMapBufferSize =
        getBufferSize(quantizationImageFormat, m_quantizationMapExtent.width, m_quantizationMapExtent.height);

    const VkBufferCreateInfo quantizationMapBufferCreateInfo = makeBufferCreateInfo(
        quantizationMapBufferSize, quantizationMapBufferUsageFlags, transaferQueueFamilyIndices, 0, nullptr);

    BufferWithMemory quantizationMapBuffer(*m_videoDeviceDriver, m_videoEncodeDevice, getAllocator(),
                                           quantizationMapBufferCreateInfo,
                                           MemoryRequirement::Local | MemoryRequirement::HostVisible);

    Allocation &quantizationMapBufferAlloc = quantizationMapBuffer.getAllocation();
    void *quantizationMapBufferHostPtr     = quantizationMapBufferAlloc.getHostPtr();

    // Calculate QP values for each image sides, the type of values is based on the quantization map format and adnotated by the index
    auto calculateMapValues = [this](auto idx, QuantizationMap mapType) -> auto
    {
        using T          = decltype(idx);
        T leftSideValue  = T{0};
        T rightSideValue = T{0};

        if (mapType == QM_DELTA)
        {
            // Quantization map provided, constant Qp set to 26
            if (idx == 0)
            {
                leftSideValue = rightSideValue = static_cast<T>(std::max(m_minQpValue - m_constQp, m_minQpDelta));
            }
            // Quantization map provided, constant Qp set to 26
            else if (idx == 1)
            {
                leftSideValue = rightSideValue = static_cast<T>(std::min(m_maxQpValue - m_constQp, m_maxQpDelta));
            }
            // Only third frame will receive different quantization values for both sides
            else if (idx == 2)
            {
                leftSideValue  = static_cast<T>(std::max(m_minQpValue - m_constQp, m_minQpDelta));
                rightSideValue = static_cast<T>(std::min(m_maxQpValue - m_constQp, m_maxQpDelta));
            }
        }
        else if (mapType == QM_EMPHASIS)
        {
            // Only second frame will receive different quantization values for both sides
            if (idx == 1)
            {
                if constexpr (std::is_same_v<T, uint8_t>)
                {
                    leftSideValue  = static_cast<T>(m_minEmphasisQpValue * 255.0f);
                    rightSideValue = static_cast<T>(m_maxEmphasisQpValue * 255.0f);
                }
                else
                {
                    leftSideValue  = static_cast<T>(m_minEmphasisQpValue);
                    rightSideValue = static_cast<T>(m_maxEmphasisQpValue);
                }
            }
        }

        return std::make_tuple(leftSideValue, rightSideValue);
    };

    // Create quantization map image
    auto processQuantizationMapImage = [&](auto leftSideQp, auto rightSideQp)
    {
        using T = decltype(leftSideQp);

        auto quantizationMapImageData =
            createQuantizationPatternImage<T>(m_quantizationMapExtent, leftSideQp, rightSideQp);

        std::unique_ptr<const ImageWithMemory> quantizationMapImage(
            new ImageWithMemory(*m_videoDeviceDriver, m_videoEncodeDevice, getAllocator(),
                                quantizationMapImageCreateInfo, MemoryRequirement::Any));
        std::unique_ptr<const Move<VkImageView>> quantizationMapImageView(new Move<VkImageView>(
            makeImageView(*m_videoDeviceDriver, m_videoEncodeDevice, quantizationMapImage->get(), VK_IMAGE_VIEW_TYPE_2D,
                          quantizationImageFormat, makeImageSubresourceRange(VK_IMAGE_ASPECT_COLOR_BIT, 0, 1, 0, 1))));

        deMemset(quantizationMapBufferHostPtr, 0x00, static_cast<size_t>(quantizationMapBufferSize));
        flushAlloc(*m_videoDeviceDriver, m_videoEncodeDevice, quantizationMapBufferAlloc);

        fillBuffer(*m_videoDeviceDriver, m_videoEncodeDevice, quantizationMapBufferAlloc, quantizationMapImageData,
                   m_nonCoherentAtomSize, quantizationMapBufferSize);

<<<<<<< HEAD
        copyBufferToImage(*m_videoDeviceDriver, m_videoEncodeDevice, m_transferQueue, m_transferQueueFamilyIndex,
                          *quantizationMapBuffer, quantizationMapBufferSize, m_quantizationMapExtent, 1,
                          quantizationMapImage->get());
=======
            copyBufferToImage(videoDeviceDriver, videoDevice, transferQueue, transferQueueFamilyIndex,
                              *quantizationMapBuffer, quantizationMapBufferSize, quantizationMapExtent, 1,
                              quantizationMapImage->get(), m_testDefinition->usesGeneralLayout());
>>>>>>> fc50e450

        m_quantizationMapImages.push_back(std::move(quantizationMapImage));
        m_quantizationMapImageViews.push_back(std::move(quantizationMapImageView));
    };

    for (uint32_t qmIdx = 0; qmIdx < m_quantizationMapCount; ++qmIdx)
    {
        switch (quantizationImageFormat)
        {
        case VK_FORMAT_R8_UNORM:
        {
            auto [leftSideQp, rightSideQp] = calculateMapValues(uint8_t(qmIdx), QM_EMPHASIS);
            processQuantizationMapImage(leftSideQp, rightSideQp);
            break;
        }
        case VK_FORMAT_R8_SINT:
        {
            auto [leftSideQp, rightSideQp] = calculateMapValues(int8_t(qmIdx), QM_DELTA);
            processQuantizationMapImage(leftSideQp, rightSideQp);
            break;
        }
        case VK_FORMAT_R32_SINT:
        {
            auto [leftSideQp, rightSideQp] = calculateMapValues(int32_t(qmIdx), QM_DELTA);
            processQuantizationMapImage(leftSideQp, rightSideQp);
            break;
        }
        default:
            TCU_THROW(NotSupportedError, "Unsupported quantization map format");
        }
    }
}

void VideoEncodeTestInstance::setupSessionParameters()
{
    const auto videoEncodeQualityLevelInfo = getVideoEncodeQualityLevelInfo(m_qualityLevel, nullptr);
    MovePtr<VkVideoEncodeQuantizationMapSessionParametersCreateInfoKHR> quantizationMapSessionParametersInfo =
        getVideoEncodeH264QuantizationMapParameters(m_quantizationMapTexelSize);

    std::vector<MovePtr<StdVideoH264SequenceParameterSet>> stdVideoH264SequenceParameterSets;
    std::vector<MovePtr<StdVideoH264PictureParameterSet>> stdVideoH264PictureParameterSets;
    std::vector<MovePtr<VkVideoEncodeH264SessionParametersAddInfoKHR>> encodeH264SessionParametersAddInfoKHRs;
    std::vector<MovePtr<VkVideoEncodeH264SessionParametersCreateInfoKHR>> H264sessionParametersCreateInfos;

    std::vector<MovePtr<StdVideoH265ProfileTierLevel>> stdVideoH265ProfileTierLevels;
    std::vector<MovePtr<StdVideoH265DecPicBufMgr>> stdVideoH265DecPicBufMgrs;
    std::vector<MovePtr<StdVideoH265VideoParameterSet>> stdVideoH265VideoParameterSets;
    std::vector<MovePtr<StdVideoH265SequenceParameterSetVui>> stdVideoH265SequenceParameterSetVuis;
    std::vector<MovePtr<StdVideoH265SequenceParameterSet>> stdVideoH265SequenceParameterSets;
    std::vector<MovePtr<StdVideoH265PictureParameterSet>> stdVideoH265PictureParameterSets;
    std::vector<MovePtr<VkVideoEncodeH265SessionParametersAddInfoKHR>> encodeH265SessionParametersAddInfoKHRs;
    std::vector<MovePtr<VkVideoEncodeH265SessionParametersCreateInfoKHR>> H265sessionParametersCreateInfos;

    std::vector<MovePtr<VkVideoSessionParametersCreateInfoKHR>> videoEncodeSessionParametersCreateInfos;

    for (int i = 0; i < (m_resolutionChange ? 2 : 1); ++i)
    {
        // Second videoEncodeSessionParameters is being created with half the size
        uint32_t extentWidth  = i == 0 ? m_codedExtent.width : m_codedExtent.width / 2;
        uint32_t extentHeight = i == 0 ? m_codedExtent.height : m_codedExtent.height / 2;

        stdVideoH264SequenceParameterSets.push_back(getStdVideoH264EncodeSequenceParameterSet(
            extentWidth, extentHeight, m_testDefinition->maxNumRefs(), nullptr));
        stdVideoH264PictureParameterSets.push_back(getStdVideoH264EncodePictureParameterSet(
            m_testDefinition->ppsActiveRefs0(), m_testDefinition->ppsActiveRefs1()));
        encodeH264SessionParametersAddInfoKHRs.push_back(createVideoEncodeH264SessionParametersAddInfoKHR(
            1u, stdVideoH264SequenceParameterSets.back().get(), 1u, stdVideoH264PictureParameterSets.back().get()));

        H264sessionParametersCreateInfos.push_back(createVideoEncodeH264SessionParametersCreateInfoKHR(
            static_cast<const void *>(m_useQualityLevel ?
                                          videoEncodeQualityLevelInfo.get() :
                                          ((m_useDeltaMap || m_useEmphasisMap) ?
                                               static_cast<const void *>(quantizationMapSessionParametersInfo.get()) :
                                               nullptr)),
            1u, 1u, encodeH264SessionParametersAddInfoKHRs.back().get()));

        stdVideoH265ProfileTierLevels.push_back(
            getStdVideoH265ProfileTierLevel(STD_VIDEO_H265_PROFILE_IDC_MAIN, STD_VIDEO_H265_LEVEL_IDC_6_2));
        stdVideoH265DecPicBufMgrs.push_back(getStdVideoH265DecPicBufMgr());
        stdVideoH265VideoParameterSets.push_back(getStdVideoH265VideoParameterSet(
            stdVideoH265DecPicBufMgrs.back().get(), stdVideoH265ProfileTierLevels.back().get()));
        stdVideoH265SequenceParameterSetVuis.push_back(
            getStdVideoH265SequenceParameterSetVui(m_testDefinition->getClipFrameRate()));
        stdVideoH265SequenceParameterSets.push_back(getStdVideoH265SequenceParameterSet(
            extentWidth, extentHeight, m_videoH265CapabilitiesExtension->ctbSizes,
            m_videoH265CapabilitiesExtension->transformBlockSizes, stdVideoH265DecPicBufMgrs.back().get(),
            stdVideoH265ProfileTierLevels.back().get(), stdVideoH265SequenceParameterSetVuis.back().get()));
        stdVideoH265PictureParameterSets.push_back(
            getStdVideoH265PictureParameterSet(m_videoH265CapabilitiesExtension.get()));
        encodeH265SessionParametersAddInfoKHRs.push_back(getVideoEncodeH265SessionParametersAddInfoKHR(
            1u, stdVideoH265VideoParameterSets.back().get(), 1u, stdVideoH265SequenceParameterSets.back().get(), 1u,
            stdVideoH265PictureParameterSets.back().get()));
        H265sessionParametersCreateInfos.push_back(getVideoEncodeH265SessionParametersCreateInfoKHR(
            static_cast<const void *>(m_useQualityLevel ?
                                          videoEncodeQualityLevelInfo.get() :
                                          ((m_useDeltaMap || m_useEmphasisMap) ?
                                               static_cast<const void *>(quantizationMapSessionParametersInfo.get()) :
                                               nullptr)),
            1u, 1u, 1u, encodeH265SessionParametersAddInfoKHRs.back().get()));

        const void *sessionParametersCreateInfoPtr = nullptr;

        if (m_testDefinition->getProfile()->IsH264())
            sessionParametersCreateInfoPtr = static_cast<const void *>(H264sessionParametersCreateInfos.back().get());
        else if (m_testDefinition->getProfile()->IsH265())
            sessionParametersCreateInfoPtr = static_cast<const void *>(H265sessionParametersCreateInfos.back().get());
        DE_ASSERT(sessionParametersCreateInfoPtr);

        const VkVideoSessionParametersCreateFlagsKHR videoSessionParametersFlags =
            (m_useDeltaMap || m_useEmphasisMap) ?
                static_cast<VkVideoSessionParametersCreateFlagsKHR>(
                    VK_VIDEO_SESSION_PARAMETERS_CREATE_QUANTIZATION_MAP_COMPATIBLE_BIT_KHR) :
                static_cast<VkVideoSessionParametersCreateFlagsKHR>(0);

        videoEncodeSessionParametersCreateInfos.push_back(getVideoSessionParametersCreateInfoKHR(
            sessionParametersCreateInfoPtr, videoSessionParametersFlags, *m_videoEncodeSession));
        m_videoEncodeSessionParameters.push_back(createVideoSessionParametersKHR(
            *m_videoDeviceDriver, m_videoEncodeDevice, videoEncodeSessionParametersCreateInfos.back().get()));
    }
}

void VideoEncodeTestInstance::prepareDPBResources(void)
{
    const VkImageUsageFlags dpbImageUsage = VK_IMAGE_USAGE_VIDEO_ENCODE_DPB_BIT_KHR;

    // Check if implementation supports separate reference images
    m_separateReferenceImages =
        m_videoCapabilities.get()->flags & VK_VIDEO_CAPABILITY_SEPARATE_REFERENCE_IMAGES_BIT_KHR;

    const VkImageCreateInfo dpbImageCreateInfo =
        makeImageCreateInfo(m_imageFormat, m_codedExtent, 0, &m_encodeQueueFamilyIndex, dpbImageUsage,
                            m_videoEncodeProfileList.get(), m_separateReferenceImages ? 1 : m_dpbSlots);
    const VkImageViewType dpbImageViewType =
        m_separateReferenceImages ? VK_IMAGE_VIEW_TYPE_2D : VK_IMAGE_VIEW_TYPE_2D_ARRAY;

    // Create DPB images
    for (uint8_t i = 0; i < (m_separateReferenceImages ? m_dpbSlots : 1); ++i)
    {
        std::unique_ptr<ImageWithMemory> dpbImage(new ImageWithMemory(
            *m_videoDeviceDriver, m_videoEncodeDevice, getAllocator(), dpbImageCreateInfo, MemoryRequirement::Any));
        m_dpbImages.push_back(std::move(dpbImage));
    }

    // Create reference info structures
    for (uint8_t i = 0, j = 0; i < m_gopFrameCount; ++i)
    {
        if (m_testDefinition->frameType(i) == B_FRAME)
            continue;

        m_H264refInfos.push_back(getStdVideoEncodeH264ReferenceInfo(getH264PictureType(m_testDefinition->frameType(i)),
                                                                    m_testDefinition->frameNumber(i),
                                                                    m_testDefinition->frameIdx(i) * 2));
        m_H265refInfos.push_back(getStdVideoEncodeH265ReferenceInfo(getH265PictureType(m_testDefinition->frameType(i)),
                                                                    m_testDefinition->frameIdx(i)));

        m_H264dpbSlotInfos.push_back(getVideoEncodeH264DpbSlotInfo(m_H264refInfos[j].get()));
        m_H265dpbSlotInfos.push_back(getVideoEncodeH265DpbSlotInfo(m_H265refInfos[j].get()));

        j++;
    }

    // Create picture resources and reference slots
    for (uint8_t i = 0, j = 0; i < m_gopFrameCount; ++i)
    {
        if (m_testDefinition->frameType(i) == B_FRAME)
            continue;

        const VkImageSubresourceRange dpbImageSubresourceRange = {
            VK_IMAGE_ASPECT_COLOR_BIT, //  VkImageAspectFlags aspectMask;
            0,                         //  uint32_t baseMipLevel;
            1,                         //  uint32_t levelCount;
            m_separateReferenceImages ? static_cast<uint32_t>(0) :
                                        static_cast<uint32_t>(j), //  uint32_t baseArrayLayer;
            1,                                                    //  uint32_t layerCount;
        };

        std::unique_ptr<Move<VkImageView>> dpbImageView(new Move<VkImageView>(makeImageView(
            *m_videoDeviceDriver, m_videoEncodeDevice, m_dpbImages[m_separateReferenceImages ? j : 0]->get(),
            dpbImageViewType, m_imageFormat, dpbImageSubresourceRange)));
        std::unique_ptr<VkVideoPictureResourceInfoKHR> dpbPictureResource(
            new VkVideoPictureResourceInfoKHR(makeVideoPictureResource(m_codedExtent, 0, dpbImageView->get())));

        m_dpbImageViews.push_back(std::move(dpbImageView));
        m_dpbPictureResources.push_back(std::move(dpbPictureResource));

        const void *dpbSlotInfoPtr = nullptr;

        if (m_testDefinition->getProfile()->IsH264())
            dpbSlotInfoPtr = static_cast<const void *>(m_H264dpbSlotInfos[j].get());
        else if (m_testDefinition->getProfile()->IsH265())
            dpbSlotInfoPtr = static_cast<const void *>(m_H265dpbSlotInfos[j].get());
        DE_ASSERT(dpbSlotInfoPtr);

        m_dpbImageVideoReferenceSlots.push_back(
            makeVideoReferenceSlot(-1, m_dpbPictureResources[j].get(), dpbSlotInfoPtr));

        j++;
    }
}

void VideoEncodeTestInstance::prepareInputImages(void)
{
    const VkImageUsageFlags imageUsage = VK_IMAGE_USAGE_TRANSFER_DST_BIT | VK_IMAGE_USAGE_VIDEO_ENCODE_SRC_BIT_KHR;

    for (uint32_t i = 0; i < m_gopCount; ++i)
    {
        for (uint32_t j = 0; j < m_gopFrameCount; ++j)
        {
            VkExtent2D currentCodedExtent = m_codedExtent;
            if (m_resolutionChange && i == 1)
            {
                currentCodedExtent.width /= 2;
                currentCodedExtent.height /= 2;
            }

            if (currentCodedExtent.width > m_videoCapabilities->maxCodedExtent.width ||
                currentCodedExtent.height > m_videoCapabilities->maxCodedExtent.height)
            {
                TCU_THROW(NotSupportedError, "Required dimensions exceed maxCodedExtent");
            }

            if (currentCodedExtent.width < m_videoCapabilities->minCodedExtent.width ||
                currentCodedExtent.height < m_videoCapabilities->minCodedExtent.height)
            {
                TCU_THROW(NotSupportedError, "Required dimensions are smaller than minCodedExtent");
            }

            const VkImageCreateInfo imageCreateInfo =
                makeImageCreateInfo(m_imageFormat, currentCodedExtent,
                                    m_resourcesWithoutProfiles ? VK_IMAGE_CREATE_VIDEO_PROFILE_INDEPENDENT_BIT_KHR : 0,
                                    &m_transferQueueFamilyIndex, imageUsage,
                                    m_resourcesWithoutProfiles ? nullptr : m_videoEncodeProfileList.get());

            std::unique_ptr<const ImageWithMemory> image(new ImageWithMemory(
                *m_videoDeviceDriver, m_videoEncodeDevice, getAllocator(), imageCreateInfo, MemoryRequirement::Any));
            std::unique_ptr<const Move<VkImageView>> imageView(new Move<VkImageView>(
                makeImageView(*m_videoDeviceDriver, m_videoEncodeDevice, image->get(), VK_IMAGE_VIEW_TYPE_2D,
                              m_imageFormat, makeImageSubresourceRange(VK_IMAGE_ASPECT_COLOR_BIT, 0, 1, 0, 1))));
            std::unique_ptr<const VkVideoPictureResourceInfoKHR> imagePictureResource(
                new VkVideoPictureResourceInfoKHR(makeVideoPictureResource(currentCodedExtent, 0, **imageView)));

            m_imageVector.push_back(std::move(image));
            m_imageViewVector.push_back(std::move(imageView));
            m_imagePictureResourceVector.push_back(std::move(imagePictureResource));
        }
    }
}

void VideoEncodeTestInstance::loadVideoFrames(void)
{
    de::MovePtr<vector<uint8_t>> clip = loadVideoData(m_testDefinition->getClipFilePath());

    m_inVector.clear();

    for (uint32_t i = 0; i < m_gopCount; ++i)
    {
        for (uint32_t j = 0; j < m_gopFrameCount; ++j)
        {
            uint32_t index = i * m_gopFrameCount + j;

            uint32_t extentWidth  = m_codedExtent.width;
            uint32_t extentHeight = m_codedExtent.height;

            bool half_size = false;

            if (m_resolutionChange && i == 1)
            {
                extentWidth /= 2;
                extentHeight /= 2;
                half_size = true;
            }

            MovePtr<MultiPlaneImageData> multiPlaneImageData(
                new MultiPlaneImageData(m_imageFormat, tcu::UVec2(extentWidth, extentHeight)));
            vkt::ycbcr::extractI420Frame(*clip, index, m_codedExtent.width, m_codedExtent.height,
                                         multiPlaneImageData.get(), half_size);

            // Save NV12 Multiplanar frame to YUV 420p 8 bits
            de::MovePtr<std::vector<uint8_t>> in =
                vkt::ycbcr::YCbCrConvUtil<uint8_t>::MultiPlanarNV12toI420(multiPlaneImageData.get());

#if STREAM_DUMP_DEBUG
            std::string filename = "in_" + std::to_string(index) + ".yuv";
            vkt::ycbcr::YCbCrContent<uint8_t>::save(*in, filename);
#endif

            vkt::ycbcr::uploadImage(*m_videoDeviceDriver, m_videoEncodeDevice, m_transferQueueFamilyIndex,
                                    getAllocator(), *(*m_imageVector[index]), *multiPlaneImageData, 0,
                                    VK_IMAGE_LAYOUT_GENERAL);

            m_inVector.push_back(std::move(in));
        }
    }
}

void VideoEncodeTestInstance::getSessionParametersHeaders()
{
    VkVideoEncodeSessionParametersFeedbackInfoKHR videoEncodeSessionParametersFeedbackInfo = {
        VK_STRUCTURE_TYPE_VIDEO_ENCODE_SESSION_PARAMETERS_FEEDBACK_INFO_KHR, //  VkStructureType sType;
        nullptr,                                                             //  void* pNext;
        false,                                                               //  VkBool32 hasOverrides;
    };

    const VkVideoEncodeH264SessionParametersGetInfoKHR videoEncodeH264SessionParametersGetInfo = {
        VK_STRUCTURE_TYPE_VIDEO_ENCODE_H264_SESSION_PARAMETERS_GET_INFO_KHR, //  VkStructureType sType;
        nullptr,                                                             //  const void* pNext;
        true,                                                                //  VkBool32 writeStdSPS;
        true,                                                                //  VkBool32 writeStdPPS;
        0,                                                                   //  uint32_t stdSPSId;
        0,                                                                   //  uint32_t stdPPSId;
    };

    const VkVideoEncodeH265SessionParametersGetInfoKHR videoEncodeH265SessionParametersGetInfo = {
        VK_STRUCTURE_TYPE_VIDEO_ENCODE_H265_SESSION_PARAMETERS_GET_INFO_KHR, //  VkStructureType sType;
        nullptr,                                                             //  const void* pNext;
        true,                                                                //  VkBool32 writeStdVPS;
        true,                                                                //  VkBool32 writeStdSPS;
        true,                                                                //  VkBool32 writeStdPPS;
        0,                                                                   //  uint32_t stdVPSId;
        0,                                                                   //  uint32_t stdSPSId;
        0,                                                                   //  uint32_t stdPPSId;
    };

    const void *videoEncodeSessionParametersGetInfoPtr = nullptr;

    if (m_testDefinition->getProfile()->IsH264())
        videoEncodeSessionParametersGetInfoPtr = static_cast<const void *>(&videoEncodeH264SessionParametersGetInfo);
    else if (m_testDefinition->getProfile()->IsH265())
        videoEncodeSessionParametersGetInfoPtr = static_cast<const void *>(&videoEncodeH265SessionParametersGetInfo);
    DE_ASSERT(videoEncodeSessionParametersGetInfoPtr);

    m_headersData.clear();

    for (int i = 0; i < (m_resolutionChange ? 2 : 1); ++i)
    {
        const VkVideoEncodeSessionParametersGetInfoKHR videoEncodeSessionParametersGetInfo = {
            VK_STRUCTURE_TYPE_VIDEO_ENCODE_SESSION_PARAMETERS_GET_INFO_KHR, // VkStructureType sType;
            videoEncodeSessionParametersGetInfoPtr,                         // const void* pNext;
            m_videoEncodeSessionParameters[i].get(), // VkVideoSessionParametersKHR videoSessionParameters;
        };

        std::vector<uint8_t> headerData;

        size_t requiredHeaderSize = 0;
        VK_CHECK(m_videoDeviceDriver->getEncodedVideoSessionParametersKHR(
            m_videoEncodeDevice, &videoEncodeSessionParametersGetInfo, &videoEncodeSessionParametersFeedbackInfo,
            &requiredHeaderSize, nullptr));

        DE_ASSERT(requiredHeaderSize != 0);

        headerData.resize(requiredHeaderSize);
        VK_CHECK(m_videoDeviceDriver->getEncodedVideoSessionParametersKHR(
            m_videoEncodeDevice, &videoEncodeSessionParametersGetInfo, &videoEncodeSessionParametersFeedbackInfo,
            &requiredHeaderSize, headerData.data()));

        m_headersData.push_back(std::move(headerData));
    }
}

void VideoEncodeTestInstance::setupRateControl()
{
    m_videoEncodeH264RateControlLayerInfo =
        getVideoEncodeH264RateControlLayerInfo(true, 0, 0, 0, true, m_maxQpValue, m_maxQpValue, m_maxQpValue);
    m_videoEncodeH265RateControlLayerInfo =
        getVideoEncodeH265RateControlLayerInfo(true, 0, 0, 0, true, m_maxQpValue, m_maxQpValue, m_maxQpValue);

    const void *videoEncodeRateControlLayerInfoPtr = nullptr;

    if (m_testDefinition->getProfile()->IsH264())
        videoEncodeRateControlLayerInfoPtr = static_cast<const void *>(m_videoEncodeH264RateControlLayerInfo.get());
    else if (m_testDefinition->getProfile()->IsH265())
        videoEncodeRateControlLayerInfoPtr = static_cast<const void *>(m_videoEncodeH265RateControlLayerInfo.get());
    DE_ASSERT(videoEncodeRateControlLayerInfoPtr);

    if (m_disableRateControl)
    {
        m_rateControlMode = VK_VIDEO_ENCODE_RATE_CONTROL_MODE_DISABLED_BIT_KHR;
    }
    else if (m_activeRateControl)
    {
        if (m_useVariableBitrate)
            m_rateControlMode = VK_VIDEO_ENCODE_RATE_CONTROL_MODE_VBR_BIT_KHR;
        else
            m_rateControlMode = VK_VIDEO_ENCODE_RATE_CONTROL_MODE_CBR_BIT_KHR;
    }
    else
    {
        m_rateControlMode = VK_VIDEO_ENCODE_RATE_CONTROL_MODE_DEFAULT_KHR;
    }

    m_videoEncodeRateControlLayerInfo = getVideoEncodeRateControlLayerInfo(
        videoEncodeRateControlLayerInfoPtr, m_rateControlMode, m_testDefinition->getClipFrameRate());

    const VkVideoEncodeH264RateControlInfoKHR videoEncodeH264RateControlInfo = {
        VK_STRUCTURE_TYPE_VIDEO_ENCODE_H264_RATE_CONTROL_INFO_KHR, //  VkStructureType sType;
        nullptr,                                                   //  const void* pNext;
        VK_VIDEO_ENCODE_H264_RATE_CONTROL_REGULAR_GOP_BIT_KHR,     //  VkVideoEncodeH264RateControlFlagsKHR flags;
        m_gopFrameCount,                                           //  uint32_t gopFrameCount;
        m_gopFrameCount,                                           //  uint32_t idrPeriod;
        m_testDefinition->getConsecutiveBFrameCount(),             //  uint32_t consecutiveBFrameCount;
        1,                                                         //  uint32_t temporalLayerCount;
    };
    m_videoEncodeH264RateControlInfo = videoEncodeH264RateControlInfo;

    const VkVideoEncodeH265RateControlInfoKHR videoEncodeH265RateControlInfo = {
        VK_STRUCTURE_TYPE_VIDEO_ENCODE_H265_RATE_CONTROL_INFO_KHR, //  VkStructureType sType;
        nullptr,                                                   //  const void* pNext;
        VK_VIDEO_ENCODE_H265_RATE_CONTROL_REGULAR_GOP_BIT_KHR,     //  VkVideoEncodeH265RateControlFlagsKHR flags;
        m_gopFrameCount,                                           //  uint32_t gopFrameCount;
        m_gopFrameCount,                                           //  uint32_t idrPeriod;
        m_testDefinition->getConsecutiveBFrameCount(),             //  uint32_t consecutiveBFrameCount;
        (m_useConstantBitrate || m_useVariableBitrate) ? 1U : 0,   //  uint32_t subLayerCount;
    };
    m_videoEncodeH265RateControlInfo = videoEncodeH265RateControlInfo;

    const void *videoEncodeRateControlInfoPtr = nullptr;

    if (m_testDefinition->getProfile()->IsH264())
        videoEncodeRateControlInfoPtr = static_cast<const void *>(&m_videoEncodeH264RateControlInfo);
    else if (m_testDefinition->getProfile()->IsH265())
        videoEncodeRateControlInfoPtr = static_cast<const void *>(&m_videoEncodeH265RateControlInfo);
    DE_ASSERT(videoEncodeRateControlInfoPtr);

    m_videoEncodeRateControlInfo = getVideoEncodeRateControlInfo(
        m_disableRateControl ? nullptr : videoEncodeRateControlInfoPtr, m_rateControlMode,
        (m_useConstantBitrate || m_useVariableBitrate) ? m_videoEncodeRateControlLayerInfo.get() : nullptr);
}

void VideoEncodeTestInstance::setupCommandBuffers()
{
    m_encodeCmdPool         = makeCommandPool(*m_videoDeviceDriver, m_videoEncodeDevice, m_encodeQueueFamilyIndex);
    m_firstEncodeCmdBuffer  = allocateCommandBuffer(*m_videoDeviceDriver, m_videoEncodeDevice, *m_encodeCmdPool,
                                                    VK_COMMAND_BUFFER_LEVEL_PRIMARY);
    m_secondEncodeCmdBuffer = allocateCommandBuffer(*m_videoDeviceDriver, m_videoEncodeDevice, *m_encodeCmdPool,
                                                    VK_COMMAND_BUFFER_LEVEL_PRIMARY);
}

void VideoEncodeTestInstance::encodeFrames(void)
{
    // Pre fill buffer with SPS and PPS header
    fillBuffer(*m_videoDeviceDriver, m_videoEncodeDevice, m_encodeBuffer.get()->getAllocation(), m_headersData[0],
               m_nonCoherentAtomSize, m_encodeBufferSize, m_bitstreamBufferOffset);
    // Move offset to accommodate header data
    m_bitstreamBufferOffset = deAlign64(m_bitstreamBufferOffset + m_headersData[0].size(),
                                        m_videoCapabilities->minBitstreamBufferOffsetAlignment);

    m_queryId = 0;

    for (uint16_t GOPIdx = 0; GOPIdx < m_gopCount; ++GOPIdx)
    {
        uint32_t emptyRefSlotIdx = m_swapOrder ? 1 : 0;

        if (m_resolutionChange && GOPIdx == 1)
        {
            // Pre fill buffer with new SPS/PPS/VPS header
            fillBuffer(*m_videoDeviceDriver, m_videoEncodeDevice, m_encodeBuffer.get()->getAllocation(),
                       m_headersData[1], m_nonCoherentAtomSize, m_encodeBufferSize, m_bitstreamBufferOffset);
            m_bitstreamBufferOffset =
                deAlign64(m_bitstreamBufferOffset + m_headersData[1].size(), m_minBitstreamBufferOffsetAlignment);
        }

        for (uint32_t NALIdx = emptyRefSlotIdx; NALIdx < m_gopFrameCount; (m_swapOrder ? --NALIdx : ++NALIdx))
        {
            encodeFrame(GOPIdx, NALIdx, m_encodeBuffer.get()->get(), m_encodeFrameBufferSizeAligned, m_encodeQueryPool);

            if (!(m_testDefinition->frameType(NALIdx) == B_FRAME)) // Update reference slots for non-B-frames
            {
                if (m_swapOrder)
                    emptyRefSlotIdx--;
                else
                    emptyRefSlotIdx++;
            }
        }
    }
}

void VideoEncodeTestInstance::encodeFrame(uint16_t gopIdx, uint32_t nalIdx, VkBuffer encodeBuffer,
                                          VkDeviceSize encodeFrameBufferSizeAligned, Move<VkQueryPool> &encodeQueryPool)
{
    // End coding
    const VkVideoEndCodingInfoKHR videoEndCodingInfo = {
        VK_STRUCTURE_TYPE_VIDEO_END_CODING_INFO_KHR, //  VkStructureType sType;
        nullptr,                                     //  const void* pNext;
        0u,                                          //  VkVideoEndCodingFlagsKHR flags;
    };

    std::vector<de::MovePtr<StdVideoEncodeH264SliceHeader>> stdVideoEncodeH264SliceHeaders;
    std::vector<de::MovePtr<VkVideoEncodeH264NaluSliceInfoKHR>> videoEncodeH264NaluSlices;
    std::vector<de::MovePtr<StdVideoEncodeH264ReferenceListsInfo>> videoEncodeH264ReferenceListInfos;
    std::vector<de::MovePtr<StdVideoEncodeH264PictureInfo>> H264pictureInfos;
    std::vector<de::MovePtr<VkVideoEncodeH264PictureInfoKHR>> videoEncodeH264PictureInfo;

    std::vector<de::MovePtr<StdVideoEncodeH265SliceSegmentHeader>> stdVideoEncodeH265SliceSegmentHeaders;
    std::vector<de::MovePtr<StdVideoH265ShortTermRefPicSet>> stdVideoH265ShortTermRefPicSets;
    std::vector<de::MovePtr<VkVideoEncodeH265NaluSliceSegmentInfoKHR>> videoEncodeH265NaluSliceSegments;
    std::vector<de::MovePtr<StdVideoEncodeH265ReferenceListsInfo>> videoEncodeH265ReferenceListInfos;
    std::vector<de::MovePtr<StdVideoEncodeH265PictureInfo>> H265pictureInfos;
    std::vector<de::MovePtr<VkVideoEncodeH265PictureInfoKHR>> videoEncodeH265PictureInfos;

    std::vector<de::MovePtr<VkVideoEncodeInfoKHR>> m_videoEncodeFrameInfos;

    VkCommandBuffer encodeCmdBuffer = (nalIdx == 1 && m_swapOrder) ? *m_secondEncodeCmdBuffer : *m_firstEncodeCmdBuffer;

    // Reset dpb slots list.
    for (uint32_t dpb = 0; dpb < m_dpbSlots; dpb++)
        m_dpbImageVideoReferenceSlots[dpb].slotIndex = -1;

    beginCommandBuffer(*m_videoDeviceDriver, encodeCmdBuffer, 0u);

    m_videoDeviceDriver->cmdResetQueryPool(encodeCmdBuffer, encodeQueryPool.get(), 0, 2);

    StdVideoH264PictureType stdVideoH264PictureType = getH264PictureType(m_testDefinition->frameType(nalIdx));
    StdVideoH265PictureType stdVideoH265PictureType = getH265PictureType(m_testDefinition->frameType(nalIdx));

    StdVideoH264SliceType stdVideoH264SliceType = getH264SliceType(m_testDefinition->frameType(nalIdx));
    StdVideoH265SliceType stdVideoH265SliceType = getH265SliceType(m_testDefinition->frameType(nalIdx));

    uint32_t refsPool = 0;

    uint8_t H264RefPicList0[STD_VIDEO_H264_MAX_NUM_LIST_REF];
    uint8_t H265RefPicList0[STD_VIDEO_H265_MAX_NUM_LIST_REF];

    std::fill(H264RefPicList0, H264RefPicList0 + STD_VIDEO_H264_MAX_NUM_LIST_REF, STD_VIDEO_H264_NO_REFERENCE_PICTURE);
    std::fill(H265RefPicList0, H265RefPicList0 + STD_VIDEO_H265_MAX_NUM_LIST_REF, STD_VIDEO_H265_NO_REFERENCE_PICTURE);

    uint8_t numL0 = 0;
    uint8_t numL1 = 0;

    bool pType = stdVideoH264PictureType == STD_VIDEO_H264_PICTURE_TYPE_P ||
                 stdVideoH265PictureType == STD_VIDEO_H265_PICTURE_TYPE_P;
    bool bType = stdVideoH264PictureType == STD_VIDEO_H264_PICTURE_TYPE_B ||
                 stdVideoH265PictureType == STD_VIDEO_H265_PICTURE_TYPE_B;

    if (pType)
    {
        refsPool = 1;

        std::vector<uint8_t> list0 = m_testDefinition->ref0(nalIdx);
        for (auto idx : list0)
        {
            H264RefPicList0[numL0]   = idx;
            H265RefPicList0[numL0++] = idx;
        }
    }

    uint8_t H264RefPicList1[STD_VIDEO_H264_MAX_NUM_LIST_REF];
    uint8_t H265RefPicList1[STD_VIDEO_H265_MAX_NUM_LIST_REF];

    std::fill(H264RefPicList1, H264RefPicList1 + STD_VIDEO_H264_MAX_NUM_LIST_REF, STD_VIDEO_H264_NO_REFERENCE_PICTURE);
    std::fill(H265RefPicList1, H265RefPicList1 + STD_VIDEO_H265_MAX_NUM_LIST_REF, STD_VIDEO_H265_NO_REFERENCE_PICTURE);

    if (bType)
    {
        refsPool = 2;

        std::vector<uint8_t> list0 = m_testDefinition->ref0(nalIdx);
        for (auto idx : list0)
        {
            H264RefPicList0[numL0]   = idx;
            H265RefPicList0[numL0++] = idx;
        }

        std::vector<uint8_t> list1 = m_testDefinition->ref1(nalIdx);
        for (auto idx : list1)
        {
            H264RefPicList1[numL1]   = idx;
            H265RefPicList1[numL1++] = idx;
        }
    }

    int32_t startRefSlot    = refsPool == 0 ? -1 : m_testDefinition->refSlots(nalIdx)[0];
    int32_t startRefSlotIdx = m_separateReferenceImages && startRefSlot > -1 ? startRefSlot : 0;

    VkVideoReferenceSlotInfoKHR *referenceSlots;
    std::vector<VkVideoReferenceSlotInfoKHR> usedReferenceSlots;
    uint8_t refsCount = 0;

    if (pType || bType)
    {
        std::vector<uint32_t> tmpSlotIds;
        for (int32_t s = 0; s < numL0; s++)
            tmpSlotIds.push_back(H264RefPicList0[s]);
        for (int32_t s = 0; s < numL1; s++)
            tmpSlotIds.push_back(H264RefPicList1[s]);

        // Sort and remove redundant ids
        sort(tmpSlotIds.begin(), tmpSlotIds.end());
        tmpSlotIds.erase(unique(tmpSlotIds.begin(), tmpSlotIds.end()), tmpSlotIds.end());

        for (auto idx : tmpSlotIds)
        {
            m_dpbImageVideoReferenceSlots[idx].slotIndex = idx;
            usedReferenceSlots.push_back(m_dpbImageVideoReferenceSlots[idx]);
        }
        referenceSlots = &usedReferenceSlots[0];
        refsCount      = (uint8_t)usedReferenceSlots.size();
    }
    else
    {
        referenceSlots = &m_dpbImageVideoReferenceSlots[startRefSlotIdx];
        refsCount      = m_testDefinition->refsCount(nalIdx);
    }

    de::MovePtr<VkVideoBeginCodingInfoKHR> videoBeginCodingFrameInfoKHR = getVideoBeginCodingInfo(
        *m_videoEncodeSession,
        m_resolutionChange ? m_videoEncodeSessionParameters[gopIdx].get() : m_videoEncodeSessionParameters[0].get(),
        m_dpbSlots, &m_dpbImageVideoReferenceSlots[0],
        ((m_activeRateControl || m_disableRateControl) && (nalIdx > 0 || gopIdx > 0)) ?
            m_videoEncodeRateControlInfo.get() :
            nullptr);

    m_videoDeviceDriver->cmdBeginVideoCodingKHR(encodeCmdBuffer, videoBeginCodingFrameInfoKHR.get());

    de::MovePtr<VkVideoCodingControlInfoKHR> resetVideoEncodingControl =
        getVideoCodingControlInfo(VK_VIDEO_CODING_CONTROL_RESET_BIT_KHR);

    if (nalIdx == 0)
    {
        m_videoDeviceDriver->cmdControlVideoCodingKHR(encodeCmdBuffer, resetVideoEncodingControl.get());
        const auto videoEncodeQualityLevelInfo = getVideoEncodeQualityLevelInfo(m_qualityLevel, nullptr);

        if (m_disableRateControl || m_activeRateControl)
        {
            de::MovePtr<VkVideoCodingControlInfoKHR> videoRateConstrolInfo = getVideoCodingControlInfo(
                VK_VIDEO_CODING_CONTROL_ENCODE_RATE_CONTROL_BIT_KHR, m_videoEncodeRateControlInfo.get());
            m_videoDeviceDriver->cmdControlVideoCodingKHR(encodeCmdBuffer, videoRateConstrolInfo.get());
        }
        if (m_useQualityLevel)
        {
            de::MovePtr<VkVideoCodingControlInfoKHR> videoQualityControlInfo = getVideoCodingControlInfo(
                VK_VIDEO_CODING_CONTROL_ENCODE_QUALITY_LEVEL_BIT_KHR, videoEncodeQualityLevelInfo.get());
            m_videoDeviceDriver->cmdControlVideoCodingKHR(encodeCmdBuffer, videoQualityControlInfo.get());
        }
    }

    bool h264ActiveOverrideFlag = (stdVideoH264SliceType != STD_VIDEO_H264_SLICE_TYPE_I) &&
                                  ((m_testDefinition->ppsActiveRefs0() != m_testDefinition->shActiveRefs0(nalIdx)) ||
                                   (m_testDefinition->ppsActiveRefs1() != m_testDefinition->shActiveRefs1(nalIdx)));

    stdVideoEncodeH264SliceHeaders.push_back(
        getStdVideoEncodeH264SliceHeader(stdVideoH264SliceType, h264ActiveOverrideFlag));
    videoEncodeH264NaluSlices.push_back(getVideoEncodeH264NaluSlice(
        stdVideoEncodeH264SliceHeaders.back().get(),
        (m_rateControlMode == VK_VIDEO_ENCODE_RATE_CONTROL_MODE_DISABLED_BIT_KHR) ? m_constQp : 0));
    videoEncodeH264ReferenceListInfos.push_back(
        getVideoEncodeH264ReferenceListsInfo(H264RefPicList0, H264RefPicList1, numL0, numL1));
    H264pictureInfos.push_back(getStdVideoEncodeH264PictureInfo(
        getH264PictureType(m_testDefinition->frameType(nalIdx)), m_testDefinition->frameNumber(nalIdx),
        m_testDefinition->frameIdx(nalIdx) * 2, gopIdx,
        nalIdx > 0 ? videoEncodeH264ReferenceListInfos.back().get() : nullptr));
    videoEncodeH264PictureInfo.push_back(
        getVideoEncodeH264PictureInfo(H264pictureInfos.back().get(), videoEncodeH264NaluSlices.back().get()));

    stdVideoEncodeH265SliceSegmentHeaders.push_back(getStdVideoEncodeH265SliceSegmentHeader(stdVideoH265SliceType));
    videoEncodeH265NaluSliceSegments.push_back(getVideoEncodeH265NaluSliceSegment(
        stdVideoEncodeH265SliceSegmentHeaders.back().get(),
        (m_rateControlMode == VK_VIDEO_ENCODE_RATE_CONTROL_MODE_DISABLED_BIT_KHR) ? m_constQp : 0));
    videoEncodeH265ReferenceListInfos.push_back(getVideoEncodeH265ReferenceListsInfo(H265RefPicList0, H265RefPicList1));
    stdVideoH265ShortTermRefPicSets.push_back(getStdVideoH265ShortTermRefPicSet(
        getH265PictureType(m_testDefinition->frameType(nalIdx)), m_testDefinition->frameIdx(nalIdx),
        m_testDefinition->getConsecutiveBFrameCount()));
    H265pictureInfos.push_back(getStdVideoEncodeH265PictureInfo(
        getH265PictureType(m_testDefinition->frameType(nalIdx)), m_testDefinition->frameIdx(nalIdx),
        nalIdx > 0 ? videoEncodeH265ReferenceListInfos.back().get() : nullptr,
        stdVideoH265ShortTermRefPicSets.back().get()));
    videoEncodeH265PictureInfos.push_back(
        getVideoEncodeH265PictureInfo(H265pictureInfos.back().get(), videoEncodeH265NaluSliceSegments.back().get()));

    const void *videoEncodePictureInfoPtr = nullptr;

    if (m_testDefinition->getProfile()->IsH264())
        videoEncodePictureInfoPtr = static_cast<const void *>(videoEncodeH264PictureInfo.back().get());
    else if (m_testDefinition->getProfile()->IsH265())
        videoEncodePictureInfoPtr = static_cast<const void *>(videoEncodeH265PictureInfos.back().get());
    DE_ASSERT(videoEncodePictureInfoPtr);

    VkVideoReferenceSlotInfoKHR *setupReferenceSlotPtr = nullptr;

    int8_t curSlotIdx = m_testDefinition->curSlot(nalIdx);
    if (!bType)
    {
        setupReferenceSlotPtr            = &m_dpbImageVideoReferenceSlots[curSlotIdx];
        setupReferenceSlotPtr->slotIndex = curSlotIdx;
    }

    uint32_t srcPictureResourceIdx = (gopIdx * m_gopFrameCount) + m_testDefinition->frameIdx(nalIdx);

    VkDeviceSize dstBufferOffset;

    // Due to the invert command order dstBufferOffset for P frame is unknown during the recording, set offset to a "safe" values
    if (m_swapOrder)
    {
        if (nalIdx == 0)
            dstBufferOffset = deAlign64(256, m_minBitstreamBufferOffsetAlignment);
        else
            dstBufferOffset = deAlign64(encodeFrameBufferSizeAligned + 256, m_minBitstreamBufferOffsetAlignment);
    }
    else
    {
        dstBufferOffset = m_bitstreamBufferOffset;
    }

    de::MovePtr<VkVideoInlineQueryInfoKHR> inlineQueryInfo =
        getVideoInlineQueryInfo(encodeQueryPool.get(), m_queryId, 1, nullptr);

    de::MovePtr<VkVideoEncodeQuantizationMapInfoKHR> quantizationMapInfo;

    if (m_useInlineQueries)
    {
        VkBaseInStructure *pStruct = (VkBaseInStructure *)videoEncodePictureInfoPtr;
        while (pStruct->pNext)
            pStruct = (VkBaseInStructure *)pStruct->pNext;
        pStruct->pNext = (VkBaseInStructure *)inlineQueryInfo.get();
    }
    else if (m_useDeltaMap || m_useEmphasisMap)
    {
        VkBaseInStructure *pStruct = (VkBaseInStructure *)videoEncodePictureInfoPtr;
        quantizationMapInfo        = getQuantizationMapInfo(
            m_quantizationMapImageViews[gopIdx % m_quantizationMapCount]->get(), m_quantizationMapExtent);
        while (pStruct->pNext)
            pStruct = (VkBaseInStructure *)pStruct->pNext;
        pStruct->pNext = (VkBaseInStructure *)quantizationMapInfo.get();
    }

    VkVideoEncodeFlagsKHR encodeFlags;
    if (m_useDeltaMap)
        encodeFlags = static_cast<VkVideoEncodeFlagsKHR>(VK_VIDEO_ENCODE_WITH_QUANTIZATION_DELTA_MAP_BIT_KHR);
    else if (m_useEmphasisMap)
        encodeFlags = static_cast<VkVideoEncodeFlagsKHR>(VK_VIDEO_ENCODE_WITH_EMPHASIS_MAP_BIT_KHR);
    else
        encodeFlags = static_cast<VkVideoEncodeFlagsKHR>(0);

    m_videoEncodeFrameInfos.push_back(
        getVideoEncodeInfo(videoEncodePictureInfoPtr, encodeFlags, encodeBuffer, dstBufferOffset,
                           (*m_imagePictureResourceVector[srcPictureResourceIdx]), setupReferenceSlotPtr, refsCount,
                           (refsPool == 0) ? nullptr : referenceSlots));

    if (!m_useInlineQueries)
        m_videoDeviceDriver->cmdBeginQuery(encodeCmdBuffer, encodeQueryPool.get(), m_queryId, 0);

    m_videoDeviceDriver->cmdEncodeVideoKHR(encodeCmdBuffer, m_videoEncodeFrameInfos.back().get());

    if (!m_useInlineQueries)
        m_videoDeviceDriver->cmdEndQuery(encodeCmdBuffer, encodeQueryPool.get(), m_queryId);
    m_videoDeviceDriver->cmdEndVideoCodingKHR(encodeCmdBuffer, &videoEndCodingInfo);

    endCommandBuffer(*m_videoDeviceDriver, encodeCmdBuffer);

    if (!m_swapOrder)
    {
        submitCommandsAndWait(*m_videoDeviceDriver, m_videoEncodeDevice, m_encodeQueue, encodeCmdBuffer);

        if (!processQueryPoolResults(*m_videoDeviceDriver, m_videoEncodeDevice, encodeQueryPool.get(), m_queryId, 1,
                                     m_bitstreamBufferOffset, m_minBitstreamBufferOffsetAlignment, m_queryStatus))
            throw tcu::TestStatus::fail("Unexpected query result status");
    }
}

void VideoEncodeTestInstance::handleSwapOrderSubmission(Move<VkQueryPool> &encodeQueryPool)
{
    Move<VkSemaphore> frameEncodedSemaphore     = createSemaphore(*m_videoDeviceDriver, m_videoEncodeDevice);
    const VkPipelineStageFlags waitDstStageMask = VK_PIPELINE_STAGE_TOP_OF_PIPE_BIT;

    const auto firstCommandFence =
        submitCommands(*m_videoDeviceDriver, m_videoEncodeDevice, m_encodeQueue, *m_firstEncodeCmdBuffer, false, 1U, 0,
                       nullptr, nullptr, 1, &frameEncodedSemaphore.get());
    waitForFence(*m_videoDeviceDriver, m_videoEncodeDevice, *firstCommandFence);

    if (!processQueryPoolResults(*m_videoDeviceDriver, m_videoEncodeDevice, encodeQueryPool.get(), m_queryId, 1,
                                 m_bitstreamBufferOffset, m_minBitstreamBufferOffsetAlignment, m_queryStatus))
        throw tcu::TestStatus::fail("Unexpected query result status");

    const auto secondCommandFence =
        submitCommands(*m_videoDeviceDriver, m_videoEncodeDevice, m_encodeQueue, *m_secondEncodeCmdBuffer, false, 1U, 1,
                       &frameEncodedSemaphore.get(), &waitDstStageMask);
    waitForFence(*m_videoDeviceDriver, m_videoEncodeDevice, *secondCommandFence);

    if (!processQueryPoolResults(*m_videoDeviceDriver, m_videoEncodeDevice, encodeQueryPool.get(), m_queryId, 1,
                                 m_bitstreamBufferOffset, m_minBitstreamBufferOffsetAlignment, m_queryStatus))
        throw tcu::TestStatus::fail("Unexpected query result status");
}

tcu::TestStatus VideoEncodeTestInstance::verifyEncodedBitstream(const BufferWithMemory &encodeBuffer,
                                                                VkDeviceSize encodeBufferSize)
{
#if STREAM_DUMP_DEBUG
    if (m_testDefinition->getProfile()->IsH264())
        saveBufferAsFile(encodeBuffer, encodeBufferSize, "out.h264");
    else if (m_testDefinition->getProfile()->IsH265())
        saveBufferAsFile(encodeBuffer, encodeBufferSize, "out.h265");
#endif

        // Vulkan video is not supported on android platform
        // all external libraries, helper functions and test instances has been excluded
#ifdef DE_BUILD_VIDEO
    DeviceContext deviceContext(&m_context, &m_videoDevice, m_physicalDevice, m_videoEncodeDevice, m_decodeQueue,
                                m_encodeQueue, m_transferQueue);

    const Unique<VkCommandPool> decodeCmdPool(
        makeCommandPool(*m_videoDeviceDriver, m_videoEncodeDevice, m_decodeQueueFamilyIndex));
    const Unique<VkCommandBuffer> decodeCmdBuffer(allocateCommandBuffer(
        *m_videoDeviceDriver, m_videoEncodeDevice, *decodeCmdPool, VK_COMMAND_BUFFER_LEVEL_PRIMARY));

    uint32_t H264profileIdc = STD_VIDEO_H264_PROFILE_IDC_MAIN;
    uint32_t H265profileIdc = STD_VIDEO_H265_PROFILE_IDC_MAIN;

    uint32_t profileIdc = 0;

    if (m_testDefinition->getProfile()->IsH264())
        profileIdc = H264profileIdc;
    else if (m_testDefinition->getProfile()->IsH265())
        profileIdc = H265profileIdc;
    DE_ASSERT(profileIdc);

    auto decodeProfile =
        VkVideoCoreProfile(m_videoCodecDecodeOperation, VK_VIDEO_CHROMA_SUBSAMPLING_420_BIT_KHR,
                           VK_VIDEO_COMPONENT_BIT_DEPTH_8_BIT_KHR, VK_VIDEO_COMPONENT_BIT_DEPTH_8_BIT_KHR, profileIdc);
    auto basicDecoder =
        createBasicDecoder(&deviceContext, &decodeProfile, m_testDefinition->framesToCheck(), m_resolutionChange);

    Demuxer::Params demuxParams = {};
    demuxParams.data            = std::make_unique<BufferedReader>(
        static_cast<const char *>(encodeBuffer.getAllocation().getHostPtr()), encodeBufferSize);
    demuxParams.codecOperation = m_videoCodecDecodeOperation;
    demuxParams.framing        = ElementaryStreamFraming::H26X_BYTE_STREAM;
    auto demuxer               = Demuxer::create(std::move(demuxParams));
    VkVideoParser parser;
    // TODO: Check for decoder extension support before attempting validation!
    createParser(demuxer->codecOperation(), basicDecoder, parser, demuxer->framing());

    FrameProcessor processor(std::move(demuxer), basicDecoder);
    std::vector<int> incorrectFrames;
    std::vector<int> correctFrames;
    std::vector<double> psnrDiff;

    for (int NALIdx = 0; NALIdx < m_testDefinition->framesToCheck(); NALIdx++)
    {
        DecodedFrame frame;
        TCU_CHECK_AND_THROW(
            InternalError, processor.getNextFrame(&frame) > 0,
            "Expected more frames from the bitstream. Most likely an internal CTS bug, or maybe an invalid bitstream");

        VkImageLayout layout;
        if (m_testDefinition->usesGeneralLayout())
            layout = VK_IMAGE_LAYOUT_GENERAL;
        else
            layout = basicDecoder->dpbAndOutputCoincide() ? VK_IMAGE_LAYOUT_VIDEO_DECODE_DPB_KHR :
                                                            VK_IMAGE_LAYOUT_VIDEO_DECODE_DST_KHR;

        auto resultImage = getDecodedImageFromContext(deviceContext, layout, &frame);
        de::MovePtr<std::vector<uint8_t>> out =
            vkt::ycbcr::YCbCrConvUtil<uint8_t>::MultiPlanarNV12toI420(resultImage.get());

#if STREAM_DUMP_DEBUG
        const string outputFileName = "out_" + std::to_string(NALIdx) + ".yuv";
        vkt::ycbcr::YCbCrContent<uint8_t>::save(*out, outputFileName);
#endif
        // Quantization maps verification
        if (m_useDeltaMap || m_useEmphasisMap)
        {
            double d = util::calculatePSNRdifference(*m_inVector[NALIdx], *out, m_codedExtent, m_quantizationMapExtent,
                                                     m_quantizationMapTexelSize);

            psnrDiff.push_back(d);

            if (m_useEmphasisMap && NALIdx == 1)
            {
                if (psnrDiff[1] <= psnrDiff[0])
                    return tcu::TestStatus::fail(
                        "PSNR difference for the second frame is not greater than for the first frame");
            }
            else if (m_useDeltaMap && NALIdx == 2)
            {
                if (psnrDiff[2] > 0)
                    return tcu::TestStatus::fail(
                        "PSNR value for left half of the frame is lower than for the right half");
            }
        }

        double higherPsnrThreshold     = 30.0;
        double lowerPsnrThreshold      = 20.0;
        double criticalPsnrThreshold   = 10;
        double psnrThresholdLowerLimit = m_disableRateControl ? lowerPsnrThreshold : higherPsnrThreshold;
        string failMessage;

        double psnr = util::PSNR(*m_inVector[NALIdx], *out);

        // Quality checks
        if (psnr < psnrThresholdLowerLimit)
        {
            double difference = psnrThresholdLowerLimit - psnr;

            if ((m_useDeltaMap || m_useEmphasisMap) && NALIdx == 1)
            {
                // When testing quantization map, the PSNR of the secont image is expected to be low
                break;
            }
            if (psnr > criticalPsnrThreshold)
            {
                failMessage = "Frame " + std::to_string(NALIdx) + " with PSNR " + std::to_string(psnr) + " is " +
                              std::to_string(difference) + " points below the lower threshold";
                return tcu::TestStatus(QP_TEST_RESULT_QUALITY_WARNING, failMessage);
            }
            else
            {
                failMessage = "Frame " + std::to_string(NALIdx) + " with PSNR " + std::to_string(psnr) + " is " +
                              std::to_string(difference) + " points below the critical threshold";
                return tcu::TestStatus::fail(failMessage);
            }
        }
    }
    const string passMessage = std::to_string(m_testDefinition->framesToCheck()) + " correctly encoded frames";
    return tcu::TestStatus::pass(passMessage);
#else
    DE_UNREF(encodeBuffer);
    DE_UNREF(encodeBufferSize);
    TCU_THROW(NotSupportedError, "Vulkan video is not supported on android platform");
#endif
}

void VideoEncodeTestInstance::prepareEncodeBuffer(void)
{
    const vector<uint32_t> encodeQueueFamilyIndices(1u, m_encodeQueueFamilyIndex);

    const VkBufferUsageFlags encodeBufferUsageFlags =
        VK_BUFFER_USAGE_VIDEO_ENCODE_DST_BIT_KHR | VK_BUFFER_USAGE_TRANSFER_SRC_BIT;
    const VkDeviceSize encodeFrameBufferSize = getBufferSize(m_imageFormat, m_codedExtent.width, m_codedExtent.height);
    m_encodeFrameBufferSizeAligned =
        deAlign64(encodeFrameBufferSize, m_videoCapabilities->minBitstreamBufferSizeAlignment);
    m_encodeBufferSize = m_encodeFrameBufferSizeAligned * m_gopFrameCount * m_gopCount;

    const VkBufferCreateInfo encodeBufferCreateInfo = makeBufferCreateInfo(
        m_encodeBufferSize, encodeBufferUsageFlags, encodeQueueFamilyIndices, 0, m_videoEncodeProfileList.get());

    m_encodeBuffer = std::make_unique<BufferWithMemory>(*m_videoDeviceDriver, m_videoEncodeDevice, getAllocator(),
                                                        encodeBufferCreateInfo,
                                                        MemoryRequirement::Local | MemoryRequirement::HostVisible);

    Allocation &encodeBufferAlloc = m_encodeBuffer.get()->getAllocation();
    void *encodeBufferHostPtr     = encodeBufferAlloc.getHostPtr();

    m_encodeQueryPool =
        createEncodeVideoQueries(*m_videoDeviceDriver, m_videoEncodeDevice, 2, m_videoEncodeProfile.get());

    deMemset(encodeBufferHostPtr, 0x00, static_cast<size_t>(m_encodeBufferSize));
    flushAlloc(*m_videoDeviceDriver, m_videoEncodeDevice, encodeBufferAlloc);
}

tcu::TestStatus VideoEncodeTestInstance::iterate(void)
{
    initializeTestParameters();
    setupDeviceAndQueues();
    queryAndValidateCapabilities();
    createVideoSession();
    setupQuantizationMapResources();
    setupSessionParameters();
    prepareDPBResources();
    prepareInputImages();
    prepareEncodeBuffer();
    loadVideoFrames();
    setupRateControl();
    getSessionParametersHeaders();
    setupCommandBuffers();
    encodeFrames();
    if (m_swapOrder)
        handleSwapOrderSubmission(m_encodeQueryPool);
    return verifyEncodedBitstream(*m_encodeBuffer.get(), m_encodeBufferSize);
}

class VideoEncodeTestCase : public TestCase
{
public:
    VideoEncodeTestCase(tcu::TestContext &context, const char *name, MovePtr<TestDefinition> testDefinition);
    ~VideoEncodeTestCase(void);

    virtual TestInstance *createInstance(Context &context) const;
    virtual void checkSupport(Context &context) const;

private:
    MovePtr<TestDefinition> m_testDefinition;
};

VideoEncodeTestCase::VideoEncodeTestCase(tcu::TestContext &context, const char *name,
                                         MovePtr<TestDefinition> testDefinition)
    : vkt::TestCase(context, name)
    , m_testDefinition(testDefinition)
{
}

VideoEncodeTestCase::~VideoEncodeTestCase(void)
{
}

void VideoEncodeTestCase::checkSupport(Context &context) const
{
    context.requireDeviceFunctionality("VK_KHR_video_queue");
    context.requireDeviceFunctionality("VK_KHR_synchronization2");
    context.requireDeviceFunctionality("VK_KHR_video_encode_queue");

    switch (m_testDefinition->getTestType())
    {
    case TEST_TYPE_H264_ENCODE_I:
    case TEST_TYPE_H264_ENCODE_RC_VBR:
    case TEST_TYPE_H264_ENCODE_RC_CBR:
    case TEST_TYPE_H264_ENCODE_RC_DISABLE:
    case TEST_TYPE_H264_ENCODE_QUALITY_LEVEL:
    case TEST_TYPE_H264_ENCODE_USAGE:
    case TEST_TYPE_H264_ENCODE_I_P:
    case TEST_TYPE_H264_ENCODE_I_P_NOT_MATCHING_ORDER:
    case TEST_TYPE_H264_I_P_B_13:
    case TEST_TYPE_H264_ENCODE_RESOLUTION_CHANGE_DPB:
    case TEST_TYPE_H264_ENCODE_QUERY_RESULT_WITH_STATUS:
        context.requireDeviceFunctionality("VK_KHR_video_encode_h264");
        break;
    case TEST_TYPE_H264_ENCODE_INLINE_QUERY:
    case TEST_TYPE_H264_ENCODE_RESOURCES_WITHOUT_PROFILES:
        context.requireDeviceFunctionality("VK_KHR_video_encode_h264");
        context.requireDeviceFunctionality("VK_KHR_video_maintenance1");
        break;
    case TEST_TYPE_H264_ENCODE_QM_DELTA_RC_DISABLE:
    case TEST_TYPE_H264_ENCODE_QM_DELTA_RC_VBR:
    case TEST_TYPE_H264_ENCODE_QM_DELTA_RC_CBR:
    case TEST_TYPE_H264_ENCODE_QM_DELTA:
    case TEST_TYPE_H264_ENCODE_QM_EMPHASIS_CBR:
    case TEST_TYPE_H264_ENCODE_QM_EMPHASIS_VBR:
        context.requireDeviceFunctionality("VK_KHR_video_encode_h264");
        context.requireDeviceFunctionality("VK_KHR_video_encode_quantization_map");
        break;
    case TEST_TYPE_H265_ENCODE_I:
    case TEST_TYPE_H265_ENCODE_RC_VBR:
    case TEST_TYPE_H265_ENCODE_RC_CBR:
    case TEST_TYPE_H265_ENCODE_RC_DISABLE:
    case TEST_TYPE_H265_ENCODE_QUALITY_LEVEL:
    case TEST_TYPE_H265_ENCODE_USAGE:
    case TEST_TYPE_H265_ENCODE_I_P:
    case TEST_TYPE_H265_ENCODE_I_P_NOT_MATCHING_ORDER:
    case TEST_TYPE_H265_I_P_B_13:
    case TEST_TYPE_H265_ENCODE_RESOLUTION_CHANGE_DPB:
    case TEST_TYPE_H265_ENCODE_QUERY_RESULT_WITH_STATUS:
        context.requireDeviceFunctionality("VK_KHR_video_encode_h265");
        break;
    case TEST_TYPE_H265_ENCODE_INLINE_QUERY:
    case TEST_TYPE_H265_ENCODE_RESOURCES_WITHOUT_PROFILES:
        context.requireDeviceFunctionality("VK_KHR_video_encode_h265");
        context.requireDeviceFunctionality("VK_KHR_video_maintenance1");
        break;
    case TEST_TYPE_H265_ENCODE_QM_DELTA_RC_DISABLE:
    case TEST_TYPE_H265_ENCODE_QM_DELTA_RC_VBR:
    case TEST_TYPE_H265_ENCODE_QM_DELTA_RC_CBR:
    case TEST_TYPE_H265_ENCODE_QM_DELTA:
    case TEST_TYPE_H265_ENCODE_QM_EMPHASIS_CBR:
    case TEST_TYPE_H265_ENCODE_QM_EMPHASIS_VBR:
        context.requireDeviceFunctionality("VK_KHR_video_encode_h265");
        context.requireDeviceFunctionality("VK_KHR_video_encode_quantization_map");
        break;
    default:
        TCU_THROW(InternalError, "Unknown TestType");
    }

    if (m_testDefinition->usesGeneralLayout() == VK_IMAGE_LAYOUT_GENERAL)
    {
        context.requireDeviceFunctionality("VK_KHR_unified_image_layouts");
        if (!context.getUnifiedImageLayoutsFeatures().unifiedImageLayoutsVideo)
        {
            TCU_THROW(NotSupportedError, "unifiedImageLayoutsVideo");
        }
    }
}

TestInstance *VideoEncodeTestCase::createInstance(Context &context) const
{
#ifdef DE_BUILD_VIDEO
    return new VideoEncodeTestInstance(context, m_testDefinition.get());
#else
    // Vulkan video is not supported on android platform
    DE_UNREF(context);
    return nullptr;
#endif
}

} // namespace

tcu::TestCaseGroup *createVideoEncodeTests(tcu::TestContext &testCtx)
{
    MovePtr<tcu::TestCaseGroup> group(new tcu::TestCaseGroup(testCtx, "encode", "Video encoding session tests"));

    MovePtr<tcu::TestCaseGroup> h264Group(new tcu::TestCaseGroup(testCtx, "h264", "H.264 video codec"));
    MovePtr<tcu::TestCaseGroup> h265Group(new tcu::TestCaseGroup(testCtx, "h265", "H.265 video codec"));

    for (bool generalLayout : {true, false})
    {
        for (const auto &encodeTest : g_EncodeTests)
        {
            auto defn = TestDefinition::create(encodeTest, generalLayout);

            std::string testName = std::string(getTestName(defn->getTestType())) +
                                   std::string(generalLayout ? "_general_layout" : "_video_layout");
            auto testCodec = getTestCodec(defn->getTestType());

<<<<<<< HEAD
        if (testCodec == TEST_CODEC_H264)
            h264Group->addChild(new VideoEncodeTestCase(testCtx, testName, defn));
        else if (testCodec == TEST_CODEC_H265)
            h265Group->addChild(new VideoEncodeTestCase(testCtx, testName, defn));
        else
            TCU_THROW(InternalError, "Unknown Video Codec");
=======
            if (testCodec == TEST_CODEC_H264)
                h264Group->addChild(new VideoEncodeTestCase(testCtx, testName.c_str(), defn));
            else if (testCodec == TEST_CODEC_H265)
                h265Group->addChild(new VideoEncodeTestCase(testCtx, testName.c_str(), defn));
            else
            {
                TCU_THROW(InternalError, "Unknown Video Codec");
            }
        }
>>>>>>> fc50e450
    }

    group->addChild(h264Group.release());
    group->addChild(h265Group.release());
    group->addChild(createVideoEncodeTestsAV1(testCtx));

    return group.release();
}
} // namespace video
} // namespace vkt<|MERGE_RESOLUTION|>--- conflicted
+++ resolved
@@ -2108,15 +2108,9 @@
         fillBuffer(*m_videoDeviceDriver, m_videoEncodeDevice, quantizationMapBufferAlloc, quantizationMapImageData,
                    m_nonCoherentAtomSize, quantizationMapBufferSize);
 
-<<<<<<< HEAD
         copyBufferToImage(*m_videoDeviceDriver, m_videoEncodeDevice, m_transferQueue, m_transferQueueFamilyIndex,
                           *quantizationMapBuffer, quantizationMapBufferSize, m_quantizationMapExtent, 1,
-                          quantizationMapImage->get());
-=======
-            copyBufferToImage(videoDeviceDriver, videoDevice, transferQueue, transferQueueFamilyIndex,
-                              *quantizationMapBuffer, quantizationMapBufferSize, quantizationMapExtent, 1,
-                              quantizationMapImage->get(), m_testDefinition->usesGeneralLayout());
->>>>>>> fc50e450
+                          quantizationMapImage->get(), m_testDefinition->usesGeneralLayout());
 
         m_quantizationMapImages.push_back(std::move(quantizationMapImage));
         m_quantizationMapImageViews.push_back(std::move(quantizationMapImageView));
@@ -3216,14 +3210,6 @@
                                    std::string(generalLayout ? "_general_layout" : "_video_layout");
             auto testCodec = getTestCodec(defn->getTestType());
 
-<<<<<<< HEAD
-        if (testCodec == TEST_CODEC_H264)
-            h264Group->addChild(new VideoEncodeTestCase(testCtx, testName, defn));
-        else if (testCodec == TEST_CODEC_H265)
-            h265Group->addChild(new VideoEncodeTestCase(testCtx, testName, defn));
-        else
-            TCU_THROW(InternalError, "Unknown Video Codec");
-=======
             if (testCodec == TEST_CODEC_H264)
                 h264Group->addChild(new VideoEncodeTestCase(testCtx, testName.c_str(), defn));
             else if (testCodec == TEST_CODEC_H265)
@@ -3233,7 +3219,6 @@
                 TCU_THROW(InternalError, "Unknown Video Codec");
             }
         }
->>>>>>> fc50e450
     }
 
     group->addChild(h264Group.release());
