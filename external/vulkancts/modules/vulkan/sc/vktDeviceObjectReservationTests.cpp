--- conflicted
+++ resolved
@@ -735,13 +735,8 @@
     {
         const VkSamplerYcbcrConversionCreateInfo ycbcrConversionCI = {
             VK_STRUCTURE_TYPE_SAMPLER_YCBCR_CONVERSION_CREATE_INFO, // sType
-<<<<<<< HEAD
             nullptr,                                                // pNext
-            VK_FORMAT_G8B8G8R8_422_UNORM,                           // format
-=======
-            DE_NULL,                                                // pNext
             supportedFormatAndLocation.first,                       // format
->>>>>>> 5b143bb1
             VK_SAMPLER_YCBCR_MODEL_CONVERSION_RGB_IDENTITY,         // ycbcrModel
             VK_SAMPLER_YCBCR_RANGE_ITU_FULL,                        // ycbcrRange
             {
