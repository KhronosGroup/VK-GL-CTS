--- conflicted
+++ resolved
@@ -811,17 +811,10 @@
 
     const auto range   = makeImageSubresourceRange(VK_IMAGE_ASPECT_COLOR_BIT, 0u, 1u, 0u, 1u);
     const auto iBefore = makeImageMemoryBarrier(
-<<<<<<< HEAD
-        VK_ACCESS_COLOR_ATTACHMENT_READ_BIT, VK_ACCESS_TRANSFER_READ_BIT, VK_IMAGE_LAYOUT_COLOR_ATTACHMENT_OPTIMAL,
+        VK_ACCESS_COLOR_ATTACHMENT_WRITE_BIT, VK_ACCESS_TRANSFER_READ_BIT, VK_IMAGE_LAYOUT_COLOR_ATTACHMENT_OPTIMAL,
         VK_IMAGE_LAYOUT_TRANSFER_SRC_OPTIMAL, **this->m_image, range, queueIndex, queueIndex);
     const auto bBefore = makeBufferMemoryBarrier(VK_ACCESS_NONE, VK_ACCESS_TRANSFER_WRITE_BIT, **this->m_resultBuffer,
                                                  0u, VK_WHOLE_SIZE, queueIndex, queueIndex);
-=======
-        VK_ACCESS_COLOR_ATTACHMENT_WRITE_BIT, VK_ACCESS_TRANSFER_READ_BIT, VK_IMAGE_LAYOUT_COLOR_ATTACHMENT_OPTIMAL,
-        VK_IMAGE_LAYOUT_TRANSFER_SRC_OPTIMAL, **m_image, range, queueIndex, queueIndex);
-    const auto bBefore = makeBufferMemoryBarrier(VK_ACCESS_NONE, VK_ACCESS_TRANSFER_WRITE_BIT, **m_resultBuffer, 0u,
-                                                 VK_WHOLE_SIZE, queueIndex, queueIndex);
->>>>>>> 208c0b2b
     const auto iAfter =
         makeImageMemoryBarrier(VK_ACCESS_TRANSFER_READ_BIT, VK_ACCESS_NONE, VK_IMAGE_LAYOUT_TRANSFER_SRC_OPTIMAL,
                                VK_IMAGE_LAYOUT_GENERAL, **this->m_image, range, queueIndex, queueIndex);
