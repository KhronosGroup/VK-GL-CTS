--- conflicted
+++ resolved
@@ -2841,7 +2841,8 @@
 	readOutputBuffer(outputs, numValues);
 }
 
-// ComputeShaderExecutor
+#ifndef CTS_USES_VULKANSC
+// MeshTaskShaderExecutor
 
 class MeshTaskShaderExecutor : public BufferIoExecutor
 {
@@ -3076,6 +3077,7 @@
 	// Read back data
 	readOutputBuffer(outputs, numValues);
 }
+#endif // CTS_USES_VULKANSC
 
 // Tessellation utils
 
@@ -3721,8 +3723,10 @@
 		case glu::SHADERTYPE_GEOMETRY:					GeometryShaderExecutor::generateSources	(shaderSpec, dst);						break;
 		case glu::SHADERTYPE_FRAGMENT:					FragmentShaderExecutor::generateSources	(shaderSpec, dst);						break;
 		case glu::SHADERTYPE_COMPUTE:					ComputeShaderExecutor::generateSources	(shaderSpec, dst);						break;
+#ifndef CTS_USES_VULKANSC
 		case glu::SHADERTYPE_MESH:						MeshTaskShaderExecutor::generateSources	(shaderSpec, dst, false/*useTask*/);	break;
 		case glu::SHADERTYPE_TASK:						MeshTaskShaderExecutor::generateSources	(shaderSpec, dst, true/*useTask*/);		break;
+#endif // CTS_USES_VULKANSC
 		default:
 			TCU_THROW(InternalError, "Unsupported shader type");
 	}
@@ -3738,8 +3742,10 @@
 		case glu::SHADERTYPE_GEOMETRY:					return new GeometryShaderExecutor	(context, shaderSpec, extraResourcesLayout);
 		case glu::SHADERTYPE_FRAGMENT:					return new FragmentShaderExecutor	(context, shaderSpec, extraResourcesLayout);
 		case glu::SHADERTYPE_COMPUTE:					return new ComputeShaderExecutor	(context, shaderSpec, extraResourcesLayout);
+#ifndef CTS_USES_VULKANSC
 		case glu::SHADERTYPE_MESH:						return new MeshTaskShaderExecutor	(context, shaderSpec, extraResourcesLayout);
 		case glu::SHADERTYPE_TASK:						return new MeshTaskShaderExecutor	(context, shaderSpec, extraResourcesLayout);
+#endif // CTS_USES_VULKANSC
 		default:
 			TCU_THROW(InternalError, "Unsupported shader type");
 	}
@@ -3765,7 +3771,7 @@
 
 void checkSupportShader(Context& context, const glu::ShaderType shaderType)
 {
-<<<<<<< HEAD
+#ifndef CTS_USES_VULKANSC
 	// Stage support.
 	switch (shaderType)
 	{
@@ -3817,9 +3823,6 @@
 		break;
 	}
 
-=======
-#ifndef CTS_USES_VULKANSC
->>>>>>> 609cce79
 	if (shaderType == glu::SHADERTYPE_TESSELLATION_EVALUATION &&
 		context.isDeviceFunctionalitySupported("VK_KHR_portability_subset") &&
 		!context.getPortabilitySubsetFeatures().tessellationIsolines)
