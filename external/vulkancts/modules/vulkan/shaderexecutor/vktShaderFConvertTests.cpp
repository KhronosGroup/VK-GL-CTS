/*------------------------------------------------------------------------
 * Vulkan Conformance Tests
 * ------------------------
 *
 * Copyright (c) 2019 Valve Corporation.
 * Copyright (c) 2019 The Khronos Group Inc.
 *
 * Licensed under the Apache License, Version 2.0 (the "License");
 * you may not use this file except in compliance with the License.
 * You may obtain a copy of the License at
 *
 *      http://www.apache.org/licenses/LICENSE-2.0
 *
 * Unless required by applicable law or agreed to in writing, software
 * distributed under the License is distributed on an "AS IS" BASIS,
 * WITHOUT WARRANTIES OR CONDITIONS OF ANY KIND, either express or implied.
 * See the License for the specific language governing permissions and
 * limitations under the License.
 *
 *//*!
 * \file
 * \brief OpFConvert tests.
 *//*--------------------------------------------------------------------*/

#include "vktShaderFConvertTests.hpp"
#include "vktTestCase.hpp"

#include "vkBufferWithMemory.hpp"
#include "vkObjUtil.hpp"
#include "vkBuilderUtil.hpp"
#include "vkCmdUtil.hpp"
#include "vkPrograms.hpp"

#include "deDefs.hpp"
#include "deRandom.hpp"

#include "tcuFloat.hpp"
#include "tcuTestLog.hpp"
#include "tcuFormatUtil.hpp"
#include "tcuStringTemplate.hpp"

#include <vector>
#include <iterator>
#include <algorithm>
#include <memory>
#include <sstream>
#include <iomanip>
#include <string>
#include <limits>
#include <cassert>
#include <type_traits>
#include <optional>
#include <cmath>

namespace vkt::shaderexecutor
{

namespace
{

constexpr uint32_t kRandomSeed                          = 0xdeadbeef;
constexpr size_t kRandomSourcesPerType                  = 240;
constexpr size_t kMinVectorLength                       = 1;
constexpr size_t kMaxVectorLength                       = 4;
constexpr size_t kArrayAlignment                        = 16;              // Bytes.
constexpr size_t kEffectiveLength[kMaxVectorLength + 1] = {0, 1, 2, 4, 4}; // Effective length of a vector of size i.
constexpr size_t kGCFNumFloats = 12; // Greatest Common Factor of the number of floats in a test.

//#define SIMULATE_BRAIN_FLOAT16
#ifdef SIMULATE_BRAIN_FLOAT16
struct SimulateBrainFloat16 : tcu::Float16
{
    SimulateBrainFloat16()
    {
    }
    SimulateBrainFloat16(const tcu::Float16 &other) : tcu::Float16(other)
    {
    }
};
using BFloat16 = SimulateBrainFloat16;
#else
using BFloat16 = tcu::BrainFloat16;
#endif

constexpr bool isBFloat16SameBrainFloat16 = std::is_same_v<BFloat16, tcu::BrainFloat16>;

// Get a random normal number.
// Works for implementations of tcu::Float as T.
template <class T>
T getRandomNormal(de::Random &rnd)
{
    if constexpr (std::is_same_v<T, int32_t>)
    {
        return rnd.getInt32();
    }
    else if constexpr (std::is_same_v<T, uint32_t>)
    {
        return rnd.getUint32();
    }
    else
    {
        static constexpr typename T::StorageType kLeadingMantissaBit =
            (static_cast<typename T::StorageType>(1) << T::MANTISSA_BITS);
        static constexpr int kSignValues[] = {-1, 1};

        int signBit  = rnd.getInt(0, 1);
        int exponent = rnd.getInt(1 - T::EXPONENT_BIAS, T::EXPONENT_BIAS + 1);
        typename T::StorageType mantissa =
            static_cast<typename T::StorageType>(rnd.getUint64() & static_cast<uint64_t>(kLeadingMantissaBit - 1));

        // Construct number.
        return T::construct(kSignValues[signBit], exponent, (kLeadingMantissaBit | mantissa));
    }
}

// Get a list of hand-picked interesting samples for tcu::Float class T.
template <class T>
const std::vector<T> &interestingSamples()
{
    if constexpr (std::is_same_v<T, int32_t> || std::is_same_v<T, uint32_t>)
    {
        static const std::vector<T> samples{
            0,                             //
            0,                             //
            std::numeric_limits<T>::max(), //
            std::numeric_limits<T>::max(), //
            std::numeric_limits<T>::min(), //
            std::numeric_limits<T>::min(), //
        };

        return samples;
    }
    else
    {
        static const std::vector<T> samples{
            T::zero(-1),           //
            T::zero(1),            //
            T::largestNormal(-1),  //
            T::largestNormal(1),   //
            T::smallestNormal(-1), //
            T::smallestNormal(1),  //
        };
        return samples;
    }
}

// Get some random interesting numbers.
// Works for implementations of tcu::Float as T.
template <class T>
std::vector<T> getRandomInteresting(de::Random &rnd, size_t numSamples)
{
    auto &samples = interestingSamples<T>();
    std::vector<T> result;

    result.reserve(numSamples);
    std::generate_n(std::back_inserter(result), numSamples,
                    [&rnd, &samples]() { return rnd.choose<T>(begin(samples), end(samples)); });

    return result;
}

template <class T>
static size_t getElementSize()
{
    if constexpr (std::is_same<T, int32_t>() || std::is_same<T, uint32_t>())
        return sizeof(T);
    else
        return sizeof(typename T::StorageType);
}

template <class T>
std::vector<T> getExhaustive()
{
    std::vector<T> result;
    uint32_t storageBits = 8 * (uint32_t)getElementSize<T>();
    if (storageBits <= 16)
    {
        for (uint32_t i = 0; i < (1u << storageBits); ++i)
        {
            if constexpr (std::is_same<T, int32_t>() || std::is_same<T, uint32_t>())
                result.push_back(T(i));
            else
                result.push_back(T(typename T::StorageType(i)));
        }
    }
    return result;
}

// Helper class to build each vector only once in a thread-safe way.
template <class T>
struct StaticVectorHelper
{
    std::vector<T> v;

    StaticVectorHelper(de::Random &rnd)
    {
        v.reserve(kRandomSourcesPerType);
        for (size_t i = 0; i < kRandomSourcesPerType; ++i)
            v.push_back(getRandomNormal<T>(rnd));
    }
};

// Get a list of random normal input values for type T.
template <class T>
const std::vector<T> &getRandomNormals(de::Random &rnd)
{
    static StaticVectorHelper<T> helper(rnd);
    return helper.v;
}

// Convert a vector of tcu::Float elements of type T1 to type T2.
template <class T1, class T2>
std::vector<T2> convertVector(const std::vector<T1> &orig)
{
    std::vector<T2> result;
    result.reserve(orig.size());

    std::transform(begin(orig), end(orig), std::back_inserter(result), [](const T1 &f) { return T2::convert(f); });

    return result;
}

// Get converted normal values for other tcu::Float types smaller than T, which should be exact conversions when converting back to
// those types.
template <class T>
std::vector<T> getOtherNormals(de::Random &)
<<<<<<< HEAD
{
    return {};
}
=======
{
    return {};
}

template <>
std::vector<tcu::Float16> getOtherNormals<tcu::Float16>(de::Random &rnd)
{
#ifndef CTS_USES_VULKANSC
    auto v1       = convertVector<tcu::FloatE5M2, tcu::Float16>(getRandomNormals<tcu::FloatE5M2>(rnd));
    const auto v2 = convertVector<tcu::FloatE4M3, tcu::Float16>(getRandomNormals<tcu::FloatE4M3>(rnd));
>>>>>>> 6f952f59

    v1.reserve(v1.size() + v2.size());
    std::copy(v2.begin(), v2.end(), std::back_inserter(v1));
    return v1;
#else
    DE_UNREF(rnd);
    return {};
#endif
}
#ifndef CTS_USES_VULKANSC
template <>
std::vector<BFloat16> getOtherNormals(de::Random &rnd)
{
    auto v1       = convertVector<tcu::FloatE5M2, BFloat16>(getRandomNormals<tcu::FloatE5M2>(rnd));
    const auto v2 = convertVector<tcu::FloatE4M3, BFloat16>(getRandomNormals<tcu::FloatE4M3>(rnd));

    v1.reserve(v1.size() + v2.size());
    std::copy(v2.begin(), v2.end(), std::back_inserter(v1));
    return v1;
}
#endif
template <>
std::vector<tcu::Float32> getOtherNormals<tcu::Float32>(de::Random &rnd)
{
    // The ones from tcu::Float16 and BrainFloat16
    auto v1 = convertVector<tcu::Float16, tcu::Float32>(getRandomNormals<tcu::Float16>(rnd));
#ifndef CTS_USES_VULKANSC
    const auto v2 = convertVector<BFloat16, tcu::Float32>(getRandomNormals<BFloat16>(rnd));
    const auto v3 = convertVector<tcu::FloatE5M2, tcu::Float32>(getRandomNormals<tcu::FloatE5M2>(rnd));
    const auto v4 = convertVector<tcu::FloatE4M3, tcu::Float32>(getRandomNormals<tcu::FloatE4M3>(rnd));
#else
    const std::vector<tcu::Float32> v2;
    const std::vector<tcu::Float32> v3;
    const std::vector<tcu::Float32> v4;
#endif

    v1.reserve(v1.size() + v2.size() + v3.size() + v4.size());
    std::copy(v2.begin(), v2.end(), std::back_inserter(v1));
    std::copy(v3.begin(), v3.end(), std::back_inserter(v1));
    std::copy(v4.begin(), v4.end(), std::back_inserter(v1));
    return v1;
}
template <>
std::vector<tcu::Float64> getOtherNormals<tcu::Float64>(de::Random &rnd)
{
    // The ones from BrainFloat16, tcu::Float16 and tcu::Float32.
    auto v1       = convertVector<tcu::Float16, tcu::Float64>(getRandomNormals<tcu::Float16>(rnd));
    const auto v2 = convertVector<tcu::Float32, tcu::Float64>(getRandomNormals<tcu::Float32>(rnd));
#ifndef CTS_USES_VULKANSC
    const auto v3 = convertVector<BFloat16, tcu::Float64>(getRandomNormals<BFloat16>(rnd));
    const auto v4 = convertVector<tcu::FloatE5M2, tcu::Float64>(getRandomNormals<tcu::FloatE5M2>(rnd));
    const auto v5 = convertVector<tcu::FloatE4M3, tcu::Float64>(getRandomNormals<tcu::FloatE4M3>(rnd));
#else
    const std::vector<tcu::Float64> v3;
    const std::vector<tcu::Float64> v4;
    const std::vector<tcu::Float64> v5;
#endif

    v1.reserve(v1.size() + v2.size() + v3.size() + v4.size() + v5.size());
    std::copy(v2.begin(), v2.end(), std::back_inserter(v1));
    std::copy(v3.begin(), v3.end(), std::back_inserter(v1));
    std::copy(v4.begin(), v4.end(), std::back_inserter(v1));
    std::copy(v5.begin(), v5.end(), std::back_inserter(v1));
    return v1;
}

// Get the full list of input values for type T.
template <class T>
std::vector<T> getInputValues(de::Random &rnd)
{
    auto &interesting = interestingSamples<T>();
    auto &normals     = getRandomNormals<T>(rnd);
    auto otherNormals = getOtherNormals<T>(rnd);
    auto exhaustive   = getExhaustive<T>();

    const size_t numValues   = interesting.size() + normals.size() + otherNormals.size() + exhaustive.size();
    const size_t extraValues = numValues % kGCFNumFloats;
    const size_t needed      = ((extraValues == 0) ? 0 : (kGCFNumFloats - extraValues));

    auto extra = getRandomInteresting<T>(rnd, needed);

    std::vector<T> values;
    values.reserve(interesting.size() + normals.size() + otherNormals.size() + exhaustive.size() + extra.size());

    std::copy(begin(interesting), end(interesting), std::back_inserter(values));
    std::copy(begin(normals), end(normals), std::back_inserter(values));
    std::copy(begin(otherNormals), end(otherNormals), std::back_inserter(values));
    std::copy(begin(exhaustive), end(exhaustive), std::back_inserter(values));
    std::copy(begin(extra), end(extra), std::back_inserter(values));

    // Shuffle samples around a bit to make it more interesting.
    rnd.shuffle(begin(values), end(values));

    return values;
}

// This singleton makes sure generated samples are stable no matter the test order.
class InputGenerator
{
public:
    static const InputGenerator &getInstance()
    {
        static InputGenerator instance;
        return instance;
    }

    template <class X>
    const std::vector<X> &getValues() const
    {
        DE_ASSERT(false);
        return {};
    }

private:
    InputGenerator()
        : m_rnd(kRandomSeed)
        , m_values16(getInputValues<tcu::Float16>(m_rnd))
        , m_values32(getInputValues<tcu::Float32>(m_rnd))
        , m_values64(getInputValues<tcu::Float64>(m_rnd))
        , m_bFloatValues(getInputValues<BFloat16>(m_rnd))
<<<<<<< HEAD
=======
        , m_valuesE5M2(getInputValues<tcu::FloatE5M2>(m_rnd))
        , m_valuesE4M3(getInputValues<tcu::FloatE4M3>(m_rnd))
>>>>>>> 6f952f59
        , m_int32Values(getInputValues<int32_t>(m_rnd))
        , m_uint32Values(getInputValues<uint32_t>(m_rnd))
    {
    }

    // Cannot copy or assign.
    InputGenerator(const InputGenerator &)            = delete;
    InputGenerator &operator=(const InputGenerator &) = delete;

    de::Random m_rnd;
    std::vector<tcu::Float16> m_values16;
    std::vector<tcu::Float32> m_values32;
    std::vector<tcu::Float64> m_values64;
    std::vector<BFloat16> m_bFloatValues;
<<<<<<< HEAD
=======
    std::vector<tcu::FloatE5M2> m_valuesE5M2;
    std::vector<tcu::FloatE4M3> m_valuesE4M3;
>>>>>>> 6f952f59
    std::vector<int32_t> m_int32Values;
    std::vector<uint32_t> m_uint32Values;
};

template <>
const std::vector<tcu::Float16> &InputGenerator::getValues() const
{
    return m_values16;
}

template <>
const std::vector<tcu::Float32> &InputGenerator::getValues() const
{
    return m_values32;
}

template <>
const std::vector<tcu::Float64> &InputGenerator::getValues() const
{
    return m_values64;
}

template <>
const std::vector<BFloat16> &InputGenerator::getValues() const
{
    return m_bFloatValues;
}

template <>
<<<<<<< HEAD
=======
const std::vector<tcu::FloatE5M2> &InputGenerator::getValues() const
{
    return m_valuesE5M2;
}

template <>
const std::vector<tcu::FloatE4M3> &InputGenerator::getValues() const
{
    return m_valuesE4M3;
}

template <>
>>>>>>> 6f952f59
const std::vector<int32_t> &InputGenerator::getValues() const
{
    return m_int32Values;
}

template <>
const std::vector<uint32_t> &InputGenerator::getValues() const
{
    return m_uint32Values;
}

// Check single result is as expected.
template <class T1, class T2>
bool validConversion(const T1 &orig, const T2 &result, bool sat)
{
<<<<<<< HEAD
=======
    DE_UNREF(sat);

>>>>>>> 6f952f59
    std::vector<T2> acceptedResults;
    if constexpr (std::is_same_v<T1, int32_t> || std::is_same_v<T1, uint32_t>)
    {
        acceptedResults = {T2::convert(tcu::Float64(double(orig)), tcu::ROUND_DOWNWARD),
                           T2::convert(tcu::Float64(double(orig)), tcu::ROUND_UPWARD)};
    }
    else if constexpr (std::is_same_v<T2, int32_t> || std::is_same_v<T2, uint32_t>)
    {
<<<<<<< HEAD
        // convert a NaN value to an (u)int is implementation - defined
=======
        // conversion of NaN value to an (u)int is implementation - defined
>>>>>>> 6f952f59
        if (orig.isNaN())
            return true;

        auto dOrigin    = orig.asDouble();
        acceptedResults = {(T2)dOrigin};

        const auto minValue = std::numeric_limits<T2>::min();
        const auto maxValue = std::numeric_limits<T2>::max();
        if (dOrigin < double(minValue))
            acceptedResults.push_back(minValue);
        else if (dOrigin > double(maxValue))
            acceptedResults.push_back(maxValue);
    }
    else
        acceptedResults = {T2::convert(orig, tcu::ROUND_DOWNWARD), T2::convert(orig, tcu::ROUND_UPWARD)};

    bool valid = false;
    for (const auto &validResult : acceptedResults)
    {
        if constexpr (std::is_scalar_v<T2>) // result is int or uint
        {
            if (validResult == result)
                valid = true;
        }
        else // result is Float<...>
        {
            if (validResult.isNaN() && result.isNaN())
                valid = true;
<<<<<<< HEAD
            else if (validResult.isInf() && result.isInf())
                valid = true;
            else if (validResult.isZero() && result.isZero())
                valid = true;
            else if (validResult.isDenorm() && (result.isDenorm() || result.isZero()))
                valid = true;
            else if (validResult.bits() == result.bits()) // Exact conversion, up or down.
                valid = true;
=======
            else if (!sat && validResult.isInf() && result.isInf())
                valid = true;
            else if (validResult.isZero() && result.isZero())
                valid = true;
            // XXX This line should not include "result.isDenorm() ||" and is hiding a bug in tcu::Float denorm handling
            else if (validResult.isDenorm() && (result.isDenorm() || result.isZero()))
                valid = true;
            else if (validResult.bits() == result.bits() && !(sat && result.isInf())) // Exact conversion, up or down.
                valid = true;

            if constexpr (!std::is_scalar_v<T1>) // orig is not int nor uint
            {
                // handle denorms being flushed
                if (orig.isDenorm() && result.isZero())
                    valid = true;
                else if (sat && fabs(orig.asFloat()) > T2::largestNormal(1).asFloat() && orig.sign() == result.sign() &&
                         result.asFloat() == T2::largestNormal(orig.sign()).asFloat())
                    valid = true;
            }
>>>>>>> 6f952f59
        }
    }

    return valid;
}

// Check results vector is as expected.
template <class TIn, class TOut>
bool validConversion(const std::vector<TIn> &orig, const std::vector<TOut> &converted, tcu::TestLog &log, bool sat)
{
    DE_ASSERT(orig.size() == converted.size());

    bool allValid = true;

    for (size_t i = 0; i < orig.size(); ++i)
    {
        bool valid = false;
<<<<<<< HEAD

        // dont generate conversion function when both input and output are int formats
        if constexpr (!((std::is_same_v<TIn, int32_t> || std::is_same_v<TIn, uint32_t>)&&(
                          std::is_same_v<TOut, int32_t> || std::is_same_v<TOut, uint32_t>)))
        {
            valid = validConversion(orig[i], converted[i]);
        }
=======
>>>>>>> 6f952f59

        // dont generate conversion function when both input and output are int formats
        if constexpr (!((std::is_same_v<TIn, int32_t> || std::is_same_v<TIn, uint32_t>)&&(
                          std::is_same_v<TOut, int32_t> || std::is_same_v<TOut, uint32_t>)))
        {
<<<<<<< HEAD
            std::ostringstream msg;
            msg << "[" << i << "] " << std::setprecision(std::numeric_limits<double>::digits10 + 2) << std::scientific;

            if constexpr (std::is_same_v<TIn, BFloat16>)
            {
                msg << orig[i].asFloat();
            }
            else if constexpr (std::is_same_v<TIn, int32_t> || std::is_same_v<TIn, uint32_t>)
            {
                msg << orig[i];
            }
            else
            {
                msg << orig[i].asDouble();
            }

            msg << " converted to ";

            if constexpr (std::is_same_v<TOut, BFloat16>)
            {
                msg << double(converted[i].asFloat());
            }
            else if constexpr (std::is_same_v<TOut, int32_t> || std::is_same_v<TOut, uint32_t>)
            {
                msg << converted[i];
            }
            else
            {
                msg << converted[i].asDouble();
            }

            msg << (valid ? " OK" : " FAILURE");
            log << tcu::TestLog::Message << msg.str() << tcu::TestLog::EndMessage;
=======
            valid = validConversion(orig[i], converted[i], sat);
        }

        if (valid)
            continue;

        allValid = false;

        std::ostringstream msg;
        msg << "[" << i << "] " << std::setprecision(std::numeric_limits<double>::digits10 + 2) << std::scientific;

        if constexpr (std::is_same_v<TIn, BFloat16>)
        {
            msg << orig[i].asFloat();
        }
        else if constexpr (std::is_same_v<TIn, int32_t> || std::is_same_v<TIn, uint32_t>)
        {
            msg << orig[i];
        }
        else
        {
            msg << orig[i].asDouble();
        }

        msg << " converted to ";

        if constexpr (std::is_same_v<TOut, BFloat16>)
        {
            msg << double(converted[i].asFloat());
        }
        else if constexpr (std::is_same_v<TOut, int32_t> || std::is_same_v<TOut, uint32_t>)
        {
            msg << converted[i];
        }
        else
        {
            msg << converted[i].asDouble();
>>>>>>> 6f952f59
        }

        msg << (valid ? " OK" : " FAILURE");
        log << tcu::TestLog::Message << msg.str() << tcu::TestLog::EndMessage;
    }

    return allValid;
}

template <class T>
static size_t getElementSize()
{
    if constexpr (std::is_same<T, int32_t>() || std::is_same<T, uint32_t>())
        return sizeof(T);
    else
        return sizeof(typename T::StorageType);
}

// Helps calculate buffer sizes and other parameters for the given number of values and vector length using a given floating point
// type. This is mostly used in packFloats() below, but we also need this information in the iterate() method for the test instance,
// so it has been separated.
struct BufferSizeInfo
{
    template <class T>
    static BufferSizeInfo calculate(size_t numValues_, size_t vectorLength_)
    {
        // The vector length must be a known number.
        DE_ASSERT(vectorLength_ >= kMinVectorLength && vectorLength_ <= kMaxVectorLength);
        // The number of values must be appropriate for the vector length.
        DE_ASSERT(numValues_ % vectorLength_ == 0);

        BufferSizeInfo info;

        info.numValues    = numValues_;
        info.vectorLength = vectorLength_;
        info.totalVectors = numValues_ / vectorLength_;

        const size_t elementSize     = getElementSize<T>();
        const size_t effectiveLength = kEffectiveLength[vectorLength_];
        const size_t vectorSize      = elementSize * effectiveLength;
        const size_t extraBytes      = vectorSize % kArrayAlignment;

        info.vectorStrideBytes = vectorSize + ((extraBytes == 0) ? 0 : (kArrayAlignment - extraBytes));
        info.memorySizeBytes   = info.vectorStrideBytes * info.totalVectors;

        return info;
    }

    size_t numValues;
    size_t vectorLength;
    size_t totalVectors;
    size_t vectorStrideBytes;
    size_t memorySizeBytes;
};

// Pack an array of tcu::Float values into a buffer to be read from a shader, as if it was an array of vectors with each vector
// having size vectorLength (e.g. 3 for a vec3). Note: assumes std140.
template <class T>
std::vector<uint8_t> packData(const std::vector<T> &values, size_t vectorLength)
{
    BufferSizeInfo sizeInfo = BufferSizeInfo::calculate<T>(values.size(), vectorLength);

    std::vector<uint8_t> memory(sizeInfo.memorySizeBytes);
    for (size_t i = 0; i < sizeInfo.totalVectors; ++i)
    {
        T *vectorPtr = reinterpret_cast<T *>(memory.data() + sizeInfo.vectorStrideBytes * i);
        for (size_t j = 0; j < vectorLength; ++j)
            vectorPtr[j] = values[i * vectorLength + j];
    }

    return memory;
}

// Unpack an array of vectors into an array of values, undoing what packFloats would do.
// expectedNumValues is used for verification.
template <class T>
std::vector<T> unpackData(const std::vector<uint8_t> &memory, size_t vectorLength, size_t expectedNumValues)
{
    DE_ASSERT(vectorLength >= kMinVectorLength && vectorLength <= kMaxVectorLength);

    const size_t effectiveLength = kEffectiveLength[vectorLength];
    const size_t elementSize     = getElementSize<T>();
    const size_t vectorSize      = elementSize * effectiveLength;
    const size_t extraBytes      = vectorSize % kArrayAlignment;
    const size_t vectorBlockSize = vectorSize + ((extraBytes == 0) ? 0 : (kArrayAlignment - extraBytes));

    DE_ASSERT(memory.size() % vectorBlockSize == 0);
    const size_t numStoredVectors = memory.size() / vectorBlockSize;
    const size_t numStoredValues  = numStoredVectors * vectorLength;

    DE_UNREF(expectedNumValues); // For release builds.
    DE_ASSERT(numStoredValues == expectedNumValues);
    std::vector<T> values;
    values.reserve(numStoredValues);

    for (size_t i = 0; i < numStoredVectors; ++i)
    {
        const T *vectorPtr = reinterpret_cast<const T *>(memory.data() + vectorBlockSize * i);
        for (size_t j = 0; j < vectorLength; ++j)
            values.push_back(vectorPtr[j]);
    }

    return values;
}

enum DataType
{
    FLOAT_TYPE_16_BITS = 0,
    FLOAT_TYPE_32_BITS,
    FLOAT_TYPE_64_BITS,

    BRAIN_FLOAT_16_BITS,
<<<<<<< HEAD
=======
    FLOAT_TYPE_E5M2,
    FLOAT_TYPE_E4M3,
>>>>>>> 6f952f59

    SIGNED_INT_TYPE_32_BITS,
    UNSIGNED_INT_TYPE_32_BITS,

    DATA_TYPE_MAX_ENUM
};

<<<<<<< HEAD
template <class>
inline constexpr DataType DataTypeToEnum = DATA_TYPE_MAX_ENUM;
template <>
[[maybe_unused]] inline constexpr DataType DataTypeToEnum<BFloat16> = BRAIN_FLOAT_16_BITS;
template <>
inline constexpr DataType DataTypeToEnum<tcu::Float16> = FLOAT_TYPE_16_BITS;
template <>
inline constexpr DataType DataTypeToEnum<tcu::Float32> = FLOAT_TYPE_32_BITS;
template <>
inline constexpr DataType DataTypeToEnum<tcu::Float64> = FLOAT_TYPE_64_BITS;
template <>
inline constexpr DataType DataTypeToEnum<int32_t> = SIGNED_INT_TYPE_32_BITS;
template <>
inline constexpr DataType DataTypeToEnum<uint32_t> = UNSIGNED_INT_TYPE_32_BITS;

static std::string getDataTypeName(DataType dt)
{
    static std::map<DataType, std::string> typeMap{
        {FLOAT_TYPE_16_BITS, "f16"},   {FLOAT_TYPE_32_BITS, "f32"},      {FLOAT_TYPE_64_BITS, "f64"},
        {BRAIN_FLOAT_16_BITS, "bf16"}, {SIGNED_INT_TYPE_32_BITS, "i32"}, {UNSIGNED_INT_TYPE_32_BITS, "u32"}};
=======
template <class T>
static DataType dataTypeToEnum()
{
    if constexpr (std::is_same_v<T, tcu::Float16>)
        return FLOAT_TYPE_16_BITS;
    if constexpr (std::is_same_v<T, tcu::Float32>)
        return FLOAT_TYPE_32_BITS;
    if constexpr (std::is_same_v<T, tcu::Float64>)
        return FLOAT_TYPE_64_BITS;

    if constexpr (std::is_same_v<T, BFloat16>)
        return BRAIN_FLOAT_16_BITS;
    if constexpr (std::is_same_v<T, tcu::FloatE5M2>)
        return FLOAT_TYPE_E5M2;
    if constexpr (std::is_same_v<T, tcu::FloatE4M3>)
        return FLOAT_TYPE_E4M3;

    if constexpr (std::is_same_v<T, int32_t>)
        return SIGNED_INT_TYPE_32_BITS;
    if constexpr (std::is_same_v<T, uint32_t>)
        return UNSIGNED_INT_TYPE_32_BITS;

    return DATA_TYPE_MAX_ENUM;
}

static std::string getDataTypeName(DataType dt)
{
    static std::map<DataType, std::string> typeMap{{FLOAT_TYPE_16_BITS, "f16"},      //
                                                   {FLOAT_TYPE_32_BITS, "f32"},      //
                                                   {FLOAT_TYPE_64_BITS, "f64"},      //
                                                   {BRAIN_FLOAT_16_BITS, "bf16"},    //
                                                   {FLOAT_TYPE_E5M2, "fe5m2"},       //
                                                   {FLOAT_TYPE_E4M3, "fe4m3"},       //
                                                   {SIGNED_INT_TYPE_32_BITS, "i32"}, //
                                                   {UNSIGNED_INT_TYPE_32_BITS, "u32"}};
>>>>>>> 6f952f59
    return typeMap.at(dt);
};

template <class, uint32_t>
std::bad_typeid vtn;
template <>
[[maybe_unused]] constexpr const char *vtn<BFloat16, 4> = isBFloat16SameBrainFloat16 ? "bf16vec4" : "f16vec4";
template <>
[[maybe_unused]] constexpr const char *vtn<BFloat16, 3> = isBFloat16SameBrainFloat16 ? "bf16vec3" : "f16vec3";
template <>
[[maybe_unused]] constexpr const char *vtn<BFloat16, 2> = isBFloat16SameBrainFloat16 ? "bf16vec2" : "f16vec2";
template <>
[[maybe_unused]] constexpr const char *vtn<BFloat16, 1> = isBFloat16SameBrainFloat16 ? "bfloat16_t" : "float16_t";

struct TestParams
{
    static constexpr const char *kGLSLTypes[][kMaxVectorLength + 1] = {
        {nullptr, "float16_t", "f16vec2", "f16vec3", "f16vec4"},
        {nullptr, "float", "vec2", "vec3", "vec4"},
        {nullptr, "double", "dvec2", "dvec3", "dvec4"},
        {nullptr, vtn<BFloat16, 1>, vtn<BFloat16, 2>, vtn<BFloat16, 3>, vtn<BFloat16, 4>},
<<<<<<< HEAD
=======
        {nullptr, "floate5m2_t", "fe5m2vec2", "fe5m2vec3", "fe5m2vec4"},
        {nullptr, "floate4m3_t", "fe4m3vec2", "fe4m3vec3", "fe4m3vec4"},
>>>>>>> 6f952f59
        {nullptr, "int", "ivec2", "ivec3", "ivec4"},
        {nullptr, "uint", "uvec2", "uvec3", "uvec4"},
    };

    DataType from;
    DataType to;
    size_t vectorLength;
    bool saturatedConvert;

    void validate() const
    {
        DE_ASSERT(from != to);
        DE_ASSERT(from >= 0 && from < DATA_TYPE_MAX_ENUM);
        DE_ASSERT(vectorLength >= kMinVectorLength && vectorLength <= kMaxVectorLength);
    }

    std::string getInputTypeStr() const
    {
        validate();
        return kGLSLTypes[from][vectorLength];
    }

    std::string getOutputTypeStr() const
    {
        validate();
        return kGLSLTypes[to][vectorLength];
    }

    bool usesBFloat16() const
    {
#ifdef CTS_USES_VULKANSC
        return false;
#else
        return (from == BRAIN_FLOAT_16_BITS) || (to == BRAIN_FLOAT_16_BITS);
#endif
    }

    bool usesFloat16Types() const
    {
        bool ok = (from == FLOAT_TYPE_16_BITS) || (to == FLOAT_TYPE_16_BITS);
#ifndef CTS_USES_VULKANSC
        ok |= usesBFloat16();
#endif
        return ok;
    }

<<<<<<< HEAD
=======
    bool usesFP8() const
    {
#ifdef CTS_USES_VULKANSC
        return false;
#else
        return (from == FLOAT_TYPE_E5M2) || (to == FLOAT_TYPE_E5M2) || (from == FLOAT_TYPE_E4M3) ||
               (to == FLOAT_TYPE_E4M3);
#endif
    }

>>>>>>> 6f952f59
    static bool isConversionDoable(DataType from, DataType to)
    {
        DE_UNREF(from);
        DE_UNREF(to);
        return true;
    }
};

template <class TIn, class Tuple, std::size_t... Is>
void verifyConversionTo(const std::vector<TIn> &inputValues, //
                        DataType outType,                    //
                        const std::vector<uint8_t> &memory,  //
                        size_t vectorLength,                 //
                        size_t expectedNumValues,            //
                        bool sat,                            //
                        tcu::TestLog &testLog,               //
                        const Tuple &,                       //
                        std::index_sequence<Is...>)
{
    (...,
     [&]
     {
         using TOut = std::tuple_element_t<Is, Tuple>;
<<<<<<< HEAD
         if (DataTypeToEnum<TOut> == outType)
         {
             const auto outputValues = unpackData<TOut>(memory, vectorLength, expectedNumValues);
             const bool conversionOk = validConversion(inputValues, outputValues, testLog);
=======
         if (dataTypeToEnum<TOut>() == outType)
         {
             const auto outputValues = unpackData<TOut>(memory, vectorLength, expectedNumValues);
             const bool conversionOk = validConversion(inputValues, outputValues, testLog, sat);
>>>>>>> 6f952f59
             throw std::optional(conversionOk);
         }
     }());
    throw std::nullopt;
}

template <class Tuple, std::size_t... Is>
void verifyConversionFrom(DataType inType,                    //
                          DataType outType,                   //
                          const std::vector<uint8_t> &memory, //
                          size_t vectorLength,                //
                          size_t expectedNumValues,           //
                          bool sat,                           //
                          tcu::TestLog &testLog,              //
                          const Tuple &t,                     //
                          std::index_sequence<Is...>)
{
    (...,
     [&]
     {
         using TIn = std::tuple_element_t<Is, Tuple>;
<<<<<<< HEAD
         if (DataTypeToEnum<TIn> == inType)
=======
         if (dataTypeToEnum<TIn>() == inType)
>>>>>>> 6f952f59
         {
             const auto &inputValues = InputGenerator::getInstance().getValues<TIn>();
             verifyConversionTo(inputValues, outType, memory, vectorLength, expectedNumValues, sat, testLog, t,
                                std::index_sequence<Is...>{});
         }
     }());
    throw std::nullopt;
}

template <class... U>
std::optional<bool> verifyConversion(DataType fromType,                  //
                                     DataType toType,                    //
                                     const std::tuple<U...> available,   //
                                     const std::vector<uint8_t> &memory, //
                                     size_t vectorLength,                //
                                     size_t expectedNumValues,           //
                                     bool sat,                           //
                                     tcu::TestLog &log)
{
    try
    {
        verifyConversionFrom(fromType, toType, memory, vectorLength, expectedNumValues, sat, log, available,
                             std::index_sequence_for<U...>{});
    }
    catch (const std::optional<bool> &result)
    {
        return result;
    }
    return std::nullopt;
}

class FConvertTestInstance : public TestInstance
{
public:
    FConvertTestInstance(Context &context, const TestParams &params) : TestInstance(context), m_params(params)
    {
    }

    virtual tcu::TestStatus iterate(void);

private:
    TestParams m_params;
};

class FConvertTestCase : public TestCase
{
public:
    FConvertTestCase(tcu::TestContext &context, const std::string &name, const TestParams &params)
        : TestCase(context, name)
        , m_params(params)
    {
    }

    ~FConvertTestCase(void)
    {
    }
    virtual TestInstance *createInstance(Context &context) const
    {
        return new FConvertTestInstance(context, m_params);
    }
    virtual void initPrograms(vk::SourceCollections &programCollection) const;
    virtual void checkSupport(Context &context) const;

private:
    TestParams m_params;
};

void FConvertTestCase::initPrograms(vk::SourceCollections &programCollection) const
{
    const std::string inputType          = m_params.getInputTypeStr();
    const std::string outputType         = m_params.getOutputTypeStr();
    const InputGenerator &inputGenerator = InputGenerator::getInstance();

    size_t numValues = 0;
    switch (m_params.from)
    {
    case FLOAT_TYPE_16_BITS:
        numValues = inputGenerator.getValues<tcu::Float16>().size();
        break;
    case FLOAT_TYPE_32_BITS:
        numValues = inputGenerator.getValues<tcu::Float32>().size();
        break;
    case FLOAT_TYPE_64_BITS:
        numValues = inputGenerator.getValues<tcu::Float64>().size();
        break;
<<<<<<< HEAD
=======

    case BRAIN_FLOAT_16_BITS:
        numValues = inputGenerator.getValues<BFloat16>().size();
        break;
    case FLOAT_TYPE_E5M2:
        numValues = inputGenerator.getValues<tcu::FloatE5M2>().size();
        break;
    case FLOAT_TYPE_E4M3:
        numValues = inputGenerator.getValues<tcu::FloatE4M3>().size();
        break;

>>>>>>> 6f952f59
    case SIGNED_INT_TYPE_32_BITS:
        numValues = inputGenerator.getValues<int32_t>().size();
        break;
    case UNSIGNED_INT_TYPE_32_BITS:
        numValues = inputGenerator.getValues<uint32_t>().size();
        break;
    default:
        DE_ASSERT(false);
        break;
    }

    const size_t arraySize = numValues / m_params.vectorLength;

    std::ostringstream glslShader;

    auto s = [&](const auto &...x) -> void
    {
        ((glslShader << x), ...);
        glslShader << std::endl;
    };

    s("#version 450 core");
    if (m_params.usesFloat16Types())
    {
        s("#extension GL_EXT_shader_16bit_storage: require"); // This is needed to use 16-bit float types in buffers.
        s("#extension GL_EXT_shader_explicit_arithmetic_types: require"); // This is needed for some conversions.
    }
    if (m_params.usesBFloat16())
    {
        s("#extension GL_EXT_bfloat16: require"); // This is needed for bfloat16 type.
    }
    if (m_params.usesFP8())
    {
        s("#extension GL_EXT_float_e4m3 : enable");
        s("#extension GL_EXT_float_e5m2 : enable");
    }
    s("layout(local_size_x = 1, local_size_y = 1, local_size_z = 1) in;");
    s("layout(set = 0, binding = 0, std140) buffer issbodef { ", inputType, " val[", arraySize, "]; } issbo;");
    s("layout(set = 0, binding = 1, std140) buffer ossbodef { ", outputType, " val[", arraySize, "]; } ossbo;");
    s("void main()");
    s("{");
    if (m_params.saturatedConvert)
    {
        s("    saturatedConvertEXT(ossbo.val[gl_WorkGroupID.x], issbo.val[gl_WorkGroupID.x]);");
    }
    else
    {
        s("    ossbo.val[gl_WorkGroupID.x] = ", outputType, "(issbo.val[gl_WorkGroupID.x]);");
    }
    s("}");

    programCollection.glslSources.add("comp") << glu::ComputeSource(glslShader.str());
}

void FConvertTestCase::checkSupport(Context &context) const
{
    if (m_params.from == FLOAT_TYPE_64_BITS || m_params.to == FLOAT_TYPE_64_BITS)
    {
        // Check for 64-bit float support.
        auto features = context.getDeviceFeatures();
        if (!features.shaderFloat64)
            TCU_THROW(NotSupportedError, "64-bit floats not supported in shader code");
    }

    if (m_params.from == FLOAT_TYPE_16_BITS || m_params.to == FLOAT_TYPE_16_BITS)
    {
        // Check for 16-bit float support.
        auto &features16 = context.getShaderFloat16Int8Features();
        if (!features16.shaderFloat16)
            TCU_THROW(NotSupportedError, "16-bit floats not supported in shader code");

        auto &storage16 = context.get16BitStorageFeatures();
        if (!storage16.storageBuffer16BitAccess)
            TCU_THROW(NotSupportedError, "16-bit floats not supported for storage buffers");
    }

    if (m_params.usesBFloat16())
    {
#ifdef CTS_USES_VULKANSC
        TCU_THROW(NotSupportedError, "VK_KHR_shader_bfloat16 not available in VulkanSC");
#else
        if constexpr (isBFloat16SameBrainFloat16)
        {
            auto &bfeatures16 = context.getShaderBfloat16Features();
            if (!bfeatures16.shaderBFloat16Type)
                TCU_THROW(NotSupportedError, VK_KHR_SHADER_BFLOAT16_EXTENSION_NAME " not supported by device");
        }
#endif
    }
    if (m_params.usesFP8())
    {
#ifdef CTS_USES_VULKANSC
        TCU_THROW(NotSupportedError, "VK_EXT_shader_float8 not available in VulkanSC");
#else
        auto &features8 = context.getShaderFloat8FeaturesEXT();
        if (!features8.shaderFloat8)
            TCU_THROW(NotSupportedError, VK_EXT_SHADER_FLOAT8_EXTENSION_NAME " not supported by device");
#endif
    }
}

tcu::TestStatus FConvertTestInstance::iterate(void)
{
    BufferSizeInfo inputBufferSizeInfo;
    BufferSizeInfo outputBufferSizeInfo;
    std::vector<uint8_t> inputMemory;

    m_params.validate();

    if (m_params.from == FLOAT_TYPE_16_BITS)
    {
        auto &inputValues   = InputGenerator::getInstance().getValues<tcu::Float16>();
        inputBufferSizeInfo = BufferSizeInfo::calculate<tcu::Float16>(inputValues.size(), m_params.vectorLength);
        inputMemory         = packData(inputValues, m_params.vectorLength);
    }
    else if (m_params.from == FLOAT_TYPE_32_BITS)
    {
        auto &inputValues   = InputGenerator::getInstance().getValues<tcu::Float32>();
        inputBufferSizeInfo = BufferSizeInfo::calculate<tcu::Float32>(inputValues.size(), m_params.vectorLength);
        inputMemory         = packData(inputValues, m_params.vectorLength);
<<<<<<< HEAD
=======
    }
    else if (m_params.from == FLOAT_TYPE_64_BITS)
    {
        auto &inputValues   = InputGenerator::getInstance().getValues<tcu::Float64>();
        inputBufferSizeInfo = BufferSizeInfo::calculate<tcu::Float64>(inputValues.size(), m_params.vectorLength);
        inputMemory         = packData(inputValues, m_params.vectorLength);
>>>>>>> 6f952f59
    }
    else if (m_params.from == BRAIN_FLOAT_16_BITS)
    {
        auto &inputValues   = InputGenerator::getInstance().getValues<BFloat16>();
        inputBufferSizeInfo = BufferSizeInfo::calculate<BFloat16>(inputValues.size(), m_params.vectorLength);
        inputMemory         = packData(inputValues, m_params.vectorLength);
    }
<<<<<<< HEAD
    else if (m_params.from == FLOAT_TYPE_64_BITS)
    {
        auto &inputValues   = InputGenerator::getInstance().getValues<tcu::Float64>();
        inputBufferSizeInfo = BufferSizeInfo::calculate<tcu::Float64>(inputValues.size(), m_params.vectorLength);
=======
    else if (m_params.from == FLOAT_TYPE_E5M2)
    {
        auto &inputValues   = InputGenerator::getInstance().getValues<tcu::FloatE5M2>();
        inputBufferSizeInfo = BufferSizeInfo::calculate<tcu::FloatE5M2>(inputValues.size(), m_params.vectorLength);
        inputMemory         = packData(inputValues, m_params.vectorLength);
    }
    else if (m_params.from == FLOAT_TYPE_E4M3)
    {
        auto &inputValues   = InputGenerator::getInstance().getValues<tcu::FloatE4M3>();
        inputBufferSizeInfo = BufferSizeInfo::calculate<tcu::FloatE4M3>(inputValues.size(), m_params.vectorLength);
>>>>>>> 6f952f59
        inputMemory         = packData(inputValues, m_params.vectorLength);
    }
    else if (m_params.from == SIGNED_INT_TYPE_32_BITS)
    {
        auto &inputValues   = InputGenerator::getInstance().getValues<int32_t>();
        inputBufferSizeInfo = BufferSizeInfo::calculate<int32_t>(inputValues.size(), m_params.vectorLength);
        inputMemory         = packData(inputValues, m_params.vectorLength);
    }
    else //if (m_params.from == UNSIGNED_INT_TYPE_32_BITS)
    {
        auto &inputValues   = InputGenerator::getInstance().getValues<uint32_t>();
        inputBufferSizeInfo = BufferSizeInfo::calculate<uint32_t>(inputValues.size(), m_params.vectorLength);
        inputMemory         = packData(inputValues, m_params.vectorLength);
    }

    switch (m_params.to)
    {
    case FLOAT_TYPE_16_BITS:
        outputBufferSizeInfo =
            BufferSizeInfo::calculate<tcu::Float16>(inputBufferSizeInfo.numValues, m_params.vectorLength);
        break;
    case FLOAT_TYPE_32_BITS:
        outputBufferSizeInfo =
            BufferSizeInfo::calculate<tcu::Float32>(inputBufferSizeInfo.numValues, m_params.vectorLength);
        break;
    case FLOAT_TYPE_64_BITS:
        outputBufferSizeInfo =
            BufferSizeInfo::calculate<tcu::Float64>(inputBufferSizeInfo.numValues, m_params.vectorLength);
        break;
<<<<<<< HEAD
=======

    case BRAIN_FLOAT_16_BITS:
        outputBufferSizeInfo =
            BufferSizeInfo::calculate<BFloat16>(inputBufferSizeInfo.numValues, m_params.vectorLength);
        break;
    case FLOAT_TYPE_E5M2:
        outputBufferSizeInfo =
            BufferSizeInfo::calculate<tcu::FloatE5M2>(inputBufferSizeInfo.numValues, m_params.vectorLength);
        break;
    case FLOAT_TYPE_E4M3:
        outputBufferSizeInfo =
            BufferSizeInfo::calculate<tcu::FloatE4M3>(inputBufferSizeInfo.numValues, m_params.vectorLength);
        break;

>>>>>>> 6f952f59
    case SIGNED_INT_TYPE_32_BITS:
        outputBufferSizeInfo = BufferSizeInfo::calculate<int32_t>(inputBufferSizeInfo.numValues, m_params.vectorLength);
        break;
    case UNSIGNED_INT_TYPE_32_BITS:
        outputBufferSizeInfo =
            BufferSizeInfo::calculate<uint32_t>(inputBufferSizeInfo.numValues, m_params.vectorLength);
        break;
    default:
        assert(false);
        break;
    }

    // Prepare input and output buffers.
    auto &vkd       = m_context.getDeviceInterface();
    auto device     = m_context.getDevice();
    auto &allocator = m_context.getDefaultAllocator();

    de::MovePtr<vk::BufferWithMemory> inputBuffer(new vk::BufferWithMemory(
        vkd, device, allocator,
        vk::makeBufferCreateInfo(inputBufferSizeInfo.memorySizeBytes, vk::VK_BUFFER_USAGE_STORAGE_BUFFER_BIT),
        vk::MemoryRequirement::HostVisible));

    de::MovePtr<vk::BufferWithMemory> outputBuffer(new vk::BufferWithMemory(
        vkd, device, allocator,
        vk::makeBufferCreateInfo(outputBufferSizeInfo.memorySizeBytes, vk::VK_BUFFER_USAGE_STORAGE_BUFFER_BIT),
        vk::MemoryRequirement::HostVisible));

    // Copy values to input buffer.
    {
        auto &alloc = inputBuffer->getAllocation();
        deMemcpy(reinterpret_cast<uint8_t *>(alloc.getHostPtr()) + alloc.getOffset(), inputMemory.data(),
                 inputMemory.size());
        vk::flushAlloc(vkd, device, alloc);
    }

    // Create an array with the input and output buffers to make it easier to iterate below.
    const vk::VkBuffer buffers[] = {inputBuffer->get(), outputBuffer->get()};

    // Create descriptor set layout.
    std::vector<vk::VkDescriptorSetLayoutBinding> bindings;
    for (int i = 0; i < DE_LENGTH_OF_ARRAY(buffers); ++i)
    {
        const vk::VkDescriptorSetLayoutBinding binding = {
            static_cast<uint32_t>(i),              // uint32_t              binding;
            vk::VK_DESCRIPTOR_TYPE_STORAGE_BUFFER, // VkDescriptorType      descriptorType;
            1u,                                    // uint32_t              descriptorCount;
            vk::VK_SHADER_STAGE_COMPUTE_BIT,       // VkShaderStageFlags    stageFlags;
            nullptr,                               // const VkSampler*      pImmutableSamplers;
        };
        bindings.push_back(binding);
    }

    const vk::VkDescriptorSetLayoutCreateInfo layoutCreateInfo = {
        vk::VK_STRUCTURE_TYPE_DESCRIPTOR_SET_LAYOUT_CREATE_INFO, // VkStructureType                        sType;
        nullptr,                                                 // const void*                            pNext;
        0,                                                       // VkDescriptorSetLayoutCreateFlags       flags;
        static_cast<uint32_t>(bindings.size()),                  // uint32_t                               bindingCount;
        bindings.data()                                          // const VkDescriptorSetLayoutBinding*    pBindings;
    };
    auto descriptorSetLayout = vk::createDescriptorSetLayout(vkd, device, &layoutCreateInfo);

    // Create descriptor set.
    vk::DescriptorPoolBuilder poolBuilder;
    for (const auto &b : bindings)
        poolBuilder.addType(b.descriptorType, 1u);
    auto descriptorPool = poolBuilder.build(vkd, device, vk::VK_DESCRIPTOR_POOL_CREATE_FREE_DESCRIPTOR_SET_BIT, 1u);

    const vk::VkDescriptorSetAllocateInfo allocateInfo = {
        vk::VK_STRUCTURE_TYPE_DESCRIPTOR_SET_ALLOCATE_INFO, // VkStructureType                 sType;
        nullptr,                                            // const void*                     pNext;
        *descriptorPool,                                    // VkDescriptorPool                descriptorPool;
        1u,                                                 // uint32_t                        descriptorSetCount;
        &descriptorSetLayout.get()                          // const VkDescriptorSetLayout*    pSetLayouts;
    };
    auto descriptorSet = vk::allocateDescriptorSet(vkd, device, &allocateInfo);

    // Update descriptor set.
    std::vector<vk::VkDescriptorBufferInfo> descriptorBufferInfos;
    std::vector<vk::VkWriteDescriptorSet> descriptorWrites;

    for (const auto &buffer : buffers)
    {
        const vk::VkDescriptorBufferInfo bufferInfo = {
            buffer,        // VkBuffer        buffer;
            0u,            // VkDeviceSize    offset;
            VK_WHOLE_SIZE, // VkDeviceSize    range;
        };
        descriptorBufferInfos.push_back(bufferInfo);
    }

    for (size_t i = 0; i < bindings.size(); ++i)
    {
        const vk::VkWriteDescriptorSet write = {
            vk::VK_STRUCTURE_TYPE_WRITE_DESCRIPTOR_SET, // VkStructureType                  sType;
            nullptr,                                    // const void*                      pNext;
            *descriptorSet,                             // VkDescriptorSet                  dstSet;
            static_cast<uint32_t>(i),                   // uint32_t                         dstBinding;
            0u,                                         // uint32_t                         dstArrayElement;
            1u,                                         // uint32_t                         descriptorCount;
            bindings[i].descriptorType,                 // VkDescriptorType                 descriptorType;
            nullptr,                                    // const VkDescriptorImageInfo*     pImageInfo;
            &descriptorBufferInfos[i],                  // const VkDescriptorBufferInfo*    pBufferInfo;
            nullptr,                                    // const VkBufferView*              pTexelBufferView;
        };
        descriptorWrites.push_back(write);
    }
    vkd.updateDescriptorSets(device, static_cast<uint32_t>(descriptorWrites.size()), descriptorWrites.data(), 0u,
                             nullptr);

    // Prepare barriers in advance so data is visible to the shaders and the host.
    std::vector<vk::VkBufferMemoryBarrier> hostToDevBarriers;
    std::vector<vk::VkBufferMemoryBarrier> devToHostBarriers;
    for (int i = 0; i < DE_LENGTH_OF_ARRAY(buffers); ++i)
    {
        const vk::VkBufferMemoryBarrier hostToDev = {
            vk::VK_STRUCTURE_TYPE_BUFFER_MEMORY_BARRIER,                      // VkStructureType sType;
            nullptr,                                                          // const void* pNext;
            vk::VK_ACCESS_HOST_WRITE_BIT,                                     // VkAccessFlags srcAccessMask;
            (vk::VK_ACCESS_SHADER_READ_BIT | vk::VK_ACCESS_SHADER_WRITE_BIT), // VkAccessFlags dstAccessMask;
            VK_QUEUE_FAMILY_IGNORED,                                          // uint32_t srcQueueFamilyIndex;
            VK_QUEUE_FAMILY_IGNORED,                                          // uint32_t dstQueueFamilyIndex;
            buffers[i],                                                       // VkBuffer buffer;
            0u,                                                               // VkDeviceSize offset;
            VK_WHOLE_SIZE,                                                    // VkDeviceSize size;
        };
        hostToDevBarriers.push_back(hostToDev);

        const vk::VkBufferMemoryBarrier devToHost = {
            vk::VK_STRUCTURE_TYPE_BUFFER_MEMORY_BARRIER, // VkStructureType sType;
            nullptr,                                     // const void* pNext;
            vk::VK_ACCESS_SHADER_WRITE_BIT,              // VkAccessFlags srcAccessMask;
            vk::VK_ACCESS_HOST_READ_BIT,                 // VkAccessFlags dstAccessMask;
            VK_QUEUE_FAMILY_IGNORED,                     // uint32_t srcQueueFamilyIndex;
            VK_QUEUE_FAMILY_IGNORED,                     // uint32_t dstQueueFamilyIndex;
            buffers[i],                                  // VkBuffer buffer;
            0u,                                          // VkDeviceSize offset;
            VK_WHOLE_SIZE,                               // VkDeviceSize size;
        };
        devToHostBarriers.push_back(devToHost);
    }

    // Create command pool and command buffer.
    auto queueFamilyIndex = m_context.getUniversalQueueFamilyIndex();

    const vk::VkCommandPoolCreateInfo cmdPoolCreateInfo = {
        vk::VK_STRUCTURE_TYPE_COMMAND_POOL_CREATE_INFO, // VkStructureType sType;
        nullptr,                                        // const void* pNext;
        vk::VK_COMMAND_POOL_CREATE_TRANSIENT_BIT,       // VkCommandPoolCreateFlags flags;
        queueFamilyIndex,                               // uint32_t queueFamilyIndex;
    };
    auto cmdPool = vk::createCommandPool(vkd, device, &cmdPoolCreateInfo);

    const vk::VkCommandBufferAllocateInfo cmdBufferAllocateInfo = {
        vk::VK_STRUCTURE_TYPE_COMMAND_BUFFER_ALLOCATE_INFO, // VkStructureType sType;
        nullptr,                                            // const void* pNext;
        *cmdPool,                                           // VkCommandPool commandPool;
        vk::VK_COMMAND_BUFFER_LEVEL_PRIMARY,                // VkCommandBufferLevel level;
        1u,                                                 // uint32_t commandBufferCount;
    };
    auto cmdBuffer = vk::allocateCommandBuffer(vkd, device, &cmdBufferAllocateInfo);

    // Create pipeline layout.
    const vk::VkPipelineLayoutCreateInfo pipelineLayoutCreateInfo = {
        vk::VK_STRUCTURE_TYPE_PIPELINE_LAYOUT_CREATE_INFO, // VkStructureType sType;
        nullptr,                                           // const void* pNext;
        0,                                                 // VkPipelineLayoutCreateFlags flags;
        1u,                                                // uint32_t setLayoutCount;
        &descriptorSetLayout.get(),                        // const VkDescriptorSetLayout* pSetLayouts;
        0u,                                                // uint32_t pushConstantRangeCount;
        nullptr,                                           // const VkPushConstantRange* pPushConstantRanges;
    };
    auto pipelineLayout = vk::createPipelineLayout(vkd, device, &pipelineLayoutCreateInfo);

    // Create compute pipeline.
    const vk::Unique<vk::VkShaderModule> shader(
        vk::createShaderModule(vkd, device, m_context.getBinaryCollection().get("comp"), 0));

    const vk::VkComputePipelineCreateInfo computeCreateInfo = {
        vk::VK_STRUCTURE_TYPE_COMPUTE_PIPELINE_CREATE_INFO, // VkStructureType                    sType;
        nullptr,                                            // const void*                        pNext;
        0,                                                  // VkPipelineCreateFlags              flags;
        {
            // VkPipelineShaderStageCreateInfo    stage;
            vk::VK_STRUCTURE_TYPE_PIPELINE_SHADER_STAGE_CREATE_INFO, // VkStructureType                     sType;
            nullptr,                                                 // const void*                         pNext;
            0,                                                       // VkPipelineShaderStageCreateFlags    flags;
            vk::VK_SHADER_STAGE_COMPUTE_BIT,                         // VkShaderStageFlagBits               stage;
            *shader,                                                 // VkShaderModule                      module;
            "main",                                                  // const char*                         pName;
            nullptr, // const VkSpecializationInfo*         pSpecializationInfo;
        },
        *pipelineLayout, // VkPipelineLayout                   layout;
        VK_NULL_HANDLE,  // VkPipeline                         basePipelineHandle;
        0,               // int32_t                            basePipelineIndex;
    };
    auto computePipeline = vk::createComputePipeline(vkd, device, VK_NULL_HANDLE, &computeCreateInfo);

    // Run the shader.
    vk::beginCommandBuffer(vkd, *cmdBuffer);
    vkd.cmdBindPipeline(*cmdBuffer, vk::VK_PIPELINE_BIND_POINT_COMPUTE, *computePipeline);
    vkd.cmdBindDescriptorSets(*cmdBuffer, vk::VK_PIPELINE_BIND_POINT_COMPUTE, *pipelineLayout, 0, 1u,
                              &descriptorSet.get(), 0u, nullptr);
    vkd.cmdPipelineBarrier(*cmdBuffer, vk::VK_PIPELINE_STAGE_HOST_BIT, vk::VK_PIPELINE_STAGE_COMPUTE_SHADER_BIT, 0, 0u,
                           nullptr, static_cast<uint32_t>(hostToDevBarriers.size()), hostToDevBarriers.data(), 0u,
                           nullptr);
    vkd.cmdDispatch(*cmdBuffer, static_cast<uint32_t>(inputBufferSizeInfo.totalVectors), 1u, 1u);
    vkd.cmdPipelineBarrier(*cmdBuffer, vk::VK_PIPELINE_STAGE_COMPUTE_SHADER_BIT, vk::VK_PIPELINE_STAGE_HOST_BIT, 0, 0u,
                           nullptr, static_cast<uint32_t>(devToHostBarriers.size()), devToHostBarriers.data(), 0u,
                           nullptr);
    vk::endCommandBuffer(vkd, *cmdBuffer);
    vk::submitCommandsAndWait(vkd, device, m_context.getUniversalQueue(), *cmdBuffer);

    // Invalidate output allocation.
    vk::invalidateAlloc(vkd, device, outputBuffer->getAllocation());

    // Copy output buffer data.
    std::vector<uint8_t> outputMemory(outputBufferSizeInfo.memorySizeBytes);
    {
        auto &alloc = outputBuffer->getAllocation();
        deMemcpy(outputMemory.data(), reinterpret_cast<uint8_t *>(alloc.getHostPtr()) + alloc.getOffset(),
                 outputBufferSizeInfo.memorySizeBytes);
    }

    // Unpack and verify output data.
    auto &testLog = m_context.getTestContext().getLog();

#ifdef CTS_USES_VULKANSC
    const std::tuple<tcu::Float16, tcu::Float32, tcu::Float64, int32_t, uint32_t>
#else
<<<<<<< HEAD
    const std::tuple<tcu::Float16, tcu::Float32, tcu::Float64, BFloat16, int32_t, uint32_t>
=======
    const std::tuple<tcu::Float16, tcu::Float32, tcu::Float64, BFloat16, tcu::FloatE5M2, tcu::FloatE4M3, int32_t,
                     uint32_t>
>>>>>>> 6f952f59
#endif
        availableTypes;

    const std::optional<bool> res =
        verifyConversion(m_params.from, m_params.to, availableTypes, outputMemory, m_params.vectorLength,
                         inputBufferSizeInfo.numValues, m_params.saturatedConvert, testLog);
    if (false == res.has_value())
    {
        // this should never happen
        TCU_THROW(NotSupportedError, "No types to perform test");
    }

    return (*res ? tcu::TestStatus::pass("Pass") : tcu::TestStatus::fail("Fail"));
}

} // namespace

tcu::TestCaseGroup *createPrecisionFconvertGroup(tcu::TestContext &testCtx)
{
    tcu::TestCaseGroup *newGroup = new tcu::TestCaseGroup(testCtx, "precision_fconvert");

    const DataType floatTypes[]{
#ifdef CTS_USES_VULKANSC
        FLOAT_TYPE_16_BITS, FLOAT_TYPE_32_BITS, FLOAT_TYPE_64_BITS
#else
        FLOAT_TYPE_E5M2,    FLOAT_TYPE_E4M3,   BRAIN_FLOAT_16_BITS, FLOAT_TYPE_16_BITS,
        FLOAT_TYPE_32_BITS, FLOAT_TYPE_64_BITS
#endif
    };

    for (const DataType from : floatTypes)
        for (const DataType to : floatTypes)
            for (size_t k = kMinVectorLength; k <= kMaxVectorLength; ++k)
            {
                // XXX TODO Do we need any floatcontrols stuff for inf/nan testing?
                for (bool sat : {false, true})
                {

<<<<<<< HEAD
                TestParams params{from, to, k};

                std::string testName =
                    getDataTypeName(from) + "_to_" + getDataTypeName(to) + "_size_" + std::to_string(k);
=======
                    // No actual conversion if the types are the same.
                    if (from == to)
                        continue;

                    // Skip unimplemened conversion.
                    if (false == TestParams::isConversionDoable(from, to))
                    {
                        continue;
                    }

                    if (sat && ((to != FLOAT_TYPE_E5M2 && to != FLOAT_TYPE_E4M3) ||
                                (from == FLOAT_TYPE_E5M2 || from == FLOAT_TYPE_E4M3)))
                        continue;

                    TestParams params{from, to, k, sat};

                    std::string testName = getDataTypeName(from) + "_to_" + getDataTypeName(to) + "_size_" +
                                           std::to_string(k) + (sat ? "_sat" : "");
>>>>>>> 6f952f59

                    newGroup->addChild(new FConvertTestCase(testCtx, testName, params));
                }
            }

    // test scalar int to/from float conversions
    for (const DataType f : floatTypes)
    {
        for (const DataType i : {SIGNED_INT_TYPE_32_BITS, UNSIGNED_INT_TYPE_32_BITS})
        {
            for (size_t k = kMinVectorLength; k <= kMaxVectorLength; ++k)
            {
                std::string intName   = getDataTypeName(i);
                std::string floatName = getDataTypeName(f);
                std::string sizeName  = std::string("_size_") + std::to_string(k);
                std::string testName  = floatName + "_to_" + intName + sizeName;
<<<<<<< HEAD
                newGroup->addChild(new FConvertTestCase(testCtx, testName, {f, i, k}));

                testName = intName + "_to_" + floatName + sizeName;
                newGroup->addChild(new FConvertTestCase(testCtx, testName, {i, f, k}));
=======
                newGroup->addChild(new FConvertTestCase(testCtx, testName, {f, i, k, false}));

                testName = intName + "_to_" + floatName + sizeName;
                newGroup->addChild(new FConvertTestCase(testCtx, testName, {i, f, k, false}));
>>>>>>> 6f952f59
            }
        }
    }

    return newGroup;
}

} // namespace vkt::shaderexecutor<|MERGE_RESOLUTION|>--- conflicted
+++ resolved
@@ -224,11 +224,6 @@
 // those types.
 template <class T>
 std::vector<T> getOtherNormals(de::Random &)
-<<<<<<< HEAD
-{
-    return {};
-}
-=======
 {
     return {};
 }
@@ -239,7 +234,6 @@
 #ifndef CTS_USES_VULKANSC
     auto v1       = convertVector<tcu::FloatE5M2, tcu::Float16>(getRandomNormals<tcu::FloatE5M2>(rnd));
     const auto v2 = convertVector<tcu::FloatE4M3, tcu::Float16>(getRandomNormals<tcu::FloatE4M3>(rnd));
->>>>>>> 6f952f59
 
     v1.reserve(v1.size() + v2.size());
     std::copy(v2.begin(), v2.end(), std::back_inserter(v1));
@@ -360,11 +354,8 @@
         , m_values32(getInputValues<tcu::Float32>(m_rnd))
         , m_values64(getInputValues<tcu::Float64>(m_rnd))
         , m_bFloatValues(getInputValues<BFloat16>(m_rnd))
-<<<<<<< HEAD
-=======
         , m_valuesE5M2(getInputValues<tcu::FloatE5M2>(m_rnd))
         , m_valuesE4M3(getInputValues<tcu::FloatE4M3>(m_rnd))
->>>>>>> 6f952f59
         , m_int32Values(getInputValues<int32_t>(m_rnd))
         , m_uint32Values(getInputValues<uint32_t>(m_rnd))
     {
@@ -379,11 +370,8 @@
     std::vector<tcu::Float32> m_values32;
     std::vector<tcu::Float64> m_values64;
     std::vector<BFloat16> m_bFloatValues;
-<<<<<<< HEAD
-=======
     std::vector<tcu::FloatE5M2> m_valuesE5M2;
     std::vector<tcu::FloatE4M3> m_valuesE4M3;
->>>>>>> 6f952f59
     std::vector<int32_t> m_int32Values;
     std::vector<uint32_t> m_uint32Values;
 };
@@ -413,8 +401,6 @@
 }
 
 template <>
-<<<<<<< HEAD
-=======
 const std::vector<tcu::FloatE5M2> &InputGenerator::getValues() const
 {
     return m_valuesE5M2;
@@ -427,7 +413,6 @@
 }
 
 template <>
->>>>>>> 6f952f59
 const std::vector<int32_t> &InputGenerator::getValues() const
 {
     return m_int32Values;
@@ -443,11 +428,8 @@
 template <class T1, class T2>
 bool validConversion(const T1 &orig, const T2 &result, bool sat)
 {
-<<<<<<< HEAD
-=======
     DE_UNREF(sat);
 
->>>>>>> 6f952f59
     std::vector<T2> acceptedResults;
     if constexpr (std::is_same_v<T1, int32_t> || std::is_same_v<T1, uint32_t>)
     {
@@ -456,11 +438,7 @@
     }
     else if constexpr (std::is_same_v<T2, int32_t> || std::is_same_v<T2, uint32_t>)
     {
-<<<<<<< HEAD
-        // convert a NaN value to an (u)int is implementation - defined
-=======
         // conversion of NaN value to an (u)int is implementation - defined
->>>>>>> 6f952f59
         if (orig.isNaN())
             return true;
 
@@ -489,16 +467,6 @@
         {
             if (validResult.isNaN() && result.isNaN())
                 valid = true;
-<<<<<<< HEAD
-            else if (validResult.isInf() && result.isInf())
-                valid = true;
-            else if (validResult.isZero() && result.isZero())
-                valid = true;
-            else if (validResult.isDenorm() && (result.isDenorm() || result.isZero()))
-                valid = true;
-            else if (validResult.bits() == result.bits()) // Exact conversion, up or down.
-                valid = true;
-=======
             else if (!sat && validResult.isInf() && result.isInf())
                 valid = true;
             else if (validResult.isZero() && result.isZero())
@@ -518,7 +486,6 @@
                          result.asFloat() == T2::largestNormal(orig.sign()).asFloat())
                     valid = true;
             }
->>>>>>> 6f952f59
         }
     }
 
@@ -529,6 +496,7 @@
 template <class TIn, class TOut>
 bool validConversion(const std::vector<TIn> &orig, const std::vector<TOut> &converted, tcu::TestLog &log, bool sat)
 {
+    DE_UNREF(sat);
     DE_ASSERT(orig.size() == converted.size());
 
     bool allValid = true;
@@ -536,56 +504,11 @@
     for (size_t i = 0; i < orig.size(); ++i)
     {
         bool valid = false;
-<<<<<<< HEAD
 
         // dont generate conversion function when both input and output are int formats
         if constexpr (!((std::is_same_v<TIn, int32_t> || std::is_same_v<TIn, uint32_t>)&&(
                           std::is_same_v<TOut, int32_t> || std::is_same_v<TOut, uint32_t>)))
         {
-            valid = validConversion(orig[i], converted[i]);
-        }
-=======
->>>>>>> 6f952f59
-
-        // dont generate conversion function when both input and output are int formats
-        if constexpr (!((std::is_same_v<TIn, int32_t> || std::is_same_v<TIn, uint32_t>)&&(
-                          std::is_same_v<TOut, int32_t> || std::is_same_v<TOut, uint32_t>)))
-        {
-<<<<<<< HEAD
-            std::ostringstream msg;
-            msg << "[" << i << "] " << std::setprecision(std::numeric_limits<double>::digits10 + 2) << std::scientific;
-
-            if constexpr (std::is_same_v<TIn, BFloat16>)
-            {
-                msg << orig[i].asFloat();
-            }
-            else if constexpr (std::is_same_v<TIn, int32_t> || std::is_same_v<TIn, uint32_t>)
-            {
-                msg << orig[i];
-            }
-            else
-            {
-                msg << orig[i].asDouble();
-            }
-
-            msg << " converted to ";
-
-            if constexpr (std::is_same_v<TOut, BFloat16>)
-            {
-                msg << double(converted[i].asFloat());
-            }
-            else if constexpr (std::is_same_v<TOut, int32_t> || std::is_same_v<TOut, uint32_t>)
-            {
-                msg << converted[i];
-            }
-            else
-            {
-                msg << converted[i].asDouble();
-            }
-
-            msg << (valid ? " OK" : " FAILURE");
-            log << tcu::TestLog::Message << msg.str() << tcu::TestLog::EndMessage;
-=======
             valid = validConversion(orig[i], converted[i], sat);
         }
 
@@ -623,7 +546,6 @@
         else
         {
             msg << converted[i].asDouble();
->>>>>>> 6f952f59
         }
 
         msg << (valid ? " OK" : " FAILURE");
@@ -631,15 +553,6 @@
     }
 
     return allValid;
-}
-
-template <class T>
-static size_t getElementSize()
-{
-    if constexpr (std::is_same<T, int32_t>() || std::is_same<T, uint32_t>())
-        return sizeof(T);
-    else
-        return sizeof(typename T::StorageType);
 }
 
 // Helps calculate buffer sizes and other parameters for the given number of values and vector length using a given floating point
@@ -736,11 +649,8 @@
     FLOAT_TYPE_64_BITS,
 
     BRAIN_FLOAT_16_BITS,
-<<<<<<< HEAD
-=======
     FLOAT_TYPE_E5M2,
     FLOAT_TYPE_E4M3,
->>>>>>> 6f952f59
 
     SIGNED_INT_TYPE_32_BITS,
     UNSIGNED_INT_TYPE_32_BITS,
@@ -748,28 +658,6 @@
     DATA_TYPE_MAX_ENUM
 };
 
-<<<<<<< HEAD
-template <class>
-inline constexpr DataType DataTypeToEnum = DATA_TYPE_MAX_ENUM;
-template <>
-[[maybe_unused]] inline constexpr DataType DataTypeToEnum<BFloat16> = BRAIN_FLOAT_16_BITS;
-template <>
-inline constexpr DataType DataTypeToEnum<tcu::Float16> = FLOAT_TYPE_16_BITS;
-template <>
-inline constexpr DataType DataTypeToEnum<tcu::Float32> = FLOAT_TYPE_32_BITS;
-template <>
-inline constexpr DataType DataTypeToEnum<tcu::Float64> = FLOAT_TYPE_64_BITS;
-template <>
-inline constexpr DataType DataTypeToEnum<int32_t> = SIGNED_INT_TYPE_32_BITS;
-template <>
-inline constexpr DataType DataTypeToEnum<uint32_t> = UNSIGNED_INT_TYPE_32_BITS;
-
-static std::string getDataTypeName(DataType dt)
-{
-    static std::map<DataType, std::string> typeMap{
-        {FLOAT_TYPE_16_BITS, "f16"},   {FLOAT_TYPE_32_BITS, "f32"},      {FLOAT_TYPE_64_BITS, "f64"},
-        {BRAIN_FLOAT_16_BITS, "bf16"}, {SIGNED_INT_TYPE_32_BITS, "i32"}, {UNSIGNED_INT_TYPE_32_BITS, "u32"}};
-=======
 template <class T>
 static DataType dataTypeToEnum()
 {
@@ -805,7 +693,6 @@
                                                    {FLOAT_TYPE_E4M3, "fe4m3"},       //
                                                    {SIGNED_INT_TYPE_32_BITS, "i32"}, //
                                                    {UNSIGNED_INT_TYPE_32_BITS, "u32"}};
->>>>>>> 6f952f59
     return typeMap.at(dt);
 };
 
@@ -827,11 +714,8 @@
         {nullptr, "float", "vec2", "vec3", "vec4"},
         {nullptr, "double", "dvec2", "dvec3", "dvec4"},
         {nullptr, vtn<BFloat16, 1>, vtn<BFloat16, 2>, vtn<BFloat16, 3>, vtn<BFloat16, 4>},
-<<<<<<< HEAD
-=======
         {nullptr, "floate5m2_t", "fe5m2vec2", "fe5m2vec3", "fe5m2vec4"},
         {nullptr, "floate4m3_t", "fe4m3vec2", "fe4m3vec3", "fe4m3vec4"},
->>>>>>> 6f952f59
         {nullptr, "int", "ivec2", "ivec3", "ivec4"},
         {nullptr, "uint", "uvec2", "uvec3", "uvec4"},
     };
@@ -878,8 +762,6 @@
         return ok;
     }
 
-<<<<<<< HEAD
-=======
     bool usesFP8() const
     {
 #ifdef CTS_USES_VULKANSC
@@ -890,7 +772,6 @@
 #endif
     }
 
->>>>>>> 6f952f59
     static bool isConversionDoable(DataType from, DataType to)
     {
         DE_UNREF(from);
@@ -914,17 +795,10 @@
      [&]
      {
          using TOut = std::tuple_element_t<Is, Tuple>;
-<<<<<<< HEAD
-         if (DataTypeToEnum<TOut> == outType)
-         {
-             const auto outputValues = unpackData<TOut>(memory, vectorLength, expectedNumValues);
-             const bool conversionOk = validConversion(inputValues, outputValues, testLog);
-=======
          if (dataTypeToEnum<TOut>() == outType)
          {
              const auto outputValues = unpackData<TOut>(memory, vectorLength, expectedNumValues);
              const bool conversionOk = validConversion(inputValues, outputValues, testLog, sat);
->>>>>>> 6f952f59
              throw std::optional(conversionOk);
          }
      }());
@@ -946,11 +820,7 @@
      [&]
      {
          using TIn = std::tuple_element_t<Is, Tuple>;
-<<<<<<< HEAD
-         if (DataTypeToEnum<TIn> == inType)
-=======
          if (dataTypeToEnum<TIn>() == inType)
->>>>>>> 6f952f59
          {
              const auto &inputValues = InputGenerator::getInstance().getValues<TIn>();
              verifyConversionTo(inputValues, outType, memory, vectorLength, expectedNumValues, sat, testLog, t,
@@ -1036,8 +906,6 @@
     case FLOAT_TYPE_64_BITS:
         numValues = inputGenerator.getValues<tcu::Float64>().size();
         break;
-<<<<<<< HEAD
-=======
 
     case BRAIN_FLOAT_16_BITS:
         numValues = inputGenerator.getValues<BFloat16>().size();
@@ -1049,7 +917,6 @@
         numValues = inputGenerator.getValues<tcu::FloatE4M3>().size();
         break;
 
->>>>>>> 6f952f59
     case SIGNED_INT_TYPE_32_BITS:
         numValues = inputGenerator.getValues<int32_t>().size();
         break;
@@ -1170,15 +1037,12 @@
         auto &inputValues   = InputGenerator::getInstance().getValues<tcu::Float32>();
         inputBufferSizeInfo = BufferSizeInfo::calculate<tcu::Float32>(inputValues.size(), m_params.vectorLength);
         inputMemory         = packData(inputValues, m_params.vectorLength);
-<<<<<<< HEAD
-=======
     }
     else if (m_params.from == FLOAT_TYPE_64_BITS)
     {
         auto &inputValues   = InputGenerator::getInstance().getValues<tcu::Float64>();
         inputBufferSizeInfo = BufferSizeInfo::calculate<tcu::Float64>(inputValues.size(), m_params.vectorLength);
         inputMemory         = packData(inputValues, m_params.vectorLength);
->>>>>>> 6f952f59
     }
     else if (m_params.from == BRAIN_FLOAT_16_BITS)
     {
@@ -1186,12 +1050,6 @@
         inputBufferSizeInfo = BufferSizeInfo::calculate<BFloat16>(inputValues.size(), m_params.vectorLength);
         inputMemory         = packData(inputValues, m_params.vectorLength);
     }
-<<<<<<< HEAD
-    else if (m_params.from == FLOAT_TYPE_64_BITS)
-    {
-        auto &inputValues   = InputGenerator::getInstance().getValues<tcu::Float64>();
-        inputBufferSizeInfo = BufferSizeInfo::calculate<tcu::Float64>(inputValues.size(), m_params.vectorLength);
-=======
     else if (m_params.from == FLOAT_TYPE_E5M2)
     {
         auto &inputValues   = InputGenerator::getInstance().getValues<tcu::FloatE5M2>();
@@ -1202,7 +1060,6 @@
     {
         auto &inputValues   = InputGenerator::getInstance().getValues<tcu::FloatE4M3>();
         inputBufferSizeInfo = BufferSizeInfo::calculate<tcu::FloatE4M3>(inputValues.size(), m_params.vectorLength);
->>>>>>> 6f952f59
         inputMemory         = packData(inputValues, m_params.vectorLength);
     }
     else if (m_params.from == SIGNED_INT_TYPE_32_BITS)
@@ -1232,8 +1089,6 @@
         outputBufferSizeInfo =
             BufferSizeInfo::calculate<tcu::Float64>(inputBufferSizeInfo.numValues, m_params.vectorLength);
         break;
-<<<<<<< HEAD
-=======
 
     case BRAIN_FLOAT_16_BITS:
         outputBufferSizeInfo =
@@ -1248,7 +1103,6 @@
             BufferSizeInfo::calculate<tcu::FloatE4M3>(inputBufferSizeInfo.numValues, m_params.vectorLength);
         break;
 
->>>>>>> 6f952f59
     case SIGNED_INT_TYPE_32_BITS:
         outputBufferSizeInfo = BufferSizeInfo::calculate<int32_t>(inputBufferSizeInfo.numValues, m_params.vectorLength);
         break;
@@ -1478,12 +1332,8 @@
 #ifdef CTS_USES_VULKANSC
     const std::tuple<tcu::Float16, tcu::Float32, tcu::Float64, int32_t, uint32_t>
 #else
-<<<<<<< HEAD
-    const std::tuple<tcu::Float16, tcu::Float32, tcu::Float64, BFloat16, int32_t, uint32_t>
-=======
     const std::tuple<tcu::Float16, tcu::Float32, tcu::Float64, BFloat16, tcu::FloatE5M2, tcu::FloatE4M3, int32_t,
                      uint32_t>
->>>>>>> 6f952f59
 #endif
         availableTypes;
 
@@ -1522,12 +1372,6 @@
                 for (bool sat : {false, true})
                 {
 
-<<<<<<< HEAD
-                TestParams params{from, to, k};
-
-                std::string testName =
-                    getDataTypeName(from) + "_to_" + getDataTypeName(to) + "_size_" + std::to_string(k);
-=======
                     // No actual conversion if the types are the same.
                     if (from == to)
                         continue;
@@ -1546,7 +1390,6 @@
 
                     std::string testName = getDataTypeName(from) + "_to_" + getDataTypeName(to) + "_size_" +
                                            std::to_string(k) + (sat ? "_sat" : "");
->>>>>>> 6f952f59
 
                     newGroup->addChild(new FConvertTestCase(testCtx, testName, params));
                 }
@@ -1563,17 +1406,10 @@
                 std::string floatName = getDataTypeName(f);
                 std::string sizeName  = std::string("_size_") + std::to_string(k);
                 std::string testName  = floatName + "_to_" + intName + sizeName;
-<<<<<<< HEAD
-                newGroup->addChild(new FConvertTestCase(testCtx, testName, {f, i, k}));
-
-                testName = intName + "_to_" + floatName + sizeName;
-                newGroup->addChild(new FConvertTestCase(testCtx, testName, {i, f, k}));
-=======
                 newGroup->addChild(new FConvertTestCase(testCtx, testName, {f, i, k, false}));
 
                 testName = intName + "_to_" + floatName + sizeName;
                 newGroup->addChild(new FConvertTestCase(testCtx, testName, {i, f, k, false}));
->>>>>>> 6f952f59
             }
         }
     }
