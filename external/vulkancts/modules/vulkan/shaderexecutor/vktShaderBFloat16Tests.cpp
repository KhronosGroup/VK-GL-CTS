/*-------------------------------------------------------------------------
 * Vulkan Conformance Tests
 * ------------------------
 *
 * Copyright (c) 2024 The Khronos Group Inc.
 *
 * Licensed under the Apache License, Version 2.0 (the "License");
 * you may not use this file except in compliance with the License.
 * You may obtain a copy of the License at
 *
 *      http://www.apache.org/licenses/LICENSE-2.0
 *
 * Unless required by applicable law or agreed to in writing, software
 * distributed under the License is distributed on an "AS IS" BASIS,
 * WITHOUT WARRANTIES OR CONDITIONS OF ANY KIND, either express or implied.
 * See the License for the specific language governing permissions and
 * limitations under the License.
 *
 *//*!
 * \file
 * \brief Tests for types introduced in VK_KHR_shader_bfloat16.
 *//*--------------------------------------------------------------------*/

#include "vktShaderBFloat16Tests.hpp"
#include "vktTestCase.hpp"
#include "tcuFloat.hpp"

#include <numeric>
#include <typeinfo>

namespace vkt
{
namespace shaderexecutor
{
namespace bf16
{
template <>
const char *getExtensionName<tcu::BrainFloat16>()
{
    return "GL_EXT_bfloat16";
}
template <>
const char *getExtensionName<tcu::Float16>()
{
    return "GL_EXT_shader_explicit_arithmetic_types_float16";
}

template <>
const char *getVecTypeName<tcu::BrainFloat16, 1>()
{
    return "bfloat16_t";
}
template <>
const char *getVecTypeName<tcu::BrainFloat16, 2>()
{
    return "bf16vec2";
}
template <>
const char *getVecTypeName<tcu::BrainFloat16, 3>()
{
    return "bf16vec3";
}
template <>
const char *getVecTypeName<tcu::BrainFloat16, 4>()
{
    return "bf16vec4";
}

template <>
const char *getVecTypeName<tcu::Float16, 1>()
{
    return "float16_t";
}
template <>
const char *getVecTypeName<tcu::Float16, 2>()
{
    return "f16vec2";
}
template <>
const char *getVecTypeName<tcu::Float16, 3>()
{
    return "f16vec3";
}
template <>
const char *getVecTypeName<tcu::Float16, 4>()
{
    return "f16vec4";
}

<<<<<<< HEAD
AlignedBFloat16_t::AlignedBFloat16_t(float val) : tcu::BrainFloat16(val)
{
}
AlignedBFloat16_t::AlignedBFloat16_t(const tcu::Vector<float, 1> &v) : AlignedBFloat16_t(v.x())
{
}
AlignedBFloat16_t &AlignedBFloat16_t::operator[](uint32_t)
{
    return *this;
}
const AlignedBFloat16_t &AlignedBFloat16_t::operator[](uint32_t) const
{
    return *this;
}
void AlignedBFloat16_t::revert()
{
}

AlignedBF16Vec2::AlignedBF16Vec2(float x, float y)
    : tcu::Vector<tcu::BrainFloat16, 2>(tcu::BrainFloat16(x), tcu::BrainFloat16(y))
{
}
AlignedBF16Vec2::AlignedBF16Vec2(const tcu::Vec2 &v) : AlignedBF16Vec2(v.x(), v.y())
{
}
void AlignedBF16Vec2::revert()
{
    std::swap(x(), y());
}

AlignedBF16Vec3::AlignedBF16Vec3(float x, float y, float z)
    : tcu::Vector<tcu::BrainFloat16, 3>(tcu::BrainFloat16(x), tcu::BrainFloat16(y), tcu::BrainFloat16(z))
{
}
AlignedBF16Vec3::AlignedBF16Vec3(const tcu::Vec3 &v) : AlignedBF16Vec3(v.x(), v.y(), v.z())
{
}
void AlignedBF16Vec3::revert()
{
    std::swap(x(), z());
}

AlignedBF16Vec4::AlignedBF16Vec4(float x, float y, float z, float w)
    : tcu::Vector<tcu::BrainFloat16, 4>(tcu::BrainFloat16(x), tcu::BrainFloat16(y), tcu::BrainFloat16(z),
                                        tcu::BrainFloat16(w))
{
}
AlignedBF16Vec4::AlignedBF16Vec4(const tcu::Vec4 &v) : AlignedBF16Vec4(v.x(), v.y(), v.z(), v.w())
{
}
void AlignedBF16Vec4::revert()
{
    std::swap(x(), w());
    std::swap(y(), z());
=======
template <>
const char *getExtensionName<tcu::FloatE5M2>()
{
    return "GL_EXT_float_e5m2";
}
template <>
const char *getVecTypeName<tcu::FloatE5M2, 1>()
{
    return "floate5m2_t";
}
template <>
const char *getVecTypeName<tcu::FloatE5M2, 2>()
{
    return "fe5m2vec2";
}
template <>
const char *getVecTypeName<tcu::FloatE5M2, 3>()
{
    return "fe5m2vec3";
}
template <>
const char *getVecTypeName<tcu::FloatE5M2, 4>()
{
    return "fe5m2vec4";
}

template <>
const char *getExtensionName<tcu::FloatE4M3>()
{
    return "GL_EXT_float_e4m3";
}
template <>
const char *getVecTypeName<tcu::FloatE4M3, 1>()
{
    return "floate4m3_t";
}
template <>
const char *getVecTypeName<tcu::FloatE4M3, 2>()
{
    return "fe4m3vec2";
}
template <>
const char *getVecTypeName<tcu::FloatE4M3, 3>()
{
    return "fe4m3vec3";
}
template <>
const char *getVecTypeName<tcu::FloatE4M3, 4>()
{
    return "fe4m3vec4";
>>>>>>> 6f952f59
}

} // namespace bf16

extern void createBFloat16DotTests(tcu::TestContext &testCtx, tcu::TestCaseGroup *bfloat16);
extern void createBFloat16ConstantTests(tcu::TestContext &testCtx, tcu::TestCaseGroup *bfloat16);
extern void createBFloat16ComboTests(tcu::TestContext &testCtx, tcu::TestCaseGroup *bfloat16);

tcu::TestCaseGroup *createBFloat16Tests(tcu::TestContext &testCtx)
{
    de::MovePtr<tcu::TestCaseGroup> bfloat16(new tcu::TestCaseGroup(testCtx, "bfloat16", "Tests for bfloat16 type"));
    createBFloat16DotTests(testCtx, bfloat16.operator->());
    createBFloat16ConstantTests(testCtx, bfloat16.operator->());
    createBFloat16ComboTests(testCtx, bfloat16.operator->());

    return bfloat16.release();
}

} // namespace shaderexecutor
} // namespace vkt<|MERGE_RESOLUTION|>--- conflicted
+++ resolved
@@ -87,7 +87,6 @@
     return "f16vec4";
 }
 
-<<<<<<< HEAD
 AlignedBFloat16_t::AlignedBFloat16_t(float val) : tcu::BrainFloat16(val)
 {
 }
@@ -142,7 +141,8 @@
 {
     std::swap(x(), w());
     std::swap(y(), z());
-=======
+}
+
 template <>
 const char *getExtensionName<tcu::FloatE5M2>()
 {
@@ -193,7 +193,6 @@
 const char *getVecTypeName<tcu::FloatE4M3, 4>()
 {
     return "fe4m3vec4";
->>>>>>> 6f952f59
 }
 
 } // namespace bf16
