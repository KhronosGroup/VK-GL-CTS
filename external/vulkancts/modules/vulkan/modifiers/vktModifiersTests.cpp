/*------------------------------------------------------------------------
 * Vulkan Conformance Tests
 * ------------------------
 *
 * Copyright (c) 2020 The Khronos Group Inc.
 *
 * Licensed under the Apache License, Version 2.0 (the "License");
 * you may not use this file except in compliance with the License.
 * You may obtain a copy of the License at
 *
 *      http://www.apache.org/licenses/LICENSE-2.0
 *
 * Unless required by applicable law or agreed to in writing, software
 * distributed under the License is distributed on an "AS IS" BASIS,
 * WITHOUT WARRANTIES OR CONDITIONS OF ANY KIND, either express or implied.
 * See the License for the specific language governing permissions and
 * limitations under the License.
 *
 *//*!
 * \file
 * \brief Modifiers tests
 *//*--------------------------------------------------------------------*/

#include "vktModifiersTests.hpp"
#include "vktTestCase.hpp"
#include "vktTestGroupUtil.hpp"
#include "vktTestCaseUtil.hpp"
#include "vktExternalMemoryUtil.hpp"
#include "vktImageTestsUtil.hpp"
#include "vkDeviceUtil.hpp"
#include "vkRefUtil.hpp"
#include "vkBufferWithMemory.hpp"
#include "vkBarrierUtil.hpp"
#include "vkCmdUtil.hpp"
#include "vkObjUtil.hpp"
#include "vkImageUtil.hpp"
#include "vkTypeUtil.hpp"
#include "tcuTestLog.hpp"
#include "tcuTexture.hpp"
#include "tcuTextureUtil.hpp"
#include "tcuImageIO.hpp"
#include "tcuImageCompare.hpp"
#include "tcuMaybe.hpp"
#include "deUniquePtr.hpp"
#include "deStringUtil.hpp"

#include <string>
#include <vector>
#include <algorithm>
#include <iterator>

namespace vkt
{
namespace modifiers
{
namespace
{
using namespace vk;
using tcu::TestLog;
using tcu::UVec2;

struct ExplicitModifier
{
    uint64_t modifier;
    uint32_t modifierPlaneCount;
    VkSubresourceLayout *pPlaneLayouts;
};

void checkModifiersSupported(Context &context, VkFormat format)
{
    if (!context.isDeviceFunctionalitySupported("VK_EXT_image_drm_format_modifier"))
        TCU_THROW(NotSupportedError, "VK_EXT_image_drm_format_modifier is not supported");

    if (!context.isInstanceFunctionalitySupported("VK_KHR_get_physical_device_properties2"))
        TCU_THROW(NotSupportedError, "VK_KHR_get_physical_device_properties2 not supported");

    if (!context.isDeviceFunctionalitySupported("VK_KHR_bind_memory2"))
        TCU_THROW(NotSupportedError, "VK_KHR_bind_memory2 not supported");

    if (!context.isDeviceFunctionalitySupported("VK_KHR_image_format_list"))
        TCU_THROW(NotSupportedError, "VK_KHR_image_format_list not supported");

#ifndef CTS_USES_VULKANSC
    if (format == VK_FORMAT_A8_UNORM_KHR || format == VK_FORMAT_A1B5G5R5_UNORM_PACK16_KHR)
        context.requireDeviceFunctionality("VK_KHR_maintenance5");
#endif // CTS_USES_VULKANSC
}

void checkModifiersList2Supported(Context &context, VkFormat fmt)
{
    checkModifiersSupported(context, fmt);

    if (!context.isDeviceFunctionalitySupported("VK_KHR_format_feature_flags2"))
        TCU_THROW(NotSupportedError, "VK_KHR_format_feature_flags2 not supported");
}

std::string getFormatCaseName(VkFormat format)
{
    return de::toLower(de::toString(getFormatStr(format)).substr(10));
}

template <typename ModifierList, typename ModifierProps, VkStructureType modifierListSType>
std::vector<ModifierProps> getDrmFormatModifiers(const InstanceInterface &vki, VkPhysicalDevice physicalDevice,
                                                 VkFormat format)
{
    ModifierList modifierProperties;
    deMemset(&modifierProperties, 0, sizeof(modifierProperties));

    modifierProperties.sType = modifierListSType;
    VkFormatProperties2 formatProperties;
    deMemset(&formatProperties, 0, sizeof(formatProperties));

    std::vector<ModifierProps> drmFormatModifiers;
    formatProperties.sType = VK_STRUCTURE_TYPE_FORMAT_PROPERTIES_2;
    formatProperties.pNext = &modifierProperties;

    vki.getPhysicalDeviceFormatProperties2(physicalDevice, format, &formatProperties);

    drmFormatModifiers.resize(modifierProperties.drmFormatModifierCount);
    modifierProperties.pDrmFormatModifierProperties = drmFormatModifiers.data();

    vki.getPhysicalDeviceFormatProperties2(physicalDevice, format, &formatProperties);

    return drmFormatModifiers;
}

// Returns true if the image with the given parameters and modifiers supports the given handle type.
bool verifyHandleTypeForFormatModifier(const InstanceInterface &vki, VkPhysicalDevice physicalDevice,
                                       const VkFormat format, const VkImageType imageType,
                                       const VkImageUsageFlags imageUsages,
                                       const VkExternalMemoryHandleTypeFlags handleType,
                                       const uint64_t drmFormatModifier)
{
    const VkPhysicalDeviceImageDrmFormatModifierInfoEXT imageFormatModifierInfo = {
        VK_STRUCTURE_TYPE_PHYSICAL_DEVICE_IMAGE_DRM_FORMAT_MODIFIER_INFO_EXT,
        DE_NULL,
        drmFormatModifier,
        VK_SHARING_MODE_EXCLUSIVE,
        0,
        DE_NULL,
    };

    const VkPhysicalDeviceExternalImageFormatInfo externalImageFormatInfo = {
        VK_STRUCTURE_TYPE_PHYSICAL_DEVICE_EXTERNAL_IMAGE_FORMAT_INFO,
        &imageFormatModifierInfo,
        (VkExternalMemoryHandleTypeFlagBits)handleType,
    };

    const VkPhysicalDeviceImageFormatInfo2 imageFormatInfo = {
        VK_STRUCTURE_TYPE_PHYSICAL_DEVICE_IMAGE_FORMAT_INFO_2,
        &externalImageFormatInfo,
        format,
        imageType,
        VK_IMAGE_TILING_DRM_FORMAT_MODIFIER_EXT,
        imageUsages,
        0,
    };

    VkExternalImageFormatProperties externalImageProperties = initVulkanStructure();
    VkImageFormatProperties2 imageProperties                = initVulkanStructure(&externalImageProperties);

    if (vki.getPhysicalDeviceImageFormatProperties2(physicalDevice, &imageFormatInfo, &imageProperties) ==
        VK_ERROR_FORMAT_NOT_SUPPORTED)
        return false;

    vk::VkExternalMemoryFeatureFlags required_bits =
        VK_EXTERNAL_MEMORY_FEATURE_EXPORTABLE_BIT | VK_EXTERNAL_MEMORY_FEATURE_IMPORTABLE_BIT;
    if ((externalImageProperties.externalMemoryProperties.compatibleHandleTypes & handleType) != handleType ||
        !((externalImageProperties.externalMemoryProperties.externalMemoryFeatures & required_bits) == required_bits))
        return false;

    return true;
}

template <typename FlagsType>
static bool featuresCompatible(FlagsType modifierFeatures, VkFormatFeatureFlags testFeatures)
{
    // All the format feature flags alias with their equivalents in the lower
    // 32 bits of VkFormatFeatureFlags2KHR, so as long as we're casting "up",
    // this should always be safe
    DE_STATIC_ASSERT(sizeof(modifierFeatures) >= sizeof(testFeatures));
    return ((modifierFeatures & static_cast<FlagsType>(testFeatures)) == static_cast<FlagsType>(testFeatures));
}

template <typename ModifierList, typename ModifierProps, VkStructureType modifierListSType>
std::vector<ModifierProps> getExportImportCompatibleModifiers(Context &context, VkFormat format)
{
    const auto &vki = context.getInstanceInterface();
    const auto drmFormatModifiers =
        getDrmFormatModifiers<ModifierList, ModifierProps, modifierListSType>(vki, context.getPhysicalDevice(), format);
    std::vector<ModifierProps> compatibleModifiers;

    if (drmFormatModifiers.empty())
        return compatibleModifiers;

    const VkFormatFeatureFlags testFeatures = (VK_FORMAT_FEATURE_TRANSFER_SRC_BIT | VK_FORMAT_FEATURE_BLIT_SRC_BIT |
                                               VK_FORMAT_FEATURE_BLIT_DST_BIT | VK_FORMAT_FEATURE_TRANSFER_DST_BIT);

    for (const auto &modifierProps : drmFormatModifiers)
    {
        if (modifierProps.drmFormatModifierTilingFeatures == 0)
            TCU_FAIL(de::toString(format) + " does not support any DRM modifier tiling features");

        if (!featuresCompatible(modifierProps.drmFormatModifierTilingFeatures, testFeatures))
            continue;

        const auto &modifier = modifierProps.drmFormatModifier;
        const auto supported =
            verifyHandleTypeForFormatModifier(vki, context.getPhysicalDevice(), format, VK_IMAGE_TYPE_2D,
                                              (VK_IMAGE_USAGE_COLOR_ATTACHMENT_BIT | VK_IMAGE_USAGE_SAMPLED_BIT),
                                              VK_EXTERNAL_MEMORY_HANDLE_TYPE_OPAQUE_FD_BIT, modifier);

        if (!supported)
            continue;

        compatibleModifiers.push_back(modifierProps);
    }

    return compatibleModifiers;
}

template <typename ModifierList, typename ModifierProps, VkStructureType modifierListSType>
void checkExportImportExtensions(Context &context, VkFormat format)
{
    if (!context.isDeviceFunctionalitySupported("VK_KHR_external_memory_fd"))
        TCU_THROW(NotSupportedError, "VK_KHR_external_memory_fd not supported");

    if (modifierListSType == VK_STRUCTURE_TYPE_DRM_FORMAT_MODIFIER_PROPERTIES_LIST_EXT)
        checkModifiersSupported(context, format);
    else
        checkModifiersList2Supported(context, format);

    const auto compatibleModifiers =
        getExportImportCompatibleModifiers<ModifierList, ModifierProps, modifierListSType>(context, format);
    if (compatibleModifiers.empty())
        TCU_THROW(NotSupportedError,
                  "Could not find a format modifier supporting required transfer features for " + de::toString(format));
}

bool isModifierCompatibleWithImageProperties(const InstanceInterface &vki, VkPhysicalDevice physicalDevice,
                                             const VkFormat *formats, const uint32_t nFormats,
                                             const VkImageType imageType, const VkImageUsageFlags imageUsages,
                                             const VkExternalMemoryHandleTypeFlags handleType,
                                             const uint64_t drmFormatModifier,
                                             const VkExternalMemoryFeatureFlags requiredFeatures,
                                             VkImageFormatProperties2 &imageProperties)
{
    const VkPhysicalDeviceImageDrmFormatModifierInfoEXT imageFormatModifierInfo = {
        VK_STRUCTURE_TYPE_PHYSICAL_DEVICE_IMAGE_DRM_FORMAT_MODIFIER_INFO_EXT,
        DE_NULL,
        drmFormatModifier,
        VK_SHARING_MODE_EXCLUSIVE,
        0,
        DE_NULL,
    };

    const VkPhysicalDeviceExternalImageFormatInfo externalImageFormatInfo = {
        VK_STRUCTURE_TYPE_PHYSICAL_DEVICE_EXTERNAL_IMAGE_FORMAT_INFO,
        &imageFormatModifierInfo,
        (VkExternalMemoryHandleTypeFlagBits)handleType,
    };

    const VkImageFormatListCreateInfo imageFormatListInfo = {
        VK_STRUCTURE_TYPE_IMAGE_FORMAT_LIST_CREATE_INFO,
        &externalImageFormatInfo,
        nFormats,
        formats,
    };

    const VkPhysicalDeviceImageFormatInfo2 imageFormatInfo = {
        VK_STRUCTURE_TYPE_PHYSICAL_DEVICE_IMAGE_FORMAT_INFO_2,
        &imageFormatListInfo,
        formats[0],
        imageType,
        VK_IMAGE_TILING_DRM_FORMAT_MODIFIER_EXT,
        imageUsages,
        0,
    };

    VkExternalImageFormatProperties externalImageProperties = initVulkanStructure();
    imageProperties.sType                                   = VK_STRUCTURE_TYPE_IMAGE_FORMAT_PROPERTIES_2;
    imageProperties.pNext                                   = &externalImageProperties;

    if (vki.getPhysicalDeviceImageFormatProperties2(physicalDevice, &imageFormatInfo, &imageProperties) ==
        VK_ERROR_FORMAT_NOT_SUPPORTED)
        return false;

    if ((externalImageProperties.externalMemoryProperties.compatibleHandleTypes & handleType) != handleType)
        return false;

    if ((externalImageProperties.externalMemoryProperties.externalMemoryFeatures & requiredFeatures) !=
        requiredFeatures)
        return false;

    return true;
}

template <typename ModifierList, typename ModifierProps, VkStructureType modifierListSType>
tcu::TestStatus listModifiersCase(Context &context, VkFormat format)
{
    TestLog &log                 = context.getTestContext().getLog();
    const InstanceInterface &vki = context.getInstanceInterface();
    const auto drmFormatModifiers =
        getDrmFormatModifiers<ModifierList, ModifierProps, modifierListSType>(vki, context.getPhysicalDevice(), format);
    bool noneCompatible = true;

    if (drmFormatModifiers.empty())
        TCU_THROW(NotSupportedError, de::toString(format) + " does not support any DRM modifiers");

    for (uint32_t m = 0; m < drmFormatModifiers.size(); m++)
    {
        VkImageFormatProperties2 imageProperties{};
        bool isCompatible = isModifierCompatibleWithImageProperties(
            vki, context.getPhysicalDevice(), &format, 1u, VK_IMAGE_TYPE_2D,
            (VK_IMAGE_USAGE_COLOR_ATTACHMENT_BIT | VK_IMAGE_USAGE_SAMPLED_BIT),
            VK_EXTERNAL_MEMORY_HANDLE_TYPE_OPAQUE_FD_BIT, drmFormatModifiers[m].drmFormatModifier,
            VK_EXTERNAL_MEMORY_FEATURE_FLAG_BITS_MAX_ENUM, imageProperties);

        if (drmFormatModifiers[m].drmFormatModifierTilingFeatures == 0)
            TCU_FAIL(de::toString(format) + " does not support any DRM modifier tiling features");

        if (!isCompatible)
            continue;
        noneCompatible = false;

        TCU_CHECK(imageProperties.imageFormatProperties.maxExtent.width >= 1 &&
                  imageProperties.imageFormatProperties.maxExtent.height >= 1);
        TCU_CHECK(imageProperties.imageFormatProperties.maxArrayLayers >= 1);

        log << TestLog::Message << "format modifier " << m << ":\n"
            << drmFormatModifiers[m] << "\n"
            << imageProperties << TestLog::EndMessage;
    }

    if (noneCompatible)
        TCU_THROW(NotSupportedError,
                  de::toString(format) + " does not support any DRM modifiers for the requested image features");

    return tcu::TestStatus::pass("OK");
}

Move<VkImage> createImageNoModifiers(const DeviceInterface &vkd, const VkDevice device,
                                     const VkImageUsageFlags imageUsages, const VkFormat format, const UVec2 &size)
{
    const VkImageCreateInfo createInfo = {
        VK_STRUCTURE_TYPE_IMAGE_CREATE_INFO,
        DE_NULL,
        0,
        VK_IMAGE_TYPE_2D,
        format,
        makeExtent3D(size.x(), size.y(), 1u),
        1u, // mipLevels
        1u, // arrayLayers
        VK_SAMPLE_COUNT_1_BIT,
        VK_IMAGE_TILING_OPTIMAL,
        imageUsages,
        VK_SHARING_MODE_EXCLUSIVE,
        0u,
        (const uint32_t *)DE_NULL,
        VK_IMAGE_LAYOUT_PREINITIALIZED,
    };

    return createImage(vkd, device, &createInfo);
}

Move<VkImage> createImageWithDrmFormatExplicitModifier(
    const DeviceInterface &vkd, const VkDevice device, const VkImageType imageType, const VkImageUsageFlags imageUsages,
    const VkExternalMemoryHandleTypeFlags externalMemoryHandleTypeFlags, const std::vector<VkFormat> &formats,
    const UVec2 &size, const ExplicitModifier drmFormatModifier)
{
    const VkImageDrmFormatModifierExplicitCreateInfoEXT modifierExplicitCreateInfo = {
        VK_STRUCTURE_TYPE_IMAGE_DRM_FORMAT_MODIFIER_EXPLICIT_CREATE_INFO_EXT,
        DE_NULL,
        drmFormatModifier.modifier,
        drmFormatModifier.modifierPlaneCount,
        drmFormatModifier.pPlaneLayouts,
    };

    const VkExternalMemoryImageCreateInfo externalMemoryCreateInfo = {
        VK_STRUCTURE_TYPE_EXTERNAL_MEMORY_IMAGE_CREATE_INFO,
        &modifierExplicitCreateInfo,
        externalMemoryHandleTypeFlags,
    };

    const void *pNext = &externalMemoryCreateInfo;
    if (!externalMemoryHandleTypeFlags)
    {
        pNext = &modifierExplicitCreateInfo;
    }

    const VkImageFormatListCreateInfo imageFormatListInfo = {
        VK_STRUCTURE_TYPE_IMAGE_FORMAT_LIST_CREATE_INFO,
        pNext,
        de::sizeU32(formats),
        de::dataOrNull(formats),
    };

    const VkImageCreateInfo createInfo = {
        VK_STRUCTURE_TYPE_IMAGE_CREATE_INFO,
        &imageFormatListInfo,
        0,
        imageType,
        formats.front(),
        makeExtent3D(size.x(), size.y(), 1u),
        1u, // mipLevels
        1u, // arrayLayers
        VK_SAMPLE_COUNT_1_BIT,
        VK_IMAGE_TILING_DRM_FORMAT_MODIFIER_EXT,
        imageUsages,
        VK_SHARING_MODE_EXCLUSIVE,
        0u,
        nullptr,
        VK_IMAGE_LAYOUT_UNDEFINED,
    };

    return createImage(vkd, device, &createInfo);
}

Move<VkImage> createImageWithDrmFormatModifiers(const DeviceInterface &vkd, const VkDevice device,
                                                const VkImageType imageType, const VkImageUsageFlags imageUsages,
                                                const VkExternalMemoryHandleTypeFlags externalMemoryHandleTypeFlags,
                                                const std::vector<VkFormat> &formats, const UVec2 &size,
                                                const std::vector<uint64_t> &drmFormatModifiers)
{
    const VkImageDrmFormatModifierListCreateInfoEXT modifierListCreateInfo = {
        VK_STRUCTURE_TYPE_IMAGE_DRM_FORMAT_MODIFIER_LIST_CREATE_INFO_EXT,
        DE_NULL,
        (uint32_t)drmFormatModifiers.size(),
        drmFormatModifiers.data(),
    };

    const VkExternalMemoryImageCreateInfo externalMemoryCreateInfo = {
        VK_STRUCTURE_TYPE_EXTERNAL_MEMORY_IMAGE_CREATE_INFO,
        &modifierListCreateInfo,
        externalMemoryHandleTypeFlags,
    };

    const void *pNext = &externalMemoryCreateInfo;
    if (!externalMemoryHandleTypeFlags)
    {
        pNext = &modifierListCreateInfo;
    }

    const VkImageFormatListCreateInfo imageFormatListInfo = {
        VK_STRUCTURE_TYPE_IMAGE_FORMAT_LIST_CREATE_INFO,
        pNext,
        static_cast<uint32_t>(formats.size()),
        formats.data(),
    };

    const VkImageCreateInfo createInfo = {
        VK_STRUCTURE_TYPE_IMAGE_CREATE_INFO,
        &imageFormatListInfo,
        0,
        imageType,
        formats.front(),
        makeExtent3D(size.x(), size.y(), 1u),
        1u, // mipLevels
        1u, // arrayLayers
        VK_SAMPLE_COUNT_1_BIT,
        VK_IMAGE_TILING_DRM_FORMAT_MODIFIER_EXT,
        imageUsages,
        VK_SHARING_MODE_EXCLUSIVE,
        0u,
        (const uint32_t *)DE_NULL,
        VK_IMAGE_LAYOUT_UNDEFINED,
    };

    return createImage(vkd, device, &createInfo);
}

template <typename ModifierList, typename ModifierProps, VkStructureType modifierListSType>
tcu::TestStatus createImageListModifiersCase(Context &context, const VkFormat format)
{
    const InstanceInterface &vki = context.getInstanceInterface();
    const DeviceInterface &vkd   = context.getDeviceInterface();
    const VkDevice device        = context.getDevice();
    const auto drmFormatModifiers =
        getDrmFormatModifiers<ModifierList, ModifierProps, modifierListSType>(vki, context.getPhysicalDevice(), format);

    if (drmFormatModifiers.empty())
        TCU_THROW(NotSupportedError, de::toString(format) + " does not support any DRM modifiers");

    // Get the list of modifiers supported for some specific image parameters.
    std::vector<uint64_t> modifiers;

    for (const auto &modProps : drmFormatModifiers)
    {
        VkImageFormatProperties2 imgFormatProperties = initVulkanStructure();
        const auto isCompatible                      = isModifierCompatibleWithImageProperties(
            vki, context.getPhysicalDevice(), &format, 1u, VK_IMAGE_TYPE_2D,
            (VK_IMAGE_USAGE_COLOR_ATTACHMENT_BIT | VK_IMAGE_USAGE_SAMPLED_BIT),
            VK_EXTERNAL_MEMORY_HANDLE_TYPE_OPAQUE_FD_BIT, modProps.drmFormatModifier,
            VK_EXTERNAL_MEMORY_FEATURE_FLAG_BITS_MAX_ENUM, imgFormatProperties);
        if (isCompatible)
            modifiers.push_back(modProps.drmFormatModifier);
        if (modProps.drmFormatModifierTilingFeatures == 0)
            TCU_FAIL(de::toString(format) + " does not support any DRM modifier tiling features");
    }

    if (modifiers.empty())
        TCU_THROW(NotSupportedError,
                  de::toString(format) + " does not support any DRM modifiers for the requested image features");

    // Test with lists of compatible modifiers of increasing lengths.
    for (size_t len = 1u; len <= modifiers.size(); ++len)
    {
        std::vector<uint64_t> creationModifiers;
        creationModifiers.reserve(len);
        std::copy_n(begin(modifiers), len, std::back_inserter(creationModifiers));

        VkImageDrmFormatModifierPropertiesEXT properties = initVulkanStructure();

        {
            std::vector<VkFormat> formats(1u, format);
            const auto image = createImageWithDrmFormatModifiers(
                vkd, device, VK_IMAGE_TYPE_2D, (VK_IMAGE_USAGE_COLOR_ATTACHMENT_BIT | VK_IMAGE_USAGE_SAMPLED_BIT), 0,
                formats, UVec2(64, 64), creationModifiers);

            VK_CHECK(vkd.getImageDrmFormatModifierPropertiesEXT(device, *image, &properties));
        }

        if (!de::contains(begin(creationModifiers), end(creationModifiers), properties.drmFormatModifier))
            return tcu::TestStatus::fail("Image created with modifier not specified in the create list");
    }

    return tcu::TestStatus::pass("OK");
}

template <typename ModifierList, typename ModifierProps, VkStructureType modifierListSType>
tcu::TestStatus createAndBoundImageToDmaBufCase(Context &context, const VkFormat format)
{
    const InstanceInterface &vki = context.getInstanceInterface();
    const DeviceInterface &vkd   = context.getDeviceInterface();
    const VkDevice device        = context.getDevice();
    const auto drmFormatModifiers =
        getDrmFormatModifiers<ModifierList, ModifierProps, modifierListSType>(vki, context.getPhysicalDevice(), format);
    const vk::VkImageUsageFlags usage = vk::VK_IMAGE_USAGE_TRANSFER_SRC_BIT | vk::VK_IMAGE_USAGE_TRANSFER_DST_BIT;

    if (drmFormatModifiers.empty())
        TCU_THROW(NotSupportedError, de::toString(format) + " does not support any DRM modifiers");

    // Get the list of modifiers supported for some specific image parameters.
    std::vector<uint64_t> modifiers;

    for (const auto &modProps : drmFormatModifiers)
    {
        VkImageFormatProperties2 imgFormatProperties = initVulkanStructure();
        const auto isCompatible                      = isModifierCompatibleWithImageProperties(
            vki, context.getPhysicalDevice(), &format, 1u, VK_IMAGE_TYPE_2D, usage,
            VK_EXTERNAL_MEMORY_HANDLE_TYPE_DMA_BUF_BIT_EXT, modProps.drmFormatModifier,
            VK_EXTERNAL_MEMORY_FEATURE_EXPORTABLE_BIT, imgFormatProperties);
        if (isCompatible)
            modifiers.push_back(modProps.drmFormatModifier);
        if (modProps.drmFormatModifierTilingFeatures == 0)
            TCU_FAIL(de::toString(format) + " does not support any DRM modifier tiling features");
    }

    if (modifiers.empty())
        TCU_THROW(NotSupportedError,
                  de::toString(format) + " does not support any DRM modifiers for the requested image features");

    // Test with lists of compatible modifiers of increasing lengths.
    for (size_t len = 1u; len <= modifiers.size(); ++len)
    {
        std::vector<uint64_t> creationModifiers;
        creationModifiers.reserve(len);
        std::copy_n(begin(modifiers), len, std::back_inserter(creationModifiers));

        VkImageDrmFormatModifierPropertiesEXT properties = initVulkanStructure();

        {
            std::vector<VkFormat> formats(1u, format);
            const auto image = createImageWithDrmFormatModifiers(vkd, device, VK_IMAGE_TYPE_2D, usage,
                                                                 VK_EXTERNAL_MEMORY_HANDLE_TYPE_DMA_BUF_BIT_EXT,
                                                                 formats, UVec2(64, 64), creationModifiers);

            VK_CHECK(vkd.getImageDrmFormatModifierPropertiesEXT(device, *image, &properties));

            const vk::VkMemoryRequirements requirements(ExternalMemoryUtil::getImageMemoryRequirements(
                vkd, device, *image, vk::VK_EXTERNAL_MEMORY_HANDLE_TYPE_DMA_BUF_BIT_EXT));
            const uint32_t exportedMemoryTypeIndex(ExternalMemoryUtil::chooseMemoryType(requirements.memoryTypeBits));
            const vk::Unique<vk::VkDeviceMemory> memory(
                ExternalMemoryUtil::allocateExportableMemory(vkd, device, requirements.size, exportedMemoryTypeIndex,
                                                             VK_EXTERNAL_MEMORY_HANDLE_TYPE_DMA_BUF_BIT_EXT, *image));
            ExternalMemoryUtil::NativeHandle handle;

            VK_CHECK(vkd.bindImageMemory(device, *image, *memory, 0u));
            getMemoryNative(vkd, device, *memory, VK_EXTERNAL_MEMORY_HANDLE_TYPE_DMA_BUF_BIT_EXT, handle);
        }
    }

    return tcu::TestStatus::pass("OK");
}

template <typename ModifierList, typename ModifierProps, VkStructureType modifierListSType>
tcu::TestStatus createImageModifierExplicitCase(Context &context, const VkFormat format)
{
<<<<<<< HEAD
	const InstanceInterface&	vki					= context.getInstanceInterface();
	const DeviceInterface&		vkd					= context.getDeviceInterface();
	const VkDevice				device				= context.getDevice();
	const auto					drmFormatModifiers	= getDrmFormatModifiers<ModifierList, ModifierProps, modifierListSType>(vki, context.getPhysicalDevice(), format);

	if (drmFormatModifiers.empty())
		TCU_THROW(NotSupportedError, de::toString(format) + " does not support any DRM modifiers");

	// Get the list of modifiers supported for some specific image parameters.
	std::vector<ExplicitModifier> modifiers;

	for (const auto& modProps : drmFormatModifiers)
	{
		if (modProps.drmFormatModifierTilingFeatures == 0)
			TCU_FAIL(de::toString(format) + " does not support any DRM modifier tiling features");

		VkImageFormatProperties2	imgFormatProperties	= initVulkanStructure();
		const auto					isCompatible		= isModifierCompatibleWithImageProperties(vki, context.getPhysicalDevice(), &format, 1u, VK_IMAGE_TYPE_2D,
																								  (VK_IMAGE_USAGE_COLOR_ATTACHMENT_BIT | VK_IMAGE_USAGE_SAMPLED_BIT),
																								  VK_EXTERNAL_MEMORY_HANDLE_TYPE_OPAQUE_FD_BIT,
																								  modProps.drmFormatModifier,
																								  VK_EXTERNAL_MEMORY_FEATURE_FLAG_BITS_MAX_ENUM,
																								  imgFormatProperties);
		if (isCompatible)
		{
			const ExplicitModifier modifier
			{
				modProps.drmFormatModifier,				// modifier
				modProps.drmFormatModifierPlaneCount,	// modifierPlaneCount
				DE_NULL,								// pPlaneLayouts
			};

			modifiers.push_back(modifier);
		}
	}

	if (modifiers.empty())
		TCU_THROW(NotSupportedError, de::toString(format) + " does not support any DRM modifiers for the requested image features");

	for (auto& modifier : modifiers)
	{
		std::vector<VkFormat> formats			(1u, format);
		std::vector<uint64_t> creationModifier	(1u, modifier.modifier);

		VkImageDrmFormatModifierPropertiesEXT properties = initVulkanStructure();

		const auto imageRef = createImageWithDrmFormatModifiers(vkd, device, VK_IMAGE_TYPE_2D,
																(VK_IMAGE_USAGE_COLOR_ATTACHMENT_BIT | VK_IMAGE_USAGE_SAMPLED_BIT),
																0, formats, UVec2(64, 64), creationModifier);

		std::vector<VkSubresourceLayout>	planeLayouts;
		for (uint32_t i = 0; i < modifier.modifierPlaneCount; i++)
		{
			VkImageSubresource imageSubresource;
			VkSubresourceLayout subresourceLayout;

			deMemset(&imageSubresource, 0, sizeof(imageSubresource));

			imageSubresource.aspectMask = VK_IMAGE_ASPECT_MEMORY_PLANE_0_BIT_EXT << i;

			vkd.getImageSubresourceLayout(device, *imageRef, &imageSubresource, &subresourceLayout);

			// From the spec:
			//   VUID-VkImageDrmFormatModifierExplicitCreateInfoEXT-size-02267
			//   For each element of pPlaneLayouts, size must be 0
			//
			//   VUID-VkImageDrmFormatModifierExplicitCreateInfoEXT-arrayPitch-02268
			//   For each element of pPlaneLayouts, arrayPitch must be 0 if VkImageCreateInfo::arrayLayers is 1
			//
			//   VUID-VkImageDrmFormatModifierExplicitCreateInfoEXT-depthPitch-02269
			//   For each element of pPlaneLayouts, depthPitch must be 0 if VkImageCreateInfo::extent.depth is 1
			subresourceLayout.size = 0;
			subresourceLayout.arrayPitch = 0;
			subresourceLayout.depthPitch = 0;

			planeLayouts.push_back(subresourceLayout);

		}
		modifier.pPlaneLayouts = planeLayouts.data();

		const auto image = createImageWithDrmFormatExplicitModifier(vkd, device, VK_IMAGE_TYPE_2D,
																    (VK_IMAGE_USAGE_COLOR_ATTACHMENT_BIT | VK_IMAGE_USAGE_SAMPLED_BIT),
																    0, formats, UVec2(64, 64), modifier);
		VK_CHECK(vkd.getImageDrmFormatModifierPropertiesEXT(device, *image, &properties));

		if (modifier.modifier != properties.drmFormatModifier)
			return tcu::TestStatus::fail("The created image's modifier with an explicit modifier not matched");
	}

	return tcu::TestStatus::pass("OK");
=======
    const InstanceInterface &vki = context.getInstanceInterface();
    const DeviceInterface &vkd   = context.getDeviceInterface();
    const VkDevice device        = context.getDevice();
    const auto drmFormatModifiers =
        getDrmFormatModifiers<ModifierList, ModifierProps, modifierListSType>(vki, context.getPhysicalDevice(), format);

    if (drmFormatModifiers.empty())
        TCU_THROW(NotSupportedError, de::toString(format) + " does not support any DRM modifiers");

    // Get the list of modifiers supported for some specific image parameters.
    std::vector<ExplicitModifier> modifiers;

    for (const auto &modProps : drmFormatModifiers)
    {
        if (modProps.drmFormatModifierTilingFeatures == 0)
            TCU_FAIL(de::toString(format) + " does not support any DRM modifier tiling features");

        VkImageFormatProperties2 imgFormatProperties = initVulkanStructure();
        const auto isCompatible                      = isModifierCompatibleWithImageProperties(
            vki, context.getPhysicalDevice(), &format, 1u, VK_IMAGE_TYPE_2D,
            (VK_IMAGE_USAGE_COLOR_ATTACHMENT_BIT | VK_IMAGE_USAGE_SAMPLED_BIT),
            VK_EXTERNAL_MEMORY_HANDLE_TYPE_OPAQUE_FD_BIT, modProps.drmFormatModifier,
            VK_EXTERNAL_MEMORY_FEATURE_FLAG_BITS_MAX_ENUM, imgFormatProperties);
        if (isCompatible)
        {
            const ExplicitModifier modifier = {
                modProps.drmFormatModifier,           // modifier
                modProps.drmFormatModifierPlaneCount, // modifierPlaneCount
                DE_NULL,                              // pPlaneLayouts
            };

            modifiers.push_back(modifier);
        }
    }

    if (modifiers.empty())
        TCU_THROW(NotSupportedError,
                  de::toString(format) + " does not support any DRM modifiers for the requested image features");

    for (auto &modifier : modifiers)
    {
        std::vector<VkFormat> formats(1u, format);
        std::vector<uint64_t> creationModifier(1u, modifier.modifier);

        VkImageDrmFormatModifierPropertiesEXT properties = initVulkanStructure();

        const auto imageRef = createImageWithDrmFormatModifiers(
            vkd, device, VK_IMAGE_TYPE_2D, (VK_IMAGE_USAGE_COLOR_ATTACHMENT_BIT | VK_IMAGE_USAGE_SAMPLED_BIT), 0,
            formats, UVec2(64, 64), creationModifier);

        std::vector<VkSubresourceLayout> planeLayouts;
        for (uint32_t i = 0; i < modifier.modifierPlaneCount; i++)
        {
            VkImageSubresource imageSubresource;
            VkSubresourceLayout subresourceLayout;

            deMemset(&imageSubresource, 0, sizeof(imageSubresource));

            imageSubresource.aspectMask = VK_IMAGE_ASPECT_MEMORY_PLANE_0_BIT_EXT << i;

            vkd.getImageSubresourceLayout(device, *imageRef, &imageSubresource, &subresourceLayout);

            // From the spec:
            //   VUID-VkImageDrmFormatModifierExplicitCreateInfoEXT-size-02267
            //   For each element of pPlaneLayouts, size must be 0
            //
            //   VUID-VkImageDrmFormatModifierExplicitCreateInfoEXT-arrayPitch-02268
            //   For each element of pPlaneLayouts, arrayPitch must be 0 if VkImageCreateInfo::arrayLayers is 1
            //
            //   VUID-VkImageDrmFormatModifierExplicitCreateInfoEXT-depthPitch-02269
            //   For each element of pPlaneLayouts, depthPitch must be 0 if VkImageCreateInfo::extent.depth is 1
            subresourceLayout.size       = 0;
            subresourceLayout.arrayPitch = 0;
            subresourceLayout.depthPitch = 0;

            planeLayouts.push_back(subresourceLayout);
        }
        modifier.pPlaneLayouts = planeLayouts.data();

        const auto image = createImageWithDrmFormatExplicitModifier(
            vkd, device, VK_IMAGE_TYPE_2D, (VK_IMAGE_USAGE_COLOR_ATTACHMENT_BIT | VK_IMAGE_USAGE_SAMPLED_BIT), 0,
            formats, UVec2(64, 64), modifier);
        VK_CHECK(vkd.getImageDrmFormatModifierPropertiesEXT(device, *image, &properties));

        if (modifier.modifier != properties.drmFormatModifier)
            return tcu::TestStatus::fail("The created image's modifier with an explicit modifier not matched");
    }

    return tcu::TestStatus::pass("OK");
>>>>>>> 6296a1c1
}

uint32_t chooseMemoryType(uint32_t bits)
{
    DE_ASSERT(bits != 0);

    for (uint32_t memoryTypeIndex = 0; (1u << memoryTypeIndex) <= bits; memoryTypeIndex++)
    {
        if ((bits & (1u << memoryTypeIndex)) != 0)
            return memoryTypeIndex;
    }

    DE_FATAL("No supported memory types");
    return -1;
}

template <typename ModifierProps>
bool exportImportMemoryExplicitModifiersCase(Context &context, const VkFormat format, const ModifierProps &modifier)
{
    const InstanceInterface &vki = context.getInstanceInterface();
    const DeviceInterface &vkd   = context.getDeviceInterface();
    const VkDevice device        = context.getDevice();

    const auto supported =
        verifyHandleTypeForFormatModifier(vki, context.getPhysicalDevice(), format, VK_IMAGE_TYPE_2D,
                                          (VK_IMAGE_USAGE_COLOR_ATTACHMENT_BIT | VK_IMAGE_USAGE_SAMPLED_BIT),
                                          VK_EXTERNAL_MEMORY_HANDLE_TYPE_OPAQUE_FD_BIT, modifier.drmFormatModifier);

    if (!supported)
        TCU_FAIL("Modifier " + de::toString(modifier.drmFormatModifier) + " for format " + de::toString(format) +
                 " expected to be compatible");

    std::vector<uint64_t> modifiers;
    modifiers.push_back(modifier.drmFormatModifier);

    const UVec2 imageSize(64, 64);
    const tcu::TextureFormat referenceTextureFormat(mapVkFormat(format));
    uint32_t bufferSize = 1 << 16;
    const de::UniquePtr<BufferWithMemory> inputBuffer(new BufferWithMemory(
        vkd, device, context.getDefaultAllocator(), makeBufferCreateInfo(bufferSize, VK_BUFFER_USAGE_TRANSFER_SRC_BIT),
        MemoryRequirement::HostVisible));
    tcu::PixelBufferAccess referenceImage(referenceTextureFormat, imageSize.x(), imageSize.y(), 1,
                                          inputBuffer->getAllocation().getHostPtr());
    const de::UniquePtr<BufferWithMemory> outputBuffer(new BufferWithMemory(
        vkd, device, context.getDefaultAllocator(), makeBufferCreateInfo(bufferSize, VK_BUFFER_USAGE_TRANSFER_DST_BIT),
        MemoryRequirement::HostVisible));
    Unique<VkCommandPool> cmdPool(createCommandPool(vkd, device, VK_COMMAND_POOL_CREATE_TRANSIENT_BIT,
                                                    context.getUniversalQueueFamilyIndex(), DE_NULL));
    vkt::ExternalMemoryUtil::NativeHandle inputImageMemFd;

    const tcu::TextureFormatInfo formatInfo(tcu::getTextureFormatInfo(referenceTextureFormat));
    tcu::fillWithComponentGradients(referenceImage, formatInfo.valueMin, formatInfo.valueMax);

    flushAlloc(vkd, device, inputBuffer->getAllocation());

    Move<VkImage> srcImage(createImageNoModifiers(
        vkd, device, VK_IMAGE_USAGE_TRANSFER_DST_BIT | VK_IMAGE_USAGE_TRANSFER_SRC_BIT, format, UVec2(64, 64)));
    VkMemoryRequirements srcImageMemoryReq        = getImageMemoryRequirements(vkd, device, *srcImage);
    const vk::VkMemoryAllocateInfo allocationInfo = {
        vk::VK_STRUCTURE_TYPE_MEMORY_ALLOCATE_INFO,
        DE_NULL,
        srcImageMemoryReq.size,
        chooseMemoryType(srcImageMemoryReq.memoryTypeBits),
    };
    vk::Move<vk::VkDeviceMemory> srcMemory(vk::allocateMemory(vkd, device, &allocationInfo));
    VK_CHECK(vkd.bindImageMemory(device, *srcImage, *srcMemory, 0));

    Unique<VkCommandBuffer> cmdBuffer(allocateCommandBuffer(vkd, device, *cmdPool, VK_COMMAND_BUFFER_LEVEL_PRIMARY));
    const VkCommandBufferBeginInfo cmdBufferBeginInfo = {
        VK_STRUCTURE_TYPE_COMMAND_BUFFER_BEGIN_INFO,
        DE_NULL,
        VK_COMMAND_BUFFER_USAGE_ONE_TIME_SUBMIT_BIT,
        (const VkCommandBufferInheritanceInfo *)DE_NULL,
    };

    VK_CHECK(vkd.beginCommandBuffer(*cmdBuffer, &cmdBufferBeginInfo));

    {
        const VkImageAspectFlags aspect = VK_IMAGE_ASPECT_COLOR_BIT;
        std::vector<VkBufferImageCopy> copies;

        copies.push_back(image::makeBufferImageCopy(makeExtent3D(imageSize.x(), imageSize.y(), 1u), 1u));
        copyBufferToImage(vkd, *cmdBuffer, inputBuffer->get(), bufferSize, copies, aspect, 1, 1, *srcImage,
                          VK_IMAGE_LAYOUT_TRANSFER_DST_OPTIMAL, VK_PIPELINE_STAGE_ALL_COMMANDS_BIT);
    }

    Move<VkImage> dstImage(createImageWithDrmFormatModifiers(
        vkd, device, VK_IMAGE_TYPE_2D, VK_IMAGE_USAGE_TRANSFER_DST_BIT | VK_IMAGE_USAGE_TRANSFER_SRC_BIT,
        VK_EXTERNAL_MEMORY_HANDLE_TYPE_OPAQUE_FD_BIT, {format}, UVec2(64, 64), modifiers));
    VkMemoryRequirements dstImageMemoryReq = getImageMemoryRequirements(vkd, device, *dstImage);
    vk::Move<vk::VkDeviceMemory> dstMemory(vkt::ExternalMemoryUtil::allocateExportableMemory(
        vkd, device, dstImageMemoryReq.size, chooseMemoryType(dstImageMemoryReq.memoryTypeBits),
        VK_EXTERNAL_MEMORY_HANDLE_TYPE_OPAQUE_FD_BIT, *dstImage));

    VK_CHECK(vkd.bindImageMemory(device, *dstImage, *dstMemory, 0));
    const VkImageMemoryBarrier srcImageBarrier = {VK_STRUCTURE_TYPE_IMAGE_MEMORY_BARRIER, // VkStructureType sType;
                                                  DE_NULL,                                // const void* pNext;
                                                  VK_ACCESS_TRANSFER_WRITE_BIT,         // VkAccessFlags srcAccessMask;
                                                  VK_ACCESS_TRANSFER_WRITE_BIT,         // VkAccessFlags dstAccessMask;
                                                  VK_IMAGE_LAYOUT_TRANSFER_DST_OPTIMAL, // VkImageLayout oldLayout;
                                                  VK_IMAGE_LAYOUT_TRANSFER_SRC_OPTIMAL, // VkImageLayout newLayout;
                                                  VK_QUEUE_FAMILY_IGNORED,              // uint32_t srcQueueFamilyIndex;
                                                  VK_QUEUE_FAMILY_IGNORED,              // uint32_t dstQueueFamilyIndex;
                                                  *srcImage,                            // VkImage image;
                                                  {
                                                      // VkImageSubresourceRange subresourceRange;
                                                      VK_IMAGE_ASPECT_COLOR_BIT, // VkImageAspectFlags aspectMask;
                                                      0u,                        // uint32_t baseMipLevel;
                                                      1u,                        // uint32_t mipLevels;
                                                      0u,                        // uint32_t baseArraySlice;
                                                      1u                         // uint32_t arraySize;
                                                  }};
    const VkImageMemoryBarrier dstImageBarrier = {VK_STRUCTURE_TYPE_IMAGE_MEMORY_BARRIER, // VkStructureType sType;
                                                  DE_NULL,                                // const void* pNext;
                                                  VK_ACCESS_TRANSFER_WRITE_BIT,         // VkAccessFlags srcAccessMask;
                                                  VK_ACCESS_TRANSFER_WRITE_BIT,         // VkAccessFlags dstAccessMask;
                                                  VK_IMAGE_LAYOUT_UNDEFINED,            // VkImageLayout oldLayout;
                                                  VK_IMAGE_LAYOUT_TRANSFER_DST_OPTIMAL, // VkImageLayout newLayout;
                                                  VK_QUEUE_FAMILY_IGNORED,              // uint32_t srcQueueFamilyIndex;
                                                  VK_QUEUE_FAMILY_IGNORED,              // uint32_t dstQueueFamilyIndex;
                                                  *dstImage,                            // VkImage image;
                                                  {
                                                      // VkImageSubresourceRange subresourceRange;
                                                      VK_IMAGE_ASPECT_COLOR_BIT, // VkImageAspectFlags aspectMask;
                                                      0u,                        // uint32_t baseMipLevel;
                                                      1u,                        // uint32_t mipLevels;
                                                      0u,                        // uint32_t baseArraySlice;
                                                      1u                         // uint32_t arraySize;
                                                  }};
    vkd.cmdPipelineBarrier(*cmdBuffer, VK_PIPELINE_STAGE_TRANSFER_BIT, VK_PIPELINE_STAGE_TRANSFER_BIT,
                           (VkDependencyFlags)0, 0, (const VkMemoryBarrier *)DE_NULL, 0,
                           (const VkBufferMemoryBarrier *)DE_NULL, 1, &srcImageBarrier);
    vkd.cmdPipelineBarrier(*cmdBuffer, VK_PIPELINE_STAGE_TRANSFER_BIT, VK_PIPELINE_STAGE_TRANSFER_BIT,
                           (VkDependencyFlags)0, 0, (const VkMemoryBarrier *)DE_NULL, 0,
                           (const VkBufferMemoryBarrier *)DE_NULL, 1, &dstImageBarrier);

    VkImageBlit imageBlit{
        {VK_IMAGE_ASPECT_COLOR_BIT, 0, 0, 1},
        {{0, 0, 0}, {64, 64, 1}},
        {VK_IMAGE_ASPECT_COLOR_BIT, 0, 0, 1},
        {{0, 0, 0}, {64, 64, 1}},
    };
    vkd.cmdBlitImage(*cmdBuffer, *srcImage, VK_IMAGE_LAYOUT_TRANSFER_SRC_OPTIMAL, *dstImage,
                     VK_IMAGE_LAYOUT_TRANSFER_DST_OPTIMAL, 1, &imageBlit, VK_FILTER_NEAREST);

    const VkImageMemoryBarrier exportImageBarrier = {
        VK_STRUCTURE_TYPE_IMAGE_MEMORY_BARRIER, // VkStructureType sType;
        DE_NULL,                                // const void* pNext;
        VK_ACCESS_TRANSFER_WRITE_BIT,           // VkAccessFlags dstAccessMask;
        VK_ACCESS_TRANSFER_WRITE_BIT,           // VkAccessFlags srcAccessMask;
        VK_IMAGE_LAYOUT_TRANSFER_DST_OPTIMAL,   // VkImageLayout oldLayout;
        VK_IMAGE_LAYOUT_TRANSFER_SRC_OPTIMAL,   // VkImageLayout newLayout;
        context.getUniversalQueueFamilyIndex(), // uint32_t dstQueueFamilyIndex;
        VK_QUEUE_FAMILY_FOREIGN_EXT,            // uint32_t srcQueueFamilyIndex;
        *dstImage,                              // VkImage image;
        {
            // VkImageSubresourceRange subresourceRange;
            VK_IMAGE_ASPECT_COLOR_BIT, // VkImageAspectFlags aspectMask;
            0u,                        // uint32_t baseMipLevel;
            1u,                        // uint32_t mipLevels;
            0u,                        // uint32_t baseArraySlice;
            1u                         // uint32_t arraySize;
        }};

    vkd.cmdPipelineBarrier(*cmdBuffer, VK_PIPELINE_STAGE_TRANSFER_BIT, VK_PIPELINE_STAGE_TRANSFER_BIT,
                           (VkDependencyFlags)0, 0, (const VkMemoryBarrier *)DE_NULL, 0,
                           (const VkBufferMemoryBarrier *)DE_NULL, 1, &exportImageBarrier);
    VK_CHECK(vkd.endCommandBuffer(*cmdBuffer));
    submitCommandsAndWait(vkd, device, context.getUniversalQueue(), *cmdBuffer);
    VkImageDrmFormatModifierPropertiesEXT properties;
    deMemset(&properties, 0, sizeof(properties));
    properties.sType = VK_STRUCTURE_TYPE_IMAGE_DRM_FORMAT_MODIFIER_PROPERTIES_EXT;
    VK_CHECK(vkd.getImageDrmFormatModifierPropertiesEXT(device, *dstImage, &properties));
    TCU_CHECK(properties.drmFormatModifier == modifiers.front());
    inputImageMemFd =
        vkt::ExternalMemoryUtil::getMemoryFd(vkd, device, *dstMemory, VK_EXTERNAL_MEMORY_HANDLE_TYPE_OPAQUE_FD_BIT);

    ExplicitModifier explicitModifier = {
        modifier.drmFormatModifier, modifier.drmFormatModifierPlaneCount,
        DE_NULL, // pPlaneLayouts
    };
    std::vector<VkSubresourceLayout> planeLayouts;
    for (uint32_t i = 0; i < modifier.drmFormatModifierPlaneCount; i++)
    {
        VkImageSubresource imageSubresource;
        VkSubresourceLayout subresourceLayout;

        deMemset(&imageSubresource, 0, sizeof(imageSubresource));

        imageSubresource.aspectMask = VK_IMAGE_ASPECT_MEMORY_PLANE_0_BIT_EXT << i;

        vkd.getImageSubresourceLayout(device, *dstImage, &imageSubresource, &subresourceLayout);

        subresourceLayout.size       = 0;
        subresourceLayout.arrayPitch = 0;
        subresourceLayout.depthPitch = 0;

        planeLayouts.push_back(subresourceLayout);
    }
    explicitModifier.pPlaneLayouts = planeLayouts.data();

    Move<VkImage> importedSrcImage(createImageWithDrmFormatExplicitModifier(
        vkd, device, VK_IMAGE_TYPE_2D, VK_IMAGE_USAGE_TRANSFER_DST_BIT | VK_IMAGE_USAGE_TRANSFER_SRC_BIT,
        VK_EXTERNAL_MEMORY_HANDLE_TYPE_OPAQUE_FD_BIT, {format}, UVec2(64, 64), explicitModifier));

    VkMemoryRequirements importedSrcImageMemoryReq = getImageMemoryRequirements(vkd, device, *importedSrcImage);

    Move<VkDeviceMemory> importedMemory(vkt::ExternalMemoryUtil::importDedicatedMemory(
        vkd, device, *importedSrcImage, importedSrcImageMemoryReq, VK_EXTERNAL_MEMORY_HANDLE_TYPE_OPAQUE_FD_BIT, ~0u,
        inputImageMemFd));
    VK_CHECK(vkd.bindImageMemory(device, *importedSrcImage, *importedMemory, 0));

    Move<VkImage> outImage(createImageNoModifiers(
        vkd, device, VK_IMAGE_USAGE_TRANSFER_DST_BIT | VK_IMAGE_USAGE_TRANSFER_SRC_BIT, format, UVec2(64, 64)));
    VkMemoryRequirements outImageMemoryReq           = getImageMemoryRequirements(vkd, device, *outImage);
    const vk::VkMemoryAllocateInfo outAllocationInfo = {
        vk::VK_STRUCTURE_TYPE_MEMORY_ALLOCATE_INFO,
        DE_NULL,
        outImageMemoryReq.size,
        chooseMemoryType(outImageMemoryReq.memoryTypeBits),
    };
    vk::Move<vk::VkDeviceMemory> outMemory(vk::allocateMemory(vkd, device, &outAllocationInfo));
    VK_CHECK(vkd.bindImageMemory(device, *outImage, *outMemory, 0));

    Unique<VkCommandBuffer> cmdBuffer2(allocateCommandBuffer(vkd, device, *cmdPool, VK_COMMAND_BUFFER_LEVEL_PRIMARY));
    VK_CHECK(vkd.beginCommandBuffer(*cmdBuffer2, &cmdBufferBeginInfo));

    const VkImageMemoryBarrier importedImageBarrier = {
        VK_STRUCTURE_TYPE_IMAGE_MEMORY_BARRIER, // VkStructureType sType;
        DE_NULL,                                // const void* pNext;
        VK_ACCESS_TRANSFER_WRITE_BIT,           // VkAccessFlags srcAccessMask;
        VK_ACCESS_TRANSFER_WRITE_BIT,           // VkAccessFlags dstAccessMask;
        VK_IMAGE_LAYOUT_TRANSFER_DST_OPTIMAL,   // VkImageLayout oldLayout;
        VK_IMAGE_LAYOUT_TRANSFER_SRC_OPTIMAL,   // VkImageLayout newLayout;
        VK_QUEUE_FAMILY_FOREIGN_EXT,            // uint32_t srcQueueFamilyIndex;
        context.getUniversalQueueFamilyIndex(), // uint32_t dstQueueFamilyIndex;
        *importedSrcImage,                      // VkImage image;
        {
            // VkImageSubresourceRange subresourceRange;
            VK_IMAGE_ASPECT_COLOR_BIT, // VkImageAspectFlags aspectMask;
            0u,                        // uint32_t baseMipLevel;
            1u,                        // uint32_t mipLevels;
            0u,                        // uint32_t baseArraySlice;
            1u                         // uint32_t arraySize;
        }};
    const VkImageMemoryBarrier outImageBarrier = {VK_STRUCTURE_TYPE_IMAGE_MEMORY_BARRIER, // VkStructureType sType;
                                                  DE_NULL,                                // const void* pNext;
                                                  VK_ACCESS_TRANSFER_WRITE_BIT,         // VkAccessFlags srcAccessMask;
                                                  VK_ACCESS_TRANSFER_WRITE_BIT,         // VkAccessFlags dstAccessMask;
                                                  VK_IMAGE_LAYOUT_UNDEFINED,            // VkImageLayout oldLayout;
                                                  VK_IMAGE_LAYOUT_TRANSFER_DST_OPTIMAL, // VkImageLayout newLayout;
                                                  VK_QUEUE_FAMILY_IGNORED,              // uint32_t srcQueueFamilyIndex;
                                                  VK_QUEUE_FAMILY_IGNORED,              // uint32_t dstQueueFamilyIndex;
                                                  *outImage,                            // VkImage image;
                                                  {
                                                      // VkImageSubresourceRange subresourceRange;
                                                      VK_IMAGE_ASPECT_COLOR_BIT, // VkImageAspectFlags aspectMask;
                                                      0u,                        // uint32_t baseMipLevel;
                                                      1u,                        // uint32_t mipLevels;
                                                      0u,                        // uint32_t baseArraySlice;
                                                      1u                         // uint32_t arraySize;
                                                  }};

    vkd.cmdPipelineBarrier(*cmdBuffer2, VK_PIPELINE_STAGE_TRANSFER_BIT, VK_PIPELINE_STAGE_TRANSFER_BIT,
                           (VkDependencyFlags)0, 0, (const VkMemoryBarrier *)DE_NULL, 0,
                           (const VkBufferMemoryBarrier *)DE_NULL, 1, &importedImageBarrier);
    vkd.cmdPipelineBarrier(*cmdBuffer2, VK_PIPELINE_STAGE_TRANSFER_BIT, VK_PIPELINE_STAGE_TRANSFER_BIT,
                           (VkDependencyFlags)0, 0, (const VkMemoryBarrier *)DE_NULL, 0,
                           (const VkBufferMemoryBarrier *)DE_NULL, 1, &outImageBarrier);

    VkImageBlit imageBlit2{
        {VK_IMAGE_ASPECT_COLOR_BIT, 0, 0, 1},
        {{0, 0, 0}, {64, 64, 1}},
        {VK_IMAGE_ASPECT_COLOR_BIT, 0, 0, 1},
        {{0, 0, 0}, {64, 64, 1}},
    };
    vkd.cmdBlitImage(*cmdBuffer2, *importedSrcImage, VK_IMAGE_LAYOUT_TRANSFER_SRC_OPTIMAL, *outImage,
                     VK_IMAGE_LAYOUT_TRANSFER_DST_OPTIMAL, 1, &imageBlit2, VK_FILTER_NEAREST);

    copyImageToBuffer(vkd, *cmdBuffer2, *outImage, outputBuffer->get(), tcu::IVec2(imageSize.x(), imageSize.y()),
                      VK_ACCESS_TRANSFER_WRITE_BIT, VK_IMAGE_LAYOUT_TRANSFER_DST_OPTIMAL, 1);

    VK_CHECK(vkd.endCommandBuffer(*cmdBuffer2));

    submitCommandsAndWait(vkd, device, context.getUniversalQueue(), *cmdBuffer2);

    tcu::ConstPixelBufferAccess result(referenceTextureFormat, imageSize.x(), imageSize.y(), 1,
                                       outputBuffer->getAllocation().getHostPtr());
    const tcu::UVec4 threshold(0u);

    invalidateAlloc(vkd, device, outputBuffer->getAllocation());

    return tcu::intThresholdCompare(context.getTestContext().getLog(), "Compare", "Result comparison", referenceImage,
                                    result, threshold, tcu::COMPARE_LOG_RESULT);
}

template <typename ModifierList, typename ModifierProps, VkStructureType modifierListSType>
tcu::TestStatus exportImportMemoryExplicitModifiersCase(Context &context, const VkFormat format)
{
    const auto compatibleModifiers =
        getExportImportCompatibleModifiers<ModifierList, ModifierProps, modifierListSType>(context, format);

    if (compatibleModifiers.empty())
        TCU_FAIL("Expected non-empty list of compatible modifiers for the given format");

    for (const auto &modifier : compatibleModifiers)
    {
        if (!exportImportMemoryExplicitModifiersCase(context, format, modifier))
            return tcu::TestStatus::fail("Unexpected copy image result");
    }

    return tcu::TestStatus::pass("OK");
}

} // namespace

tcu::TestCaseGroup *createTests(tcu::TestContext &testCtx, const std::string &name)
{
    de::MovePtr<tcu::TestCaseGroup> drmFormatModifiersGroup(new tcu::TestCaseGroup(testCtx, name.c_str()));
    const VkFormat formats[] = {
        VK_FORMAT_R4G4_UNORM_PACK8,
        VK_FORMAT_R4G4B4A4_UNORM_PACK16,
        VK_FORMAT_B4G4R4A4_UNORM_PACK16,
        VK_FORMAT_R5G6B5_UNORM_PACK16,
        VK_FORMAT_B5G6R5_UNORM_PACK16,
        VK_FORMAT_R5G5B5A1_UNORM_PACK16,
        VK_FORMAT_B5G5R5A1_UNORM_PACK16,
        VK_FORMAT_A1R5G5B5_UNORM_PACK16,
#ifndef CTS_USES_VULKANSC
        VK_FORMAT_A1B5G5R5_UNORM_PACK16_KHR,
#endif // CTS_USES_VULKANSC
        VK_FORMAT_R8_UNORM,
        VK_FORMAT_R8_SNORM,
        VK_FORMAT_R8_USCALED,
        VK_FORMAT_R8_SSCALED,
        VK_FORMAT_R8_UINT,
        VK_FORMAT_R8_SINT,
        VK_FORMAT_R8_SRGB,
#ifndef CTS_USES_VULKANSC
        VK_FORMAT_A8_UNORM_KHR,
#endif // CTS_USES_VULKANSC
        VK_FORMAT_R8G8_UNORM,
        VK_FORMAT_R8G8_SNORM,
        VK_FORMAT_R8G8_USCALED,
        VK_FORMAT_R8G8_SSCALED,
        VK_FORMAT_R8G8_UINT,
        VK_FORMAT_R8G8_SINT,
        VK_FORMAT_R8G8_SRGB,
        VK_FORMAT_R8G8B8_UNORM,
        VK_FORMAT_R8G8B8_SNORM,
        VK_FORMAT_R8G8B8_USCALED,
        VK_FORMAT_R8G8B8_SSCALED,
        VK_FORMAT_R8G8B8_UINT,
        VK_FORMAT_R8G8B8_SINT,
        VK_FORMAT_R8G8B8_SRGB,
        VK_FORMAT_B8G8R8_UNORM,
        VK_FORMAT_B8G8R8_SNORM,
        VK_FORMAT_B8G8R8_USCALED,
        VK_FORMAT_B8G8R8_SSCALED,
        VK_FORMAT_B8G8R8_UINT,
        VK_FORMAT_B8G8R8_SINT,
        VK_FORMAT_B8G8R8_SRGB,
        VK_FORMAT_R8G8B8A8_UNORM,
        VK_FORMAT_R8G8B8A8_SNORM,
        VK_FORMAT_R8G8B8A8_USCALED,
        VK_FORMAT_R8G8B8A8_SSCALED,
        VK_FORMAT_R8G8B8A8_UINT,
        VK_FORMAT_R8G8B8A8_SINT,
        VK_FORMAT_R8G8B8A8_SRGB,
        VK_FORMAT_B8G8R8A8_UNORM,
        VK_FORMAT_B8G8R8A8_SNORM,
        VK_FORMAT_B8G8R8A8_USCALED,
        VK_FORMAT_B8G8R8A8_SSCALED,
        VK_FORMAT_B8G8R8A8_UINT,
        VK_FORMAT_B8G8R8A8_SINT,
        VK_FORMAT_B8G8R8A8_SRGB,
        VK_FORMAT_A8B8G8R8_UNORM_PACK32,
        VK_FORMAT_A8B8G8R8_SNORM_PACK32,
        VK_FORMAT_A8B8G8R8_USCALED_PACK32,
        VK_FORMAT_A8B8G8R8_SSCALED_PACK32,
        VK_FORMAT_A8B8G8R8_UINT_PACK32,
        VK_FORMAT_A8B8G8R8_SINT_PACK32,
        VK_FORMAT_A8B8G8R8_SRGB_PACK32,
        VK_FORMAT_A2R10G10B10_UNORM_PACK32,
        VK_FORMAT_A2R10G10B10_SNORM_PACK32,
        VK_FORMAT_A2R10G10B10_USCALED_PACK32,
        VK_FORMAT_A2R10G10B10_SSCALED_PACK32,
        VK_FORMAT_A2R10G10B10_UINT_PACK32,
        VK_FORMAT_A2R10G10B10_SINT_PACK32,
        VK_FORMAT_A2B10G10R10_UNORM_PACK32,
        VK_FORMAT_A2B10G10R10_SNORM_PACK32,
        VK_FORMAT_A2B10G10R10_USCALED_PACK32,
        VK_FORMAT_A2B10G10R10_SSCALED_PACK32,
        VK_FORMAT_A2B10G10R10_UINT_PACK32,
        VK_FORMAT_A2B10G10R10_SINT_PACK32,
        VK_FORMAT_R16_UNORM,
        VK_FORMAT_R16_SNORM,
        VK_FORMAT_R16_USCALED,
        VK_FORMAT_R16_SSCALED,
        VK_FORMAT_R16_UINT,
        VK_FORMAT_R16_SINT,
        VK_FORMAT_R16_SFLOAT,
        VK_FORMAT_R16G16_UNORM,
        VK_FORMAT_R16G16_SNORM,
        VK_FORMAT_R16G16_USCALED,
        VK_FORMAT_R16G16_SSCALED,
        VK_FORMAT_R16G16_UINT,
        VK_FORMAT_R16G16_SINT,
        VK_FORMAT_R16G16_SFLOAT,
        VK_FORMAT_R16G16B16_UNORM,
        VK_FORMAT_R16G16B16_SNORM,
        VK_FORMAT_R16G16B16_USCALED,
        VK_FORMAT_R16G16B16_SSCALED,
        VK_FORMAT_R16G16B16_UINT,
        VK_FORMAT_R16G16B16_SINT,
        VK_FORMAT_R16G16B16_SFLOAT,
        VK_FORMAT_R16G16B16A16_UNORM,
        VK_FORMAT_R16G16B16A16_SNORM,
        VK_FORMAT_R16G16B16A16_USCALED,
        VK_FORMAT_R16G16B16A16_SSCALED,
        VK_FORMAT_R16G16B16A16_UINT,
        VK_FORMAT_R16G16B16A16_SINT,
        VK_FORMAT_R16G16B16A16_SFLOAT,
        VK_FORMAT_R32_UINT,
        VK_FORMAT_R32_SINT,
        VK_FORMAT_R32_SFLOAT,
        VK_FORMAT_R32G32_UINT,
        VK_FORMAT_R32G32_SINT,
        VK_FORMAT_R32G32_SFLOAT,
        VK_FORMAT_R32G32B32_UINT,
        VK_FORMAT_R32G32B32_SINT,
        VK_FORMAT_R32G32B32_SFLOAT,
        VK_FORMAT_R32G32B32A32_UINT,
        VK_FORMAT_R32G32B32A32_SINT,
        VK_FORMAT_R32G32B32A32_SFLOAT,
        VK_FORMAT_R64_UINT,
        VK_FORMAT_R64_SINT,
        VK_FORMAT_R64_SFLOAT,
        VK_FORMAT_R64G64_UINT,
        VK_FORMAT_R64G64_SINT,
        VK_FORMAT_R64G64_SFLOAT,
        VK_FORMAT_R64G64B64_UINT,
        VK_FORMAT_R64G64B64_SINT,
        VK_FORMAT_R64G64B64_SFLOAT,
        VK_FORMAT_R64G64B64A64_UINT,
        VK_FORMAT_R64G64B64A64_SINT,
        VK_FORMAT_R64G64B64A64_SFLOAT,
        VK_FORMAT_B10G11R11_UFLOAT_PACK32,
        VK_FORMAT_E5B9G9R9_UFLOAT_PACK32,
        VK_FORMAT_A4R4G4B4_UNORM_PACK16_EXT,
        VK_FORMAT_A4B4G4R4_UNORM_PACK16_EXT,
    };

    {
        // Check that listing supported modifiers is functional
        de::MovePtr<tcu::TestCaseGroup> group(new tcu::TestCaseGroup(testCtx, "list_modifiers"));
        // Check that listing supported modifiers is functional with VK_KHR_format_feature_flags2
        de::MovePtr<tcu::TestCaseGroup> group2(new tcu::TestCaseGroup(testCtx, "list_modifiers_fmt_features2"));

        for (int formatNdx = 0; formatNdx < DE_LENGTH_OF_ARRAY(formats); formatNdx++)
        {
            // Check that listing supported modifiers is functional
            addFunctionCase(group.get(), getFormatCaseName(formats[formatNdx]), checkModifiersSupported,
                            listModifiersCase<VkDrmFormatModifierPropertiesListEXT, VkDrmFormatModifierPropertiesEXT,
                                              VK_STRUCTURE_TYPE_DRM_FORMAT_MODIFIER_PROPERTIES_LIST_EXT>,
                            formats[formatNdx]);
            // Check that listing supported modifiers is functional
            addFunctionCase(group2.get(), getFormatCaseName(formats[formatNdx]), checkModifiersList2Supported,
                            listModifiersCase<VkDrmFormatModifierPropertiesList2EXT, VkDrmFormatModifierProperties2EXT,
                                              VK_STRUCTURE_TYPE_DRM_FORMAT_MODIFIER_PROPERTIES_LIST_2_EXT>,
                            formats[formatNdx]);
        }

        drmFormatModifiersGroup->addChild(group.release());
        drmFormatModifiersGroup->addChild(group2.release());
    }

    {
        de::MovePtr<tcu::TestCaseGroup> group(new tcu::TestCaseGroup(testCtx, "create_list_modifiers"));
        de::MovePtr<tcu::TestCaseGroup> group2(new tcu::TestCaseGroup(testCtx, "create_list_modifiers_fmt_features2"));

        for (int formatNdx = 0; formatNdx < DE_LENGTH_OF_ARRAY(formats); formatNdx++)
        {
            // Check that creating images with modifier list is functional
            addFunctionCase(
                group.get(), getFormatCaseName(formats[formatNdx]), checkModifiersSupported,
                createImageListModifiersCase<VkDrmFormatModifierPropertiesListEXT, VkDrmFormatModifierPropertiesEXT,
                                             VK_STRUCTURE_TYPE_DRM_FORMAT_MODIFIER_PROPERTIES_LIST_EXT>,
                formats[formatNdx]);
            // Check that creating images with modifier list is functional
            addFunctionCase(
                group2.get(), getFormatCaseName(formats[formatNdx]), checkModifiersList2Supported,
                createImageListModifiersCase<VkDrmFormatModifierPropertiesList2EXT, VkDrmFormatModifierProperties2EXT,
                                             VK_STRUCTURE_TYPE_DRM_FORMAT_MODIFIER_PROPERTIES_LIST_2_EXT>,
                formats[formatNdx]);
        }

        drmFormatModifiersGroup->addChild(group.release());
        drmFormatModifiersGroup->addChild(group2.release());
    }

    {
        de::MovePtr<tcu::TestCaseGroup> group(new tcu::TestCaseGroup(testCtx, "bound_to_dma_buf"));

        for (int formatNdx = 0; formatNdx < DE_LENGTH_OF_ARRAY(formats); formatNdx++)
        {
            // Check that creating images with an explicit modifier can be bound to dma_buf
            addFunctionCase(
                group.get(), getFormatCaseName(formats[formatNdx]), checkModifiersSupported,
                createAndBoundImageToDmaBufCase<VkDrmFormatModifierPropertiesListEXT, VkDrmFormatModifierPropertiesEXT,
                                                VK_STRUCTURE_TYPE_DRM_FORMAT_MODIFIER_PROPERTIES_LIST_EXT>,
                formats[formatNdx]);
        }

        drmFormatModifiersGroup->addChild(group.release());
    }

    {
        de::MovePtr<tcu::TestCaseGroup> group(new tcu::TestCaseGroup(testCtx, "create_explicit_modifier"));
        de::MovePtr<tcu::TestCaseGroup> group2(
            new tcu::TestCaseGroup(testCtx, "create_explicit_modifier_fmt_features2"));

        for (int formatNdx = 0; formatNdx < DE_LENGTH_OF_ARRAY(formats); formatNdx++)
        {
            // Check that creating images with an explicit modifier is functional
            addFunctionCase(
                group.get(), getFormatCaseName(formats[formatNdx]), checkModifiersSupported,
                createImageModifierExplicitCase<VkDrmFormatModifierPropertiesListEXT, VkDrmFormatModifierPropertiesEXT,
                                                VK_STRUCTURE_TYPE_DRM_FORMAT_MODIFIER_PROPERTIES_LIST_EXT>,
                formats[formatNdx]);
            // Check that creating images with an explicit modifier is functional
            addFunctionCase(
                group2.get(), getFormatCaseName(formats[formatNdx]), checkModifiersList2Supported,
                createImageModifierExplicitCase<VkDrmFormatModifierPropertiesList2EXT,
                                                VkDrmFormatModifierProperties2EXT,
                                                VK_STRUCTURE_TYPE_DRM_FORMAT_MODIFIER_PROPERTIES_LIST_2_EXT>,
                formats[formatNdx]);
        }

        drmFormatModifiersGroup->addChild(group.release());
        drmFormatModifiersGroup->addChild(group2.release());
    }

    {
        de::MovePtr<tcu::TestCaseGroup> group(new tcu::TestCaseGroup(testCtx, "export_import"));
        de::MovePtr<tcu::TestCaseGroup> group2(new tcu::TestCaseGroup(testCtx, "export_import_fmt_features2"));

        for (int formatNdx = 0; formatNdx < DE_LENGTH_OF_ARRAY(formats); formatNdx++)
        {
            // Test exporting/importing images with modifiers
            addFunctionCase(
                group.get(), getFormatCaseName(formats[formatNdx]),
                checkExportImportExtensions<VkDrmFormatModifierPropertiesListEXT, VkDrmFormatModifierPropertiesEXT,
                                            VK_STRUCTURE_TYPE_DRM_FORMAT_MODIFIER_PROPERTIES_LIST_EXT>,
                exportImportMemoryExplicitModifiersCase<VkDrmFormatModifierPropertiesListEXT,
                                                        VkDrmFormatModifierPropertiesEXT,
                                                        VK_STRUCTURE_TYPE_DRM_FORMAT_MODIFIER_PROPERTIES_LIST_EXT>,
                formats[formatNdx]);
            // Test exporting/importing images with modifiers
            addFunctionCase(
                group2.get(), getFormatCaseName(formats[formatNdx]),
                checkExportImportExtensions<VkDrmFormatModifierPropertiesList2EXT, VkDrmFormatModifierProperties2EXT,
                                            VK_STRUCTURE_TYPE_DRM_FORMAT_MODIFIER_PROPERTIES_LIST_2_EXT>,
                exportImportMemoryExplicitModifiersCase<VkDrmFormatModifierPropertiesList2EXT,
                                                        VkDrmFormatModifierProperties2EXT,
                                                        VK_STRUCTURE_TYPE_DRM_FORMAT_MODIFIER_PROPERTIES_LIST_2_EXT>,
                formats[formatNdx]);
        }

        drmFormatModifiersGroup->addChild(group.release());
        drmFormatModifiersGroup->addChild(group2.release());
    }

    return drmFormatModifiersGroup.release();
}

} // namespace modifiers
} // namespace vkt<|MERGE_RESOLUTION|>--- conflicted
+++ resolved
@@ -596,98 +596,6 @@
 template <typename ModifierList, typename ModifierProps, VkStructureType modifierListSType>
 tcu::TestStatus createImageModifierExplicitCase(Context &context, const VkFormat format)
 {
-<<<<<<< HEAD
-	const InstanceInterface&	vki					= context.getInstanceInterface();
-	const DeviceInterface&		vkd					= context.getDeviceInterface();
-	const VkDevice				device				= context.getDevice();
-	const auto					drmFormatModifiers	= getDrmFormatModifiers<ModifierList, ModifierProps, modifierListSType>(vki, context.getPhysicalDevice(), format);
-
-	if (drmFormatModifiers.empty())
-		TCU_THROW(NotSupportedError, de::toString(format) + " does not support any DRM modifiers");
-
-	// Get the list of modifiers supported for some specific image parameters.
-	std::vector<ExplicitModifier> modifiers;
-
-	for (const auto& modProps : drmFormatModifiers)
-	{
-		if (modProps.drmFormatModifierTilingFeatures == 0)
-			TCU_FAIL(de::toString(format) + " does not support any DRM modifier tiling features");
-
-		VkImageFormatProperties2	imgFormatProperties	= initVulkanStructure();
-		const auto					isCompatible		= isModifierCompatibleWithImageProperties(vki, context.getPhysicalDevice(), &format, 1u, VK_IMAGE_TYPE_2D,
-																								  (VK_IMAGE_USAGE_COLOR_ATTACHMENT_BIT | VK_IMAGE_USAGE_SAMPLED_BIT),
-																								  VK_EXTERNAL_MEMORY_HANDLE_TYPE_OPAQUE_FD_BIT,
-																								  modProps.drmFormatModifier,
-																								  VK_EXTERNAL_MEMORY_FEATURE_FLAG_BITS_MAX_ENUM,
-																								  imgFormatProperties);
-		if (isCompatible)
-		{
-			const ExplicitModifier modifier
-			{
-				modProps.drmFormatModifier,				// modifier
-				modProps.drmFormatModifierPlaneCount,	// modifierPlaneCount
-				DE_NULL,								// pPlaneLayouts
-			};
-
-			modifiers.push_back(modifier);
-		}
-	}
-
-	if (modifiers.empty())
-		TCU_THROW(NotSupportedError, de::toString(format) + " does not support any DRM modifiers for the requested image features");
-
-	for (auto& modifier : modifiers)
-	{
-		std::vector<VkFormat> formats			(1u, format);
-		std::vector<uint64_t> creationModifier	(1u, modifier.modifier);
-
-		VkImageDrmFormatModifierPropertiesEXT properties = initVulkanStructure();
-
-		const auto imageRef = createImageWithDrmFormatModifiers(vkd, device, VK_IMAGE_TYPE_2D,
-																(VK_IMAGE_USAGE_COLOR_ATTACHMENT_BIT | VK_IMAGE_USAGE_SAMPLED_BIT),
-																0, formats, UVec2(64, 64), creationModifier);
-
-		std::vector<VkSubresourceLayout>	planeLayouts;
-		for (uint32_t i = 0; i < modifier.modifierPlaneCount; i++)
-		{
-			VkImageSubresource imageSubresource;
-			VkSubresourceLayout subresourceLayout;
-
-			deMemset(&imageSubresource, 0, sizeof(imageSubresource));
-
-			imageSubresource.aspectMask = VK_IMAGE_ASPECT_MEMORY_PLANE_0_BIT_EXT << i;
-
-			vkd.getImageSubresourceLayout(device, *imageRef, &imageSubresource, &subresourceLayout);
-
-			// From the spec:
-			//   VUID-VkImageDrmFormatModifierExplicitCreateInfoEXT-size-02267
-			//   For each element of pPlaneLayouts, size must be 0
-			//
-			//   VUID-VkImageDrmFormatModifierExplicitCreateInfoEXT-arrayPitch-02268
-			//   For each element of pPlaneLayouts, arrayPitch must be 0 if VkImageCreateInfo::arrayLayers is 1
-			//
-			//   VUID-VkImageDrmFormatModifierExplicitCreateInfoEXT-depthPitch-02269
-			//   For each element of pPlaneLayouts, depthPitch must be 0 if VkImageCreateInfo::extent.depth is 1
-			subresourceLayout.size = 0;
-			subresourceLayout.arrayPitch = 0;
-			subresourceLayout.depthPitch = 0;
-
-			planeLayouts.push_back(subresourceLayout);
-
-		}
-		modifier.pPlaneLayouts = planeLayouts.data();
-
-		const auto image = createImageWithDrmFormatExplicitModifier(vkd, device, VK_IMAGE_TYPE_2D,
-																    (VK_IMAGE_USAGE_COLOR_ATTACHMENT_BIT | VK_IMAGE_USAGE_SAMPLED_BIT),
-																    0, formats, UVec2(64, 64), modifier);
-		VK_CHECK(vkd.getImageDrmFormatModifierPropertiesEXT(device, *image, &properties));
-
-		if (modifier.modifier != properties.drmFormatModifier)
-			return tcu::TestStatus::fail("The created image's modifier with an explicit modifier not matched");
-	}
-
-	return tcu::TestStatus::pass("OK");
-=======
     const InstanceInterface &vki = context.getInstanceInterface();
     const DeviceInterface &vkd   = context.getDeviceInterface();
     const VkDevice device        = context.getDevice();
@@ -713,7 +621,7 @@
             VK_EXTERNAL_MEMORY_FEATURE_FLAG_BITS_MAX_ENUM, imgFormatProperties);
         if (isCompatible)
         {
-            const ExplicitModifier modifier = {
+            const ExplicitModifier modifier{
                 modProps.drmFormatModifier,           // modifier
                 modProps.drmFormatModifierPlaneCount, // modifierPlaneCount
                 DE_NULL,                              // pPlaneLayouts
@@ -777,7 +685,6 @@
     }
 
     return tcu::TestStatus::pass("OK");
->>>>>>> 6296a1c1
 }
 
 uint32_t chooseMemoryType(uint32_t bits)
