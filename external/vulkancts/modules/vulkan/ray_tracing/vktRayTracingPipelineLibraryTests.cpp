/*------------------------------------------------------------------------
 * Vulkan Conformance Tests
 * ------------------------
 *
 * Copyright (c) 2020 The Khronos Group Inc.
 *
 * Licensed under the Apache License, Version 2.0 (the "License");
 * you may not use this file except in compliance with the License.
 * You may obtain a copy of the License at
 *
 *	  http://www.apache.org/licenses/LICENSE-2.0
 *
 * Unless required by applicable law or agreed to in writing, software
 * distributed under the License is distributed on an "AS IS" BASIS,
 * WITHOUT WARRANTIES OR CONDITIONS OF ANY KIND, either express or implied.
 * See the License for the specific language governing permissions and
 * limitations under the License.
 *
 *//*!
 * \file
 * \brief Ray Tracing Pipeline Library Tests
 *//*--------------------------------------------------------------------*/

#include "vktRayTracingPipelineLibraryTests.hpp"

#include <list>
#include <vector>

#include "vkDefs.hpp"

#include "vktTestCase.hpp"
#include "vktTestGroupUtil.hpp"
#include "vktCustomInstancesDevices.hpp"
#include "vkCmdUtil.hpp"
#include "vkObjUtil.hpp"
#include "vkBuilderUtil.hpp"
#include "vkBarrierUtil.hpp"
#include "vkBufferWithMemory.hpp"
#include "vkImageWithMemory.hpp"
#include "vkTypeUtil.hpp"

#include "vkRayTracingUtil.hpp"

#include "tcuCommandLine.hpp"

namespace vkt
{
namespace RayTracing
{
namespace
{
using namespace vk;
using namespace vkt;

static const VkFlags	ALL_RAY_TRACING_STAGES		= VK_SHADER_STAGE_RAYGEN_BIT_KHR
													| VK_SHADER_STAGE_ANY_HIT_BIT_KHR
													| VK_SHADER_STAGE_CLOSEST_HIT_BIT_KHR
													| VK_SHADER_STAGE_MISS_BIT_KHR
													| VK_SHADER_STAGE_INTERSECTION_BIT_KHR
													| VK_SHADER_STAGE_CALLABLE_BIT_KHR;

static const deUint32	RTPL_DEFAULT_SIZE			= 8u;
static const deUint32	RTPL_MAX_CHIT_SHADER_COUNT	= 16;

struct LibraryConfiguration
{
	deInt32								pipelineShaders;
	std::vector<tcu::IVec2>				pipelineLibraries; // IVec2 = ( parentID, shaderCount )
};

enum class TestType
{
	DEFAULT = 0,
	CHECK_GROUP_HANDLES,
	CHECK_CAPTURE_REPLAY_HANDLES,
	CHECK_ALL_HANDLES,
};

struct TestParams
{
	LibraryConfiguration				libraryConfiguration;
	bool								multithreadedCompilation;
	bool								pipelinesCreatedUsingDHO;
	TestType							testType;
	bool								useAABBs;
<<<<<<< HEAD
	bool								useMaintenance5;
=======
	bool								useLinkTimeOptimizations;
	bool								retainLinkTimeOptimizations;
>>>>>>> 6dcb4c09
	deUint32							width;
	deUint32							height;

	uint32_t getPixelCount (void) const
	{
		return width * height;
	}

	uint32_t getHitGroupCount (void) const
	{
		uint32_t numShadersUsed = libraryConfiguration.pipelineShaders;
		for (const auto& lib : libraryConfiguration.pipelineLibraries)
			numShadersUsed += lib.y();
		return numShadersUsed;
	}

	bool includesCaptureReplay (void) const
	{
		return (testType == TestType::CHECK_CAPTURE_REPLAY_HANDLES || testType == TestType::CHECK_ALL_HANDLES);
	}
};

// This class will help verify shader group handles in libraries by maintaining information of the library tree and being able to
// calculate the offset of the handles for each pipeline in the "flattened" array of shader group handles.
class PipelineTree
{
protected:
	// Each node represents a pipeline.
	class Node
	{
	public:
		Node (int64_t parent, uint32_t groupCount)
			: m_parent		(parent)
			, m_groupCount	(groupCount)
			, m_children	()
			, m_frozen		(false)
			, m_flatOffset	(std::numeric_limits<uint32_t>::max())
		{}

		void		appendChild				(Node* child)					{ m_children.push_back(child); }
		uint32_t	getOffset				(void) const					{ return m_flatOffset; }
		void		freeze					(void)							{ m_frozen = true; }
		uint32_t	calcOffsetRecursively	(uint32_t currentOffset)		// Returns the next offset.
		{
			DE_ASSERT(m_frozen);
			m_flatOffset = currentOffset;
			uint32_t newOffset = currentOffset + m_groupCount;
			for (auto& node : m_children)
				newOffset = node->calcOffsetRecursively(newOffset);
			return newOffset;
		}

	protected:
		const int64_t		m_parent;		// Parent pipeline (-1 for the root node).
		const uint32_t		m_groupCount;	// Shader group count in pipeline. Related to LibraryConfiguration::pipelineLibraries[1].
		std::vector<Node*>	m_children;		// How many child pipelines. Related to LibraryConfiguration::pipelineLibraries[0]
		bool				m_frozen;		// No sense to calculate offsets before the tree structure is fully constructed.
		uint32_t			m_flatOffset;	// Calculated offset in the flattened array.
	};

public:
	PipelineTree ()
		: m_nodes				()
		, m_root				(nullptr)
		, m_frozen				(false)
		, m_offsetsCalculated	(false)
	{}

	// See LibraryConfiguration::pipelineLibraries.
	void addNode (int64_t parent, uint32_t groupCount)
	{
		DE_ASSERT(m_nodes.size() < static_cast<size_t>(std::numeric_limits<uint32_t>::max()));

		if (parent < 0)
		{
			DE_ASSERT(!m_root);
			m_nodes.emplace_back(new Node(parent, groupCount));
			m_root = m_nodes.back().get();
		}
		else
		{
			DE_ASSERT(parent < static_cast<int64_t>(m_nodes.size()));
			m_nodes.emplace_back(new Node(parent, groupCount));
			m_nodes.at(static_cast<size_t>(parent))->appendChild(m_nodes.back().get());
		}
	}

	// Confirms we will not be adding more nodes to the tree.
	void freeze (void)
	{
		for (auto& node : m_nodes)
			node->freeze();
		m_frozen = true;
	}

	// When obtaining shader group handles from the root pipeline, we get a vector of handles in which some of those handles come from pipeline libraries.
	// This method returns, for each pipeline, the offset of its shader group handles in that vector as the number of shader groups (not bytes).
	std::vector<uint32_t> getGroupOffsets (void)
	{
		DE_ASSERT(m_frozen);

		if (!m_offsetsCalculated)
		{
			calcOffsets();
			m_offsetsCalculated = true;
		}

		std::vector<uint32_t> offsets;
		offsets.reserve(m_nodes.size());

		for (const auto& node : m_nodes)
			offsets.push_back(node->getOffset());

		return offsets;
	}

protected:
	void calcOffsets (void)
	{
		DE_ASSERT(m_frozen);
		if (m_root)
		{
			m_root->calcOffsetRecursively(0);
		}
	}

	std::vector<std::unique_ptr<Node>>	m_nodes;
	Node*								m_root;
	bool								m_frozen;
	bool								m_offsetsCalculated;
};

VkImageCreateInfo makeImageCreateInfo (deUint32 width, deUint32 height, VkFormat format)
{
	const VkImageCreateInfo			imageCreateInfo			=
	{
		VK_STRUCTURE_TYPE_IMAGE_CREATE_INFO,																// VkStructureType			sType;
		DE_NULL,																							// const void*				pNext;
		(VkImageCreateFlags)0u,																				// VkImageCreateFlags		flags;
		VK_IMAGE_TYPE_2D,																					// VkImageType				imageType;
		format,																								// VkFormat					format;
		makeExtent3D(width, height, 1),																		// VkExtent3D				extent;
		1u,																									// deUint32					mipLevels;
		1u,																									// deUint32					arrayLayers;
		VK_SAMPLE_COUNT_1_BIT,																				// VkSampleCountFlagBits	samples;
		VK_IMAGE_TILING_OPTIMAL,																			// VkImageTiling			tiling;
		VK_IMAGE_USAGE_STORAGE_BIT | VK_IMAGE_USAGE_TRANSFER_SRC_BIT | VK_IMAGE_USAGE_TRANSFER_DST_BIT,		// VkImageUsageFlags		usage;
		VK_SHARING_MODE_EXCLUSIVE,																			// VkSharingMode			sharingMode;
		0u,																									// deUint32					queueFamilyIndexCount;
		DE_NULL,																							// const deUint32*			pQueueFamilyIndices;
		VK_IMAGE_LAYOUT_UNDEFINED																			// VkImageLayout			initialLayout;
	};

	return imageCreateInfo;
}

class RayTracingPipelineLibraryTestCase : public TestCase
{
	public:
							RayTracingPipelineLibraryTestCase	(tcu::TestContext& context, const char* name, const char* desc, const TestParams data);
							~RayTracingPipelineLibraryTestCase	(void);

	virtual void			checkSupport								(Context& context) const;
	virtual	void			initPrograms								(SourceCollections& programCollection) const;
	virtual TestInstance*	createInstance								(Context& context) const;
private:
	TestParams				m_data;
};

class RayTracingPipelineLibraryTestInstance : public TestInstance
{
public:
																	RayTracingPipelineLibraryTestInstance	(Context& context, const TestParams& data);
																	~RayTracingPipelineLibraryTestInstance	(void);
	tcu::TestStatus													iterate									(void);

protected:
	std::vector<de::SharedPtr<BottomLevelAccelerationStructure>>	initBottomAccelerationStructures		(VkCommandBuffer cmdBuffer);
	de::MovePtr<TopLevelAccelerationStructure>						initTopAccelerationStructure			(VkCommandBuffer cmdBuffer,
																											 std::vector<de::SharedPtr<BottomLevelAccelerationStructure> >& bottomLevelAccelerationStructures);
	std::vector<uint32_t>											runTest									(bool replay = false);
private:
	TestParams														m_data;
	PipelineTree													m_pipelineTree;
	std::vector<uint8_t>											m_captureReplayHandles;
};


RayTracingPipelineLibraryTestCase::RayTracingPipelineLibraryTestCase (tcu::TestContext& context, const char* name, const char* desc, const TestParams data)
	: vkt::TestCase	(context, name, desc)
	, m_data		(data)
{
}

RayTracingPipelineLibraryTestCase::~RayTracingPipelineLibraryTestCase	(void)
{
}

void RayTracingPipelineLibraryTestCase::checkSupport(Context& context) const
{
	const auto&	vki					= context.getInstanceInterface();
	const auto	physicalDevice		= context.getPhysicalDevice();
	const auto	supportedExtensions	= enumerateDeviceExtensionProperties(vki, physicalDevice, nullptr);

	context.requireDeviceFunctionality("VK_KHR_ray_tracing_pipeline");
	context.requireDeviceFunctionality("VK_KHR_pipeline_library");

	if (m_data.testType != TestType::DEFAULT)
		context.requireDeviceFunctionality("VK_EXT_pipeline_library_group_handles");

<<<<<<< HEAD
	if (m_data.useMaintenance5)
		context.requireDeviceFunctionality("VK_KHR_maintenance5");
=======
	if (m_data.useLinkTimeOptimizations)
		context.requireDeviceFunctionality("VK_EXT_graphics_pipeline_library");
>>>>>>> 6dcb4c09

	if (m_data.includesCaptureReplay())
	{
		const auto& rtFeatures = context.getRayTracingPipelineFeatures();
		if (!rtFeatures.rayTracingPipelineShaderGroupHandleCaptureReplay)
			TCU_THROW(NotSupportedError, "rayTracingPipelineShaderGroupHandleCaptureReplay not supported");
	}

}

void RayTracingPipelineLibraryTestCase::initPrograms (SourceCollections& programCollection) const
{
	const vk::ShaderBuildOptions	buildOptions(programCollection.usedVulkanVersion, vk::SPIRV_VERSION_1_4, 0u, true);

	{
		std::stringstream css;
		css <<
			"#version 460 core\n"
			"#extension GL_EXT_ray_tracing : require\n"
			"layout(location = 0) rayPayloadEXT uvec4 hitValue;\n"
			"layout(r32ui, set = 0, binding = 0) uniform uimage2D result;\n"
			"layout(set = 0, binding = 1) uniform accelerationStructureEXT topLevelAS;\n"
			"\n"
			"void main()\n"
			"{\n"
			"  float tmin     = 0.0;\n"
			"  float tmax     = 1.0;\n"
			"  vec3  origin   = vec3(float(gl_LaunchIDEXT.x) + 0.5f, float(gl_LaunchIDEXT.y) + 0.5f, float(gl_LaunchIDEXT.z + 0.5f));\n"
			"  vec3  direct   = vec3(0.0, 0.0, -1.0);\n"
			"  hitValue       = uvec4(" << RTPL_MAX_CHIT_SHADER_COUNT+1 << ",0,0,0);\n"
			"  traceRayEXT(topLevelAS, 0, 0xFF, 0, 0, 0, origin, tmin, direct, tmax, 0);\n"
			"  imageStore(result, ivec2(gl_LaunchIDEXT.xy), hitValue);\n"
			"}\n";
		programCollection.glslSources.add("rgen") << glu::RaygenSource(updateRayTracingGLSL(css.str())) << buildOptions;
	}

	{
		std::stringstream css;
		css <<
			"#version 460 core\n"
			"#extension GL_EXT_ray_tracing : require\n"
			"layout(location = 0) rayPayloadInEXT uvec4 hitValue;\n"
			"void main()\n"
			"{\n"
			"  hitValue = uvec4("<< RTPL_MAX_CHIT_SHADER_COUNT <<",0,0,1);\n"
			"}\n";

		programCollection.glslSources.add("miss") << glu::MissSource(updateRayTracingGLSL(css.str())) << buildOptions;
	}

	if (m_data.useAABBs)
	{
		std::ostringstream isec;
		isec
			<< "#version 460 core\n"
			<< "#extension GL_EXT_ray_tracing : require\n"
			<< "void main()\n"
			<< "{\n"
			<< "  reportIntersectionEXT(gl_RayTminEXT, 0);\n"
			<< "}\n"
			;
		programCollection.glslSources.add("isec") << glu::IntersectionSource(updateRayTracingGLSL(isec.str())) << buildOptions;
	}

	for(deUint32 i=0; i<RTPL_MAX_CHIT_SHADER_COUNT; ++i)
	{
		std::stringstream css;
		css <<
			"#version 460 core\n"
			"#extension GL_EXT_ray_tracing : require\n"
			"layout(location = 0) rayPayloadInEXT uvec4 hitValue;\n"
			"void main()\n"
			"{\n"
			"  hitValue = uvec4(" << i << ",0,0,1);\n"
			"}\n";
		std::stringstream csname;
		csname << "chit" << i;
		programCollection.glslSources.add(csname.str()) << glu::ClosestHitSource(updateRayTracingGLSL(css.str())) << buildOptions;
	}
}

TestInstance* RayTracingPipelineLibraryTestCase::createInstance (Context& context) const
{
	return new RayTracingPipelineLibraryTestInstance(context, m_data);
}

RayTracingPipelineLibraryTestInstance::RayTracingPipelineLibraryTestInstance (Context& context, const TestParams& data)
	: vkt::TestInstance		(context)
	, m_data				(data)
	, m_pipelineTree		()
{
	// Build the helper pipeline tree, which helps for some tests.
	m_pipelineTree.addNode(-1, static_cast<uint32_t>(m_data.libraryConfiguration.pipelineShaders + 2/*rgen and miss for the root pipeline*/));

	for (const auto& lib : m_data.libraryConfiguration.pipelineLibraries)
		m_pipelineTree.addNode(lib.x(), static_cast<uint32_t>(lib.y()));

	m_pipelineTree.freeze();
}

RayTracingPipelineLibraryTestInstance::~RayTracingPipelineLibraryTestInstance (void)
{
}

std::vector<de::SharedPtr<BottomLevelAccelerationStructure> > RayTracingPipelineLibraryTestInstance::initBottomAccelerationStructures (VkCommandBuffer cmdBuffer)
{
	const auto&														vkd			= m_context.getDeviceInterface();
	const auto														device		= m_context.getDevice();
	auto&															allocator	= m_context.getDefaultAllocator();
	std::vector<de::SharedPtr<BottomLevelAccelerationStructure> >	result;

	tcu::Vec3 v0(0.0, 1.0, 0.0);
	tcu::Vec3 v1(0.0, 0.0, 0.0);
	tcu::Vec3 v2(1.0, 1.0, 0.0);
	tcu::Vec3 v3(1.0, 0.0, 0.0);

	for (deUint32 y = 0; y < m_data.height; ++y)
		for (deUint32 x = 0; x < m_data.width; ++x)
		{
			// let's build a 3D chessboard of geometries
			if (((x + y) % 2) == 0)
				continue;
			tcu::Vec3 xyz((float)x, (float)y, 0.0f);
			std::vector<tcu::Vec3>	geometryData;

			de::MovePtr<BottomLevelAccelerationStructure>	bottomLevelAccelerationStructure = makeBottomLevelAccelerationStructure();
			bottomLevelAccelerationStructure->setGeometryCount(1u);

			if (m_data.useAABBs)
			{
				geometryData.push_back(xyz + v1);
				geometryData.push_back(xyz + v2);
			}
			else
			{
				geometryData.push_back(xyz + v0);
				geometryData.push_back(xyz + v1);
				geometryData.push_back(xyz + v2);
				geometryData.push_back(xyz + v2);
				geometryData.push_back(xyz + v1);
				geometryData.push_back(xyz + v3);
			}

			bottomLevelAccelerationStructure->addGeometry(geometryData, !m_data.useAABBs/*triangles*/);
			bottomLevelAccelerationStructure->createAndBuild(vkd, device, cmdBuffer, allocator);
			result.push_back(de::SharedPtr<BottomLevelAccelerationStructure>(bottomLevelAccelerationStructure.release()));
		}

	return result;
}

de::MovePtr<TopLevelAccelerationStructure> RayTracingPipelineLibraryTestInstance::initTopAccelerationStructure (VkCommandBuffer cmdBuffer,
																												std::vector<de::SharedPtr<BottomLevelAccelerationStructure> >& bottomLevelAccelerationStructures)
{
	const auto&									vkd			= m_context.getDeviceInterface();
	const auto									device		= m_context.getDevice();
	auto&										allocator	= m_context.getDefaultAllocator();

	deUint32 instanceCount = m_data.width * m_data.height / 2;

	de::MovePtr<TopLevelAccelerationStructure>	result = makeTopLevelAccelerationStructure();
	result->setInstanceCount(instanceCount);

	deUint32 currentInstanceIndex	= 0;
	deUint32 numShadersUsed			= m_data.getHitGroupCount();

	for (deUint32 y = 0; y < m_data.height; ++y)
		for (deUint32 x = 0; x < m_data.width; ++x)
		{
			if (((x + y) % 2) == 0)
				continue;

			result->addInstance(bottomLevelAccelerationStructures[currentInstanceIndex], identityMatrix3x4, 0, 0xFF, currentInstanceIndex % numShadersUsed, 0U);
			currentInstanceIndex++;
		}
	result->createAndBuild(vkd, device, cmdBuffer, allocator);

	return result;
}

void compileShaders (Context& context,
					 de::SharedPtr<de::MovePtr<RayTracingPipeline>>& pipeline,
					 const std::vector<std::tuple<std::string, VkShaderStageFlagBits>>& shaderData,
					 const Move<VkShaderModule>& isecMod)
{
	const auto&	vkd			= context.getDeviceInterface();
	const auto	device		= context.getDevice();
	const auto&	binaries	= context.getBinaryCollection();
	const bool	hasISec		= static_cast<bool>(isecMod);

	for (deUint32 i=0; i< shaderData.size(); ++i)
	{
		std::string				shaderName;
		VkShaderStageFlagBits	shaderStage;
		std::tie(shaderName, shaderStage) = shaderData[i];

		auto pipelinePtr = pipeline->get();
		pipelinePtr->addShader(shaderStage, createShaderModule(vkd, device, binaries.get(shaderName)), i);
		if (hasISec && shaderStage == VK_SHADER_STAGE_CLOSEST_HIT_BIT_KHR)
			pipelinePtr->addShader(VK_SHADER_STAGE_INTERSECTION_BIT_KHR, isecMod.get(), i);
	}
}

struct CompileShadersMultithreadData
{
	Context&															context;
	de::SharedPtr<de::MovePtr<RayTracingPipeline>>&						pipeline;
	const std::vector<std::tuple<std::string, VkShaderStageFlagBits>>&	shaderData;
	const Move<VkShaderModule>&											isecMod;
};

void compileShadersThread (void* param)
{
	CompileShadersMultithreadData* csmd = (CompileShadersMultithreadData*)param;
	compileShaders(csmd->context, csmd->pipeline, csmd->shaderData, csmd->isecMod);
}

std::vector<uint32_t> getAllGroupCounts (const std::vector<de::SharedPtr<de::MovePtr<RayTracingPipeline>>>& rayTracingPipelines)
{
	std::vector<uint32_t> allGroupCounts;
	allGroupCounts.reserve(rayTracingPipelines.size());
	std::transform(begin(rayTracingPipelines), end(rayTracingPipelines), std::back_inserter(allGroupCounts),
		[](const de::SharedPtr<de::MovePtr<RayTracingPipeline>>& rtPipeline) { return rtPipeline->get()->getFullShaderGroupCount(); });

	return allGroupCounts;
}

// Sometimes we want to obtain shader group handles and do checks on them, and the processing we do is the same for normal handles
// and for capture/replay handles. Yet their sizes can be different, and the function to get them also changes. The type below
// provides a small abstraction so we only have to choose the right class to instantiate, and the rest of the code is the same.
class HandleGetter
{
public:
	HandleGetter			(const uint32_t handleSize) : m_handleSize(handleSize)	{}
	virtual ~HandleGetter	()														{}

	virtual std::vector<uint8_t> getShaderGroupHandlesVector (const RayTracingPipeline*	rtPipeline,
															  const DeviceInterface&	vkd,
															  const VkDevice			device,
															  const VkPipeline			pipeline,
															  const uint32_t			firstGroup,
															  const uint32_t			groupCount) const = 0;

protected:
	const uint32_t m_handleSize;
};

class NormalHandleGetter : public HandleGetter
{
public:
	NormalHandleGetter			(const uint32_t shaderGroupHandleSize) : HandleGetter(shaderGroupHandleSize)	{}
	virtual ~NormalHandleGetter	()																				{}

	std::vector<uint8_t> getShaderGroupHandlesVector (const RayTracingPipeline*	rtPipeline,
													  const DeviceInterface&	vkd,
													  const VkDevice			device,
													  const VkPipeline			pipeline,
													  const uint32_t			firstGroup,
													  const uint32_t			groupCount) const override
	{
		return rtPipeline->getShaderGroupHandles(vkd, device, pipeline, m_handleSize, firstGroup, groupCount);
	}
};

class CaptureReplayHandleGetter : public HandleGetter
{
public:
	CaptureReplayHandleGetter			(const uint32_t shaderGroupHandleCaptureReplaySize) : HandleGetter(shaderGroupHandleCaptureReplaySize)	{}
	virtual ~CaptureReplayHandleGetter	()																				{}

	std::vector<uint8_t> getShaderGroupHandlesVector (const RayTracingPipeline*	rtPipeline,
													  const DeviceInterface&	vkd,
													  const VkDevice			device,
													  const VkPipeline			pipeline,
													  const uint32_t			firstGroup,
													  const uint32_t			groupCount) const override
	{
		return rtPipeline->getShaderGroupReplayHandles(vkd, device, pipeline, m_handleSize, firstGroup, groupCount);
	}
};

std::vector<uint32_t> RayTracingPipelineLibraryTestInstance::runTest (bool replay)
{
	const InstanceInterface&			vki									= m_context.getInstanceInterface();
	const VkPhysicalDevice				physicalDevice						= m_context.getPhysicalDevice();
	const auto&							vkd									= m_context.getDeviceInterface();
	const auto							device								= m_context.getDevice();
	const auto							queueFamilyIndex					= m_context.getUniversalQueueFamilyIndex();
	const auto							queue								= m_context.getUniversalQueue();
	auto&								allocator							= m_context.getDefaultAllocator();
	const auto							pixelCount							= m_data.getPixelCount();
	const auto							hitGroupCount						= m_data.getHitGroupCount();
	const auto							rayTracingProperties				= makeRayTracingProperties(vki, physicalDevice);
	const uint32_t						shaderGroupHandleSize				= rayTracingProperties->getShaderGroupHandleSize();
	const uint32_t						shaderGroupBaseAlignment			= rayTracingProperties->getShaderGroupBaseAlignment();
	const uint32_t						shaderGroupHandleReplaySize			= rayTracingProperties->getShaderGroupHandleCaptureReplaySize();
	const auto							allGroupOffsets						= m_pipelineTree.getGroupOffsets();

	// Make sure we only replay in CAPTURE_REPLAY handles mode.
	// When checking capture/replay handles, the first iteration will save the handles to m_captureReplayHandles.
	// In the second iteration, the replay argument will be true and we'll use the saved m_captureReplayHandles when creating pipelines.
	if (replay)
		DE_ASSERT(m_data.includesCaptureReplay());

	const Move<VkDescriptorSetLayout>	descriptorSetLayout					= DescriptorSetLayoutBuilder()
																					.addSingleBinding(VK_DESCRIPTOR_TYPE_STORAGE_IMAGE, ALL_RAY_TRACING_STAGES)
																					.addSingleBinding(VK_DESCRIPTOR_TYPE_ACCELERATION_STRUCTURE_KHR, ALL_RAY_TRACING_STAGES)
																					.build(vkd, device);
	const Move<VkDescriptorPool>		descriptorPool						= DescriptorPoolBuilder()
																					.addType(VK_DESCRIPTOR_TYPE_STORAGE_IMAGE)
																					.addType(VK_DESCRIPTOR_TYPE_ACCELERATION_STRUCTURE_KHR)
																					.build(vkd, device, VK_DESCRIPTOR_POOL_CREATE_FREE_DESCRIPTOR_SET_BIT, 1u);
	const Move<VkDescriptorSet>			descriptorSet						= makeDescriptorSet(vkd, device, *descriptorPool, *descriptorSetLayout);
	const Move<VkPipelineLayout>		pipelineLayout						= makePipelineLayout(vkd, device, descriptorSetLayout.get());

	// sort pipeline library configurations ( including main pipeline )
	std::vector<std::tuple<int, deUint32, deUint32>> pipelineInfoList;
	{
		// push main pipeline on the list
		deUint32 shaderOffset	= 0U;
		pipelineInfoList.push_back(std::make_tuple(-1, shaderOffset, m_data.libraryConfiguration.pipelineShaders));
		shaderOffset			+= m_data.libraryConfiguration.pipelineShaders;

		for (size_t i = 0; i < m_data.libraryConfiguration.pipelineLibraries.size(); ++i)
		{
			int parentIndex			= m_data.libraryConfiguration.pipelineLibraries[i].x();
			deUint32 shaderCount	= deUint32(m_data.libraryConfiguration.pipelineLibraries[i].y());
			if (parentIndex < 0 || parentIndex >= int(pipelineInfoList.size()) )
				TCU_THROW(InternalError, "Wrong library tree definition");
			pipelineInfoList.push_back(std::make_tuple(parentIndex, shaderOffset, shaderCount));
			shaderOffset			+= shaderCount;
		}
	}

	// create pipeline libraries and build a pipeline tree.
	std::vector<de::SharedPtr<de::MovePtr<RayTracingPipeline>>>					rtPipelines(pipelineInfoList.size());
	std::vector<std::vector<std::tuple<std::string, VkShaderStageFlagBits>>>	pipelineShaders(pipelineInfoList.size());
	for (size_t idx=0; idx < pipelineInfoList.size(); ++idx)
	{
		int			parentIndex;
		deUint32	shaderCount, shaderOffset;
		std::tie(parentIndex, shaderOffset, shaderCount) = pipelineInfoList[idx];

		// create pipeline objects
		de::SharedPtr<de::MovePtr<RayTracingPipeline>> rtPipeline = makeVkSharedPtr(de::MovePtr<RayTracingPipeline>(new RayTracingPipeline));

		(*rtPipeline)->setDeferredOperation(m_data.pipelinesCreatedUsingDHO);

		VkPipelineCreateFlags creationFlags = 0u;

		// all pipelines are pipeline libraries, except for the main pipeline
		if (idx > 0)
			creationFlags |= VK_PIPELINE_CREATE_LIBRARY_BIT_KHR;

		// Sometimes we need capture/replay handles.
		if (m_data.includesCaptureReplay())
			creationFlags |= VK_PIPELINE_CREATE_RAY_TRACING_SHADER_GROUP_HANDLE_CAPTURE_REPLAY_BIT_KHR;

		if (m_data.useLinkTimeOptimizations)
		{
			if (m_data.retainLinkTimeOptimizations)
				creationFlags |= VK_PIPELINE_CREATE_RETAIN_LINK_TIME_OPTIMIZATION_INFO_BIT_EXT;
			else
				creationFlags |= VK_PIPELINE_CREATE_LINK_TIME_OPTIMIZATION_BIT_EXT;
		}

		rtPipeline->get()->setCreateFlags(creationFlags);
		if (m_data.useMaintenance5)
			rtPipeline->get()->setCreateFlags2(translateCreateFlag(creationFlags));

		rtPipeline->get()->setMaxPayloadSize(16U); // because rayPayloadInEXT is uvec4 ( = 16 bytes ) for all chit shaders
		rtPipelines[idx] = rtPipeline;

		// prepare all shader names for all pipelines
		if (idx == 0)
		{
			pipelineShaders[0].push_back(std::make_tuple( "rgen", VK_SHADER_STAGE_RAYGEN_BIT_KHR ));
			pipelineShaders[0].push_back(std::make_tuple( "miss", VK_SHADER_STAGE_MISS_BIT_KHR ));
		}
		for (uint32_t i = 0; i < shaderCount; ++i)
		{
			std::stringstream csname;
			csname << "chit" << shaderOffset + i;
			pipelineShaders[idx].push_back(std::make_tuple( csname.str(), VK_SHADER_STAGE_CLOSEST_HIT_BIT_KHR ));
		}
	}

	const auto isecMod	= (m_data.useAABBs
						? createShaderModule(vkd, device, m_context.getBinaryCollection().get("isec"))
						: Move<VkShaderModule>());

	// singlethreaded / multithreaded compilation of all shaders
	if (m_data.multithreadedCompilation)
	{
		std::vector<CompileShadersMultithreadData> csmds;
		for (deUint32 i = 0; i < rtPipelines.size(); ++i)
			csmds.push_back(CompileShadersMultithreadData{ m_context, rtPipelines[i], pipelineShaders[i], isecMod });

		std::vector<deThread>	threads;
		for (deUint32 i = 0; i < csmds.size(); ++i)
			threads.push_back(deThread_create(compileShadersThread, (void*)&csmds[i], DE_NULL));

		for (deUint32 i = 0; i < threads.size(); ++i)
		{
			deThread_join(threads[i]);
			deThread_destroy(threads[i]);
		}
	}
	else // m_data.multithreadedCompilation == false
	{
		for (deUint32 i = 0; i < rtPipelines.size(); ++i)
			compileShaders(m_context, rtPipelines[i], pipelineShaders[i], isecMod);
	}

	// connect libraries into a tree structure
	for (size_t idx = 0; idx < pipelineInfoList.size(); ++idx)
	{
		int			parentIndex;
		deUint32 shaderCount, shaderOffset;
		std::tie(parentIndex, shaderOffset, shaderCount) = pipelineInfoList[idx];
		if (parentIndex != -1)
			rtPipelines[parentIndex]->get()->addLibrary(rtPipelines[idx]);
	}

	// Add the saved capture/replay handles when in replay mode.
	if (replay)
	{
		for (size_t pipelineIdx = 0; pipelineIdx < rtPipelines.size(); ++pipelineIdx)
		{
			const auto pipelineOffsetBytes = allGroupOffsets.at(pipelineIdx) * shaderGroupHandleReplaySize;
			for (size_t groupIdx = 0; groupIdx < pipelineShaders.at(pipelineIdx).size(); ++groupIdx)
			{
				const auto groupOffsetBytes = pipelineOffsetBytes + groupIdx * shaderGroupHandleReplaySize;
				rtPipelines[pipelineIdx]->get()->setGroupCaptureReplayHandle(static_cast<uint32_t>(groupIdx), &m_captureReplayHandles.at(groupOffsetBytes));
			}
		}
	}

	// build main pipeline and all pipeline libraries that it depends on
	const auto										firstRTPipeline	= rtPipelines.at(0)->get();
	std::vector<de::SharedPtr<Move<VkPipeline>>>	pipelines		= firstRTPipeline->createPipelineWithLibraries(vkd, device, *pipelineLayout);
	const VkPipeline								pipeline		= pipelines.at(0)->get();

	// Obtain and verify shader group handles.
	if (m_data.testType != TestType::DEFAULT)
	{
		// When checking all handles, we'll do two iterations, checking the normal handles first and the capture/replay handles later.
		const bool					checkAllHandles	= (m_data.testType == TestType::CHECK_ALL_HANDLES);
		const uint32_t				iterations		= (checkAllHandles ? 2u : 1u);

		for (uint32_t iter = 0u; iter < iterations; ++iter)
		{
			const bool					normalHandles	= (iter == 0u && m_data.testType != TestType::CHECK_CAPTURE_REPLAY_HANDLES);
			const auto					handleSize		= (normalHandles ? shaderGroupHandleSize : shaderGroupHandleReplaySize);
			de::MovePtr<HandleGetter>	handleGetter	(normalHandles
														? static_cast<HandleGetter*>(new NormalHandleGetter(handleSize))
														: static_cast<HandleGetter*>(new CaptureReplayHandleGetter(handleSize)));

			const auto allHandles		= handleGetter->getShaderGroupHandlesVector(firstRTPipeline, vkd, device, pipeline, 0u, firstRTPipeline->getFullShaderGroupCount());
			const auto allGroupCounts	= getAllGroupCounts(rtPipelines);

			DE_ASSERT(allGroupOffsets.size() == rtPipelines.size());
			DE_ASSERT(allGroupCounts.size() == rtPipelines.size());
			DE_ASSERT(rtPipelines.size() == pipelines.size());

			for (size_t idx = 0; idx < rtPipelines.size(); ++idx)
			{
				const auto	curRTPipeline	= rtPipelines[idx]->get();
				const auto&	curPipeline		= pipelines[idx]->get();
				const auto&	curGroupOffset	= allGroupOffsets[idx];
				const auto& curGroupCount	= allGroupCounts[idx];
				const auto	curHandles		= handleGetter->getShaderGroupHandlesVector(curRTPipeline, vkd, device, curPipeline, 0u, curGroupCount);

				const auto	rangeStart		= curGroupOffset * shaderGroupHandleSize;
				const auto	rangeEnd		= (curGroupOffset + curGroupCount) * shaderGroupHandleSize;

				const std::vector<uint8_t> handleRange (allHandles.begin() + rangeStart, allHandles.begin() + rangeEnd);
				if (handleRange != curHandles)
				{
					std::ostringstream msg;
					msg << (normalHandles ? "" : "Capture Replay ") << "Shader Group Handle verification failed for pipeline " << idx;
					TCU_FAIL(msg.str());
				}
			}

			// Save capture/replay handles for a later replay.
			if (!normalHandles && !replay)
				m_captureReplayHandles = allHandles;
		}
	}

	// build shader binding tables
	const de::MovePtr<BufferWithMemory>		raygenShaderBindingTable			= firstRTPipeline->createShaderBindingTable(vkd, device, pipeline, allocator, shaderGroupHandleSize, shaderGroupBaseAlignment, 0, 1 );
	const de::MovePtr<BufferWithMemory>		missShaderBindingTable				= firstRTPipeline->createShaderBindingTable(vkd, device, pipeline, allocator, shaderGroupHandleSize, shaderGroupBaseAlignment, 1, 1 );
	const de::MovePtr<BufferWithMemory>		hitShaderBindingTable				= firstRTPipeline->createShaderBindingTable(vkd, device, pipeline, allocator, shaderGroupHandleSize, shaderGroupBaseAlignment, 2, hitGroupCount);
	const VkStridedDeviceAddressRegionKHR	raygenShaderBindingTableRegion		= makeStridedDeviceAddressRegionKHR(getBufferDeviceAddress(vkd, device, raygenShaderBindingTable->get(), 0), shaderGroupHandleSize, shaderGroupHandleSize);
	const VkStridedDeviceAddressRegionKHR	missShaderBindingTableRegion		= makeStridedDeviceAddressRegionKHR(getBufferDeviceAddress(vkd, device, missShaderBindingTable->get(), 0), shaderGroupHandleSize, shaderGroupHandleSize);
	const VkStridedDeviceAddressRegionKHR	hitShaderBindingTableRegion			= makeStridedDeviceAddressRegionKHR(getBufferDeviceAddress(vkd, device, hitShaderBindingTable->get(), 0), shaderGroupHandleSize, hitGroupCount * shaderGroupHandleSize);
	const VkStridedDeviceAddressRegionKHR	callableShaderBindingTableRegion	= makeStridedDeviceAddressRegionKHR(DE_NULL, 0, 0);

	const VkFormat						imageFormat							= VK_FORMAT_R32_UINT;
	const VkImageCreateInfo				imageCreateInfo						= makeImageCreateInfo(m_data.width, m_data.height, imageFormat);
	const VkImageSubresourceRange		imageSubresourceRange				= makeImageSubresourceRange(VK_IMAGE_ASPECT_COLOR_BIT, 0u, 1u, 0, 1u);
	const de::MovePtr<ImageWithMemory>	image								= de::MovePtr<ImageWithMemory>(new ImageWithMemory(vkd, device, allocator, imageCreateInfo, MemoryRequirement::Any));
	const Move<VkImageView>				imageView							= makeImageView(vkd, device, **image, VK_IMAGE_VIEW_TYPE_2D, imageFormat, imageSubresourceRange);

	const VkBufferCreateInfo			resultBufferCreateInfo				= makeBufferCreateInfo(pixelCount*sizeof(deUint32), VK_BUFFER_USAGE_TRANSFER_DST_BIT);
	const VkImageSubresourceLayers		resultBufferImageSubresourceLayers	= makeImageSubresourceLayers(VK_IMAGE_ASPECT_COLOR_BIT, 0u, 0u, 1u);
	const VkBufferImageCopy				resultBufferImageRegion				= makeBufferImageCopy(makeExtent3D(m_data.width, m_data.height, 1), resultBufferImageSubresourceLayers);
	de::MovePtr<BufferWithMemory>		resultBuffer						= de::MovePtr<BufferWithMemory>(new BufferWithMemory(vkd, device, allocator, resultBufferCreateInfo, MemoryRequirement::HostVisible));
	auto&								resultBufferAlloc					= resultBuffer->getAllocation();

	const VkDescriptorImageInfo			descriptorImageInfo					= makeDescriptorImageInfo(DE_NULL, *imageView, VK_IMAGE_LAYOUT_GENERAL);

	const Move<VkCommandPool>			cmdPool								= createCommandPool(vkd, device, 0, queueFamilyIndex);
	const Move<VkCommandBuffer>			cmdBuffer							= allocateCommandBuffer(vkd, device, *cmdPool, VK_COMMAND_BUFFER_LEVEL_PRIMARY);

	std::vector<de::SharedPtr<BottomLevelAccelerationStructure> >	bottomLevelAccelerationStructures;
	de::MovePtr<TopLevelAccelerationStructure>						topLevelAccelerationStructure;

	beginCommandBuffer(vkd, *cmdBuffer, 0u);
	{
		const VkImageMemoryBarrier			preImageBarrier						= makeImageMemoryBarrier(0u, VK_ACCESS_TRANSFER_WRITE_BIT,
																					VK_IMAGE_LAYOUT_UNDEFINED, VK_IMAGE_LAYOUT_TRANSFER_DST_OPTIMAL,
																					**image, imageSubresourceRange);
		cmdPipelineImageMemoryBarrier(vkd, *cmdBuffer, VK_PIPELINE_STAGE_TOP_OF_PIPE_BIT, VK_PIPELINE_STAGE_TRANSFER_BIT, &preImageBarrier);

		const VkClearValue					clearValue							= makeClearValueColorU32(0xFF, 0u, 0u, 0u);
		vkd.cmdClearColorImage(*cmdBuffer, **image, VK_IMAGE_LAYOUT_TRANSFER_DST_OPTIMAL, &clearValue.color, 1, &imageSubresourceRange);

		const VkImageMemoryBarrier			postImageBarrier					= makeImageMemoryBarrier(VK_ACCESS_TRANSFER_WRITE_BIT, VK_ACCESS_ACCELERATION_STRUCTURE_READ_BIT_KHR | VK_ACCESS_ACCELERATION_STRUCTURE_WRITE_BIT_KHR,
																					VK_IMAGE_LAYOUT_TRANSFER_DST_OPTIMAL, VK_IMAGE_LAYOUT_GENERAL,
																					**image, imageSubresourceRange);
		cmdPipelineImageMemoryBarrier(vkd, *cmdBuffer, VK_PIPELINE_STAGE_TRANSFER_BIT, VK_PIPELINE_STAGE_ACCELERATION_STRUCTURE_BUILD_BIT_KHR, &postImageBarrier);

		bottomLevelAccelerationStructures	= initBottomAccelerationStructures(*cmdBuffer);
		topLevelAccelerationStructure		= initTopAccelerationStructure(*cmdBuffer, bottomLevelAccelerationStructures);

		const TopLevelAccelerationStructure*			topLevelAccelerationStructurePtr		= topLevelAccelerationStructure.get();
		VkWriteDescriptorSetAccelerationStructureKHR	accelerationStructureWriteDescriptorSet	=
		{
			VK_STRUCTURE_TYPE_WRITE_DESCRIPTOR_SET_ACCELERATION_STRUCTURE_KHR,	//  VkStructureType						sType;
			DE_NULL,															//  const void*							pNext;
			1u,																	//  deUint32							accelerationStructureCount;
			topLevelAccelerationStructurePtr->getPtr(),							//  const VkAccelerationStructureKHR*	pAccelerationStructures;
		};

		DescriptorSetUpdateBuilder()
			.writeSingle(*descriptorSet, DescriptorSetUpdateBuilder::Location::binding(0u), VK_DESCRIPTOR_TYPE_STORAGE_IMAGE, &descriptorImageInfo)
			.writeSingle(*descriptorSet, DescriptorSetUpdateBuilder::Location::binding(1u), VK_DESCRIPTOR_TYPE_ACCELERATION_STRUCTURE_KHR, &accelerationStructureWriteDescriptorSet)
			.update(vkd, device);

		vkd.cmdBindDescriptorSets(*cmdBuffer, VK_PIPELINE_BIND_POINT_RAY_TRACING_KHR, *pipelineLayout, 0, 1, &descriptorSet.get(), 0, DE_NULL);

		vkd.cmdBindPipeline(*cmdBuffer, VK_PIPELINE_BIND_POINT_RAY_TRACING_KHR, pipeline);

		cmdTraceRays(vkd,
			*cmdBuffer,
			&raygenShaderBindingTableRegion,
			&missShaderBindingTableRegion,
			&hitShaderBindingTableRegion,
			&callableShaderBindingTableRegion,
			m_data.width, m_data.height, 1);

		const VkMemoryBarrier							postTraceMemoryBarrier					= makeMemoryBarrier(VK_ACCESS_SHADER_WRITE_BIT, VK_ACCESS_TRANSFER_READ_BIT);
		const VkMemoryBarrier							postCopyMemoryBarrier					= makeMemoryBarrier(VK_ACCESS_TRANSFER_WRITE_BIT, VK_ACCESS_HOST_READ_BIT);
		cmdPipelineMemoryBarrier(vkd, *cmdBuffer, VK_PIPELINE_STAGE_RAY_TRACING_SHADER_BIT_KHR, VK_PIPELINE_STAGE_TRANSFER_BIT, &postTraceMemoryBarrier);

		vkd.cmdCopyImageToBuffer(*cmdBuffer, **image, VK_IMAGE_LAYOUT_GENERAL, **resultBuffer, 1u, &resultBufferImageRegion);

		cmdPipelineMemoryBarrier(vkd, *cmdBuffer, VK_PIPELINE_STAGE_TRANSFER_BIT, VK_PIPELINE_STAGE_HOST_BIT, &postCopyMemoryBarrier);
	}
	endCommandBuffer(vkd, *cmdBuffer);

	submitCommandsAndWait(vkd, device, queue, cmdBuffer.get());

	invalidateAlloc(vkd, device, resultBufferAlloc);

	std::vector<uint32_t> resultVector (pixelCount);
	deMemcpy(resultVector.data(), resultBufferAlloc.getHostPtr(), de::dataSize(resultVector));

	return resultVector;
}

tcu::TestStatus RayTracingPipelineLibraryTestInstance::iterate (void)
{
	// run test using arrays of pointers
	const auto	numShadersUsed	= m_data.getHitGroupCount();
	const auto	bufferVec		= runTest();

	if (m_data.includesCaptureReplay())
	{
		const auto replayResults = runTest(true/*replay*/);
		if (bufferVec != replayResults)
			return tcu::TestStatus::fail("Replay results differ from original results");
	}

	deUint32	failures		= 0;
	deUint32	pos				= 0;
	deUint32	shaderIdx		= 0;

	// Verify results.
	for (deUint32 y = 0; y < m_data.height; ++y)
		for (deUint32 x = 0; x < m_data.width; ++x)
		{
			deUint32 expectedResult;
			if ((x + y) % 2)
			{
				expectedResult = shaderIdx % numShadersUsed;
				++shaderIdx;
			}
			else
				expectedResult = RTPL_MAX_CHIT_SHADER_COUNT;

			if (bufferVec.at(pos) != expectedResult)
				failures++;

			++pos;
		}

	if (failures == 0)
		return tcu::TestStatus::pass("Pass");
	else
		return tcu::TestStatus::fail("failures=" + de::toString(failures));
}

}	// anonymous

void addPipelineLibraryConfigurationsTests (tcu::TestCaseGroup* group)
{
	struct ThreadData
	{
		bool									multithreaded;
		bool									pipelinesCreatedUsingDHO;
		const char*								name;
	} threadData[] =
	{
		{ false,	false,	"singlethreaded_compilation"	},
		{ true,		false,	"multithreaded_compilation"		},
		{ true,		true,	"multithreaded_compilation_dho"	},
	};

	struct LibraryConfigurationData
	{
		LibraryConfiguration		libraryConfiguration;
		const char*					name;
	} libraryConfigurationData[] =
	{
		{ {0, { { 0, 1 } } },								"s0_l1"			},	// 0 shaders in a main pipeline. 1 pipeline library with 1 shader
		{ {1, { { 0, 1 } } },								"s1_l1"			},	// 1 shader  in a main pipeline. 1 pipeline library with 1 shader
		{ {0, { { 0, 1 }, { 0, 1 } } },						"s0_l11"		},	// 0 shaders in a main pipeline. 2 pipeline libraries with 1 shader each
		{ {3, { { 0, 1 }, { 0, 1 } } },						"s3_l11"		},	// 3 shaders in a main pipeline. 2 pipeline libraries with 1 shader each
		{ {0, { { 0, 2 }, { 0, 3 } } },						"s0_l23"		},	// 0 shaders in a main pipeline. 2 pipeline libraries with 2 and 3 shaders respectively
		{ {2, { { 0, 2 }, { 0, 3 } } },						"s2_l23"		},	// 2 shaders in a main pipeline. 2 pipeline libraries with 2 and 3 shaders respectively
		{ {0, { { 0, 1 }, { 1, 1 } } },						"s0_l1_l1"		},	// 0 shaders in a main pipeline. 2 pipeline libraries with 1 shader each. Second library is a child of a first library
		{ {1, { { 0, 1 }, { 1, 1 } } },						"s1_l1_l1"		},	// 1 shader  in a main pipeline. 2 pipeline libraries with 1 shader each. Second library is a child of a first library
		{ {0, { { 0, 2 }, { 1, 3 } } },						"s0_l2_l3"		},	// 0 shaders in a main pipeline. 2 pipeline libraries with 2 and 3 shaders respectively. Second library is a child of a first library
		{ {3, { { 0, 2 }, { 1, 3 } } },						"s3_l2_l3"		},	// 3 shaders in a main pipeline. 2 pipeline libraries with 2 and 3 shaders respectively. Second library is a child of a first library
		{ {3, { { 0, 2 }, { 0, 3 }, { 0, 2 } } },			"s3_l232"		},	// 3 shaders in a main pipeline. 3 pipeline libraries with 2, 3 and 2 shaders respectively.
		{ {3, { { 0, 2 }, { 1, 2 }, { 1, 2 }, { 0, 2 } } },	"s3_l22_l22"	},	// 3 shaders in a main pipeline. 4 pipeline libraries with 2 shaders each. Second and third library is a child of a first library
	};

	struct
	{
		const TestType	testType;
		const char*		suffix;
	} testTypeCases[] =
	{
		{ TestType::DEFAULT,						""									},
		{ TestType::CHECK_GROUP_HANDLES,			"_check_group_handles"				},
		{ TestType::CHECK_CAPTURE_REPLAY_HANDLES,	"_check_capture_replay_handles"		},
		{ TestType::CHECK_ALL_HANDLES,				"_check_all_handles"				},
	};

	struct
	{
		const bool		useAABBs;
		const char*		suffix;
	} geometryTypeCases[] =
	{
		{ false,	""			},
		{ true,		"_aabbs"	},
	};

	for (size_t threadNdx = 0; threadNdx < DE_LENGTH_OF_ARRAY(threadData); ++threadNdx)
	{
		de::MovePtr<tcu::TestCaseGroup> threadGroup(new tcu::TestCaseGroup(group->getTestContext(), threadData[threadNdx].name, ""));

		for (size_t libConfigNdx = 0; libConfigNdx < DE_LENGTH_OF_ARRAY(libraryConfigurationData); ++libConfigNdx)
		{
			for (const auto& testTypeCase : testTypeCases)
			{
				for (const auto& geometryCase : geometryTypeCases)
				{
					TestParams testParams
					{
						libraryConfigurationData[libConfigNdx].libraryConfiguration,
						threadData[threadNdx].multithreaded,
						threadData[threadNdx].pipelinesCreatedUsingDHO,
						testTypeCase.testType,
						geometryCase.useAABBs,
						false,
<<<<<<< HEAD
=======
						false,
>>>>>>> 6dcb4c09
						RTPL_DEFAULT_SIZE,
						RTPL_DEFAULT_SIZE
					};

					const std::string testName = std::string(libraryConfigurationData[libConfigNdx].name) + geometryCase.suffix + testTypeCase.suffix;
					threadGroup->addChild(new RayTracingPipelineLibraryTestCase(group->getTestContext(), testName.c_str(), "", testParams));
				}
			}
		}
		group->addChild(threadGroup.release());
	}

	{
<<<<<<< HEAD
		de::MovePtr<tcu::TestCaseGroup> miscGroup(new tcu::TestCaseGroup(group->getTestContext(), "misc", ""));

		TestParams testParams
		{
			libraryConfigurationData[1].libraryConfiguration,
			false,
			false,
			TestType::CHECK_CAPTURE_REPLAY_HANDLES,
			false,
			true,
			RTPL_DEFAULT_SIZE,
			RTPL_DEFAULT_SIZE
		};
		miscGroup->addChild(new RayTracingPipelineLibraryTestCase(group->getTestContext(), "maintenance5", "", testParams));
=======
		TestParams testParams
		{
			libraryConfigurationData[5].libraryConfiguration,
			false,
			false,
			TestType::DEFAULT,
			true,
			true,
			false,
			RTPL_DEFAULT_SIZE,
			RTPL_DEFAULT_SIZE
		};

		de::MovePtr<tcu::TestCaseGroup> miscGroup(new tcu::TestCaseGroup(group->getTestContext(), "misc", ""));
		miscGroup->addChild(new RayTracingPipelineLibraryTestCase(group->getTestContext(), "use_link_time_optimizations", "", testParams));
		testParams.retainLinkTimeOptimizations = true;
		miscGroup->addChild(new RayTracingPipelineLibraryTestCase(group->getTestContext(), "retain_link_time_optimizations", "", testParams));
>>>>>>> 6dcb4c09

		group->addChild(miscGroup.release());
	}
}

tcu::TestCaseGroup*	createPipelineLibraryTests(tcu::TestContext& testCtx)
{
	de::MovePtr<tcu::TestCaseGroup> group(new tcu::TestCaseGroup(testCtx, "pipeline_library", "Tests verifying pipeline libraries"));

	addTestGroup(group.get(), "configurations", "Test different configurations of pipeline libraries", addPipelineLibraryConfigurationsTests);

	return group.release();
}

}	// RayTracing

}	// vkt<|MERGE_RESOLUTION|>--- conflicted
+++ resolved
@@ -83,12 +83,9 @@
 	bool								pipelinesCreatedUsingDHO;
 	TestType							testType;
 	bool								useAABBs;
-<<<<<<< HEAD
 	bool								useMaintenance5;
-=======
 	bool								useLinkTimeOptimizations;
 	bool								retainLinkTimeOptimizations;
->>>>>>> 6dcb4c09
 	deUint32							width;
 	deUint32							height;
 
@@ -299,13 +296,11 @@
 	if (m_data.testType != TestType::DEFAULT)
 		context.requireDeviceFunctionality("VK_EXT_pipeline_library_group_handles");
 
-<<<<<<< HEAD
+	if (m_data.useLinkTimeOptimizations)
+		context.requireDeviceFunctionality("VK_EXT_graphics_pipeline_library");
+
 	if (m_data.useMaintenance5)
 		context.requireDeviceFunctionality("VK_KHR_maintenance5");
-=======
-	if (m_data.useLinkTimeOptimizations)
-		context.requireDeviceFunctionality("VK_EXT_graphics_pipeline_library");
->>>>>>> 6dcb4c09
 
 	if (m_data.includesCaptureReplay())
 	{
@@ -1008,10 +1003,8 @@
 						testTypeCase.testType,
 						geometryCase.useAABBs,
 						false,
-<<<<<<< HEAD
-=======
 						false,
->>>>>>> 6dcb4c09
+						false,
 						RTPL_DEFAULT_SIZE,
 						RTPL_DEFAULT_SIZE
 					};
@@ -1025,10 +1018,9 @@
 	}
 
 	{
-<<<<<<< HEAD
 		de::MovePtr<tcu::TestCaseGroup> miscGroup(new tcu::TestCaseGroup(group->getTestContext(), "misc", ""));
 
-		TestParams testParams
+		TestParams testParamsMaintenance5
 		{
 			libraryConfigurationData[1].libraryConfiguration,
 			false,
@@ -1036,12 +1028,14 @@
 			TestType::CHECK_CAPTURE_REPLAY_HANDLES,
 			false,
 			true,
+			false,
+			true,
 			RTPL_DEFAULT_SIZE,
 			RTPL_DEFAULT_SIZE
 		};
-		miscGroup->addChild(new RayTracingPipelineLibraryTestCase(group->getTestContext(), "maintenance5", "", testParams));
-=======
-		TestParams testParams
+		miscGroup->addChild(new RayTracingPipelineLibraryTestCase(group->getTestContext(), "maintenance5", "", testParamsMaintenance5));
+
+		TestParams testParamsUseLinkTimeOpt
 		{
 			libraryConfigurationData[5].libraryConfiguration,
 			false,
@@ -1050,15 +1044,26 @@
 			true,
 			true,
 			false,
+			false,
 			RTPL_DEFAULT_SIZE,
 			RTPL_DEFAULT_SIZE
 		};
-
-		de::MovePtr<tcu::TestCaseGroup> miscGroup(new tcu::TestCaseGroup(group->getTestContext(), "misc", ""));
-		miscGroup->addChild(new RayTracingPipelineLibraryTestCase(group->getTestContext(), "use_link_time_optimizations", "", testParams));
-		testParams.retainLinkTimeOptimizations = true;
-		miscGroup->addChild(new RayTracingPipelineLibraryTestCase(group->getTestContext(), "retain_link_time_optimizations", "", testParams));
->>>>>>> 6dcb4c09
+		miscGroup->addChild(new RayTracingPipelineLibraryTestCase(group->getTestContext(), "use_link_time_optimizations", "", testParamsUseLinkTimeOpt));
+
+		TestParams testParamsRetainLinkTimeOpt
+		{
+			libraryConfigurationData[5].libraryConfiguration,
+			false,
+			false,
+			TestType::DEFAULT,
+			true,
+			true,
+			true,
+			false,
+			RTPL_DEFAULT_SIZE,
+			RTPL_DEFAULT_SIZE
+		};
+		miscGroup->addChild(new RayTracingPipelineLibraryTestCase(group->getTestContext(), "retain_link_time_optimizations", "", testParamsRetainLinkTimeOpt));
 
 		group->addChild(miscGroup.release());
 	}
