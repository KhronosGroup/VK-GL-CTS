/*------------------------------------------------------------------------
 * Vulkan Conformance Tests
 * ------------------------
 *
 * Copyright (c) 2016 The Khronos Group Inc.
 *
 * Licensed under the Apache License, Version 2.0 (the "License");
 * you may not use this file except in compliance with the License.
 * You may obtain a copy of the License at
 *
 *      http://www.apache.org/licenses/LICENSE-2.0
 *
 * Unless required by applicable law or agreed to in writing, software
 * distributed under the License is distributed on an "AS IS" BASIS,
 * WITHOUT WARRANTIES OR CONDITIONS OF ANY KIND, either express or implied.
 * See the License for the specific language governing permissions and
 * limitations under the License.
 *
 *//*!
 * \file
 * \brief Sparse buffer tests
 *//*--------------------------------------------------------------------*/

#include "vktSparseResourcesBufferTests.hpp"
#include "vktTestCaseUtil.hpp"
#include "vktTestGroupUtil.hpp"
#include "vktSparseResourcesTestsUtil.hpp"
#include "vktSparseResourcesBase.hpp"
#include "vktSparseResourcesBufferSparseBinding.hpp"
#include "vktSparseResourcesBufferSparseResidency.hpp"
#include "vktSparseResourcesBufferMemoryAliasing.hpp"

#include "vkRef.hpp"
#include "vkRefUtil.hpp"
#include "vkPlatform.hpp"
#include "vkPrograms.hpp"
#include "vkMemUtil.hpp"
#include "vkBuilderUtil.hpp"
#include "vkQueryUtil.hpp"
#include "vkTypeUtil.hpp"
#include "vkCmdUtil.hpp"
#include "vkObjUtil.hpp"

#include "tcuTestLog.hpp"

#include "deUniquePtr.hpp"
#include "deSharedPtr.hpp"
#include "deMath.h"

#include <string>
#include <vector>
#include <map>

using namespace vk;
using de::MovePtr;
using de::UniquePtr;
using de::SharedPtr;
using tcu::Vec4;
using tcu::IVec2;
using tcu::IVec4;

namespace vkt
{
namespace sparse
{
namespace
{

typedef SharedPtr<UniquePtr<Allocation> > AllocationSp;

enum
{
	RENDER_SIZE		= 128,				//!< framebuffer size in pixels
	GRID_SIZE		= RENDER_SIZE / 8,	//!< number of grid tiles in a row
};

enum TestFlagBits
{
												//   sparseBinding is implied
	TEST_FLAG_ALIASED				= 1u << 0,	//!< sparseResidencyAliased
	TEST_FLAG_RESIDENCY				= 1u << 1,	//!< sparseResidencyBuffer
	TEST_FLAG_NON_RESIDENT_STRICT	= 1u << 2,	//!< residencyNonResidentStrict
	TEST_FLAG_ENABLE_DEVICE_GROUPS	= 1u << 3,	//!< device groups are enabled
};
typedef deUint32 TestFlags;

//! SparseAllocationBuilder output. Owns the allocated memory.
struct SparseAllocation
{
	deUint32							numResourceChunks;
	VkDeviceSize						resourceSize;		//!< buffer size in bytes
	std::vector<AllocationSp>			allocations;		//!< actual allocated memory
	std::vector<VkSparseMemoryBind>		memoryBinds;		//!< memory binds backing the resource
	deUint32							memoryType;			//!< memory type (same for all allocations)
	deUint32							heapIndex;			//!< memory heap index
};

//! Utility to lay out memory allocations for a sparse buffer, including holes and aliased regions.
//! Will allocate memory upon building.
class SparseAllocationBuilder
{
public:
								SparseAllocationBuilder	(void);

	// \note "chunk" is the smallest (due to alignment) bindable amount of memory

	SparseAllocationBuilder&	addMemoryHole			(const deUint32 numChunks = 1u);
	SparseAllocationBuilder&	addResourceHole			(const deUint32 numChunks = 1u);
	SparseAllocationBuilder&	addMemoryBind			(const deUint32 numChunks = 1u);
	SparseAllocationBuilder&	addAliasedMemoryBind	(const deUint32 allocationNdx, const deUint32 chunkOffset, const deUint32 numChunks = 1u);
	SparseAllocationBuilder&	addMemoryAllocation		(void);

	MovePtr<SparseAllocation>	build					(const InstanceInterface&	instanceInterface,
														 const VkPhysicalDevice		physicalDevice,
														 const DeviceInterface&		vk,
														 const VkDevice				device,
														 Allocator&					allocator,
														 VkBufferCreateInfo			referenceCreateInfo,		//!< buffer size is ignored in this info
														 const VkDeviceSize			minChunkSize = 0ull) const;	//!< make sure chunks are at least this big

private:
	struct MemoryBind
	{
		deUint32	allocationNdx;
		deUint32	resourceChunkNdx;
		deUint32	memoryChunkNdx;
		deUint32	numChunks;
	};

	deUint32					m_allocationNdx;
	deUint32					m_resourceChunkNdx;
	deUint32					m_memoryChunkNdx;
	std::vector<MemoryBind>		m_memoryBinds;
	std::vector<deUint32>		m_chunksPerAllocation;

};

SparseAllocationBuilder::SparseAllocationBuilder (void)
	: m_allocationNdx		(0)
	, m_resourceChunkNdx	(0)
	, m_memoryChunkNdx		(0)
{
	m_chunksPerAllocation.push_back(0);
}

SparseAllocationBuilder& SparseAllocationBuilder::addMemoryHole (const deUint32 numChunks)
{
	m_memoryChunkNdx						+= numChunks;
	m_chunksPerAllocation[m_allocationNdx]	+= numChunks;

	return *this;
}

SparseAllocationBuilder& SparseAllocationBuilder::addResourceHole (const deUint32 numChunks)
{
	m_resourceChunkNdx += numChunks;

	return *this;
}

SparseAllocationBuilder& SparseAllocationBuilder::addMemoryAllocation (void)
{
	DE_ASSERT(m_memoryChunkNdx != 0);	// doesn't make sense to have an empty allocation

	m_allocationNdx  += 1;
	m_memoryChunkNdx  = 0;
	m_chunksPerAllocation.push_back(0);

	return *this;
}

SparseAllocationBuilder& SparseAllocationBuilder::addMemoryBind (const deUint32 numChunks)
{
	const MemoryBind memoryBind =
	{
		m_allocationNdx,
		m_resourceChunkNdx,
		m_memoryChunkNdx,
		numChunks
	};
	m_memoryBinds.push_back(memoryBind);

	m_resourceChunkNdx						+= numChunks;
	m_memoryChunkNdx						+= numChunks;
	m_chunksPerAllocation[m_allocationNdx]	+= numChunks;

	return *this;
}

SparseAllocationBuilder& SparseAllocationBuilder::addAliasedMemoryBind	(const deUint32 allocationNdx, const deUint32 chunkOffset, const deUint32 numChunks)
{
	DE_ASSERT(allocationNdx <= m_allocationNdx);

	const MemoryBind memoryBind =
	{
		allocationNdx,
		m_resourceChunkNdx,
		chunkOffset,
		numChunks
	};
	m_memoryBinds.push_back(memoryBind);

	m_resourceChunkNdx += numChunks;

	return *this;
}

MovePtr<SparseAllocation> SparseAllocationBuilder::build (const InstanceInterface&			instanceInterface,
														  const VkPhysicalDevice			physicalDevice,
														  const DeviceInterface&			vk,
														  const VkDevice					device,
														  Allocator&						allocator,
														  VkBufferCreateInfo				referenceCreateInfo,
														  const VkDeviceSize				minChunkSize) const
{

	MovePtr<SparseAllocation>	sparseAllocation			(new SparseAllocation());

								referenceCreateInfo.size	= sizeof(deUint32);
	const Unique<VkBuffer>		refBuffer					(createBuffer(vk, device, &referenceCreateInfo));
	const VkMemoryRequirements	memoryRequirements			= getBufferMemoryRequirements(vk, device, *refBuffer);
	const VkDeviceSize			chunkSize					= std::max(memoryRequirements.alignment, static_cast<VkDeviceSize>(deAlign64(minChunkSize, memoryRequirements.alignment)));
	const deUint32				memoryTypeNdx				= findMatchingMemoryType(instanceInterface, physicalDevice, memoryRequirements, MemoryRequirement::Any);
	VkMemoryAllocateInfo		allocInfo					=
	{
		VK_STRUCTURE_TYPE_MEMORY_ALLOCATE_INFO,	//	VkStructureType			sType;
		DE_NULL,								//	const void*				pNext;
		memoryRequirements.size,				//	VkDeviceSize			allocationSize;
		memoryTypeNdx,							//	deUint32				memoryTypeIndex;
	};

	for (std::vector<deUint32>::const_iterator numChunksIter = m_chunksPerAllocation.begin(); numChunksIter != m_chunksPerAllocation.end(); ++numChunksIter)
	{
		allocInfo.allocationSize = *numChunksIter * chunkSize;
		sparseAllocation->allocations.push_back(makeDeSharedPtr(allocator.allocate(allocInfo, (VkDeviceSize)0)));
	}

	for (std::vector<MemoryBind>::const_iterator memBindIter = m_memoryBinds.begin(); memBindIter != m_memoryBinds.end(); ++memBindIter)
	{
		const Allocation&			alloc	= **sparseAllocation->allocations[memBindIter->allocationNdx];
		const VkSparseMemoryBind	bind	=
		{
			memBindIter->resourceChunkNdx * chunkSize,							// VkDeviceSize               resourceOffset;
			memBindIter->numChunks * chunkSize,									// VkDeviceSize               size;
			alloc.getMemory(),													// VkDeviceMemory             memory;
			alloc.getOffset() + memBindIter->memoryChunkNdx * chunkSize,		// VkDeviceSize               memoryOffset;
			(VkSparseMemoryBindFlags)0,											// VkSparseMemoryBindFlags    flags;
		};
		sparseAllocation->memoryBinds.push_back(bind);
		referenceCreateInfo.size = std::max(referenceCreateInfo.size, bind.resourceOffset + bind.size);
	}

	sparseAllocation->resourceSize		= referenceCreateInfo.size;
	sparseAllocation->numResourceChunks = m_resourceChunkNdx;
	sparseAllocation->memoryType		= memoryTypeNdx;
	sparseAllocation->heapIndex			= getHeapIndexForMemoryType(instanceInterface, physicalDevice, memoryTypeNdx);

	return sparseAllocation;
}

VkImageCreateInfo makeImageCreateInfo (const VkFormat format, const IVec2& size, const VkImageUsageFlags usage)
{
	const VkImageCreateInfo imageParams =
	{
		VK_STRUCTURE_TYPE_IMAGE_CREATE_INFO,			// VkStructureType			sType;
		DE_NULL,										// const void*				pNext;
		(VkImageCreateFlags)0,							// VkImageCreateFlags		flags;
		VK_IMAGE_TYPE_2D,								// VkImageType				imageType;
		format,											// VkFormat					format;
		makeExtent3D(size.x(), size.y(), 1),			// VkExtent3D				extent;
		1u,												// deUint32					mipLevels;
		1u,												// deUint32					arrayLayers;
		VK_SAMPLE_COUNT_1_BIT,							// VkSampleCountFlagBits	samples;
		VK_IMAGE_TILING_OPTIMAL,						// VkImageTiling			tiling;
		usage,											// VkImageUsageFlags		usage;
		VK_SHARING_MODE_EXCLUSIVE,						// VkSharingMode			sharingMode;
		0u,												// deUint32					queueFamilyIndexCount;
		DE_NULL,										// const deUint32*			pQueueFamilyIndices;
		VK_IMAGE_LAYOUT_UNDEFINED,						// VkImageLayout			initialLayout;
	};
	return imageParams;
}

Move<VkPipeline> makeGraphicsPipeline (const DeviceInterface&					vk,
									   const VkDevice							device,
									   const VkPipelineLayout					pipelineLayout,
									   const VkRenderPass						renderPass,
									   const IVec2								renderSize,
									   const VkPrimitiveTopology				topology,
									   const deUint32							stageCount,
									   const VkPipelineShaderStageCreateInfo*	pStages)
{
	const VkVertexInputBindingDescription vertexInputBindingDescription =
	{
		0u,								// uint32_t				binding;
		sizeof(Vec4),					// uint32_t				stride;
		VK_VERTEX_INPUT_RATE_VERTEX,	// VkVertexInputRate	inputRate;
	};

	const VkVertexInputAttributeDescription vertexInputAttributeDescription =
	{
		0u,									// uint32_t			location;
		0u,									// uint32_t			binding;
		VK_FORMAT_R32G32B32A32_SFLOAT,		// VkFormat			format;
		0u,									// uint32_t			offset;
	};

	const VkPipelineVertexInputStateCreateInfo vertexInputStateInfo =
	{
		VK_STRUCTURE_TYPE_PIPELINE_VERTEX_INPUT_STATE_CREATE_INFO,		// VkStructureType                             sType;
		DE_NULL,														// const void*                                 pNext;
		(VkPipelineVertexInputStateCreateFlags)0,						// VkPipelineVertexInputStateCreateFlags       flags;
		1u,																// uint32_t                                    vertexBindingDescriptionCount;
		&vertexInputBindingDescription,									// const VkVertexInputBindingDescription*      pVertexBindingDescriptions;
		1u,																// uint32_t                                    vertexAttributeDescriptionCount;
		&vertexInputAttributeDescription,								// const VkVertexInputAttributeDescription*    pVertexAttributeDescriptions;
	};

	const VkPipelineInputAssemblyStateCreateInfo pipelineInputAssemblyStateInfo =
	{
		VK_STRUCTURE_TYPE_PIPELINE_INPUT_ASSEMBLY_STATE_CREATE_INFO,	// VkStructureType                             sType;
		DE_NULL,														// const void*                                 pNext;
		(VkPipelineInputAssemblyStateCreateFlags)0,						// VkPipelineInputAssemblyStateCreateFlags     flags;
		topology,														// VkPrimitiveTopology                         topology;
		VK_FALSE,														// VkBool32                                    primitiveRestartEnable;
	};

	const VkViewport	viewport	= makeViewport(renderSize);
	const VkRect2D		scissor		= makeRect2D(renderSize);

	const VkPipelineViewportStateCreateInfo pipelineViewportStateInfo =
	{
		VK_STRUCTURE_TYPE_PIPELINE_VIEWPORT_STATE_CREATE_INFO,			// VkStructureType                             sType;
		DE_NULL,														// const void*                                 pNext;
		(VkPipelineViewportStateCreateFlags)0,							// VkPipelineViewportStateCreateFlags          flags;
		1u,																// uint32_t                                    viewportCount;
		&viewport,														// const VkViewport*                           pViewports;
		1u,																// uint32_t                                    scissorCount;
		&scissor,														// const VkRect2D*                             pScissors;
	};

	const VkPipelineRasterizationStateCreateInfo pipelineRasterizationStateInfo =
	{
		VK_STRUCTURE_TYPE_PIPELINE_RASTERIZATION_STATE_CREATE_INFO,		// VkStructureType                          sType;
		DE_NULL,														// const void*                              pNext;
		(VkPipelineRasterizationStateCreateFlags)0,						// VkPipelineRasterizationStateCreateFlags  flags;
		VK_FALSE,														// VkBool32                                 depthClampEnable;
		VK_FALSE,														// VkBool32                                 rasterizerDiscardEnable;
		VK_POLYGON_MODE_FILL,											// VkPolygonMode							polygonMode;
		VK_CULL_MODE_NONE,												// VkCullModeFlags							cullMode;
		VK_FRONT_FACE_COUNTER_CLOCKWISE,								// VkFrontFace								frontFace;
		VK_FALSE,														// VkBool32									depthBiasEnable;
		0.0f,															// float									depthBiasConstantFactor;
		0.0f,															// float									depthBiasClamp;
		0.0f,															// float									depthBiasSlopeFactor;
		1.0f,															// float									lineWidth;
	};

	const VkPipelineMultisampleStateCreateInfo pipelineMultisampleStateInfo =
	{
		VK_STRUCTURE_TYPE_PIPELINE_MULTISAMPLE_STATE_CREATE_INFO,		// VkStructureType							sType;
		DE_NULL,														// const void*								pNext;
		(VkPipelineMultisampleStateCreateFlags)0,						// VkPipelineMultisampleStateCreateFlags	flags;
		VK_SAMPLE_COUNT_1_BIT,											// VkSampleCountFlagBits					rasterizationSamples;
		VK_FALSE,														// VkBool32									sampleShadingEnable;
		0.0f,															// float									minSampleShading;
		DE_NULL,														// const VkSampleMask*						pSampleMask;
		VK_FALSE,														// VkBool32									alphaToCoverageEnable;
		VK_FALSE														// VkBool32									alphaToOneEnable;
	};

	const VkStencilOpState stencilOpState = makeStencilOpState(
		VK_STENCIL_OP_KEEP,				// stencil fail
		VK_STENCIL_OP_KEEP,				// depth & stencil pass
		VK_STENCIL_OP_KEEP,				// depth only fail
		VK_COMPARE_OP_ALWAYS,			// compare op
		0u,								// compare mask
		0u,								// write mask
		0u);							// reference

	VkPipelineDepthStencilStateCreateInfo pipelineDepthStencilStateInfo =
	{
		VK_STRUCTURE_TYPE_PIPELINE_DEPTH_STENCIL_STATE_CREATE_INFO,		// VkStructureType							sType;
		DE_NULL,														// const void*								pNext;
		(VkPipelineDepthStencilStateCreateFlags)0,						// VkPipelineDepthStencilStateCreateFlags	flags;
		VK_FALSE,														// VkBool32									depthTestEnable;
		VK_FALSE,														// VkBool32									depthWriteEnable;
		VK_COMPARE_OP_LESS,												// VkCompareOp								depthCompareOp;
		VK_FALSE,														// VkBool32									depthBoundsTestEnable;
		VK_FALSE,														// VkBool32									stencilTestEnable;
		stencilOpState,													// VkStencilOpState							front;
		stencilOpState,													// VkStencilOpState							back;
		0.0f,															// float									minDepthBounds;
		1.0f,															// float									maxDepthBounds;
	};

	const VkColorComponentFlags					colorComponentsAll					= VK_COLOR_COMPONENT_R_BIT | VK_COLOR_COMPONENT_G_BIT | VK_COLOR_COMPONENT_B_BIT | VK_COLOR_COMPONENT_A_BIT;
	const VkPipelineColorBlendAttachmentState	pipelineColorBlendAttachmentState	=
	{
		VK_FALSE,						// VkBool32					blendEnable;
		VK_BLEND_FACTOR_ONE,			// VkBlendFactor			srcColorBlendFactor;
		VK_BLEND_FACTOR_ZERO,			// VkBlendFactor			dstColorBlendFactor;
		VK_BLEND_OP_ADD,				// VkBlendOp				colorBlendOp;
		VK_BLEND_FACTOR_ONE,			// VkBlendFactor			srcAlphaBlendFactor;
		VK_BLEND_FACTOR_ZERO,			// VkBlendFactor			dstAlphaBlendFactor;
		VK_BLEND_OP_ADD,				// VkBlendOp				alphaBlendOp;
		colorComponentsAll,				// VkColorComponentFlags	colorWriteMask;
	};

	const VkPipelineColorBlendStateCreateInfo pipelineColorBlendStateInfo =
	{
		VK_STRUCTURE_TYPE_PIPELINE_COLOR_BLEND_STATE_CREATE_INFO,		// VkStructureType								sType;
		DE_NULL,														// const void*									pNext;
		(VkPipelineColorBlendStateCreateFlags)0,						// VkPipelineColorBlendStateCreateFlags			flags;
		VK_FALSE,														// VkBool32										logicOpEnable;
		VK_LOGIC_OP_COPY,												// VkLogicOp									logicOp;
		1u,																// deUint32										attachmentCount;
		&pipelineColorBlendAttachmentState,								// const VkPipelineColorBlendAttachmentState*	pAttachments;
		{ 0.0f, 0.0f, 0.0f, 0.0f },										// float										blendConstants[4];
	};

	const VkGraphicsPipelineCreateInfo graphicsPipelineInfo =
	{
		VK_STRUCTURE_TYPE_GRAPHICS_PIPELINE_CREATE_INFO,	// VkStructureType									sType;
		DE_NULL,											// const void*										pNext;
		(VkPipelineCreateFlags)0,							// VkPipelineCreateFlags							flags;
		stageCount,											// deUint32											stageCount;
		pStages,											// const VkPipelineShaderStageCreateInfo*			pStages;
		&vertexInputStateInfo,								// const VkPipelineVertexInputStateCreateInfo*		pVertexInputState;
		&pipelineInputAssemblyStateInfo,					// const VkPipelineInputAssemblyStateCreateInfo*	pInputAssemblyState;
		DE_NULL,											// const VkPipelineTessellationStateCreateInfo*		pTessellationState;
		&pipelineViewportStateInfo,							// const VkPipelineViewportStateCreateInfo*			pViewportState;
		&pipelineRasterizationStateInfo,					// const VkPipelineRasterizationStateCreateInfo*	pRasterizationState;
		&pipelineMultisampleStateInfo,						// const VkPipelineMultisampleStateCreateInfo*		pMultisampleState;
		&pipelineDepthStencilStateInfo,						// const VkPipelineDepthStencilStateCreateInfo*		pDepthStencilState;
		&pipelineColorBlendStateInfo,						// const VkPipelineColorBlendStateCreateInfo*		pColorBlendState;
		DE_NULL,											// const VkPipelineDynamicStateCreateInfo*			pDynamicState;
		pipelineLayout,										// VkPipelineLayout									layout;
		renderPass,											// VkRenderPass										renderPass;
		0u,													// deUint32											subpass;
		DE_NULL,											// VkPipeline										basePipelineHandle;
		0,													// deInt32											basePipelineIndex;
	};

	return createGraphicsPipeline(vk, device, DE_NULL, &graphicsPipelineInfo);
}

//! Return true if there are any red (or all zero) pixels in the image
bool imageHasErrorPixels (const tcu::ConstPixelBufferAccess image)
{
	const Vec4 errorColor	= Vec4(1.0f, 0.0f, 0.0f, 1.0f);
	const Vec4 blankColor	= Vec4();

	for (int y = 0; y < image.getHeight(); ++y)
	for (int x = 0; x < image.getWidth(); ++x)
	{
		const Vec4 color = image.getPixel(x, y);
		if (color == errorColor || color == blankColor)
			return true;
	}

	return false;
}

class Renderer
{
public:
	typedef std::map<VkShaderStageFlagBits, const VkSpecializationInfo*>	SpecializationMap;

	//! Use the delegate to bind descriptor sets, vertex buffers, etc. and make a draw call
	struct Delegate
	{
		virtual			~Delegate		(void) {}
		virtual void	rendererDraw	(const VkPipelineLayout pipelineLayout, const VkCommandBuffer cmdBuffer) const = 0;
	};

	Renderer (const DeviceInterface&		vk,
			  const VkDevice				device,
			  Allocator&					allocator,
			  const deUint32				queueFamilyIndex,
			  const VkDescriptorSetLayout	descriptorSetLayout,	//!< may be NULL, if no descriptors are used
			  BinaryCollection&				binaryCollection,
			  const std::string&			vertexName,
			  const std::string&			fragmentName,
			  const VkBuffer				colorBuffer,
			  const IVec2&					renderSize,
			  const VkFormat				colorFormat,
			  const Vec4&					clearColor,
			  const VkPrimitiveTopology		topology,
			  SpecializationMap				specMap = SpecializationMap())
		: m_colorBuffer				(colorBuffer)
		, m_renderSize				(renderSize)
		, m_colorFormat				(colorFormat)
		, m_colorSubresourceRange	(makeImageSubresourceRange(VK_IMAGE_ASPECT_COLOR_BIT, 0u, 1u, 0u, 1u))
		, m_clearColor				(clearColor)
		, m_topology				(topology)
		, m_descriptorSetLayout		(descriptorSetLayout)
	{
		m_colorImage		= makeImage		(vk, device, makeImageCreateInfo(m_colorFormat, m_renderSize, VK_IMAGE_USAGE_COLOR_ATTACHMENT_BIT | VK_IMAGE_USAGE_TRANSFER_SRC_BIT));
		m_colorImageAlloc	= bindImage		(vk, device, allocator, *m_colorImage, MemoryRequirement::Any);
		m_colorAttachment	= makeImageView	(vk, device, *m_colorImage, VK_IMAGE_VIEW_TYPE_2D, m_colorFormat, m_colorSubresourceRange);

		m_vertexModule		= createShaderModule	(vk, device, binaryCollection.get(vertexName), 0u);
		m_fragmentModule	= createShaderModule	(vk, device, binaryCollection.get(fragmentName), 0u);

		const VkPipelineShaderStageCreateInfo pShaderStages[] =
		{
			{
				VK_STRUCTURE_TYPE_PIPELINE_SHADER_STAGE_CREATE_INFO,		// VkStructureType						sType;
				DE_NULL,													// const void*							pNext;
				(VkPipelineShaderStageCreateFlags)0,						// VkPipelineShaderStageCreateFlags		flags;
				VK_SHADER_STAGE_VERTEX_BIT,									// VkShaderStageFlagBits				stage;
				*m_vertexModule,											// VkShaderModule						module;
				"main",														// const char*							pName;
				specMap[VK_SHADER_STAGE_VERTEX_BIT],						// const VkSpecializationInfo*			pSpecializationInfo;
			},
			{
				VK_STRUCTURE_TYPE_PIPELINE_SHADER_STAGE_CREATE_INFO,		// VkStructureType						sType;
				DE_NULL,													// const void*							pNext;
				(VkPipelineShaderStageCreateFlags)0,						// VkPipelineShaderStageCreateFlags		flags;
				VK_SHADER_STAGE_FRAGMENT_BIT,								// VkShaderStageFlagBits				stage;
				*m_fragmentModule,											// VkShaderModule						module;
				"main",														// const char*							pName;
				specMap[VK_SHADER_STAGE_FRAGMENT_BIT],						// const VkSpecializationInfo*			pSpecializationInfo;
			}
		};

		m_renderPass		= makeRenderPass		(vk, device, m_colorFormat);
		m_framebuffer		= makeFramebuffer		(vk, device, *m_renderPass, 1u, &m_colorAttachment.get(),
													 static_cast<deUint32>(m_renderSize.x()), static_cast<deUint32>(m_renderSize.y()));
		m_pipelineLayout	= makePipelineLayout	(vk, device, m_descriptorSetLayout);
		m_pipeline			= makeGraphicsPipeline	(vk, device, *m_pipelineLayout, *m_renderPass, m_renderSize, m_topology, DE_LENGTH_OF_ARRAY(pShaderStages), pShaderStages);
		m_cmdPool			= makeCommandPool		(vk, device, queueFamilyIndex);
		m_cmdBuffer			= allocateCommandBuffer	(vk, device, *m_cmdPool, VK_COMMAND_BUFFER_LEVEL_PRIMARY);
	}

	void draw (const DeviceInterface&	vk,
			   const VkDevice			device,
			   const VkQueue			queue,
			   const Delegate&			drawDelegate,
			   const bool				useDeviceGroups,
			   const deUint32			deviceID) const
	{
		beginCommandBuffer(vk, *m_cmdBuffer);

		beginRenderPass(vk, *m_cmdBuffer, *m_renderPass, *m_framebuffer, makeRect2D(0, 0, m_renderSize.x(), m_renderSize.y()), m_clearColor);

		vk.cmdBindPipeline(*m_cmdBuffer, VK_PIPELINE_BIND_POINT_GRAPHICS, *m_pipeline);
		drawDelegate.rendererDraw(*m_pipelineLayout, *m_cmdBuffer);

		endRenderPass(vk, *m_cmdBuffer);

		copyImageToBuffer(vk, *m_cmdBuffer, *m_colorImage, m_colorBuffer, m_renderSize);

		endCommandBuffer(vk, *m_cmdBuffer);
		submitCommandsAndWait(vk, device, queue, *m_cmdBuffer, 0U, DE_NULL, DE_NULL, 0U, DE_NULL, useDeviceGroups, deviceID);
	}

private:
	const VkBuffer					m_colorBuffer;
	const IVec2						m_renderSize;
	const VkFormat					m_colorFormat;
	const VkImageSubresourceRange	m_colorSubresourceRange;
	const Vec4						m_clearColor;
	const VkPrimitiveTopology		m_topology;
	const VkDescriptorSetLayout		m_descriptorSetLayout;

	Move<VkImage>					m_colorImage;
	MovePtr<Allocation>				m_colorImageAlloc;
	Move<VkImageView>				m_colorAttachment;
	Move<VkShaderModule>			m_vertexModule;
	Move<VkShaderModule>			m_fragmentModule;
	Move<VkRenderPass>				m_renderPass;
	Move<VkFramebuffer>				m_framebuffer;
	Move<VkPipelineLayout>			m_pipelineLayout;
	Move<VkPipeline>				m_pipeline;
	Move<VkCommandPool>				m_cmdPool;
	Move<VkCommandBuffer>			m_cmdBuffer;

	// "deleted"
				Renderer	(const Renderer&);
	Renderer&	operator=	(const Renderer&);
};

void bindSparseBuffer (const DeviceInterface& vk, const VkDevice device, const VkQueue sparseQueue, const VkBuffer buffer, const SparseAllocation& sparseAllocation,
						const bool useDeviceGroups, deUint32 resourceDevId, deUint32 memoryDeviceId)
{
	const VkSparseBufferMemoryBindInfo sparseBufferMemoryBindInfo =
	{
		buffer,														// VkBuffer                     buffer;
		static_cast<deUint32>(sparseAllocation.memoryBinds.size()),	// uint32_t                     bindCount;
		&sparseAllocation.memoryBinds[0],							// const VkSparseMemoryBind*    pBinds;
	};

	const VkDeviceGroupBindSparseInfo devGroupBindSparseInfo =
	{
		VK_STRUCTURE_TYPE_DEVICE_GROUP_BIND_SPARSE_INFO_KHR,		//VkStructureType							sType;
		DE_NULL,													//const void*								pNext;
		resourceDevId,												//deUint32									resourceDeviceIndex;
		memoryDeviceId,												//deUint32									memoryDeviceIndex;
	};

	const VkBindSparseInfo bindInfo =
	{
		VK_STRUCTURE_TYPE_BIND_SPARSE_INFO,							// VkStructureType                             sType;
		useDeviceGroups ? &devGroupBindSparseInfo : DE_NULL,		// const void*                                 pNext;
		0u,															// uint32_t                                    waitSemaphoreCount;
		DE_NULL,													// const VkSemaphore*                          pWaitSemaphores;
		1u,															// uint32_t                                    bufferBindCount;
		&sparseBufferMemoryBindInfo,								// const VkSparseBufferMemoryBindInfo*         pBufferBinds;
		0u,															// uint32_t                                    imageOpaqueBindCount;
		DE_NULL,													// const VkSparseImageOpaqueMemoryBindInfo*    pImageOpaqueBinds;
		0u,															// uint32_t                                    imageBindCount;
		DE_NULL,													// const VkSparseImageMemoryBindInfo*          pImageBinds;
		0u,															// uint32_t                                    signalSemaphoreCount;
		DE_NULL,													// const VkSemaphore*                          pSignalSemaphores;
	};

	const Unique<VkFence> fence(createFence(vk, device));

	VK_CHECK(vk.queueBindSparse(sparseQueue, 1u, &bindInfo, *fence));
	VK_CHECK(vk.waitForFences(device, 1u, &fence.get(), VK_TRUE, ~0ull));
}

class SparseBufferTestInstance : public SparseResourcesBaseInstance, Renderer::Delegate
{
public:
	SparseBufferTestInstance (Context& context, const TestFlags flags)
		: SparseResourcesBaseInstance	(context, (flags & TEST_FLAG_ENABLE_DEVICE_GROUPS) != 0)
		, m_aliased						((flags & TEST_FLAG_ALIASED)   != 0)
		, m_residency					((flags & TEST_FLAG_RESIDENCY) != 0)
		, m_nonResidentStrict			((flags & TEST_FLAG_NON_RESIDENT_STRICT) != 0)
		, m_renderSize					(RENDER_SIZE, RENDER_SIZE)
		, m_colorFormat					(VK_FORMAT_R8G8B8A8_UNORM)
		, m_colorBufferSize				(m_renderSize.x() * m_renderSize.y() * tcu::getPixelSize(mapVkFormat(m_colorFormat)))
	{
		{
			QueueRequirementsVec requirements;
			requirements.push_back(QueueRequirements(VK_QUEUE_SPARSE_BINDING_BIT, 1u));
			requirements.push_back(QueueRequirements(VK_QUEUE_GRAPHICS_BIT | VK_QUEUE_COMPUTE_BIT, 1u));

			createDeviceSupportingQueues(requirements);
		}
		const VkPhysicalDeviceFeatures	features	= getPhysicalDeviceFeatures(m_context.getInstanceInterface(), getPhysicalDevice());

		if (!features.sparseBinding)
			TCU_THROW(NotSupportedError, "Missing feature: sparseBinding");

		if (m_residency && !features.sparseResidencyBuffer)
			TCU_THROW(NotSupportedError, "Missing feature: sparseResidencyBuffer");

		if (m_aliased && !features.sparseResidencyAliased)
			TCU_THROW(NotSupportedError, "Missing feature: sparseResidencyAliased");

		if (m_nonResidentStrict && !m_context.getDeviceProperties().sparseProperties.residencyNonResidentStrict)
			TCU_THROW(NotSupportedError, "Missing sparse property: residencyNonResidentStrict");

		const DeviceInterface& vk		= getDeviceInterface();
		m_sparseQueue					= getQueue(VK_QUEUE_SPARSE_BINDING_BIT, 0u);
		m_universalQueue				= getQueue(VK_QUEUE_GRAPHICS_BIT | VK_QUEUE_COMPUTE_BIT, 0u);

		m_sharedQueueFamilyIndices[0]	= m_sparseQueue.queueFamilyIndex;
		m_sharedQueueFamilyIndices[1]	= m_universalQueue.queueFamilyIndex;

		m_colorBuffer					= makeBuffer(vk, getDevice(), makeBufferCreateInfo(m_colorBufferSize, VK_BUFFER_USAGE_TRANSFER_DST_BIT));
		m_colorBufferAlloc				= bindBuffer(vk, getDevice(), getAllocator(), *m_colorBuffer, MemoryRequirement::HostVisible);

		deMemset(m_colorBufferAlloc->getHostPtr(), 0, static_cast<std::size_t>(m_colorBufferSize));
		flushAlloc(vk, getDevice(), *m_colorBufferAlloc);
	}

protected:
	VkBufferCreateInfo getSparseBufferCreateInfo (const VkBufferUsageFlags usage) const
	{
		VkBufferCreateFlags	flags = VK_BUFFER_CREATE_SPARSE_BINDING_BIT;
		if (m_residency)
			flags |= VK_BUFFER_CREATE_SPARSE_RESIDENCY_BIT;
		if (m_aliased)
			flags |= VK_BUFFER_CREATE_SPARSE_ALIASED_BIT;

		VkBufferCreateInfo referenceBufferCreateInfo =
		{
			VK_STRUCTURE_TYPE_BUFFER_CREATE_INFO,				// VkStructureType        sType;
			DE_NULL,											// const void*            pNext;
			flags,												// VkBufferCreateFlags    flags;
			0u,	// override later								// VkDeviceSize           size;
			VK_BUFFER_USAGE_TRANSFER_DST_BIT | usage,			// VkBufferUsageFlags     usage;
			VK_SHARING_MODE_EXCLUSIVE,							// VkSharingMode          sharingMode;
			0u,													// uint32_t               queueFamilyIndexCount;
			DE_NULL,											// const uint32_t*        pQueueFamilyIndices;
		};

		if (m_sparseQueue.queueFamilyIndex != m_universalQueue.queueFamilyIndex)
		{
			referenceBufferCreateInfo.sharingMode			= VK_SHARING_MODE_CONCURRENT;
			referenceBufferCreateInfo.queueFamilyIndexCount	= DE_LENGTH_OF_ARRAY(m_sharedQueueFamilyIndices);
			referenceBufferCreateInfo.pQueueFamilyIndices	= m_sharedQueueFamilyIndices;
		}

		return referenceBufferCreateInfo;
	}

	void draw (const VkPrimitiveTopology	topology,
			   const VkDescriptorSetLayout	descriptorSetLayout	= DE_NULL,
			   Renderer::SpecializationMap	specMap				= Renderer::SpecializationMap(),
			   bool							useDeviceGroups		= false,
			   deUint32						deviceID			= 0)
	{
		const UniquePtr<Renderer> renderer(new Renderer(
			getDeviceInterface(), getDevice(), getAllocator(), m_universalQueue.queueFamilyIndex, descriptorSetLayout,
			m_context.getBinaryCollection(), "vert", "frag", *m_colorBuffer, m_renderSize, m_colorFormat, Vec4(1.0f, 0.0f, 0.0f, 1.0f), topology, specMap));

		renderer->draw(getDeviceInterface(), getDevice(), m_universalQueue.queueHandle, *this, useDeviceGroups, deviceID);
	}

	bool isResultImageCorrect (void) const
	{
		invalidateAlloc(getDeviceInterface(), getDevice(), *m_colorBufferAlloc);

		const tcu::ConstPixelBufferAccess resultImage (mapVkFormat(m_colorFormat), m_renderSize.x(), m_renderSize.y(), 1u, m_colorBufferAlloc->getHostPtr());

		m_context.getTestContext().getLog()
			<< tcu::LogImageSet("Result", "Result") << tcu::LogImage("color0", "", resultImage) << tcu::TestLog::EndImageSet;

		return !imageHasErrorPixels(resultImage);
	}

	const bool							m_aliased;
	const bool							m_residency;
	const bool							m_nonResidentStrict;

	Queue								m_sparseQueue;
	Queue								m_universalQueue;

private:
	const IVec2							m_renderSize;
	const VkFormat						m_colorFormat;
	const VkDeviceSize					m_colorBufferSize;

	Move<VkBuffer>						m_colorBuffer;
	MovePtr<Allocation>					m_colorBufferAlloc;

	deUint32							m_sharedQueueFamilyIndices[2];
};

void initProgramsDrawWithUBO (vk::SourceCollections& programCollection, const TestFlags flags)
{
	// Vertex shader
	{
		std::ostringstream src;
		src << glu::getGLSLVersionDeclaration(glu::GLSL_VERSION_450) << "\n"
			<< "\n"
			<< "layout(location = 0) in vec4 in_position;\n"
			<< "\n"
			<< "out gl_PerVertex {\n"
			<< "    vec4 gl_Position;\n"
			<< "};\n"
			<< "\n"
			<< "void main(void)\n"
			<< "{\n"
			<< "    gl_Position = in_position;\n"
			<< "}\n";

		programCollection.glslSources.add("vert") << glu::VertexSource(src.str());
	}

	// Fragment shader
	{
		const bool			aliased				= (flags & TEST_FLAG_ALIASED) != 0;
		const bool			residency			= (flags & TEST_FLAG_RESIDENCY) != 0;
		const bool			nonResidentStrict	= (flags & TEST_FLAG_NON_RESIDENT_STRICT) != 0;
		const std::string	valueExpr			= (aliased ? "ivec4(3*(ndx % nonAliasedSize) ^ 127, 0, 0, 0)" : "ivec4(3*ndx ^ 127, 0, 0, 0)");

		std::ostringstream src;
		src << glu::getGLSLVersionDeclaration(glu::GLSL_VERSION_450) << "\n"
			<< "\n"
			<< "layout(location = 0) out vec4 o_color;\n"
			<< "\n"
			<< "layout(constant_id = 1) const int dataSize  = 1;\n"
			<< "layout(constant_id = 2) const int chunkSize = 1;\n"
			<< "\n"
			<< "layout(set = 0, binding = 0, std140) uniform SparseBuffer {\n"
			<< "    ivec4 data[dataSize];\n"
			<< "} ubo;\n"
			<< "\n"
			<< "void main(void)\n"
			<< "{\n"
			<< "    const int fragNdx        = int(gl_FragCoord.x) + " << RENDER_SIZE << " * int(gl_FragCoord.y);\n"
			<< "    const int pageSize       = " << RENDER_SIZE << " * " << RENDER_SIZE << ";\n"
			<< "    const int numChunks      = dataSize / chunkSize;\n";

		if (aliased)
			src << "    const int nonAliasedSize = (numChunks > 1 ? dataSize - chunkSize : dataSize);\n";

		src << "    bool      ok             = true;\n"
			<< "\n"
			<< "    for (int ndx = fragNdx; ndx < dataSize; ndx += pageSize)\n"
			<< "    {\n";

		if (residency && nonResidentStrict)
		{
			src << "        if (ndx >= chunkSize && ndx < 2*chunkSize)\n"
				<< "            ok = ok && (ubo.data[ndx] == ivec4(0));\n"
				<< "        else\n"
				<< "            ok = ok && (ubo.data[ndx] == " + valueExpr + ");\n";
		}
		else if (residency)
		{
			src << "        if (ndx >= chunkSize && ndx < 2*chunkSize)\n"
				<< "            continue;\n"
				<< "        ok = ok && (ubo.data[ndx] == " << valueExpr << ");\n";
		}
		else
			src << "        ok = ok && (ubo.data[ndx] == " << valueExpr << ");\n";

		src << "    }\n"
			<< "\n"
			<< "    if (ok)\n"
			<< "        o_color = vec4(0.0, 1.0, 0.0, 1.0);\n"
			<< "    else\n"
			<< "        o_color = vec4(1.0, 0.0, 0.0, 1.0);\n"
			<< "}\n";

		programCollection.glslSources.add("frag") << glu::FragmentSource(src.str());
	}
}

//! Sparse buffer backing a UBO
class UBOTestInstance : public SparseBufferTestInstance
{
public:
	UBOTestInstance (Context& context, const TestFlags flags)
		: SparseBufferTestInstance	(context, flags)
	{
	}

	void rendererDraw (const VkPipelineLayout pipelineLayout, const VkCommandBuffer cmdBuffer) const
	{
		const DeviceInterface&	vk				= getDeviceInterface();
		const VkDeviceSize		vertexOffset	= 0ull;

		vk.cmdBindVertexBuffers	(cmdBuffer, 0u, 1u, &m_vertexBuffer.get(), &vertexOffset);
		vk.cmdBindDescriptorSets(cmdBuffer, VK_PIPELINE_BIND_POINT_GRAPHICS, pipelineLayout, 0u, 1u, &m_descriptorSet.get(), 0u, DE_NULL);
		vk.cmdDraw				(cmdBuffer, 4u, 1u, 0u, 0u);
	}

	tcu::TestStatus iterate (void)
	{
		const InstanceInterface&	instance			= m_context.getInstanceInterface();
		const DeviceInterface&		vk					= getDeviceInterface();
		MovePtr<SparseAllocation>	sparseAllocation;
		Move<VkBuffer>				sparseBuffer;
		Move<VkBuffer>				sparseBufferAliased;
		bool						setupDescriptors	= true;

		// Go through all physical devices
		for (deUint32 physDevID = 0; physDevID < m_numPhysicalDevices; physDevID++)
		{
			const deUint32	firstDeviceID	= physDevID;
			const deUint32	secondDeviceID	= (firstDeviceID + 1) % m_numPhysicalDevices;

			// Set up the sparse buffer
			{
				VkBufferCreateInfo	referenceBufferCreateInfo	= getSparseBufferCreateInfo(VK_BUFFER_USAGE_UNIFORM_BUFFER_BIT);
				const VkDeviceSize	minChunkSize				= 512u;	// make sure the smallest allocation is at least this big
				deUint32			numMaxChunks				= 0u;

				// Check how many chunks we can allocate given the alignment and size requirements of UBOs
				{
					const UniquePtr<SparseAllocation> minAllocation(SparseAllocationBuilder()
						.addMemoryBind()
						.build(instance, getPhysicalDevice(secondDeviceID), vk, getDevice(), getAllocator(), referenceBufferCreateInfo, minChunkSize));

					numMaxChunks = deMaxu32(static_cast<deUint32>(m_context.getDeviceProperties().limits.maxUniformBufferRange / minAllocation->resourceSize), 1u);
				}

				if (numMaxChunks < 4)
				{
					sparseAllocation = SparseAllocationBuilder()
						.addMemoryBind()
						.build(instance, getPhysicalDevice(secondDeviceID), vk, getDevice(), getAllocator(), referenceBufferCreateInfo, minChunkSize);
				}
				else
				{
					// Try to use a non-trivial memory allocation scheme to make it different from a non-sparse binding
					SparseAllocationBuilder builder;
					builder.addMemoryBind();

					if (m_residency)
						builder.addResourceHole();

					builder
						.addMemoryAllocation()
						.addMemoryHole()
						.addMemoryBind();

					if (m_aliased)
						builder.addAliasedMemoryBind(0u, 0u);

					sparseAllocation = builder.build(instance, getPhysicalDevice(secondDeviceID), vk, getDevice(), getAllocator(), referenceBufferCreateInfo, minChunkSize);
					DE_ASSERT(sparseAllocation->resourceSize <= m_context.getDeviceProperties().limits.maxUniformBufferRange);
				}

				if (firstDeviceID != secondDeviceID)
				{
					VkPeerMemoryFeatureFlags	peerMemoryFeatureFlags = (VkPeerMemoryFeatureFlags)0;
					vk.getDeviceGroupPeerMemoryFeatures(getDevice(), sparseAllocation->heapIndex, firstDeviceID, secondDeviceID, &peerMemoryFeatureFlags);

					if (((peerMemoryFeatureFlags & VK_PEER_MEMORY_FEATURE_COPY_DST_BIT)    == 0) ||
						((peerMemoryFeatureFlags & VK_PEER_MEMORY_FEATURE_GENERIC_SRC_BIT) == 0))
					{
						TCU_THROW(NotSupportedError, "Peer memory does not support COPY_DST and GENERIC_SRC");
					}
				}

				// Create the buffer
				referenceBufferCreateInfo.size	= sparseAllocation->resourceSize;
				sparseBuffer					= makeBuffer(vk, getDevice(), referenceBufferCreateInfo);
				bindSparseBuffer(vk, getDevice(), m_sparseQueue.queueHandle, *sparseBuffer, *sparseAllocation, usingDeviceGroups(), firstDeviceID, secondDeviceID);

				if (m_aliased)
				{
					sparseBufferAliased = makeBuffer(vk, getDevice(), referenceBufferCreateInfo);
					bindSparseBuffer(vk, getDevice(), m_sparseQueue.queueHandle, *sparseBufferAliased, *sparseAllocation, usingDeviceGroups(), firstDeviceID, secondDeviceID);
				}
			}

			// Set uniform data
			{
				const bool					hasAliasedChunk		= (m_aliased && sparseAllocation->memoryBinds.size() > 1u);
				const VkDeviceSize			chunkSize			= sparseAllocation->resourceSize / sparseAllocation->numResourceChunks;
				const VkDeviceSize			stagingBufferSize	= sparseAllocation->resourceSize - (hasAliasedChunk ? chunkSize : 0);
				const deUint32				numBufferEntries	= static_cast<deUint32>(stagingBufferSize / sizeof(IVec4));

				const Unique<VkBuffer>		stagingBuffer		(makeBuffer(vk, getDevice(), makeBufferCreateInfo(stagingBufferSize, VK_BUFFER_USAGE_TRANSFER_SRC_BIT)));
				const UniquePtr<Allocation>	stagingBufferAlloc	(bindBuffer(vk, getDevice(), getAllocator(), *stagingBuffer, MemoryRequirement::HostVisible));

				{
					// If aliased chunk is used, the staging buffer is smaller than the sparse buffer and we don't overwrite the last chunk
					IVec4* const pData = static_cast<IVec4*>(stagingBufferAlloc->getHostPtr());
					for (deUint32 i = 0; i < numBufferEntries; ++i)
						pData[i] = IVec4(3*i ^ 127, 0, 0, 0);

					flushAlloc(vk, getDevice(), *stagingBufferAlloc);

					const VkBufferCopy copyRegion =
					{
						0ull,						// VkDeviceSize    srcOffset;
						0ull,						// VkDeviceSize    dstOffset;
						stagingBufferSize,			// VkDeviceSize    size;
					};

					const Unique<VkCommandPool>		cmdPool		(makeCommandPool(vk, getDevice(), m_universalQueue.queueFamilyIndex));
					const Unique<VkCommandBuffer>	cmdBuffer	(allocateCommandBuffer(vk, getDevice(), *cmdPool, VK_COMMAND_BUFFER_LEVEL_PRIMARY));

					beginCommandBuffer	(vk, *cmdBuffer);
					vk.cmdCopyBuffer	(*cmdBuffer, *stagingBuffer, *sparseBuffer, 1u, &copyRegion);
					endCommandBuffer	(vk, *cmdBuffer);

					submitCommandsAndWait(vk, getDevice(), m_universalQueue.queueHandle, *cmdBuffer, 0u, DE_NULL, DE_NULL, 0, DE_NULL, usingDeviceGroups(), firstDeviceID);
					// Once the fence is signaled, the write is also available to the aliasing buffer.
				}
			}

			// Make sure that we don't try to access a larger range than is allowed. This only applies to a single chunk case.
			const deUint32 maxBufferRange = deMinu32(static_cast<deUint32>(sparseAllocation->resourceSize), m_context.getDeviceProperties().limits.maxUniformBufferRange);

			// Descriptor sets
			{
				// Setup only once
				if (setupDescriptors)
				{
					m_descriptorSetLayout = DescriptorSetLayoutBuilder()
						.addSingleBinding(VK_DESCRIPTOR_TYPE_UNIFORM_BUFFER, VK_SHADER_STAGE_FRAGMENT_BIT)
						.build(vk, getDevice());

					m_descriptorPool = DescriptorPoolBuilder()
						.addType(VK_DESCRIPTOR_TYPE_UNIFORM_BUFFER)
						.build(vk, getDevice(), VK_DESCRIPTOR_POOL_CREATE_FREE_DESCRIPTOR_SET_BIT, 1u);

					m_descriptorSet = makeDescriptorSet(vk, getDevice(), *m_descriptorPool, *m_descriptorSetLayout);
					setupDescriptors = false;
				}

				const VkBuffer					buffer				= (m_aliased ? *sparseBufferAliased : *sparseBuffer);
				const VkDescriptorBufferInfo	sparseBufferInfo	= makeDescriptorBufferInfo(buffer, 0ull, maxBufferRange);

				DescriptorSetUpdateBuilder()
					.writeSingle(*m_descriptorSet, DescriptorSetUpdateBuilder::Location::binding(0u), VK_DESCRIPTOR_TYPE_UNIFORM_BUFFER, &sparseBufferInfo)
					.update(vk, getDevice());
			}

			// Vertex data
			{
				const Vec4 vertexData[] =
				{
					Vec4(-1.0f, -1.0f, 0.0f, 1.0f),
					Vec4(-1.0f,  1.0f, 0.0f, 1.0f),
					Vec4( 1.0f, -1.0f, 0.0f, 1.0f),
					Vec4( 1.0f,  1.0f, 0.0f, 1.0f),
				};

				const VkDeviceSize	vertexBufferSize	= sizeof(vertexData);

				m_vertexBuffer		= makeBuffer(vk, getDevice(), makeBufferCreateInfo(vertexBufferSize, VK_BUFFER_USAGE_VERTEX_BUFFER_BIT));
				m_vertexBufferAlloc	= bindBuffer(vk, getDevice(), getAllocator(), *m_vertexBuffer, MemoryRequirement::HostVisible);

				deMemcpy(m_vertexBufferAlloc->getHostPtr(), &vertexData[0], vertexBufferSize);
				flushAlloc(vk, getDevice(), *m_vertexBufferAlloc);
			}

			// Draw
			{
				std::vector<deInt32> specializationData;
				{
					const deUint32	numBufferEntries	= maxBufferRange / static_cast<deUint32>(sizeof(IVec4));
					const deUint32	numEntriesPerChunk	= numBufferEntries / sparseAllocation->numResourceChunks;

					specializationData.push_back(numBufferEntries);
					specializationData.push_back(numEntriesPerChunk);
				}

				const VkSpecializationMapEntry	specMapEntries[] =
				{
					{
						1u,					// uint32_t    constantID;
						0u,					// uint32_t    offset;
						sizeof(deInt32),	// size_t      size;
					},
					{
						2u,					// uint32_t    constantID;
						sizeof(deInt32),	// uint32_t    offset;
						sizeof(deInt32),	// size_t      size;
					},
				};

				const VkSpecializationInfo specInfo =
				{
					DE_LENGTH_OF_ARRAY(specMapEntries),		// uint32_t                           mapEntryCount;
					specMapEntries,							// const VkSpecializationMapEntry*    pMapEntries;
					sizeInBytes(specializationData),		// size_t                             dataSize;
					getDataOrNullptr(specializationData),	// const void*                        pData;
				};

				Renderer::SpecializationMap	specMap;
				specMap[VK_SHADER_STAGE_FRAGMENT_BIT] = &specInfo;

				draw(VK_PRIMITIVE_TOPOLOGY_TRIANGLE_STRIP, *m_descriptorSetLayout, specMap, usingDeviceGroups(), firstDeviceID);
			}

			if(!isResultImageCorrect())
				return tcu::TestStatus::fail("Some buffer values were incorrect");
		}
		return tcu::TestStatus::pass("Pass");
	}

private:
	Move<VkBuffer>					m_vertexBuffer;
	MovePtr<Allocation>				m_vertexBufferAlloc;

	Move<VkDescriptorSetLayout>		m_descriptorSetLayout;
	Move<VkDescriptorPool>			m_descriptorPool;
	Move<VkDescriptorSet>			m_descriptorSet;
};

void initProgramsDrawGrid (vk::SourceCollections& programCollection, const TestFlags flags)
{
	DE_UNREF(flags);

	// Vertex shader
	{
		std::ostringstream src;
		src << glu::getGLSLVersionDeclaration(glu::GLSL_VERSION_450) << "\n"
			<< "\n"
			<< "layout(location = 0) in  vec4 in_position;\n"
			<< "layout(location = 0) out int  out_ndx;\n"
			<< "\n"
			<< "out gl_PerVertex {\n"
			<< "    vec4 gl_Position;\n"
			<< "};\n"
			<< "\n"
			<< "void main(void)\n"
			<< "{\n"
			<< "    gl_Position = in_position;\n"
			<< "    out_ndx     = gl_VertexIndex;\n"
			<< "}\n";

		programCollection.glslSources.add("vert") << glu::VertexSource(src.str());
	}

	// Fragment shader
	{
		std::ostringstream src;
		src << glu::getGLSLVersionDeclaration(glu::GLSL_VERSION_450) << "\n"
			<< "\n"
			<< "layout(location = 0) flat in  int  in_ndx;\n"
			<< "layout(location = 0)      out vec4 o_color;\n"
			<< "\n"
			<< "void main(void)\n"
			<< "{\n"
			<< "    if (in_ndx % 2 == 0)\n"
			<< "        o_color = vec4(vec3(1.0), 1.0);\n"
			<< "    else\n"
			<< "        o_color = vec4(vec3(0.75), 1.0);\n"
			<< "}\n";

		programCollection.glslSources.add("frag") << glu::FragmentSource(src.str());
	}
}

//! Generate vertex positions for a grid of tiles composed of two triangles each (6 vertices)
void generateGrid (void* pRawData, const float step, const float ox, const float oy, const deUint32 numX, const deUint32 numY, const float z = 0.0f)
{
	typedef Vec4 (*TilePtr)[6];

	TilePtr const pData = static_cast<TilePtr>(pRawData);
	{
		for (deUint32 iy = 0; iy < numY; ++iy)
		for (deUint32 ix = 0; ix < numX; ++ix)
		{
			const deUint32	ndx	= ix + numX * iy;
			const float		x	= ox + step * static_cast<float>(ix);
			const float		y	= oy + step * static_cast<float>(iy);

			pData[ndx][0] = Vec4(x + step,	y,			z, 1.0f);
			pData[ndx][1] = Vec4(x,			y,			z, 1.0f);
			pData[ndx][2] = Vec4(x,			y + step,	z, 1.0f);

			pData[ndx][3] = Vec4(x,			y + step,	z, 1.0f);
			pData[ndx][4] = Vec4(x + step,	y + step,	z, 1.0f);
			pData[ndx][5] = Vec4(x + step,	y,			z, 1.0f);
		}
	}
}

//! Base test for a sparse buffer backing a vertex/index buffer
class DrawGridTestInstance : public SparseBufferTestInstance
{
public:
	DrawGridTestInstance (Context& context, const TestFlags flags, const VkBufferUsageFlags usage, const VkDeviceSize minChunkSize)
		: SparseBufferTestInstance	(context, flags)
		, m_bufferUsage				(usage)
		, m_minChunkSize			(minChunkSize)
<<<<<<< HEAD
	{
	}

	void createResources (deUint32 memoryDeviceIndex)
	{
=======
	{
	}

	void createResources (deUint32 memoryDeviceIndex)
	{
>>>>>>> 055f40e9
		const InstanceInterface&	instance					= m_context.getInstanceInterface();
		const DeviceInterface&		vk							= getDeviceInterface();
		VkBufferCreateInfo			referenceBufferCreateInfo	= getSparseBufferCreateInfo(m_bufferUsage);

		{
			// Allocate two chunks, each covering half of the viewport
			SparseAllocationBuilder builder;
			builder.addMemoryBind();

			if (m_residency)
				builder.addResourceHole();

			builder
				.addMemoryAllocation()
				.addMemoryHole()
				.addMemoryBind();

			if (m_aliased)
				builder.addAliasedMemoryBind(0u, 0u);

			m_sparseAllocation	= builder.build(instance, getPhysicalDevice(memoryDeviceIndex), vk, getDevice(), getAllocator(), referenceBufferCreateInfo, m_minChunkSize);
		}

		// Create the buffer
		referenceBufferCreateInfo.size	= m_sparseAllocation->resourceSize;
		m_sparseBuffer					= makeBuffer(vk, getDevice(), referenceBufferCreateInfo);

		m_perDrawBufferOffset	= m_sparseAllocation->resourceSize / m_sparseAllocation->numResourceChunks;
		m_stagingBufferSize		= 2 * m_perDrawBufferOffset;
		m_stagingBuffer			= makeBuffer(vk, getDevice(), makeBufferCreateInfo(m_stagingBufferSize, VK_BUFFER_USAGE_TRANSFER_SRC_BIT));
		m_stagingBufferAlloc	= bindBuffer(vk, getDevice(), getAllocator(), *m_stagingBuffer, MemoryRequirement::HostVisible);
	}

	tcu::TestStatus iterate (void)
	{
		const DeviceInterface&	vk	= getDeviceInterface();

		for (deUint32 physDevID = 0; physDevID < m_numPhysicalDevices; physDevID++)
		{
			const deUint32	firstDeviceID	= physDevID;
			const deUint32	secondDeviceID	= (firstDeviceID + 1) % m_numPhysicalDevices;

			createResources(secondDeviceID);

			if (firstDeviceID != secondDeviceID)
			{
				VkPeerMemoryFeatureFlags	peerMemoryFeatureFlags = (VkPeerMemoryFeatureFlags)0;
				vk.getDeviceGroupPeerMemoryFeatures(getDevice(), m_sparseAllocation->heapIndex, firstDeviceID, secondDeviceID, &peerMemoryFeatureFlags);

				if (((peerMemoryFeatureFlags & VK_PEER_MEMORY_FEATURE_COPY_DST_BIT)    == 0) ||
					((peerMemoryFeatureFlags & VK_PEER_MEMORY_FEATURE_GENERIC_SRC_BIT) == 0))
				{
					TCU_THROW(NotSupportedError, "Peer memory does not support COPY_DST and GENERIC_SRC");
				}
			}

			// Bind the memory
			bindSparseBuffer(vk, getDevice(), m_sparseQueue.queueHandle, *m_sparseBuffer, *m_sparseAllocation, usingDeviceGroups(), firstDeviceID, secondDeviceID);

			initializeBuffers();

			// Upload to the sparse buffer
			{
				flushAlloc(vk, getDevice(), *m_stagingBufferAlloc);

				VkDeviceSize	firstChunkOffset	= 0ull;
				VkDeviceSize	secondChunkOffset	= m_perDrawBufferOffset;

				if (m_residency)
					secondChunkOffset += m_perDrawBufferOffset;

				if (m_aliased)
					firstChunkOffset = secondChunkOffset + m_perDrawBufferOffset;

				const VkBufferCopy copyRegions[] =
				{
					{
						0ull,						// VkDeviceSize    srcOffset;
						firstChunkOffset,			// VkDeviceSize    dstOffset;
						m_perDrawBufferOffset,		// VkDeviceSize    size;
					},
					{
						m_perDrawBufferOffset,		// VkDeviceSize    srcOffset;
						secondChunkOffset,			// VkDeviceSize    dstOffset;
						m_perDrawBufferOffset,		// VkDeviceSize    size;
					},
				};

				const Unique<VkCommandPool>		cmdPool		(makeCommandPool(vk, getDevice(), m_universalQueue.queueFamilyIndex));
				const Unique<VkCommandBuffer>	cmdBuffer	(allocateCommandBuffer(vk, getDevice(), *cmdPool, VK_COMMAND_BUFFER_LEVEL_PRIMARY));

				beginCommandBuffer	(vk, *cmdBuffer);
				vk.cmdCopyBuffer	(*cmdBuffer, *m_stagingBuffer, *m_sparseBuffer, DE_LENGTH_OF_ARRAY(copyRegions), copyRegions);
				endCommandBuffer	(vk, *cmdBuffer);

				submitCommandsAndWait(vk, getDevice(), m_universalQueue.queueHandle, *cmdBuffer, 0u, DE_NULL, DE_NULL, 0, DE_NULL, usingDeviceGroups(), firstDeviceID);
			}


			Renderer::SpecializationMap	specMap;
			draw(VK_PRIMITIVE_TOPOLOGY_TRIANGLE_LIST, DE_NULL, specMap, usingDeviceGroups(), firstDeviceID);

			if(!isResultImageCorrect())
				return tcu::TestStatus::fail("Some buffer values were incorrect");
		}
		return tcu::TestStatus::pass("Pass");
	}

protected:
	virtual void				initializeBuffers		(void) = 0;

	const VkBufferUsageFlags	m_bufferUsage;
	const VkDeviceSize			m_minChunkSize;

	VkDeviceSize				m_perDrawBufferOffset;

	VkDeviceSize				m_stagingBufferSize;
	Move<VkBuffer>				m_stagingBuffer;
	MovePtr<Allocation>			m_stagingBufferAlloc;

	MovePtr<SparseAllocation>	m_sparseAllocation;
	Move<VkBuffer>				m_sparseBuffer;
};

//! Sparse buffer backing a vertex input buffer
class VertexBufferTestInstance : public DrawGridTestInstance
{
public:
	VertexBufferTestInstance (Context& context, const TestFlags flags)
		: DrawGridTestInstance	(context,
								 flags,
								 VK_BUFFER_USAGE_VERTEX_BUFFER_BIT,
								 GRID_SIZE * GRID_SIZE * 6 * sizeof(Vec4))
	{
	}

	void rendererDraw (const VkPipelineLayout pipelineLayout, const VkCommandBuffer cmdBuffer) const
	{
		DE_UNREF(pipelineLayout);

		m_context.getTestContext().getLog()
			<< tcu::TestLog::Message << "Drawing a grid of triangles backed by a sparse vertex buffer. There should be no red pixels visible." << tcu::TestLog::EndMessage;

		const DeviceInterface&	vk				= getDeviceInterface();
		const deUint32			vertexCount		= 6 * (GRID_SIZE * GRID_SIZE) / 2;
		VkDeviceSize			vertexOffset	= 0ull;

		vk.cmdBindVertexBuffers	(cmdBuffer, 0u, 1u, &m_sparseBuffer.get(), &vertexOffset);
		vk.cmdDraw				(cmdBuffer, vertexCount, 1u, 0u, 0u);

		vertexOffset += m_perDrawBufferOffset * (m_residency ? 2 : 1);

		vk.cmdBindVertexBuffers	(cmdBuffer, 0u, 1u, &m_sparseBuffer.get(), &vertexOffset);
		vk.cmdDraw				(cmdBuffer, vertexCount, 1u, 0u, 0u);
	}

	void initializeBuffers (void)
	{
		deUint8*	pData	= static_cast<deUint8*>(m_stagingBufferAlloc->getHostPtr());
		const float	step	= 2.0f / static_cast<float>(GRID_SIZE);

		// Prepare data for two draw calls
		generateGrid(pData,							step, -1.0f, -1.0f, GRID_SIZE, GRID_SIZE/2);
		generateGrid(pData + m_perDrawBufferOffset,	step, -1.0f,  0.0f, GRID_SIZE, GRID_SIZE/2);
	}
};

//! Sparse buffer backing an index buffer
class IndexBufferTestInstance : public DrawGridTestInstance
{
public:
	IndexBufferTestInstance (Context& context, const TestFlags flags)
		: DrawGridTestInstance	(context,
								 flags,
								 VK_BUFFER_USAGE_INDEX_BUFFER_BIT,
								 GRID_SIZE * GRID_SIZE * 6 * sizeof(deUint32))
		, m_halfVertexCount		(6 * (GRID_SIZE * GRID_SIZE) / 2)
	{
	}

	void rendererDraw (const VkPipelineLayout pipelineLayout, const VkCommandBuffer cmdBuffer) const
	{
		DE_UNREF(pipelineLayout);

		m_context.getTestContext().getLog()
			<< tcu::TestLog::Message << "Drawing a grid of triangles from a sparse index buffer. There should be no red pixels visible." << tcu::TestLog::EndMessage;

		const DeviceInterface&	vk				= getDeviceInterface();
		const VkDeviceSize		vertexOffset	= 0ull;
		VkDeviceSize			indexOffset		= 0ull;

		vk.cmdBindVertexBuffers	(cmdBuffer, 0u, 1u, &m_vertexBuffer.get(), &vertexOffset);

		vk.cmdBindIndexBuffer	(cmdBuffer, *m_sparseBuffer, indexOffset, VK_INDEX_TYPE_UINT32);
		vk.cmdDrawIndexed		(cmdBuffer, m_halfVertexCount, 1u, 0u, 0, 0u);

		indexOffset += m_perDrawBufferOffset * (m_residency ? 2 : 1);

		vk.cmdBindIndexBuffer	(cmdBuffer, *m_sparseBuffer, indexOffset, VK_INDEX_TYPE_UINT32);
		vk.cmdDrawIndexed		(cmdBuffer, m_halfVertexCount, 1u, 0u, 0, 0u);
	}

	void initializeBuffers (void)
	{
		// Vertex buffer
		const DeviceInterface&	vk					= getDeviceInterface();
		const VkDeviceSize		vertexBufferSize	= 2 * m_halfVertexCount * sizeof(Vec4);
								m_vertexBuffer		= makeBuffer(vk, getDevice(), makeBufferCreateInfo(vertexBufferSize, VK_BUFFER_USAGE_VERTEX_BUFFER_BIT));
								m_vertexBufferAlloc	= bindBuffer(vk, getDevice(), getAllocator(), *m_vertexBuffer, MemoryRequirement::HostVisible);

		{
			const float	step = 2.0f / static_cast<float>(GRID_SIZE);

			generateGrid(m_vertexBufferAlloc->getHostPtr(), step, -1.0f, -1.0f, GRID_SIZE, GRID_SIZE);

			flushAlloc(vk, getDevice(), *m_vertexBufferAlloc);
		}

		// Sparse index buffer
		for (deUint32 chunkNdx = 0u; chunkNdx < 2; ++chunkNdx)
		{
			deUint8* const	pData		= static_cast<deUint8*>(m_stagingBufferAlloc->getHostPtr()) + chunkNdx * m_perDrawBufferOffset;
			deUint32* const	pIndexData	= reinterpret_cast<deUint32*>(pData);
			const deUint32	ndxBase		= chunkNdx * m_halfVertexCount;

			for (deUint32 i = 0u; i < m_halfVertexCount; ++i)
				pIndexData[i] = ndxBase + i;
		}
	}

private:
	const deUint32			m_halfVertexCount;
	Move<VkBuffer>			m_vertexBuffer;
	MovePtr<Allocation>		m_vertexBufferAlloc;
};

//! Draw from a sparse indirect buffer
class IndirectBufferTestInstance : public DrawGridTestInstance
{
public:
	IndirectBufferTestInstance (Context& context, const TestFlags flags)
		: DrawGridTestInstance	(context,
								 flags,
								 VK_BUFFER_USAGE_INDIRECT_BUFFER_BIT,
								 sizeof(VkDrawIndirectCommand))
	{
	}

	void rendererDraw (const VkPipelineLayout pipelineLayout, const VkCommandBuffer cmdBuffer) const
	{
		DE_UNREF(pipelineLayout);

		m_context.getTestContext().getLog()
			<< tcu::TestLog::Message << "Drawing two triangles covering the whole viewport. There should be no red pixels visible." << tcu::TestLog::EndMessage;

		const DeviceInterface&	vk				= getDeviceInterface();
		const VkDeviceSize		vertexOffset	= 0ull;
		VkDeviceSize			indirectOffset	= 0ull;

		vk.cmdBindVertexBuffers	(cmdBuffer, 0u, 1u, &m_vertexBuffer.get(), &vertexOffset);
		vk.cmdDrawIndirect		(cmdBuffer, *m_sparseBuffer, indirectOffset, 1u, 0u);

		indirectOffset += m_perDrawBufferOffset * (m_residency ? 2 : 1);

		vk.cmdDrawIndirect		(cmdBuffer, *m_sparseBuffer, indirectOffset, 1u, 0u);
	}

	void initializeBuffers (void)
	{
		// Vertex buffer
		const DeviceInterface&	vk					= getDeviceInterface();
		const VkDeviceSize		vertexBufferSize	= 2 * 3 * sizeof(Vec4);
								m_vertexBuffer		= makeBuffer(vk, getDevice(), makeBufferCreateInfo(vertexBufferSize, VK_BUFFER_USAGE_VERTEX_BUFFER_BIT));
								m_vertexBufferAlloc	= bindBuffer(vk, getDevice(), getAllocator(), *m_vertexBuffer, MemoryRequirement::HostVisible);

		{
			generateGrid(m_vertexBufferAlloc->getHostPtr(), 2.0f, -1.0f, -1.0f, 1, 1);
			flushAlloc(vk, getDevice(), *m_vertexBufferAlloc);
		}

		// Indirect buffer
		for (deUint32 chunkNdx = 0u; chunkNdx < 2; ++chunkNdx)
		{
			deUint8* const					pData		= static_cast<deUint8*>(m_stagingBufferAlloc->getHostPtr()) + chunkNdx * m_perDrawBufferOffset;
			VkDrawIndirectCommand* const	pCmdData	= reinterpret_cast<VkDrawIndirectCommand*>(pData);

			pCmdData->firstVertex	= 3u * chunkNdx;
			pCmdData->firstInstance	= 0u;
			pCmdData->vertexCount	= 3u;
			pCmdData->instanceCount	= 1u;
		}
	}

private:
	Move<VkBuffer>			m_vertexBuffer;
	MovePtr<Allocation>		m_vertexBufferAlloc;
};

//! Similar to the class in vktTestCaseUtil.hpp, but uses Arg0 directly rather than through a InstanceFunction1
template<typename Arg0>
class FunctionProgramsSimple1
{
public:
	typedef void	(*Function)				(vk::SourceCollections& dst, Arg0 arg0);
					FunctionProgramsSimple1	(Function func) : m_func(func)							{}
	void			init					(vk::SourceCollections& dst, const Arg0& arg0) const	{ m_func(dst, arg0); }

private:
	const Function	m_func;
};

//! Convenience function to create a TestCase based on a freestanding initPrograms and a TestInstance implementation
template<typename TestInstanceT, typename Arg0>
TestCase* createTestInstanceWithPrograms (tcu::TestContext&									testCtx,
										  const std::string&								name,
										  const std::string&								desc,
										  typename FunctionProgramsSimple1<Arg0>::Function	initPrograms,
										  Arg0												arg0)
{
	return new InstanceFactory1<TestInstanceT, Arg0, FunctionProgramsSimple1<Arg0> >(
		testCtx, tcu::NODETYPE_SELF_VALIDATE, name, desc, FunctionProgramsSimple1<Arg0>(initPrograms), arg0);
}

void populateTestGroup (tcu::TestCaseGroup* parentGroup)
{
	const struct
	{
		std::string		name;
		TestFlags		flags;
	} groups[] =
	{
		{ "sparse_binding",										0u,													},
		{ "sparse_binding_aliased",								TEST_FLAG_ALIASED,									},
		{ "sparse_residency",									TEST_FLAG_RESIDENCY,								},
		{ "sparse_residency_aliased",							TEST_FLAG_RESIDENCY | TEST_FLAG_ALIASED,			},
		{ "sparse_residency_non_resident_strict",				TEST_FLAG_RESIDENCY | TEST_FLAG_NON_RESIDENT_STRICT,},
	};

	const int numGroupsIncludingNonResidentStrict	= DE_LENGTH_OF_ARRAY(groups);
	const int numGroupsDefaultList					= numGroupsIncludingNonResidentStrict - 1;
	std::string devGroupPrefix						= "device_group_";

	// Transfer
	{
		MovePtr<tcu::TestCaseGroup> group(new tcu::TestCaseGroup(parentGroup->getTestContext(), "transfer", ""));
		{
			MovePtr<tcu::TestCaseGroup> subGroup(new tcu::TestCaseGroup(parentGroup->getTestContext(), "sparse_binding", ""));
			addBufferSparseBindingTests(subGroup.get(), false);
			group->addChild(subGroup.release());

			MovePtr<tcu::TestCaseGroup> subGroupDeviceGroups(new tcu::TestCaseGroup(parentGroup->getTestContext(), "device_group_sparse_binding", ""));
			addBufferSparseBindingTests(subGroupDeviceGroups.get(), true);
			group->addChild(subGroupDeviceGroups.release());
		}
		parentGroup->addChild(group.release());
	}

	// SSBO
	{
		MovePtr<tcu::TestCaseGroup> group(new tcu::TestCaseGroup(parentGroup->getTestContext(), "ssbo", ""));
		{
			MovePtr<tcu::TestCaseGroup> subGroup(new tcu::TestCaseGroup(parentGroup->getTestContext(), "sparse_binding_aliased", ""));
			addBufferSparseMemoryAliasingTests(subGroup.get(), false);
			group->addChild(subGroup.release());

			MovePtr<tcu::TestCaseGroup> subGroupDeviceGroups(new tcu::TestCaseGroup(parentGroup->getTestContext(), "device_group_sparse_binding_aliased", ""));
			addBufferSparseMemoryAliasingTests(subGroupDeviceGroups.get(), true);
			group->addChild(subGroupDeviceGroups.release());
		}
		{
			MovePtr<tcu::TestCaseGroup> subGroup(new tcu::TestCaseGroup(parentGroup->getTestContext(), "sparse_residency", ""));
			addBufferSparseResidencyTests(subGroup.get(), false);
			group->addChild(subGroup.release());

			MovePtr<tcu::TestCaseGroup> subGroupDeviceGroups(new tcu::TestCaseGroup(parentGroup->getTestContext(), "device_group_sparse_residency", ""));
			addBufferSparseResidencyTests(subGroupDeviceGroups.get(), true);
			group->addChild(subGroupDeviceGroups.release());
		}
		parentGroup->addChild(group.release());
	}

	// UBO
	{
		MovePtr<tcu::TestCaseGroup> group(new tcu::TestCaseGroup(parentGroup->getTestContext(), "ubo", ""));

		for (int groupNdx = 0u; groupNdx < numGroupsIncludingNonResidentStrict; ++groupNdx)
		{
			group->addChild(createTestInstanceWithPrograms<UBOTestInstance>(group->getTestContext(), groups[groupNdx].name.c_str(), "", initProgramsDrawWithUBO, groups[groupNdx].flags));
		}
		for (int groupNdx = 0u; groupNdx < numGroupsIncludingNonResidentStrict; ++groupNdx)
		{
			group->addChild(createTestInstanceWithPrograms<UBOTestInstance>(group->getTestContext(), (devGroupPrefix + groups[groupNdx].name).c_str(), "", initProgramsDrawWithUBO, groups[groupNdx].flags | TEST_FLAG_ENABLE_DEVICE_GROUPS));
		}
		parentGroup->addChild(group.release());
	}

	// Vertex buffer
	{
		MovePtr<tcu::TestCaseGroup> group(new tcu::TestCaseGroup(parentGroup->getTestContext(), "vertex_buffer", ""));

		for (int groupNdx = 0u; groupNdx < numGroupsDefaultList; ++groupNdx)
		{
			group->addChild(createTestInstanceWithPrograms<VertexBufferTestInstance>(group->getTestContext(), groups[groupNdx].name.c_str(), "", initProgramsDrawGrid, groups[groupNdx].flags));
		}
		for (int groupNdx = 0u; groupNdx < numGroupsDefaultList; ++groupNdx)
		{
			group->addChild(createTestInstanceWithPrograms<VertexBufferTestInstance>(group->getTestContext(), (devGroupPrefix + groups[groupNdx].name).c_str(), "", initProgramsDrawGrid, groups[groupNdx].flags | TEST_FLAG_ENABLE_DEVICE_GROUPS));
		}

		parentGroup->addChild(group.release());
	}

	// Index buffer
	{
		MovePtr<tcu::TestCaseGroup> group(new tcu::TestCaseGroup(parentGroup->getTestContext(), "index_buffer", ""));

		for (int groupNdx = 0u; groupNdx < numGroupsDefaultList; ++groupNdx)
		{
			group->addChild(createTestInstanceWithPrograms<IndexBufferTestInstance>(group->getTestContext(), groups[groupNdx].name.c_str(), "", initProgramsDrawGrid, groups[groupNdx].flags));
		}
		for (int groupNdx = 0u; groupNdx < numGroupsDefaultList; ++groupNdx)
		{
			group->addChild(createTestInstanceWithPrograms<IndexBufferTestInstance>(group->getTestContext(), (devGroupPrefix + groups[groupNdx].name).c_str(), "", initProgramsDrawGrid, groups[groupNdx].flags | TEST_FLAG_ENABLE_DEVICE_GROUPS));
		}

		parentGroup->addChild(group.release());
	}

	// Indirect buffer
	{
		MovePtr<tcu::TestCaseGroup> group(new tcu::TestCaseGroup(parentGroup->getTestContext(), "indirect_buffer", ""));

		for (int groupNdx = 0u; groupNdx < numGroupsDefaultList; ++groupNdx)
		{
			group->addChild(createTestInstanceWithPrograms<IndirectBufferTestInstance>(group->getTestContext(), groups[groupNdx].name.c_str(), "", initProgramsDrawGrid, groups[groupNdx].flags));
		}
		for (int groupNdx = 0u; groupNdx < numGroupsDefaultList; ++groupNdx)
		{
			group->addChild(createTestInstanceWithPrograms<IndirectBufferTestInstance>(group->getTestContext(), (devGroupPrefix +  groups[groupNdx].name).c_str(), "", initProgramsDrawGrid, groups[groupNdx].flags | TEST_FLAG_ENABLE_DEVICE_GROUPS));
		}

		parentGroup->addChild(group.release());
	}
}

} // anonymous ns

tcu::TestCaseGroup* createSparseBufferTests (tcu::TestContext& testCtx)
{
	return createTestGroup(testCtx, "buffer", "Sparse buffer usage tests", populateTestGroup);
}

} // sparse
} // vkt<|MERGE_RESOLUTION|>--- conflicted
+++ resolved
@@ -1141,19 +1141,11 @@
 		: SparseBufferTestInstance	(context, flags)
 		, m_bufferUsage				(usage)
 		, m_minChunkSize			(minChunkSize)
-<<<<<<< HEAD
 	{
 	}
 
 	void createResources (deUint32 memoryDeviceIndex)
 	{
-=======
-	{
-	}
-
-	void createResources (deUint32 memoryDeviceIndex)
-	{
->>>>>>> 055f40e9
 		const InstanceInterface&	instance					= m_context.getInstanceInterface();
 		const DeviceInterface&		vk							= getDeviceInterface();
 		VkBufferCreateInfo			referenceBufferCreateInfo	= getSparseBufferCreateInfo(m_bufferUsage);
