/*------------------------------------------------------------------------
 * Vulkan Conformance Tests
 * ------------------------
 *
 * Copyright (c) 2016 The Khronos Group Inc.
 *
 * Licensed under the Apache License, Version 2.0 (the "License");
 * you may not use this file except in compliance with the License.
 * You may obtain a copy of the License at
 *
 *      http://www.apache.org/licenses/LICENSE-2.0
 *
 * Unless required by applicable law or agreed to in writing, software
 * distributed under the License is distributed on an "AS IS" BASIS,
 * WITHOUT WARRANTIES OR CONDITIONS OF ANY KIND, either express or implied.
 * See the License for the specific language governing permissions and
 * limitations under the License.
 *
 *//*!
 * \file
 * \brief Vulkan Statistics Query Tests
 *//*--------------------------------------------------------------------*/

#include "vktQueryPoolStatisticsTests.hpp"
#include "vktTestCase.hpp"

#include "vktDrawImageObjectUtil.hpp"
#include "vktDrawBufferObjectUtil.hpp"
#include "vktDrawCreateInfoUtil.hpp"
#include "vktCustomInstancesDevices.hpp"
#include "vkBuilderUtil.hpp"
#include "vkRefUtil.hpp"
#include "vkPrograms.hpp"
#include "vkTypeUtil.hpp"
#include "vkCmdUtil.hpp"
#include "vkObjUtil.hpp"
#ifdef CTS_USES_VULKANSC
#include "vkSafetyCriticalUtil.hpp"
#endif // CTS_USES_VULKANSC
#include "vkBarrierUtil.hpp"
#include "vkDeviceUtil.hpp"

#include "deMath.h"

#include "tcuTestLog.hpp"
#include "tcuResource.hpp"
#include "tcuImageCompare.hpp"
#include "vkImageUtil.hpp"
#include "tcuCommandLine.hpp"
#include "tcuRGBA.hpp"
#include "tcuStringTemplate.hpp"
#include "tcuMaybe.hpp"
#include "tcuTextureUtil.hpp"

#include <vector>
#include <utility>
#include <algorithm>

using std::pair;
using std::vector;

namespace vkt
{
namespace QueryPool
{
namespace
{

using namespace vk;
using namespace Draw;

//Test parameters
enum
{
    WIDTH  = 64,
    HEIGHT = 64
};

enum ResetType
{
    RESET_TYPE_NORMAL = 0,
    RESET_TYPE_HOST,
    RESET_TYPE_BEFORE_COPY,
    RESET_TYPE_AFTER_COPY,
    RESET_TYPE_LAST
};

enum CopyType
{
    COPY_TYPE_GET = 0,
    COPY_TYPE_CMD,
};

enum StrideType
{
    STRIDE_TYPE_VALID = 0,
    STRIDE_TYPE_ZERO,
};

enum ClearOperation
{
    CLEAR_NOOP,
    CLEAR_COLOR,
    CLEAR_DEPTH
};

constexpr uint32_t kTriangleVertices = 3u;

std::string inputTypeToGLString(const VkPrimitiveTopology &inputType)
{
    switch (inputType)
    {
    case VK_PRIMITIVE_TOPOLOGY_POINT_LIST:
        return "points";
    case VK_PRIMITIVE_TOPOLOGY_LINE_LIST:
    case VK_PRIMITIVE_TOPOLOGY_LINE_STRIP:
        return "lines";
    case VK_PRIMITIVE_TOPOLOGY_LINE_LIST_WITH_ADJACENCY:
    case VK_PRIMITIVE_TOPOLOGY_LINE_STRIP_WITH_ADJACENCY:
        return "lines_adjacency";
    case VK_PRIMITIVE_TOPOLOGY_TRIANGLE_LIST:
    case VK_PRIMITIVE_TOPOLOGY_TRIANGLE_STRIP:
    case VK_PRIMITIVE_TOPOLOGY_TRIANGLE_FAN:
        return "triangles";
    case VK_PRIMITIVE_TOPOLOGY_TRIANGLE_LIST_WITH_ADJACENCY:
    case VK_PRIMITIVE_TOPOLOGY_TRIANGLE_STRIP_WITH_ADJACENCY:
        return "triangles_adjacency";
    default:
        DE_ASSERT(false);
        return "error";
    }
}

std::string outputTypeToGLString(const VkPrimitiveTopology &outputType)
{
    switch (outputType)
    {
    case VK_PRIMITIVE_TOPOLOGY_POINT_LIST:
        return "points";
    case VK_PRIMITIVE_TOPOLOGY_LINE_STRIP:
    case VK_PRIMITIVE_TOPOLOGY_LINE_LIST:
    case VK_PRIMITIVE_TOPOLOGY_LINE_LIST_WITH_ADJACENCY:
    case VK_PRIMITIVE_TOPOLOGY_LINE_STRIP_WITH_ADJACENCY:
        return "line_strip";
    case VK_PRIMITIVE_TOPOLOGY_TRIANGLE_STRIP:
    case VK_PRIMITIVE_TOPOLOGY_TRIANGLE_LIST:
    case VK_PRIMITIVE_TOPOLOGY_TRIANGLE_FAN:
    case VK_PRIMITIVE_TOPOLOGY_TRIANGLE_LIST_WITH_ADJACENCY:
    case VK_PRIMITIVE_TOPOLOGY_TRIANGLE_STRIP_WITH_ADJACENCY:
        return "triangle_strip";
    default:
        DE_ASSERT(false);
        return "error";
    }
}

uint32_t findNonGraphicsQueueFamilyIndex(const InstanceInterface &vki, const VkPhysicalDevice physicalDevice)
{
    const VkQueueFlags mandatoryFlags = VK_QUEUE_COMPUTE_BIT;
    const VkQueueFlags forbiddenFlags = VK_QUEUE_GRAPHICS_BIT;

    uint32_t qfIndex = findQueueFamilyIndexWithCaps(vki, physicalDevice, mandatoryFlags, forbiddenFlags);
    return qfIndex;
}

void checkSupportForNonGraphicsQueueFamily(const InstanceInterface &vki, const VkPhysicalDevice physicalDevice)
{
    findNonGraphicsQueueFamilyIndex(vki, physicalDevice);
}

// Device helper: this is needed in some tests when we create custom devices.
class DeviceHelper
{
public:
    virtual ~DeviceHelper()
    {
    }
    virtual const DeviceInterface &getDeviceInterface(void) const           = 0;
    virtual VkDevice getDevice(void) const                                  = 0;
    virtual uint32_t getQueueFamilyIndex(void) const                        = 0;
    virtual VkQueue getQueue(void) const                                    = 0;
    virtual Allocator &getAllocator(void) const                             = 0;
    virtual const std::vector<std::string> &getDeviceExtensions(void) const = 0;
};

// This one just reuses the default device from the context.
class ContextDeviceHelper : public DeviceHelper
{
public:
    ContextDeviceHelper(Context &context)
        : m_deviceInterface(context.getDeviceInterface())
        , m_device(context.getDevice())
        , m_queueFamilyIndex(context.getUniversalQueueFamilyIndex())
        , m_queue(context.getUniversalQueue())
        , m_allocator(context.getDefaultAllocator())
        , m_extensions(context.getDeviceExtensions())
    {
    }

    virtual ~ContextDeviceHelper()
    {
    }

    const DeviceInterface &getDeviceInterface(void) const override
    {
        return m_deviceInterface;
    }
    VkDevice getDevice(void) const override
    {
        return m_device;
    }
    uint32_t getQueueFamilyIndex(void) const override
    {
        return m_queueFamilyIndex;
    }
    VkQueue getQueue(void) const override
    {
        return m_queue;
    }
    Allocator &getAllocator(void) const override
    {
        return m_allocator;
    }
    const std::vector<std::string> &getDeviceExtensions(void) const override
    {
        return m_extensions;
    }

protected:
    const DeviceInterface &m_deviceInterface;
    const VkDevice m_device;
    const uint32_t m_queueFamilyIndex;
    const VkQueue m_queue;
    Allocator &m_allocator;
    std::vector<std::string> m_extensions;
};

// This one creates a new device with a single compute-only queue.
class ComputeQueueDeviceHelper : public DeviceHelper
{
public:
    ComputeQueueDeviceHelper(Context &context)
    {
#ifdef CTS_USES_VULKANSC
        m_customInstance          = createCustomInstanceFromContext(context);
        VkInstance instance       = m_customInstance;
        const auto &vki           = m_customInstance.getDriver();
        const auto physicalDevice = chooseDevice(vki, instance, context.getTestContext().getCommandLine());
#else
        VkInstance instance       = context.getInstance();
        const auto &vki           = context.getInstanceInterface();
        const auto physicalDevice = context.getPhysicalDevice();
#endif
        const auto &vkp          = context.getPlatformInterface();
        const auto queuePriority = 1.0f;

        // Queue index. Support for this type of queue needs to be checked first.
        m_queueFamilyIndex = findNonGraphicsQueueFamilyIndex(vki, physicalDevice);

        // Create a universal queue that supports graphics and compute.
        const VkDeviceQueueCreateInfo queueParams = {
            VK_STRUCTURE_TYPE_DEVICE_QUEUE_CREATE_INFO, // VkStructureType sType;
            DE_NULL,                                    // const void* pNext;
            0u,                                         // VkDeviceQueueCreateFlags flags;
            m_queueFamilyIndex,                         // uint32_t queueFamilyIndex;
            1u,                                         // uint32_t queueCount;
            &queuePriority                              // const float* pQueuePriorities;
        };

        // Enable all available base features except for robust buffer access.
        // Enable host query reset if available.
        // Enable portability features if available.
        // Enable the same extensions as the context device.
        const bool hostQueryResetSupport = (context.isDeviceFunctionalitySupported("VK_EXT_host_query_reset"));
        const bool portabilitySupport    = (context.isDeviceFunctionalitySupported("VK_KHR_portability_subset"));
#ifdef CTS_USES_VULKANSC
        const bool inVulkanSC = true;
#else
        const bool inVulkanSC     = false;
#endif // CTS_USES_VULKANSC
        const bool useFeatures2 = (hostQueryResetSupport || portabilitySupport || inVulkanSC);
        VkPhysicalDeviceFeatures baseFeatures;
        VkPhysicalDeviceFeatures2 features2                           = initVulkanStructure();
        VkPhysicalDeviceHostQueryResetFeatures hostQueryResetFeatures = initVulkanStructure();
#ifndef CTS_USES_VULKANSC
        VkPhysicalDevicePortabilitySubsetFeaturesKHR portabilityFeatures = initVulkanStructure();
#endif // CTS_USES_VULKANSC
        const auto addFeatures = makeStructChainAdder(&features2);

        if (useFeatures2)
        {
            if (hostQueryResetSupport)
                addFeatures(&hostQueryResetFeatures);

#ifndef CTS_USES_VULKANSC
            if (portabilitySupport)
                addFeatures(&portabilityFeatures);
#endif // CTS_USES_VULKANSC

            vki.getPhysicalDeviceFeatures2(physicalDevice, &features2);
            features2.features.robustBufferAccess = VK_FALSE;
        }
        else
        {
            vki.getPhysicalDeviceFeatures(physicalDevice, &baseFeatures);
            baseFeatures.robustBufferAccess = VK_FALSE;
        }

        const auto creationExtensions = context.getDeviceCreationExtensions();

#ifdef CTS_USES_VULKANSC
        const auto &cmdLine                                    = context.getTestContext().getCommandLine();
        VkDeviceObjectReservationCreateInfo memReservationInfo = cmdLine.isSubProcess() ?
                                                                     context.getResourceInterface()->getStatMax() :
                                                                     resetDeviceObjectReservationCreateInfo();

        addFeatures(&memReservationInfo);

        VkPhysicalDeviceVulkanSC10Features sc10Features = createDefaultSC10Features();
        addFeatures(&sc10Features);

        VkPipelineCacheCreateInfo pcCI;
        std::vector<VkPipelinePoolSize> poolSizes;

        if (cmdLine.isSubProcess())
        {
            if (context.getResourceInterface()->getCacheDataSize() > 0)
            {
                pcCI = {
                    VK_STRUCTURE_TYPE_PIPELINE_CACHE_CREATE_INFO, // VkStructureType sType;
                    DE_NULL,                                      // const void* pNext;
                    VK_PIPELINE_CACHE_CREATE_READ_ONLY_BIT |
                        VK_PIPELINE_CACHE_CREATE_USE_APPLICATION_STORAGE_BIT, // VkPipelineCacheCreateFlags flags;
                    context.getResourceInterface()->getCacheDataSize(),       // uintptr_t initialDataSize;
                    context.getResourceInterface()->getCacheData()            // const void* pInitialData;
                };
                memReservationInfo.pipelineCacheCreateInfoCount = 1;
                memReservationInfo.pPipelineCacheCreateInfos    = &pcCI;
            }

            poolSizes = context.getResourceInterface()->getPipelinePoolSizes();
            if (!poolSizes.empty())
            {
                memReservationInfo.pipelinePoolSizeCount = de::sizeU32(poolSizes);
                memReservationInfo.pPipelinePoolSizes    = de::dataOrNull(poolSizes);
            }
        }
#endif // CTS_USES_VULKANSC

        const VkDeviceCreateInfo deviceCreateInfo = {
            VK_STRUCTURE_TYPE_DEVICE_CREATE_INFO,     //sType;
            (useFeatures2 ? &features2 : nullptr),    //pNext;
            0u,                                       //flags
            1u,                                       //queueRecordCount;
            &queueParams,                             //pRequestedQueues;
            0u,                                       //layerCount;
            nullptr,                                  //ppEnabledLayerNames;
            de::sizeU32(creationExtensions),          // uint32_t enabledExtensionCount;
            de::dataOrNull(creationExtensions),       // const char* const* ppEnabledExtensionNames;
            (useFeatures2 ? nullptr : &baseFeatures), //pEnabledFeatures;
        };

        m_device = createCustomDevice(context.getTestContext().getCommandLine().isValidationEnabled(), vkp, instance,
                                      vki, physicalDevice, &deviceCreateInfo);
        m_vkd.reset(new DeviceDriver(vkp, instance, m_device.get(), context.getUsedApiVersion(),
                                     context.getTestContext().getCommandLine()));
        m_queue = getDeviceQueue(*m_vkd, *m_device, m_queueFamilyIndex, 0u);
        m_allocator.reset(
            new SimpleAllocator(*m_vkd, m_device.get(), getPhysicalDeviceMemoryProperties(vki, physicalDevice)));
    }

    virtual ~ComputeQueueDeviceHelper()
    {
    }

    const DeviceInterface &getDeviceInterface(void) const override
    {
        return *m_vkd;
    }
    VkDevice getDevice(void) const override
    {
        return m_device.get();
    }
    uint32_t getQueueFamilyIndex(void) const override
    {
        return m_queueFamilyIndex;
    }
    VkQueue getQueue(void) const override
    {
        return m_queue;
    }
    Allocator &getAllocator(void) const override
    {
        return *m_allocator;
    }
    const std::vector<std::string> &getDeviceExtensions(void) const override
    {
        return m_extensions;
    }

protected:
#ifdef CTS_USES_VULKANSC
    CustomInstance m_customInstance;
#endif
    Move<VkDevice> m_device;
    std::unique_ptr<DeviceDriver> m_vkd;
    uint32_t m_queueFamilyIndex;
    VkQueue m_queue;
    std::unique_ptr<SimpleAllocator> m_allocator;
    std::vector<std::string> m_extensions;
};

std::unique_ptr<DeviceHelper> g_computeQueueDeviceHelper;
std::unique_ptr<DeviceHelper> g_contextDeviceHelper;

DeviceHelper &getDeviceHelper(Context &context, bool computeQueue)
{
    if (computeQueue)
    {
        if (!g_computeQueueDeviceHelper)
            g_computeQueueDeviceHelper.reset(new ComputeQueueDeviceHelper(context));
        return *g_computeQueueDeviceHelper;
    }

    if (!g_contextDeviceHelper)
        g_contextDeviceHelper.reset(new ContextDeviceHelper(context));
    return *g_contextDeviceHelper;
}

void destroyDeviceHelpers()
{
    // Destroy singleton objects
    g_computeQueueDeviceHelper.reset(nullptr);
    g_contextDeviceHelper.reset(nullptr);
}

using Pair32                        = pair<uint32_t, uint32_t>;
using Pair64                        = pair<uint64_t, uint64_t>;
using ResultsVector                 = vector<uint64_t>;
using ResultsVectorWithAvailability = vector<Pair64>;

// Get query pool results as a vector. Note results are always converted to
// uint64_t, but the actual vkGetQueryPoolResults call will use the 64-bits flag
// or not depending on your preferences.
vk::VkResult GetQueryPoolResultsVector(ResultsVector &output, const DeviceInterface &vk, vk::VkDevice device,
                                       vk::VkQueryPool queryPool, uint32_t firstQuery, uint32_t queryCount,
                                       VkQueryResultFlags flags)
{
    if (flags & vk::VK_QUERY_RESULT_WITH_AVAILABILITY_BIT)
        TCU_THROW(InternalError, "Availability flag passed when expecting results as ResultsVector");

    vk::VkResult result;
    output.resize(queryCount);

    if (flags & vk::VK_QUERY_RESULT_64_BIT)
    {
        constexpr size_t stride = sizeof(ResultsVector::value_type);
        const size_t totalSize  = stride * output.size();
        result =
            vk.getQueryPoolResults(device, queryPool, firstQuery, queryCount, totalSize, output.data(), stride, flags);
    }
    else
    {
        using IntermediateVector = vector<uint32_t>;

        IntermediateVector intermediate(queryCount);

        // Try to preserve existing data if possible.
        std::transform(begin(output), end(output), begin(intermediate),
                       [](uint64_t v) { return static_cast<uint32_t>(v); });

        constexpr size_t stride = sizeof(decltype(intermediate)::value_type);
        const size_t totalSize  = stride * intermediate.size();

        // Get and copy results.
        result = vk.getQueryPoolResults(device, queryPool, firstQuery, queryCount, totalSize, intermediate.data(),
                                        stride, flags);
        std::copy(begin(intermediate), end(intermediate), begin(output));
    }

    return result;
}

// Same as the normal GetQueryPoolResultsVector but returning the availability
// bit associated to each query in addition to the query value.
vk::VkResult GetQueryPoolResultsVector(ResultsVectorWithAvailability &output, const DeviceInterface &vk,
                                       vk::VkDevice device, vk::VkQueryPool queryPool, uint32_t firstQuery,
                                       uint32_t queryCount, VkQueryResultFlags flags)
{
    flags |= vk::VK_QUERY_RESULT_WITH_AVAILABILITY_BIT;

    vk::VkResult result;
    output.resize(queryCount);

    if (flags & vk::VK_QUERY_RESULT_64_BIT)
    {
        constexpr size_t stride = sizeof(ResultsVectorWithAvailability::value_type);
        const size_t totalSize  = stride * output.size();
        result =
            vk.getQueryPoolResults(device, queryPool, firstQuery, queryCount, totalSize, output.data(), stride, flags);
    }
    else
    {
        using IntermediateVector = vector<Pair32>;

        IntermediateVector intermediate(queryCount);

        // Try to preserve existing output data if possible.
        std::transform(begin(output), end(output), begin(intermediate),
                       [](const Pair64 &p) {
                           return Pair32{static_cast<uint32_t>(p.first), static_cast<uint32_t>(p.second)};
                       });

        constexpr size_t stride = sizeof(decltype(intermediate)::value_type);
        const size_t totalSize  = stride * intermediate.size();

        // Get and copy.
        result = vk.getQueryPoolResults(device, queryPool, firstQuery, queryCount, totalSize, intermediate.data(),
                                        stride, flags);
        std::transform(begin(intermediate), end(intermediate), begin(output),
                       [](const Pair32 &p) {
                           return Pair64{p.first, p.second};
                       });
    }

    return result;
}

// Get query pool results as a vector. Note results are always converted to
// uint64_t, but the actual vkCmdCopyQueryPoolResults call will use the 64-bits flag
// or not depending on your preferences.
void cmdCopyQueryPoolResultsVector(ResultsVector &output, const DeviceInterface &vk, vk::VkDevice device,
                                   const vk::Allocation &allocation, uint32_t queryCount, VkQueryResultFlags flags,
                                   bool dstOffset)
{
    if (flags & vk::VK_QUERY_RESULT_WITH_AVAILABILITY_BIT)
        TCU_THROW(InternalError, "Availability flag passed when expecting results as ResultsVector");

    output.resize(queryCount);

    void *allocationData = allocation.getHostPtr();
    vk::invalidateAlloc(vk, device, allocation);

    if (flags & vk::VK_QUERY_RESULT_64_BIT)
    {
        constexpr size_t stride = sizeof(ResultsVector::value_type);
        const size_t totalSize  = stride * output.size();
        const uint32_t offset   = dstOffset ? 1u : 0u;
        deMemcpy(output.data(), (reinterpret_cast<ResultsVector::value_type *>(allocationData) + offset), totalSize);
    }
    else
    {
        using IntermediateVector = vector<uint32_t>;

        IntermediateVector intermediate(queryCount);

        // Try to preserve existing data if possible.
        std::transform(begin(output), end(output), begin(intermediate),
                       [](uint64_t v) { return static_cast<uint32_t>(v); });

        constexpr size_t stride = sizeof(decltype(intermediate)::value_type);
        const size_t totalSize  = stride * intermediate.size();
        const uint32_t offset   = dstOffset ? 1u : 0u;
        // Get and copy results.
        deMemcpy(intermediate.data(), (reinterpret_cast<decltype(intermediate)::value_type *>(allocationData) + offset),
                 totalSize);
        std::copy(begin(intermediate), end(intermediate), begin(output));
    }
}

// Same as the normal cmdCopyQueryPoolResultsVector but returning the availability
// bit associated to each query in addition to the query value.
void cmdCopyQueryPoolResultsVector(ResultsVectorWithAvailability &output, const DeviceInterface &vk,
                                   vk::VkDevice device, const vk::Allocation &allocation, uint32_t queryCount,
                                   VkQueryResultFlags flags, bool dstOffset)
{
    flags |= vk::VK_QUERY_RESULT_WITH_AVAILABILITY_BIT;

    output.resize(queryCount);

    void *allocationData = allocation.getHostPtr();
    vk::invalidateAlloc(vk, device, allocation);

    if (flags & vk::VK_QUERY_RESULT_64_BIT)
    {
        constexpr size_t stride = sizeof(ResultsVectorWithAvailability::value_type);
        const size_t totalSize  = stride * output.size();
        const uint32_t offset   = dstOffset ? 1u : 0u;
        deMemcpy(output.data(),
                 (reinterpret_cast<ResultsVectorWithAvailability::value_type *>(allocationData) + offset), totalSize);
    }
    else
    {
        using IntermediateVector = vector<Pair32>;

        IntermediateVector intermediate(queryCount);

        // Try to preserve existing output data if possible.
        std::transform(begin(output), end(output), begin(intermediate),
                       [](const Pair64 &p) {
                           return Pair32{static_cast<uint32_t>(p.first), static_cast<uint32_t>(p.second)};
                       });

        constexpr size_t stride = sizeof(decltype(intermediate)::value_type);
        const size_t totalSize  = stride * intermediate.size();
        const uint32_t offset   = dstOffset ? 1u : 0u;

        // Get and copy.
        deMemcpy(intermediate.data(), (reinterpret_cast<decltype(intermediate)::value_type *>(allocationData) + offset),
                 totalSize);
        std::transform(begin(intermediate), end(intermediate), begin(output),
                       [](const Pair32 &p) {
                           return Pair64{p.first, p.second};
                       });
    }
}

// Generic parameters structure.
struct GenericParameters
{
    ResetType resetType;
    CopyType copyType;
    bool query64Bits;
    bool dstOffset;
    StrideType strideType;

    GenericParameters(ResetType resetType_, CopyType copyType_, bool query64Bits_, bool dstOffset_,
                      StrideType strideType_)
        : resetType{resetType_}
        , copyType{copyType_}
        , query64Bits{query64Bits_}
        , dstOffset{dstOffset_}
        , strideType{strideType_}
    {
    }

    VkQueryResultFlags querySizeFlags() const
    {
        return (query64Bits ? static_cast<VkQueryResultFlags>(vk::VK_QUERY_RESULT_64_BIT) : 0u);
    }
};

void beginSecondaryCommandBuffer(
    const DeviceInterface &vk, const VkCommandBuffer commandBuffer, const VkQueryPipelineStatisticFlags queryFlags,
    const VkRenderPass renderPass = (VkRenderPass)0u, const VkFramebuffer framebuffer = (VkFramebuffer)0u,
    const VkCommandBufferUsageFlags bufferUsageFlags = VK_COMMAND_BUFFER_USAGE_ONE_TIME_SUBMIT_BIT)
{
    const VkCommandBufferInheritanceInfo secCmdBufInheritInfo = {
        VK_STRUCTURE_TYPE_COMMAND_BUFFER_INHERITANCE_INFO,
        DE_NULL,
        renderPass,              // renderPass
        0u,                      // subpass
        framebuffer,             // framebuffer
        VK_FALSE,                // occlusionQueryEnable
        (VkQueryControlFlags)0u, // queryFlags
        queryFlags,              // pipelineStatistics
    };

    const VkCommandBufferBeginInfo info = {
        VK_STRUCTURE_TYPE_COMMAND_BUFFER_BEGIN_INFO, // VkStructureType sType;
        DE_NULL,                                     // const void* pNext;
        bufferUsageFlags,                            // VkCommandBufferUsageFlags flags;
        &secCmdBufInheritInfo,                       // const VkCommandBufferInheritanceInfo* pInheritanceInfo;
    };
    VK_CHECK(vk.beginCommandBuffer(commandBuffer, &info));
}

Move<VkQueryPool> makeQueryPool(const DeviceInterface &vk, const VkDevice device, uint32_t queryCount,
                                VkQueryPipelineStatisticFlags statisticFlags)
{
    const VkQueryPoolCreateInfo queryPoolCreateInfo = {
        VK_STRUCTURE_TYPE_QUERY_POOL_CREATE_INFO, // VkStructureType                    sType
        DE_NULL,                                  // const void*                        pNext
        (VkQueryPoolCreateFlags)0,                // VkQueryPoolCreateFlags            flags
        VK_QUERY_TYPE_PIPELINE_STATISTICS,        // VkQueryType                        queryType
        queryCount,                               // uint32_t                            entryCount
        statisticFlags,                           // VkQueryPipelineStatisticFlags    pipelineStatistics
    };
    return createQueryPool(vk, device, &queryPoolCreateInfo);
}

double calculatePearsonCorrelation(const std::vector<uint64_t> &x, const ResultsVector &y)
{
    // This function calculates Pearson correlation coefficient ( https://en.wikipedia.org/wiki/Pearson_correlation_coefficient )
    // Two statistical variables are linear ( == fully corellated ) when fabs( Pearson corelation coefficient ) == 1
    // Two statistical variables are independent when pearson corelation coefficient == 0
    // If fabs( Pearson coefficient ) is > 0.8 then these two variables are almost linear

    DE_ASSERT(x.size() == y.size());
    DE_ASSERT(x.size() > 1);

    // calculate mean values
    double xMean = 0.0, yMean = 0.0;
    for (uint32_t i = 0; i < x.size(); ++i)
    {
        xMean += static_cast<double>(x[i]);
        yMean += static_cast<double>(y[i]);
    }
    xMean /= static_cast<double>(x.size());
    yMean /= static_cast<double>(x.size());

    // calculate standard deviations
    double xS = 0.0, yS = 0.0;
    for (uint32_t i = 0; i < x.size(); ++i)
    {
        double xv = static_cast<double>(x[i]) - xMean;
        double yv = static_cast<double>(y[i]) - yMean;

        xS += xv * xv;
        yS += yv * yv;
    }
    xS = sqrt(xS / static_cast<double>(x.size() - 1));
    yS = sqrt(yS / static_cast<double>(x.size() - 1));

    // calculate Pearson coefficient
    double pearson = 0.0;
    for (uint32_t i = 0; i < x.size(); ++i)
    {
        double xv = (static_cast<double>(x[i]) - xMean) / xS;
        double yv = (static_cast<double>(y[i]) - yMean) / yS;
        pearson += xv * yv;
    }

    return pearson / static_cast<double>(x.size() - 1);
}

double calculatePearsonCorrelation(const std::vector<uint64_t> &x, const ResultsVectorWithAvailability &ya)
{
    ResultsVector y;
    for (const auto &elt : ya)
        y.push_back(elt.first);
    return calculatePearsonCorrelation(x, y);
}

using BufferPtr = de::SharedPtr<Buffer>;

void clearBuffer(const DeviceInterface &vk, const VkDevice device, const BufferPtr buffer,
                 const VkDeviceSize bufferSizeBytes)
{
    const std::vector<uint8_t> data((size_t)bufferSizeBytes, 0u);
    const Allocation &allocation = buffer->getBoundMemory();
    void *allocationData         = allocation.getHostPtr();
    invalidateAlloc(vk, device, allocation);
    deMemcpy(allocationData, &data[0], (size_t)bufferSizeBytes);
    flushAlloc(vk, device, allocation);
}

class StatisticQueryTestInstance : public TestInstance
{
public:
    StatisticQueryTestInstance(Context &context, uint32_t queryCount, bool dstOffset, bool useComputeQueue);

protected:
    struct ValueAndAvailability
    {
        uint64_t value;
        uint64_t availability;
    };

    VkDeviceSize m_resetBufferSize;
    BufferPtr m_resetBuffer;
    bool dstOffset;
    const bool m_useComputeQueue;

    virtual void checkExtensions(bool hostResetQueryEnabled);
    BufferPtr createResetBuffer(void) const;
    void fillResetBuffer(const BufferPtr &buffer) const;
    tcu::TestStatus verifyUnavailable();
};

BufferPtr StatisticQueryTestInstance::createResetBuffer(void) const
{
    const auto &deviceHelper = getDeviceHelper(m_context, m_useComputeQueue);

    return Buffer::createAndAlloc(deviceHelper.getDeviceInterface(), deviceHelper.getDevice(),
                                  BufferCreateInfo(m_resetBufferSize, VK_BUFFER_USAGE_TRANSFER_DST_BIT),
                                  deviceHelper.getAllocator(), vk::MemoryRequirement::HostVisible);
}

void StatisticQueryTestInstance::fillResetBuffer(const BufferPtr &buffer) const
{
    const auto &deviceHelper = getDeviceHelper(m_context, m_useComputeQueue);

    const vk::Allocation &allocation = buffer->getBoundMemory();
    void *allocationData             = allocation.getHostPtr();
    deMemset(allocationData, 0xff, static_cast<size_t>(m_resetBufferSize));
    flushAlloc(deviceHelper.getDeviceInterface(), deviceHelper.getDevice(), allocation);
}

StatisticQueryTestInstance::StatisticQueryTestInstance(Context &context, uint32_t queryCount, bool dstOffset_,
                                                       bool useComputeQueue)
    : TestInstance(context)
    , m_resetBufferSize((queryCount + (dstOffset_ ? 1u : 0u)) * sizeof(ValueAndAvailability))
    , m_resetBuffer()
    , dstOffset(dstOffset_)
    , m_useComputeQueue(useComputeQueue)
{
    m_resetBuffer = createResetBuffer();
    fillResetBuffer(m_resetBuffer);
}

void StatisticQueryTestInstance::checkExtensions(bool hostResetQueryEnabled)
{
    if (!m_context.getDeviceFeatures().pipelineStatisticsQuery)
        throw tcu::NotSupportedError("Pipeline statistics queries are not supported");

    if (hostResetQueryEnabled == true)
    {
        // Check VK_EXT_host_query_reset is supported
        m_context.requireDeviceFunctionality("VK_EXT_host_query_reset");
        if (m_context.getHostQueryResetFeatures().hostQueryReset == VK_FALSE)
            throw tcu::NotSupportedError(
                std::string("Implementation doesn't support resetting queries from the host").c_str());
    }
}

tcu::TestStatus StatisticQueryTestInstance::verifyUnavailable()
{
    const auto &deviceHelper         = getDeviceHelper(m_context, m_useComputeQueue);
    const vk::Allocation &allocation = m_resetBuffer->getBoundMemory();
    const void *allocationData       = allocation.getHostPtr();
    uint32_t size                    = dstOffset ? 2 : 1;
    std::vector<ValueAndAvailability> va;
    va.resize(size);

    vk::invalidateAlloc(deviceHelper.getDeviceInterface(), deviceHelper.getDevice(), allocation);
    deMemcpy(va.data(), allocationData, size * sizeof(ValueAndAvailability));

    bool failed = false;
    for (uint32_t idx = 0u; idx < size; idx++)
    {
        if (dstOffset && idx == 0)
        {
            // Check that the contents between 0 and dstOffset were not overwritten.
            failed |= va[idx].availability != 0xfffffffffffffffful || va[idx].value != 0xfffffffffffffffful;
            continue;
        }

        failed |= va[idx].availability != 0;
    }

    return failed ? tcu::TestStatus::fail("Availability bit nonzero after resetting query or dstOffset wrong values") :
                    tcu::TestStatus::pass("Pass");
}

class ComputeInvocationsTestInstance : public StatisticQueryTestInstance
{
public:
    struct ParametersCompute : public GenericParameters
    {
        ParametersCompute(const tcu::UVec3 &localSize_, const tcu::UVec3 &groupSize_, const std::string &shaderName_,
                          ResetType resetType_, CopyType copyType_, bool query64Bits_, bool dstOffset_,
                          StrideType strideType_, bool useComputeQueue_)
            : GenericParameters{resetType_, copyType_, query64Bits_, dstOffset_, strideType_}
            , localSize(localSize_)
            , groupSize(groupSize_)
            , shaderName(shaderName_)
            , useComputeQueue(useComputeQueue_)
        {
        }

        tcu::UVec3 localSize;
        tcu::UVec3 groupSize;
        std::string shaderName;
        const bool useComputeQueue;
    };
    ComputeInvocationsTestInstance(Context &context, const std::vector<ParametersCompute> &parameters);
    tcu::TestStatus iterate(void);

protected:
    virtual tcu::TestStatus executeTest(const VkCommandPool &cmdPool, const VkPipelineLayout pipelineLayout,
                                        const VkDescriptorSet &descriptorSet, const BufferPtr buffer,
                                        const VkDeviceSize bufferSizeBytes);
    uint32_t getComputeExecution(const ParametersCompute &parm) const
    {
        return parm.localSize.x() * parm.localSize.y() * parm.localSize.z() * parm.groupSize.x() * parm.groupSize.y() *
               parm.groupSize.z();
    }
    const std::vector<ParametersCompute> &m_parameters;
};

ComputeInvocationsTestInstance::ComputeInvocationsTestInstance(Context &context,
                                                               const std::vector<ParametersCompute> &parameters)
    : StatisticQueryTestInstance(context, 1u, parameters[0].dstOffset, parameters[0].useComputeQueue)
    , m_parameters(parameters)
{
}

tcu::TestStatus ComputeInvocationsTestInstance::iterate(void)
{
    // These should have the same value throughout the whole vector.
    const bool hostQueryReset = ((m_parameters[0].resetType == RESET_TYPE_HOST) ? true : false);

    checkExtensions(hostQueryReset);

    const auto &deviceHelper  = getDeviceHelper(m_context, m_useComputeQueue);
    const DeviceInterface &vk = deviceHelper.getDeviceInterface();
    const VkDevice device     = deviceHelper.getDevice();
    uint32_t maxSize          = 0u;

    for (size_t parametersNdx = 0; parametersNdx < m_parameters.size(); ++parametersNdx)
        maxSize = deMaxu32(maxSize, getComputeExecution(m_parameters[parametersNdx]));

    const VkDeviceSize bufferSizeBytes = static_cast<VkDeviceSize>(
        deAlignSize(static_cast<size_t>(sizeof(uint32_t) * maxSize),
                    static_cast<size_t>(m_context.getDeviceProperties().limits.nonCoherentAtomSize)));
    BufferPtr buffer =
        Buffer::createAndAlloc(vk, device, BufferCreateInfo(bufferSizeBytes, VK_BUFFER_USAGE_STORAGE_BUFFER_BIT),
                               deviceHelper.getAllocator(), MemoryRequirement::HostVisible);

    const Unique<VkDescriptorSetLayout> descriptorSetLayout(
        DescriptorSetLayoutBuilder()
            .addSingleBinding(VK_DESCRIPTOR_TYPE_STORAGE_BUFFER, VK_SHADER_STAGE_COMPUTE_BIT)
            .build(vk, device));

    const Unique<VkPipelineLayout> pipelineLayout(makePipelineLayout(vk, device, *descriptorSetLayout));

    const Unique<VkDescriptorPool> descriptorPool(
        DescriptorPoolBuilder()
            .addType(VK_DESCRIPTOR_TYPE_STORAGE_BUFFER)
            .build(vk, device, VK_DESCRIPTOR_POOL_CREATE_FREE_DESCRIPTOR_SET_BIT, 1u));

    const VkDescriptorSetAllocateInfo allocateParams = {
        VK_STRUCTURE_TYPE_DESCRIPTOR_SET_ALLOCATE_INFO, // VkStructureType sType;
        DE_NULL,                                        // const void* pNext;
        *descriptorPool,                                // VkDescriptorPool descriptorPool;
        1u,                                             // uint32_t setLayoutCount;
        &(*descriptorSetLayout),                        // const VkDescriptorSetLayout* pSetLayouts;
    };

    const Unique<VkDescriptorSet> descriptorSet(allocateDescriptorSet(vk, device, &allocateParams));
    const VkDescriptorBufferInfo descriptorInfo = {
        buffer->object(), //VkBuffer buffer;
        0ull,             //VkDeviceSize offset;
        bufferSizeBytes,  //VkDeviceSize range;
    };

    DescriptorSetUpdateBuilder()
        .writeSingle(*descriptorSet, DescriptorSetUpdateBuilder::Location::binding(0u),
                     VK_DESCRIPTOR_TYPE_STORAGE_BUFFER, &descriptorInfo)
        .update(vk, device);

    const CmdPoolCreateInfo cmdPoolCreateInfo(deviceHelper.getQueueFamilyIndex());
    const Unique<VkCommandPool> cmdPool(createCommandPool(vk, device, &cmdPoolCreateInfo));

    return executeTest(*cmdPool, *pipelineLayout, *descriptorSet, buffer, bufferSizeBytes);
}

tcu::TestStatus ComputeInvocationsTestInstance::executeTest(const VkCommandPool &cmdPool,
                                                            const VkPipelineLayout pipelineLayout,
                                                            const VkDescriptorSet &descriptorSet,
                                                            const BufferPtr buffer, const VkDeviceSize bufferSizeBytes)
{
    const auto &deviceHelper                         = getDeviceHelper(m_context, m_useComputeQueue);
    const DeviceInterface &vk                        = deviceHelper.getDeviceInterface();
    const VkDevice device                            = deviceHelper.getDevice();
    const VkQueue queue                              = deviceHelper.getQueue();
    const VkBufferMemoryBarrier computeFinishBarrier = {
        VK_STRUCTURE_TYPE_BUFFER_MEMORY_BARRIER,                // VkStructureType sType;
        DE_NULL,                                                // const void* pNext;
        VK_ACCESS_SHADER_READ_BIT | VK_ACCESS_SHADER_WRITE_BIT, // VkAccessFlags srcAccessMask;
        VK_ACCESS_HOST_READ_BIT,                                // VkAccessFlags dstAccessMask;
        VK_QUEUE_FAMILY_IGNORED,                                // uint32_t srcQueueFamilyIndex;
        VK_QUEUE_FAMILY_IGNORED,                                // uint32_t destQueueFamilyIndex;
        buffer->object(),                                       // VkBuffer buffer;
        0ull,                                                   // VkDeviceSize offset;
        bufferSizeBytes,                                        // VkDeviceSize size;
    };

    for (size_t parametersNdx = 0u; parametersNdx < m_parameters.size(); ++parametersNdx)
    {
        clearBuffer(vk, device, buffer, bufferSizeBytes);
        const Unique<VkShaderModule> shaderModule(
            createShaderModule(vk, device, m_context.getBinaryCollection().get(m_parameters[parametersNdx].shaderName),
                               (VkShaderModuleCreateFlags)0u));

        const VkPipelineShaderStageCreateInfo pipelineShaderStageParams = {
            VK_STRUCTURE_TYPE_PIPELINE_SHADER_STAGE_CREATE_INFO, // VkStructureType sType;
            DE_NULL,                                             // const void* pNext;
            (VkPipelineShaderStageCreateFlags)0u,                // VkPipelineShaderStageCreateFlags flags;
            VK_SHADER_STAGE_COMPUTE_BIT,                         // VkShaderStageFlagBits stage;
            *shaderModule,                                       // VkShaderModule module;
            "main",                                              // const char* pName;
            DE_NULL,                                             // const VkSpecializationInfo* pSpecializationInfo;
        };

        const VkComputePipelineCreateInfo pipelineCreateInfo = {
            VK_STRUCTURE_TYPE_COMPUTE_PIPELINE_CREATE_INFO, // VkStructureType sType;
            DE_NULL,                                        // const void* pNext;
            (VkPipelineCreateFlags)0u,                      // VkPipelineCreateFlags flags;
            pipelineShaderStageParams,                      // VkPipelineShaderStageCreateInfo stage;
            pipelineLayout,                                 // VkPipelineLayout layout;
            DE_NULL,                                        // VkPipeline basePipelineHandle;
            0,                                              // int32_t basePipelineIndex;
        };
        const Unique<VkPipeline> pipeline(createComputePipeline(vk, device, DE_NULL, &pipelineCreateInfo));

        const Unique<VkCommandBuffer> cmdBuffer(
            allocateCommandBuffer(vk, device, cmdPool, VK_COMMAND_BUFFER_LEVEL_PRIMARY));
        const Unique<VkQueryPool> queryPool(
            makeQueryPool(vk, device, 1u, VK_QUERY_PIPELINE_STATISTIC_COMPUTE_SHADER_INVOCATIONS_BIT));

        beginCommandBuffer(vk, *cmdBuffer);
        if (m_parameters[0].resetType != RESET_TYPE_HOST)
            vk.cmdResetQueryPool(*cmdBuffer, *queryPool, 0u, 1u);

        vk.cmdBindPipeline(*cmdBuffer, VK_PIPELINE_BIND_POINT_COMPUTE, *pipeline);
        vk.cmdBindDescriptorSets(*cmdBuffer, VK_PIPELINE_BIND_POINT_COMPUTE, pipelineLayout, 0u, 1u, &descriptorSet, 0u,
                                 DE_NULL);

        vk.cmdBeginQuery(*cmdBuffer, *queryPool, 0u, (VkQueryControlFlags)0u);
        vk.cmdDispatch(*cmdBuffer, m_parameters[parametersNdx].groupSize.x(), m_parameters[parametersNdx].groupSize.y(),
                       m_parameters[parametersNdx].groupSize.z());
        vk.cmdEndQuery(*cmdBuffer, *queryPool, 0u);

        if (m_parameters[0].resetType == RESET_TYPE_BEFORE_COPY || m_parameters[0].resetType == RESET_TYPE_AFTER_COPY ||
            m_parameters[0].copyType == COPY_TYPE_CMD)
        {
            VkDeviceSize stride          = m_parameters[0].querySizeFlags() ? sizeof(uint64_t) : sizeof(uint32_t);
            vk::VkQueryResultFlags flags = m_parameters[0].querySizeFlags() | VK_QUERY_RESULT_WAIT_BIT;

            if (m_parameters[0].resetType == RESET_TYPE_HOST)
            {
                flags |= VK_QUERY_RESULT_WITH_AVAILABILITY_BIT;
                stride *= 2u;
            }

            if (m_parameters[0].resetType == RESET_TYPE_BEFORE_COPY)
            {
                vk.cmdResetQueryPool(*cmdBuffer, *queryPool, 0u, 1u);
                flags  = VK_QUERY_RESULT_64_BIT | VK_QUERY_RESULT_WITH_AVAILABILITY_BIT;
                stride = sizeof(ValueAndAvailability);
            }

            VkDeviceSize dstOffsetQuery = (m_parameters[0].dstOffset) ? stride : 0;
            VkDeviceSize copyStride     = stride;

            if (m_parameters[0].strideType == STRIDE_TYPE_ZERO)
                copyStride = 0u;

            vk.cmdCopyQueryPoolResults(*cmdBuffer, *queryPool, 0, 1u, m_resetBuffer->object(), dstOffsetQuery,
                                       copyStride, flags);

            if (m_parameters[0].resetType == RESET_TYPE_AFTER_COPY)
                vk.cmdResetQueryPool(*cmdBuffer, *queryPool, 0u, 1u);

            const VkBufferMemoryBarrier barrier = {
                VK_STRUCTURE_TYPE_BUFFER_MEMORY_BARRIER, //  VkStructureType sType;
                DE_NULL,                                 //  const void* pNext;
                VK_ACCESS_TRANSFER_WRITE_BIT,            //  VkAccessFlags srcAccessMask;
                VK_ACCESS_HOST_READ_BIT,                 //  VkAccessFlags dstAccessMask;
                VK_QUEUE_FAMILY_IGNORED,                 //  uint32_t srcQueueFamilyIndex;
                VK_QUEUE_FAMILY_IGNORED,                 //  uint32_t destQueueFamilyIndex;
                m_resetBuffer->object(),                 //  VkBuffer buffer;
                0u,                                      //  VkDeviceSize offset;
                1u * stride + dstOffsetQuery,            //  VkDeviceSize size;
            };
            vk.cmdPipelineBarrier(*cmdBuffer, VK_PIPELINE_STAGE_TRANSFER_BIT, VK_PIPELINE_STAGE_HOST_BIT,
                                  (VkDependencyFlags)0, 0, (const VkMemoryBarrier *)DE_NULL, 1u, &barrier, 0,
                                  (const VkImageMemoryBarrier *)DE_NULL);
        }

        vk.cmdPipelineBarrier(*cmdBuffer, VK_PIPELINE_STAGE_COMPUTE_SHADER_BIT, VK_PIPELINE_STAGE_HOST_BIT,
                              (VkDependencyFlags)0u, 0u, (const VkMemoryBarrier *)DE_NULL, 1u, &computeFinishBarrier,
                              0u, (const VkImageMemoryBarrier *)DE_NULL);

        endCommandBuffer(vk, *cmdBuffer);

        m_context.getTestContext().getLog()
            << tcu::TestLog::Message
            << "Compute shader invocations: " << getComputeExecution(m_parameters[parametersNdx])
            << tcu::TestLog::EndMessage;

        if (m_parameters[0].resetType == RESET_TYPE_HOST)
            vk.resetQueryPool(device, *queryPool, 0u, 1u);

        // Wait for completion
        submitCommandsAndWait(vk, device, queue, *cmdBuffer);

        // Validate the results
        const Allocation &bufferAllocation = buffer->getBoundMemory();
        invalidateAlloc(vk, device, bufferAllocation);

        if (m_parameters[0].resetType == RESET_TYPE_NORMAL || m_parameters[0].resetType == RESET_TYPE_AFTER_COPY)
        {
            ResultsVector data;

            if (m_parameters[0].copyType == COPY_TYPE_CMD)
            {
                const vk::Allocation &allocation = m_resetBuffer->getBoundMemory();
                cmdCopyQueryPoolResultsVector(data, vk, device, allocation, 1u,
                                              (VK_QUERY_RESULT_WAIT_BIT | m_parameters[0].querySizeFlags()),
                                              m_parameters[0].dstOffset);
            }
            else
            {
                VK_CHECK(GetQueryPoolResultsVector(data, vk, device, *queryPool, 0u, 1u,
                                                   (VK_QUERY_RESULT_WAIT_BIT | m_parameters[0].querySizeFlags())));
            }

            if (getComputeExecution(m_parameters[parametersNdx]) != data[0])
                return tcu::TestStatus::fail("QueryPoolResults incorrect");
        }
        else if (m_parameters[0].resetType == RESET_TYPE_HOST)
        {
            ResultsVectorWithAvailability data;

            if (m_parameters[0].copyType == COPY_TYPE_CMD)
            {
                const vk::Allocation &allocation = m_resetBuffer->getBoundMemory();
                cmdCopyQueryPoolResultsVector(data, vk, device, allocation, 1u,
                                              (VK_QUERY_RESULT_WAIT_BIT | m_parameters[0].querySizeFlags() |
                                               VK_QUERY_RESULT_WITH_AVAILABILITY_BIT),
                                              m_parameters[0].dstOffset);
            }
            else
            {
                VK_CHECK(GetQueryPoolResultsVector(data, vk, device, *queryPool, 0u, 1u,
                                                   (VK_QUERY_RESULT_WAIT_BIT | m_parameters[0].querySizeFlags() |
                                                    VK_QUERY_RESULT_WITH_AVAILABILITY_BIT)));
            }

            if (getComputeExecution(m_parameters[parametersNdx]) != data[0].first || data[0].second == 0)
                return tcu::TestStatus::fail("QueryPoolResults incorrect");

            uint64_t temp = data[0].first;

            vk.resetQueryPool(device, *queryPool, 0, 1u);
            vk::VkResult res =
                GetQueryPoolResultsVector(data, vk, device, *queryPool, 0u, 1u,
                                          (m_parameters[0].querySizeFlags() | VK_QUERY_RESULT_WITH_AVAILABILITY_BIT));
            /* From Vulkan spec:
             *
             * If VK_QUERY_RESULT_WAIT_BIT and VK_QUERY_RESULT_PARTIAL_BIT are both not set then no result values are written to pData
             * for queries that are in the unavailable state at the time of the call, and vkGetQueryPoolResults returns VK_NOT_READY.
             * However, availability state is still written to pData for those queries if VK_QUERY_RESULT_WITH_AVAILABILITY_BIT is set.
             */
            if (res != vk::VK_NOT_READY || data[0].first != temp || data[0].second != 0u)
                return tcu::TestStatus::fail("QueryPoolResults incorrect reset");
        }
        else
        {
            // With RESET_TYPE_BEFORE_COPY, we only need to verify the result after the copy include an availability bit set as zero.
            return verifyUnavailable();
        }

        const uint32_t *bufferPtr = static_cast<uint32_t *>(bufferAllocation.getHostPtr());
        for (uint32_t ndx = 0u; ndx < getComputeExecution(m_parameters[parametersNdx]); ++ndx)
        {
            if (bufferPtr[ndx] != ndx)
                return tcu::TestStatus::fail("Compute shader didn't write data to the buffer");
        }
    }
    return tcu::TestStatus::pass("Pass");
}

class ComputeInvocationsSecondaryTestInstance : public ComputeInvocationsTestInstance
{
public:
    ComputeInvocationsSecondaryTestInstance(Context &context, const std::vector<ParametersCompute> &parameters);

protected:
    tcu::TestStatus executeTest(const VkCommandPool &cmdPool, const VkPipelineLayout pipelineLayout,
                                const VkDescriptorSet &descriptorSet, const BufferPtr buffer,
                                const VkDeviceSize bufferSizeBytes);
    virtual tcu::TestStatus checkResult(const BufferPtr buffer, const VkQueryPool queryPool);
};

ComputeInvocationsSecondaryTestInstance::ComputeInvocationsSecondaryTestInstance(
    Context &context, const std::vector<ParametersCompute> &parameters)
    : ComputeInvocationsTestInstance(context, parameters)
{
}

tcu::TestStatus ComputeInvocationsSecondaryTestInstance::executeTest(const VkCommandPool &cmdPool,
                                                                     const VkPipelineLayout pipelineLayout,
                                                                     const VkDescriptorSet &descriptorSet,
                                                                     const BufferPtr buffer,
                                                                     const VkDeviceSize bufferSizeBytes)
{
    typedef de::SharedPtr<Unique<VkShaderModule>> VkShaderModuleSp;
    typedef de::SharedPtr<Unique<VkPipeline>> VkPipelineSp;

    const auto &deviceHelper  = getDeviceHelper(m_context, m_useComputeQueue);
    const DeviceInterface &vk = deviceHelper.getDeviceInterface();
    const VkDevice device     = deviceHelper.getDevice();
    const VkQueue queue       = deviceHelper.getQueue();

    const VkBufferMemoryBarrier computeShaderWriteBarrier = {
        VK_STRUCTURE_TYPE_BUFFER_MEMORY_BARRIER,                // VkStructureType sType;
        DE_NULL,                                                // const void* pNext;
        VK_ACCESS_SHADER_READ_BIT | VK_ACCESS_SHADER_WRITE_BIT, // VkAccessFlags srcAccessMask;
        VK_ACCESS_SHADER_READ_BIT | VK_ACCESS_SHADER_WRITE_BIT, // VkAccessFlags dstAccessMask;
        VK_QUEUE_FAMILY_IGNORED,                                // uint32_t srcQueueFamilyIndex;
        VK_QUEUE_FAMILY_IGNORED,                                // uint32_t destQueueFamilyIndex;
        buffer->object(),                                       // VkBuffer buffer;
        0ull,                                                   // VkDeviceSize offset;
        bufferSizeBytes,                                        // VkDeviceSize size;
    };

    const VkBufferMemoryBarrier computeFinishBarrier = {
        VK_STRUCTURE_TYPE_BUFFER_MEMORY_BARRIER,                // VkStructureType sType;
        DE_NULL,                                                // const void* pNext;
        VK_ACCESS_SHADER_READ_BIT | VK_ACCESS_SHADER_WRITE_BIT, // VkAccessFlags srcAccessMask;
        VK_ACCESS_HOST_READ_BIT,                                // VkAccessFlags dstAccessMask;
        VK_QUEUE_FAMILY_IGNORED,                                // uint32_t srcQueueFamilyIndex;
        VK_QUEUE_FAMILY_IGNORED,                                // uint32_t destQueueFamilyIndex;
        buffer->object(),                                       // VkBuffer buffer;
        0ull,                                                   // VkDeviceSize offset;
        bufferSizeBytes,                                        // VkDeviceSize size;
    };

    std::vector<VkShaderModuleSp> shaderModule;
    std::vector<VkPipelineSp> pipeline;
    for (size_t parametersNdx = 0; parametersNdx < m_parameters.size(); ++parametersNdx)
    {
        shaderModule.push_back(VkShaderModuleSp(new Unique<VkShaderModule>(
            createShaderModule(vk, device, m_context.getBinaryCollection().get(m_parameters[parametersNdx].shaderName),
                               (VkShaderModuleCreateFlags)0u))));
        const VkPipelineShaderStageCreateInfo pipelineShaderStageParams = {
            VK_STRUCTURE_TYPE_PIPELINE_SHADER_STAGE_CREATE_INFO, // VkStructureType sType;
            DE_NULL,                                             // const void* pNext;
            0u,                                                  // VkPipelineShaderStageCreateFlags flags;
            VK_SHADER_STAGE_COMPUTE_BIT,                         // VkShaderStageFlagBits stage;
            shaderModule.back().get()->get(),                    // VkShaderModule module;
            "main",                                              // const char* pName;
            DE_NULL,                                             // const VkSpecializationInfo* pSpecializationInfo;
        };

        const VkComputePipelineCreateInfo pipelineCreateInfo = {
            VK_STRUCTURE_TYPE_COMPUTE_PIPELINE_CREATE_INFO, // VkStructureType sType;
            DE_NULL,                                        // const void* pNext;
            0u,                                             // VkPipelineCreateFlags flags;
            pipelineShaderStageParams,                      // VkPipelineShaderStageCreateInfo stage;
            pipelineLayout,                                 // VkPipelineLayout layout;
            DE_NULL,                                        // VkPipeline basePipelineHandle;
            0,                                              // int32_t basePipelineIndex;
        };
        pipeline.push_back(
            VkPipelineSp(new Unique<VkPipeline>(createComputePipeline(vk, device, DE_NULL, &pipelineCreateInfo))));
    }

    const Unique<VkCommandBuffer> primaryCmdBuffer(
        allocateCommandBuffer(vk, device, cmdPool, VK_COMMAND_BUFFER_LEVEL_PRIMARY));
    const Unique<VkCommandBuffer> secondaryCmdBuffer(
        allocateCommandBuffer(vk, device, cmdPool, VK_COMMAND_BUFFER_LEVEL_SECONDARY));

    const Unique<VkQueryPool> queryPool(
        makeQueryPool(vk, device, 1u, VK_QUERY_PIPELINE_STATISTIC_COMPUTE_SHADER_INVOCATIONS_BIT));

    clearBuffer(vk, device, buffer, bufferSizeBytes);
    beginSecondaryCommandBuffer(vk, *secondaryCmdBuffer, VK_QUERY_PIPELINE_STATISTIC_COMPUTE_SHADER_INVOCATIONS_BIT);
    vk.cmdBindDescriptorSets(*secondaryCmdBuffer, VK_PIPELINE_BIND_POINT_COMPUTE, pipelineLayout, 0u, 1u,
                             &descriptorSet, 0u, DE_NULL);
    if (m_parameters[0].resetType != RESET_TYPE_HOST)
        vk.cmdResetQueryPool(*secondaryCmdBuffer, *queryPool, 0u, 1u);
    vk.cmdBeginQuery(*secondaryCmdBuffer, *queryPool, 0u, (VkQueryControlFlags)0u);
    for (size_t parametersNdx = 0; parametersNdx < m_parameters.size(); ++parametersNdx)
    {
        vk.cmdBindPipeline(*secondaryCmdBuffer, VK_PIPELINE_BIND_POINT_COMPUTE, pipeline[parametersNdx].get()->get());
        vk.cmdDispatch(*secondaryCmdBuffer, m_parameters[parametersNdx].groupSize.x(),
                       m_parameters[parametersNdx].groupSize.y(), m_parameters[parametersNdx].groupSize.z());

        vk.cmdPipelineBarrier(*secondaryCmdBuffer, VK_PIPELINE_STAGE_COMPUTE_SHADER_BIT,
                              VK_PIPELINE_STAGE_COMPUTE_SHADER_BIT, (VkDependencyFlags)0u, 0u,
                              (const VkMemoryBarrier *)DE_NULL, 1u, &computeShaderWriteBarrier, 0u,
                              (const VkImageMemoryBarrier *)DE_NULL);
    }
    vk.cmdEndQuery(*secondaryCmdBuffer, *queryPool, 0u);

    if (m_parameters[0].resetType == RESET_TYPE_BEFORE_COPY || m_parameters[0].resetType == RESET_TYPE_AFTER_COPY ||
        m_parameters[0].copyType == COPY_TYPE_CMD)
    {
        VkDeviceSize stride          = m_parameters[0].querySizeFlags() ? sizeof(uint64_t) : sizeof(uint32_t);
        vk::VkQueryResultFlags flags = m_parameters[0].querySizeFlags() | VK_QUERY_RESULT_WAIT_BIT;

        if (m_parameters[0].resetType == RESET_TYPE_HOST)
        {
            flags |= VK_QUERY_RESULT_WITH_AVAILABILITY_BIT;
            stride *= 2u;
        }

        if (m_parameters[0].resetType == RESET_TYPE_BEFORE_COPY)
        {
            vk.cmdResetQueryPool(*secondaryCmdBuffer, *queryPool, 0u, 1u);
            flags  = VK_QUERY_RESULT_64_BIT | VK_QUERY_RESULT_WITH_AVAILABILITY_BIT;
            stride = sizeof(ValueAndAvailability);
        }

        VkDeviceSize dstOffsetQuery = (m_parameters[0].dstOffset) ? stride : 0;
        VkDeviceSize copyStride     = stride;
        if (m_parameters[0].strideType == STRIDE_TYPE_ZERO)
            copyStride = 0u;

        vk.cmdCopyQueryPoolResults(*secondaryCmdBuffer, *queryPool, 0, 1u, m_resetBuffer->object(), dstOffsetQuery,
                                   copyStride, flags);

        if (m_parameters[0].resetType == RESET_TYPE_AFTER_COPY)
            vk.cmdResetQueryPool(*secondaryCmdBuffer, *queryPool, 0u, 1u);

        const VkBufferMemoryBarrier barrier = {
            VK_STRUCTURE_TYPE_BUFFER_MEMORY_BARRIER, //  VkStructureType sType;
            DE_NULL,                                 //  const void* pNext;
            VK_ACCESS_TRANSFER_WRITE_BIT,            //  VkAccessFlags srcAccessMask;
            VK_ACCESS_HOST_READ_BIT,                 //  VkAccessFlags dstAccessMask;
            VK_QUEUE_FAMILY_IGNORED,                 //  uint32_t srcQueueFamilyIndex;
            VK_QUEUE_FAMILY_IGNORED,                 //  uint32_t destQueueFamilyIndex;
            m_resetBuffer->object(),                 //  VkBuffer buffer;
            0u,                                      //  VkDeviceSize offset;
            1u * stride + dstOffsetQuery,            //  VkDeviceSize size;
        };
        vk.cmdPipelineBarrier(*secondaryCmdBuffer, VK_PIPELINE_STAGE_TRANSFER_BIT, VK_PIPELINE_STAGE_HOST_BIT,
                              (VkDependencyFlags)0, 0, (const VkMemoryBarrier *)DE_NULL, 1u, &barrier, 0,
                              (const VkImageMemoryBarrier *)DE_NULL);
    }

    endCommandBuffer(vk, *secondaryCmdBuffer);

    beginCommandBuffer(vk, *primaryCmdBuffer);
    vk.cmdExecuteCommands(*primaryCmdBuffer, 1u, &secondaryCmdBuffer.get());

    vk.cmdPipelineBarrier(*primaryCmdBuffer, VK_PIPELINE_STAGE_COMPUTE_SHADER_BIT, VK_PIPELINE_STAGE_HOST_BIT,
                          (VkDependencyFlags)0u, 0u, (const VkMemoryBarrier *)DE_NULL, 1u, &computeFinishBarrier, 0u,
                          (const VkImageMemoryBarrier *)DE_NULL);

    endCommandBuffer(vk, *primaryCmdBuffer);

    // Secondary buffer is emitted only once, so it is safe to reset the query pool here.
    if (m_parameters[0].resetType == RESET_TYPE_HOST)
        vk.resetQueryPool(device, *queryPool, 0u, 1u);

    // Wait for completion
    submitCommandsAndWait(vk, device, queue, *primaryCmdBuffer);
    return checkResult(buffer, *queryPool);
}

tcu::TestStatus ComputeInvocationsSecondaryTestInstance::checkResult(const BufferPtr buffer,
                                                                     const VkQueryPool queryPool)
{
    const auto &deviceHelper  = getDeviceHelper(m_context, m_useComputeQueue);
    const DeviceInterface &vk = deviceHelper.getDeviceInterface();
    const VkDevice device     = deviceHelper.getDevice();
    {
        uint64_t expected = 0u;
        for (size_t parametersNdx = 0; parametersNdx < m_parameters.size(); ++parametersNdx)
            expected += getComputeExecution(m_parameters[parametersNdx]);

        if (m_parameters[0].resetType == RESET_TYPE_NORMAL || m_parameters[0].resetType == RESET_TYPE_AFTER_COPY)
        {
            ResultsVector results;
            if (m_parameters[0].copyType == COPY_TYPE_CMD)
            {
                const vk::Allocation &allocation = m_resetBuffer->getBoundMemory();
                cmdCopyQueryPoolResultsVector(results, vk, device, allocation, 1u,
                                              (VK_QUERY_RESULT_WAIT_BIT | m_parameters[0].querySizeFlags()),
                                              m_parameters[0].dstOffset);
            }
            else
            {
                VK_CHECK(GetQueryPoolResultsVector(results, vk, device, queryPool, 0u, 1u,
                                                   (VK_QUERY_RESULT_WAIT_BIT | m_parameters[0].querySizeFlags())));
            }

            if (expected != results[0])
                return tcu::TestStatus::fail("QueryPoolResults incorrect");
        }
        else if (m_parameters[0].resetType == RESET_TYPE_HOST)
        {
            ResultsVectorWithAvailability results;

            if (m_parameters[0].copyType == COPY_TYPE_CMD)
            {
                const vk::Allocation &allocation = m_resetBuffer->getBoundMemory();
                cmdCopyQueryPoolResultsVector(results, vk, device, allocation, 1u,
                                              (VK_QUERY_RESULT_WAIT_BIT | m_parameters[0].querySizeFlags() |
                                               VK_QUERY_RESULT_WITH_AVAILABILITY_BIT),
                                              m_parameters[0].dstOffset);
            }
            else
            {
                VK_CHECK(GetQueryPoolResultsVector(results, vk, device, queryPool, 0u, 1u,
                                                   (VK_QUERY_RESULT_WAIT_BIT | m_parameters[0].querySizeFlags() |
                                                    VK_QUERY_RESULT_WITH_AVAILABILITY_BIT)));
            }

            if (expected != results[0].first || results[0].second == 0u)
                return tcu::TestStatus::fail("QueryPoolResults incorrect");

            uint64_t temp = results[0].first;

            vk.resetQueryPool(device, queryPool, 0u, 1u);
            vk::VkResult res =
                GetQueryPoolResultsVector(results, vk, device, queryPool, 0u, 1u,
                                          (m_parameters[0].querySizeFlags() | VK_QUERY_RESULT_WITH_AVAILABILITY_BIT));
            /* From Vulkan spec:
             *
             * If VK_QUERY_RESULT_WAIT_BIT and VK_QUERY_RESULT_PARTIAL_BIT are both not set then no result values are written to pData
             * for queries that are in the unavailable state at the time of the call, and vkGetQueryPoolResults returns VK_NOT_READY.
             * However, availability state is still written to pData for those queries if VK_QUERY_RESULT_WITH_AVAILABILITY_BIT is set.
             */
            if (res != vk::VK_NOT_READY || results[0].first != temp || results[0].second != 0u)
                return tcu::TestStatus::fail("QueryPoolResults incorrect reset");
        }
        else
        {
            // With RESET_TYPE_BEFORE_COPY, we only need to verify the result after the copy include an availability bit set as zero.
            return verifyUnavailable();
        }
    }

    {
        // Validate the results
        const Allocation &bufferAllocation = buffer->getBoundMemory();
        invalidateAlloc(vk, device, bufferAllocation);
        const uint32_t *bufferPtr = static_cast<uint32_t *>(bufferAllocation.getHostPtr());
        uint32_t minSize          = ~0u;
        for (size_t parametersNdx = 0; parametersNdx < m_parameters.size(); ++parametersNdx)
            minSize = deMinu32(minSize, getComputeExecution(m_parameters[parametersNdx]));
        for (uint32_t ndx = 0u; ndx < minSize; ++ndx)
        {
            if (bufferPtr[ndx] != ndx * m_parameters.size())
                return tcu::TestStatus::fail("Compute shader didn't write data to the buffer");
        }
    }
    return tcu::TestStatus::pass("Pass");
}

class ComputeInvocationsSecondaryInheritedTestInstance : public ComputeInvocationsSecondaryTestInstance
{
public:
    ComputeInvocationsSecondaryInheritedTestInstance(Context &context,
                                                     const std::vector<ParametersCompute> &parameters);

protected:
    virtual void checkExtensions(bool hostResetQueryEnabled);

    tcu::TestStatus executeTest(const VkCommandPool &cmdPool, const VkPipelineLayout pipelineLayout,
                                const VkDescriptorSet &descriptorSet, const BufferPtr buffer,
                                const VkDeviceSize bufferSizeBytes);
};

ComputeInvocationsSecondaryInheritedTestInstance::ComputeInvocationsSecondaryInheritedTestInstance(
    Context &context, const std::vector<ParametersCompute> &parameters)
    : ComputeInvocationsSecondaryTestInstance(context, parameters)
{
}

void ComputeInvocationsSecondaryInheritedTestInstance::checkExtensions(bool hostResetQueryEnabled)
{
    StatisticQueryTestInstance::checkExtensions(hostResetQueryEnabled);
    if (!m_context.getDeviceFeatures().inheritedQueries)
        throw tcu::NotSupportedError("Inherited queries are not supported");
}

tcu::TestStatus ComputeInvocationsSecondaryInheritedTestInstance::executeTest(const VkCommandPool &cmdPool,
                                                                              const VkPipelineLayout pipelineLayout,
                                                                              const VkDescriptorSet &descriptorSet,
                                                                              const BufferPtr buffer,
                                                                              const VkDeviceSize bufferSizeBytes)
{
    typedef de::SharedPtr<Unique<VkShaderModule>> VkShaderModuleSp;
    typedef de::SharedPtr<Unique<VkPipeline>> VkPipelineSp;

    const auto &deviceHelper  = getDeviceHelper(m_context, m_useComputeQueue);
    const DeviceInterface &vk = deviceHelper.getDeviceInterface();
    const VkDevice device     = deviceHelper.getDevice();
    const VkQueue queue       = deviceHelper.getQueue();

    const VkBufferMemoryBarrier computeShaderWriteBarrier = {
        VK_STRUCTURE_TYPE_BUFFER_MEMORY_BARRIER,                // VkStructureType sType;
        DE_NULL,                                                // const void* pNext;
        VK_ACCESS_SHADER_READ_BIT | VK_ACCESS_SHADER_WRITE_BIT, // VkAccessFlags srcAccessMask;
        VK_ACCESS_SHADER_READ_BIT | VK_ACCESS_SHADER_WRITE_BIT, // VkAccessFlags dstAccessMask;
        VK_QUEUE_FAMILY_IGNORED,                                // uint32_t srcQueueFamilyIndex;
        VK_QUEUE_FAMILY_IGNORED,                                // uint32_t destQueueFamilyIndex;
        buffer->object(),                                       // VkBuffer buffer;
        0ull,                                                   // VkDeviceSize offset;
        bufferSizeBytes,                                        // VkDeviceSize size;
    };

    const VkBufferMemoryBarrier computeFinishBarrier = {
        VK_STRUCTURE_TYPE_BUFFER_MEMORY_BARRIER,                // VkStructureType sType;
        DE_NULL,                                                // const void* pNext;
        VK_ACCESS_SHADER_READ_BIT | VK_ACCESS_SHADER_WRITE_BIT, // VkAccessFlags srcAccessMask;
        VK_ACCESS_HOST_READ_BIT,                                // VkAccessFlags dstAccessMask;
        VK_QUEUE_FAMILY_IGNORED,                                // uint32_t srcQueueFamilyIndex;
        VK_QUEUE_FAMILY_IGNORED,                                // uint32_t destQueueFamilyIndex;
        buffer->object(),                                       // VkBuffer buffer;
        0ull,                                                   // VkDeviceSize offset;
        bufferSizeBytes,                                        // VkDeviceSize size;
    };

    std::vector<VkShaderModuleSp> shaderModule;
    std::vector<VkPipelineSp> pipeline;
    for (size_t parametersNdx = 0u; parametersNdx < m_parameters.size(); ++parametersNdx)
    {
        shaderModule.push_back(VkShaderModuleSp(new Unique<VkShaderModule>(
            createShaderModule(vk, device, m_context.getBinaryCollection().get(m_parameters[parametersNdx].shaderName),
                               (VkShaderModuleCreateFlags)0u))));
        const VkPipelineShaderStageCreateInfo pipelineShaderStageParams = {
            VK_STRUCTURE_TYPE_PIPELINE_SHADER_STAGE_CREATE_INFO, // VkStructureType sType;
            DE_NULL,                                             // const void* pNext;
            0u,                                                  // VkPipelineShaderStageCreateFlags flags;
            VK_SHADER_STAGE_COMPUTE_BIT,                         // VkShaderStageFlagBits stage;
            shaderModule.back().get()->get(),                    // VkShaderModule module;
            "main",                                              // const char* pName;
            DE_NULL,                                             // const VkSpecializationInfo* pSpecializationInfo;
        };

        const VkComputePipelineCreateInfo pipelineCreateInfo = {
            VK_STRUCTURE_TYPE_COMPUTE_PIPELINE_CREATE_INFO, // VkStructureType sType;
            DE_NULL,                                        // const void* pNext;
            0u,                                             // VkPipelineCreateFlags flags;
            pipelineShaderStageParams,                      // VkPipelineShaderStageCreateInfo stage;
            pipelineLayout,                                 // VkPipelineLayout layout;
            DE_NULL,                                        // VkPipeline basePipelineHandle;
            0,                                              // int32_t basePipelineIndex;
        };
        pipeline.push_back(
            VkPipelineSp(new Unique<VkPipeline>(createComputePipeline(vk, device, DE_NULL, &pipelineCreateInfo))));
    }

    const Unique<VkCommandBuffer> primaryCmdBuffer(
        allocateCommandBuffer(vk, device, cmdPool, VK_COMMAND_BUFFER_LEVEL_PRIMARY));
    const Unique<VkCommandBuffer> secondaryCmdBuffer(
        allocateCommandBuffer(vk, device, cmdPool, VK_COMMAND_BUFFER_LEVEL_SECONDARY));

    const Unique<VkQueryPool> queryPool(
        makeQueryPool(vk, device, 1u, VK_QUERY_PIPELINE_STATISTIC_COMPUTE_SHADER_INVOCATIONS_BIT));

    clearBuffer(vk, device, buffer, bufferSizeBytes);
    beginSecondaryCommandBuffer(vk, *secondaryCmdBuffer, VK_QUERY_PIPELINE_STATISTIC_COMPUTE_SHADER_INVOCATIONS_BIT);
    vk.cmdBindDescriptorSets(*secondaryCmdBuffer, VK_PIPELINE_BIND_POINT_COMPUTE, pipelineLayout, 0u, 1u,
                             &descriptorSet, 0u, DE_NULL);
    for (size_t parametersNdx = 1; parametersNdx < m_parameters.size(); ++parametersNdx)
    {
        vk.cmdBindPipeline(*secondaryCmdBuffer, VK_PIPELINE_BIND_POINT_COMPUTE, pipeline[parametersNdx].get()->get());
        vk.cmdDispatch(*secondaryCmdBuffer, m_parameters[parametersNdx].groupSize.x(),
                       m_parameters[parametersNdx].groupSize.y(), m_parameters[parametersNdx].groupSize.z());

        vk.cmdPipelineBarrier(*secondaryCmdBuffer, VK_PIPELINE_STAGE_COMPUTE_SHADER_BIT,
                              VK_PIPELINE_STAGE_COMPUTE_SHADER_BIT, (VkDependencyFlags)0u, 0u,
                              (const VkMemoryBarrier *)DE_NULL, 1u, &computeShaderWriteBarrier, 0u,
                              (const VkImageMemoryBarrier *)DE_NULL);
    }
    endCommandBuffer(vk, *secondaryCmdBuffer);

    beginCommandBuffer(vk, *primaryCmdBuffer);
    if (m_parameters[0].resetType != RESET_TYPE_HOST)
        vk.cmdResetQueryPool(*primaryCmdBuffer, *queryPool, 0u, 1u);
    vk.cmdBindDescriptorSets(*primaryCmdBuffer, VK_PIPELINE_BIND_POINT_COMPUTE, pipelineLayout, 0u, 1u, &descriptorSet,
                             0u, DE_NULL);
    vk.cmdBindPipeline(*primaryCmdBuffer, VK_PIPELINE_BIND_POINT_COMPUTE, pipeline[0].get()->get());

    vk.cmdBeginQuery(*primaryCmdBuffer, *queryPool, 0u, (VkQueryControlFlags)0u);
    vk.cmdDispatch(*primaryCmdBuffer, m_parameters[0].groupSize.x(), m_parameters[0].groupSize.y(),
                   m_parameters[0].groupSize.z());

    vk.cmdPipelineBarrier(*primaryCmdBuffer, VK_PIPELINE_STAGE_COMPUTE_SHADER_BIT, VK_PIPELINE_STAGE_COMPUTE_SHADER_BIT,
                          (VkDependencyFlags)0u, 0u, (const VkMemoryBarrier *)DE_NULL, 1u, &computeShaderWriteBarrier,
                          0u, (const VkImageMemoryBarrier *)DE_NULL);

    vk.cmdExecuteCommands(*primaryCmdBuffer, 1u, &secondaryCmdBuffer.get());

    vk.cmdPipelineBarrier(*primaryCmdBuffer, VK_PIPELINE_STAGE_COMPUTE_SHADER_BIT, VK_PIPELINE_STAGE_HOST_BIT,
                          (VkDependencyFlags)0u, 0u, (const VkMemoryBarrier *)DE_NULL, 1u, &computeFinishBarrier, 0u,
                          (const VkImageMemoryBarrier *)DE_NULL);

    vk.cmdEndQuery(*primaryCmdBuffer, *queryPool, 0u);

    if (m_parameters[0].resetType == RESET_TYPE_BEFORE_COPY || m_parameters[0].resetType == RESET_TYPE_AFTER_COPY ||
        m_parameters[0].copyType == COPY_TYPE_CMD)
    {
        VkDeviceSize stride          = m_parameters[0].querySizeFlags() ? sizeof(uint64_t) : sizeof(uint32_t);
        vk::VkQueryResultFlags flags = m_parameters[0].querySizeFlags() | VK_QUERY_RESULT_WAIT_BIT;

        if (m_parameters[0].resetType == RESET_TYPE_HOST)
        {
            flags |= VK_QUERY_RESULT_WITH_AVAILABILITY_BIT;
            stride *= 2u;
        }

        if (m_parameters[0].resetType == RESET_TYPE_BEFORE_COPY)
        {
            vk.cmdResetQueryPool(*primaryCmdBuffer, *queryPool, 0u, 1u);
            flags  = VK_QUERY_RESULT_64_BIT | VK_QUERY_RESULT_WITH_AVAILABILITY_BIT;
            stride = sizeof(ValueAndAvailability);
        }

        VkDeviceSize dstOffsetQuery = (m_parameters[0].dstOffset) ? stride : 0;
        VkDeviceSize copyStride     = stride;
        if (m_parameters[0].strideType == STRIDE_TYPE_ZERO)
            copyStride = 0u;

        vk.cmdCopyQueryPoolResults(*primaryCmdBuffer, *queryPool, 0, 1u, m_resetBuffer->object(), dstOffsetQuery,
                                   copyStride, flags);

        if (m_parameters[0].resetType == RESET_TYPE_AFTER_COPY)
            vk.cmdResetQueryPool(*primaryCmdBuffer, *queryPool, 0u, 1u);

        const VkBufferMemoryBarrier barrier = {
            VK_STRUCTURE_TYPE_BUFFER_MEMORY_BARRIER, //  VkStructureType sType;
            DE_NULL,                                 //  const void* pNext;
            VK_ACCESS_TRANSFER_WRITE_BIT,            //  VkAccessFlags srcAccessMask;
            VK_ACCESS_HOST_READ_BIT,                 //  VkAccessFlags dstAccessMask;
            VK_QUEUE_FAMILY_IGNORED,                 //  uint32_t srcQueueFamilyIndex;
            VK_QUEUE_FAMILY_IGNORED,                 //  uint32_t destQueueFamilyIndex;
            m_resetBuffer->object(),                 //  VkBuffer buffer;
            0u,                                      //  VkDeviceSize offset;
            1u * stride + dstOffsetQuery,            //  VkDeviceSize size;
        };
        vk.cmdPipelineBarrier(*primaryCmdBuffer, VK_PIPELINE_STAGE_TRANSFER_BIT, VK_PIPELINE_STAGE_HOST_BIT,
                              (VkDependencyFlags)0, 0, (const VkMemoryBarrier *)DE_NULL, 1u, &barrier, 0,
                              (const VkImageMemoryBarrier *)DE_NULL);
    }

    endCommandBuffer(vk, *primaryCmdBuffer);

    if (m_parameters[0].resetType == RESET_TYPE_HOST)
        vk.resetQueryPool(device, *queryPool, 0u, 1u);

    // Wait for completion
    submitCommandsAndWait(vk, device, queue, *primaryCmdBuffer);
    return checkResult(buffer, *queryPool);
}

class GraphicBasicTestInstance : public StatisticQueryTestInstance
{
public:
    struct VertexData
    {
        VertexData(const tcu::Vec4 position_, const tcu::Vec4 color_) : position(position_), color(color_)
        {
        }
        tcu::Vec4 position;
        tcu::Vec4 color;
    };

    struct ParametersGraphic : public GenericParameters
    {
        ParametersGraphic(const VkQueryPipelineStatisticFlags queryStatisticFlags_,
                          const VkPrimitiveTopology primitiveTopology_, const ResetType resetType_,
                          const CopyType copyType_, const bool query64Bits_, const bool vertexOnlyPipe_ = false,
                          const bool dstOffset_ = false, const ClearOperation clearOp_ = CLEAR_NOOP,
                          const bool noColorAttachments_ = false, const StrideType strideType_ = STRIDE_TYPE_VALID,
                          const bool hasTess_ = false)
            : GenericParameters{resetType_, copyType_, query64Bits_, dstOffset_, strideType_}
            , queryStatisticFlags(queryStatisticFlags_)
            , primitiveTopology(primitiveTopology_)
            , vertexOnlyPipe(vertexOnlyPipe_)
            , clearOp(clearOp_)
            , noColorAttachments(noColorAttachments_)
            , hasTess(hasTess_)
        {
        }

        VkQueryPipelineStatisticFlags queryStatisticFlags;
        VkPrimitiveTopology primitiveTopology;
        bool vertexOnlyPipe;
        ClearOperation clearOp;
        bool noColorAttachments;
        bool hasTess;
    };
    GraphicBasicTestInstance(vkt::Context &context, const std::vector<VertexData> &data,
                             const ParametersGraphic &parametersGraphic, const std::vector<uint64_t> &drawRepeats);
    tcu::TestStatus iterate(void);

protected:
    BufferPtr creatAndFillVertexBuffer(void);
    virtual void createPipeline(void) = 0;
    void commandClearAttachment(const vk::DeviceInterface &vk, const vk::VkCommandBuffer commandBuffer);
    void creatColorAttachmentAndRenderPass(void);
    bool checkImage(void);
    virtual tcu::TestStatus executeTest(void)                  = 0;
    virtual tcu::TestStatus checkResult(VkQueryPool queryPool) = 0;
    virtual void draw(VkCommandBuffer cmdBuffer)               = 0;

    const VkFormat m_colorAttachmentFormat;
    de::SharedPtr<Image> m_colorAttachmentImage;
    de::SharedPtr<Image> m_depthImage;
    Move<VkImageView> m_attachmentView;
    Move<VkImageView> m_depthView;
    Move<VkRenderPass> m_renderPass;
    Move<VkFramebuffer> m_framebuffer;
    Move<VkPipeline> m_pipeline;
    Move<VkPipelineLayout> m_pipelineLayout;
    const std::vector<VertexData> &m_data;
    const ParametersGraphic &m_parametersGraphic;
    std::vector<uint64_t> m_drawRepeats;
};

GraphicBasicTestInstance::GraphicBasicTestInstance(vkt::Context &context, const std::vector<VertexData> &data,
                                                   const ParametersGraphic &parametersGraphic,
                                                   const std::vector<uint64_t> &drawRepeats)
    : StatisticQueryTestInstance(context, static_cast<uint32_t>(drawRepeats.size()), parametersGraphic.dstOffset, false)
    , m_colorAttachmentFormat(VK_FORMAT_R8G8B8A8_UNORM)
    , m_data(data)
    , m_parametersGraphic(parametersGraphic)
    , m_drawRepeats(drawRepeats)
{
}

tcu::TestStatus GraphicBasicTestInstance::iterate(void)
{
    checkExtensions((m_parametersGraphic.resetType == RESET_TYPE_HOST) ? true : false);
    creatColorAttachmentAndRenderPass();
    createPipeline();
    return executeTest();
}

BufferPtr GraphicBasicTestInstance::creatAndFillVertexBuffer(void)
{
    const DeviceInterface &vk = m_context.getDeviceInterface();
    const VkDevice device     = m_context.getDevice();

    const VkDeviceSize dataSize = static_cast<VkDeviceSize>(
        deAlignSize(static_cast<size_t>(m_data.size() * sizeof(VertexData)),
                    static_cast<size_t>(m_context.getDeviceProperties().limits.nonCoherentAtomSize)));

    BufferPtr vertexBuffer =
        Buffer::createAndAlloc(vk, device, BufferCreateInfo(dataSize, VK_BUFFER_USAGE_VERTEX_BUFFER_BIT),
                               m_context.getDefaultAllocator(), MemoryRequirement::HostVisible);

    uint8_t *ptr = reinterpret_cast<uint8_t *>(vertexBuffer->getBoundMemory().getHostPtr());
    deMemcpy(ptr, &m_data[0], static_cast<size_t>(m_data.size() * sizeof(VertexData)));

    flushMappedMemoryRange(vk, device, vertexBuffer->getBoundMemory().getMemory(),
                           vertexBuffer->getBoundMemory().getOffset(), dataSize);
    return vertexBuffer;
}

void GraphicBasicTestInstance::commandClearAttachment(const vk::DeviceInterface &vk,
                                                      const vk::VkCommandBuffer commandBuffer)
{
    const vk::VkOffset2D offset = vk::makeOffset2D(0, 0);
    const vk::VkExtent2D extent = vk::makeExtent2D(WIDTH, HEIGHT);

    const vk::VkClearAttachment attachment = {
        m_parametersGraphic.clearOp == CLEAR_COLOR ?
            (vk::VkImageAspectFlags)vk::VK_IMAGE_ASPECT_COLOR_BIT :
            (vk::VkImageAspectFlags)vk::VK_IMAGE_ASPECT_DEPTH_BIT, // VkImageAspectFlags aspectMask;
        m_parametersGraphic.clearOp == CLEAR_COLOR ? 0u : 1u,      // uint32_t colorAttachment;
        m_parametersGraphic.clearOp == CLEAR_COLOR ?
            vk::makeClearValueColor(tcu::Vec4(0.0f, 0.0f, 0.0f, 0.0f)) :
            vk::makeClearValueDepthStencil(0.0f, 0u) // VkClearValue clearValue;
    };

    const vk::VkClearRect rect = {
        {offset, extent}, // VkRect2D rect;
        0u,               // uint32_t baseArrayLayer;
        1u,               // uint32_t layerCount;
    };

    vk.cmdClearAttachments(commandBuffer, 1u, &attachment, 1u, &rect);
}

void GraphicBasicTestInstance::creatColorAttachmentAndRenderPass(void)
{
    const DeviceInterface &vk = m_context.getDeviceInterface();
    const VkDevice device     = m_context.getDevice();

    VkExtent3D imageExtent = {
        WIDTH,  // width;
        HEIGHT, // height;
        1u      // depth;
    };

    if (!m_parametersGraphic.noColorAttachments)
    {

        const ImageCreateInfo colorImageCreateInfo(
            VK_IMAGE_TYPE_2D, m_colorAttachmentFormat, imageExtent, 1, 1, VK_SAMPLE_COUNT_1_BIT,
            VK_IMAGE_TILING_OPTIMAL, VK_IMAGE_USAGE_COLOR_ATTACHMENT_BIT | VK_IMAGE_USAGE_TRANSFER_SRC_BIT);

        m_colorAttachmentImage =
            Image::createAndAlloc(vk, device, colorImageCreateInfo, m_context.getDefaultAllocator(),
                                  m_context.getUniversalQueueFamilyIndex());

        const ImageViewCreateInfo attachmentViewInfo(m_colorAttachmentImage->object(), VK_IMAGE_VIEW_TYPE_2D,
                                                     m_colorAttachmentFormat);
        m_attachmentView = createImageView(vk, device, &attachmentViewInfo);
    }

    ImageCreateInfo depthImageCreateInfo(vk::VK_IMAGE_TYPE_2D, VK_FORMAT_D16_UNORM, imageExtent, 1, 1,
                                         vk::VK_SAMPLE_COUNT_1_BIT, vk::VK_IMAGE_TILING_OPTIMAL,
                                         vk::VK_IMAGE_USAGE_DEPTH_STENCIL_ATTACHMENT_BIT);
    m_depthImage = Image::createAndAlloc(vk, device, depthImageCreateInfo, m_context.getDefaultAllocator(),
                                         m_context.getUniversalQueueFamilyIndex());

    // Construct a depth  view from depth image
    const ImageViewCreateInfo depthViewInfo(m_depthImage->object(), vk::VK_IMAGE_VIEW_TYPE_2D, VK_FORMAT_D16_UNORM);
    m_depthView = vk::createImageView(vk, device, &depthViewInfo);

    // Renderpass and Framebuffer
    if (m_parametersGraphic.noColorAttachments)
    {
        RenderPassCreateInfo renderPassCreateInfo;

        renderPassCreateInfo.addAttachment(
            AttachmentDescription(VK_FORMAT_D16_UNORM,                                    // format
                                  vk::VK_SAMPLE_COUNT_1_BIT,                              // samples
                                  vk::VK_ATTACHMENT_LOAD_OP_CLEAR,                        // loadOp
                                  vk::VK_ATTACHMENT_STORE_OP_DONT_CARE,                   // storeOp
                                  vk::VK_ATTACHMENT_LOAD_OP_DONT_CARE,                    // stencilLoadOp
                                  vk::VK_ATTACHMENT_STORE_OP_DONT_CARE,                   // stencilLoadOp
                                  vk::VK_IMAGE_LAYOUT_DEPTH_STENCIL_ATTACHMENT_OPTIMAL,   // initialLauout
                                  vk::VK_IMAGE_LAYOUT_DEPTH_STENCIL_ATTACHMENT_OPTIMAL)); // finalLayout

        const VkAttachmentReference depthAttachmentReference = {
            0u,                                                  // attachment
            vk::VK_IMAGE_LAYOUT_DEPTH_STENCIL_ATTACHMENT_OPTIMAL // layout
        };

        renderPassCreateInfo.addSubpass(SubpassDescription(vk::VK_PIPELINE_BIND_POINT_GRAPHICS, // pipelineBindPoint
                                                           0,                                   // flags
                                                           0,                                   // inputCount
                                                           DE_NULL,                             // pInputAttachments
                                                           0,                                   // colorCount
                                                           DE_NULL,                             // pColorAttachments
                                                           DE_NULL,                             // pResolveAttachments
                                                           depthAttachmentReference, // depthStencilAttachment
                                                           0,                        // preserveCount
                                                           DE_NULL));                // preserveAttachments
        m_renderPass = vk::createRenderPass(vk, device, &renderPassCreateInfo);

        std::vector<vk::VkImageView> attachments(1);
        attachments[0] = *m_depthView;

        FramebufferCreateInfo framebufferCreateInfo(*m_renderPass, attachments, WIDTH, HEIGHT, 1);
        m_framebuffer = vk::createFramebuffer(vk, device, &framebufferCreateInfo);
    }
    else
    {
        RenderPassCreateInfo renderPassCreateInfo;
        renderPassCreateInfo.addAttachment(
            AttachmentDescription(m_colorAttachmentFormat,                    // format
                                  VK_SAMPLE_COUNT_1_BIT,                      // samples
                                  VK_ATTACHMENT_LOAD_OP_CLEAR,                // loadOp
                                  VK_ATTACHMENT_STORE_OP_STORE,               // storeOp
                                  VK_ATTACHMENT_LOAD_OP_DONT_CARE,            // stencilLoadOp
                                  VK_ATTACHMENT_STORE_OP_STORE,               // stencilLoadOp
                                  VK_IMAGE_LAYOUT_COLOR_ATTACHMENT_OPTIMAL,   // initialLauout
                                  VK_IMAGE_LAYOUT_COLOR_ATTACHMENT_OPTIMAL)); // finalLayout

        renderPassCreateInfo.addAttachment(
            AttachmentDescription(VK_FORMAT_D16_UNORM,                                    // format
                                  vk::VK_SAMPLE_COUNT_1_BIT,                              // samples
                                  vk::VK_ATTACHMENT_LOAD_OP_CLEAR,                        // loadOp
                                  vk::VK_ATTACHMENT_STORE_OP_DONT_CARE,                   // storeOp
                                  vk::VK_ATTACHMENT_LOAD_OP_DONT_CARE,                    // stencilLoadOp
                                  vk::VK_ATTACHMENT_STORE_OP_DONT_CARE,                   // stencilLoadOp
                                  vk::VK_IMAGE_LAYOUT_DEPTH_STENCIL_ATTACHMENT_OPTIMAL,   // initialLauout
                                  vk::VK_IMAGE_LAYOUT_DEPTH_STENCIL_ATTACHMENT_OPTIMAL)); // finalLayout

        const VkAttachmentReference colorAttachmentReference = {
            0u,                                      // attachment
            VK_IMAGE_LAYOUT_COLOR_ATTACHMENT_OPTIMAL // layout
        };

        const VkAttachmentReference depthAttachmentReference = {
            1u,                                                  // attachment
            vk::VK_IMAGE_LAYOUT_DEPTH_STENCIL_ATTACHMENT_OPTIMAL // layout
        };

        const VkSubpassDescription subpass = {
            (VkSubpassDescriptionFlags)0,    //VkSubpassDescriptionFlags flags;
            VK_PIPELINE_BIND_POINT_GRAPHICS, //VkPipelineBindPoint pipelineBindPoint;
            0u,                              //uint32_t inputAttachmentCount;
            DE_NULL,                         //const VkAttachmentReference* pInputAttachments;
            1u,                              //uint32_t colorAttachmentCount;
            &colorAttachmentReference,       //const VkAttachmentReference* pColorAttachments;
            DE_NULL,                         //const VkAttachmentReference* pResolveAttachments;
            &depthAttachmentReference,       //const VkAttachmentReference* pDepthStencilAttachment;
            0u,                              //uint32_t preserveAttachmentCount;
            DE_NULL,                         //const uint32_t* pPreserveAttachments;
        };

        renderPassCreateInfo.addSubpass(subpass);
        m_renderPass = createRenderPass(vk, device, &renderPassCreateInfo);

        std::vector<vk::VkImageView> attachments(2);
        attachments[0] = *m_attachmentView;
        attachments[1] = *m_depthView;

        FramebufferCreateInfo framebufferCreateInfo(*m_renderPass, attachments, WIDTH, HEIGHT, 1);
        m_framebuffer = createFramebuffer(vk, device, &framebufferCreateInfo);
    }
}

bool GraphicBasicTestInstance::checkImage(void)
{
    if (m_parametersGraphic.vertexOnlyPipe)
        return true;

    const VkQueue queue         = m_context.getUniversalQueue();
    const VkOffset3D zeroOffset = {0, 0, 0};
    const tcu::ConstPixelBufferAccess renderedFrame =
        m_colorAttachmentImage->readSurface(queue, m_context.getDefaultAllocator(), VK_IMAGE_LAYOUT_GENERAL, zeroOffset,
                                            WIDTH, HEIGHT, VK_IMAGE_ASPECT_COLOR_BIT);
    int colorNdx = 0;
    tcu::Texture2D referenceFrame(mapVkFormat(m_colorAttachmentFormat), WIDTH, HEIGHT);
    referenceFrame.allocLevel(0);

    for (int y = 0; y < HEIGHT / 2; ++y)
        for (int x = 0; x < WIDTH / 2; ++x)
            referenceFrame.getLevel(0).setPixel(m_data[colorNdx].color, x, y);

    colorNdx += 4;
    for (int y = HEIGHT / 2; y < HEIGHT; ++y)
        for (int x = 0; x < WIDTH / 2; ++x)
            referenceFrame.getLevel(0).setPixel(m_data[colorNdx].color, x, y);

    colorNdx += 4;
    for (int y = 0; y < HEIGHT / 2; ++y)
        for (int x = WIDTH / 2; x < WIDTH; ++x)
            referenceFrame.getLevel(0).setPixel(m_data[colorNdx].color, x, y);

    colorNdx += 4;
    for (int y = HEIGHT / 2; y < HEIGHT; ++y)
        for (int x = WIDTH / 2; x < WIDTH; ++x)
            referenceFrame.getLevel(0).setPixel(m_data[colorNdx].color, x, y);

    return tcu::floatThresholdCompare(m_context.getTestContext().getLog(), "Result", "Image comparison result",
                                      referenceFrame.getLevel(0), renderedFrame, tcu::Vec4(0.01f),
                                      tcu::COMPARE_LOG_ON_ERROR);
}

class VertexShaderTestInstance : public GraphicBasicTestInstance
{
public:
    VertexShaderTestInstance(vkt::Context &context, const std::vector<VertexData> &data,
                             const ParametersGraphic &parametersGraphic, const std::vector<uint64_t> &drawRepeats);

protected:
    virtual void createPipeline(void);
    virtual tcu::TestStatus executeTest(void);
    virtual tcu::TestStatus checkResult(VkQueryPool queryPool);
    void draw(VkCommandBuffer cmdBuffer);
};

VertexShaderTestInstance::VertexShaderTestInstance(vkt::Context &context, const std::vector<VertexData> &data,
                                                   const ParametersGraphic &parametersGraphic,
                                                   const std::vector<uint64_t> &drawRepeats)
    : GraphicBasicTestInstance(context, data, parametersGraphic, drawRepeats)
{
}

void VertexShaderTestInstance::createPipeline(void)
{
    const DeviceInterface &vk = m_context.getDeviceInterface();
    const VkDevice device     = m_context.getDevice();

    switch (m_parametersGraphic.primitiveTopology)
    {
    case VK_PRIMITIVE_TOPOLOGY_LINE_LIST_WITH_ADJACENCY:
    case VK_PRIMITIVE_TOPOLOGY_LINE_STRIP_WITH_ADJACENCY:
    case VK_PRIMITIVE_TOPOLOGY_TRIANGLE_LIST_WITH_ADJACENCY:
    case VK_PRIMITIVE_TOPOLOGY_TRIANGLE_STRIP_WITH_ADJACENCY:
        if (!m_context.getDeviceFeatures().geometryShader)
            throw tcu::NotSupportedError("Geometry shader are not supported");
        break;
    default:
        break;
    }

    // Pipeline
    Unique<VkShaderModule> vs(createShaderModule(vk, device, m_context.getBinaryCollection().get("vertex"), 0));
    Move<VkShaderModule> fs;

    if (!m_parametersGraphic.vertexOnlyPipe)
        fs = createShaderModule(vk, device, m_context.getBinaryCollection().get("fragment"), 0);

    const PipelineCreateInfo::ColorBlendState::Attachment attachmentState;

    const PipelineLayoutCreateInfo pipelineLayoutCreateInfo;
    m_pipelineLayout = createPipelineLayout(vk, device, &pipelineLayoutCreateInfo);

    const VkVertexInputBindingDescription vertexInputBindingDescription = {
        0,                                         // binding;
        static_cast<uint32_t>(sizeof(VertexData)), // stride;
        VK_VERTEX_INPUT_RATE_VERTEX                // inputRate
    };

    const VkVertexInputAttributeDescription vertexInputAttributeDescriptions[] = {
        {0u, 0u, VK_FORMAT_R32G32B32A32_SFLOAT, 0u}, // VertexElementData::position
        {1u, 0u, VK_FORMAT_R32G32B32A32_SFLOAT, static_cast<uint32_t>(sizeof(tcu::Vec4))}, // VertexElementData::color
    };

    const VkPipelineVertexInputStateCreateInfo vf_info = {
        // sType;
        VK_STRUCTURE_TYPE_PIPELINE_VERTEX_INPUT_STATE_CREATE_INFO, // pNext;
        NULL,                                                      // flags;
        0u,                                                        // vertexBindingDescriptionCount;
        1u,                                                        // pVertexBindingDescriptions;
        &vertexInputBindingDescription,                            // vertexAttributeDescriptionCount;
        2u,                                                        // pVertexAttributeDescriptions;
        vertexInputAttributeDescriptions};

    PipelineCreateInfo pipelineCreateInfo(*m_pipelineLayout, *m_renderPass, 0, (VkPipelineCreateFlags)0);
    pipelineCreateInfo.addShader(PipelineCreateInfo::PipelineShaderStage(*vs, "main", VK_SHADER_STAGE_VERTEX_BIT));
    if (!m_parametersGraphic.vertexOnlyPipe)
        pipelineCreateInfo.addShader(
            PipelineCreateInfo::PipelineShaderStage(*fs, "main", VK_SHADER_STAGE_FRAGMENT_BIT));
    pipelineCreateInfo.addState(PipelineCreateInfo::DepthStencilState());
    pipelineCreateInfo.addState(PipelineCreateInfo::InputAssemblerState(m_parametersGraphic.primitiveTopology));
    pipelineCreateInfo.addState(PipelineCreateInfo::ColorBlendState(1, &attachmentState));

    const VkViewport viewport = makeViewport(WIDTH, HEIGHT);
    const VkRect2D scissor    = makeRect2D(WIDTH, HEIGHT);
    pipelineCreateInfo.addState(
        PipelineCreateInfo::ViewportState(1u, std::vector<VkViewport>(1, viewport), std::vector<VkRect2D>(1, scissor)));
    pipelineCreateInfo.addState(PipelineCreateInfo::DepthStencilState());
    pipelineCreateInfo.addState(PipelineCreateInfo::RasterizerState());
    pipelineCreateInfo.addState(PipelineCreateInfo::MultiSampleState());
    pipelineCreateInfo.addState(vf_info);
    m_pipeline = createGraphicsPipeline(vk, device, DE_NULL, &pipelineCreateInfo);
}

tcu::TestStatus VertexShaderTestInstance::executeTest(void)
{
    const DeviceInterface &vk       = m_context.getDeviceInterface();
    const VkDevice device           = m_context.getDevice();
    const VkQueue queue             = m_context.getUniversalQueue();
    const uint32_t queueFamilyIndex = m_context.getUniversalQueueFamilyIndex();

    const CmdPoolCreateInfo cmdPoolCreateInfo(queueFamilyIndex);
    const Move<VkCommandPool> cmdPool = createCommandPool(vk, device, &cmdPoolCreateInfo);
    const uint32_t queryCount         = static_cast<uint32_t>(m_drawRepeats.size());
    const Unique<VkQueryPool> queryPool(makeQueryPool(vk, device, queryCount, m_parametersGraphic.queryStatisticFlags));

    const VkDeviceSize vertexBufferOffset = 0u;
    const BufferPtr vertexBufferSp        = creatAndFillVertexBuffer();
    const VkBuffer vertexBuffer           = vertexBufferSp->object();

    const Unique<VkCommandBuffer> cmdBuffer(
        allocateCommandBuffer(vk, device, *cmdPool, VK_COMMAND_BUFFER_LEVEL_PRIMARY));

    beginCommandBuffer(vk, *cmdBuffer);
    {
        std::vector<VkClearValue> renderPassClearValues(2);
        deMemset(&renderPassClearValues[0], 0, static_cast<int>(renderPassClearValues.size()) * sizeof(VkClearValue));

        if (!m_parametersGraphic.noColorAttachments)
            initialTransitionColor2DImage(
                vk, *cmdBuffer, m_colorAttachmentImage->object(), VK_IMAGE_LAYOUT_COLOR_ATTACHMENT_OPTIMAL,
                VK_ACCESS_COLOR_ATTACHMENT_WRITE_BIT, VK_PIPELINE_STAGE_COLOR_ATTACHMENT_OUTPUT_BIT);
        initialTransitionDepth2DImage(
            vk, *cmdBuffer, m_depthImage->object(), VK_IMAGE_LAYOUT_DEPTH_STENCIL_ATTACHMENT_OPTIMAL,
            VK_ACCESS_DEPTH_STENCIL_ATTACHMENT_WRITE_BIT,
            VK_PIPELINE_STAGE_EARLY_FRAGMENT_TESTS_BIT | VK_PIPELINE_STAGE_LATE_FRAGMENT_TESTS_BIT);

        if (m_parametersGraphic.resetType != RESET_TYPE_HOST)
            vk.cmdResetQueryPool(*cmdBuffer, *queryPool, 0u, queryCount);

        beginRenderPass(vk, *cmdBuffer, *m_renderPass, *m_framebuffer, makeRect2D(0, 0, WIDTH, HEIGHT),
                        (uint32_t)renderPassClearValues.size(), &renderPassClearValues[0]);

        for (uint32_t i = 0; i < queryCount; ++i)
        {
            vk.cmdBeginQuery(*cmdBuffer, *queryPool, i, (VkQueryControlFlags)0u);
            vk.cmdBindVertexBuffers(*cmdBuffer, 0, 1, &vertexBuffer, &vertexBufferOffset);
            vk.cmdBindPipeline(*cmdBuffer, VK_PIPELINE_BIND_POINT_GRAPHICS, *m_pipeline);

            for (uint64_t j = 0; j < m_drawRepeats[i]; ++j)
                draw(*cmdBuffer);

            commandClearAttachment(vk, *cmdBuffer);
            vk.cmdEndQuery(*cmdBuffer, *queryPool, i);
        }

        endRenderPass(vk, *cmdBuffer);

        if (m_parametersGraphic.resetType == RESET_TYPE_BEFORE_COPY ||
            m_parametersGraphic.resetType == RESET_TYPE_AFTER_COPY || m_parametersGraphic.copyType == COPY_TYPE_CMD)
        {
            VkDeviceSize stride          = m_parametersGraphic.querySizeFlags() ? sizeof(uint64_t) : sizeof(uint32_t);
            vk::VkQueryResultFlags flags = m_parametersGraphic.querySizeFlags() | VK_QUERY_RESULT_WAIT_BIT;

            if (m_parametersGraphic.resetType == RESET_TYPE_HOST)
            {
                flags |= VK_QUERY_RESULT_WITH_AVAILABILITY_BIT;
                stride *= 2u;
            }

            if (m_parametersGraphic.resetType == RESET_TYPE_BEFORE_COPY)
            {
                vk.cmdResetQueryPool(*cmdBuffer, *queryPool, 0u, queryCount);
                flags  = VK_QUERY_RESULT_64_BIT | VK_QUERY_RESULT_WITH_AVAILABILITY_BIT;
                stride = sizeof(ValueAndAvailability);
            }

            VkDeviceSize dstOffsetQuery = (m_parametersGraphic.dstOffset) ? stride : 0;
            vk.cmdCopyQueryPoolResults(*cmdBuffer, *queryPool, 0, queryCount, m_resetBuffer->object(), dstOffsetQuery,
                                       stride, flags);

            if (m_parametersGraphic.resetType == RESET_TYPE_AFTER_COPY)
                vk.cmdResetQueryPool(*cmdBuffer, *queryPool, 0u, queryCount);

            const VkBufferMemoryBarrier barrier = {
                VK_STRUCTURE_TYPE_BUFFER_MEMORY_BARRIER, //  VkStructureType sType;
                DE_NULL,                                 //  const void* pNext;
                VK_ACCESS_TRANSFER_WRITE_BIT,            //  VkAccessFlags srcAccessMask;
                VK_ACCESS_HOST_READ_BIT,                 //  VkAccessFlags dstAccessMask;
                VK_QUEUE_FAMILY_IGNORED,                 //  uint32_t srcQueueFamilyIndex;
                VK_QUEUE_FAMILY_IGNORED,                 //  uint32_t destQueueFamilyIndex;
                m_resetBuffer->object(),                 //  VkBuffer buffer;
                0u,                                      //  VkDeviceSize offset;
                queryCount * stride + dstOffsetQuery,    //  VkDeviceSize size;
            };
            vk.cmdPipelineBarrier(*cmdBuffer, VK_PIPELINE_STAGE_TRANSFER_BIT, VK_PIPELINE_STAGE_HOST_BIT,
                                  (VkDependencyFlags)0, 0, (const VkMemoryBarrier *)DE_NULL, 1u, &barrier, 0,
                                  (const VkImageMemoryBarrier *)DE_NULL);
        }

        if (!m_parametersGraphic.noColorAttachments)
            transition2DImage(vk, *cmdBuffer, m_colorAttachmentImage->object(), VK_IMAGE_ASPECT_COLOR_BIT,
                              VK_IMAGE_LAYOUT_COLOR_ATTACHMENT_OPTIMAL, VK_IMAGE_LAYOUT_GENERAL,
                              VK_ACCESS_COLOR_ATTACHMENT_WRITE_BIT, VK_ACCESS_TRANSFER_READ_BIT,
                              VK_PIPELINE_STAGE_COLOR_ATTACHMENT_OUTPUT_BIT, VK_PIPELINE_STAGE_TRANSFER_BIT);
    }
    endCommandBuffer(vk, *cmdBuffer);

    if (m_parametersGraphic.resetType == RESET_TYPE_HOST)
        vk.resetQueryPool(device, *queryPool, 0u, queryCount);

    // Wait for completion
    submitCommandsAndWait(vk, device, queue, *cmdBuffer);
    return checkResult(*queryPool);
}

tcu::TestStatus VertexShaderTestInstance::checkResult(VkQueryPool queryPool)
{
    const DeviceInterface &vk = m_context.getDeviceInterface();
    const VkDevice device     = m_context.getDevice();
    uint64_t expectedMin      = 0u;

    switch (m_parametersGraphic.queryStatisticFlags)
    {
    case VK_QUERY_PIPELINE_STATISTIC_INPUT_ASSEMBLY_VERTICES_BIT:
        expectedMin = 16u;
        break;
    case VK_QUERY_PIPELINE_STATISTIC_VERTEX_SHADER_INVOCATIONS_BIT:
        expectedMin = m_parametersGraphic.primitiveTopology == VK_PRIMITIVE_TOPOLOGY_TRIANGLE_LIST             ? 15u :
                      m_parametersGraphic.primitiveTopology == VK_PRIMITIVE_TOPOLOGY_LINE_LIST_WITH_ADJACENCY  ? 8u :
                      m_parametersGraphic.primitiveTopology == VK_PRIMITIVE_TOPOLOGY_LINE_STRIP_WITH_ADJACENCY ? 14u :
                      m_parametersGraphic.primitiveTopology == VK_PRIMITIVE_TOPOLOGY_TRIANGLE_LIST_WITH_ADJACENCY ? 6u :
                      m_parametersGraphic.primitiveTopology == VK_PRIMITIVE_TOPOLOGY_TRIANGLE_STRIP_WITH_ADJACENCY ?
                                                                                                                    8u :
                                                                                                                    16u;
        break;
    case VK_QUERY_PIPELINE_STATISTIC_INPUT_ASSEMBLY_PRIMITIVES_BIT:
        expectedMin = m_parametersGraphic.primitiveTopology == VK_PRIMITIVE_TOPOLOGY_POINT_LIST                ? 16u :
                      m_parametersGraphic.primitiveTopology == VK_PRIMITIVE_TOPOLOGY_LINE_LIST                 ? 8u :
                      m_parametersGraphic.primitiveTopology == VK_PRIMITIVE_TOPOLOGY_LINE_STRIP                ? 15u :
                      m_parametersGraphic.primitiveTopology == VK_PRIMITIVE_TOPOLOGY_TRIANGLE_LIST             ? 5u :
                      m_parametersGraphic.primitiveTopology == VK_PRIMITIVE_TOPOLOGY_TRIANGLE_STRIP            ? 8u :
                      m_parametersGraphic.primitiveTopology == VK_PRIMITIVE_TOPOLOGY_TRIANGLE_FAN              ? 14u :
                      m_parametersGraphic.primitiveTopology == VK_PRIMITIVE_TOPOLOGY_LINE_LIST_WITH_ADJACENCY  ? 4u :
                      m_parametersGraphic.primitiveTopology == VK_PRIMITIVE_TOPOLOGY_LINE_STRIP_WITH_ADJACENCY ? 13u :
                      m_parametersGraphic.primitiveTopology == VK_PRIMITIVE_TOPOLOGY_TRIANGLE_LIST_WITH_ADJACENCY ? 2u :
                      m_parametersGraphic.primitiveTopology == VK_PRIMITIVE_TOPOLOGY_TRIANGLE_STRIP_WITH_ADJACENCY ?
                                                                                                                    6u :
                                                                                                                    0u;
        break;
    case VK_QUERY_PIPELINE_STATISTIC_FRAGMENT_SHADER_INVOCATIONS_BIT:
        expectedMin =
            m_parametersGraphic.primitiveTopology == VK_PRIMITIVE_TOPOLOGY_POINT_LIST                    ? 9u :
            m_parametersGraphic.primitiveTopology == VK_PRIMITIVE_TOPOLOGY_LINE_LIST                     ? 192u :
            m_parametersGraphic.primitiveTopology == VK_PRIMITIVE_TOPOLOGY_LINE_STRIP                    ? 448u :
            m_parametersGraphic.primitiveTopology == VK_PRIMITIVE_TOPOLOGY_TRIANGLE_LIST                 ? 2016u :
            m_parametersGraphic.primitiveTopology == VK_PRIMITIVE_TOPOLOGY_TRIANGLE_STRIP                ? 4096u :
            m_parametersGraphic.primitiveTopology == VK_PRIMITIVE_TOPOLOGY_TRIANGLE_FAN                  ? 10208u :
            m_parametersGraphic.primitiveTopology == VK_PRIMITIVE_TOPOLOGY_LINE_LIST_WITH_ADJACENCY      ? 128u :
            m_parametersGraphic.primitiveTopology == VK_PRIMITIVE_TOPOLOGY_LINE_STRIP_WITH_ADJACENCY     ? 416u :
            m_parametersGraphic.primitiveTopology == VK_PRIMITIVE_TOPOLOGY_TRIANGLE_LIST_WITH_ADJACENCY  ? 992u :
            m_parametersGraphic.primitiveTopology == VK_PRIMITIVE_TOPOLOGY_TRIANGLE_STRIP_WITH_ADJACENCY ? 3072u :
                                                                                                           0u;
        break;
    default:
        DE_FATAL("Unexpected type of statistics query");
        break;
    }

    const uint32_t queryCount = static_cast<uint32_t>(m_drawRepeats.size());

    if (m_parametersGraphic.resetType == RESET_TYPE_NORMAL || m_parametersGraphic.resetType == RESET_TYPE_AFTER_COPY)
    {
        ResultsVector results(queryCount, 0u);

        if (m_parametersGraphic.copyType == COPY_TYPE_CMD)
        {
            const vk::Allocation &allocation = m_resetBuffer->getBoundMemory();
            cmdCopyQueryPoolResultsVector(results, vk, device, allocation, queryCount,
                                          (VK_QUERY_RESULT_WAIT_BIT | m_parametersGraphic.querySizeFlags()),
                                          m_parametersGraphic.dstOffset);
        }
        else
        {
            VK_CHECK(GetQueryPoolResultsVector(results, vk, device, queryPool, 0u, queryCount,
                                               (VK_QUERY_RESULT_WAIT_BIT | m_parametersGraphic.querySizeFlags())));
        }

        if (results[0] < expectedMin)
            return tcu::TestStatus::fail("QueryPoolResults incorrect");
        if (queryCount > 1)
        {
            double pearson = calculatePearsonCorrelation(m_drawRepeats, results);
            if (fabs(pearson) < 0.8)
                return tcu::TestStatus::fail("QueryPoolResults are nonlinear");
        }
    }
    else if (m_parametersGraphic.resetType == RESET_TYPE_HOST)
    {
        ResultsVectorWithAvailability results(queryCount, pair<uint64_t, uint64_t>(0u, 0u));

        if (m_parametersGraphic.copyType == COPY_TYPE_CMD)
        {
            const vk::Allocation &allocation = m_resetBuffer->getBoundMemory();
            cmdCopyQueryPoolResultsVector(results, vk, device, allocation, queryCount,
                                          (VK_QUERY_RESULT_WAIT_BIT | m_parametersGraphic.querySizeFlags() |
                                           VK_QUERY_RESULT_WITH_AVAILABILITY_BIT),
                                          m_parametersGraphic.dstOffset);
        }
        else
        {
            VK_CHECK(GetQueryPoolResultsVector(results, vk, device, queryPool, 0u, queryCount,
                                               (VK_QUERY_RESULT_WAIT_BIT | m_parametersGraphic.querySizeFlags() |
                                                VK_QUERY_RESULT_WITH_AVAILABILITY_BIT)));
        }

        if (results[0].first < expectedMin || results[0].second == 0)
            return tcu::TestStatus::fail("QueryPoolResults incorrect");

        if (queryCount > 1)
        {
            double pearson = calculatePearsonCorrelation(m_drawRepeats, results);
            if (fabs(pearson) < 0.8)
                return tcu::TestStatus::fail("QueryPoolResults are nonlinear");
        }

        uint64_t temp = results[0].first;

        vk.resetQueryPool(device, queryPool, 0, queryCount);
        vk::VkResult res =
            GetQueryPoolResultsVector(results, vk, device, queryPool, 0u, queryCount,
                                      (m_parametersGraphic.querySizeFlags() | VK_QUERY_RESULT_WITH_AVAILABILITY_BIT));
        /* From Vulkan spec:
         *
         * If VK_QUERY_RESULT_WAIT_BIT and VK_QUERY_RESULT_PARTIAL_BIT are both not set then no result values are written to pData
         * for queries that are in the unavailable state at the time of the call, and vkGetQueryPoolResults returns VK_NOT_READY.
         * However, availability state is still written to pData for those queries if VK_QUERY_RESULT_WITH_AVAILABILITY_BIT is set.
         */
        if (res != vk::VK_NOT_READY || results[0].first != temp || results[0].second != 0)
            return tcu::TestStatus::fail("QueryPoolResults incorrect reset");
    }
    else
    {
        // With RESET_TYPE_BEFORE_COPY, we only need to verify the result after the copy include an availability bit set as zero.
        return verifyUnavailable();
    }

    // Don't need to check the result image when clearing operations are executed.
    if (m_parametersGraphic.primitiveTopology == VK_PRIMITIVE_TOPOLOGY_TRIANGLE_STRIP &&
        m_parametersGraphic.clearOp == CLEAR_NOOP && !m_parametersGraphic.noColorAttachments && !checkImage())
        return tcu::TestStatus::fail("Result image doesn't match expected image.");

    return tcu::TestStatus::pass("Pass");
}

void VertexShaderTestInstance::draw(VkCommandBuffer cmdBuffer)
{
    const DeviceInterface &vk = m_context.getDeviceInterface();
    switch (m_parametersGraphic.primitiveTopology)
    {
    case VK_PRIMITIVE_TOPOLOGY_POINT_LIST:
    case VK_PRIMITIVE_TOPOLOGY_LINE_LIST:
    case VK_PRIMITIVE_TOPOLOGY_LINE_STRIP:
    case VK_PRIMITIVE_TOPOLOGY_TRIANGLE_LIST:
    case VK_PRIMITIVE_TOPOLOGY_TRIANGLE_FAN:
    case VK_PRIMITIVE_TOPOLOGY_LINE_LIST_WITH_ADJACENCY:
    case VK_PRIMITIVE_TOPOLOGY_LINE_STRIP_WITH_ADJACENCY:
    case VK_PRIMITIVE_TOPOLOGY_TRIANGLE_LIST_WITH_ADJACENCY:
    case VK_PRIMITIVE_TOPOLOGY_TRIANGLE_STRIP_WITH_ADJACENCY:
        vk.cmdDraw(cmdBuffer, 16u, 1u, 0u, 0u);
        break;
    case VK_PRIMITIVE_TOPOLOGY_TRIANGLE_STRIP:
        vk.cmdDraw(cmdBuffer, 4u, 1u, 0u, 0u);
        vk.cmdDraw(cmdBuffer, 4u, 1u, 4u, 1u);
        vk.cmdDraw(cmdBuffer, 4u, 1u, 8u, 2u);
        vk.cmdDraw(cmdBuffer, 4u, 1u, 12u, 3u);
        break;
    default:
        DE_ASSERT(0);
        break;
    }
}

class VertexShaderSecondaryTestInstance : public VertexShaderTestInstance
{
public:
    VertexShaderSecondaryTestInstance(vkt::Context &context, const std::vector<VertexData> &data,
                                      const ParametersGraphic &parametersGraphic,
                                      const std::vector<uint64_t> &drawRepeats);

protected:
    virtual tcu::TestStatus executeTest(void);
};

VertexShaderSecondaryTestInstance::VertexShaderSecondaryTestInstance(vkt::Context &context,
                                                                     const std::vector<VertexData> &data,
                                                                     const ParametersGraphic &parametersGraphic,
                                                                     const std::vector<uint64_t> &drawRepeats)
    : VertexShaderTestInstance(context, data, parametersGraphic, drawRepeats)
{
}

typedef de::SharedPtr<vk::Unique<VkCommandBuffer>> VkCommandBufferSp;

tcu::TestStatus VertexShaderSecondaryTestInstance::executeTest(void)
{
    const DeviceInterface &vk       = m_context.getDeviceInterface();
    const VkDevice device           = m_context.getDevice();
    const VkQueue queue             = m_context.getUniversalQueue();
    const uint32_t queueFamilyIndex = m_context.getUniversalQueueFamilyIndex();

    const CmdPoolCreateInfo cmdPoolCreateInfo(queueFamilyIndex);
    const Move<VkCommandPool> cmdPool = createCommandPool(vk, device, &cmdPoolCreateInfo);
    const uint32_t queryCount         = static_cast<uint32_t>(m_drawRepeats.size());
    const Unique<VkQueryPool> queryPool(makeQueryPool(vk, device, queryCount, m_parametersGraphic.queryStatisticFlags));

    const VkDeviceSize vertexBufferOffset = 0u;
    const BufferPtr vertexBufferSp        = creatAndFillVertexBuffer();
    const VkBuffer vertexBuffer           = vertexBufferSp->object();

    const Unique<VkCommandBuffer> primaryCmdBuffer(
        allocateCommandBuffer(vk, device, *cmdPool, VK_COMMAND_BUFFER_LEVEL_PRIMARY));
    std::vector<VkCommandBufferSp> secondaryCmdBuffers(queryCount);

    for (uint32_t i = 0; i < queryCount; ++i)
        secondaryCmdBuffers[i] = VkCommandBufferSp(new vk::Unique<VkCommandBuffer>(
            allocateCommandBuffer(vk, device, *cmdPool, VK_COMMAND_BUFFER_LEVEL_SECONDARY)));

    for (uint32_t i = 0; i < queryCount; ++i)
    {
        beginSecondaryCommandBuffer(vk, secondaryCmdBuffers[i]->get(), m_parametersGraphic.queryStatisticFlags,
                                    *m_renderPass, *m_framebuffer, VK_COMMAND_BUFFER_USAGE_RENDER_PASS_CONTINUE_BIT);
        vk.cmdBeginQuery(secondaryCmdBuffers[i]->get(), *queryPool, i, (VkQueryControlFlags)0u);
        vk.cmdBindPipeline(secondaryCmdBuffers[i]->get(), VK_PIPELINE_BIND_POINT_GRAPHICS, *m_pipeline);
        vk.cmdBindVertexBuffers(secondaryCmdBuffers[i]->get(), 0u, 1u, &vertexBuffer, &vertexBufferOffset);
        for (uint32_t j = 0; j < m_drawRepeats[i]; ++j)
            draw(secondaryCmdBuffers[i]->get());
        commandClearAttachment(vk, secondaryCmdBuffers[i]->get());
        vk.cmdEndQuery(secondaryCmdBuffers[i]->get(), *queryPool, i);
        endCommandBuffer(vk, secondaryCmdBuffers[i]->get());
    }

    beginCommandBuffer(vk, *primaryCmdBuffer);
    {
        std::vector<VkClearValue> renderPassClearValues(2);
        deMemset(&renderPassClearValues[0], 0, static_cast<int>(renderPassClearValues.size()) * sizeof(VkClearValue));

        if (!m_parametersGraphic.noColorAttachments)
            initialTransitionColor2DImage(
                vk, *primaryCmdBuffer, m_colorAttachmentImage->object(), VK_IMAGE_LAYOUT_COLOR_ATTACHMENT_OPTIMAL,
                vk::VK_ACCESS_COLOR_ATTACHMENT_WRITE_BIT, vk::VK_PIPELINE_STAGE_COLOR_ATTACHMENT_OUTPUT_BIT);

        initialTransitionDepth2DImage(
            vk, *primaryCmdBuffer, m_depthImage->object(), vk::VK_IMAGE_LAYOUT_DEPTH_STENCIL_ATTACHMENT_OPTIMAL,
            vk::VK_ACCESS_DEPTH_STENCIL_ATTACHMENT_WRITE_BIT,
            vk::VK_PIPELINE_STAGE_EARLY_FRAGMENT_TESTS_BIT | vk::VK_PIPELINE_STAGE_LATE_FRAGMENT_TESTS_BIT);

        if (m_parametersGraphic.resetType != RESET_TYPE_HOST)
            vk.cmdResetQueryPool(*primaryCmdBuffer, *queryPool, 0u, queryCount);

        beginRenderPass(vk, *primaryCmdBuffer, *m_renderPass, *m_framebuffer, makeRect2D(0, 0, WIDTH, HEIGHT),
                        (uint32_t)renderPassClearValues.size(), &renderPassClearValues[0],
                        VK_SUBPASS_CONTENTS_SECONDARY_COMMAND_BUFFERS);
        for (uint32_t i = 0; i < queryCount; ++i)
            vk.cmdExecuteCommands(*primaryCmdBuffer, 1u, &(secondaryCmdBuffers[i]->get()));
        endRenderPass(vk, *primaryCmdBuffer);

        if (m_parametersGraphic.resetType == RESET_TYPE_BEFORE_COPY ||
            m_parametersGraphic.resetType == RESET_TYPE_AFTER_COPY || m_parametersGraphic.copyType == COPY_TYPE_CMD)
        {
            VkDeviceSize stride          = m_parametersGraphic.querySizeFlags() ? sizeof(uint64_t) : sizeof(uint32_t);
            vk::VkQueryResultFlags flags = m_parametersGraphic.querySizeFlags() | VK_QUERY_RESULT_WAIT_BIT;

            if (m_parametersGraphic.resetType == RESET_TYPE_HOST)
            {
                flags |= VK_QUERY_RESULT_WITH_AVAILABILITY_BIT;
                stride *= 2u;
            }

            if (m_parametersGraphic.resetType == RESET_TYPE_BEFORE_COPY)
            {
                vk.cmdResetQueryPool(*primaryCmdBuffer, *queryPool, 0u, queryCount);
                flags  = VK_QUERY_RESULT_64_BIT | VK_QUERY_RESULT_WITH_AVAILABILITY_BIT;
                stride = sizeof(ValueAndAvailability);
            }

            VkDeviceSize dstOffsetQuery = (m_parametersGraphic.dstOffset) ? stride : 0;
            vk.cmdCopyQueryPoolResults(*primaryCmdBuffer, *queryPool, 0, queryCount, m_resetBuffer->object(),
                                       dstOffsetQuery, stride, flags);

            if (m_parametersGraphic.resetType == RESET_TYPE_AFTER_COPY)
                vk.cmdResetQueryPool(*primaryCmdBuffer, *queryPool, 0u, queryCount);

            const VkBufferMemoryBarrier barrier = {
                VK_STRUCTURE_TYPE_BUFFER_MEMORY_BARRIER, //  VkStructureType sType;
                DE_NULL,                                 //  const void* pNext;
                VK_ACCESS_TRANSFER_WRITE_BIT,            //  VkAccessFlags srcAccessMask;
                VK_ACCESS_HOST_READ_BIT,                 //  VkAccessFlags dstAccessMask;
                VK_QUEUE_FAMILY_IGNORED,                 //  uint32_t srcQueueFamilyIndex;
                VK_QUEUE_FAMILY_IGNORED,                 //  uint32_t destQueueFamilyIndex;
                m_resetBuffer->object(),                 //  VkBuffer buffer;
                0u,                                      //  VkDeviceSize offset;
                queryCount * stride + dstOffsetQuery,    //  VkDeviceSize size;
            };
            vk.cmdPipelineBarrier(*primaryCmdBuffer, VK_PIPELINE_STAGE_TRANSFER_BIT, VK_PIPELINE_STAGE_HOST_BIT,
                                  (VkDependencyFlags)0, 0, (const VkMemoryBarrier *)DE_NULL, 1u, &barrier, 0,
                                  (const VkImageMemoryBarrier *)DE_NULL);
        }

        if (!m_parametersGraphic.noColorAttachments)
            transition2DImage(vk, *primaryCmdBuffer, m_colorAttachmentImage->object(), VK_IMAGE_ASPECT_COLOR_BIT,
                              VK_IMAGE_LAYOUT_COLOR_ATTACHMENT_OPTIMAL, VK_IMAGE_LAYOUT_GENERAL,
                              VK_ACCESS_COLOR_ATTACHMENT_WRITE_BIT, VK_ACCESS_TRANSFER_READ_BIT,
                              VK_PIPELINE_STAGE_COLOR_ATTACHMENT_OUTPUT_BIT, VK_PIPELINE_STAGE_TRANSFER_BIT);
    }
    endCommandBuffer(vk, *primaryCmdBuffer);

    if (m_parametersGraphic.resetType == RESET_TYPE_HOST)
        vk.resetQueryPool(device, *queryPool, 0u, queryCount);

    // Wait for completion
    submitCommandsAndWait(vk, device, queue, *primaryCmdBuffer);
    return checkResult(*queryPool);
}

class VertexShaderSecondaryInheritedTestInstance : public VertexShaderTestInstance
{
public:
    VertexShaderSecondaryInheritedTestInstance(vkt::Context &context, const std::vector<VertexData> &data,
                                               const ParametersGraphic &parametersGraphic,
                                               const std::vector<uint64_t> &drawRepeats);

protected:
    virtual void checkExtensions(bool hostQueryResetEnabled);
    virtual tcu::TestStatus executeTest(void);
};

VertexShaderSecondaryInheritedTestInstance::VertexShaderSecondaryInheritedTestInstance(
    vkt::Context &context, const std::vector<VertexData> &data, const ParametersGraphic &parametersGraphic,
    const std::vector<uint64_t> &drawRepeats)
    : VertexShaderTestInstance(context, data, parametersGraphic, drawRepeats)
{
}

void VertexShaderSecondaryInheritedTestInstance::checkExtensions(bool hostQueryResetEnabled)
{
    StatisticQueryTestInstance::checkExtensions(hostQueryResetEnabled);
    if (!m_context.getDeviceFeatures().inheritedQueries)
        throw tcu::NotSupportedError("Inherited queries are not supported");
}

tcu::TestStatus VertexShaderSecondaryInheritedTestInstance::executeTest(void)
{
    const DeviceInterface &vk       = m_context.getDeviceInterface();
    const VkDevice device           = m_context.getDevice();
    const VkQueue queue             = m_context.getUniversalQueue();
    const uint32_t queueFamilyIndex = m_context.getUniversalQueueFamilyIndex();

    const CmdPoolCreateInfo cmdPoolCreateInfo(queueFamilyIndex);
    const Move<VkCommandPool> cmdPool = createCommandPool(vk, device, &cmdPoolCreateInfo);
    const uint32_t queryCount         = static_cast<uint32_t>(m_drawRepeats.size());
    const Unique<VkQueryPool> queryPool(makeQueryPool(vk, device, queryCount, m_parametersGraphic.queryStatisticFlags));

    const VkDeviceSize vertexBufferOffset = 0u;
    const BufferPtr vertexBufferSp        = creatAndFillVertexBuffer();
    const VkBuffer vertexBuffer           = vertexBufferSp->object();

    const Unique<VkCommandBuffer> primaryCmdBuffer(
        allocateCommandBuffer(vk, device, *cmdPool, VK_COMMAND_BUFFER_LEVEL_PRIMARY));
    std::vector<VkCommandBufferSp> secondaryCmdBuffers(queryCount);

    for (uint32_t i = 0; i < queryCount; ++i)
        secondaryCmdBuffers[i] = VkCommandBufferSp(new vk::Unique<VkCommandBuffer>(
            allocateCommandBuffer(vk, device, *cmdPool, VK_COMMAND_BUFFER_LEVEL_SECONDARY)));

    for (uint32_t i = 0; i < queryCount; ++i)
    {
        beginSecondaryCommandBuffer(vk, secondaryCmdBuffers[i]->get(), m_parametersGraphic.queryStatisticFlags,
                                    *m_renderPass, *m_framebuffer, VK_COMMAND_BUFFER_USAGE_RENDER_PASS_CONTINUE_BIT);
        vk.cmdBindPipeline(secondaryCmdBuffers[i]->get(), VK_PIPELINE_BIND_POINT_GRAPHICS, *m_pipeline);
        vk.cmdBindVertexBuffers(secondaryCmdBuffers[i]->get(), 0u, 1u, &vertexBuffer, &vertexBufferOffset);
        for (uint32_t j = 0; j < m_drawRepeats[i]; ++j)
            draw(secondaryCmdBuffers[i]->get());
        endCommandBuffer(vk, secondaryCmdBuffers[i]->get());
    }

    beginCommandBuffer(vk, *primaryCmdBuffer);
    {
        std::vector<VkClearValue> renderPassClearValues(2);
        deMemset(&renderPassClearValues[0], 0, static_cast<int>(renderPassClearValues.size()) * sizeof(VkClearValue));

        if (!m_parametersGraphic.noColorAttachments)
            initialTransitionColor2DImage(
                vk, *primaryCmdBuffer, m_colorAttachmentImage->object(), VK_IMAGE_LAYOUT_COLOR_ATTACHMENT_OPTIMAL,
                VK_ACCESS_COLOR_ATTACHMENT_WRITE_BIT, VK_PIPELINE_STAGE_COLOR_ATTACHMENT_OUTPUT_BIT);
        initialTransitionDepth2DImage(
            vk, *primaryCmdBuffer, m_depthImage->object(), VK_IMAGE_LAYOUT_DEPTH_STENCIL_ATTACHMENT_OPTIMAL,
            VK_ACCESS_DEPTH_STENCIL_ATTACHMENT_WRITE_BIT,
            VK_PIPELINE_STAGE_EARLY_FRAGMENT_TESTS_BIT | VK_PIPELINE_STAGE_LATE_FRAGMENT_TESTS_BIT);

        if (m_parametersGraphic.resetType != RESET_TYPE_HOST)
            vk.cmdResetQueryPool(*primaryCmdBuffer, *queryPool, 0u, queryCount);

        for (uint32_t i = 0; i < queryCount; ++i)
        {
            vk.cmdBeginQuery(*primaryCmdBuffer, *queryPool, i, (VkQueryControlFlags)0u);
            beginRenderPass(vk, *primaryCmdBuffer, *m_renderPass, *m_framebuffer, makeRect2D(0, 0, WIDTH, HEIGHT),
                            (uint32_t)renderPassClearValues.size(), &renderPassClearValues[0],
                            VK_SUBPASS_CONTENTS_SECONDARY_COMMAND_BUFFERS);
            vk.cmdExecuteCommands(*primaryCmdBuffer, 1u, &(secondaryCmdBuffers[i]->get()));
            endRenderPass(vk, *primaryCmdBuffer);
            vk.cmdEndQuery(*primaryCmdBuffer, *queryPool, i);
        }

        if (m_parametersGraphic.resetType == RESET_TYPE_BEFORE_COPY ||
            m_parametersGraphic.resetType == RESET_TYPE_AFTER_COPY || m_parametersGraphic.copyType == COPY_TYPE_CMD)
        {
            VkDeviceSize stride          = m_parametersGraphic.querySizeFlags() ? sizeof(uint64_t) : sizeof(uint32_t);
            vk::VkQueryResultFlags flags = m_parametersGraphic.querySizeFlags() | VK_QUERY_RESULT_WAIT_BIT;

            if (m_parametersGraphic.resetType == RESET_TYPE_HOST)
            {
                flags |= VK_QUERY_RESULT_WITH_AVAILABILITY_BIT;
                stride *= 2u;
            }

            if (m_parametersGraphic.resetType == RESET_TYPE_BEFORE_COPY)
            {
                vk.cmdResetQueryPool(*primaryCmdBuffer, *queryPool, 0u, queryCount);
                flags  = VK_QUERY_RESULT_64_BIT | VK_QUERY_RESULT_WITH_AVAILABILITY_BIT;
                stride = sizeof(ValueAndAvailability);
            }

            VkDeviceSize dstOffsetQuery = (m_parametersGraphic.dstOffset) ? stride : 0;
            vk.cmdCopyQueryPoolResults(*primaryCmdBuffer, *queryPool, 0, queryCount, m_resetBuffer->object(),
                                       dstOffsetQuery, stride, flags);

            if (m_parametersGraphic.resetType == RESET_TYPE_AFTER_COPY)
                vk.cmdResetQueryPool(*primaryCmdBuffer, *queryPool, 0u, queryCount);

            const VkBufferMemoryBarrier barrier = {
                VK_STRUCTURE_TYPE_BUFFER_MEMORY_BARRIER, //  VkStructureType sType;
                DE_NULL,                                 //  const void* pNext;
                VK_ACCESS_TRANSFER_WRITE_BIT,            //  VkAccessFlags srcAccessMask;
                VK_ACCESS_HOST_READ_BIT,                 //  VkAccessFlags dstAccessMask;
                VK_QUEUE_FAMILY_IGNORED,                 //  uint32_t srcQueueFamilyIndex;
                VK_QUEUE_FAMILY_IGNORED,                 //  uint32_t destQueueFamilyIndex;
                m_resetBuffer->object(),                 //  VkBuffer buffer;
                0u,                                      //  VkDeviceSize offset;
                queryCount * stride + dstOffsetQuery,    //  VkDeviceSize size;
            };
            vk.cmdPipelineBarrier(*primaryCmdBuffer, VK_PIPELINE_STAGE_TRANSFER_BIT, VK_PIPELINE_STAGE_HOST_BIT,
                                  (VkDependencyFlags)0, 0, (const VkMemoryBarrier *)DE_NULL, 1u, &barrier, 0,
                                  (const VkImageMemoryBarrier *)DE_NULL);
        }

        if (!m_parametersGraphic.noColorAttachments)
            transition2DImage(vk, *primaryCmdBuffer, m_colorAttachmentImage->object(), VK_IMAGE_ASPECT_COLOR_BIT,
                              VK_IMAGE_LAYOUT_COLOR_ATTACHMENT_OPTIMAL, VK_IMAGE_LAYOUT_GENERAL,
                              VK_ACCESS_COLOR_ATTACHMENT_WRITE_BIT, VK_ACCESS_TRANSFER_READ_BIT,
                              VK_PIPELINE_STAGE_COLOR_ATTACHMENT_OUTPUT_BIT, VK_PIPELINE_STAGE_TRANSFER_BIT);
    }
    endCommandBuffer(vk, *primaryCmdBuffer);

    if (m_parametersGraphic.resetType == RESET_TYPE_HOST)
        vk.resetQueryPool(device, *queryPool, 0u, queryCount);

    // Wait for completion
    submitCommandsAndWait(vk, device, queue, *primaryCmdBuffer);
    return checkResult(*queryPool);
}

class GeometryShaderTestInstance : public GraphicBasicTestInstance
{
public:
    GeometryShaderTestInstance(vkt::Context &context, const std::vector<VertexData> &data,
                               const ParametersGraphic &parametersGraphic, const std::vector<uint64_t> &drawRepeats);

protected:
    virtual void checkExtensions(bool hostQueryResetEnabled);
    virtual void createPipeline(void);
    virtual tcu::TestStatus executeTest(void);
    tcu::TestStatus checkResult(VkQueryPool queryPool);
    void draw(VkCommandBuffer cmdBuffer);
};

GeometryShaderTestInstance::GeometryShaderTestInstance(vkt::Context &context, const std::vector<VertexData> &data,
                                                       const ParametersGraphic &parametersGraphic,
                                                       const std::vector<uint64_t> &drawRepeats)
    : GraphicBasicTestInstance(context, data, parametersGraphic, drawRepeats)
{
}

void GeometryShaderTestInstance::checkExtensions(bool hostQueryResetEnabled)
{
    StatisticQueryTestInstance::checkExtensions(hostQueryResetEnabled);
    if (!m_context.getDeviceFeatures().geometryShader)
        throw tcu::NotSupportedError("Geometry shader are not supported");
}

void GeometryShaderTestInstance::createPipeline(void)
{
    const DeviceInterface &vk       = m_context.getDeviceInterface();
    const VkDevice device           = m_context.getDevice();
    const VkBool32 useGeomPointSize = m_context.getDeviceFeatures().shaderTessellationAndGeometryPointSize &&
                                      (m_parametersGraphic.primitiveTopology == VK_PRIMITIVE_TOPOLOGY_POINT_LIST);

    // Pipeline
    Unique<VkShaderModule> vs(
        createShaderModule(vk, device, m_context.getBinaryCollection().get("vertex"), (VkShaderModuleCreateFlags)0));
    Unique<VkShaderModule> gs(createShaderModule(
        vk, device, m_context.getBinaryCollection().get(useGeomPointSize ? "geometry_point_size" : "geometry"),
        (VkShaderModuleCreateFlags)0));
    Unique<VkShaderModule> fs(
        createShaderModule(vk, device, m_context.getBinaryCollection().get("fragment"), (VkShaderModuleCreateFlags)0));

    const PipelineCreateInfo::ColorBlendState::Attachment attachmentState;

    const PipelineLayoutCreateInfo pipelineLayoutCreateInfo;
    m_pipelineLayout = createPipelineLayout(vk, device, &pipelineLayoutCreateInfo);

    const VkVertexInputBindingDescription vertexInputBindingDescription = {
        0u,                                        // binding;
        static_cast<uint32_t>(sizeof(VertexData)), // stride;
        VK_VERTEX_INPUT_RATE_VERTEX                // inputRate
    };

    const VkVertexInputAttributeDescription vertexInputAttributeDescriptions[] = {
        {0u, 0u, VK_FORMAT_R32G32B32A32_SFLOAT, 0u}, // VertexElementData::position
        {1u, 0u, VK_FORMAT_R32G32B32A32_SFLOAT, static_cast<uint32_t>(sizeof(tcu::Vec4))}, // VertexElementData::color
    };

    const VkPipelineVertexInputStateCreateInfo vf_info = {
        // sType;
        VK_STRUCTURE_TYPE_PIPELINE_VERTEX_INPUT_STATE_CREATE_INFO, // pNext;
        NULL,                                                      // flags;
        0u,                                                        // vertexBindingDescriptionCount;
        1,                                                         // pVertexBindingDescriptions;
        &vertexInputBindingDescription,                            // vertexAttributeDescriptionCount;
        2,                                                         // pVertexAttributeDescriptions;
        vertexInputAttributeDescriptions};

    PipelineCreateInfo pipelineCreateInfo(*m_pipelineLayout, *m_renderPass, 0, (VkPipelineCreateFlags)0);
    pipelineCreateInfo.addShader(PipelineCreateInfo::PipelineShaderStage(*vs, "main", VK_SHADER_STAGE_VERTEX_BIT));
    pipelineCreateInfo.addShader(PipelineCreateInfo::PipelineShaderStage(*gs, "main", VK_SHADER_STAGE_GEOMETRY_BIT));
    pipelineCreateInfo.addShader(PipelineCreateInfo::PipelineShaderStage(*fs, "main", VK_SHADER_STAGE_FRAGMENT_BIT));
    pipelineCreateInfo.addState(PipelineCreateInfo::InputAssemblerState(m_parametersGraphic.primitiveTopology));
    pipelineCreateInfo.addState(PipelineCreateInfo::ColorBlendState(1, &attachmentState));

    const VkViewport viewport = makeViewport(WIDTH, HEIGHT);
    const VkRect2D scissor    = makeRect2D(WIDTH, HEIGHT);

    pipelineCreateInfo.addState(
        PipelineCreateInfo::ViewportState(1, std::vector<VkViewport>(1, viewport), std::vector<VkRect2D>(1, scissor)));

    if (m_context.getDeviceFeatures().depthBounds)
        pipelineCreateInfo.addState(
            PipelineCreateInfo::DepthStencilState(true, true, VK_COMPARE_OP_GREATER_OR_EQUAL, true));
    else
        pipelineCreateInfo.addState(PipelineCreateInfo::DepthStencilState());

    pipelineCreateInfo.addState(PipelineCreateInfo::RasterizerState(false));
    pipelineCreateInfo.addState(PipelineCreateInfo::MultiSampleState());
    pipelineCreateInfo.addState(vf_info);
    m_pipeline = createGraphicsPipeline(vk, device, DE_NULL, &pipelineCreateInfo);
}

tcu::TestStatus GeometryShaderTestInstance::executeTest(void)
{
    const DeviceInterface &vk       = m_context.getDeviceInterface();
    const VkDevice device           = m_context.getDevice();
    const VkQueue queue             = m_context.getUniversalQueue();
    const uint32_t queueFamilyIndex = m_context.getUniversalQueueFamilyIndex();

    const CmdPoolCreateInfo cmdPoolCreateInfo(queueFamilyIndex);
    const Move<VkCommandPool> cmdPool = createCommandPool(vk, device, &cmdPoolCreateInfo);
    const uint32_t queryCount         = static_cast<uint32_t>(m_drawRepeats.size());
    const Unique<VkQueryPool> queryPool(makeQueryPool(vk, device, queryCount, m_parametersGraphic.queryStatisticFlags));

    const VkDeviceSize vertexBufferOffset = 0u;
    const BufferPtr vertexBufferSp        = creatAndFillVertexBuffer();
    const VkBuffer vertexBuffer           = vertexBufferSp->object();

    const Unique<VkCommandBuffer> cmdBuffer(
        allocateCommandBuffer(vk, device, *cmdPool, VK_COMMAND_BUFFER_LEVEL_PRIMARY));

    beginCommandBuffer(vk, *cmdBuffer);
    {
        std::vector<VkClearValue> renderPassClearValues(2);
        deMemset(&renderPassClearValues[0], 0, static_cast<int>(renderPassClearValues.size()) * sizeof(VkClearValue));

        if (!m_parametersGraphic.noColorAttachments)
            initialTransitionColor2DImage(
                vk, *cmdBuffer, m_colorAttachmentImage->object(), VK_IMAGE_LAYOUT_COLOR_ATTACHMENT_OPTIMAL,
                VK_ACCESS_COLOR_ATTACHMENT_WRITE_BIT, VK_PIPELINE_STAGE_COLOR_ATTACHMENT_OUTPUT_BIT);

        initialTransitionDepth2DImage(
            vk, *cmdBuffer, m_depthImage->object(), VK_IMAGE_LAYOUT_DEPTH_STENCIL_ATTACHMENT_OPTIMAL,
            VK_ACCESS_DEPTH_STENCIL_ATTACHMENT_WRITE_BIT,
            VK_PIPELINE_STAGE_EARLY_FRAGMENT_TESTS_BIT | VK_PIPELINE_STAGE_LATE_FRAGMENT_TESTS_BIT);

        if (m_parametersGraphic.resetType != RESET_TYPE_HOST)
            vk.cmdResetQueryPool(*cmdBuffer, *queryPool, 0u, queryCount);

        beginRenderPass(vk, *cmdBuffer, *m_renderPass, *m_framebuffer, makeRect2D(0, 0, WIDTH, HEIGHT),
                        (uint32_t)renderPassClearValues.size(), &renderPassClearValues[0]);

        for (uint32_t i = 0; i < queryCount; ++i)
        {
            vk.cmdBeginQuery(*cmdBuffer, *queryPool, i, (VkQueryControlFlags)0u);
            vk.cmdBindVertexBuffers(*cmdBuffer, 0, 1, &vertexBuffer, &vertexBufferOffset);
            vk.cmdBindPipeline(*cmdBuffer, VK_PIPELINE_BIND_POINT_GRAPHICS, *m_pipeline);

            for (uint64_t j = 0; j < m_drawRepeats[i]; ++j)
                draw(*cmdBuffer);

            vk.cmdEndQuery(*cmdBuffer, *queryPool, i);
        }

        endRenderPass(vk, *cmdBuffer);

        if (m_parametersGraphic.resetType == RESET_TYPE_BEFORE_COPY ||
            m_parametersGraphic.resetType == RESET_TYPE_AFTER_COPY || m_parametersGraphic.copyType == COPY_TYPE_CMD)
        {
            VkDeviceSize stride          = m_parametersGraphic.querySizeFlags() ? sizeof(uint64_t) : sizeof(uint32_t);
            vk::VkQueryResultFlags flags = m_parametersGraphic.querySizeFlags() | VK_QUERY_RESULT_WAIT_BIT;

            if (m_parametersGraphic.resetType == RESET_TYPE_HOST)
            {
                flags |= VK_QUERY_RESULT_WITH_AVAILABILITY_BIT;
                stride *= 2u;
            }

            if (m_parametersGraphic.resetType == RESET_TYPE_BEFORE_COPY)
            {
                vk.cmdResetQueryPool(*cmdBuffer, *queryPool, 0u, queryCount);
                flags  = VK_QUERY_RESULT_64_BIT | VK_QUERY_RESULT_WITH_AVAILABILITY_BIT;
                stride = sizeof(ValueAndAvailability);
            }

            VkDeviceSize dstOffsetQuery = (m_parametersGraphic.dstOffset) ? stride : 0;
            vk.cmdCopyQueryPoolResults(*cmdBuffer, *queryPool, 0, queryCount, m_resetBuffer->object(), dstOffsetQuery,
                                       stride, flags);

            if (m_parametersGraphic.resetType == RESET_TYPE_AFTER_COPY)
                vk.cmdResetQueryPool(*cmdBuffer, *queryPool, 0u, queryCount);

            const VkBufferMemoryBarrier barrier = {
                VK_STRUCTURE_TYPE_BUFFER_MEMORY_BARRIER, //  VkStructureType sType;
                DE_NULL,                                 //  const void* pNext;
                VK_ACCESS_TRANSFER_WRITE_BIT,            //  VkAccessFlags srcAccessMask;
                VK_ACCESS_HOST_READ_BIT,                 //  VkAccessFlags dstAccessMask;
                VK_QUEUE_FAMILY_IGNORED,                 //  uint32_t srcQueueFamilyIndex;
                VK_QUEUE_FAMILY_IGNORED,                 //  uint32_t destQueueFamilyIndex;
                m_resetBuffer->object(),                 //  VkBuffer buffer;
                0u,                                      //  VkDeviceSize offset;
                queryCount * stride + dstOffsetQuery,    //  VkDeviceSize size;
            };
            vk.cmdPipelineBarrier(*cmdBuffer, VK_PIPELINE_STAGE_TRANSFER_BIT, VK_PIPELINE_STAGE_HOST_BIT,
                                  (VkDependencyFlags)0, 0, (const VkMemoryBarrier *)DE_NULL, 1u, &barrier, 0,
                                  (const VkImageMemoryBarrier *)DE_NULL);
        }

        if (!m_parametersGraphic.noColorAttachments)
            transition2DImage(vk, *cmdBuffer, m_colorAttachmentImage->object(), VK_IMAGE_ASPECT_COLOR_BIT,
                              VK_IMAGE_LAYOUT_COLOR_ATTACHMENT_OPTIMAL, VK_IMAGE_LAYOUT_GENERAL,
                              VK_ACCESS_COLOR_ATTACHMENT_WRITE_BIT, VK_ACCESS_TRANSFER_READ_BIT,
                              VK_PIPELINE_STAGE_COLOR_ATTACHMENT_OUTPUT_BIT, VK_PIPELINE_STAGE_TRANSFER_BIT);
    }
    endCommandBuffer(vk, *cmdBuffer);

    if (m_parametersGraphic.resetType == RESET_TYPE_HOST)
        vk.resetQueryPool(device, *queryPool, 0u, queryCount);

    // Wait for completion
    submitCommandsAndWait(vk, device, queue, *cmdBuffer);
    return checkResult(*queryPool);
}

tcu::TestStatus GeometryShaderTestInstance::checkResult(VkQueryPool queryPool)
{
    const DeviceInterface &vk = m_context.getDeviceInterface();
    const VkDevice device     = m_context.getDevice();
    uint64_t expectedMin      = 0u;

    switch (m_parametersGraphic.queryStatisticFlags)
    {
    case VK_QUERY_PIPELINE_STATISTIC_GEOMETRY_SHADER_INVOCATIONS_BIT:
        expectedMin = m_parametersGraphic.primitiveTopology == VK_PRIMITIVE_TOPOLOGY_POINT_LIST                ? 16u :
                      m_parametersGraphic.primitiveTopology == VK_PRIMITIVE_TOPOLOGY_LINE_LIST                 ? 8u :
                      m_parametersGraphic.primitiveTopology == VK_PRIMITIVE_TOPOLOGY_LINE_STRIP                ? 15u :
                      m_parametersGraphic.primitiveTopology == VK_PRIMITIVE_TOPOLOGY_TRIANGLE_LIST             ? 4u :
                      m_parametersGraphic.primitiveTopology == VK_PRIMITIVE_TOPOLOGY_TRIANGLE_STRIP            ? 4u :
                      m_parametersGraphic.primitiveTopology == VK_PRIMITIVE_TOPOLOGY_TRIANGLE_FAN              ? 14u :
                      m_parametersGraphic.primitiveTopology == VK_PRIMITIVE_TOPOLOGY_LINE_LIST_WITH_ADJACENCY  ? 4u :
                      m_parametersGraphic.primitiveTopology == VK_PRIMITIVE_TOPOLOGY_LINE_STRIP_WITH_ADJACENCY ? 13u :
                      m_parametersGraphic.primitiveTopology == VK_PRIMITIVE_TOPOLOGY_TRIANGLE_LIST_WITH_ADJACENCY ? 2u :
                      m_parametersGraphic.primitiveTopology == VK_PRIMITIVE_TOPOLOGY_TRIANGLE_STRIP_WITH_ADJACENCY ?
                                                                                                                    6u :
                                                                                                                    0u;
        break;
    case VK_QUERY_PIPELINE_STATISTIC_GEOMETRY_SHADER_PRIMITIVES_BIT:
    case VK_QUERY_PIPELINE_STATISTIC_CLIPPING_INVOCATIONS_BIT:
    case VK_QUERY_PIPELINE_STATISTIC_CLIPPING_PRIMITIVES_BIT:
        expectedMin =
            m_parametersGraphic.primitiveTopology == VK_PRIMITIVE_TOPOLOGY_POINT_LIST                    ? 112u :
            m_parametersGraphic.primitiveTopology == VK_PRIMITIVE_TOPOLOGY_LINE_LIST                     ? 32u :
            m_parametersGraphic.primitiveTopology == VK_PRIMITIVE_TOPOLOGY_LINE_STRIP                    ? 60u :
            m_parametersGraphic.primitiveTopology == VK_PRIMITIVE_TOPOLOGY_TRIANGLE_LIST                 ? 8u :
            m_parametersGraphic.primitiveTopology == VK_PRIMITIVE_TOPOLOGY_TRIANGLE_STRIP                ? 8u :
            m_parametersGraphic.primitiveTopology == VK_PRIMITIVE_TOPOLOGY_TRIANGLE_FAN                  ? 28u :
            m_parametersGraphic.primitiveTopology == VK_PRIMITIVE_TOPOLOGY_LINE_LIST_WITH_ADJACENCY      ? 16u :
            m_parametersGraphic.primitiveTopology == VK_PRIMITIVE_TOPOLOGY_LINE_STRIP_WITH_ADJACENCY     ? 52u :
            m_parametersGraphic.primitiveTopology == VK_PRIMITIVE_TOPOLOGY_TRIANGLE_LIST_WITH_ADJACENCY  ? 4u :
            m_parametersGraphic.primitiveTopology == VK_PRIMITIVE_TOPOLOGY_TRIANGLE_STRIP_WITH_ADJACENCY ? 12u :
                                                                                                           0u;
        break;
    default:
        DE_FATAL("Unexpected type of statistics query");
        break;
    }

    const uint32_t queryCount = static_cast<uint32_t>(m_drawRepeats.size());

    if (m_parametersGraphic.resetType == RESET_TYPE_NORMAL || m_parametersGraphic.resetType == RESET_TYPE_AFTER_COPY)
    {
        ResultsVector results(queryCount, 0u);

        if (m_parametersGraphic.copyType == COPY_TYPE_CMD)
        {
            const vk::Allocation &allocation = m_resetBuffer->getBoundMemory();
            cmdCopyQueryPoolResultsVector(results, vk, device, allocation, queryCount,
                                          (VK_QUERY_RESULT_WAIT_BIT | m_parametersGraphic.querySizeFlags()),
                                          m_parametersGraphic.dstOffset);
        }
        else
        {
            VK_CHECK(GetQueryPoolResultsVector(results, vk, device, queryPool, 0u, queryCount,
                                               (VK_QUERY_RESULT_WAIT_BIT | m_parametersGraphic.querySizeFlags())));
        }

        if (results[0] < expectedMin)
            return tcu::TestStatus::fail("QueryPoolResults incorrect");
        if (queryCount > 1)
        {
            double pearson = calculatePearsonCorrelation(m_drawRepeats, results);
            if (fabs(pearson) < 0.8)
                return tcu::TestStatus::fail("QueryPoolResults are nonlinear");
        }
    }
    else if (m_parametersGraphic.resetType == RESET_TYPE_HOST)
    {
        ResultsVectorWithAvailability results(queryCount, pair<uint64_t, uint64_t>(0u, 0u));
        if (m_parametersGraphic.copyType == COPY_TYPE_CMD)
        {
            const vk::Allocation &allocation = m_resetBuffer->getBoundMemory();
            cmdCopyQueryPoolResultsVector(results, vk, device, allocation, queryCount,
                                          (VK_QUERY_RESULT_WAIT_BIT | m_parametersGraphic.querySizeFlags() |
                                           VK_QUERY_RESULT_WITH_AVAILABILITY_BIT),
                                          m_parametersGraphic.dstOffset);
        }
        else
        {
            VK_CHECK(GetQueryPoolResultsVector(results, vk, device, queryPool, 0u, queryCount,
                                               (VK_QUERY_RESULT_WAIT_BIT | m_parametersGraphic.querySizeFlags() |
                                                VK_QUERY_RESULT_WITH_AVAILABILITY_BIT)));
        }

        if (results[0].first < expectedMin || results[0].second == 0u)
            return tcu::TestStatus::fail("QueryPoolResults incorrect");

        if (queryCount > 1)
        {
            double pearson = calculatePearsonCorrelation(m_drawRepeats, results);
            if (fabs(pearson) < 0.8)
                return tcu::TestStatus::fail("QueryPoolResults are nonlinear");
        }

        uint64_t temp = results[0].first;

        vk.resetQueryPool(device, queryPool, 0, queryCount);
        vk::VkResult res =
            GetQueryPoolResultsVector(results, vk, device, queryPool, 0u, queryCount,
                                      (m_parametersGraphic.querySizeFlags() | VK_QUERY_RESULT_WITH_AVAILABILITY_BIT));
        /* From Vulkan spec:
         *
         * If VK_QUERY_RESULT_WAIT_BIT and VK_QUERY_RESULT_PARTIAL_BIT are both not set then no result values are written to pData
         * for queries that are in the unavailable state at the time of the call, and vkGetQueryPoolResults returns VK_NOT_READY.
         * However, availability state is still written to pData for those queries if VK_QUERY_RESULT_WITH_AVAILABILITY_BIT is set.
         */
        if (res != vk::VK_NOT_READY || results[0].first != temp || results[0].second != 0u)
            return tcu::TestStatus::fail("QueryPoolResults incorrect reset");
    }
    else
    {
        // With RESET_TYPE_BEFORE_COPY, we only need to verify the result after the copy include an availability bit set as zero.
        return verifyUnavailable();
    }

    if ((m_parametersGraphic.primitiveTopology == VK_PRIMITIVE_TOPOLOGY_TRIANGLE_LIST ||
         m_parametersGraphic.primitiveTopology == VK_PRIMITIVE_TOPOLOGY_TRIANGLE_STRIP) &&
        !checkImage())
        return tcu::TestStatus::fail("Result image doesn't match expected image.");

    return tcu::TestStatus::pass("Pass");
}

void GeometryShaderTestInstance::draw(VkCommandBuffer cmdBuffer)
{
    const DeviceInterface &vk = m_context.getDeviceInterface();
    if (m_parametersGraphic.primitiveTopology == VK_PRIMITIVE_TOPOLOGY_TRIANGLE_STRIP ||
        m_parametersGraphic.primitiveTopology == VK_PRIMITIVE_TOPOLOGY_TRIANGLE_LIST)
    {
        vk.cmdDraw(cmdBuffer, 3u, 1u, 0u, 1u);
        vk.cmdDraw(cmdBuffer, 3u, 1u, 4u, 1u);
        vk.cmdDraw(cmdBuffer, 3u, 1u, 8u, 2u);
        vk.cmdDraw(cmdBuffer, 3u, 1u, 12u, 3u);
    }
    else
    {
        vk.cmdDraw(cmdBuffer, 16u, 1u, 0u, 0u);
    }
}

class GeometryShaderSecondaryTestInstance : public GeometryShaderTestInstance
{
public:
    GeometryShaderSecondaryTestInstance(vkt::Context &context, const std::vector<VertexData> &data,
                                        const ParametersGraphic &parametersGraphic,
                                        const std::vector<uint64_t> &drawRepeats);

protected:
    virtual tcu::TestStatus executeTest(void);
};

GeometryShaderSecondaryTestInstance::GeometryShaderSecondaryTestInstance(vkt::Context &context,
                                                                         const std::vector<VertexData> &data,
                                                                         const ParametersGraphic &parametersGraphic,
                                                                         const std::vector<uint64_t> &drawRepeats)
    : GeometryShaderTestInstance(context, data, parametersGraphic, drawRepeats)
{
}

tcu::TestStatus GeometryShaderSecondaryTestInstance::executeTest(void)
{
    const DeviceInterface &vk       = m_context.getDeviceInterface();
    const VkDevice device           = m_context.getDevice();
    const VkQueue queue             = m_context.getUniversalQueue();
    const uint32_t queueFamilyIndex = m_context.getUniversalQueueFamilyIndex();

    const CmdPoolCreateInfo cmdPoolCreateInfo(queueFamilyIndex);
    const Move<VkCommandPool> cmdPool = createCommandPool(vk, device, &cmdPoolCreateInfo);
    const uint32_t queryCount         = static_cast<uint32_t>(m_drawRepeats.size());
    const Unique<VkQueryPool> queryPool(makeQueryPool(vk, device, queryCount, m_parametersGraphic.queryStatisticFlags));

    const VkDeviceSize vertexBufferOffset = 0;
    const BufferPtr vertexBufferSp        = creatAndFillVertexBuffer();
    const VkBuffer vertexBuffer           = vertexBufferSp->object();

    const Unique<VkCommandBuffer> primaryCmdBuffer(
        allocateCommandBuffer(vk, device, *cmdPool, VK_COMMAND_BUFFER_LEVEL_PRIMARY));
    std::vector<VkCommandBufferSp> secondaryCmdBuffers(queryCount);

    for (uint32_t i = 0; i < queryCount; ++i)
        secondaryCmdBuffers[i] = VkCommandBufferSp(new vk::Unique<VkCommandBuffer>(
            allocateCommandBuffer(vk, device, *cmdPool, VK_COMMAND_BUFFER_LEVEL_SECONDARY)));

    for (uint32_t i = 0; i < queryCount; ++i)
    {
        beginSecondaryCommandBuffer(vk, secondaryCmdBuffers[i]->get(), m_parametersGraphic.queryStatisticFlags,
                                    *m_renderPass, *m_framebuffer, VK_COMMAND_BUFFER_USAGE_RENDER_PASS_CONTINUE_BIT);
        vk.cmdBeginQuery(secondaryCmdBuffers[i]->get(), *queryPool, i, (VkQueryControlFlags)0u);
        vk.cmdBindPipeline(secondaryCmdBuffers[i]->get(), VK_PIPELINE_BIND_POINT_GRAPHICS, *m_pipeline);
        vk.cmdBindVertexBuffers(secondaryCmdBuffers[i]->get(), 0u, 1u, &vertexBuffer, &vertexBufferOffset);
        for (uint32_t j = 0; j < m_drawRepeats[i]; ++j)
            draw(secondaryCmdBuffers[i]->get());
        vk.cmdEndQuery(secondaryCmdBuffers[i]->get(), *queryPool, i);
        endCommandBuffer(vk, secondaryCmdBuffers[i]->get());
    }

    beginCommandBuffer(vk, *primaryCmdBuffer);
    {
        std::vector<VkClearValue> renderPassClearValues(2);
        deMemset(&renderPassClearValues[0], 0, static_cast<int>(renderPassClearValues.size()) * sizeof(VkClearValue));

        if (!m_parametersGraphic.noColorAttachments)
            initialTransitionColor2DImage(
                vk, *primaryCmdBuffer, m_colorAttachmentImage->object(), VK_IMAGE_LAYOUT_COLOR_ATTACHMENT_OPTIMAL,
                VK_ACCESS_COLOR_ATTACHMENT_WRITE_BIT, VK_PIPELINE_STAGE_COLOR_ATTACHMENT_OUTPUT_BIT);

        initialTransitionDepth2DImage(
            vk, *primaryCmdBuffer, m_depthImage->object(), VK_IMAGE_LAYOUT_DEPTH_STENCIL_ATTACHMENT_OPTIMAL,
            VK_ACCESS_DEPTH_STENCIL_ATTACHMENT_WRITE_BIT,
            VK_PIPELINE_STAGE_EARLY_FRAGMENT_TESTS_BIT | VK_PIPELINE_STAGE_LATE_FRAGMENT_TESTS_BIT);

        if (m_parametersGraphic.resetType != RESET_TYPE_HOST)
            vk.cmdResetQueryPool(*primaryCmdBuffer, *queryPool, 0u, queryCount);
        beginRenderPass(vk, *primaryCmdBuffer, *m_renderPass, *m_framebuffer, makeRect2D(0, 0, WIDTH, HEIGHT),
                        (uint32_t)renderPassClearValues.size(), &renderPassClearValues[0],
                        VK_SUBPASS_CONTENTS_SECONDARY_COMMAND_BUFFERS);
        for (uint32_t i = 0; i < queryCount; ++i)
            vk.cmdExecuteCommands(*primaryCmdBuffer, 1u, &(secondaryCmdBuffers[i]->get()));
        endRenderPass(vk, *primaryCmdBuffer);

        if (m_parametersGraphic.resetType == RESET_TYPE_BEFORE_COPY ||
            m_parametersGraphic.resetType == RESET_TYPE_AFTER_COPY || m_parametersGraphic.copyType == COPY_TYPE_CMD)
        {
            VkDeviceSize stride          = m_parametersGraphic.querySizeFlags() ? sizeof(uint64_t) : sizeof(uint32_t);
            vk::VkQueryResultFlags flags = m_parametersGraphic.querySizeFlags() | VK_QUERY_RESULT_WAIT_BIT;

            if (m_parametersGraphic.resetType == RESET_TYPE_HOST)
            {
                flags |= VK_QUERY_RESULT_WITH_AVAILABILITY_BIT;
                stride *= 2u;
            }

            if (m_parametersGraphic.resetType == RESET_TYPE_BEFORE_COPY)
            {
                vk.cmdResetQueryPool(*primaryCmdBuffer, *queryPool, 0u, queryCount);
                flags  = VK_QUERY_RESULT_64_BIT | VK_QUERY_RESULT_WITH_AVAILABILITY_BIT;
                stride = sizeof(ValueAndAvailability);
            }

            VkDeviceSize dstOffsetQuery = (m_parametersGraphic.dstOffset) ? stride : 0;
            vk.cmdCopyQueryPoolResults(*primaryCmdBuffer, *queryPool, 0, queryCount, m_resetBuffer->object(),
                                       dstOffsetQuery, stride, flags);

            if (m_parametersGraphic.resetType == RESET_TYPE_AFTER_COPY)
                vk.cmdResetQueryPool(*primaryCmdBuffer, *queryPool, 0u, queryCount);

            const VkBufferMemoryBarrier barrier = {
                VK_STRUCTURE_TYPE_BUFFER_MEMORY_BARRIER, //  VkStructureType sType;
                DE_NULL,                                 //  const void* pNext;
                VK_ACCESS_TRANSFER_WRITE_BIT,            //  VkAccessFlags srcAccessMask;
                VK_ACCESS_HOST_READ_BIT,                 //  VkAccessFlags dstAccessMask;
                VK_QUEUE_FAMILY_IGNORED,                 //  uint32_t srcQueueFamilyIndex;
                VK_QUEUE_FAMILY_IGNORED,                 //  uint32_t destQueueFamilyIndex;
                m_resetBuffer->object(),                 //  VkBuffer buffer;
                0u,                                      //  VkDeviceSize offset;
                queryCount * stride + dstOffsetQuery,    //  VkDeviceSize size;
            };
            vk.cmdPipelineBarrier(*primaryCmdBuffer, VK_PIPELINE_STAGE_TRANSFER_BIT, VK_PIPELINE_STAGE_HOST_BIT,
                                  (VkDependencyFlags)0, 0, (const VkMemoryBarrier *)DE_NULL, 1u, &barrier, 0,
                                  (const VkImageMemoryBarrier *)DE_NULL);
        }

        if (!m_parametersGraphic.noColorAttachments)
            transition2DImage(vk, *primaryCmdBuffer, m_colorAttachmentImage->object(), VK_IMAGE_ASPECT_COLOR_BIT,
                              VK_IMAGE_LAYOUT_COLOR_ATTACHMENT_OPTIMAL, VK_IMAGE_LAYOUT_GENERAL,
                              VK_ACCESS_COLOR_ATTACHMENT_WRITE_BIT, VK_ACCESS_TRANSFER_READ_BIT,
                              VK_PIPELINE_STAGE_COLOR_ATTACHMENT_OUTPUT_BIT, VK_PIPELINE_STAGE_TRANSFER_BIT);
    }
    endCommandBuffer(vk, *primaryCmdBuffer);

    if (m_parametersGraphic.resetType == RESET_TYPE_HOST)
        vk.resetQueryPool(device, *queryPool, 0u, queryCount);

    // Wait for completion
    submitCommandsAndWait(vk, device, queue, *primaryCmdBuffer);
    return checkResult(*queryPool);
}

class GeometryShaderSecondaryInheritedTestInstance : public GeometryShaderTestInstance
{
public:
    GeometryShaderSecondaryInheritedTestInstance(vkt::Context &context, const std::vector<VertexData> &data,
                                                 const ParametersGraphic &parametersGraphic,
                                                 const std::vector<uint64_t> &drawRepeats);

protected:
    virtual void checkExtensions(bool hostQueryResetEnabled);
    virtual tcu::TestStatus executeTest(void);
};

GeometryShaderSecondaryInheritedTestInstance::GeometryShaderSecondaryInheritedTestInstance(
    vkt::Context &context, const std::vector<VertexData> &data, const ParametersGraphic &parametersGraphic,
    const std::vector<uint64_t> &drawRepeats)
    : GeometryShaderTestInstance(context, data, parametersGraphic, drawRepeats)
{
}

void GeometryShaderSecondaryInheritedTestInstance::checkExtensions(bool hostQueryResetEnabled)
{
    GeometryShaderTestInstance::checkExtensions(hostQueryResetEnabled);
    if (!m_context.getDeviceFeatures().inheritedQueries)
        throw tcu::NotSupportedError("Inherited queries are not supported");
}

tcu::TestStatus GeometryShaderSecondaryInheritedTestInstance::executeTest(void)
{
    const DeviceInterface &vk       = m_context.getDeviceInterface();
    const VkDevice device           = m_context.getDevice();
    const VkQueue queue             = m_context.getUniversalQueue();
    const uint32_t queueFamilyIndex = m_context.getUniversalQueueFamilyIndex();

    const CmdPoolCreateInfo cmdPoolCreateInfo(queueFamilyIndex);
    const Move<VkCommandPool> cmdPool = createCommandPool(vk, device, &cmdPoolCreateInfo);
    const uint32_t queryCount         = static_cast<uint32_t>(m_drawRepeats.size());
    const Unique<VkQueryPool> queryPool(makeQueryPool(vk, device, queryCount, m_parametersGraphic.queryStatisticFlags));

    const VkDeviceSize vertexBufferOffset = 0u;
    const BufferPtr vertexBufferSp        = creatAndFillVertexBuffer();
    const VkBuffer vertexBuffer           = vertexBufferSp->object();

    const Unique<VkCommandBuffer> primaryCmdBuffer(
        allocateCommandBuffer(vk, device, *cmdPool, VK_COMMAND_BUFFER_LEVEL_PRIMARY));
    std::vector<VkCommandBufferSp> secondaryCmdBuffers(queryCount);

    for (uint32_t i = 0; i < queryCount; ++i)
        secondaryCmdBuffers[i] = VkCommandBufferSp(new vk::Unique<VkCommandBuffer>(
            allocateCommandBuffer(vk, device, *cmdPool, VK_COMMAND_BUFFER_LEVEL_SECONDARY)));

    for (uint32_t i = 0; i < queryCount; ++i)
    {
        beginSecondaryCommandBuffer(vk, secondaryCmdBuffers[i]->get(), m_parametersGraphic.queryStatisticFlags,
                                    *m_renderPass, *m_framebuffer, VK_COMMAND_BUFFER_USAGE_RENDER_PASS_CONTINUE_BIT);
        vk.cmdBindPipeline(secondaryCmdBuffers[i]->get(), VK_PIPELINE_BIND_POINT_GRAPHICS, *m_pipeline);
        vk.cmdBindVertexBuffers(secondaryCmdBuffers[i]->get(), 0u, 1u, &vertexBuffer, &vertexBufferOffset);
        for (uint32_t j = 0; j < m_drawRepeats[i]; ++j)
            draw(secondaryCmdBuffers[i]->get());
        endCommandBuffer(vk, secondaryCmdBuffers[i]->get());
    }

    beginCommandBuffer(vk, *primaryCmdBuffer);
    {
        std::vector<VkClearValue> renderPassClearValues(2);
        deMemset(&renderPassClearValues[0], 0, static_cast<int>(renderPassClearValues.size()) * sizeof(VkClearValue));

        if (!m_parametersGraphic.noColorAttachments)
            initialTransitionColor2DImage(
                vk, *primaryCmdBuffer, m_colorAttachmentImage->object(), VK_IMAGE_LAYOUT_COLOR_ATTACHMENT_OPTIMAL,
                VK_ACCESS_COLOR_ATTACHMENT_WRITE_BIT, VK_PIPELINE_STAGE_COLOR_ATTACHMENT_OUTPUT_BIT);

        initialTransitionDepth2DImage(
            vk, *primaryCmdBuffer, m_depthImage->object(), VK_IMAGE_LAYOUT_DEPTH_STENCIL_ATTACHMENT_OPTIMAL,
            VK_ACCESS_DEPTH_STENCIL_ATTACHMENT_WRITE_BIT,
            VK_PIPELINE_STAGE_EARLY_FRAGMENT_TESTS_BIT | VK_PIPELINE_STAGE_LATE_FRAGMENT_TESTS_BIT);

        if (m_parametersGraphic.resetType != RESET_TYPE_HOST)
            vk.cmdResetQueryPool(*primaryCmdBuffer, *queryPool, 0u, queryCount);

        for (uint32_t i = 0; i < queryCount; ++i)
        {
            vk.cmdBeginQuery(*primaryCmdBuffer, *queryPool, i, (VkQueryControlFlags)0u);
            beginRenderPass(vk, *primaryCmdBuffer, *m_renderPass, *m_framebuffer, makeRect2D(0, 0, WIDTH, HEIGHT),
                            (uint32_t)renderPassClearValues.size(), &renderPassClearValues[0],
                            VK_SUBPASS_CONTENTS_SECONDARY_COMMAND_BUFFERS);
            vk.cmdExecuteCommands(*primaryCmdBuffer, 1u, &(secondaryCmdBuffers[i]->get()));
            endRenderPass(vk, *primaryCmdBuffer);
            vk.cmdEndQuery(*primaryCmdBuffer, *queryPool, i);
        }

        if (m_parametersGraphic.resetType == RESET_TYPE_BEFORE_COPY ||
            m_parametersGraphic.resetType == RESET_TYPE_AFTER_COPY || m_parametersGraphic.copyType == COPY_TYPE_CMD)
        {
            VkDeviceSize stride          = m_parametersGraphic.querySizeFlags() ? sizeof(uint64_t) : sizeof(uint32_t);
            vk::VkQueryResultFlags flags = m_parametersGraphic.querySizeFlags() | VK_QUERY_RESULT_WAIT_BIT;

            if (m_parametersGraphic.resetType == RESET_TYPE_HOST)
            {
                flags |= VK_QUERY_RESULT_WITH_AVAILABILITY_BIT;
                stride *= 2u;
            }

            if (m_parametersGraphic.resetType == RESET_TYPE_BEFORE_COPY)
            {
                vk.cmdResetQueryPool(*primaryCmdBuffer, *queryPool, 0u, queryCount);
                flags  = VK_QUERY_RESULT_64_BIT | VK_QUERY_RESULT_WITH_AVAILABILITY_BIT;
                stride = sizeof(ValueAndAvailability);
            }

            VkDeviceSize dstOffsetQuery = (m_parametersGraphic.dstOffset) ? stride : 0;
            vk.cmdCopyQueryPoolResults(*primaryCmdBuffer, *queryPool, 0, queryCount, m_resetBuffer->object(),
                                       dstOffsetQuery, stride, flags);

            if (m_parametersGraphic.resetType == RESET_TYPE_AFTER_COPY)
                vk.cmdResetQueryPool(*primaryCmdBuffer, *queryPool, 0u, queryCount);

            const VkBufferMemoryBarrier barrier = {
                VK_STRUCTURE_TYPE_BUFFER_MEMORY_BARRIER, //  VkStructureType sType;
                DE_NULL,                                 //  const void* pNext;
                VK_ACCESS_TRANSFER_WRITE_BIT,            //  VkAccessFlags srcAccessMask;
                VK_ACCESS_HOST_READ_BIT,                 //  VkAccessFlags dstAccessMask;
                VK_QUEUE_FAMILY_IGNORED,                 //  uint32_t srcQueueFamilyIndex;
                VK_QUEUE_FAMILY_IGNORED,                 //  uint32_t destQueueFamilyIndex;
                m_resetBuffer->object(),                 //  VkBuffer buffer;
                0u,                                      //  VkDeviceSize offset;
                queryCount * stride + dstOffsetQuery,    //  VkDeviceSize size;
            };
            vk.cmdPipelineBarrier(*primaryCmdBuffer, VK_PIPELINE_STAGE_TRANSFER_BIT, VK_PIPELINE_STAGE_HOST_BIT,
                                  (VkDependencyFlags)0, 0, (const VkMemoryBarrier *)DE_NULL, 1u, &barrier, 0,
                                  (const VkImageMemoryBarrier *)DE_NULL);
        }

        if (!m_parametersGraphic.noColorAttachments)
            transition2DImage(vk, *primaryCmdBuffer, m_colorAttachmentImage->object(), VK_IMAGE_ASPECT_COLOR_BIT,
                              VK_IMAGE_LAYOUT_COLOR_ATTACHMENT_OPTIMAL, VK_IMAGE_LAYOUT_GENERAL,
                              VK_ACCESS_COLOR_ATTACHMENT_WRITE_BIT, VK_ACCESS_TRANSFER_READ_BIT,
                              VK_PIPELINE_STAGE_COLOR_ATTACHMENT_OUTPUT_BIT, VK_PIPELINE_STAGE_TRANSFER_BIT);
    }
    endCommandBuffer(vk, *primaryCmdBuffer);

    if (m_parametersGraphic.resetType == RESET_TYPE_HOST)
        vk.resetQueryPool(device, *queryPool, 0u, queryCount);

    // Wait for completion
    submitCommandsAndWait(vk, device, queue, *primaryCmdBuffer);
    return checkResult(*queryPool);
}

class TessellationShaderTestInstance : public GraphicBasicTestInstance
{
public:
    TessellationShaderTestInstance(vkt::Context &context, const std::vector<VertexData> &data,
                                   const ParametersGraphic &parametersGraphic,
                                   const std::vector<uint64_t> &drawRepeats);

protected:
    virtual void checkExtensions(bool hostQueryResetEnabled);
    virtual void createPipeline(void);
    virtual tcu::TestStatus executeTest(void);
    virtual tcu::TestStatus checkResult(VkQueryPool queryPool);
    void draw(VkCommandBuffer cmdBuffer);
};

TessellationShaderTestInstance::TessellationShaderTestInstance(vkt::Context &context,
                                                               const std::vector<VertexData> &data,
                                                               const ParametersGraphic &parametersGraphic,
                                                               const std::vector<uint64_t> &drawRepeats)
    : GraphicBasicTestInstance(context, data, parametersGraphic, drawRepeats)
{
}

void TessellationShaderTestInstance::checkExtensions(bool hostQueryResetEnabled)
{
    StatisticQueryTestInstance::checkExtensions(hostQueryResetEnabled);
    if (!m_context.getDeviceFeatures().tessellationShader)
        throw tcu::NotSupportedError("Tessellation shader are not supported");
}

void TessellationShaderTestInstance::createPipeline(void)
{
    const DeviceInterface &vk = m_context.getDeviceInterface();
    const VkDevice device     = m_context.getDevice();

    // Pipeline
    Unique<VkShaderModule> vs(
        createShaderModule(vk, device, m_context.getBinaryCollection().get("vertex"), (VkShaderModuleCreateFlags)0));
    Unique<VkShaderModule> tc(createShaderModule(
        vk, device, m_context.getBinaryCollection().get("tessellation_control"), (VkShaderModuleCreateFlags)0));
    Unique<VkShaderModule> te(createShaderModule(
        vk, device, m_context.getBinaryCollection().get("tessellation_evaluation"), (VkShaderModuleCreateFlags)0));
    Unique<VkShaderModule> fs(
        createShaderModule(vk, device, m_context.getBinaryCollection().get("fragment"), (VkShaderModuleCreateFlags)0));

    const PipelineCreateInfo::ColorBlendState::Attachment attachmentState;

    const PipelineLayoutCreateInfo pipelineLayoutCreateInfo;
    m_pipelineLayout = createPipelineLayout(vk, device, &pipelineLayoutCreateInfo);

    const VkVertexInputBindingDescription vertexInputBindingDescription = {
        0u,                                        // binding;
        static_cast<uint32_t>(sizeof(VertexData)), // stride;
        VK_VERTEX_INPUT_RATE_VERTEX                // inputRate
    };

    const VkVertexInputAttributeDescription vertexInputAttributeDescriptions[] = {
        {0u, 0u, VK_FORMAT_R32G32B32A32_SFLOAT, 0u}, // VertexElementData::position
        {1u, 0u, VK_FORMAT_R32G32B32A32_SFLOAT, static_cast<uint32_t>(sizeof(tcu::Vec4))}, // VertexElementData::color
    };

    const VkPipelineVertexInputStateCreateInfo vf_info = {
        // sType;
        VK_STRUCTURE_TYPE_PIPELINE_VERTEX_INPUT_STATE_CREATE_INFO, // pNext;
        NULL,                                                      // flags;
        0u,                                                        // vertexBindingDescriptionCount;
        1u,                                                        // pVertexBindingDescriptions;
        &vertexInputBindingDescription,                            // vertexAttributeDescriptionCount;
        2u,                                                        // pVertexAttributeDescriptions;
        vertexInputAttributeDescriptions};

    PipelineCreateInfo pipelineCreateInfo(*m_pipelineLayout, *m_renderPass, 0, (VkPipelineCreateFlags)0);
    pipelineCreateInfo.addShader(PipelineCreateInfo::PipelineShaderStage(*vs, "main", VK_SHADER_STAGE_VERTEX_BIT));
    pipelineCreateInfo.addShader(
        PipelineCreateInfo::PipelineShaderStage(*tc, "main", VK_SHADER_STAGE_TESSELLATION_CONTROL_BIT));
    pipelineCreateInfo.addShader(
        PipelineCreateInfo::PipelineShaderStage(*te, "main", VK_SHADER_STAGE_TESSELLATION_EVALUATION_BIT));
    pipelineCreateInfo.addShader(PipelineCreateInfo::PipelineShaderStage(*fs, "main", VK_SHADER_STAGE_FRAGMENT_BIT));
    pipelineCreateInfo.addState(PipelineCreateInfo::TessellationState(4));
    pipelineCreateInfo.addState(PipelineCreateInfo::InputAssemblerState(VK_PRIMITIVE_TOPOLOGY_PATCH_LIST));
    pipelineCreateInfo.addState(PipelineCreateInfo::ColorBlendState(1, &attachmentState));

    const VkViewport viewport = makeViewport(WIDTH, HEIGHT);
    const VkRect2D scissor    = makeRect2D(WIDTH, HEIGHT);

    pipelineCreateInfo.addState(
        PipelineCreateInfo::ViewportState(1, std::vector<VkViewport>(1, viewport), std::vector<VkRect2D>(1, scissor)));
    pipelineCreateInfo.addState(PipelineCreateInfo::DepthStencilState());
    pipelineCreateInfo.addState(PipelineCreateInfo::RasterizerState());
    pipelineCreateInfo.addState(PipelineCreateInfo::MultiSampleState());
    pipelineCreateInfo.addState(vf_info);
    m_pipeline = createGraphicsPipeline(vk, device, DE_NULL, &pipelineCreateInfo);
}

tcu::TestStatus TessellationShaderTestInstance::executeTest(void)
{
    const DeviceInterface &vk       = m_context.getDeviceInterface();
    const VkDevice device           = m_context.getDevice();
    const VkQueue queue             = m_context.getUniversalQueue();
    const uint32_t queueFamilyIndex = m_context.getUniversalQueueFamilyIndex();

    const CmdPoolCreateInfo cmdPoolCreateInfo(queueFamilyIndex);
    const Move<VkCommandPool> cmdPool = createCommandPool(vk, device, &cmdPoolCreateInfo);
    const uint32_t queryCount         = static_cast<uint32_t>(m_drawRepeats.size());
    const Unique<VkQueryPool> queryPool(makeQueryPool(vk, device, queryCount, m_parametersGraphic.queryStatisticFlags));

    const VkDeviceSize vertexBufferOffset = 0u;
    const BufferPtr vertexBufferSp        = creatAndFillVertexBuffer();
    const VkBuffer vertexBuffer           = vertexBufferSp->object();

    const Unique<VkCommandBuffer> cmdBuffer(
        allocateCommandBuffer(vk, device, *cmdPool, VK_COMMAND_BUFFER_LEVEL_PRIMARY));

    beginCommandBuffer(vk, *cmdBuffer);
    {
        std::vector<VkClearValue> renderPassClearValues(2);
        deMemset(&renderPassClearValues[0], 0, static_cast<int>(renderPassClearValues.size()) * sizeof(VkClearValue));

        if (!m_parametersGraphic.noColorAttachments)
            initialTransitionColor2DImage(
                vk, *cmdBuffer, m_colorAttachmentImage->object(), VK_IMAGE_LAYOUT_COLOR_ATTACHMENT_OPTIMAL,
                VK_ACCESS_COLOR_ATTACHMENT_WRITE_BIT, VK_PIPELINE_STAGE_COLOR_ATTACHMENT_OUTPUT_BIT);

        initialTransitionDepth2DImage(
            vk, *cmdBuffer, m_depthImage->object(), VK_IMAGE_LAYOUT_DEPTH_STENCIL_ATTACHMENT_OPTIMAL,
            VK_ACCESS_DEPTH_STENCIL_ATTACHMENT_WRITE_BIT,
            VK_PIPELINE_STAGE_EARLY_FRAGMENT_TESTS_BIT | VK_PIPELINE_STAGE_LATE_FRAGMENT_TESTS_BIT);

        if (m_parametersGraphic.resetType != RESET_TYPE_HOST)
            vk.cmdResetQueryPool(*cmdBuffer, *queryPool, 0u, queryCount);

        beginRenderPass(vk, *cmdBuffer, *m_renderPass, *m_framebuffer, makeRect2D(0, 0, WIDTH, HEIGHT),
                        (uint32_t)renderPassClearValues.size(), &renderPassClearValues[0]);

        for (uint32_t i = 0; i < queryCount; ++i)
        {
            vk.cmdBeginQuery(*cmdBuffer, *queryPool, i, (VkQueryControlFlags)0u);
            vk.cmdBindVertexBuffers(*cmdBuffer, 0, 1, &vertexBuffer, &vertexBufferOffset);
            vk.cmdBindPipeline(*cmdBuffer, VK_PIPELINE_BIND_POINT_GRAPHICS, *m_pipeline);

            for (uint64_t j = 0; j < m_drawRepeats[i]; ++j)
                draw(*cmdBuffer);

            vk.cmdEndQuery(*cmdBuffer, *queryPool, i);
        }

        endRenderPass(vk, *cmdBuffer);

        if (m_parametersGraphic.resetType == RESET_TYPE_BEFORE_COPY ||
            m_parametersGraphic.resetType == RESET_TYPE_AFTER_COPY || m_parametersGraphic.copyType == COPY_TYPE_CMD)
        {
            VkDeviceSize stride          = m_parametersGraphic.querySizeFlags() ? sizeof(uint64_t) : sizeof(uint32_t);
            vk::VkQueryResultFlags flags = m_parametersGraphic.querySizeFlags() | VK_QUERY_RESULT_WAIT_BIT;

            if (m_parametersGraphic.resetType == RESET_TYPE_HOST)
            {
                flags |= VK_QUERY_RESULT_WITH_AVAILABILITY_BIT;
                stride *= 2u;
            }

            if (m_parametersGraphic.resetType == RESET_TYPE_BEFORE_COPY)
            {
                vk.cmdResetQueryPool(*cmdBuffer, *queryPool, 0u, queryCount);
                flags  = VK_QUERY_RESULT_64_BIT | VK_QUERY_RESULT_WITH_AVAILABILITY_BIT;
                stride = sizeof(ValueAndAvailability);
            }

            VkDeviceSize dstOffsetQuery = (m_parametersGraphic.dstOffset) ? stride : 0;
            vk.cmdCopyQueryPoolResults(*cmdBuffer, *queryPool, 0, queryCount, m_resetBuffer->object(), dstOffsetQuery,
                                       stride, flags);

            if (m_parametersGraphic.resetType == RESET_TYPE_AFTER_COPY)
                vk.cmdResetQueryPool(*cmdBuffer, *queryPool, 0u, queryCount);

            const VkBufferMemoryBarrier barrier = {
                VK_STRUCTURE_TYPE_BUFFER_MEMORY_BARRIER, //  VkStructureType sType;
                DE_NULL,                                 //  const void* pNext;
                VK_ACCESS_TRANSFER_WRITE_BIT,            //  VkAccessFlags srcAccessMask;
                VK_ACCESS_HOST_READ_BIT,                 //  VkAccessFlags dstAccessMask;
                VK_QUEUE_FAMILY_IGNORED,                 //  uint32_t srcQueueFamilyIndex;
                VK_QUEUE_FAMILY_IGNORED,                 //  uint32_t destQueueFamilyIndex;
                m_resetBuffer->object(),                 //  VkBuffer buffer;
                0u,                                      //  VkDeviceSize offset;
                queryCount * stride + dstOffsetQuery,    //  VkDeviceSize size;
            };
            vk.cmdPipelineBarrier(*cmdBuffer, VK_PIPELINE_STAGE_TRANSFER_BIT, VK_PIPELINE_STAGE_HOST_BIT,
                                  (VkDependencyFlags)0, 0, (const VkMemoryBarrier *)DE_NULL, 1u, &barrier, 0,
                                  (const VkImageMemoryBarrier *)DE_NULL);
        }

        if (!m_parametersGraphic.noColorAttachments)
            transition2DImage(vk, *cmdBuffer, m_colorAttachmentImage->object(), VK_IMAGE_ASPECT_COLOR_BIT,
                              VK_IMAGE_LAYOUT_COLOR_ATTACHMENT_OPTIMAL, VK_IMAGE_LAYOUT_GENERAL,
                              VK_ACCESS_COLOR_ATTACHMENT_WRITE_BIT, VK_ACCESS_TRANSFER_READ_BIT,
                              VK_PIPELINE_STAGE_COLOR_ATTACHMENT_OUTPUT_BIT, VK_PIPELINE_STAGE_TRANSFER_BIT);
    }
    endCommandBuffer(vk, *cmdBuffer);

    if (m_parametersGraphic.resetType == RESET_TYPE_HOST)
        vk.resetQueryPool(device, *queryPool, 0u, queryCount);

    // Wait for completion
    submitCommandsAndWait(vk, device, queue, *cmdBuffer);
    return checkResult(*queryPool);
}

tcu::TestStatus TessellationShaderTestInstance::checkResult(VkQueryPool queryPool)
{
    const DeviceInterface &vk = m_context.getDeviceInterface();
    const VkDevice device     = m_context.getDevice();
    uint64_t expectedMin      = 0u;

    switch (m_parametersGraphic.queryStatisticFlags)
    {
    case VK_QUERY_PIPELINE_STATISTIC_TESSELLATION_CONTROL_SHADER_PATCHES_BIT:
        expectedMin = 4u;
        break;
    case VK_QUERY_PIPELINE_STATISTIC_TESSELLATION_EVALUATION_SHADER_INVOCATIONS_BIT:
        expectedMin = 100u;
        break;
    default:
        DE_FATAL("Unexpected type of statistics query");
        break;
    }

    const uint32_t queryCount = static_cast<uint32_t>(m_drawRepeats.size());

    if (m_parametersGraphic.resetType == RESET_TYPE_NORMAL || m_parametersGraphic.resetType == RESET_TYPE_AFTER_COPY)
    {
        ResultsVector results(queryCount, 0u);
        if (m_parametersGraphic.copyType == COPY_TYPE_CMD)
        {
            const vk::Allocation &allocation = m_resetBuffer->getBoundMemory();
            cmdCopyQueryPoolResultsVector(results, vk, device, allocation, queryCount,
                                          (VK_QUERY_RESULT_WAIT_BIT | m_parametersGraphic.querySizeFlags()),
                                          m_parametersGraphic.dstOffset);
        }
        else
        {
            VK_CHECK(GetQueryPoolResultsVector(results, vk, device, queryPool, 0u, queryCount,
                                               (VK_QUERY_RESULT_WAIT_BIT | m_parametersGraphic.querySizeFlags())));
        }

        if (results[0] < expectedMin)
            return tcu::TestStatus::fail("QueryPoolResults incorrect");
        if (queryCount > 1)
        {
            double pearson = calculatePearsonCorrelation(m_drawRepeats, results);
            if (fabs(pearson) < 0.8)
                return tcu::TestStatus::fail("QueryPoolResults are nonlinear");
        }

        if (!m_parametersGraphic.noColorAttachments && !checkImage())
            return tcu::TestStatus::fail("Result image doesn't match expected image.");
    }
    else if (m_parametersGraphic.resetType == RESET_TYPE_HOST)
    {
        ResultsVectorWithAvailability results(queryCount, pair<uint64_t, uint64_t>(0u, 0u));
        if (m_parametersGraphic.copyType == COPY_TYPE_CMD)
        {
            const vk::Allocation &allocation = m_resetBuffer->getBoundMemory();
            cmdCopyQueryPoolResultsVector(results, vk, device, allocation, queryCount,
                                          (VK_QUERY_RESULT_WAIT_BIT | m_parametersGraphic.querySizeFlags() |
                                           VK_QUERY_RESULT_WITH_AVAILABILITY_BIT),
                                          m_parametersGraphic.dstOffset);
        }
        else
        {
            VK_CHECK(GetQueryPoolResultsVector(results, vk, device, queryPool, 0u, queryCount,
                                               (VK_QUERY_RESULT_WAIT_BIT | m_parametersGraphic.querySizeFlags() |
                                                VK_QUERY_RESULT_WITH_AVAILABILITY_BIT)));
        }

        if (results[0].first < expectedMin || results[0].second == 0u)
            return tcu::TestStatus::fail("QueryPoolResults incorrect");

        if (queryCount > 1)
        {
            double pearson = calculatePearsonCorrelation(m_drawRepeats, results);
            if (fabs(pearson) < 0.8)
                return tcu::TestStatus::fail("QueryPoolResults are nonlinear");
        }

        uint64_t temp = results[0].first;

        vk.resetQueryPool(device, queryPool, 0, queryCount);
        vk::VkResult res =
            GetQueryPoolResultsVector(results, vk, device, queryPool, 0u, queryCount,
                                      (m_parametersGraphic.querySizeFlags() | VK_QUERY_RESULT_WITH_AVAILABILITY_BIT));
        /* From Vulkan spec:
         *
         * If VK_QUERY_RESULT_WAIT_BIT and VK_QUERY_RESULT_PARTIAL_BIT are both not set then no result values are written to pData
         * for queries that are in the unavailable state at the time of the call, and vkGetQueryPoolResults returns VK_NOT_READY.
         * However, availability state is still written to pData for those queries if VK_QUERY_RESULT_WITH_AVAILABILITY_BIT is set.
         */
        if (res != vk::VK_NOT_READY || results[0].first != temp || results[0].second != 0u)
            return tcu::TestStatus::fail("QueryPoolResults incorrect reset");
    }
    else
    {
        // With RESET_TYPE_BEFORE_COPY, we only need to verify the result after the copy include an availability bit set as zero.
        return verifyUnavailable();
    }
    return tcu::TestStatus::pass("Pass");
}

void TessellationShaderTestInstance::draw(VkCommandBuffer cmdBuffer)
{
    const DeviceInterface &vk = m_context.getDeviceInterface();
    vk.cmdDraw(cmdBuffer, static_cast<uint32_t>(m_data.size()), 1u, 0u, 0u);
}

class TessellationShaderSecondrayTestInstance : public TessellationShaderTestInstance
{
public:
    TessellationShaderSecondrayTestInstance(vkt::Context &context, const std::vector<VertexData> &data,
                                            const ParametersGraphic &parametersGraphic,
                                            const std::vector<uint64_t> &drawRepeats);

protected:
    virtual tcu::TestStatus executeTest(void);
};

TessellationShaderSecondrayTestInstance::TessellationShaderSecondrayTestInstance(
    vkt::Context &context, const std::vector<VertexData> &data, const ParametersGraphic &parametersGraphic,
    const std::vector<uint64_t> &drawRepeats)
    : TessellationShaderTestInstance(context, data, parametersGraphic, drawRepeats)
{
}

tcu::TestStatus TessellationShaderSecondrayTestInstance::executeTest(void)
{
    const DeviceInterface &vk       = m_context.getDeviceInterface();
    const VkDevice device           = m_context.getDevice();
    const VkQueue queue             = m_context.getUniversalQueue();
    const uint32_t queueFamilyIndex = m_context.getUniversalQueueFamilyIndex();

    const CmdPoolCreateInfo cmdPoolCreateInfo(queueFamilyIndex);
    const Move<VkCommandPool> cmdPool = createCommandPool(vk, device, &cmdPoolCreateInfo);
    const uint32_t queryCount         = static_cast<uint32_t>(m_drawRepeats.size());
    const Unique<VkQueryPool> queryPool(makeQueryPool(vk, device, queryCount, m_parametersGraphic.queryStatisticFlags));

    const VkDeviceSize vertexBufferOffset = 0u;
    const BufferPtr vertexBufferSp        = creatAndFillVertexBuffer();
    const VkBuffer vertexBuffer           = vertexBufferSp->object();

    const Unique<VkCommandBuffer> primaryCmdBuffer(
        allocateCommandBuffer(vk, device, *cmdPool, VK_COMMAND_BUFFER_LEVEL_PRIMARY));
    std::vector<VkCommandBufferSp> secondaryCmdBuffers(queryCount);

    for (uint32_t i = 0; i < queryCount; ++i)
        secondaryCmdBuffers[i] = VkCommandBufferSp(new vk::Unique<VkCommandBuffer>(
            allocateCommandBuffer(vk, device, *cmdPool, VK_COMMAND_BUFFER_LEVEL_SECONDARY)));

    for (uint32_t i = 0; i < queryCount; ++i)
    {
        beginSecondaryCommandBuffer(vk, secondaryCmdBuffers[i]->get(), m_parametersGraphic.queryStatisticFlags,
                                    *m_renderPass, *m_framebuffer, VK_COMMAND_BUFFER_USAGE_RENDER_PASS_CONTINUE_BIT);
        vk.cmdBeginQuery(secondaryCmdBuffers[i]->get(), *queryPool, i, (VkQueryControlFlags)0u);
        vk.cmdBindPipeline(secondaryCmdBuffers[i]->get(), VK_PIPELINE_BIND_POINT_GRAPHICS, *m_pipeline);
        vk.cmdBindVertexBuffers(secondaryCmdBuffers[i]->get(), 0u, 1u, &vertexBuffer, &vertexBufferOffset);
        for (uint32_t j = 0; j < m_drawRepeats[i]; ++j)
            draw(secondaryCmdBuffers[i]->get());
        vk.cmdEndQuery(secondaryCmdBuffers[i]->get(), *queryPool, i);
        endCommandBuffer(vk, secondaryCmdBuffers[i]->get());
    }

    beginCommandBuffer(vk, *primaryCmdBuffer);
    {
        std::vector<VkClearValue> renderPassClearValues(2);
        deMemset(&renderPassClearValues[0], 0, static_cast<int>(renderPassClearValues.size()) * sizeof(VkClearValue));

        if (!m_parametersGraphic.noColorAttachments)
            initialTransitionColor2DImage(
                vk, *primaryCmdBuffer, m_colorAttachmentImage->object(), VK_IMAGE_LAYOUT_COLOR_ATTACHMENT_OPTIMAL,
                VK_ACCESS_COLOR_ATTACHMENT_WRITE_BIT, VK_PIPELINE_STAGE_COLOR_ATTACHMENT_OUTPUT_BIT);

        initialTransitionDepth2DImage(
            vk, *primaryCmdBuffer, m_depthImage->object(), VK_IMAGE_LAYOUT_DEPTH_STENCIL_ATTACHMENT_OPTIMAL,
            VK_ACCESS_DEPTH_STENCIL_ATTACHMENT_WRITE_BIT,
            VK_PIPELINE_STAGE_EARLY_FRAGMENT_TESTS_BIT | VK_PIPELINE_STAGE_LATE_FRAGMENT_TESTS_BIT);

        vk.cmdBindVertexBuffers(*primaryCmdBuffer, 0u, 1u, &vertexBuffer, &vertexBufferOffset);
        vk.cmdBindPipeline(*primaryCmdBuffer, VK_PIPELINE_BIND_POINT_GRAPHICS, *m_pipeline);

        if (m_parametersGraphic.resetType != RESET_TYPE_HOST)
            vk.cmdResetQueryPool(*primaryCmdBuffer, *queryPool, 0u, queryCount);

        beginRenderPass(vk, *primaryCmdBuffer, *m_renderPass, *m_framebuffer, makeRect2D(0, 0, WIDTH, HEIGHT),
                        (uint32_t)renderPassClearValues.size(), &renderPassClearValues[0],
                        VK_SUBPASS_CONTENTS_SECONDARY_COMMAND_BUFFERS);
        for (uint32_t i = 0; i < queryCount; ++i)
            vk.cmdExecuteCommands(*primaryCmdBuffer, 1u, &(secondaryCmdBuffers[i]->get()));
        endRenderPass(vk, *primaryCmdBuffer);

        if (m_parametersGraphic.resetType == RESET_TYPE_BEFORE_COPY ||
            m_parametersGraphic.resetType == RESET_TYPE_AFTER_COPY || m_parametersGraphic.copyType == COPY_TYPE_CMD)
        {
            VkDeviceSize stride          = m_parametersGraphic.querySizeFlags() ? sizeof(uint64_t) : sizeof(uint32_t);
            vk::VkQueryResultFlags flags = m_parametersGraphic.querySizeFlags() | VK_QUERY_RESULT_WAIT_BIT;
            uint32_t queryCountTess      = queryCount;

            if (m_parametersGraphic.resetType == RESET_TYPE_HOST)
            {
                flags |= VK_QUERY_RESULT_WITH_AVAILABILITY_BIT;
                stride *= 2u;
            }

            if (m_parametersGraphic.resetType == RESET_TYPE_BEFORE_COPY)
            {
                vk.cmdResetQueryPool(*primaryCmdBuffer, *queryPool, 0u, queryCount);
                flags          = VK_QUERY_RESULT_64_BIT | VK_QUERY_RESULT_WITH_AVAILABILITY_BIT;
                stride         = sizeof(ValueAndAvailability);
                queryCountTess = 1u;
            }

            VkDeviceSize dstOffsetQuery = (m_parametersGraphic.dstOffset) ? stride : 0;
            vk.cmdCopyQueryPoolResults(*primaryCmdBuffer, *queryPool, 0, queryCountTess, m_resetBuffer->object(),
                                       dstOffsetQuery, stride, flags);

            if (m_parametersGraphic.resetType == RESET_TYPE_AFTER_COPY)
                vk.cmdResetQueryPool(*primaryCmdBuffer, *queryPool, 0u, queryCount);

            const VkBufferMemoryBarrier barrier = {
                VK_STRUCTURE_TYPE_BUFFER_MEMORY_BARRIER,  //  VkStructureType sType;
                DE_NULL,                                  //  const void* pNext;
                VK_ACCESS_TRANSFER_WRITE_BIT,             //  VkAccessFlags srcAccessMask;
                VK_ACCESS_HOST_READ_BIT,                  //  VkAccessFlags dstAccessMask;
                VK_QUEUE_FAMILY_IGNORED,                  //  uint32_t srcQueueFamilyIndex;
                VK_QUEUE_FAMILY_IGNORED,                  //  uint32_t destQueueFamilyIndex;
                m_resetBuffer->object(),                  //  VkBuffer buffer;
                0u,                                       //  VkDeviceSize offset;
                queryCountTess * stride + dstOffsetQuery, //  VkDeviceSize size;
            };
            vk.cmdPipelineBarrier(*primaryCmdBuffer, VK_PIPELINE_STAGE_TRANSFER_BIT, VK_PIPELINE_STAGE_HOST_BIT,
                                  (VkDependencyFlags)0, 0, (const VkMemoryBarrier *)DE_NULL, 1u, &barrier, 0,
                                  (const VkImageMemoryBarrier *)DE_NULL);
        }

        if (!m_parametersGraphic.noColorAttachments)
            transition2DImage(vk, *primaryCmdBuffer, m_colorAttachmentImage->object(), VK_IMAGE_ASPECT_COLOR_BIT,
                              VK_IMAGE_LAYOUT_COLOR_ATTACHMENT_OPTIMAL, VK_IMAGE_LAYOUT_GENERAL,
                              VK_ACCESS_COLOR_ATTACHMENT_WRITE_BIT, VK_ACCESS_TRANSFER_READ_BIT,
                              VK_PIPELINE_STAGE_COLOR_ATTACHMENT_OUTPUT_BIT, VK_PIPELINE_STAGE_TRANSFER_BIT);
    }
    endCommandBuffer(vk, *primaryCmdBuffer);

    if (m_parametersGraphic.resetType == RESET_TYPE_HOST)
        vk.resetQueryPool(device, *queryPool, 0u, queryCount);

    // Wait for completion
    submitCommandsAndWait(vk, device, queue, *primaryCmdBuffer);
    return checkResult(*queryPool);
}

class TessellationShaderSecondrayInheritedTestInstance : public TessellationShaderTestInstance
{
public:
    TessellationShaderSecondrayInheritedTestInstance(vkt::Context &context, const std::vector<VertexData> &data,
                                                     const ParametersGraphic &parametersGraphic,
                                                     const std::vector<uint64_t> &drawRepeats);

protected:
    virtual void checkExtensions(bool hostQueryResetEnabled);
    virtual tcu::TestStatus executeTest(void);
};

TessellationShaderSecondrayInheritedTestInstance::TessellationShaderSecondrayInheritedTestInstance(
    vkt::Context &context, const std::vector<VertexData> &data, const ParametersGraphic &parametersGraphic,
    const std::vector<uint64_t> &drawRepeats)
    : TessellationShaderTestInstance(context, data, parametersGraphic, drawRepeats)
{
}

void TessellationShaderSecondrayInheritedTestInstance::checkExtensions(bool hostQueryResetEnabled)
{
    TessellationShaderTestInstance::checkExtensions(hostQueryResetEnabled);
    if (!m_context.getDeviceFeatures().inheritedQueries)
        throw tcu::NotSupportedError("Inherited queries are not supported");
}

tcu::TestStatus TessellationShaderSecondrayInheritedTestInstance::executeTest(void)
{
    const DeviceInterface &vk       = m_context.getDeviceInterface();
    const VkDevice device           = m_context.getDevice();
    const VkQueue queue             = m_context.getUniversalQueue();
    const uint32_t queueFamilyIndex = m_context.getUniversalQueueFamilyIndex();

    const CmdPoolCreateInfo cmdPoolCreateInfo(queueFamilyIndex);
    const Move<VkCommandPool> cmdPool = createCommandPool(vk, device, &cmdPoolCreateInfo);
    const uint32_t queryCount         = static_cast<uint32_t>(m_drawRepeats.size());
    const Unique<VkQueryPool> queryPool(makeQueryPool(vk, device, queryCount, m_parametersGraphic.queryStatisticFlags));

    const VkDeviceSize vertexBufferOffset = 0u;
    const BufferPtr vertexBufferSp        = creatAndFillVertexBuffer();
    const VkBuffer vertexBuffer           = vertexBufferSp->object();

    const Unique<VkCommandBuffer> primaryCmdBuffer(
        allocateCommandBuffer(vk, device, *cmdPool, VK_COMMAND_BUFFER_LEVEL_PRIMARY));
    std::vector<VkCommandBufferSp> secondaryCmdBuffers(queryCount);

    for (uint32_t i = 0; i < queryCount; ++i)
        secondaryCmdBuffers[i] = VkCommandBufferSp(new vk::Unique<VkCommandBuffer>(
            allocateCommandBuffer(vk, device, *cmdPool, VK_COMMAND_BUFFER_LEVEL_SECONDARY)));

    for (uint32_t i = 0; i < queryCount; ++i)
    {
        beginSecondaryCommandBuffer(vk, secondaryCmdBuffers[i]->get(), m_parametersGraphic.queryStatisticFlags,
                                    *m_renderPass, *m_framebuffer, VK_COMMAND_BUFFER_USAGE_RENDER_PASS_CONTINUE_BIT);
        vk.cmdBindPipeline(secondaryCmdBuffers[i]->get(), VK_PIPELINE_BIND_POINT_GRAPHICS, *m_pipeline);
        vk.cmdBindVertexBuffers(secondaryCmdBuffers[i]->get(), 0u, 1u, &vertexBuffer, &vertexBufferOffset);
        for (uint32_t j = 0; j < m_drawRepeats[i]; ++j)
            draw(secondaryCmdBuffers[i]->get());
        endCommandBuffer(vk, secondaryCmdBuffers[i]->get());
    }

    beginCommandBuffer(vk, *primaryCmdBuffer);
    {
        std::vector<VkClearValue> renderPassClearValues(2);
        deMemset(&renderPassClearValues[0], 0, static_cast<int>(renderPassClearValues.size()) * sizeof(VkClearValue));

        if (!m_parametersGraphic.noColorAttachments)
            initialTransitionColor2DImage(
                vk, *primaryCmdBuffer, m_colorAttachmentImage->object(), VK_IMAGE_LAYOUT_COLOR_ATTACHMENT_OPTIMAL,
                VK_ACCESS_COLOR_ATTACHMENT_WRITE_BIT, VK_PIPELINE_STAGE_COLOR_ATTACHMENT_OUTPUT_BIT);

        initialTransitionDepth2DImage(
            vk, *primaryCmdBuffer, m_depthImage->object(), VK_IMAGE_LAYOUT_DEPTH_STENCIL_ATTACHMENT_OPTIMAL,
            VK_ACCESS_DEPTH_STENCIL_ATTACHMENT_WRITE_BIT,
            VK_PIPELINE_STAGE_EARLY_FRAGMENT_TESTS_BIT | VK_PIPELINE_STAGE_LATE_FRAGMENT_TESTS_BIT);

        if (m_parametersGraphic.resetType != RESET_TYPE_HOST)
            vk.cmdResetQueryPool(*primaryCmdBuffer, *queryPool, 0u, queryCount);

        for (uint32_t i = 0; i < queryCount; ++i)
        {
            vk.cmdBeginQuery(*primaryCmdBuffer, *queryPool, i, (VkQueryControlFlags)0u);
            beginRenderPass(vk, *primaryCmdBuffer, *m_renderPass, *m_framebuffer, makeRect2D(0, 0, WIDTH, HEIGHT),
                            (uint32_t)renderPassClearValues.size(), &renderPassClearValues[0],
                            VK_SUBPASS_CONTENTS_SECONDARY_COMMAND_BUFFERS);
            vk.cmdExecuteCommands(*primaryCmdBuffer, 1u, &(secondaryCmdBuffers[i]->get()));
            endRenderPass(vk, *primaryCmdBuffer);
            vk.cmdEndQuery(*primaryCmdBuffer, *queryPool, i);
        }

        if (m_parametersGraphic.resetType == RESET_TYPE_BEFORE_COPY ||
            m_parametersGraphic.resetType == RESET_TYPE_AFTER_COPY || m_parametersGraphic.copyType == COPY_TYPE_CMD)
        {
            VkDeviceSize stride          = m_parametersGraphic.querySizeFlags() ? sizeof(uint64_t) : sizeof(uint32_t);
            vk::VkQueryResultFlags flags = m_parametersGraphic.querySizeFlags() | VK_QUERY_RESULT_WAIT_BIT;

            if (m_parametersGraphic.resetType == RESET_TYPE_HOST)
            {
                flags |= VK_QUERY_RESULT_WITH_AVAILABILITY_BIT;
                stride *= 2u;
            }

            if (m_parametersGraphic.resetType == RESET_TYPE_BEFORE_COPY)
            {
                vk.cmdResetQueryPool(*primaryCmdBuffer, *queryPool, 0u, queryCount);
                flags  = VK_QUERY_RESULT_64_BIT | VK_QUERY_RESULT_WITH_AVAILABILITY_BIT;
                stride = sizeof(ValueAndAvailability);
            }

            VkDeviceSize dstOffsetQuery = (m_parametersGraphic.dstOffset) ? stride : 0;
            vk.cmdCopyQueryPoolResults(*primaryCmdBuffer, *queryPool, 0, queryCount, m_resetBuffer->object(),
                                       dstOffsetQuery, stride, flags);

            if (m_parametersGraphic.resetType == RESET_TYPE_AFTER_COPY)
                vk.cmdResetQueryPool(*primaryCmdBuffer, *queryPool, 0u, queryCount);

            const VkBufferMemoryBarrier barrier = {
                VK_STRUCTURE_TYPE_BUFFER_MEMORY_BARRIER, //  VkStructureType sType;
                DE_NULL,                                 //  const void* pNext;
                VK_ACCESS_TRANSFER_WRITE_BIT,            //  VkAccessFlags srcAccessMask;
                VK_ACCESS_HOST_READ_BIT,                 //  VkAccessFlags dstAccessMask;
                VK_QUEUE_FAMILY_IGNORED,                 //  uint32_t srcQueueFamilyIndex;
                VK_QUEUE_FAMILY_IGNORED,                 //  uint32_t destQueueFamilyIndex;
                m_resetBuffer->object(),                 //  VkBuffer buffer;
                0u,                                      //  VkDeviceSize offset;
                queryCount * stride + dstOffsetQuery,    //  VkDeviceSize size;
            };
            vk.cmdPipelineBarrier(*primaryCmdBuffer, VK_PIPELINE_STAGE_TRANSFER_BIT, VK_PIPELINE_STAGE_HOST_BIT,
                                  (VkDependencyFlags)0, 0, (const VkMemoryBarrier *)DE_NULL, 1u, &barrier, 0,
                                  (const VkImageMemoryBarrier *)DE_NULL);
        }

        if (!m_parametersGraphic.noColorAttachments)
            transition2DImage(vk, *primaryCmdBuffer, m_colorAttachmentImage->object(), VK_IMAGE_ASPECT_COLOR_BIT,
                              VK_IMAGE_LAYOUT_COLOR_ATTACHMENT_OPTIMAL, VK_IMAGE_LAYOUT_GENERAL,
                              VK_ACCESS_COLOR_ATTACHMENT_WRITE_BIT, VK_ACCESS_TRANSFER_READ_BIT,
                              VK_PIPELINE_STAGE_COLOR_ATTACHMENT_OUTPUT_BIT, VK_PIPELINE_STAGE_TRANSFER_BIT);
    }
    endCommandBuffer(vk, *primaryCmdBuffer);

    if (m_parametersGraphic.resetType == RESET_TYPE_HOST)
        vk.resetQueryPool(device, *queryPool, 0u, queryCount);

    // Wait for completion
    submitCommandsAndWait(vk, device, queue, *primaryCmdBuffer);
    return checkResult(*queryPool);
}

template <class Instance>
class QueryPoolComputeStatsTest : public TestCase
{
public:
    QueryPoolComputeStatsTest(tcu::TestContext &context, const std::string &name, const ResetType resetType,
                              const CopyType copyType, bool query64Bits, const bool useComputeQueue,
                              bool dstOffset = false, const StrideType strideType = STRIDE_TYPE_VALID)
        : TestCase(context, name.c_str())
        , m_useComputeQueue(useComputeQueue)
    {
        const tcu::UVec3 localSize[] = {
            tcu::UVec3(2u, 2u, 2u),
            tcu::UVec3(1u, 1u, 1u),
            tcu::UVec3(WIDTH / (7u * 3u), 7u, 3u),
        };

        const tcu::UVec3 groupSize[] = {
            tcu::UVec3(2u, 2u, 2u),
            tcu::UVec3(WIDTH / (7u * 3u), 7u, 3u),
            tcu::UVec3(1u, 1u, 1u),
        };

        DE_ASSERT(DE_LENGTH_OF_ARRAY(localSize) == DE_LENGTH_OF_ARRAY(groupSize));

        for (int shaderNdx = 0; shaderNdx < DE_LENGTH_OF_ARRAY(localSize); ++shaderNdx)
        {
            std::ostringstream shaderName;
            shaderName << "compute_" << shaderNdx;
            const ComputeInvocationsTestInstance::ParametersCompute parameters(
                localSize[shaderNdx], groupSize[shaderNdx], shaderName.str(), resetType, copyType, query64Bits,
                dstOffset, strideType, m_useComputeQueue);
            m_parameters.push_back(parameters);
        }
    }

    vkt::TestInstance *createInstance(vkt::Context &context) const override
    {
        return new Instance(context, m_parameters);
    }

    void checkSupport(Context &context) const override
    {
        if (m_useComputeQueue)
        {
            const auto &vki           = context.getInstanceInterface();
            const auto physicalDevice = context.getPhysicalDevice();

            checkSupportForNonGraphicsQueueFamily(vki, physicalDevice);
        }
    }

    void initPrograms(SourceCollections &sourceCollections) const override
    {
        std::ostringstream source;
        source << "layout(binding = 0) writeonly buffer Output {\n"
               << "    uint values[];\n"
               << "} sb_out;\n\n"
               << "void main (void) {\n"
               << "    uvec3 indexUvec3 = uvec3 (gl_GlobalInvocationID.x,\n"
               << "                              gl_GlobalInvocationID.y * gl_NumWorkGroups.x * gl_WorkGroupSize.x,\n"
               << "                              gl_GlobalInvocationID.z * gl_NumWorkGroups.x * gl_NumWorkGroups.y * "
                  "gl_WorkGroupSize.x * gl_WorkGroupSize.y);\n"
               << "    uint index = indexUvec3.x + indexUvec3.y + indexUvec3.z;\n"
               << "    sb_out.values[index] += index;\n"
               << "}\n";

        for (size_t shaderNdx = 0; shaderNdx < m_parameters.size(); ++shaderNdx)
        {
            std::ostringstream src;
            src << glu::getGLSLVersionDeclaration(glu::GLSL_VERSION_450) << "\n"
                << "layout (local_size_x = " << m_parameters[shaderNdx].localSize.x()
                << ", local_size_y = " << m_parameters[shaderNdx].localSize.y()
                << ", local_size_z = " << m_parameters[shaderNdx].localSize.z() << ") in;\n"
                << source.str();
            sourceCollections.glslSources.add(m_parameters[shaderNdx].shaderName) << glu::ComputeSource(src.str());
        }
    }

private:
    std::vector<ComputeInvocationsTestInstance::ParametersCompute> m_parameters;
    const bool m_useComputeQueue;
};

template <class Instance>
class QueryPoolGraphicStatisticsTest : public TestCase
{
public:
    QueryPoolGraphicStatisticsTest(tcu::TestContext &context, const std::string &name,
                                   const GraphicBasicTestInstance::ParametersGraphic parametersGraphic,
                                   const std::vector<uint64_t> &drawRepeats)
        : TestCase(context, name.c_str())
        , m_parametersGraphic(parametersGraphic)
        , m_drawRepeats(drawRepeats)
    {
        m_data.push_back(
            GraphicBasicTestInstance::VertexData(tcu::Vec4(-1.0f, -1.0f, 1.0f, 1.0f), tcu::RGBA::red().toVec()));
        m_data.push_back(
            GraphicBasicTestInstance::VertexData(tcu::Vec4(-1.0f, 0.0f, 1.0f, 1.0f), tcu::RGBA::red().toVec()));
        m_data.push_back(
            GraphicBasicTestInstance::VertexData(tcu::Vec4(0.0f, -1.0f, 1.0f, 1.0f), tcu::RGBA::red().toVec()));
        m_data.push_back(
            GraphicBasicTestInstance::VertexData(tcu::Vec4(0.0f, 0.0f, 1.0f, 1.0f), tcu::RGBA::red().toVec()));

        m_data.push_back(
            GraphicBasicTestInstance::VertexData(tcu::Vec4(-1.0f, 0.0f, 1.0f, 1.0f), tcu::RGBA::green().toVec()));
        m_data.push_back(
            GraphicBasicTestInstance::VertexData(tcu::Vec4(-1.0f, 1.0f, 1.0f, 1.0f), tcu::RGBA::green().toVec()));
        m_data.push_back(
            GraphicBasicTestInstance::VertexData(tcu::Vec4(0.0f, 0.0f, 1.0f, 1.0f), tcu::RGBA::green().toVec()));
        m_data.push_back(
            GraphicBasicTestInstance::VertexData(tcu::Vec4(0.0f, 1.0f, 1.0f, 1.0f), tcu::RGBA::green().toVec()));

        m_data.push_back(
            GraphicBasicTestInstance::VertexData(tcu::Vec4(0.0f, -1.0f, 1.0f, 1.0f), tcu::RGBA::blue().toVec()));
        m_data.push_back(
            GraphicBasicTestInstance::VertexData(tcu::Vec4(0.0f, 0.0f, 1.0f, 1.0f), tcu::RGBA::blue().toVec()));
        m_data.push_back(
            GraphicBasicTestInstance::VertexData(tcu::Vec4(1.0f, -1.0f, 1.0f, 1.0f), tcu::RGBA::blue().toVec()));
        m_data.push_back(
            GraphicBasicTestInstance::VertexData(tcu::Vec4(1.0f, 0.0f, 1.0f, 1.0f), tcu::RGBA::blue().toVec()));

        m_data.push_back(
            GraphicBasicTestInstance::VertexData(tcu::Vec4(0.0f, 0.0f, 1.0f, 1.0f), tcu::RGBA::gray().toVec()));
        m_data.push_back(
            GraphicBasicTestInstance::VertexData(tcu::Vec4(0.0f, 1.0f, 1.0f, 1.0f), tcu::RGBA::gray().toVec()));
        m_data.push_back(
            GraphicBasicTestInstance::VertexData(tcu::Vec4(1.0f, 0.0f, 1.0f, 1.0f), tcu::RGBA::gray().toVec()));
        m_data.push_back(
            GraphicBasicTestInstance::VertexData(tcu::Vec4(1.0f, 1.0f, 1.0f, 1.0f), tcu::RGBA::gray().toVec()));
    }

    void checkSupport(vkt::Context &context) const
    {
#ifndef CTS_USES_VULKANSC
        if (m_parametersGraphic.primitiveTopology == VK_PRIMITIVE_TOPOLOGY_TRIANGLE_FAN &&
            context.isDeviceFunctionalitySupported("VK_KHR_portability_subset") &&
            !context.getPortabilitySubsetFeatures().triangleFans)
        {
            TCU_THROW(NotSupportedError,
                      "VK_KHR_portability_subset: Triangle fans are not supported by this implementation");
        }
#else
        DE_UNREF(context);
#endif // CTS_USES_VULKANSC
    }

    vkt::TestInstance *createInstance(vkt::Context &context) const
    {
        return new Instance(context, m_data, m_parametersGraphic, m_drawRepeats);
    }

    void initPrograms(SourceCollections &sourceCollections) const
    {
        { // Vertex Shader
            std::ostringstream source;
            source << glu::getGLSLVersionDeclaration(glu::GLSL_VERSION_450) << "\n"
                   << "layout(location = 0) in highp vec4 in_position;\n"
                   << "layout(location = 1) in vec4 in_color;\n"
                   << "layout(location = 0) out vec4 out_color;\n"
                   << "void main (void)\n"
                   << "{\n"
                   << "    gl_PointSize = 1.0;\n"
                   << "    gl_Position = in_position;\n"
                   << "    out_color = in_color;\n"
                   << "}\n";
            sourceCollections.glslSources.add("vertex") << glu::VertexSource(source.str());
        }

        if (m_parametersGraphic.hasTess)
        { // Tessellation control & evaluation
            std::ostringstream source_tc;
            source_tc << glu::getGLSLVersionDeclaration(glu::GLSL_VERSION_450) << "\n"
                      << "#extension GL_EXT_tessellation_shader : require\n"
                      << "layout(vertices = 4) out;\n"
                      << "layout(location = 0) in vec4 in_color[];\n"
                      << "layout(location = 0) out vec4 out_color[];\n"
                      << "\n"
                      << "void main (void)\n"
                      << "{\n"
                      << "    if( gl_InvocationID == 0 )\n"
                      << "    {\n"
                      << "        gl_TessLevelInner[0] = 4.0f;\n"
                      << "        gl_TessLevelInner[1] = 4.0f;\n"
                      << "        gl_TessLevelOuter[0] = 4.0f;\n"
                      << "        gl_TessLevelOuter[1] = 4.0f;\n"
                      << "        gl_TessLevelOuter[2] = 4.0f;\n"
                      << "        gl_TessLevelOuter[3] = 4.0f;\n"
                      << "    }\n"
                      << "    out_color[gl_InvocationID] = in_color[gl_InvocationID];\n"
                      << "    gl_out[gl_InvocationID].gl_Position = gl_in[gl_InvocationID].gl_Position;\n"
                      << "}\n";
            sourceCollections.glslSources.add("tessellation_control")
                << glu::TessellationControlSource(source_tc.str());

            std::ostringstream source_te;
            source_te << glu::getGLSLVersionDeclaration(glu::GLSL_VERSION_450) << "\n"
                      << "#extension GL_EXT_tessellation_shader : require\n"
                      << "layout( quads, equal_spacing, ccw ) in;\n"
                      << "layout(location = 0) in vec4 in_color[];\n"
                      << "layout(location = 0) out vec4 out_color;\n"
                      << "void main (void)\n"
                      << "{\n"
                      << "    const float u = gl_TessCoord.x;\n"
                      << "    const float v = gl_TessCoord.y;\n"
                      << "    const float w = gl_TessCoord.z;\n"
                      << "    gl_Position = (1 - u) * (1 - v) * gl_in[0].gl_Position +(1 - u) * v * "
                         "gl_in[1].gl_Position + u * (1 - v) * gl_in[2].gl_Position + u * v * gl_in[3].gl_Position;\n"
                      << "    out_color = in_color[0];\n"
                      << "}\n";
            sourceCollections.glslSources.add("tessellation_evaluation")
                << glu::TessellationEvaluationSource(source_te.str());
        }

        if (m_parametersGraphic.queryStatisticFlags & (VK_QUERY_PIPELINE_STATISTIC_CLIPPING_INVOCATIONS_BIT |
                                                       VK_QUERY_PIPELINE_STATISTIC_CLIPPING_PRIMITIVES_BIT |
                                                       VK_QUERY_PIPELINE_STATISTIC_GEOMETRY_SHADER_INVOCATIONS_BIT |
                                                       VK_QUERY_PIPELINE_STATISTIC_GEOMETRY_SHADER_PRIMITIVES_BIT))
        { // Geometry Shader
            const bool isTopologyPointSize = m_parametersGraphic.primitiveTopology == VK_PRIMITIVE_TOPOLOGY_POINT_LIST;
            std::ostringstream source;
            source << glu::getGLSLVersionDeclaration(glu::GLSL_VERSION_450) << "\n"
                   << "layout(" << inputTypeToGLString(m_parametersGraphic.primitiveTopology) << ") in;\n"
                   << "layout(" << outputTypeToGLString(m_parametersGraphic.primitiveTopology)
                   << ", max_vertices = 16) out;\n"
                   << "layout(location = 0) in vec4 in_color[];\n"
                   << "layout(location = 0) out vec4 out_color;\n"
                   << "void main (void)\n"
                   << "{\n"
                   << "    out_color = in_color[0];\n"
                   << (isTopologyPointSize ? "${pointSize}" : "") << "    gl_Position = gl_in[0].gl_Position;\n"
                   << "    EmitVertex();\n"
                   << "    EndPrimitive();\n"
                   << "\n"
                   << "    out_color = in_color[0];\n"
                   << (isTopologyPointSize ? "${pointSize}" : "") << "    gl_Position = vec4(1.0, 1.0, 1.0, 1.0);\n"
                   << "    EmitVertex();\n"
                   << "    out_color = in_color[0];\n"
                   << (isTopologyPointSize ? "${pointSize}" : "") << "    gl_Position = vec4(-1.0, -1.0, 1.0, 1.0);\n"
                   << "    EmitVertex();\n"
                   << "    EndPrimitive();\n"
                   << "\n";
            if (m_parametersGraphic.primitiveTopology == VK_PRIMITIVE_TOPOLOGY_TRIANGLE_STRIP ||
                m_parametersGraphic.primitiveTopology == VK_PRIMITIVE_TOPOLOGY_TRIANGLE_LIST)
            {
                source << "\n"
                       << "    out_color = in_color[0];\n"
                       << "    gl_Position = gl_in[0].gl_Position;\n"
                       << "    EmitVertex();\n"
                       << "    out_color = in_color[0];\n"
                       << "    gl_Position = gl_in[1].gl_Position;\n"
                       << "    EmitVertex();\n"
                       << "    out_color = in_color[0];\n"
                       << "    gl_Position = gl_in[2].gl_Position;\n"
                       << "    EmitVertex();\n"
                       << "    out_color = in_color[0];\n"
                       << "    gl_Position = vec4(gl_in[2].gl_Position.x, gl_in[1].gl_Position.y, 1.0, 1.0);\n"
                       << "    EmitVertex();\n"
                       << "    EndPrimitive();\n";
            }
            else
            {
                source << "    out_color = in_color[0];\n"
                       << (isTopologyPointSize ? "${pointSize}" : "") << "    gl_Position = vec4(1.0, 1.0, 1.0, 1.0);\n"
                       << "    EmitVertex();\n"
                       << "    out_color = in_color[0];\n"
                       << (isTopologyPointSize ? "${pointSize}" : "")
                       << "    gl_Position = vec4(1.0, -1.0, 1.0, 1.0);\n"
                       << "    EmitVertex();\n"
                       << "    out_color = in_color[0];\n"
                       << (isTopologyPointSize ? "${pointSize}" : "")
                       << "    gl_Position = vec4(-1.0, 1.0, 1.0, 1.0);\n"
                       << "    EmitVertex();\n"
                       << "    out_color = in_color[0];\n"
                       << (isTopologyPointSize ? "${pointSize}" : "")
                       << "    gl_Position = vec4(-1.0, -1.0, 1.0, 1.0);\n"
                       << "    EmitVertex();\n"
                       << "    EndPrimitive();\n";
            }
            source << "}\n";

            if (isTopologyPointSize)
            {
                // Add geometry shader codes with and without gl_PointSize if the primitive topology is VK_PRIMITIVE_TOPOLOGY_POINT_LIST

                tcu::StringTemplate sourceTemplate(source.str());

                std::map<std::string, std::string> pointSize;
                std::map<std::string, std::string> noPointSize;

                pointSize["pointSize"]   = "    gl_PointSize = gl_in[0].gl_PointSize;\n";
                noPointSize["pointSize"] = "";

                sourceCollections.glslSources.add("geometry")
                    << glu::GeometrySource(sourceTemplate.specialize(noPointSize));
                sourceCollections.glslSources.add("geometry_point_size")
                    << glu::GeometrySource(sourceTemplate.specialize(pointSize));
            }
            else
            {
                sourceCollections.glslSources.add("geometry") << glu::GeometrySource(source.str());
            }
        }

        if (!m_parametersGraphic.vertexOnlyPipe)
        { // Fragment Shader
            std::ostringstream source;
            source << glu::getGLSLVersionDeclaration(glu::GLSL_VERSION_450) << "\n"
                   << "layout(location = 0) in vec4 in_color;\n"
                   << "layout(location = 0) out vec4 out_color;\n"
                   << "void main()\n"
                   << "{\n"
                   << "    out_color = in_color;\n"
                   << "}\n";
            sourceCollections.glslSources.add("fragment") << glu::FragmentSource(source.str());
        }
    }

private:
    std::vector<GraphicBasicTestInstance::VertexData> m_data;
    const GraphicBasicTestInstance::ParametersGraphic m_parametersGraphic;
    std::vector<uint64_t> m_drawRepeats;
};

#define NUM_QUERY_STATISTICS 4

class StatisticMultipleQueryTestInstance : public TestInstance
{
public:
    StatisticMultipleQueryTestInstance(Context &context, const uint32_t queryCount);

protected:
    BufferPtr m_queryBuffer;

    virtual void checkExtensions();
};

StatisticMultipleQueryTestInstance::StatisticMultipleQueryTestInstance(Context &context, const uint32_t queryCount)
    : TestInstance(context)
    , m_queryBuffer(Buffer::createAndAlloc(
          context.getDeviceInterface(), context.getDevice(),
          BufferCreateInfo(NUM_QUERY_STATISTICS * sizeof(uint64_t) * queryCount, VK_BUFFER_USAGE_TRANSFER_DST_BIT),
          context.getDefaultAllocator(), vk::MemoryRequirement::HostVisible))
{
    const vk::Allocation &allocation = m_queryBuffer->getBoundMemory();
    void *allocationData             = allocation.getHostPtr();
    deMemset(allocationData, 0xff, NUM_QUERY_STATISTICS * sizeof(uint64_t) * queryCount);
}

void StatisticMultipleQueryTestInstance::checkExtensions()
{
    if (!m_context.getDeviceFeatures().pipelineStatisticsQuery)
        throw tcu::NotSupportedError("Pipeline statistics queries are not supported");
}

class GraphicBasicMultipleQueryTestInstance : public StatisticMultipleQueryTestInstance
{
public:
    struct VertexData
    {
        VertexData(const tcu::Vec4 position_, const tcu::Vec4 color_) : position(position_), color(color_)
        {
        }
        tcu::Vec4 position;
        tcu::Vec4 color;
    };

    struct ParametersGraphic : public GenericParameters
    {
        ParametersGraphic(const VkQueryPipelineStatisticFlags queryStatisticFlags_,
                          const VkQueryResultFlags queryFlags_, const uint32_t queryCount_, const bool vertexOnlyPipe_,
                          const CopyType copyType_, const uint32_t dstOffset_, const StrideType strideType_,
                          const ClearOperation clearOp_ = CLEAR_NOOP)
            : GenericParameters{RESET_TYPE_NORMAL, copyType_, (queryFlags_ & VK_QUERY_RESULT_64_BIT) != 0u,
                                dstOffset_ != 0u, strideType_}
            , queryStatisticFlags(queryStatisticFlags_)
            , vertexOnlyPipe(vertexOnlyPipe_)
            , queryFlags(queryFlags_)
            , queryCount(queryCount_)
            , dstOffset(dstOffset_)
            , clearOp(clearOp_)
        {
        }

        VkQueryPipelineStatisticFlags queryStatisticFlags;
        VkPrimitiveTopology primitiveTopology;
        bool vertexOnlyPipe;
        VkQueryResultFlags queryFlags;
        uint32_t queryCount;
        uint32_t dstOffset;
        ClearOperation clearOp;
    };
    GraphicBasicMultipleQueryTestInstance(vkt::Context &context, const std::vector<VertexData> &data,
                                          const ParametersGraphic &parametersGraphic);
    tcu::TestStatus iterate(void);

protected:
    BufferPtr creatAndFillVertexBuffer(void);
    virtual void createPipeline(void) = 0;
    void creatColorAttachmentAndRenderPass(void);
    virtual tcu::TestStatus executeTest(void)                  = 0;
    virtual tcu::TestStatus checkResult(VkQueryPool queryPool) = 0;
    virtual void draw(VkCommandBuffer cmdBuffer)               = 0;

    const VkFormat m_colorAttachmentFormat;
    de::SharedPtr<Image> m_colorAttachmentImage;
    de::SharedPtr<Image> m_depthImage;
    Move<VkImageView> m_attachmentView;
    Move<VkImageView> m_depthView;
    Move<VkRenderPass> m_renderPass;
    Move<VkFramebuffer> m_framebuffer;
    Move<VkPipeline> m_pipeline;
    Move<VkPipelineLayout> m_pipelineLayout;
    const std::vector<VertexData> &m_data;
    const ParametersGraphic &m_parametersGraphic;
};

GraphicBasicMultipleQueryTestInstance::GraphicBasicMultipleQueryTestInstance(vkt::Context &context,
                                                                             const std::vector<VertexData> &data,
                                                                             const ParametersGraphic &parametersGraphic)
    : StatisticMultipleQueryTestInstance(context,
                                         (parametersGraphic.queryCount + (parametersGraphic.dstOffset != 0u ? 1u : 0u)))
    , m_colorAttachmentFormat(VK_FORMAT_R8G8B8A8_UNORM)
    , m_data(data)
    , m_parametersGraphic(parametersGraphic)
{
}

tcu::TestStatus GraphicBasicMultipleQueryTestInstance::iterate(void)
{
    checkExtensions();
    creatColorAttachmentAndRenderPass();
    createPipeline();
    return executeTest();
}

BufferPtr GraphicBasicMultipleQueryTestInstance::creatAndFillVertexBuffer(void)
{
    const DeviceInterface &vk = m_context.getDeviceInterface();
    const VkDevice device     = m_context.getDevice();

    const VkDeviceSize dataSize = static_cast<VkDeviceSize>(
        deAlignSize(static_cast<size_t>(m_data.size() * sizeof(VertexData)),
                    static_cast<size_t>(m_context.getDeviceProperties().limits.nonCoherentAtomSize)));

    BufferPtr vertexBuffer =
        Buffer::createAndAlloc(vk, device, BufferCreateInfo(dataSize, VK_BUFFER_USAGE_VERTEX_BUFFER_BIT),
                               m_context.getDefaultAllocator(), MemoryRequirement::HostVisible);

    uint8_t *ptr = reinterpret_cast<uint8_t *>(vertexBuffer->getBoundMemory().getHostPtr());
    deMemcpy(ptr, &m_data[0], static_cast<size_t>(m_data.size() * sizeof(VertexData)));

    flushMappedMemoryRange(vk, device, vertexBuffer->getBoundMemory().getMemory(),
                           vertexBuffer->getBoundMemory().getOffset(), dataSize);
    return vertexBuffer;
}

void GraphicBasicMultipleQueryTestInstance::creatColorAttachmentAndRenderPass(void)
{
    const DeviceInterface &vk = m_context.getDeviceInterface();
    const VkDevice device     = m_context.getDevice();

    {
        VkExtent3D imageExtent = {
            WIDTH,  // width;
            HEIGHT, // height;
            1u      // depth;
        };

        const ImageCreateInfo colorImageCreateInfo(
            VK_IMAGE_TYPE_2D, m_colorAttachmentFormat, imageExtent, 1, 1, VK_SAMPLE_COUNT_1_BIT,
            VK_IMAGE_TILING_OPTIMAL, VK_IMAGE_USAGE_COLOR_ATTACHMENT_BIT | VK_IMAGE_USAGE_TRANSFER_SRC_BIT);

        m_colorAttachmentImage =
            Image::createAndAlloc(vk, device, colorImageCreateInfo, m_context.getDefaultAllocator(),
                                  m_context.getUniversalQueueFamilyIndex());

        const ImageViewCreateInfo attachmentViewInfo(m_colorAttachmentImage->object(), VK_IMAGE_VIEW_TYPE_2D,
                                                     m_colorAttachmentFormat);
        m_attachmentView = createImageView(vk, device, &attachmentViewInfo);

        ImageCreateInfo depthImageCreateInfo(vk::VK_IMAGE_TYPE_2D, VK_FORMAT_D16_UNORM, imageExtent, 1, 1,
                                             vk::VK_SAMPLE_COUNT_1_BIT, vk::VK_IMAGE_TILING_OPTIMAL,
                                             vk::VK_IMAGE_USAGE_DEPTH_STENCIL_ATTACHMENT_BIT);

        m_depthImage = Image::createAndAlloc(vk, device, depthImageCreateInfo, m_context.getDefaultAllocator(),
                                             m_context.getUniversalQueueFamilyIndex());

        // Construct a depth  view from depth image
        const ImageViewCreateInfo depthViewInfo(m_depthImage->object(), vk::VK_IMAGE_VIEW_TYPE_2D, VK_FORMAT_D16_UNORM);
        m_depthView = vk::createImageView(vk, device, &depthViewInfo);
    }

    {
        // Renderpass and Framebuffer
        RenderPassCreateInfo renderPassCreateInfo;
        renderPassCreateInfo.addAttachment(
            AttachmentDescription(m_colorAttachmentFormat,                    // format
                                  VK_SAMPLE_COUNT_1_BIT,                      // samples
                                  VK_ATTACHMENT_LOAD_OP_CLEAR,                // loadOp
                                  VK_ATTACHMENT_STORE_OP_STORE,               // storeOp
                                  VK_ATTACHMENT_LOAD_OP_DONT_CARE,            // stencilLoadOp
                                  VK_ATTACHMENT_STORE_OP_STORE,               // stencilLoadOp
                                  VK_IMAGE_LAYOUT_COLOR_ATTACHMENT_OPTIMAL,   // initialLauout
                                  VK_IMAGE_LAYOUT_COLOR_ATTACHMENT_OPTIMAL)); // finalLayout

        renderPassCreateInfo.addAttachment(
            AttachmentDescription(VK_FORMAT_D16_UNORM,                                    // format
                                  vk::VK_SAMPLE_COUNT_1_BIT,                              // samples
                                  vk::VK_ATTACHMENT_LOAD_OP_CLEAR,                        // loadOp
                                  vk::VK_ATTACHMENT_STORE_OP_DONT_CARE,                   // storeOp
                                  vk::VK_ATTACHMENT_LOAD_OP_DONT_CARE,                    // stencilLoadOp
                                  vk::VK_ATTACHMENT_STORE_OP_DONT_CARE,                   // stencilLoadOp
                                  vk::VK_IMAGE_LAYOUT_DEPTH_STENCIL_ATTACHMENT_OPTIMAL,   // initialLauout
                                  vk::VK_IMAGE_LAYOUT_DEPTH_STENCIL_ATTACHMENT_OPTIMAL)); // finalLayout

        const VkAttachmentReference colorAttachmentReference = {
            0u,                                      // attachment
            VK_IMAGE_LAYOUT_COLOR_ATTACHMENT_OPTIMAL // layout
        };

        const VkAttachmentReference depthAttachmentReference = {
            1u,                                                  // attachment
            vk::VK_IMAGE_LAYOUT_DEPTH_STENCIL_ATTACHMENT_OPTIMAL // layout
        };

        const VkSubpassDescription subpass = {
            (VkSubpassDescriptionFlags)0,    //VkSubpassDescriptionFlags flags;
            VK_PIPELINE_BIND_POINT_GRAPHICS, //VkPipelineBindPoint pipelineBindPoint;
            0u,                              //uint32_t inputAttachmentCount;
            DE_NULL,                         //const VkAttachmentReference* pInputAttachments;
            1u,                              //uint32_t colorAttachmentCount;
            &colorAttachmentReference,       //const VkAttachmentReference* pColorAttachments;
            DE_NULL,                         //const VkAttachmentReference* pResolveAttachments;
            &depthAttachmentReference,       //const VkAttachmentReference* pDepthStencilAttachment;
            0u,                              //uint32_t preserveAttachmentCount;
            DE_NULL,                         //const uint32_t* pPreserveAttachments;
        };

        renderPassCreateInfo.addSubpass(subpass);
        m_renderPass = createRenderPass(vk, device, &renderPassCreateInfo);

        std::vector<vk::VkImageView> attachments(2);
        attachments[0] = *m_attachmentView;
        attachments[1] = *m_depthView;

        FramebufferCreateInfo framebufferCreateInfo(*m_renderPass, attachments, WIDTH, HEIGHT, 1);
        m_framebuffer = createFramebuffer(vk, device, &framebufferCreateInfo);
    }
}

class VertexShaderMultipleQueryTestInstance : public GraphicBasicMultipleQueryTestInstance
{
public:
    VertexShaderMultipleQueryTestInstance(vkt::Context &context, const std::vector<VertexData> &data,
                                          const ParametersGraphic &parametersGraphic);

protected:
    virtual void createPipeline(void);
    virtual tcu::TestStatus executeTest(void);
    virtual tcu::TestStatus checkResult(VkQueryPool queryPool);
    void draw(VkCommandBuffer cmdBuffer);
    uint64_t calculateExpectedMin(VkQueryResultFlags flag);
    uint64_t calculateExpectedMax(VkQueryResultFlags flag);
};

VertexShaderMultipleQueryTestInstance::VertexShaderMultipleQueryTestInstance(vkt::Context &context,
                                                                             const std::vector<VertexData> &data,
                                                                             const ParametersGraphic &parametersGraphic)
    : GraphicBasicMultipleQueryTestInstance(context, data, parametersGraphic)
{
}

void VertexShaderMultipleQueryTestInstance::createPipeline(void)
{
    const DeviceInterface &vk = m_context.getDeviceInterface();
    const VkDevice device     = m_context.getDevice();

    // Pipeline
    Unique<VkShaderModule> vs(createShaderModule(vk, device, m_context.getBinaryCollection().get("vertex"), 0));
    Move<VkShaderModule> fs;

    if (!m_parametersGraphic.vertexOnlyPipe)
        fs = createShaderModule(vk, device, m_context.getBinaryCollection().get("fragment"), 0);

    const PipelineCreateInfo::ColorBlendState::Attachment attachmentState;

    const PipelineLayoutCreateInfo pipelineLayoutCreateInfo;
    m_pipelineLayout = createPipelineLayout(vk, device, &pipelineLayoutCreateInfo);

    const VkVertexInputBindingDescription vertexInputBindingDescription = {
        0,                                         // binding;
        static_cast<uint32_t>(sizeof(VertexData)), // stride;
        VK_VERTEX_INPUT_RATE_VERTEX                // inputRate
    };

    const VkVertexInputAttributeDescription vertexInputAttributeDescriptions[] = {
        {0u, 0u, VK_FORMAT_R32G32B32A32_SFLOAT, 0u}, // VertexElementData::position
        {1u, 0u, VK_FORMAT_R32G32B32A32_SFLOAT, static_cast<uint32_t>(sizeof(tcu::Vec4))}, // VertexElementData::color
    };

    const VkPipelineVertexInputStateCreateInfo vf_info = {
        // sType;
        VK_STRUCTURE_TYPE_PIPELINE_VERTEX_INPUT_STATE_CREATE_INFO, // pNext;
        NULL,                                                      // flags;
        0u,                                                        // vertexBindingDescriptionCount;
        1u,                                                        // pVertexBindingDescriptions;
        &vertexInputBindingDescription,                            // vertexAttributeDescriptionCount;
        2u,                                                        // pVertexAttributeDescriptions;
        vertexInputAttributeDescriptions};

    PipelineCreateInfo pipelineCreateInfo(*m_pipelineLayout, *m_renderPass, 0, (VkPipelineCreateFlags)0);
    pipelineCreateInfo.addShader(PipelineCreateInfo::PipelineShaderStage(*vs, "main", VK_SHADER_STAGE_VERTEX_BIT));
    if (!m_parametersGraphic.vertexOnlyPipe)
        pipelineCreateInfo.addShader(
            PipelineCreateInfo::PipelineShaderStage(*fs, "main", VK_SHADER_STAGE_FRAGMENT_BIT));
    pipelineCreateInfo.addState(PipelineCreateInfo::DepthStencilState());
    pipelineCreateInfo.addState(PipelineCreateInfo::InputAssemblerState(VK_PRIMITIVE_TOPOLOGY_TRIANGLE_LIST));
    pipelineCreateInfo.addState(PipelineCreateInfo::ColorBlendState(1, &attachmentState));

    const VkViewport viewport = makeViewport(WIDTH, HEIGHT);
    const VkRect2D scissor    = makeRect2D(WIDTH, HEIGHT);
    pipelineCreateInfo.addState(
        PipelineCreateInfo::ViewportState(1u, std::vector<VkViewport>(1, viewport), std::vector<VkRect2D>(1, scissor)));
    pipelineCreateInfo.addState(PipelineCreateInfo::DepthStencilState());
    pipelineCreateInfo.addState(PipelineCreateInfo::RasterizerState());
    pipelineCreateInfo.addState(PipelineCreateInfo::MultiSampleState());
    pipelineCreateInfo.addState(vf_info);
    m_pipeline = createGraphicsPipeline(vk, device, DE_NULL, &pipelineCreateInfo);
}

tcu::TestStatus VertexShaderMultipleQueryTestInstance::executeTest(void)
{
    const DeviceInterface &vk       = m_context.getDeviceInterface();
    const VkDevice device           = m_context.getDevice();
    const VkQueue queue             = m_context.getUniversalQueue();
    const uint32_t queueFamilyIndex = m_context.getUniversalQueueFamilyIndex();

    const CmdPoolCreateInfo cmdPoolCreateInfo(queueFamilyIndex);
    const Move<VkCommandPool> cmdPool = createCommandPool(vk, device, &cmdPoolCreateInfo);
    const Unique<VkQueryPool> queryPool(
        makeQueryPool(vk, device, m_parametersGraphic.queryCount, m_parametersGraphic.queryStatisticFlags));

    const VkDeviceSize vertexBufferOffset = 0u;
    const BufferPtr vertexBufferSp        = creatAndFillVertexBuffer();
    const VkBuffer vertexBuffer           = vertexBufferSp->object();

    const Unique<VkCommandBuffer> cmdBuffer(
        allocateCommandBuffer(vk, device, *cmdPool, VK_COMMAND_BUFFER_LEVEL_PRIMARY));

    beginCommandBuffer(vk, *cmdBuffer);
    {
        std::vector<VkClearValue> renderPassClearValues(2);
        deMemset(&renderPassClearValues[0], 0, static_cast<int>(renderPassClearValues.size()) * sizeof(VkClearValue));

        initialTransitionColor2DImage(vk, *cmdBuffer, m_colorAttachmentImage->object(),
                                      VK_IMAGE_LAYOUT_COLOR_ATTACHMENT_OPTIMAL, VK_ACCESS_COLOR_ATTACHMENT_WRITE_BIT,
                                      VK_PIPELINE_STAGE_COLOR_ATTACHMENT_OUTPUT_BIT);
        initialTransitionDepth2DImage(
            vk, *cmdBuffer, m_depthImage->object(), VK_IMAGE_LAYOUT_DEPTH_STENCIL_ATTACHMENT_OPTIMAL,
            VK_ACCESS_DEPTH_STENCIL_ATTACHMENT_WRITE_BIT,
            VK_PIPELINE_STAGE_EARLY_FRAGMENT_TESTS_BIT | VK_PIPELINE_STAGE_LATE_FRAGMENT_TESTS_BIT);

        vk.cmdResetQueryPool(*cmdBuffer, *queryPool, 0u, m_parametersGraphic.queryCount);

        beginRenderPass(vk, *cmdBuffer, *m_renderPass, *m_framebuffer, makeRect2D(0, 0, WIDTH, HEIGHT),
                        (uint32_t)renderPassClearValues.size(), &renderPassClearValues[0]);

        vk.cmdBeginQuery(*cmdBuffer, *queryPool, 0u, (VkQueryControlFlags)0u);
        vk.cmdBindVertexBuffers(*cmdBuffer, 0, 1, &vertexBuffer, &vertexBufferOffset);
        vk.cmdBindPipeline(*cmdBuffer, VK_PIPELINE_BIND_POINT_GRAPHICS, *m_pipeline);

        draw(*cmdBuffer);

        vk.cmdEndQuery(*cmdBuffer, *queryPool, 0u);

        endRenderPass(vk, *cmdBuffer);

        if (m_parametersGraphic.copyType == COPY_TYPE_CMD)
        {
            VkDeviceSize copyStride = NUM_QUERY_STATISTICS * sizeof(uint64_t);
            if (m_parametersGraphic.queryCount == 1u && m_parametersGraphic.strideType == STRIDE_TYPE_ZERO)
                copyStride = 0u;

            vk.cmdCopyQueryPoolResults(*cmdBuffer, *queryPool, 0, m_parametersGraphic.queryCount,
                                       m_queryBuffer->object(), m_parametersGraphic.dstOffset, copyStride,
                                       m_parametersGraphic.queryFlags);

            const VkDeviceSize bufferSize = NUM_QUERY_STATISTICS * sizeof(uint64_t) * m_parametersGraphic.queryCount;
            const VkBufferMemoryBarrier barrier = {
                VK_STRUCTURE_TYPE_BUFFER_MEMORY_BARRIER, //  VkStructureType sType;
                DE_NULL,                                 //  const void* pNext;
                VK_ACCESS_TRANSFER_WRITE_BIT,            //  VkAccessFlags srcAccessMask;
                VK_ACCESS_HOST_READ_BIT,                 //  VkAccessFlags dstAccessMask;
                VK_QUEUE_FAMILY_IGNORED,                 //  uint32_t srcQueueFamilyIndex;
                VK_QUEUE_FAMILY_IGNORED,                 //  uint32_t destQueueFamilyIndex;
                m_queryBuffer->object(),                 //  VkBuffer buffer;
                0u,                                      //  VkDeviceSize offset;
                bufferSize,                              //  VkDeviceSize size;
            };

            vk.cmdPipelineBarrier(*cmdBuffer, VK_PIPELINE_STAGE_TRANSFER_BIT, VK_PIPELINE_STAGE_HOST_BIT,
                                  (VkDependencyFlags)0, 0, (const VkMemoryBarrier *)DE_NULL, 1u, &barrier, 0,
                                  (const VkImageMemoryBarrier *)DE_NULL);
        }

        transition2DImage(vk, *cmdBuffer, m_colorAttachmentImage->object(), VK_IMAGE_ASPECT_COLOR_BIT,
                          VK_IMAGE_LAYOUT_COLOR_ATTACHMENT_OPTIMAL, VK_IMAGE_LAYOUT_GENERAL,
                          VK_ACCESS_COLOR_ATTACHMENT_WRITE_BIT, VK_ACCESS_TRANSFER_READ_BIT,
                          VK_PIPELINE_STAGE_COLOR_ATTACHMENT_OUTPUT_BIT, VK_PIPELINE_STAGE_TRANSFER_BIT);
    }
    endCommandBuffer(vk, *cmdBuffer);

    // Wait for completion
    submitCommandsAndWait(vk, device, queue, *cmdBuffer);
    return checkResult(*queryPool);
}

uint64_t VertexShaderMultipleQueryTestInstance::calculateExpectedMin(VkQueryResultFlags flag)
{
    uint64_t expectedMin = 0u;
    switch (flag)
    {
    case VK_QUERY_PIPELINE_STATISTIC_INPUT_ASSEMBLY_VERTICES_BIT:
        expectedMin = 15u;
        break;

    case VK_QUERY_PIPELINE_STATISTIC_INPUT_ASSEMBLY_PRIMITIVES_BIT:
        expectedMin = 5u;
        break;

    case VK_QUERY_PIPELINE_STATISTIC_VERTEX_SHADER_INVOCATIONS_BIT:
        expectedMin = 15u;
        break;

    case VK_QUERY_PIPELINE_STATISTIC_FRAGMENT_SHADER_INVOCATIONS_BIT:
        expectedMin = 2016u;
        break;
    default:
        DE_FATAL("Unexpected type of statistics query");
        break;
    }
    return expectedMin;
}

/* This is just to check that driver doesn't return garbage for the partial, no wait case.
 * TODO: adjust the values accordingly, in case some driver returns higher values.
 */
uint64_t VertexShaderMultipleQueryTestInstance::calculateExpectedMax(VkQueryResultFlags flag)
{
    uint64_t expectedMax = 0u;
    switch (flag)
    {
    case VK_QUERY_PIPELINE_STATISTIC_INPUT_ASSEMBLY_VERTICES_BIT:
        expectedMax = 16u;
        break;

    case VK_QUERY_PIPELINE_STATISTIC_INPUT_ASSEMBLY_PRIMITIVES_BIT:
        expectedMax = 5u;
        break;

    case VK_QUERY_PIPELINE_STATISTIC_VERTEX_SHADER_INVOCATIONS_BIT:
        expectedMax = 15u;
        break;

    case VK_QUERY_PIPELINE_STATISTIC_FRAGMENT_SHADER_INVOCATIONS_BIT:
        expectedMax = 2304u;
        break;
    default:
        DE_FATAL("Unexpected type of statistics query");
        break;
    }
    return expectedMax;
}

tcu::TestStatus VertexShaderMultipleQueryTestInstance::checkResult(VkQueryPool queryPool)
{
    const DeviceInterface &vk = m_context.getDeviceInterface();
    const VkDevice device     = m_context.getDevice();
    uint32_t queryCount       = (m_parametersGraphic.queryCount + (m_parametersGraphic.dstOffset ? 1u : 0u));
    uint32_t size             = NUM_QUERY_STATISTICS * queryCount;
    std::vector<uint64_t> results(size, 0ull);

    bool hasPartialFlag = (bool)(m_parametersGraphic.queryFlags & VK_QUERY_RESULT_PARTIAL_BIT);
    bool hasWaitFlag    = (bool)(m_parametersGraphic.queryFlags & VK_QUERY_RESULT_WAIT_BIT);
    // Use the last value of each query to store the availability bit for the vertexOnlyPipe case.
    VkQueryResultFlags queryFlags = m_parametersGraphic.queryFlags;

    if (m_parametersGraphic.copyType == COPY_TYPE_CMD)
    {
        const vk::Allocation &allocation = m_queryBuffer->getBoundMemory();
        const void *allocationData       = allocation.getHostPtr();

        vk::invalidateAlloc(m_context.getDeviceInterface(), m_context.getDevice(), allocation);
        deMemcpy(results.data(), allocationData, size * sizeof(uint64_t));
    }
    else
    {
        VkResult result =
            vk.getQueryPoolResults(device, queryPool, 0u, m_parametersGraphic.queryCount, de::dataSize(results),
                                   de::dataOrNull(results), NUM_QUERY_STATISTICS * sizeof(uint64_t), queryFlags);

        if (!(result == VK_SUCCESS || (!hasWaitFlag && result == VK_NOT_READY)))
            return tcu::TestStatus::fail("Unexpected getQueryPoolResults() returned value: " +
                                         de::toString(getResultStr(result)));
    }

    for (uint32_t queryIdx = 0; queryIdx < queryCount; queryIdx++)
    {
        int32_t queryMask = m_parametersGraphic.queryStatisticFlags;
        uint32_t index    = queryIdx * NUM_QUERY_STATISTICS;
        // Last element of each query is the availability value for the vertexOnlyPipe case.
        bool availableQuery = results[index + (NUM_QUERY_STATISTICS - 1)] != 0u;

        // Check dstOffset values were not overwritten.
        if (m_parametersGraphic.dstOffset != 0u && queryIdx == 0u)
        {
            const uint64_t refVal = 0xfffffffffffffffful;
            for (; index < NUM_QUERY_STATISTICS; index++)
            {
                if (results[index] != refVal)
                    return tcu::TestStatus::fail("dstOffset values were overwritten");
            }
            continue;
        }

        if (hasWaitFlag && !hasPartialFlag && !availableQuery)
            return tcu::TestStatus::fail("Results should be available");

        while (queryMask)
        {
            int32_t statisticBit = deInt32BitScan(&queryMask);
            uint64_t expectedMin = calculateExpectedMin((1u << statisticBit));
            uint64_t expectedMax = calculateExpectedMax((1u << statisticBit));

            if (availableQuery && (results[index] < expectedMin))
                return tcu::TestStatus::fail("QueryPoolResults incorrect: wrong value (" +
                                             de::toString(results[index]) + ") is lower than expected (" +
                                             de::toString(expectedMin) + ")");

            /* From the spec:
             *
             *    If VK_QUERY_RESULT_PARTIAL_BIT is set, VK_QUERY_RESULT_WAIT_BIT is not set,
             *    and the query's status is unavailable, an intermediate result value between zero
             *    and the final result value is written to pData for that query.
             */
            if (hasPartialFlag && !hasWaitFlag && !availableQuery && results[index] > expectedMax)
                return tcu::TestStatus::fail("QueryPoolResults incorrect: wrong partial value (" +
                                             de::toString(results[index]) + ") is greater than expected (" +
                                             de::toString(expectedMax) + ")");

            index++;
        }
    }

    return tcu::TestStatus::pass("Pass");
}

void VertexShaderMultipleQueryTestInstance::draw(VkCommandBuffer cmdBuffer)
{
    const DeviceInterface &vk = m_context.getDeviceInterface();
    vk.cmdDraw(cmdBuffer, 16u, 1u, 0u, 0u);
}

template <class Instance>
class QueryPoolGraphicMultipleQueryStatisticsTest : public TestCase
{
public:
    QueryPoolGraphicMultipleQueryStatisticsTest(
        tcu::TestContext &context, const std::string &name,
        const GraphicBasicMultipleQueryTestInstance::ParametersGraphic parametersGraphic)
        : TestCase(context, name.c_str())
        , m_parametersGraphic(parametersGraphic)
    {
        m_data.push_back(GraphicBasicMultipleQueryTestInstance::VertexData(tcu::Vec4(-1.0f, -1.0f, 1.0f, 1.0f),
                                                                           tcu::RGBA::red().toVec()));
        m_data.push_back(GraphicBasicMultipleQueryTestInstance::VertexData(tcu::Vec4(-1.0f, 0.0f, 1.0f, 1.0f),
                                                                           tcu::RGBA::red().toVec()));
        m_data.push_back(GraphicBasicMultipleQueryTestInstance::VertexData(tcu::Vec4(0.0f, -1.0f, 1.0f, 1.0f),
                                                                           tcu::RGBA::red().toVec()));
        m_data.push_back(GraphicBasicMultipleQueryTestInstance::VertexData(tcu::Vec4(0.0f, 0.0f, 1.0f, 1.0f),
                                                                           tcu::RGBA::red().toVec()));

        m_data.push_back(GraphicBasicMultipleQueryTestInstance::VertexData(tcu::Vec4(-1.0f, 0.0f, 1.0f, 1.0f),
                                                                           tcu::RGBA::green().toVec()));
        m_data.push_back(GraphicBasicMultipleQueryTestInstance::VertexData(tcu::Vec4(-1.0f, 1.0f, 1.0f, 1.0f),
                                                                           tcu::RGBA::green().toVec()));
        m_data.push_back(GraphicBasicMultipleQueryTestInstance::VertexData(tcu::Vec4(0.0f, 0.0f, 1.0f, 1.0f),
                                                                           tcu::RGBA::green().toVec()));
        m_data.push_back(GraphicBasicMultipleQueryTestInstance::VertexData(tcu::Vec4(0.0f, 1.0f, 1.0f, 1.0f),
                                                                           tcu::RGBA::green().toVec()));

        m_data.push_back(GraphicBasicMultipleQueryTestInstance::VertexData(tcu::Vec4(0.0f, -1.0f, 1.0f, 1.0f),
                                                                           tcu::RGBA::blue().toVec()));
        m_data.push_back(GraphicBasicMultipleQueryTestInstance::VertexData(tcu::Vec4(0.0f, 0.0f, 1.0f, 1.0f),
                                                                           tcu::RGBA::blue().toVec()));
        m_data.push_back(GraphicBasicMultipleQueryTestInstance::VertexData(tcu::Vec4(1.0f, -1.0f, 1.0f, 1.0f),
                                                                           tcu::RGBA::blue().toVec()));
        m_data.push_back(GraphicBasicMultipleQueryTestInstance::VertexData(tcu::Vec4(1.0f, 0.0f, 1.0f, 1.0f),
                                                                           tcu::RGBA::blue().toVec()));

        m_data.push_back(GraphicBasicMultipleQueryTestInstance::VertexData(tcu::Vec4(0.0f, 0.0f, 1.0f, 1.0f),
                                                                           tcu::RGBA::gray().toVec()));
        m_data.push_back(GraphicBasicMultipleQueryTestInstance::VertexData(tcu::Vec4(0.0f, 1.0f, 1.0f, 1.0f),
                                                                           tcu::RGBA::gray().toVec()));
        m_data.push_back(GraphicBasicMultipleQueryTestInstance::VertexData(tcu::Vec4(1.0f, 0.0f, 1.0f, 1.0f),
                                                                           tcu::RGBA::gray().toVec()));
        m_data.push_back(GraphicBasicMultipleQueryTestInstance::VertexData(tcu::Vec4(1.0f, 1.0f, 1.0f, 1.0f),
                                                                           tcu::RGBA::gray().toVec()));
    }

    vkt::TestInstance *createInstance(vkt::Context &context) const
    {
        return new Instance(context, m_data, m_parametersGraphic);
    }

    void initPrograms(SourceCollections &sourceCollections) const
    {
        { // Vertex Shader
            std::ostringstream source;
            source << glu::getGLSLVersionDeclaration(glu::GLSL_VERSION_450) << "\n"
                   << "layout(location = 0) in highp vec4 in_position;\n"
                   << "layout(location = 1) in vec4 in_color;\n"
                   << "layout(location = 0) out vec4 out_color;\n"
                   << "void main (void)\n"
                   << "{\n"
                   << "    gl_PointSize = 1.0;\n"
                   << "    gl_Position = in_position;\n"
                   << "    out_color = in_color;\n"
                   << "}\n";
            sourceCollections.glslSources.add("vertex") << glu::VertexSource(source.str());
        }

        if (!m_parametersGraphic.vertexOnlyPipe)
        { // Fragment Shader
            std::ostringstream source;
            source << glu::getGLSLVersionDeclaration(glu::GLSL_VERSION_450) << "\n"
                   << "layout(location = 0) in vec4 in_color;\n"
                   << "layout(location = 0) out vec4 out_color;\n"
                   << "void main()\n"
                   << "{\n"
                   << "    out_color = in_color;\n"
                   << "}\n";
            sourceCollections.glslSources.add("fragment") << glu::FragmentSource(source.str());
        }
    }

private:
    std::vector<GraphicBasicMultipleQueryTestInstance::VertexData> m_data;
    const GraphicBasicMultipleQueryTestInstance::ParametersGraphic m_parametersGraphic;
};

<<<<<<< HEAD
class BlitBetweenIncompatibleFormatsTestInstance : public StatisticMultipleQueryTestInstance
{
public:
    BlitBetweenIncompatibleFormatsTestInstance(vkt::Context &context);

protected:
    virtual tcu::TestStatus iterate(void);
};

BlitBetweenIncompatibleFormatsTestInstance::BlitBetweenIncompatibleFormatsTestInstance(vkt::Context &context)
    : StatisticMultipleQueryTestInstance(context, 1u)
{
}

tcu::TestStatus BlitBetweenIncompatibleFormatsTestInstance::iterate(void)
{
    const DeviceInterface &vk       = m_context.getDeviceInterface();
    const VkDevice device           = m_context.getDevice();
    const VkQueue queue             = m_context.getUniversalQueue();
    auto &alloc                     = m_context.getDefaultAllocator();
    const uint32_t queueFamilyIndex = m_context.getUniversalQueueFamilyIndex();

    const CmdPoolCreateInfo cmdPoolCreateInfo(queueFamilyIndex);
    const Move<VkCommandPool> cmdPool(createCommandPool(vk, device, &cmdPoolCreateInfo));
    const Unique<VkQueryPool> queryPool(
        makeQueryPool(vk, device, 1u, VK_QUERY_PIPELINE_STATISTIC_CLIPPING_INVOCATIONS_BIT));
    const Unique<VkCommandBuffer> cmdBuffer(
        allocateCommandBuffer(vk, device, *cmdPool, VK_COMMAND_BUFFER_LEVEL_PRIMARY));

    const VkImageSubresourceLayers subresourceLayers{VK_IMAGE_ASPECT_COLOR_BIT, 0u, 0u, 1u};
    const VkImageSubresourceRange subresourceRange{VK_IMAGE_ASPECT_COLOR_BIT, 0u, 1u, 0u, 1u};
    const VkClearColorValue clearColor{{0.0f, 1.0f, 0.0f, 1.0f}};
    const VkImageBlit blitRegion{
        subresourceLayers, {{8, 0, 0}, {16, 16, 1}}, subresourceLayers, {{0, 8, 0}, {8, 16, 1}}};

    VkImageCreateInfo imageCreateInfo{
        VK_STRUCTURE_TYPE_IMAGE_CREATE_INFO,                               // VkStructureType sType;
        DE_NULL,                                                           // const void* pNext;
        0,                                                                 // VkImageCreateFlags flags;
        VK_IMAGE_TYPE_2D,                                                  // VkImageType imageType;
        VK_FORMAT_R32G32B32A32_SFLOAT,                                     // VkFormat format;
        {16u, 16u, 1u},                                                    // VkExtent3D extent;
        1u,                                                                // uint32_t mipLevels;
        1u,                                                                // uint32_t arraySize;
        VK_SAMPLE_COUNT_1_BIT,                                             // uint32_t samples;
        VK_IMAGE_TILING_OPTIMAL,                                           // VkImageTiling tiling;
        VK_IMAGE_USAGE_TRANSFER_SRC_BIT | VK_IMAGE_USAGE_TRANSFER_DST_BIT, // VkImageUsageFlags usage;
        VK_SHARING_MODE_EXCLUSIVE,                                         // VkSharingMode sharingMode;
        1u,                                                                // uint32_t queueFamilyIndexCount;
        &queueFamilyIndex,                                                 // const uint32_t* pQueueFamilyIndices;
        VK_IMAGE_LAYOUT_UNDEFINED,                                         // VkImageLayout initialLayout;
    };

    de::MovePtr<ImageWithMemory> srcImage(
        new ImageWithMemory(vk, device, alloc, imageCreateInfo, MemoryRequirement::Any));
    imageCreateInfo.format = VK_FORMAT_R8G8B8A8_UNORM;
    de::MovePtr<ImageWithMemory> dstImage(
        new ImageWithMemory(vk, device, alloc, imageCreateInfo, MemoryRequirement::Any));

    VkImageMemoryBarrier imageBarriers[2];
    imageBarriers[0] = {
        VK_STRUCTURE_TYPE_IMAGE_MEMORY_BARRIER, // VkStructureType sType;
        DE_NULL,                                // const void* pNext;
        0,                                      // VkAccessFlags srcAccessMask;
        VK_ACCESS_TRANSFER_WRITE_BIT,           // VkAccessFlags dstAccessMask;
        VK_IMAGE_LAYOUT_UNDEFINED,              // VkImageLayout oldLayout;
        VK_IMAGE_LAYOUT_TRANSFER_DST_OPTIMAL,   // VkImageLayout newLayout;
        VK_QUEUE_FAMILY_IGNORED,                // uint32_t srcQueueFamilyIndex;
        VK_QUEUE_FAMILY_IGNORED,                // uint32_t dstQueueFamilyIndex;
        **srcImage,                             // VkImage image;
        subresourceRange                        // VkImageSubresourceRange subresourceRange;
    };
    imageBarriers[1]       = imageBarriers[0];
    imageBarriers[1].image = **dstImage;

    beginCommandBuffer(vk, *cmdBuffer);

    vk.cmdPipelineBarrier(*cmdBuffer, VK_PIPELINE_STAGE_TRANSFER_BIT, VK_PIPELINE_STAGE_TRANSFER_BIT,
                          (VkDependencyFlags)0, 0, (const VkMemoryBarrier *)DE_NULL, 0,
                          (const VkBufferMemoryBarrier *)DE_NULL, 2, imageBarriers);
    vk.cmdClearColorImage(*cmdBuffer, **srcImage, VK_IMAGE_LAYOUT_TRANSFER_DST_OPTIMAL, &clearColor, 1,
                          &subresourceRange);

    imageBarriers[0].srcAccessMask = VK_ACCESS_TRANSFER_WRITE_BIT;
    imageBarriers[0].dstAccessMask = VK_ACCESS_TRANSFER_READ_BIT;
    imageBarriers[0].oldLayout     = VK_IMAGE_LAYOUT_TRANSFER_DST_OPTIMAL;
    imageBarriers[0].newLayout     = VK_IMAGE_LAYOUT_TRANSFER_SRC_OPTIMAL;
    vk.cmdPipelineBarrier(*cmdBuffer, VK_PIPELINE_STAGE_TRANSFER_BIT, VK_PIPELINE_STAGE_TRANSFER_BIT,
                          (VkDependencyFlags)0, 0, (const VkMemoryBarrier *)DE_NULL, 0,
                          (const VkBufferMemoryBarrier *)DE_NULL, 1, imageBarriers);

    vk.cmdResetQueryPool(*cmdBuffer, *queryPool, 0u, 1u);
    vk.cmdBeginQuery(*cmdBuffer, *queryPool, 0u, (VkQueryControlFlags)0u);
    vk.cmdBlitImage(*cmdBuffer, **srcImage, VK_IMAGE_LAYOUT_TRANSFER_SRC_OPTIMAL, **dstImage,
                    VK_IMAGE_LAYOUT_TRANSFER_DST_OPTIMAL, 1, &blitRegion, VK_FILTER_NEAREST);
    vk.cmdEndQuery(*cmdBuffer, *queryPool, 0u);

    endCommandBuffer(vk, *cmdBuffer);

    // Wait for completion
    submitCommandsAndWait(vk, device, queue, *cmdBuffer);

    uint64_t queryResult = 1;
    VkResult result      = vk.getQueryPoolResults(device, *queryPool, 0u, 1u, sizeof(uint64_t), &queryResult,
                                                  sizeof(uint64_t), VK_QUERY_RESULT_64_BIT | VK_QUERY_RESULT_WAIT_BIT);
    if (result != VK_SUCCESS)
        return tcu::TestStatus::fail("getQueryPoolResults() returned: " + de::toString(getResultStr(result)));

    if (queryResult == 0)
        return tcu::TestStatus::pass("pass");

    return tcu::TestStatus::fail("QueryPoolResults incorrect result");
}

class BlitBetweenIncompatibleFormatsTestCase : public TestCase
{
public:
    BlitBetweenIncompatibleFormatsTestCase(tcu::TestContext &context, const std::string &name);

    void checkSupport(vkt::Context &context) const;

    vkt::TestInstance *createInstance(vkt::Context &context) const;
};

BlitBetweenIncompatibleFormatsTestCase::BlitBetweenIncompatibleFormatsTestCase(tcu::TestContext &context,
                                                                               const std::string &name)
    : TestCase(context, name.c_str())
{
}

void BlitBetweenIncompatibleFormatsTestCase::checkSupport(vkt::Context &context) const
{
    if (!context.getDeviceFeatures().pipelineStatisticsQuery)
        TCU_THROW(NotSupportedError, "Pipeline statistics queries are not supported");
}

vkt::TestInstance *BlitBetweenIncompatibleFormatsTestCase::createInstance(vkt::Context &context) const
{
    return new BlitBetweenIncompatibleFormatsTestInstance(context);
}

struct MultipleGeomStatsParams
{
    const bool copy;         // true == copy, false == get
    const bool availability; // availability bit or not.
    const bool inheritance;  // secondary with inheritance.
};

class MultipleGeomStatsTestInstance : public vkt::TestInstance
{
public:
    MultipleGeomStatsTestInstance(Context &context, const MultipleGeomStatsParams &params)
        : vkt::TestInstance(context)
        , m_params(params)
    {
    }
    virtual ~MultipleGeomStatsTestInstance(void)
    {
    }

    tcu::TestStatus iterate(void) override;

protected:
    const MultipleGeomStatsParams m_params;
};

class MultipleGeomStatsTestCase : public vkt::TestCase
{
public:
    MultipleGeomStatsTestCase(tcu::TestContext &testCtx, const std::string &name, const MultipleGeomStatsParams &params)
        : vkt::TestCase(testCtx, name)
        , m_params(params)
    {
    }
    virtual ~MultipleGeomStatsTestCase(void)
    {
    }

    void initPrograms(vk::SourceCollections &programCollection) const override;
    TestInstance *createInstance(Context &context) const override;
    void checkSupport(Context &context) const override;

protected:
    const MultipleGeomStatsParams m_params;
};

void MultipleGeomStatsTestCase::initPrograms(vk::SourceCollections &programCollection) const
{
    std::ostringstream vert;
    vert << "#version 460\n"
         << "layout (location=0) in vec4 inPos;\n"
         << "out gl_PerVertex\n"
         << "{\n"
         << "    vec4 gl_Position;\n"
         << "};\n"
         << "void main (void) {\n"
         << "    gl_Position = inPos;\n"
         << "}\n";
    programCollection.glslSources.add("vert") << glu::VertexSource(vert.str());

    std::ostringstream geom;
    geom << "#version 450\n"
         << "layout (triangles) in;\n"
         << "layout (triangle_strip, max_vertices=" << kTriangleVertices << ") out;\n"
         << "in gl_PerVertex\n"
         << "{\n"
         << "    vec4 gl_Position;\n"
         << "} gl_in[" << kTriangleVertices << "];\n"
         << "out gl_PerVertex\n"
         << "{\n"
         << "    vec4 gl_Position;\n"
         << "};\n"
         << "void main() {\n";
    for (uint32_t i = 0; i < kTriangleVertices; ++i)
    {
        geom << "    gl_Position = gl_in[" << i << "].gl_Position;\n"
             << "    EmitVertex();\n";
    }
    geom << "}\n";
    programCollection.glslSources.add("geom") << glu::GeometrySource(geom.str());

    std::ostringstream frag;
    frag << "#version 460\n"
         << "layout (location=0) out vec4 outColor;\n"
         << "void main (void) {\n"
         << "    outColor = vec4(0.0, 0.0, 1.0, 1.0);\n"
         << "}\n";
    programCollection.glslSources.add("frag") << glu::FragmentSource(frag.str());
}

TestInstance *MultipleGeomStatsTestCase::createInstance(Context &context) const
{
    return new MultipleGeomStatsTestInstance(context, m_params);
}

void MultipleGeomStatsTestCase::checkSupport(Context &context) const
{
    context.requireDeviceCoreFeature(DEVICE_CORE_FEATURE_GEOMETRY_SHADER);
    context.requireDeviceCoreFeature(DEVICE_CORE_FEATURE_PIPELINE_STATISTICS_QUERY);

    if (m_params.inheritance)
        context.requireDeviceCoreFeature(DEVICE_CORE_FEATURE_INHERITED_QUERIES);
}

tcu::TestStatus MultipleGeomStatsTestInstance::iterate(void)
{
    const auto &ctx = m_context.getContextCommonData();
    const tcu::IVec3 fbExtent(16, 16, 1);
    const auto vkExtent  = makeExtent3D(fbExtent);
    const auto fbFormat  = VK_FORMAT_R8G8B8A8_UNORM;
    const auto tcuFormat = mapVkFormat(fbFormat);
    const auto fbUsage   = (VK_IMAGE_USAGE_COLOR_ATTACHMENT_BIT | VK_IMAGE_USAGE_TRANSFER_SRC_BIT);
    const tcu::Vec4 clearColor(0.0f, 0.0f, 0.0f, 1.0f);
    const tcu::Vec4 geomColor(0.0f, 0.0f, 1.0f, 1.0f); // Must match frag shader.
    const tcu::Vec4 threshold(0.0f, 0.0f, 0.0f, 0.0f); // When using 0 and 1 only, we expect exact results.
    const auto bindPoint = VK_PIPELINE_BIND_POINT_GRAPHICS;

    // Color buffer with verification buffer.
    ImageWithBuffer colorBuffer(ctx.vkd, ctx.device, ctx.allocator, vkExtent, fbFormat, fbUsage, VK_IMAGE_TYPE_2D);

    // Vertices.
    std::vector<tcu::Vec4> vertices;
    const auto imageWidth  = static_cast<float>(fbExtent.x());
    const auto imageHeight = static_cast<float>(fbExtent.y());
    const auto pixelWidth  = 2.0f / imageWidth;
    const auto pixelHeight = 2.0f / imageHeight;
    const auto horMargin   = pixelWidth / 4.0f;
    const auto vertMargin  = pixelHeight / 4.0f;

    vertices.reserve(vkExtent.width * vkExtent.height * kTriangleVertices);

    for (uint32_t y = 0u; y < vkExtent.height; ++y)
        for (uint32_t x = 0u; x < vkExtent.width; ++x)
        {
            // Pixel center in normalized coordinates.
            const auto pixX = (static_cast<float>(x) + 0.5f) / imageWidth * 2.0f - 1.0f;
            const auto pixY = (static_cast<float>(y) + 0.5f) / imageHeight * 2.0f - 1.0f;

            // Triangle around pixel center.
            vertices.push_back(tcu::Vec4(pixX - horMargin, pixY + vertMargin, 0.0f, 1.0f));
            vertices.push_back(tcu::Vec4(pixX + horMargin, pixY + vertMargin, 0.0f, 1.0f));
            vertices.push_back(tcu::Vec4(pixX, pixY - vertMargin, 0.0f, 1.0f));
        }

    // Vertex buffer
    const auto vbSize = static_cast<VkDeviceSize>(de::dataSize(vertices));
    const auto vbInfo = makeBufferCreateInfo(vbSize, VK_BUFFER_USAGE_VERTEX_BUFFER_BIT);
    BufferWithMemory vertexBuffer(ctx.vkd, ctx.device, ctx.allocator, vbInfo, MemoryRequirement::HostVisible);
    const auto vbAlloc  = vertexBuffer.getAllocation();
    void *vbData        = vbAlloc.getHostPtr();
    const auto vbOffset = static_cast<VkDeviceSize>(0);

    deMemcpy(vbData, de::dataOrNull(vertices), de::dataSize(vertices));
    flushAlloc(ctx.vkd, ctx.device, vbAlloc); // strictly speaking, not needed.

    const auto pipelineLayout = makePipelineLayout(ctx.vkd, ctx.device);
    const auto renderPass     = makeRenderPass(ctx.vkd, ctx.device, fbFormat);
    const auto framebuffer =
        makeFramebuffer(ctx.vkd, ctx.device, *renderPass, colorBuffer.getImageView(), vkExtent.width, vkExtent.height);

    // Modules.
    const auto &binaries  = m_context.getBinaryCollection();
    const auto vertModule = createShaderModule(ctx.vkd, ctx.device, binaries.get("vert"));
    const auto geomModule = createShaderModule(ctx.vkd, ctx.device, binaries.get("geom"));
    const auto fragModule = createShaderModule(ctx.vkd, ctx.device, binaries.get("frag"));

    const std::vector<VkViewport> viewports(1u, makeViewport(vkExtent));
    const std::vector<VkRect2D> scissors(1u, makeRect2D(vkExtent));

    const auto pipeline = makeGraphicsPipeline(
        ctx.vkd, ctx.device, *pipelineLayout, *vertModule, VK_NULL_HANDLE, VK_NULL_HANDLE, *geomModule, *fragModule,
        *renderPass, viewports,
        scissors); // The default values works for the current setup, including the vertex input data format.

    CommandPoolWithBuffer cmd(ctx.vkd, ctx.device, ctx.qfIndex);
    const auto cmdBuffer = *cmd.cmdBuffer;

    const VkQueryPipelineStatisticFlags stats = (VK_QUERY_PIPELINE_STATISTIC_GEOMETRY_SHADER_INVOCATIONS_BIT |
                                                 VK_QUERY_PIPELINE_STATISTIC_GEOMETRY_SHADER_PRIMITIVES_BIT);

    const VkQueryPoolCreateInfo queryPoolCreateInfo = {
        VK_STRUCTURE_TYPE_QUERY_POOL_CREATE_INFO, // VkStructureType sType;
        nullptr,                                  // const void* pNext;
        0u,                                       // VkQueryPoolCreateFlags flags;
        VK_QUERY_TYPE_PIPELINE_STATISTICS,        // VkQueryType queryType;
        1u,                                       // uint32_t queryCount;
        stats,                                    // VkQueryPipelineStatisticFlags pipelineStatistics;
    };
    const auto queryPool         = createQueryPool(ctx.vkd, ctx.device, &queryPoolCreateInfo);
    const auto perQueryItemCount = (2u + (m_params.availability ? 1u : 0u));
    const VkQueryResultFlags resultFlags =
        (VK_QUERY_RESULT_WAIT_BIT | (m_params.availability ? VK_QUERY_RESULT_WITH_AVAILABILITY_BIT : 0));
    std::vector<uint32_t> queryResults(perQueryItemCount, std::numeric_limits<uint32_t>::max());

    std::unique_ptr<BufferWithMemory> resultsBuffer;
    if (m_params.copy)
    {
        const auto resultsBufferCreateInfo = makeBufferCreateInfo(static_cast<VkDeviceSize>(de::dataSize(queryResults)),
                                                                  VK_BUFFER_USAGE_TRANSFER_DST_BIT);
        resultsBuffer.reset(new BufferWithMemory(ctx.vkd, ctx.device, ctx.allocator, resultsBufferCreateInfo,
                                                 MemoryRequirement::HostVisible));
        deMemset(resultsBuffer->getAllocation().getHostPtr(), 0xFF, de::dataSize(queryResults));
        flushAlloc(ctx.vkd, ctx.device, resultsBuffer->getAllocation());
    }

    Move<VkCommandBuffer> secCmdBuffer;
    if (m_params.inheritance)
    {
        secCmdBuffer = allocateCommandBuffer(ctx.vkd, ctx.device, *cmd.cmdPool, VK_COMMAND_BUFFER_LEVEL_SECONDARY);
        const auto usageFlags =
            (VK_COMMAND_BUFFER_USAGE_ONE_TIME_SUBMIT_BIT | VK_COMMAND_BUFFER_USAGE_RENDER_PASS_CONTINUE_BIT);

        const VkCommandBufferInheritanceInfo inheritanceInfo = {
            VK_STRUCTURE_TYPE_COMMAND_BUFFER_INHERITANCE_INFO, // VkStructureType sType;
            nullptr,                                           // const void* pNext;
            *renderPass,                                       // VkRenderPass renderPass;
            0u,                                                // uint32_t subpass;
            *framebuffer,                                      // VkFramebuffer framebuffer;
            VK_FALSE,                                          // VkBool32 occlusionQueryEnable;
            0u,                                                // VkQueryControlFlags queryFlags;
            stats,                                             // VkQueryPipelineStatisticFlags pipelineStatistics;
        };
        const VkCommandBufferBeginInfo beginInfo = {
            VK_STRUCTURE_TYPE_COMMAND_BUFFER_BEGIN_INFO, // VkStructureType sType;
            nullptr,                                     // const void* pNext;
            usageFlags,                                  // VkCommandBufferUsageFlags flags;
            &inheritanceInfo,                            // const VkCommandBufferInheritanceInfo* pInheritanceInfo;
        };
        ctx.vkd.beginCommandBuffer(*secCmdBuffer, &beginInfo);
    }

    // Render pass contents command buffer.
    const auto rpCmdBuffer = (m_params.inheritance ? *secCmdBuffer : *cmd.cmdBuffer);
    const auto subpassContents =
        (m_params.inheritance ? VK_SUBPASS_CONTENTS_SECONDARY_COMMAND_BUFFERS : VK_SUBPASS_CONTENTS_INLINE);

    beginCommandBuffer(ctx.vkd, cmdBuffer);
    ctx.vkd.cmdResetQueryPool(cmdBuffer, *queryPool, 0u, 1u);
    ctx.vkd.cmdBeginQuery(cmdBuffer, *queryPool, 0u, 0u);
    beginRenderPass(ctx.vkd, cmdBuffer, *renderPass, *framebuffer, scissors.at(0u), clearColor, subpassContents);
    {
        ctx.vkd.cmdBindVertexBuffers(rpCmdBuffer, 0u, 1u, &vertexBuffer.get(), &vbOffset);
        ctx.vkd.cmdBindPipeline(rpCmdBuffer, bindPoint, *pipeline);
        ctx.vkd.cmdDraw(rpCmdBuffer, de::sizeU32(vertices), 1u, 0u, 0u);
    }
    if (m_params.inheritance)
    {
        endCommandBuffer(ctx.vkd, *secCmdBuffer);
        ctx.vkd.cmdExecuteCommands(*cmd.cmdBuffer, 1u, &secCmdBuffer.get());
    }
    endRenderPass(ctx.vkd, cmdBuffer);
    ctx.vkd.cmdEndQuery(cmdBuffer, *queryPool, 0u);
    copyImageToBuffer(ctx.vkd, cmdBuffer, colorBuffer.getImage(), colorBuffer.getBuffer(), fbExtent.swizzle(0, 1),
                      VK_ACCESS_COLOR_ATTACHMENT_WRITE_BIT, VK_IMAGE_LAYOUT_COLOR_ATTACHMENT_OPTIMAL, 1u,
                      VK_IMAGE_ASPECT_COLOR_BIT, VK_IMAGE_ASPECT_COLOR_BIT,
                      VK_PIPELINE_STAGE_COLOR_ATTACHMENT_OUTPUT_BIT);
    if (m_params.copy)
    {
        ctx.vkd.cmdCopyQueryPoolResults(cmdBuffer, *queryPool, 0u, 1u, resultsBuffer->get(), 0ull, 0ull, resultFlags);
        const auto queryResultsBarrier = makeMemoryBarrier(VK_ACCESS_TRANSFER_WRITE_BIT, VK_ACCESS_HOST_READ_BIT);
        cmdPipelineMemoryBarrier(ctx.vkd, cmdBuffer, VK_PIPELINE_STAGE_TRANSFER_BIT, VK_PIPELINE_STAGE_HOST_BIT,
                                 &queryResultsBarrier);
    }
    endCommandBuffer(ctx.vkd, cmdBuffer);
    submitCommandsAndWait(ctx.vkd, ctx.device, ctx.queue, cmdBuffer);

    // Verify query results.
    if (m_params.copy)
    {
        invalidateAlloc(ctx.vkd, ctx.device, resultsBuffer->getAllocation());
        deMemcpy(de::dataOrNull(queryResults), resultsBuffer->getAllocation().getHostPtr(), de::dataSize(queryResults));
    }
    else
    {
        ctx.vkd.getQueryPoolResults(ctx.device, *queryPool, 0u, 1u, de::dataSize(queryResults),
                                    de::dataOrNull(queryResults), 0ull, resultFlags);
    }

    for (uint32_t queryItem = 0u; queryItem < perQueryItemCount; ++queryItem)
    {
        const bool isAvailabilityBit = (m_params.availability && queryItem == perQueryItemCount - 1u);
        const auto minValue          = (isAvailabilityBit ? 1u : de::sizeU32(vertices) / kTriangleVertices);
        const auto maxValue          = (isAvailabilityBit ? 1u : std::numeric_limits<uint32_t>::max());
        const auto &value            = queryResults.at(queryItem);

        if (value < minValue || value > maxValue)
        {
            std::ostringstream msg;
            msg << "Unexpected value for query item " << queryItem << ": " << value << " out of expected range ["
                << minValue << ", " << maxValue << "]";
            TCU_FAIL(msg.str());
        }
    }

    // Verify color output.
    invalidateAlloc(ctx.vkd, ctx.device, colorBuffer.getBufferAllocation());
    tcu::PixelBufferAccess resultAccess(tcuFormat, fbExtent, colorBuffer.getBufferAllocation().getHostPtr());

    auto &log = m_context.getTestContext().getLog();
    if (!tcu::floatThresholdCompare(log, "Result", "", geomColor, resultAccess, threshold, tcu::COMPARE_LOG_ON_ERROR))
        return tcu::TestStatus::fail("Unexpected color in result buffer; check log for details");

    return tcu::TestStatus::pass("Pass");
}

=======
>>>>>>> 8aa5e7a6
} // namespace

QueryPoolStatisticsTests::QueryPoolStatisticsTests(tcu::TestContext &testCtx)
    : TestCaseGroup(testCtx, "statistics_query")
{
}

inline std::string bitPrefix(bool query64bits, bool dstOffset)
{
    std::string prefix = (query64bits ? "64bits_" : "32bits_");
    prefix += (dstOffset ? "dstoffset_" : "");
    return prefix;
}

void QueryPoolStatisticsTests::init(void)
{
    std::string topology_name[VK_PRIMITIVE_TOPOLOGY_LAST] = {"point_list",
                                                             "line_list",
                                                             "line_strip",
                                                             "triangle_list",
                                                             "triangle_strip",
                                                             "triangle_fan",
                                                             "line_list_with_adjacency",
                                                             "line_strip_with_adjacency",
                                                             "triangle_list_with_adjacency",
                                                             "triangle_strip_with_adjacency",
                                                             "patch_list"};

    std::vector<uint64_t> sixRepeats = {1, 3, 5, 8, 15, 24};
    de::MovePtr<TestCaseGroup> computeShaderInvocationsGroup(
        new TestCaseGroup(m_testCtx, "compute_shader_invocations"));
    de::MovePtr<TestCaseGroup> inputAssemblyVertices(new TestCaseGroup(m_testCtx, "input_assembly_vertices"));
    de::MovePtr<TestCaseGroup> inputAssemblyPrimitives(new TestCaseGroup(m_testCtx, "input_assembly_primitives"));
    de::MovePtr<TestCaseGroup> vertexShaderInvocations(new TestCaseGroup(m_testCtx, "vertex_shader_invocations"));
    de::MovePtr<TestCaseGroup> fragmentShaderInvocations(new TestCaseGroup(m_testCtx, "fragment_shader_invocations"));
    de::MovePtr<TestCaseGroup> geometryShaderInvocations(new TestCaseGroup(m_testCtx, "geometry_shader_invocations"));
    de::MovePtr<TestCaseGroup> geometryShaderPrimitives(new TestCaseGroup(m_testCtx, "geometry_shader_primitives"));
    de::MovePtr<TestCaseGroup> clippingInvocations(new TestCaseGroup(m_testCtx, "clipping_invocations"));
    de::MovePtr<TestCaseGroup> clippingPrimitives(new TestCaseGroup(m_testCtx, "clipping_primitives"));
    de::MovePtr<TestCaseGroup> tesControlPatches(new TestCaseGroup(m_testCtx, "tes_control_patches"));
    de::MovePtr<TestCaseGroup> tesEvaluationShaderInvocations(
        new TestCaseGroup(m_testCtx, "tes_evaluation_shader_invocations"));

    de::MovePtr<TestCaseGroup> vertexOnlyGroup(new TestCaseGroup(m_testCtx, "vertex_only"));
    de::MovePtr<TestCaseGroup> inputAssemblyVerticesVertexOnly(new TestCaseGroup(m_testCtx, "input_assembly_vertices"));
    de::MovePtr<TestCaseGroup> inputAssemblyPrimitivesVertexOnly(
        new TestCaseGroup(m_testCtx, "input_assembly_primitives"));
    de::MovePtr<TestCaseGroup> vertexShaderInvocationsVertexOnly(
        new TestCaseGroup(m_testCtx, "vertex_shader_invocations"));

    de::MovePtr<TestCaseGroup> hostQueryResetGroup(new TestCaseGroup(m_testCtx, "host_query_reset"));
    de::MovePtr<TestCaseGroup> computeShaderInvocationsGroupHostQueryReset(
        new TestCaseGroup(m_testCtx, "compute_shader_invocations"));
    de::MovePtr<TestCaseGroup> inputAssemblyVerticesHostQueryReset(
        new TestCaseGroup(m_testCtx, "input_assembly_vertices"));
    de::MovePtr<TestCaseGroup> inputAssemblyPrimitivesHostQueryReset(
        new TestCaseGroup(m_testCtx, "input_assembly_primitives"));
    de::MovePtr<TestCaseGroup> vertexShaderInvocationsHostQueryReset(
        new TestCaseGroup(m_testCtx, "vertex_shader_invocations"));
    de::MovePtr<TestCaseGroup> fragmentShaderInvocationsHostQueryReset(
        new TestCaseGroup(m_testCtx, "fragment_shader_invocations"));
    de::MovePtr<TestCaseGroup> geometryShaderInvocationsHostQueryReset(
        new TestCaseGroup(m_testCtx, "geometry_shader_invocations"));
    de::MovePtr<TestCaseGroup> geometryShaderPrimitivesHostQueryReset(
        new TestCaseGroup(m_testCtx, "geometry_shader_primitives"));
    de::MovePtr<TestCaseGroup> clippingInvocationsHostQueryReset(new TestCaseGroup(m_testCtx, "clipping_invocations"));
    de::MovePtr<TestCaseGroup> clippingPrimitivesHostQueryReset(new TestCaseGroup(m_testCtx, "clipping_primitives"));
    de::MovePtr<TestCaseGroup> tesControlPatchesHostQueryReset(new TestCaseGroup(m_testCtx, "tes_control_patches"));
    de::MovePtr<TestCaseGroup> tesEvaluationShaderInvocationsHostQueryReset(
        new TestCaseGroup(m_testCtx, "tes_evaluation_shader_invocations"));

    de::MovePtr<TestCaseGroup> resetBeforeCopyGroup(new TestCaseGroup(m_testCtx, "reset_before_copy"));
    de::MovePtr<TestCaseGroup> computeShaderInvocationsGroupResetBeforeCopy(
        new TestCaseGroup(m_testCtx, "compute_shader_invocations"));
    de::MovePtr<TestCaseGroup> inputAssemblyVerticesResetBeforeCopy(
        new TestCaseGroup(m_testCtx, "input_assembly_vertices"));
    de::MovePtr<TestCaseGroup> inputAssemblyPrimitivesResetBeforeCopy(
        new TestCaseGroup(m_testCtx, "input_assembly_primitives"));
    de::MovePtr<TestCaseGroup> vertexShaderInvocationsResetBeforeCopy(
        new TestCaseGroup(m_testCtx, "vertex_shader_invocations"));
    de::MovePtr<TestCaseGroup> fragmentShaderInvocationsResetBeforeCopy(
        new TestCaseGroup(m_testCtx, "fragment_shader_invocations"));
    de::MovePtr<TestCaseGroup> geometryShaderInvocationsResetBeforeCopy(
        new TestCaseGroup(m_testCtx, "geometry_shader_invocations"));
    de::MovePtr<TestCaseGroup> geometryShaderPrimitivesResetBeforeCopy(
        new TestCaseGroup(m_testCtx, "geometry_shader_primitives"));
    de::MovePtr<TestCaseGroup> clippingInvocationsResetBeforeCopy(new TestCaseGroup(m_testCtx, "clipping_invocations"));
    de::MovePtr<TestCaseGroup> clippingPrimitivesResetBeforeCopy(new TestCaseGroup(m_testCtx, "clipping_primitives"));
    de::MovePtr<TestCaseGroup> tesControlPatchesResetBeforeCopy(new TestCaseGroup(m_testCtx, "tes_control_patches"));
    de::MovePtr<TestCaseGroup> tesEvaluationShaderInvocationsResetBeforeCopy(
        new TestCaseGroup(m_testCtx, "tes_evaluation_shader_invocations"));

    de::MovePtr<TestCaseGroup> resetAfterCopyGroup(new TestCaseGroup(m_testCtx, "reset_after_copy"));
    de::MovePtr<TestCaseGroup> computeShaderInvocationsGroupResetAfterCopy(
        new TestCaseGroup(m_testCtx, "compute_shader_invocations"));
    de::MovePtr<TestCaseGroup> inputAssemblyVerticesResetAfterCopy(
        new TestCaseGroup(m_testCtx, "input_assembly_vertices"));
    de::MovePtr<TestCaseGroup> inputAssemblyPrimitivesResetAfterCopy(
        new TestCaseGroup(m_testCtx, "input_assembly_primitives"));
    de::MovePtr<TestCaseGroup> vertexShaderInvocationsResetAfterCopy(
        new TestCaseGroup(m_testCtx, "vertex_shader_invocations"));
    de::MovePtr<TestCaseGroup> fragmentShaderInvocationsResetAfterCopy(
        new TestCaseGroup(m_testCtx, "fragment_shader_invocations"));
    de::MovePtr<TestCaseGroup> geometryShaderInvocationsResetAfterCopy(
        new TestCaseGroup(m_testCtx, "geometry_shader_invocations"));
    de::MovePtr<TestCaseGroup> geometryShaderPrimitivesResetAfterCopy(
        new TestCaseGroup(m_testCtx, "geometry_shader_primitives"));
    de::MovePtr<TestCaseGroup> clippingInvocationsResetAfterCopy(new TestCaseGroup(m_testCtx, "clipping_invocations"));
    de::MovePtr<TestCaseGroup> clippingPrimitivesResetAfterCopy(new TestCaseGroup(m_testCtx, "clipping_primitives"));
    de::MovePtr<TestCaseGroup> tesControlPatchesResetAfterCopy(new TestCaseGroup(m_testCtx, "tes_control_patches"));
    de::MovePtr<TestCaseGroup> tesEvaluationShaderInvocationsResetAfterCopy(
        new TestCaseGroup(m_testCtx, "tes_evaluation_shader_invocations"));

    de::MovePtr<TestCaseGroup> vertexShaderMultipleQueries(new TestCaseGroup(m_testCtx, "multiple_queries"));
    de::MovePtr<TestCaseGroup> multipleGeomStats(new TestCaseGroup(m_testCtx, "multiple_geom_stats"));

    CopyType copyType[]       = {COPY_TYPE_GET, COPY_TYPE_CMD};
    std::string copyTypeStr[] = {"", "cmdcopyquerypoolresults_"};

    StrideType strideType[]     = {STRIDE_TYPE_VALID, STRIDE_TYPE_ZERO};
    std::string strideTypeStr[] = {"", "stride_zero_"};

    for (uint32_t copyTypeIdx = 0; copyTypeIdx < DE_LENGTH_OF_ARRAY(copyType); copyTypeIdx++)
    {
        for (uint32_t i = 0; i < 4; ++i)
        {
            bool query64Bits   = (i & 1);
            bool dstOffset     = (i & 2);
            std::string prefix = bitPrefix(query64Bits, dstOffset);

            // It makes no sense to use dstOffset with vkGetQueryPoolResults()
            if (copyType[copyTypeIdx] == COPY_TYPE_GET && dstOffset)
                continue;

            //VK_QUERY_PIPELINE_STATISTIC_COMPUTE_SHADER_INVOCATIONS_BIT

            for (const auto computeQueue : {false, true})
            {
                const std::string cqSuffix = (computeQueue ? "_cq" : "");

                for (uint32_t strideTypeIdx = 0; strideTypeIdx < DE_LENGTH_OF_ARRAY(strideType); strideTypeIdx++)
                {
                    if (strideType[strideTypeIdx] == STRIDE_TYPE_ZERO && copyType[copyTypeIdx] != COPY_TYPE_CMD)
                        continue;

                    computeShaderInvocationsGroup->addChild(
                        new QueryPoolComputeStatsTest<ComputeInvocationsTestInstance>(
                            m_testCtx,
                            prefix + copyTypeStr[copyTypeIdx] + strideTypeStr[strideTypeIdx] + "primary" + cqSuffix,
                            RESET_TYPE_NORMAL, copyType[copyTypeIdx], query64Bits, computeQueue, dstOffset,
                            strideType[strideTypeIdx]));
                    computeShaderInvocationsGroup->addChild(
                        new QueryPoolComputeStatsTest<ComputeInvocationsSecondaryTestInstance>(
                            m_testCtx,
                            prefix + copyTypeStr[copyTypeIdx] + strideTypeStr[strideTypeIdx] + "secondary" + cqSuffix,
                            RESET_TYPE_NORMAL, copyType[copyTypeIdx], query64Bits, computeQueue, dstOffset,
                            strideType[strideTypeIdx]));
                    computeShaderInvocationsGroup->addChild(
                        new QueryPoolComputeStatsTest<ComputeInvocationsSecondaryInheritedTestInstance>(
                            m_testCtx,
                            prefix + copyTypeStr[copyTypeIdx] + strideTypeStr[strideTypeIdx] + "secondary_inherited" +
                                cqSuffix,
                            RESET_TYPE_NORMAL, copyType[copyTypeIdx], query64Bits, computeQueue, dstOffset,
                            strideType[strideTypeIdx]));
                }

                computeShaderInvocationsGroupHostQueryReset->addChild(
                    new QueryPoolComputeStatsTest<ComputeInvocationsTestInstance>(
                        m_testCtx, prefix + copyTypeStr[copyTypeIdx] + "primary" + cqSuffix, RESET_TYPE_HOST,
                        copyType[copyTypeIdx], query64Bits, computeQueue, dstOffset));
                computeShaderInvocationsGroupHostQueryReset->addChild(
                    new QueryPoolComputeStatsTest<ComputeInvocationsSecondaryTestInstance>(
                        m_testCtx, prefix + copyTypeStr[copyTypeIdx] + "secondary" + cqSuffix, RESET_TYPE_HOST,
                        copyType[copyTypeIdx], query64Bits, computeQueue, dstOffset));
                computeShaderInvocationsGroupHostQueryReset->addChild(
                    new QueryPoolComputeStatsTest<ComputeInvocationsSecondaryInheritedTestInstance>(
                        m_testCtx, prefix + copyTypeStr[copyTypeIdx] + "secondary_inherited" + cqSuffix,
                        RESET_TYPE_HOST, copyType[copyTypeIdx], query64Bits, computeQueue, dstOffset));

                computeShaderInvocationsGroupResetBeforeCopy->addChild(
                    new QueryPoolComputeStatsTest<ComputeInvocationsTestInstance>(
                        m_testCtx, prefix + copyTypeStr[copyTypeIdx] + "primary" + cqSuffix, RESET_TYPE_BEFORE_COPY,
                        copyType[copyTypeIdx], query64Bits, computeQueue, dstOffset));
                computeShaderInvocationsGroupResetBeforeCopy->addChild(
                    new QueryPoolComputeStatsTest<ComputeInvocationsSecondaryTestInstance>(
                        m_testCtx, prefix + copyTypeStr[copyTypeIdx] + "secondary" + cqSuffix, RESET_TYPE_BEFORE_COPY,
                        copyType[copyTypeIdx], query64Bits, computeQueue, dstOffset));
                computeShaderInvocationsGroupResetBeforeCopy->addChild(
                    new QueryPoolComputeStatsTest<ComputeInvocationsSecondaryInheritedTestInstance>(
                        m_testCtx, prefix + copyTypeStr[copyTypeIdx] + "secondary_inherited" + cqSuffix,
                        RESET_TYPE_BEFORE_COPY, copyType[copyTypeIdx], query64Bits, computeQueue, dstOffset));

                if (copyType[copyTypeIdx] == COPY_TYPE_CMD)
                {
                    computeShaderInvocationsGroupResetAfterCopy->addChild(
                        new QueryPoolComputeStatsTest<ComputeInvocationsTestInstance>(
                            m_testCtx, prefix + copyTypeStr[copyTypeIdx] + "primary" + cqSuffix, RESET_TYPE_AFTER_COPY,
                            copyType[copyTypeIdx], query64Bits, computeQueue, dstOffset));
                    computeShaderInvocationsGroupResetAfterCopy->addChild(
                        new QueryPoolComputeStatsTest<ComputeInvocationsSecondaryTestInstance>(
                            m_testCtx, prefix + copyTypeStr[copyTypeIdx] + "secondary" + cqSuffix,
                            RESET_TYPE_AFTER_COPY, copyType[copyTypeIdx], query64Bits, computeQueue, dstOffset));
                    computeShaderInvocationsGroupResetAfterCopy->addChild(
                        new QueryPoolComputeStatsTest<ComputeInvocationsSecondaryInheritedTestInstance>(
                            m_testCtx, prefix + copyTypeStr[copyTypeIdx] + "secondary_inherited" + cqSuffix,
                            RESET_TYPE_AFTER_COPY, copyType[copyTypeIdx], query64Bits, computeQueue, dstOffset));
                }
            }

            //VK_QUERY_PIPELINE_STATISTIC_INPUT_ASSEMBLY_VERTICES_BIT

            // Tests with no attachments for only primary command to reduce # of test cases.
            inputAssemblyVertices->addChild(new QueryPoolGraphicStatisticsTest<VertexShaderTestInstance>(
                m_testCtx, prefix + copyTypeStr[copyTypeIdx] + "primary_with_no_color_attachments",
                GraphicBasicTestInstance::ParametersGraphic(
                    VK_QUERY_PIPELINE_STATISTIC_INPUT_ASSEMBLY_VERTICES_BIT, VK_PRIMITIVE_TOPOLOGY_TRIANGLE_STRIP,
                    RESET_TYPE_NORMAL, copyType[copyTypeIdx], query64Bits, false, dstOffset, CLEAR_NOOP, true),
                sixRepeats));
            inputAssemblyVerticesVertexOnly->addChild(new QueryPoolGraphicStatisticsTest<VertexShaderTestInstance>(
                m_testCtx, prefix + copyTypeStr[copyTypeIdx] + "primary_with_no_color_attachments",
                GraphicBasicTestInstance::ParametersGraphic(
                    VK_QUERY_PIPELINE_STATISTIC_INPUT_ASSEMBLY_VERTICES_BIT, VK_PRIMITIVE_TOPOLOGY_TRIANGLE_STRIP,
                    RESET_TYPE_NORMAL, copyType[copyTypeIdx], query64Bits, false, dstOffset, CLEAR_NOOP, true),
                sixRepeats));
            inputAssemblyVerticesHostQueryReset->addChild(new QueryPoolGraphicStatisticsTest<VertexShaderTestInstance>(
                m_testCtx, prefix + copyTypeStr[copyTypeIdx] + "primary_with_no_color_attachments",
                GraphicBasicTestInstance::ParametersGraphic(
                    VK_QUERY_PIPELINE_STATISTIC_INPUT_ASSEMBLY_VERTICES_BIT, VK_PRIMITIVE_TOPOLOGY_TRIANGLE_STRIP,
                    RESET_TYPE_NORMAL, copyType[copyTypeIdx], query64Bits, false, dstOffset, CLEAR_NOOP, true),
                sixRepeats));
            inputAssemblyVerticesResetBeforeCopy->addChild(new QueryPoolGraphicStatisticsTest<VertexShaderTestInstance>(
                m_testCtx, prefix + copyTypeStr[copyTypeIdx] + "primary_with_no_color_attachments",
                GraphicBasicTestInstance::ParametersGraphic(
                    VK_QUERY_PIPELINE_STATISTIC_INPUT_ASSEMBLY_VERTICES_BIT, VK_PRIMITIVE_TOPOLOGY_TRIANGLE_STRIP,
                    RESET_TYPE_NORMAL, copyType[copyTypeIdx], query64Bits, false, dstOffset, CLEAR_NOOP, true),
                sixRepeats));

            if (copyType[copyTypeIdx] == COPY_TYPE_CMD)
                inputAssemblyVerticesResetAfterCopy->addChild(
                    new QueryPoolGraphicStatisticsTest<VertexShaderTestInstance>(
                        m_testCtx, prefix + copyTypeStr[copyTypeIdx] + "primary_with_no_color_attachments",
                        GraphicBasicTestInstance::ParametersGraphic(
                            VK_QUERY_PIPELINE_STATISTIC_INPUT_ASSEMBLY_VERTICES_BIT,
                            VK_PRIMITIVE_TOPOLOGY_TRIANGLE_STRIP, RESET_TYPE_NORMAL, copyType[copyTypeIdx], query64Bits,
                            false, dstOffset, CLEAR_NOOP, true),
                        sixRepeats));

            /* Tests for clear operation within a statistics query activated.
             * The query shouldn't count internal driver operations relevant to the clear operations.
             */
            const ClearOperation clearOp[] = {CLEAR_NOOP, CLEAR_COLOR, CLEAR_DEPTH};
            const char *const clearOpStr[] = {"", "_clear_color", "_clear_depth"};

            for (int clearOpIdx = 0; clearOpIdx < DE_LENGTH_OF_ARRAY(clearOp); ++clearOpIdx)
            {
                inputAssemblyVertices->addChild(new QueryPoolGraphicStatisticsTest<VertexShaderTestInstance>(
                    m_testCtx, prefix + copyTypeStr[copyTypeIdx] + "primary" + clearOpStr[clearOpIdx],
                    GraphicBasicTestInstance::ParametersGraphic(
                        VK_QUERY_PIPELINE_STATISTIC_INPUT_ASSEMBLY_VERTICES_BIT, VK_PRIMITIVE_TOPOLOGY_TRIANGLE_STRIP,
                        RESET_TYPE_NORMAL, copyType[copyTypeIdx], query64Bits, false, dstOffset, clearOp[clearOpIdx]),
                    sixRepeats));
                inputAssemblyVertices->addChild(new QueryPoolGraphicStatisticsTest<VertexShaderSecondaryTestInstance>(
                    m_testCtx, prefix + copyTypeStr[copyTypeIdx] + "secondary" + clearOpStr[clearOpIdx],
                    GraphicBasicTestInstance::ParametersGraphic(
                        VK_QUERY_PIPELINE_STATISTIC_INPUT_ASSEMBLY_VERTICES_BIT, VK_PRIMITIVE_TOPOLOGY_TRIANGLE_STRIP,
                        RESET_TYPE_NORMAL, copyType[copyTypeIdx], query64Bits, false, dstOffset, clearOp[clearOpIdx]),
                    sixRepeats));

                inputAssemblyVerticesVertexOnly->addChild(new QueryPoolGraphicStatisticsTest<VertexShaderTestInstance>(
                    m_testCtx, prefix + copyTypeStr[copyTypeIdx] + "primary" + clearOpStr[clearOpIdx],
                    GraphicBasicTestInstance::ParametersGraphic(
                        VK_QUERY_PIPELINE_STATISTIC_INPUT_ASSEMBLY_VERTICES_BIT, VK_PRIMITIVE_TOPOLOGY_TRIANGLE_STRIP,
                        RESET_TYPE_NORMAL, copyType[copyTypeIdx], query64Bits, true, dstOffset, clearOp[clearOpIdx]),
                    sixRepeats));
                inputAssemblyVerticesVertexOnly->addChild(
                    new QueryPoolGraphicStatisticsTest<VertexShaderSecondaryTestInstance>(
                        m_testCtx, prefix + copyTypeStr[copyTypeIdx] + "secondary" + clearOpStr[clearOpIdx],
                        GraphicBasicTestInstance::ParametersGraphic(
                            VK_QUERY_PIPELINE_STATISTIC_INPUT_ASSEMBLY_VERTICES_BIT,
                            VK_PRIMITIVE_TOPOLOGY_TRIANGLE_STRIP, RESET_TYPE_NORMAL, copyType[copyTypeIdx], query64Bits,
                            true, dstOffset, clearOp[clearOpIdx]),
                        sixRepeats));

                inputAssemblyVerticesHostQueryReset->addChild(
                    new QueryPoolGraphicStatisticsTest<VertexShaderTestInstance>(
                        m_testCtx, prefix + copyTypeStr[copyTypeIdx] + "primary" + clearOpStr[clearOpIdx],
                        GraphicBasicTestInstance::ParametersGraphic(
                            VK_QUERY_PIPELINE_STATISTIC_INPUT_ASSEMBLY_VERTICES_BIT,
                            VK_PRIMITIVE_TOPOLOGY_TRIANGLE_STRIP, RESET_TYPE_HOST, copyType[copyTypeIdx], query64Bits,
                            false, dstOffset, clearOp[clearOpIdx]),
                        sixRepeats));
                inputAssemblyVerticesHostQueryReset->addChild(
                    new QueryPoolGraphicStatisticsTest<VertexShaderSecondaryTestInstance>(
                        m_testCtx, prefix + copyTypeStr[copyTypeIdx] + "secondary" + clearOpStr[clearOpIdx],
                        GraphicBasicTestInstance::ParametersGraphic(
                            VK_QUERY_PIPELINE_STATISTIC_INPUT_ASSEMBLY_VERTICES_BIT,
                            VK_PRIMITIVE_TOPOLOGY_TRIANGLE_STRIP, RESET_TYPE_HOST, copyType[copyTypeIdx], query64Bits,
                            false, dstOffset, clearOp[clearOpIdx]),
                        sixRepeats));

                inputAssemblyVerticesResetBeforeCopy->addChild(
                    new QueryPoolGraphicStatisticsTest<VertexShaderTestInstance>(
                        m_testCtx, prefix + copyTypeStr[copyTypeIdx] + "primary" + clearOpStr[clearOpIdx],
                        GraphicBasicTestInstance::ParametersGraphic(
                            VK_QUERY_PIPELINE_STATISTIC_INPUT_ASSEMBLY_VERTICES_BIT,
                            VK_PRIMITIVE_TOPOLOGY_TRIANGLE_STRIP, RESET_TYPE_BEFORE_COPY, copyType[copyTypeIdx],
                            query64Bits, false, dstOffset, clearOp[clearOpIdx]),
                        sixRepeats));
                inputAssemblyVerticesResetBeforeCopy->addChild(
                    new QueryPoolGraphicStatisticsTest<VertexShaderSecondaryTestInstance>(
                        m_testCtx, prefix + copyTypeStr[copyTypeIdx] + "secondary" + clearOpStr[clearOpIdx],
                        GraphicBasicTestInstance::ParametersGraphic(
                            VK_QUERY_PIPELINE_STATISTIC_INPUT_ASSEMBLY_VERTICES_BIT,
                            VK_PRIMITIVE_TOPOLOGY_TRIANGLE_STRIP, RESET_TYPE_BEFORE_COPY, copyType[copyTypeIdx],
                            query64Bits, false, dstOffset, clearOp[clearOpIdx]),
                        sixRepeats));

                if (copyType[copyTypeIdx] == COPY_TYPE_CMD)
                {
                    inputAssemblyVerticesResetAfterCopy->addChild(
                        new QueryPoolGraphicStatisticsTest<VertexShaderTestInstance>(
                            m_testCtx, prefix + copyTypeStr[copyTypeIdx] + "primary" + clearOpStr[clearOpIdx],
                            GraphicBasicTestInstance::ParametersGraphic(
                                VK_QUERY_PIPELINE_STATISTIC_INPUT_ASSEMBLY_VERTICES_BIT,
                                VK_PRIMITIVE_TOPOLOGY_TRIANGLE_STRIP, RESET_TYPE_AFTER_COPY, copyType[copyTypeIdx],
                                query64Bits, false, dstOffset, clearOp[clearOpIdx]),
                            sixRepeats));
                    inputAssemblyVerticesResetAfterCopy->addChild(
                        new QueryPoolGraphicStatisticsTest<VertexShaderSecondaryTestInstance>(
                            m_testCtx, prefix + copyTypeStr[copyTypeIdx] + "secondary" + clearOpStr[clearOpIdx],
                            GraphicBasicTestInstance::ParametersGraphic(
                                VK_QUERY_PIPELINE_STATISTIC_INPUT_ASSEMBLY_VERTICES_BIT,
                                VK_PRIMITIVE_TOPOLOGY_TRIANGLE_STRIP, RESET_TYPE_AFTER_COPY, copyType[copyTypeIdx],
                                query64Bits, false, dstOffset, clearOp[clearOpIdx]),
                            sixRepeats));
                }
            }

            inputAssemblyVertices->addChild(
                new QueryPoolGraphicStatisticsTest<VertexShaderSecondaryInheritedTestInstance>(
                    m_testCtx, prefix + copyTypeStr[copyTypeIdx] + "secondary_inherited",
                    GraphicBasicTestInstance::ParametersGraphic(VK_QUERY_PIPELINE_STATISTIC_INPUT_ASSEMBLY_VERTICES_BIT,
                                                                VK_PRIMITIVE_TOPOLOGY_TRIANGLE_STRIP, RESET_TYPE_NORMAL,
                                                                copyType[copyTypeIdx], query64Bits, false, dstOffset),
                    sixRepeats));

            inputAssemblyVerticesVertexOnly->addChild(
                new QueryPoolGraphicStatisticsTest<VertexShaderSecondaryInheritedTestInstance>(
                    m_testCtx, prefix + copyTypeStr[copyTypeIdx] + "secondary_inherited",
                    GraphicBasicTestInstance::ParametersGraphic(VK_QUERY_PIPELINE_STATISTIC_INPUT_ASSEMBLY_VERTICES_BIT,
                                                                VK_PRIMITIVE_TOPOLOGY_TRIANGLE_STRIP, RESET_TYPE_NORMAL,
                                                                copyType[copyTypeIdx], query64Bits, true, dstOffset),
                    sixRepeats));

            inputAssemblyVerticesHostQueryReset->addChild(
                new QueryPoolGraphicStatisticsTest<VertexShaderSecondaryInheritedTestInstance>(
                    m_testCtx, prefix + copyTypeStr[copyTypeIdx] + "secondary_inherited",
                    GraphicBasicTestInstance::ParametersGraphic(VK_QUERY_PIPELINE_STATISTIC_INPUT_ASSEMBLY_VERTICES_BIT,
                                                                VK_PRIMITIVE_TOPOLOGY_TRIANGLE_STRIP, RESET_TYPE_HOST,
                                                                copyType[copyTypeIdx], query64Bits, false, dstOffset),
                    sixRepeats));

            inputAssemblyVerticesResetBeforeCopy->addChild(
                new QueryPoolGraphicStatisticsTest<VertexShaderSecondaryInheritedTestInstance>(
                    m_testCtx, prefix + copyTypeStr[copyTypeIdx] + "secondary_inherited",
                    GraphicBasicTestInstance::ParametersGraphic(
                        VK_QUERY_PIPELINE_STATISTIC_INPUT_ASSEMBLY_VERTICES_BIT, VK_PRIMITIVE_TOPOLOGY_TRIANGLE_STRIP,
                        RESET_TYPE_BEFORE_COPY, copyType[copyTypeIdx], query64Bits, false, dstOffset),
                    sixRepeats));

            if (copyType[copyTypeIdx] == COPY_TYPE_CMD)
                inputAssemblyVerticesResetAfterCopy->addChild(
                    new QueryPoolGraphicStatisticsTest<VertexShaderSecondaryInheritedTestInstance>(
                        m_testCtx, prefix + copyTypeStr[copyTypeIdx] + "secondary_inherited",
                        GraphicBasicTestInstance::ParametersGraphic(
                            VK_QUERY_PIPELINE_STATISTIC_INPUT_ASSEMBLY_VERTICES_BIT,
                            VK_PRIMITIVE_TOPOLOGY_TRIANGLE_STRIP, RESET_TYPE_AFTER_COPY, copyType[copyTypeIdx],
                            query64Bits, false, dstOffset),
                        sixRepeats));
        }
    }

    //VK_QUERY_PIPELINE_STATISTIC_INPUT_ASSEMBLY_PRIMITIVES_BIT
    {
        de::MovePtr<TestCaseGroup> primary(new TestCaseGroup(m_testCtx, "primary"));
        de::MovePtr<TestCaseGroup> secondary(new TestCaseGroup(m_testCtx, "secondary"));
        de::MovePtr<TestCaseGroup> secondaryInherited(new TestCaseGroup(m_testCtx, "secondary_inherited"));

        de::MovePtr<TestCaseGroup> primaryVertexOnly(new TestCaseGroup(m_testCtx, "primary"));
        de::MovePtr<TestCaseGroup> secondaryVertexOnly(new TestCaseGroup(m_testCtx, "secondary"));
        de::MovePtr<TestCaseGroup> secondaryInheritedVertexOnly(new TestCaseGroup(m_testCtx, "secondary_inherited"));

        de::MovePtr<TestCaseGroup> primaryHostQueryReset(new TestCaseGroup(m_testCtx, "primary"));
        de::MovePtr<TestCaseGroup> secondaryHostQueryReset(new TestCaseGroup(m_testCtx, "secondary"));
        de::MovePtr<TestCaseGroup> secondaryInheritedHostQueryReset(
            new TestCaseGroup(m_testCtx, "secondary_inherited"));

        de::MovePtr<TestCaseGroup> primaryResetBeforeCopy(new TestCaseGroup(m_testCtx, "primary"));
        de::MovePtr<TestCaseGroup> secondaryResetBeforeCopy(new TestCaseGroup(m_testCtx, "secondary"));
        de::MovePtr<TestCaseGroup> secondaryInheritedResetBeforeCopy(
            new TestCaseGroup(m_testCtx, "secondary_inherited"));

        de::MovePtr<TestCaseGroup> primaryResetAfterCopy(new TestCaseGroup(m_testCtx, "primary"));
        de::MovePtr<TestCaseGroup> secondaryResetAfterCopy(new TestCaseGroup(m_testCtx, "secondary"));
        de::MovePtr<TestCaseGroup> secondaryInheritedResetAfterCopy(
            new TestCaseGroup(m_testCtx, "secondary_inherited"));

        for (uint32_t copyTypeIdx = 0; copyTypeIdx < DE_LENGTH_OF_ARRAY(copyType); copyTypeIdx++)
        {
            for (int topologyNdx = VK_PRIMITIVE_TOPOLOGY_POINT_LIST; topologyNdx < VK_PRIMITIVE_TOPOLOGY_PATCH_LIST;
                 ++topologyNdx)
            {
                for (uint32_t i = 0; i < 4; ++i)
                {
                    bool query64Bits   = (i & 1);
                    bool dstOffset     = (i & 2);
                    std::string prefix = bitPrefix(query64Bits, dstOffset);

                    // It makes no sense to use dstOffset with vkGetQueryPoolResults()
                    if (copyType[copyTypeIdx] == COPY_TYPE_GET && dstOffset)
                        continue;

                    // Tests with no attachments for only primary command to reduce # of test cases.
                    primary->addChild(new QueryPoolGraphicStatisticsTest<VertexShaderTestInstance>(
                        m_testCtx,
                        prefix + copyTypeStr[copyTypeIdx] + topology_name[topologyNdx] + "_with_no_color_attachments",
                        GraphicBasicTestInstance::ParametersGraphic(
                            VK_QUERY_PIPELINE_STATISTIC_INPUT_ASSEMBLY_PRIMITIVES_BIT, (VkPrimitiveTopology)topologyNdx,
                            RESET_TYPE_NORMAL, copyType[copyTypeIdx], query64Bits, false, dstOffset, CLEAR_NOOP, true),
                        sixRepeats));

                    primaryHostQueryReset->addChild(new QueryPoolGraphicStatisticsTest<VertexShaderTestInstance>(
                        m_testCtx,
                        prefix + copyTypeStr[copyTypeIdx] + topology_name[topologyNdx] + "_with_no_color_attachments",
                        GraphicBasicTestInstance::ParametersGraphic(
                            VK_QUERY_PIPELINE_STATISTIC_INPUT_ASSEMBLY_PRIMITIVES_BIT, (VkPrimitiveTopology)topologyNdx,
                            RESET_TYPE_NORMAL, copyType[copyTypeIdx], query64Bits, false, dstOffset, CLEAR_NOOP, true),
                        sixRepeats));

                    primaryVertexOnly->addChild(new QueryPoolGraphicStatisticsTest<VertexShaderTestInstance>(
                        m_testCtx,
                        prefix + copyTypeStr[copyTypeIdx] + topology_name[topologyNdx] + "_with_no_color_attachments",
                        GraphicBasicTestInstance::ParametersGraphic(
                            VK_QUERY_PIPELINE_STATISTIC_INPUT_ASSEMBLY_PRIMITIVES_BIT, (VkPrimitiveTopology)topologyNdx,
                            RESET_TYPE_NORMAL, copyType[copyTypeIdx], query64Bits, false, dstOffset, CLEAR_NOOP, true),
                        sixRepeats));

                    primaryResetBeforeCopy->addChild(new QueryPoolGraphicStatisticsTest<VertexShaderTestInstance>(
                        m_testCtx,
                        prefix + copyTypeStr[copyTypeIdx] + topology_name[topologyNdx] + "_with_no_color_attachments",
                        GraphicBasicTestInstance::ParametersGraphic(
                            VK_QUERY_PIPELINE_STATISTIC_INPUT_ASSEMBLY_PRIMITIVES_BIT, (VkPrimitiveTopology)topologyNdx,
                            RESET_TYPE_NORMAL, copyType[copyTypeIdx], query64Bits, false, dstOffset, CLEAR_NOOP, true),
                        sixRepeats));

                    if (copyType[copyTypeIdx] == COPY_TYPE_CMD)
                        primaryResetAfterCopy->addChild(new QueryPoolGraphicStatisticsTest<VertexShaderTestInstance>(
                            m_testCtx,
                            prefix + copyTypeStr[copyTypeIdx] + topology_name[topologyNdx] +
                                "_with_no_color_attachments",
                            GraphicBasicTestInstance::ParametersGraphic(
                                VK_QUERY_PIPELINE_STATISTIC_INPUT_ASSEMBLY_PRIMITIVES_BIT,
                                (VkPrimitiveTopology)topologyNdx, RESET_TYPE_NORMAL, copyType[copyTypeIdx], query64Bits,
                                false, dstOffset, CLEAR_NOOP, true),
                            sixRepeats));

                    /* Tests for clear operation within a statistics query activated.
                     * Nothing for secondary_inherited cases can be done since it violates the specification.
                     *
                     * The query shouldn't count internal driver operations relevant to the clear operations.
                     */
                    const ClearOperation clearOp[] = {CLEAR_NOOP, CLEAR_COLOR, CLEAR_DEPTH};
                    const char *const clearOpStr[] = {"", "_clear_color", "_clear_depth"};

                    for (int clearOpIdx = 0; clearOpIdx < DE_LENGTH_OF_ARRAY(clearOp); ++clearOpIdx)
                    {
                        primary->addChild(new QueryPoolGraphicStatisticsTest<VertexShaderTestInstance>(
                            m_testCtx,
                            prefix + copyTypeStr[copyTypeIdx] + topology_name[topologyNdx] + clearOpStr[clearOpIdx],
                            GraphicBasicTestInstance::ParametersGraphic(
                                VK_QUERY_PIPELINE_STATISTIC_INPUT_ASSEMBLY_PRIMITIVES_BIT,
                                (VkPrimitiveTopology)topologyNdx, RESET_TYPE_NORMAL, copyType[copyTypeIdx], query64Bits,
                                false, dstOffset, clearOp[clearOpIdx]),
                            sixRepeats));
                        secondary->addChild(new QueryPoolGraphicStatisticsTest<VertexShaderSecondaryTestInstance>(
                            m_testCtx,
                            prefix + copyTypeStr[copyTypeIdx] + topology_name[topologyNdx] + clearOpStr[clearOpIdx],
                            GraphicBasicTestInstance::ParametersGraphic(
                                VK_QUERY_PIPELINE_STATISTIC_INPUT_ASSEMBLY_PRIMITIVES_BIT,
                                (VkPrimitiveTopology)topologyNdx, RESET_TYPE_NORMAL, copyType[copyTypeIdx], query64Bits,
                                false, dstOffset, clearOp[clearOpIdx]),
                            sixRepeats));

                        primaryHostQueryReset->addChild(new QueryPoolGraphicStatisticsTest<VertexShaderTestInstance>(
                            m_testCtx,
                            prefix + copyTypeStr[copyTypeIdx] + topology_name[topologyNdx] + clearOpStr[clearOpIdx],
                            GraphicBasicTestInstance::ParametersGraphic(
                                VK_QUERY_PIPELINE_STATISTIC_INPUT_ASSEMBLY_PRIMITIVES_BIT,
                                (VkPrimitiveTopology)topologyNdx, RESET_TYPE_HOST, copyType[copyTypeIdx], query64Bits,
                                false, dstOffset, clearOp[clearOpIdx]),
                            sixRepeats));
                        secondaryHostQueryReset->addChild(
                            new QueryPoolGraphicStatisticsTest<VertexShaderSecondaryTestInstance>(
                                m_testCtx,
                                prefix + copyTypeStr[copyTypeIdx] + topology_name[topologyNdx] + clearOpStr[clearOpIdx],
                                GraphicBasicTestInstance::ParametersGraphic(
                                    VK_QUERY_PIPELINE_STATISTIC_INPUT_ASSEMBLY_PRIMITIVES_BIT,
                                    (VkPrimitiveTopology)topologyNdx, RESET_TYPE_HOST, copyType[copyTypeIdx],
                                    query64Bits, false, dstOffset, clearOp[clearOpIdx]),
                                sixRepeats));

                        primaryVertexOnly->addChild(new QueryPoolGraphicStatisticsTest<VertexShaderTestInstance>(
                            m_testCtx,
                            prefix + copyTypeStr[copyTypeIdx] + topology_name[topologyNdx] + clearOpStr[clearOpIdx],
                            GraphicBasicTestInstance::ParametersGraphic(
                                VK_QUERY_PIPELINE_STATISTIC_INPUT_ASSEMBLY_PRIMITIVES_BIT,
                                (VkPrimitiveTopology)topologyNdx, RESET_TYPE_NORMAL, copyType[copyTypeIdx], query64Bits,
                                true, dstOffset, clearOp[clearOpIdx]),
                            sixRepeats));
                        secondaryVertexOnly->addChild(
                            new QueryPoolGraphicStatisticsTest<VertexShaderSecondaryTestInstance>(
                                m_testCtx,
                                prefix + copyTypeStr[copyTypeIdx] + topology_name[topologyNdx] + clearOpStr[clearOpIdx],
                                GraphicBasicTestInstance::ParametersGraphic(
                                    VK_QUERY_PIPELINE_STATISTIC_INPUT_ASSEMBLY_PRIMITIVES_BIT,
                                    (VkPrimitiveTopology)topologyNdx, RESET_TYPE_NORMAL, copyType[copyTypeIdx],
                                    query64Bits, true, dstOffset, clearOp[clearOpIdx]),
                                sixRepeats));

                        primaryResetBeforeCopy->addChild(new QueryPoolGraphicStatisticsTest<VertexShaderTestInstance>(
                            m_testCtx,
                            prefix + copyTypeStr[copyTypeIdx] + topology_name[topologyNdx] + clearOpStr[clearOpIdx],
                            GraphicBasicTestInstance::ParametersGraphic(
                                VK_QUERY_PIPELINE_STATISTIC_INPUT_ASSEMBLY_PRIMITIVES_BIT,
                                (VkPrimitiveTopology)topologyNdx, RESET_TYPE_BEFORE_COPY, copyType[copyTypeIdx],
                                query64Bits, false, dstOffset, clearOp[clearOpIdx]),
                            sixRepeats));
                        secondaryResetBeforeCopy->addChild(
                            new QueryPoolGraphicStatisticsTest<VertexShaderSecondaryTestInstance>(
                                m_testCtx,
                                prefix + copyTypeStr[copyTypeIdx] + topology_name[topologyNdx] + clearOpStr[clearOpIdx],
                                GraphicBasicTestInstance::ParametersGraphic(
                                    VK_QUERY_PIPELINE_STATISTIC_INPUT_ASSEMBLY_PRIMITIVES_BIT,
                                    (VkPrimitiveTopology)topologyNdx, RESET_TYPE_BEFORE_COPY, copyType[copyTypeIdx],
                                    query64Bits, false, dstOffset, clearOp[clearOpIdx]),
                                sixRepeats));

                        if (copyType[copyTypeIdx] == COPY_TYPE_CMD)
                        {
                            primaryResetAfterCopy->addChild(
                                new QueryPoolGraphicStatisticsTest<VertexShaderTestInstance>(
                                    m_testCtx,
                                    prefix + copyTypeStr[copyTypeIdx] + topology_name[topologyNdx] +
                                        clearOpStr[clearOpIdx],
                                    GraphicBasicTestInstance::ParametersGraphic(
                                        VK_QUERY_PIPELINE_STATISTIC_INPUT_ASSEMBLY_PRIMITIVES_BIT,
                                        (VkPrimitiveTopology)topologyNdx, RESET_TYPE_AFTER_COPY, copyType[copyTypeIdx],
                                        query64Bits, false, dstOffset, clearOp[clearOpIdx]),
                                    sixRepeats));
                            secondaryResetAfterCopy->addChild(
                                new QueryPoolGraphicStatisticsTest<VertexShaderSecondaryTestInstance>(
                                    m_testCtx,
                                    prefix + copyTypeStr[copyTypeIdx] + topology_name[topologyNdx] +
                                        clearOpStr[clearOpIdx],
                                    GraphicBasicTestInstance::ParametersGraphic(
                                        VK_QUERY_PIPELINE_STATISTIC_INPUT_ASSEMBLY_PRIMITIVES_BIT,
                                        (VkPrimitiveTopology)topologyNdx, RESET_TYPE_AFTER_COPY, copyType[copyTypeIdx],
                                        query64Bits, false, dstOffset, clearOp[clearOpIdx]),
                                    sixRepeats));
                        }
                    }

                    secondaryInherited->addChild(
                        new QueryPoolGraphicStatisticsTest<VertexShaderSecondaryInheritedTestInstance>(
                            m_testCtx, prefix + copyTypeStr[copyTypeIdx] + topology_name[topologyNdx],
                            GraphicBasicTestInstance::ParametersGraphic(
                                VK_QUERY_PIPELINE_STATISTIC_INPUT_ASSEMBLY_PRIMITIVES_BIT,
                                (VkPrimitiveTopology)topologyNdx, RESET_TYPE_NORMAL, copyType[copyTypeIdx], query64Bits,
                                false, dstOffset),
                            sixRepeats));
                    secondaryInheritedHostQueryReset->addChild(
                        new QueryPoolGraphicStatisticsTest<VertexShaderSecondaryInheritedTestInstance>(
                            m_testCtx, prefix + copyTypeStr[copyTypeIdx] + topology_name[topologyNdx],
                            GraphicBasicTestInstance::ParametersGraphic(
                                VK_QUERY_PIPELINE_STATISTIC_INPUT_ASSEMBLY_PRIMITIVES_BIT,
                                (VkPrimitiveTopology)topologyNdx, RESET_TYPE_HOST, copyType[copyTypeIdx], query64Bits,
                                false, dstOffset),
                            sixRepeats));
                    secondaryInheritedVertexOnly->addChild(
                        new QueryPoolGraphicStatisticsTest<VertexShaderSecondaryInheritedTestInstance>(
                            m_testCtx, prefix + copyTypeStr[copyTypeIdx] + topology_name[topologyNdx],
                            GraphicBasicTestInstance::ParametersGraphic(
                                VK_QUERY_PIPELINE_STATISTIC_INPUT_ASSEMBLY_PRIMITIVES_BIT,
                                (VkPrimitiveTopology)topologyNdx, RESET_TYPE_NORMAL, copyType[copyTypeIdx], query64Bits,
                                true, dstOffset),
                            sixRepeats));
                    secondaryInheritedResetBeforeCopy->addChild(
                        new QueryPoolGraphicStatisticsTest<VertexShaderSecondaryInheritedTestInstance>(
                            m_testCtx, prefix + copyTypeStr[copyTypeIdx] + topology_name[topologyNdx],
                            GraphicBasicTestInstance::ParametersGraphic(
                                VK_QUERY_PIPELINE_STATISTIC_INPUT_ASSEMBLY_PRIMITIVES_BIT,
                                (VkPrimitiveTopology)topologyNdx, RESET_TYPE_BEFORE_COPY, copyType[copyTypeIdx],
                                query64Bits, false, dstOffset),
                            sixRepeats));
                    if (copyType[copyTypeIdx] == COPY_TYPE_CMD)
                        secondaryInheritedResetAfterCopy->addChild(
                            new QueryPoolGraphicStatisticsTest<VertexShaderSecondaryInheritedTestInstance>(
                                m_testCtx, prefix + copyTypeStr[copyTypeIdx] + topology_name[topologyNdx],
                                GraphicBasicTestInstance::ParametersGraphic(
                                    VK_QUERY_PIPELINE_STATISTIC_INPUT_ASSEMBLY_PRIMITIVES_BIT,
                                    (VkPrimitiveTopology)topologyNdx, RESET_TYPE_AFTER_COPY, copyType[copyTypeIdx],
                                    query64Bits, false, dstOffset),
                                sixRepeats));
                }
            }
        }

        inputAssemblyPrimitives->addChild(primary.release());
        inputAssemblyPrimitives->addChild(secondary.release());
        inputAssemblyPrimitives->addChild(secondaryInherited.release());

        inputAssemblyPrimitivesVertexOnly->addChild(primaryVertexOnly.release());
        inputAssemblyPrimitivesVertexOnly->addChild(secondaryVertexOnly.release());
        inputAssemblyPrimitivesVertexOnly->addChild(secondaryInheritedVertexOnly.release());

        inputAssemblyPrimitivesHostQueryReset->addChild(primaryHostQueryReset.release());
        inputAssemblyPrimitivesHostQueryReset->addChild(secondaryHostQueryReset.release());
        inputAssemblyPrimitivesHostQueryReset->addChild(secondaryInheritedHostQueryReset.release());

        inputAssemblyPrimitivesResetBeforeCopy->addChild(primaryResetBeforeCopy.release());
        inputAssemblyPrimitivesResetBeforeCopy->addChild(secondaryResetBeforeCopy.release());
        inputAssemblyPrimitivesResetBeforeCopy->addChild(secondaryInheritedResetBeforeCopy.release());

        inputAssemblyPrimitivesResetAfterCopy->addChild(primaryResetAfterCopy.release());
        inputAssemblyPrimitivesResetAfterCopy->addChild(secondaryResetAfterCopy.release());
        inputAssemblyPrimitivesResetAfterCopy->addChild(secondaryInheritedResetAfterCopy.release());
    }

    //VK_QUERY_PIPELINE_STATISTIC_VERTEX_SHADER_INVOCATIONS_BIT
    {
        de::MovePtr<TestCaseGroup> primary(new TestCaseGroup(m_testCtx, "primary"));
        de::MovePtr<TestCaseGroup> secondary(new TestCaseGroup(m_testCtx, "secondary"));
        de::MovePtr<TestCaseGroup> secondaryInherited(new TestCaseGroup(m_testCtx, "secondary_inherited"));

        de::MovePtr<TestCaseGroup> primaryVertexOnly(new TestCaseGroup(m_testCtx, "primary"));
        de::MovePtr<TestCaseGroup> secondaryVertexOnly(new TestCaseGroup(m_testCtx, "secondary"));
        de::MovePtr<TestCaseGroup> secondaryInheritedVertexOnly(new TestCaseGroup(m_testCtx, "secondary_inherited"));

        de::MovePtr<TestCaseGroup> primaryHostQueryReset(new TestCaseGroup(m_testCtx, "primary"));
        de::MovePtr<TestCaseGroup> secondaryHostQueryReset(new TestCaseGroup(m_testCtx, "secondary"));
        de::MovePtr<TestCaseGroup> secondaryInheritedHostQueryReset(
            new TestCaseGroup(m_testCtx, "secondary_inherited"));

        de::MovePtr<TestCaseGroup> primaryResetBeforeCopy(new TestCaseGroup(m_testCtx, "primary"));
        de::MovePtr<TestCaseGroup> secondaryResetBeforeCopy(new TestCaseGroup(m_testCtx, "secondary"));
        de::MovePtr<TestCaseGroup> secondaryInheritedResetBeforeCopy(
            new TestCaseGroup(m_testCtx, "secondary_inherited"));

        de::MovePtr<TestCaseGroup> primaryResetAfterCopy(new TestCaseGroup(m_testCtx, "primary"));
        de::MovePtr<TestCaseGroup> secondaryResetAfterCopy(new TestCaseGroup(m_testCtx, "secondary"));
        de::MovePtr<TestCaseGroup> secondaryInheritedResetAfterCopy(
            new TestCaseGroup(m_testCtx, "secondary_inherited"));

        for (uint32_t copyTypeIdx = 0; copyTypeIdx < DE_LENGTH_OF_ARRAY(copyType); copyTypeIdx++)
        {
            for (int topologyNdx = VK_PRIMITIVE_TOPOLOGY_POINT_LIST; topologyNdx < VK_PRIMITIVE_TOPOLOGY_PATCH_LIST;
                 ++topologyNdx)
            {
                for (uint32_t i = 0; i < 4; ++i)
                {
                    bool query64Bits   = (i & 1);
                    bool dstOffset     = (i & 2);
                    std::string prefix = bitPrefix(query64Bits, dstOffset);

                    // It makes no sense to use dstOffset with vkGetQueryPoolResults()
                    if (copyType[copyTypeIdx] == COPY_TYPE_GET && dstOffset)
                        continue;

                    // Tests with no attachments for only primary command to reduce # of test cases.
                    primary->addChild(new QueryPoolGraphicStatisticsTest<VertexShaderTestInstance>(
                        m_testCtx,
                        prefix + copyTypeStr[copyTypeIdx] + topology_name[topologyNdx] + "with_no_color_attachments",
                        GraphicBasicTestInstance::ParametersGraphic(
                            VK_QUERY_PIPELINE_STATISTIC_VERTEX_SHADER_INVOCATIONS_BIT, (VkPrimitiveTopology)topologyNdx,
                            RESET_TYPE_NORMAL, copyType[copyTypeIdx], query64Bits, false, dstOffset, CLEAR_NOOP, true),
                        sixRepeats));

                    primaryVertexOnly->addChild(new QueryPoolGraphicStatisticsTest<VertexShaderTestInstance>(
                        m_testCtx,
                        prefix + copyTypeStr[copyTypeIdx] + topology_name[topologyNdx] + "with_no_color_attachments",
                        GraphicBasicTestInstance::ParametersGraphic(
                            VK_QUERY_PIPELINE_STATISTIC_VERTEX_SHADER_INVOCATIONS_BIT, (VkPrimitiveTopology)topologyNdx,
                            RESET_TYPE_NORMAL, copyType[copyTypeIdx], query64Bits, false, dstOffset, CLEAR_NOOP, true),
                        sixRepeats));

                    primaryHostQueryReset->addChild(new QueryPoolGraphicStatisticsTest<VertexShaderTestInstance>(
                        m_testCtx,
                        prefix + copyTypeStr[copyTypeIdx] + topology_name[topologyNdx] + "with_no_color_attachments",
                        GraphicBasicTestInstance::ParametersGraphic(
                            VK_QUERY_PIPELINE_STATISTIC_VERTEX_SHADER_INVOCATIONS_BIT, (VkPrimitiveTopology)topologyNdx,
                            RESET_TYPE_NORMAL, copyType[copyTypeIdx], query64Bits, false, dstOffset, CLEAR_NOOP, true),
                        sixRepeats));

                    primaryResetBeforeCopy->addChild(new QueryPoolGraphicStatisticsTest<VertexShaderTestInstance>(
                        m_testCtx,
                        prefix + copyTypeStr[copyTypeIdx] + topology_name[topologyNdx] + "with_no_color_attachments",
                        GraphicBasicTestInstance::ParametersGraphic(
                            VK_QUERY_PIPELINE_STATISTIC_VERTEX_SHADER_INVOCATIONS_BIT, (VkPrimitiveTopology)topologyNdx,
                            RESET_TYPE_NORMAL, copyType[copyTypeIdx], query64Bits, false, dstOffset, CLEAR_NOOP, true),
                        sixRepeats));

                    if (copyType[copyTypeIdx] == COPY_TYPE_CMD)
                        primaryResetAfterCopy->addChild(new QueryPoolGraphicStatisticsTest<VertexShaderTestInstance>(
                            m_testCtx,
                            prefix + copyTypeStr[copyTypeIdx] + topology_name[topologyNdx] +
                                "with_no_color_attachments",
                            GraphicBasicTestInstance::ParametersGraphic(
                                VK_QUERY_PIPELINE_STATISTIC_VERTEX_SHADER_INVOCATIONS_BIT,
                                (VkPrimitiveTopology)topologyNdx, RESET_TYPE_NORMAL, copyType[copyTypeIdx], query64Bits,
                                false, dstOffset, CLEAR_NOOP, true),
                            sixRepeats));

                    /* Tests for clear operation within a statistics query activated.
                     * Nothing for secondary_inherited cases can be done since it violates the specification.
                     *
                     * The query shouldn't count internal driver operations relevant to the clear operations.
                     */
                    const ClearOperation clearOp[] = {CLEAR_NOOP, CLEAR_COLOR, CLEAR_DEPTH};
                    const char *const clearOpStr[] = {"", "_clear_color", "_clear_depth"};

                    for (int clearOpIdx = 0; clearOpIdx < DE_LENGTH_OF_ARRAY(clearOp); ++clearOpIdx)
                    {
                        primary->addChild(new QueryPoolGraphicStatisticsTest<VertexShaderTestInstance>(
                            m_testCtx,
                            prefix + copyTypeStr[copyTypeIdx] + topology_name[topologyNdx] + clearOpStr[clearOpIdx],
                            GraphicBasicTestInstance::ParametersGraphic(
                                VK_QUERY_PIPELINE_STATISTIC_VERTEX_SHADER_INVOCATIONS_BIT,
                                (VkPrimitiveTopology)topologyNdx, RESET_TYPE_NORMAL, copyType[copyTypeIdx], query64Bits,
                                false, dstOffset, clearOp[clearOpIdx]),
                            sixRepeats));
                        secondary->addChild(new QueryPoolGraphicStatisticsTest<VertexShaderSecondaryTestInstance>(
                            m_testCtx,
                            prefix + copyTypeStr[copyTypeIdx] + topology_name[topologyNdx] + clearOpStr[clearOpIdx],
                            GraphicBasicTestInstance::ParametersGraphic(
                                VK_QUERY_PIPELINE_STATISTIC_VERTEX_SHADER_INVOCATIONS_BIT,
                                (VkPrimitiveTopology)topologyNdx, RESET_TYPE_NORMAL, copyType[copyTypeIdx], query64Bits,
                                false, dstOffset, clearOp[clearOpIdx]),
                            sixRepeats));

                        primaryVertexOnly->addChild(new QueryPoolGraphicStatisticsTest<VertexShaderTestInstance>(
                            m_testCtx,
                            prefix + copyTypeStr[copyTypeIdx] + topology_name[topologyNdx] + clearOpStr[clearOpIdx],
                            GraphicBasicTestInstance::ParametersGraphic(
                                VK_QUERY_PIPELINE_STATISTIC_VERTEX_SHADER_INVOCATIONS_BIT,
                                (VkPrimitiveTopology)topologyNdx, RESET_TYPE_NORMAL, copyType[copyTypeIdx], query64Bits,
                                true, dstOffset, clearOp[clearOpIdx]),
                            sixRepeats));
                        secondaryVertexOnly->addChild(
                            new QueryPoolGraphicStatisticsTest<VertexShaderSecondaryTestInstance>(
                                m_testCtx,
                                prefix + copyTypeStr[copyTypeIdx] + topology_name[topologyNdx] + clearOpStr[clearOpIdx],
                                GraphicBasicTestInstance::ParametersGraphic(
                                    VK_QUERY_PIPELINE_STATISTIC_VERTEX_SHADER_INVOCATIONS_BIT,
                                    (VkPrimitiveTopology)topologyNdx, RESET_TYPE_NORMAL, copyType[copyTypeIdx],
                                    query64Bits, true, dstOffset, clearOp[clearOpIdx]),
                                sixRepeats));

                        primaryHostQueryReset->addChild(new QueryPoolGraphicStatisticsTest<VertexShaderTestInstance>(
                            m_testCtx,
                            prefix + copyTypeStr[copyTypeIdx] + topology_name[topologyNdx] + clearOpStr[clearOpIdx],
                            GraphicBasicTestInstance::ParametersGraphic(
                                VK_QUERY_PIPELINE_STATISTIC_VERTEX_SHADER_INVOCATIONS_BIT,
                                (VkPrimitiveTopology)topologyNdx, RESET_TYPE_HOST, copyType[copyTypeIdx], query64Bits,
                                false, dstOffset, clearOp[clearOpIdx]),
                            sixRepeats));
                        secondaryHostQueryReset->addChild(
                            new QueryPoolGraphicStatisticsTest<VertexShaderSecondaryTestInstance>(
                                m_testCtx,
                                prefix + copyTypeStr[copyTypeIdx] + topology_name[topologyNdx] + clearOpStr[clearOpIdx],
                                GraphicBasicTestInstance::ParametersGraphic(
                                    VK_QUERY_PIPELINE_STATISTIC_VERTEX_SHADER_INVOCATIONS_BIT,
                                    (VkPrimitiveTopology)topologyNdx, RESET_TYPE_HOST, copyType[copyTypeIdx],
                                    query64Bits, false, dstOffset, clearOp[clearOpIdx]),
                                sixRepeats));

                        primaryResetBeforeCopy->addChild(new QueryPoolGraphicStatisticsTest<VertexShaderTestInstance>(
                            m_testCtx,
                            prefix + copyTypeStr[copyTypeIdx] + topology_name[topologyNdx] + clearOpStr[clearOpIdx],
                            GraphicBasicTestInstance::ParametersGraphic(
                                VK_QUERY_PIPELINE_STATISTIC_VERTEX_SHADER_INVOCATIONS_BIT,
                                (VkPrimitiveTopology)topologyNdx, RESET_TYPE_BEFORE_COPY, copyType[copyTypeIdx],
                                query64Bits, false, dstOffset, clearOp[clearOpIdx]),
                            sixRepeats));
                        secondaryResetBeforeCopy->addChild(
                            new QueryPoolGraphicStatisticsTest<VertexShaderSecondaryTestInstance>(
                                m_testCtx,
                                prefix + copyTypeStr[copyTypeIdx] + topology_name[topologyNdx] + clearOpStr[clearOpIdx],
                                GraphicBasicTestInstance::ParametersGraphic(
                                    VK_QUERY_PIPELINE_STATISTIC_VERTEX_SHADER_INVOCATIONS_BIT,
                                    (VkPrimitiveTopology)topologyNdx, RESET_TYPE_BEFORE_COPY, copyType[copyTypeIdx],
                                    query64Bits, false, dstOffset, clearOp[clearOpIdx]),
                                sixRepeats));

                        if (copyType[copyTypeIdx] == COPY_TYPE_CMD)
                        {
                            primaryResetAfterCopy->addChild(
                                new QueryPoolGraphicStatisticsTest<VertexShaderTestInstance>(
                                    m_testCtx,
                                    prefix + copyTypeStr[copyTypeIdx] + topology_name[topologyNdx] +
                                        clearOpStr[clearOpIdx],
                                    GraphicBasicTestInstance::ParametersGraphic(
                                        VK_QUERY_PIPELINE_STATISTIC_VERTEX_SHADER_INVOCATIONS_BIT,
                                        (VkPrimitiveTopology)topologyNdx, RESET_TYPE_AFTER_COPY, copyType[copyTypeIdx],
                                        query64Bits, false, dstOffset, clearOp[clearOpIdx]),
                                    sixRepeats));
                            secondaryResetAfterCopy->addChild(
                                new QueryPoolGraphicStatisticsTest<VertexShaderSecondaryTestInstance>(
                                    m_testCtx,
                                    prefix + copyTypeStr[copyTypeIdx] + topology_name[topologyNdx] +
                                        clearOpStr[clearOpIdx],
                                    GraphicBasicTestInstance::ParametersGraphic(
                                        VK_QUERY_PIPELINE_STATISTIC_VERTEX_SHADER_INVOCATIONS_BIT,
                                        (VkPrimitiveTopology)topologyNdx, RESET_TYPE_AFTER_COPY, copyType[copyTypeIdx],
                                        query64Bits, false, dstOffset, clearOp[clearOpIdx]),
                                    sixRepeats));
                        }
                    }

                    secondaryInherited->addChild(
                        new QueryPoolGraphicStatisticsTest<VertexShaderSecondaryInheritedTestInstance>(
                            m_testCtx, prefix + copyTypeStr[copyTypeIdx] + topology_name[topologyNdx],
                            GraphicBasicTestInstance::ParametersGraphic(
                                VK_QUERY_PIPELINE_STATISTIC_VERTEX_SHADER_INVOCATIONS_BIT,
                                (VkPrimitiveTopology)topologyNdx, RESET_TYPE_NORMAL, copyType[copyTypeIdx], query64Bits,
                                false, dstOffset),
                            sixRepeats));
                    secondaryInheritedVertexOnly->addChild(
                        new QueryPoolGraphicStatisticsTest<VertexShaderSecondaryInheritedTestInstance>(
                            m_testCtx, prefix + copyTypeStr[copyTypeIdx] + topology_name[topologyNdx],
                            GraphicBasicTestInstance::ParametersGraphic(
                                VK_QUERY_PIPELINE_STATISTIC_VERTEX_SHADER_INVOCATIONS_BIT,
                                (VkPrimitiveTopology)topologyNdx, RESET_TYPE_NORMAL, copyType[copyTypeIdx], query64Bits,
                                true, dstOffset),
                            sixRepeats));
                    secondaryInheritedHostQueryReset->addChild(
                        new QueryPoolGraphicStatisticsTest<VertexShaderSecondaryInheritedTestInstance>(
                            m_testCtx, prefix + copyTypeStr[copyTypeIdx] + topology_name[topologyNdx],
                            GraphicBasicTestInstance::ParametersGraphic(
                                VK_QUERY_PIPELINE_STATISTIC_VERTEX_SHADER_INVOCATIONS_BIT,
                                (VkPrimitiveTopology)topologyNdx, RESET_TYPE_HOST, copyType[copyTypeIdx], query64Bits,
                                false, dstOffset),
                            sixRepeats));
                    secondaryInheritedResetBeforeCopy->addChild(
                        new QueryPoolGraphicStatisticsTest<VertexShaderSecondaryInheritedTestInstance>(
                            m_testCtx, prefix + copyTypeStr[copyTypeIdx] + topology_name[topologyNdx],
                            GraphicBasicTestInstance::ParametersGraphic(
                                VK_QUERY_PIPELINE_STATISTIC_VERTEX_SHADER_INVOCATIONS_BIT,
                                (VkPrimitiveTopology)topologyNdx, RESET_TYPE_BEFORE_COPY, copyType[copyTypeIdx],
                                query64Bits, false, dstOffset),
                            sixRepeats));
                    if (copyType[copyTypeIdx] == COPY_TYPE_CMD)
                        secondaryInheritedResetAfterCopy->addChild(
                            new QueryPoolGraphicStatisticsTest<VertexShaderSecondaryInheritedTestInstance>(
                                m_testCtx, prefix + copyTypeStr[copyTypeIdx] + topology_name[topologyNdx],
                                GraphicBasicTestInstance::ParametersGraphic(
                                    VK_QUERY_PIPELINE_STATISTIC_VERTEX_SHADER_INVOCATIONS_BIT,
                                    (VkPrimitiveTopology)topologyNdx, RESET_TYPE_AFTER_COPY, copyType[copyTypeIdx],
                                    query64Bits, false, dstOffset),
                                sixRepeats));
                }
            }
        }

        vertexShaderInvocations->addChild(primary.release());
        vertexShaderInvocations->addChild(secondary.release());
        vertexShaderInvocations->addChild(secondaryInherited.release());

        vertexShaderInvocationsVertexOnly->addChild(primaryVertexOnly.release());
        vertexShaderInvocationsVertexOnly->addChild(secondaryVertexOnly.release());
        vertexShaderInvocationsVertexOnly->addChild(secondaryInheritedVertexOnly.release());

        vertexShaderInvocationsHostQueryReset->addChild(primaryHostQueryReset.release());
        vertexShaderInvocationsHostQueryReset->addChild(secondaryHostQueryReset.release());
        vertexShaderInvocationsHostQueryReset->addChild(secondaryInheritedHostQueryReset.release());

        vertexShaderInvocationsResetBeforeCopy->addChild(primaryResetBeforeCopy.release());
        vertexShaderInvocationsResetBeforeCopy->addChild(secondaryResetBeforeCopy.release());
        vertexShaderInvocationsResetBeforeCopy->addChild(secondaryInheritedResetBeforeCopy.release());

        vertexShaderInvocationsResetAfterCopy->addChild(primaryResetAfterCopy.release());
        vertexShaderInvocationsResetAfterCopy->addChild(secondaryResetAfterCopy.release());
        vertexShaderInvocationsResetAfterCopy->addChild(secondaryInheritedResetAfterCopy.release());
    }

    //VK_QUERY_PIPELINE_STATISTIC_FRAGMENT_SHADER_INVOCATIONS_BIT
    {
        de::MovePtr<TestCaseGroup> primary(new TestCaseGroup(m_testCtx, "primary"));
        de::MovePtr<TestCaseGroup> secondary(new TestCaseGroup(m_testCtx, "secondary"));
        de::MovePtr<TestCaseGroup> secondaryInherited(new TestCaseGroup(m_testCtx, "secondary_inherited"));

        de::MovePtr<TestCaseGroup> primaryHostQueryReset(new TestCaseGroup(m_testCtx, "primary"));
        de::MovePtr<TestCaseGroup> secondaryHostQueryReset(new TestCaseGroup(m_testCtx, "secondary"));
        de::MovePtr<TestCaseGroup> secondaryInheritedHostQueryReset(
            new TestCaseGroup(m_testCtx, "secondary_inherited"));

        de::MovePtr<TestCaseGroup> primaryResetBeforeCopy(new TestCaseGroup(m_testCtx, "primary"));
        de::MovePtr<TestCaseGroup> secondaryResetBeforeCopy(new TestCaseGroup(m_testCtx, "secondary"));
        de::MovePtr<TestCaseGroup> secondaryInheritedResetBeforeCopy(
            new TestCaseGroup(m_testCtx, "secondary_inherited"));

        de::MovePtr<TestCaseGroup> primaryResetAfterCopy(new TestCaseGroup(m_testCtx, "primary"));
        de::MovePtr<TestCaseGroup> secondaryResetAfterCopy(new TestCaseGroup(m_testCtx, "secondary"));
        de::MovePtr<TestCaseGroup> secondaryInheritedResetAfterCopy(
            new TestCaseGroup(m_testCtx, "secondary_inherited"));

        for (uint32_t copyTypeIdx = 0; copyTypeIdx < DE_LENGTH_OF_ARRAY(copyType); copyTypeIdx++)
        {
            for (int topologyNdx = VK_PRIMITIVE_TOPOLOGY_POINT_LIST; topologyNdx < VK_PRIMITIVE_TOPOLOGY_PATCH_LIST;
                 ++topologyNdx)
            {
                for (uint32_t i = 0; i < 4; ++i)
                {
                    bool query64Bits   = (i & 1);
                    bool dstOffset     = (i & 2);
                    std::string prefix = bitPrefix(query64Bits, dstOffset);

                    // It makes no sense to use dstOffset with vkGetQueryPoolResults()
                    if (copyType[copyTypeIdx] == COPY_TYPE_GET && dstOffset)
                        continue;

                    // Tests with no attachments for only primary command to reduce # of test cases.
                    primary->addChild(new QueryPoolGraphicStatisticsTest<VertexShaderTestInstance>(
                        m_testCtx,
                        prefix + copyTypeStr[copyTypeIdx] + topology_name[topologyNdx] + "with_no_color_attachments",
                        GraphicBasicTestInstance::ParametersGraphic(
                            VK_QUERY_PIPELINE_STATISTIC_VERTEX_SHADER_INVOCATIONS_BIT, (VkPrimitiveTopology)topologyNdx,
                            RESET_TYPE_NORMAL, copyType[copyTypeIdx], query64Bits, false, dstOffset, CLEAR_NOOP, true),
                        sixRepeats));

                    primaryHostQueryReset->addChild(new QueryPoolGraphicStatisticsTest<VertexShaderTestInstance>(
                        m_testCtx,
                        prefix + copyTypeStr[copyTypeIdx] + topology_name[topologyNdx] + "with_no_color_attachments",
                        GraphicBasicTestInstance::ParametersGraphic(
                            VK_QUERY_PIPELINE_STATISTIC_VERTEX_SHADER_INVOCATIONS_BIT, (VkPrimitiveTopology)topologyNdx,
                            RESET_TYPE_NORMAL, copyType[copyTypeIdx], query64Bits, false, dstOffset, CLEAR_NOOP, true),
                        sixRepeats));

                    primaryResetBeforeCopy->addChild(new QueryPoolGraphicStatisticsTest<VertexShaderTestInstance>(
                        m_testCtx,
                        prefix + copyTypeStr[copyTypeIdx] + topology_name[topologyNdx] + "with_no_color_attachments",
                        GraphicBasicTestInstance::ParametersGraphic(
                            VK_QUERY_PIPELINE_STATISTIC_VERTEX_SHADER_INVOCATIONS_BIT, (VkPrimitiveTopology)topologyNdx,
                            RESET_TYPE_NORMAL, copyType[copyTypeIdx], query64Bits, false, dstOffset, CLEAR_NOOP, true),
                        sixRepeats));

                    if (copyType[copyTypeIdx] == COPY_TYPE_CMD)
                        primaryResetAfterCopy->addChild(new QueryPoolGraphicStatisticsTest<VertexShaderTestInstance>(
                            m_testCtx,
                            prefix + copyTypeStr[copyTypeIdx] + topology_name[topologyNdx] +
                                "with_no_color_attachments",
                            GraphicBasicTestInstance::ParametersGraphic(
                                VK_QUERY_PIPELINE_STATISTIC_VERTEX_SHADER_INVOCATIONS_BIT,
                                (VkPrimitiveTopology)topologyNdx, RESET_TYPE_NORMAL, copyType[copyTypeIdx], query64Bits,
                                false, dstOffset, CLEAR_NOOP, true),
                            sixRepeats));

                    /* Tests for clear operation within a statistics query activated.
                     * Nothing for secondary_inherited cases can be done since it violates the specification.
                     *
                     * The query shouldn't count internal driver operations relevant to the clear operations.
                     */
                    const ClearOperation clearOp[] = {CLEAR_NOOP, CLEAR_COLOR, CLEAR_DEPTH};
                    const char *const clearOpStr[] = {"", "_clear_color", "_clear_depth"};

                    for (int clearOpIdx = 0; clearOpIdx < DE_LENGTH_OF_ARRAY(clearOp); ++clearOpIdx)
                    {
                        primary->addChild(new QueryPoolGraphicStatisticsTest<VertexShaderTestInstance>(
                            m_testCtx,
                            prefix + copyTypeStr[copyTypeIdx] + topology_name[topologyNdx] + clearOpStr[clearOpIdx],
                            GraphicBasicTestInstance::ParametersGraphic(
                                VK_QUERY_PIPELINE_STATISTIC_FRAGMENT_SHADER_INVOCATIONS_BIT,
                                (VkPrimitiveTopology)topologyNdx, RESET_TYPE_NORMAL, copyType[copyTypeIdx], query64Bits,
                                false, dstOffset, clearOp[clearOpIdx]),
                            sixRepeats));
                        secondary->addChild(new QueryPoolGraphicStatisticsTest<VertexShaderSecondaryTestInstance>(
                            m_testCtx,
                            prefix + copyTypeStr[copyTypeIdx] + topology_name[topologyNdx] + clearOpStr[clearOpIdx],
                            GraphicBasicTestInstance::ParametersGraphic(
                                VK_QUERY_PIPELINE_STATISTIC_FRAGMENT_SHADER_INVOCATIONS_BIT,
                                (VkPrimitiveTopology)topologyNdx, RESET_TYPE_NORMAL, copyType[copyTypeIdx], query64Bits,
                                false, dstOffset),
                            sixRepeats));

                        primaryHostQueryReset->addChild(new QueryPoolGraphicStatisticsTest<VertexShaderTestInstance>(
                            m_testCtx,
                            prefix + copyTypeStr[copyTypeIdx] + topology_name[topologyNdx] + clearOpStr[clearOpIdx],
                            GraphicBasicTestInstance::ParametersGraphic(
                                VK_QUERY_PIPELINE_STATISTIC_FRAGMENT_SHADER_INVOCATIONS_BIT,
                                (VkPrimitiveTopology)topologyNdx, RESET_TYPE_HOST, copyType[copyTypeIdx], query64Bits,
                                false, dstOffset, clearOp[clearOpIdx]),
                            sixRepeats));
                        secondaryHostQueryReset->addChild(
                            new QueryPoolGraphicStatisticsTest<VertexShaderSecondaryTestInstance>(
                                m_testCtx,
                                prefix + copyTypeStr[copyTypeIdx] + topology_name[topologyNdx] + clearOpStr[clearOpIdx],
                                GraphicBasicTestInstance::ParametersGraphic(
                                    VK_QUERY_PIPELINE_STATISTIC_FRAGMENT_SHADER_INVOCATIONS_BIT,
                                    (VkPrimitiveTopology)topologyNdx, RESET_TYPE_HOST, copyType[copyTypeIdx],
                                    query64Bits, false, dstOffset, clearOp[clearOpIdx]),
                                sixRepeats));

                        primaryResetBeforeCopy->addChild(new QueryPoolGraphicStatisticsTest<VertexShaderTestInstance>(
                            m_testCtx,
                            prefix + copyTypeStr[copyTypeIdx] + topology_name[topologyNdx] + clearOpStr[clearOpIdx],
                            GraphicBasicTestInstance::ParametersGraphic(
                                VK_QUERY_PIPELINE_STATISTIC_FRAGMENT_SHADER_INVOCATIONS_BIT,
                                (VkPrimitiveTopology)topologyNdx, RESET_TYPE_BEFORE_COPY, copyType[copyTypeIdx],
                                query64Bits, false, dstOffset, clearOp[clearOpIdx]),
                            sixRepeats));
                        secondaryResetBeforeCopy->addChild(
                            new QueryPoolGraphicStatisticsTest<VertexShaderSecondaryTestInstance>(
                                m_testCtx,
                                prefix + copyTypeStr[copyTypeIdx] + topology_name[topologyNdx] + clearOpStr[clearOpIdx],
                                GraphicBasicTestInstance::ParametersGraphic(
                                    VK_QUERY_PIPELINE_STATISTIC_FRAGMENT_SHADER_INVOCATIONS_BIT,
                                    (VkPrimitiveTopology)topologyNdx, RESET_TYPE_BEFORE_COPY, copyType[copyTypeIdx],
                                    query64Bits, false, dstOffset, clearOp[clearOpIdx]),
                                sixRepeats));

                        if (copyType[copyTypeIdx] == COPY_TYPE_CMD)
                        {
                            primaryResetAfterCopy->addChild(
                                new QueryPoolGraphicStatisticsTest<VertexShaderTestInstance>(
                                    m_testCtx,
                                    prefix + copyTypeStr[copyTypeIdx] + topology_name[topologyNdx] +
                                        clearOpStr[clearOpIdx],
                                    GraphicBasicTestInstance::ParametersGraphic(
                                        VK_QUERY_PIPELINE_STATISTIC_FRAGMENT_SHADER_INVOCATIONS_BIT,
                                        (VkPrimitiveTopology)topologyNdx, RESET_TYPE_AFTER_COPY, copyType[copyTypeIdx],
                                        query64Bits, false, dstOffset, clearOp[clearOpIdx]),
                                    sixRepeats));
                            secondaryResetAfterCopy->addChild(
                                new QueryPoolGraphicStatisticsTest<VertexShaderSecondaryTestInstance>(
                                    m_testCtx,
                                    prefix + copyTypeStr[copyTypeIdx] + topology_name[topologyNdx] +
                                        clearOpStr[clearOpIdx],
                                    GraphicBasicTestInstance::ParametersGraphic(
                                        VK_QUERY_PIPELINE_STATISTIC_FRAGMENT_SHADER_INVOCATIONS_BIT,
                                        (VkPrimitiveTopology)topologyNdx, RESET_TYPE_AFTER_COPY, copyType[copyTypeIdx],
                                        query64Bits, false, dstOffset, clearOp[clearOpIdx]),
                                    sixRepeats));
                        }
                    }

                    secondaryInherited->addChild(
                        new QueryPoolGraphicStatisticsTest<VertexShaderSecondaryInheritedTestInstance>(
                            m_testCtx, prefix + copyTypeStr[copyTypeIdx] + topology_name[topologyNdx],
                            GraphicBasicTestInstance::ParametersGraphic(
                                VK_QUERY_PIPELINE_STATISTIC_FRAGMENT_SHADER_INVOCATIONS_BIT,
                                (VkPrimitiveTopology)topologyNdx, RESET_TYPE_NORMAL, copyType[copyTypeIdx], query64Bits,
                                false, dstOffset),
                            sixRepeats));
                    secondaryInheritedHostQueryReset->addChild(
                        new QueryPoolGraphicStatisticsTest<VertexShaderSecondaryInheritedTestInstance>(
                            m_testCtx, prefix + copyTypeStr[copyTypeIdx] + topology_name[topologyNdx],
                            GraphicBasicTestInstance::ParametersGraphic(
                                VK_QUERY_PIPELINE_STATISTIC_FRAGMENT_SHADER_INVOCATIONS_BIT,
                                (VkPrimitiveTopology)topologyNdx, RESET_TYPE_HOST, copyType[copyTypeIdx], query64Bits,
                                false, dstOffset),
                            sixRepeats));
                    secondaryInheritedResetBeforeCopy->addChild(
                        new QueryPoolGraphicStatisticsTest<VertexShaderSecondaryInheritedTestInstance>(
                            m_testCtx, prefix + copyTypeStr[copyTypeIdx] + topology_name[topologyNdx],
                            GraphicBasicTestInstance::ParametersGraphic(
                                VK_QUERY_PIPELINE_STATISTIC_FRAGMENT_SHADER_INVOCATIONS_BIT,
                                (VkPrimitiveTopology)topologyNdx, RESET_TYPE_BEFORE_COPY, copyType[copyTypeIdx],
                                query64Bits, false, dstOffset),
                            sixRepeats));
                    if (copyType[copyTypeIdx] == COPY_TYPE_CMD)
                        secondaryInheritedResetAfterCopy->addChild(
                            new QueryPoolGraphicStatisticsTest<VertexShaderSecondaryInheritedTestInstance>(
                                m_testCtx, prefix + copyTypeStr[copyTypeIdx] + topology_name[topologyNdx],
                                GraphicBasicTestInstance::ParametersGraphic(
                                    VK_QUERY_PIPELINE_STATISTIC_FRAGMENT_SHADER_INVOCATIONS_BIT,
                                    (VkPrimitiveTopology)topologyNdx, RESET_TYPE_AFTER_COPY, copyType[copyTypeIdx],
                                    query64Bits, false, dstOffset),
                                sixRepeats));
                }
            }
        }

        fragmentShaderInvocations->addChild(primary.release());
        fragmentShaderInvocations->addChild(secondary.release());
        fragmentShaderInvocations->addChild(secondaryInherited.release());

        fragmentShaderInvocationsHostQueryReset->addChild(primaryHostQueryReset.release());
        fragmentShaderInvocationsHostQueryReset->addChild(secondaryHostQueryReset.release());
        fragmentShaderInvocationsHostQueryReset->addChild(secondaryInheritedHostQueryReset.release());

        fragmentShaderInvocationsResetBeforeCopy->addChild(primaryResetBeforeCopy.release());
        fragmentShaderInvocationsResetBeforeCopy->addChild(secondaryResetBeforeCopy.release());
        fragmentShaderInvocationsResetBeforeCopy->addChild(secondaryInheritedResetBeforeCopy.release());

        fragmentShaderInvocationsResetAfterCopy->addChild(primaryResetAfterCopy.release());
        fragmentShaderInvocationsResetAfterCopy->addChild(secondaryResetAfterCopy.release());
        fragmentShaderInvocationsResetAfterCopy->addChild(secondaryInheritedResetAfterCopy.release());
    }

    //VK_QUERY_PIPELINE_STATISTIC_GEOMETRY_SHADER_INVOCATIONS_BIT
    {
        de::MovePtr<TestCaseGroup> primary(new TestCaseGroup(m_testCtx, "primary"));
        de::MovePtr<TestCaseGroup> secondary(new TestCaseGroup(m_testCtx, "secondary"));
        de::MovePtr<TestCaseGroup> secondaryInherited(new TestCaseGroup(m_testCtx, "secondary_inherited"));

        de::MovePtr<TestCaseGroup> primaryHostQueryReset(new TestCaseGroup(m_testCtx, "primary"));
        de::MovePtr<TestCaseGroup> secondaryHostQueryReset(new TestCaseGroup(m_testCtx, "secondary"));
        de::MovePtr<TestCaseGroup> secondaryInheritedHostQueryReset(
            new TestCaseGroup(m_testCtx, "secondary_inherited"));

        de::MovePtr<TestCaseGroup> primaryResetBeforeCopy(new TestCaseGroup(m_testCtx, "primary"));
        de::MovePtr<TestCaseGroup> secondaryResetBeforeCopy(new TestCaseGroup(m_testCtx, "secondary"));
        de::MovePtr<TestCaseGroup> secondaryInheritedResetBeforeCopy(
            new TestCaseGroup(m_testCtx, "secondary_inherited"));

        de::MovePtr<TestCaseGroup> primaryResetAfterCopy(new TestCaseGroup(m_testCtx, "primary"));
        de::MovePtr<TestCaseGroup> secondaryResetAfterCopy(new TestCaseGroup(m_testCtx, "secondary"));
        de::MovePtr<TestCaseGroup> secondaryInheritedResetAfterCopy(
            new TestCaseGroup(m_testCtx, "secondary_inherited"));

        for (uint32_t copyTypeIdx = 0; copyTypeIdx < DE_LENGTH_OF_ARRAY(copyType); copyTypeIdx++)
        {
            for (int topologyNdx = VK_PRIMITIVE_TOPOLOGY_POINT_LIST; topologyNdx < VK_PRIMITIVE_TOPOLOGY_PATCH_LIST;
                 ++topologyNdx)
            {
                for (uint32_t i = 0; i < 4; ++i)
                {
                    bool query64Bits   = (i & 1);
                    bool dstOffset     = (i & 2);
                    std::string prefix = bitPrefix(query64Bits, dstOffset);

                    // It makes no sense to use dstOffset with vkGetQueryPoolResults()
                    if (copyType[copyTypeIdx] == COPY_TYPE_GET && dstOffset)
                        continue;

                    // Tests with no attachments for only primary command to reduce # of test cases.
                    primary->addChild(new QueryPoolGraphicStatisticsTest<VertexShaderTestInstance>(
                        m_testCtx,
                        prefix + copyTypeStr[copyTypeIdx] + topology_name[topologyNdx] + "with_no_color_attachments",
                        GraphicBasicTestInstance::ParametersGraphic(
                            VK_QUERY_PIPELINE_STATISTIC_VERTEX_SHADER_INVOCATIONS_BIT, (VkPrimitiveTopology)topologyNdx,
                            RESET_TYPE_NORMAL, copyType[copyTypeIdx], query64Bits, false, dstOffset, CLEAR_NOOP, true),
                        sixRepeats));

                    primaryHostQueryReset->addChild(new QueryPoolGraphicStatisticsTest<VertexShaderTestInstance>(
                        m_testCtx,
                        prefix + copyTypeStr[copyTypeIdx] + topology_name[topologyNdx] + "with_no_color_attachments",
                        GraphicBasicTestInstance::ParametersGraphic(
                            VK_QUERY_PIPELINE_STATISTIC_VERTEX_SHADER_INVOCATIONS_BIT, (VkPrimitiveTopology)topologyNdx,
                            RESET_TYPE_NORMAL, copyType[copyTypeIdx], query64Bits, false, dstOffset, CLEAR_NOOP, true),
                        sixRepeats));

                    primaryResetBeforeCopy->addChild(new QueryPoolGraphicStatisticsTest<VertexShaderTestInstance>(
                        m_testCtx,
                        prefix + copyTypeStr[copyTypeIdx] + topology_name[topologyNdx] + "with_no_color_attachments",
                        GraphicBasicTestInstance::ParametersGraphic(
                            VK_QUERY_PIPELINE_STATISTIC_VERTEX_SHADER_INVOCATIONS_BIT, (VkPrimitiveTopology)topologyNdx,
                            RESET_TYPE_NORMAL, copyType[copyTypeIdx], query64Bits, false, dstOffset, CLEAR_NOOP, true),
                        sixRepeats));

                    if (copyType[copyTypeIdx] == COPY_TYPE_CMD)
                        primaryResetAfterCopy->addChild(new QueryPoolGraphicStatisticsTest<VertexShaderTestInstance>(
                            m_testCtx,
                            prefix + copyTypeStr[copyTypeIdx] + topology_name[topologyNdx] +
                                "with_no_color_attachments",
                            GraphicBasicTestInstance::ParametersGraphic(
                                VK_QUERY_PIPELINE_STATISTIC_VERTEX_SHADER_INVOCATIONS_BIT,
                                (VkPrimitiveTopology)topologyNdx, RESET_TYPE_NORMAL, copyType[copyTypeIdx], query64Bits,
                                false, dstOffset, CLEAR_NOOP, true),
                            sixRepeats));

                    /* Tests for clear operation within a statistics query activated.
                     * Nothing for secondary_inherited cases can be done since it violates the specification.
                     *
                     * The query shouldn't count internal driver operations relevant to the clear operations.
                     */
                    const ClearOperation clearOp[] = {CLEAR_NOOP, CLEAR_COLOR, CLEAR_DEPTH};
                    const char *const clearOpStr[] = {"", "_clear_color", "_clear_depth"};

                    for (int clearOpIdx = 0; clearOpIdx < DE_LENGTH_OF_ARRAY(clearOp); ++clearOpIdx)
                    {
                        primary->addChild(new QueryPoolGraphicStatisticsTest<GeometryShaderTestInstance>(
                            m_testCtx,
                            prefix + copyTypeStr[copyTypeIdx] + topology_name[topologyNdx] + clearOpStr[clearOpIdx],
                            GraphicBasicTestInstance::ParametersGraphic(
                                VK_QUERY_PIPELINE_STATISTIC_GEOMETRY_SHADER_INVOCATIONS_BIT,
                                (VkPrimitiveTopology)topologyNdx, RESET_TYPE_NORMAL, copyType[copyTypeIdx], query64Bits,
                                false, dstOffset, clearOp[clearOpIdx]),
                            sixRepeats));
                        secondary->addChild(new QueryPoolGraphicStatisticsTest<GeometryShaderSecondaryTestInstance>(
                            m_testCtx,
                            prefix + copyTypeStr[copyTypeIdx] + topology_name[topologyNdx] + clearOpStr[clearOpIdx],
                            GraphicBasicTestInstance::ParametersGraphic(
                                VK_QUERY_PIPELINE_STATISTIC_GEOMETRY_SHADER_INVOCATIONS_BIT,
                                (VkPrimitiveTopology)topologyNdx, RESET_TYPE_NORMAL, copyType[copyTypeIdx], query64Bits,
                                false, dstOffset, clearOp[clearOpIdx]),
                            sixRepeats));

                        primaryHostQueryReset->addChild(new QueryPoolGraphicStatisticsTest<GeometryShaderTestInstance>(
                            m_testCtx,
                            prefix + copyTypeStr[copyTypeIdx] + topology_name[topologyNdx] + clearOpStr[clearOpIdx],
                            GraphicBasicTestInstance::ParametersGraphic(
                                VK_QUERY_PIPELINE_STATISTIC_GEOMETRY_SHADER_INVOCATIONS_BIT,
                                (VkPrimitiveTopology)topologyNdx, RESET_TYPE_HOST, copyType[copyTypeIdx], query64Bits,
                                false, dstOffset, clearOp[clearOpIdx]),
                            sixRepeats));
                        secondaryHostQueryReset->addChild(
                            new QueryPoolGraphicStatisticsTest<GeometryShaderSecondaryTestInstance>(
                                m_testCtx,
                                prefix + copyTypeStr[copyTypeIdx] + topology_name[topologyNdx] + clearOpStr[clearOpIdx],
                                GraphicBasicTestInstance::ParametersGraphic(
                                    VK_QUERY_PIPELINE_STATISTIC_GEOMETRY_SHADER_INVOCATIONS_BIT,
                                    (VkPrimitiveTopology)topologyNdx, RESET_TYPE_HOST, copyType[copyTypeIdx],
                                    query64Bits, false, dstOffset, clearOp[clearOpIdx]),
                                sixRepeats));

                        primaryResetBeforeCopy->addChild(new QueryPoolGraphicStatisticsTest<GeometryShaderTestInstance>(
                            m_testCtx,
                            prefix + copyTypeStr[copyTypeIdx] + topology_name[topologyNdx] + clearOpStr[clearOpIdx],
                            GraphicBasicTestInstance::ParametersGraphic(
                                VK_QUERY_PIPELINE_STATISTIC_GEOMETRY_SHADER_INVOCATIONS_BIT,
                                (VkPrimitiveTopology)topologyNdx, RESET_TYPE_BEFORE_COPY, copyType[copyTypeIdx],
                                query64Bits, false, dstOffset, clearOp[clearOpIdx]),
                            sixRepeats));
                        secondaryResetBeforeCopy->addChild(
                            new QueryPoolGraphicStatisticsTest<GeometryShaderSecondaryTestInstance>(
                                m_testCtx,
                                prefix + copyTypeStr[copyTypeIdx] + topology_name[topologyNdx] + clearOpStr[clearOpIdx],
                                GraphicBasicTestInstance::ParametersGraphic(
                                    VK_QUERY_PIPELINE_STATISTIC_GEOMETRY_SHADER_INVOCATIONS_BIT,
                                    (VkPrimitiveTopology)topologyNdx, RESET_TYPE_BEFORE_COPY, copyType[copyTypeIdx],
                                    query64Bits, false, dstOffset, clearOp[clearOpIdx]),
                                sixRepeats));

                        if (copyType[copyTypeIdx] == COPY_TYPE_CMD)
                        {
                            primaryResetAfterCopy->addChild(
                                new QueryPoolGraphicStatisticsTest<GeometryShaderTestInstance>(
                                    m_testCtx,
                                    prefix + copyTypeStr[copyTypeIdx] + topology_name[topologyNdx] +
                                        clearOpStr[clearOpIdx],
                                    GraphicBasicTestInstance::ParametersGraphic(
                                        VK_QUERY_PIPELINE_STATISTIC_GEOMETRY_SHADER_INVOCATIONS_BIT,
                                        (VkPrimitiveTopology)topologyNdx, RESET_TYPE_AFTER_COPY, copyType[copyTypeIdx],
                                        query64Bits, false, dstOffset, clearOp[clearOpIdx]),
                                    sixRepeats));
                            secondaryResetAfterCopy->addChild(
                                new QueryPoolGraphicStatisticsTest<GeometryShaderSecondaryTestInstance>(
                                    m_testCtx,
                                    prefix + copyTypeStr[copyTypeIdx] + topology_name[topologyNdx] +
                                        clearOpStr[clearOpIdx],
                                    GraphicBasicTestInstance::ParametersGraphic(
                                        VK_QUERY_PIPELINE_STATISTIC_GEOMETRY_SHADER_INVOCATIONS_BIT,
                                        (VkPrimitiveTopology)topologyNdx, RESET_TYPE_AFTER_COPY, copyType[copyTypeIdx],
                                        query64Bits, false, dstOffset, clearOp[clearOpIdx]),
                                    sixRepeats));
                        }
                    }

                    secondaryInherited->addChild(
                        new QueryPoolGraphicStatisticsTest<GeometryShaderSecondaryInheritedTestInstance>(
                            m_testCtx, prefix + copyTypeStr[copyTypeIdx] + topology_name[topologyNdx],
                            GraphicBasicTestInstance::ParametersGraphic(
                                VK_QUERY_PIPELINE_STATISTIC_GEOMETRY_SHADER_INVOCATIONS_BIT,
                                (VkPrimitiveTopology)topologyNdx, RESET_TYPE_NORMAL, copyType[copyTypeIdx], query64Bits,
                                false, dstOffset),
                            sixRepeats));
                    secondaryInheritedHostQueryReset->addChild(
                        new QueryPoolGraphicStatisticsTest<GeometryShaderSecondaryInheritedTestInstance>(
                            m_testCtx, prefix + copyTypeStr[copyTypeIdx] + topology_name[topologyNdx],
                            GraphicBasicTestInstance::ParametersGraphic(
                                VK_QUERY_PIPELINE_STATISTIC_GEOMETRY_SHADER_INVOCATIONS_BIT,
                                (VkPrimitiveTopology)topologyNdx, RESET_TYPE_HOST, copyType[copyTypeIdx], query64Bits,
                                false, dstOffset),
                            sixRepeats));
                    secondaryInheritedResetBeforeCopy->addChild(
                        new QueryPoolGraphicStatisticsTest<GeometryShaderSecondaryInheritedTestInstance>(
                            m_testCtx, prefix + copyTypeStr[copyTypeIdx] + topology_name[topologyNdx],
                            GraphicBasicTestInstance::ParametersGraphic(
                                VK_QUERY_PIPELINE_STATISTIC_GEOMETRY_SHADER_INVOCATIONS_BIT,
                                (VkPrimitiveTopology)topologyNdx, RESET_TYPE_BEFORE_COPY, copyType[copyTypeIdx],
                                query64Bits, false, dstOffset),
                            sixRepeats));
                    if (copyType[copyTypeIdx] == COPY_TYPE_CMD)
                        secondaryInheritedResetAfterCopy->addChild(
                            new QueryPoolGraphicStatisticsTest<GeometryShaderSecondaryInheritedTestInstance>(
                                m_testCtx, prefix + copyTypeStr[copyTypeIdx] + topology_name[topologyNdx],
                                GraphicBasicTestInstance::ParametersGraphic(
                                    VK_QUERY_PIPELINE_STATISTIC_GEOMETRY_SHADER_INVOCATIONS_BIT,
                                    (VkPrimitiveTopology)topologyNdx, RESET_TYPE_AFTER_COPY, copyType[copyTypeIdx],
                                    query64Bits, false, dstOffset),
                                sixRepeats));
                }
            }
        }

        geometryShaderInvocations->addChild(primary.release());
        geometryShaderInvocations->addChild(secondary.release());
        geometryShaderInvocations->addChild(secondaryInherited.release());

        geometryShaderInvocationsHostQueryReset->addChild(primaryHostQueryReset.release());
        geometryShaderInvocationsHostQueryReset->addChild(secondaryHostQueryReset.release());
        geometryShaderInvocationsHostQueryReset->addChild(secondaryInheritedHostQueryReset.release());

        geometryShaderInvocationsResetBeforeCopy->addChild(primaryResetBeforeCopy.release());
        geometryShaderInvocationsResetBeforeCopy->addChild(secondaryResetBeforeCopy.release());
        geometryShaderInvocationsResetBeforeCopy->addChild(secondaryInheritedResetBeforeCopy.release());

        geometryShaderInvocationsResetAfterCopy->addChild(primaryResetAfterCopy.release());
        geometryShaderInvocationsResetAfterCopy->addChild(secondaryResetAfterCopy.release());
        geometryShaderInvocationsResetAfterCopy->addChild(secondaryInheritedResetAfterCopy.release());
    }

    //VK_QUERY_PIPELINE_STATISTIC_GEOMETRY_SHADER_PRIMITIVES_BIT
    {
        de::MovePtr<TestCaseGroup> primary(new TestCaseGroup(m_testCtx, "primary"));
        de::MovePtr<TestCaseGroup> secondary(new TestCaseGroup(m_testCtx, "secondary"));
        de::MovePtr<TestCaseGroup> secondaryInherited(new TestCaseGroup(m_testCtx, "secondary_inherited"));

        de::MovePtr<TestCaseGroup> primaryHostQueryReset(new TestCaseGroup(m_testCtx, "primary"));
        de::MovePtr<TestCaseGroup> secondaryHostQueryReset(new TestCaseGroup(m_testCtx, "secondary"));
        de::MovePtr<TestCaseGroup> secondaryInheritedHostQueryReset(
            new TestCaseGroup(m_testCtx, "secondary_inherited"));

        de::MovePtr<TestCaseGroup> primaryResetBeforeCopy(new TestCaseGroup(m_testCtx, "primary"));
        de::MovePtr<TestCaseGroup> secondaryResetBeforeCopy(new TestCaseGroup(m_testCtx, "secondary"));
        de::MovePtr<TestCaseGroup> secondaryInheritedResetBeforeCopy(
            new TestCaseGroup(m_testCtx, "secondary_inherited"));

        de::MovePtr<TestCaseGroup> primaryResetAfterCopy(new TestCaseGroup(m_testCtx, "primary"));
        de::MovePtr<TestCaseGroup> secondaryResetAfterCopy(new TestCaseGroup(m_testCtx, "secondary"));
        de::MovePtr<TestCaseGroup> secondaryInheritedResetAfterCopy(
            new TestCaseGroup(m_testCtx, "secondary_inherited"));

        for (uint32_t copyTypeIdx = 0; copyTypeIdx < DE_LENGTH_OF_ARRAY(copyType); copyTypeIdx++)
        {
            for (int topologyNdx = VK_PRIMITIVE_TOPOLOGY_POINT_LIST; topologyNdx < VK_PRIMITIVE_TOPOLOGY_PATCH_LIST;
                 ++topologyNdx)
            {
                for (uint32_t i = 0; i < 4; ++i)
                {
                    bool query64Bits   = (i & 1);
                    bool dstOffset     = (i & 2);
                    std::string prefix = bitPrefix(query64Bits, dstOffset);

                    // It makes no sense to use dstOffset with vkGetQueryPoolResults()
                    if (copyType[copyTypeIdx] == COPY_TYPE_GET && dstOffset)
                        continue;

                    // Tests with no attachments.
                    primary->addChild(new QueryPoolGraphicStatisticsTest<VertexShaderTestInstance>(
                        m_testCtx,
                        prefix + copyTypeStr[copyTypeIdx] + topology_name[topologyNdx] + "with_no_color_attachments",
                        GraphicBasicTestInstance::ParametersGraphic(
                            VK_QUERY_PIPELINE_STATISTIC_VERTEX_SHADER_INVOCATIONS_BIT, (VkPrimitiveTopology)topologyNdx,
                            RESET_TYPE_NORMAL, copyType[copyTypeIdx], query64Bits, false, dstOffset, CLEAR_NOOP, true),
                        sixRepeats));

                    primaryHostQueryReset->addChild(new QueryPoolGraphicStatisticsTest<VertexShaderTestInstance>(
                        m_testCtx,
                        prefix + copyTypeStr[copyTypeIdx] + topology_name[topologyNdx] + "with_no_color_attachments",
                        GraphicBasicTestInstance::ParametersGraphic(
                            VK_QUERY_PIPELINE_STATISTIC_VERTEX_SHADER_INVOCATIONS_BIT, (VkPrimitiveTopology)topologyNdx,
                            RESET_TYPE_NORMAL, copyType[copyTypeIdx], query64Bits, false, dstOffset, CLEAR_NOOP, true),
                        sixRepeats));

                    primaryResetBeforeCopy->addChild(new QueryPoolGraphicStatisticsTest<VertexShaderTestInstance>(
                        m_testCtx,
                        prefix + copyTypeStr[copyTypeIdx] + topology_name[topologyNdx] + "with_no_color_attachments",
                        GraphicBasicTestInstance::ParametersGraphic(
                            VK_QUERY_PIPELINE_STATISTIC_VERTEX_SHADER_INVOCATIONS_BIT, (VkPrimitiveTopology)topologyNdx,
                            RESET_TYPE_NORMAL, copyType[copyTypeIdx], query64Bits, false, dstOffset, CLEAR_NOOP, true),
                        sixRepeats));

                    if (copyType[copyTypeIdx] == COPY_TYPE_CMD)
                        primaryResetAfterCopy->addChild(new QueryPoolGraphicStatisticsTest<VertexShaderTestInstance>(
                            m_testCtx,
                            prefix + copyTypeStr[copyTypeIdx] + topology_name[topologyNdx] +
                                "with_no_color_attachments",
                            GraphicBasicTestInstance::ParametersGraphic(
                                VK_QUERY_PIPELINE_STATISTIC_VERTEX_SHADER_INVOCATIONS_BIT,
                                (VkPrimitiveTopology)topologyNdx, RESET_TYPE_NORMAL, copyType[copyTypeIdx], query64Bits,
                                false, dstOffset, CLEAR_NOOP, true),
                            sixRepeats));

                    /* Tests for clear operation within a statistics query activated.
                     * Nothing for secondary_inherited cases can be done since it violates the specification.
                     *
                     * The query shouldn't count internal driver operations relevant to the clear operations.
                     */
                    const ClearOperation clearOp[] = {CLEAR_NOOP, CLEAR_COLOR, CLEAR_DEPTH};
                    const char *const clearOpStr[] = {"", "_clear_color", "_clear_depth"};

                    for (int clearOpIdx = 0; clearOpIdx < DE_LENGTH_OF_ARRAY(clearOp); ++clearOpIdx)
                    {
                        primary->addChild(new QueryPoolGraphicStatisticsTest<GeometryShaderTestInstance>(
                            m_testCtx,
                            prefix + copyTypeStr[copyTypeIdx] + topology_name[topologyNdx] + clearOpStr[clearOpIdx],
                            GraphicBasicTestInstance::ParametersGraphic(
                                VK_QUERY_PIPELINE_STATISTIC_GEOMETRY_SHADER_PRIMITIVES_BIT,
                                (VkPrimitiveTopology)topologyNdx, RESET_TYPE_NORMAL, copyType[copyTypeIdx], query64Bits,
                                false, dstOffset, clearOp[clearOpIdx]),
                            sixRepeats));
                        secondary->addChild(new QueryPoolGraphicStatisticsTest<GeometryShaderSecondaryTestInstance>(
                            m_testCtx,
                            prefix + copyTypeStr[copyTypeIdx] + topology_name[topologyNdx] + clearOpStr[clearOpIdx],
                            GraphicBasicTestInstance::ParametersGraphic(
                                VK_QUERY_PIPELINE_STATISTIC_GEOMETRY_SHADER_PRIMITIVES_BIT,
                                (VkPrimitiveTopology)topologyNdx, RESET_TYPE_NORMAL, copyType[copyTypeIdx], query64Bits,
                                false, dstOffset, clearOp[clearOpIdx]),
                            sixRepeats));

                        primaryHostQueryReset->addChild(new QueryPoolGraphicStatisticsTest<GeometryShaderTestInstance>(
                            m_testCtx,
                            prefix + copyTypeStr[copyTypeIdx] + topology_name[topologyNdx] + clearOpStr[clearOpIdx],
                            GraphicBasicTestInstance::ParametersGraphic(
                                VK_QUERY_PIPELINE_STATISTIC_GEOMETRY_SHADER_PRIMITIVES_BIT,
                                (VkPrimitiveTopology)topologyNdx, RESET_TYPE_HOST, copyType[copyTypeIdx], query64Bits,
                                false, dstOffset, clearOp[clearOpIdx]),
                            sixRepeats));
                        secondaryHostQueryReset->addChild(
                            new QueryPoolGraphicStatisticsTest<GeometryShaderSecondaryTestInstance>(
                                m_testCtx,
                                prefix + copyTypeStr[copyTypeIdx] + topology_name[topologyNdx] + clearOpStr[clearOpIdx],
                                GraphicBasicTestInstance::ParametersGraphic(
                                    VK_QUERY_PIPELINE_STATISTIC_GEOMETRY_SHADER_PRIMITIVES_BIT,
                                    (VkPrimitiveTopology)topologyNdx, RESET_TYPE_HOST, copyType[copyTypeIdx],
                                    query64Bits, false, dstOffset, clearOp[clearOpIdx]),
                                sixRepeats));

                        primaryResetBeforeCopy->addChild(new QueryPoolGraphicStatisticsTest<GeometryShaderTestInstance>(
                            m_testCtx,
                            prefix + copyTypeStr[copyTypeIdx] + topology_name[topologyNdx] + clearOpStr[clearOpIdx],
                            GraphicBasicTestInstance::ParametersGraphic(
                                VK_QUERY_PIPELINE_STATISTIC_GEOMETRY_SHADER_PRIMITIVES_BIT,
                                (VkPrimitiveTopology)topologyNdx, RESET_TYPE_BEFORE_COPY, copyType[copyTypeIdx],
                                query64Bits, false, dstOffset, clearOp[clearOpIdx]),
                            sixRepeats));
                        secondaryResetBeforeCopy->addChild(
                            new QueryPoolGraphicStatisticsTest<GeometryShaderSecondaryTestInstance>(
                                m_testCtx,
                                prefix + copyTypeStr[copyTypeIdx] + topology_name[topologyNdx] + clearOpStr[clearOpIdx],
                                GraphicBasicTestInstance::ParametersGraphic(
                                    VK_QUERY_PIPELINE_STATISTIC_GEOMETRY_SHADER_PRIMITIVES_BIT,
                                    (VkPrimitiveTopology)topologyNdx, RESET_TYPE_BEFORE_COPY, copyType[copyTypeIdx],
                                    query64Bits, false, dstOffset, clearOp[clearOpIdx]),
                                sixRepeats));

                        if (copyType[copyTypeIdx] == COPY_TYPE_CMD)
                        {
                            primaryResetAfterCopy->addChild(
                                new QueryPoolGraphicStatisticsTest<GeometryShaderTestInstance>(
                                    m_testCtx,
                                    prefix + copyTypeStr[copyTypeIdx] + topology_name[topologyNdx] +
                                        clearOpStr[clearOpIdx],
                                    GraphicBasicTestInstance::ParametersGraphic(
                                        VK_QUERY_PIPELINE_STATISTIC_GEOMETRY_SHADER_PRIMITIVES_BIT,
                                        (VkPrimitiveTopology)topologyNdx, RESET_TYPE_AFTER_COPY, copyType[copyTypeIdx],
                                        query64Bits, false, dstOffset, clearOp[clearOpIdx]),
                                    sixRepeats));
                            secondaryResetAfterCopy->addChild(
                                new QueryPoolGraphicStatisticsTest<GeometryShaderSecondaryTestInstance>(
                                    m_testCtx,
                                    prefix + copyTypeStr[copyTypeIdx] + topology_name[topologyNdx] +
                                        clearOpStr[clearOpIdx],
                                    GraphicBasicTestInstance::ParametersGraphic(
                                        VK_QUERY_PIPELINE_STATISTIC_GEOMETRY_SHADER_PRIMITIVES_BIT,
                                        (VkPrimitiveTopology)topologyNdx, RESET_TYPE_AFTER_COPY, copyType[copyTypeIdx],
                                        query64Bits, false, dstOffset, clearOp[clearOpIdx]),
                                    sixRepeats));
                        }
                    }
                    secondaryInherited->addChild(
                        new QueryPoolGraphicStatisticsTest<GeometryShaderSecondaryInheritedTestInstance>(
                            m_testCtx, prefix + copyTypeStr[copyTypeIdx] + topology_name[topologyNdx],
                            GraphicBasicTestInstance::ParametersGraphic(
                                VK_QUERY_PIPELINE_STATISTIC_GEOMETRY_SHADER_PRIMITIVES_BIT,
                                (VkPrimitiveTopology)topologyNdx, RESET_TYPE_NORMAL, copyType[copyTypeIdx], query64Bits,
                                false, dstOffset),
                            sixRepeats));
                    secondaryInheritedHostQueryReset->addChild(
                        new QueryPoolGraphicStatisticsTest<GeometryShaderSecondaryInheritedTestInstance>(
                            m_testCtx, prefix + copyTypeStr[copyTypeIdx] + topology_name[topologyNdx],
                            GraphicBasicTestInstance::ParametersGraphic(
                                VK_QUERY_PIPELINE_STATISTIC_GEOMETRY_SHADER_PRIMITIVES_BIT,
                                (VkPrimitiveTopology)topologyNdx, RESET_TYPE_HOST, copyType[copyTypeIdx], query64Bits,
                                false, dstOffset),
                            sixRepeats));
                    secondaryInheritedResetBeforeCopy->addChild(
                        new QueryPoolGraphicStatisticsTest<GeometryShaderSecondaryInheritedTestInstance>(
                            m_testCtx, prefix + copyTypeStr[copyTypeIdx] + topology_name[topologyNdx],
                            GraphicBasicTestInstance::ParametersGraphic(
                                VK_QUERY_PIPELINE_STATISTIC_GEOMETRY_SHADER_PRIMITIVES_BIT,
                                (VkPrimitiveTopology)topologyNdx, RESET_TYPE_BEFORE_COPY, copyType[copyTypeIdx],
                                query64Bits, false, dstOffset),
                            sixRepeats));
                    if (copyType[copyTypeIdx] == COPY_TYPE_CMD)
                        secondaryInheritedResetAfterCopy->addChild(
                            new QueryPoolGraphicStatisticsTest<GeometryShaderSecondaryInheritedTestInstance>(
                                m_testCtx, prefix + copyTypeStr[copyTypeIdx] + topology_name[topologyNdx],
                                GraphicBasicTestInstance::ParametersGraphic(
                                    VK_QUERY_PIPELINE_STATISTIC_GEOMETRY_SHADER_PRIMITIVES_BIT,
                                    (VkPrimitiveTopology)topologyNdx, RESET_TYPE_AFTER_COPY, copyType[copyTypeIdx],
                                    query64Bits, false, dstOffset),
                                sixRepeats));
                }
            }
        }

        geometryShaderPrimitives->addChild(primary.release());
        geometryShaderPrimitives->addChild(secondary.release());
        geometryShaderPrimitives->addChild(secondaryInherited.release());

        geometryShaderPrimitivesHostQueryReset->addChild(primaryHostQueryReset.release());
        geometryShaderPrimitivesHostQueryReset->addChild(secondaryHostQueryReset.release());
        geometryShaderPrimitivesHostQueryReset->addChild(secondaryInheritedHostQueryReset.release());

        geometryShaderPrimitivesResetBeforeCopy->addChild(primaryResetBeforeCopy.release());
        geometryShaderPrimitivesResetBeforeCopy->addChild(secondaryResetBeforeCopy.release());
        geometryShaderPrimitivesResetBeforeCopy->addChild(secondaryInheritedResetBeforeCopy.release());

        geometryShaderPrimitivesResetAfterCopy->addChild(primaryResetAfterCopy.release());
        geometryShaderPrimitivesResetAfterCopy->addChild(secondaryResetAfterCopy.release());
        geometryShaderPrimitivesResetAfterCopy->addChild(secondaryInheritedResetAfterCopy.release());
    }

    //VK_QUERY_PIPELINE_STATISTIC_CLIPPING_INVOCATIONS_BIT
    {
        de::MovePtr<TestCaseGroup> primary(new TestCaseGroup(m_testCtx, "primary"));
        de::MovePtr<TestCaseGroup> secondary(new TestCaseGroup(m_testCtx, "secondary"));
        de::MovePtr<TestCaseGroup> secondaryInherited(new TestCaseGroup(m_testCtx, "secondary_inherited"));

        de::MovePtr<TestCaseGroup> primaryHostQueryReset(new TestCaseGroup(m_testCtx, "primary"));
        de::MovePtr<TestCaseGroup> secondaryHostQueryReset(new TestCaseGroup(m_testCtx, "secondary"));
        de::MovePtr<TestCaseGroup> secondaryInheritedHostQueryReset(
            new TestCaseGroup(m_testCtx, "secondary_inherited"));

        de::MovePtr<TestCaseGroup> primaryResetBeforeCopy(new TestCaseGroup(m_testCtx, "primary"));
        de::MovePtr<TestCaseGroup> secondaryResetBeforeCopy(new TestCaseGroup(m_testCtx, "secondary"));
        de::MovePtr<TestCaseGroup> secondaryInheritedResetBeforeCopy(
            new TestCaseGroup(m_testCtx, "secondary_inherited"));

        de::MovePtr<TestCaseGroup> primaryResetAfterCopy(new TestCaseGroup(m_testCtx, "primary"));
        de::MovePtr<TestCaseGroup> secondaryResetAfterCopy(new TestCaseGroup(m_testCtx, "secondary"));
        de::MovePtr<TestCaseGroup> secondaryInheritedResetAfterCopy(
            new TestCaseGroup(m_testCtx, "secondary_inherited"));

        for (uint32_t copyTypeIdx = 0; copyTypeIdx < DE_LENGTH_OF_ARRAY(copyType); copyTypeIdx++)
        {
            for (int topologyNdx = VK_PRIMITIVE_TOPOLOGY_POINT_LIST; topologyNdx < VK_PRIMITIVE_TOPOLOGY_PATCH_LIST;
                 ++topologyNdx)
            {
                for (uint32_t i = 0; i < 4; ++i)
                {
                    bool query64Bits   = (i & 1);
                    bool dstOffset     = (i & 2);
                    std::string prefix = bitPrefix(query64Bits, dstOffset);

                    // It makes no sense to use dstOffset with vkGetQueryPoolResults()
                    if (copyType[copyTypeIdx] == COPY_TYPE_GET && dstOffset)
                        continue;

                    // Tests with no attachments for only primary command to reduce # of test cases.
                    primary->addChild(new QueryPoolGraphicStatisticsTest<VertexShaderTestInstance>(
                        m_testCtx,
                        prefix + copyTypeStr[copyTypeIdx] + topology_name[topologyNdx] + "with_no_color_attachments",
                        GraphicBasicTestInstance::ParametersGraphic(
                            VK_QUERY_PIPELINE_STATISTIC_VERTEX_SHADER_INVOCATIONS_BIT, (VkPrimitiveTopology)topologyNdx,
                            RESET_TYPE_NORMAL, copyType[copyTypeIdx], query64Bits, false, dstOffset, CLEAR_NOOP, true),
                        sixRepeats));

                    primaryHostQueryReset->addChild(new QueryPoolGraphicStatisticsTest<VertexShaderTestInstance>(
                        m_testCtx,
                        prefix + copyTypeStr[copyTypeIdx] + topology_name[topologyNdx] + "with_no_color_attachments",
                        GraphicBasicTestInstance::ParametersGraphic(
                            VK_QUERY_PIPELINE_STATISTIC_VERTEX_SHADER_INVOCATIONS_BIT, (VkPrimitiveTopology)topologyNdx,
                            RESET_TYPE_NORMAL, copyType[copyTypeIdx], query64Bits, false, dstOffset, CLEAR_NOOP, true),
                        sixRepeats));

                    primaryResetBeforeCopy->addChild(new QueryPoolGraphicStatisticsTest<VertexShaderTestInstance>(
                        m_testCtx,
                        prefix + copyTypeStr[copyTypeIdx] + topology_name[topologyNdx] + "with_no_color_attachments",
                        GraphicBasicTestInstance::ParametersGraphic(
                            VK_QUERY_PIPELINE_STATISTIC_VERTEX_SHADER_INVOCATIONS_BIT, (VkPrimitiveTopology)topologyNdx,
                            RESET_TYPE_NORMAL, copyType[copyTypeIdx], query64Bits, false, dstOffset, CLEAR_NOOP, true),
                        sixRepeats));

                    if (copyType[copyTypeIdx] == COPY_TYPE_CMD)
                        primaryResetAfterCopy->addChild(new QueryPoolGraphicStatisticsTest<VertexShaderTestInstance>(
                            m_testCtx,
                            prefix + copyTypeStr[copyTypeIdx] + topology_name[topologyNdx] +
                                "with_no_color_attachments",
                            GraphicBasicTestInstance::ParametersGraphic(
                                VK_QUERY_PIPELINE_STATISTIC_VERTEX_SHADER_INVOCATIONS_BIT,
                                (VkPrimitiveTopology)topologyNdx, RESET_TYPE_NORMAL, copyType[copyTypeIdx], query64Bits,
                                false, dstOffset, CLEAR_NOOP, true),
                            sixRepeats));

                    /* Tests for clear operation within a statistics query activated.
                     * Nothing for secondary_inherited cases can be done since it violates the specification.
                     *
                     * The query shouldn't count internal driver operations relevant to the clear operations.
                     */
                    const ClearOperation clearOp[] = {CLEAR_NOOP, CLEAR_COLOR, CLEAR_DEPTH};
                    const char *const clearOpStr[] = {"", "_clear_color", "_clear_depth"};

                    for (int clearOpIdx = 0; clearOpIdx < DE_LENGTH_OF_ARRAY(clearOp); ++clearOpIdx)
                    {
                        primary->addChild(new QueryPoolGraphicStatisticsTest<GeometryShaderTestInstance>(
                            m_testCtx,
                            prefix + copyTypeStr[copyTypeIdx] + topology_name[topologyNdx] + clearOpStr[clearOpIdx],
                            GraphicBasicTestInstance::ParametersGraphic(
                                VK_QUERY_PIPELINE_STATISTIC_CLIPPING_INVOCATIONS_BIT, (VkPrimitiveTopology)topologyNdx,
                                RESET_TYPE_NORMAL, copyType[copyTypeIdx], query64Bits, false, dstOffset,
                                clearOp[clearOpIdx]),
                            sixRepeats));
                        secondary->addChild(new QueryPoolGraphicStatisticsTest<GeometryShaderSecondaryTestInstance>(
                            m_testCtx,
                            prefix + copyTypeStr[copyTypeIdx] + topology_name[topologyNdx] + clearOpStr[clearOpIdx],
                            GraphicBasicTestInstance::ParametersGraphic(
                                VK_QUERY_PIPELINE_STATISTIC_CLIPPING_INVOCATIONS_BIT, (VkPrimitiveTopology)topologyNdx,
                                RESET_TYPE_NORMAL, copyType[copyTypeIdx], query64Bits, false, dstOffset,
                                clearOp[clearOpIdx]),
                            sixRepeats));

                        primaryHostQueryReset->addChild(new QueryPoolGraphicStatisticsTest<GeometryShaderTestInstance>(
                            m_testCtx,
                            prefix + copyTypeStr[copyTypeIdx] + topology_name[topologyNdx] + clearOpStr[clearOpIdx],
                            GraphicBasicTestInstance::ParametersGraphic(
                                VK_QUERY_PIPELINE_STATISTIC_CLIPPING_INVOCATIONS_BIT, (VkPrimitiveTopology)topologyNdx,
                                RESET_TYPE_HOST, copyType[copyTypeIdx], query64Bits, false, dstOffset,
                                clearOp[clearOpIdx]),
                            sixRepeats));
                        secondaryHostQueryReset->addChild(
                            new QueryPoolGraphicStatisticsTest<GeometryShaderSecondaryTestInstance>(
                                m_testCtx,
                                prefix + copyTypeStr[copyTypeIdx] + topology_name[topologyNdx] + clearOpStr[clearOpIdx],
                                GraphicBasicTestInstance::ParametersGraphic(
                                    VK_QUERY_PIPELINE_STATISTIC_CLIPPING_INVOCATIONS_BIT,
                                    (VkPrimitiveTopology)topologyNdx, RESET_TYPE_HOST, copyType[copyTypeIdx],
                                    query64Bits, false, dstOffset, clearOp[clearOpIdx]),
                                sixRepeats));

                        primaryResetBeforeCopy->addChild(new QueryPoolGraphicStatisticsTest<GeometryShaderTestInstance>(
                            m_testCtx,
                            prefix + copyTypeStr[copyTypeIdx] + topology_name[topologyNdx] + clearOpStr[clearOpIdx],
                            GraphicBasicTestInstance::ParametersGraphic(
                                VK_QUERY_PIPELINE_STATISTIC_CLIPPING_INVOCATIONS_BIT, (VkPrimitiveTopology)topologyNdx,
                                RESET_TYPE_BEFORE_COPY, copyType[copyTypeIdx], query64Bits, false, dstOffset,
                                clearOp[clearOpIdx]),
                            sixRepeats));
                        secondaryResetBeforeCopy->addChild(
                            new QueryPoolGraphicStatisticsTest<GeometryShaderSecondaryTestInstance>(
                                m_testCtx,
                                prefix + copyTypeStr[copyTypeIdx] + topology_name[topologyNdx] + clearOpStr[clearOpIdx],
                                GraphicBasicTestInstance::ParametersGraphic(
                                    VK_QUERY_PIPELINE_STATISTIC_CLIPPING_INVOCATIONS_BIT,
                                    (VkPrimitiveTopology)topologyNdx, RESET_TYPE_BEFORE_COPY, copyType[copyTypeIdx],
                                    query64Bits, false, dstOffset, clearOp[clearOpIdx]),
                                sixRepeats));

                        if (copyType[copyTypeIdx] == COPY_TYPE_CMD)
                        {
                            primaryResetAfterCopy->addChild(
                                new QueryPoolGraphicStatisticsTest<GeometryShaderTestInstance>(
                                    m_testCtx,
                                    prefix + copyTypeStr[copyTypeIdx] + topology_name[topologyNdx] +
                                        clearOpStr[clearOpIdx],
                                    GraphicBasicTestInstance::ParametersGraphic(
                                        VK_QUERY_PIPELINE_STATISTIC_CLIPPING_INVOCATIONS_BIT,
                                        (VkPrimitiveTopology)topologyNdx, RESET_TYPE_AFTER_COPY, copyType[copyTypeIdx],
                                        query64Bits, false, dstOffset, clearOp[clearOpIdx]),
                                    sixRepeats));
                            secondaryResetAfterCopy->addChild(
                                new QueryPoolGraphicStatisticsTest<GeometryShaderSecondaryTestInstance>(
                                    m_testCtx,
                                    prefix + copyTypeStr[copyTypeIdx] + topology_name[topologyNdx] +
                                        clearOpStr[clearOpIdx],
                                    GraphicBasicTestInstance::ParametersGraphic(
                                        VK_QUERY_PIPELINE_STATISTIC_CLIPPING_INVOCATIONS_BIT,
                                        (VkPrimitiveTopology)topologyNdx, RESET_TYPE_AFTER_COPY, copyType[copyTypeIdx],
                                        query64Bits, false, dstOffset, clearOp[clearOpIdx]),
                                    sixRepeats));
                        }
                    }

                    secondaryInherited->addChild(
                        new QueryPoolGraphicStatisticsTest<GeometryShaderSecondaryInheritedTestInstance>(
                            m_testCtx, prefix + copyTypeStr[copyTypeIdx] + topology_name[topologyNdx],
                            GraphicBasicTestInstance::ParametersGraphic(
                                VK_QUERY_PIPELINE_STATISTIC_CLIPPING_INVOCATIONS_BIT, (VkPrimitiveTopology)topologyNdx,
                                RESET_TYPE_NORMAL, copyType[copyTypeIdx], query64Bits, false, dstOffset),
                            sixRepeats));
                    secondaryInheritedHostQueryReset->addChild(
                        new QueryPoolGraphicStatisticsTest<GeometryShaderSecondaryInheritedTestInstance>(
                            m_testCtx, prefix + copyTypeStr[copyTypeIdx] + topology_name[topologyNdx],
                            GraphicBasicTestInstance::ParametersGraphic(
                                VK_QUERY_PIPELINE_STATISTIC_CLIPPING_INVOCATIONS_BIT, (VkPrimitiveTopology)topologyNdx,
                                RESET_TYPE_HOST, copyType[copyTypeIdx], query64Bits, false, dstOffset),
                            sixRepeats));
                    secondaryInheritedResetBeforeCopy->addChild(
                        new QueryPoolGraphicStatisticsTest<GeometryShaderSecondaryInheritedTestInstance>(
                            m_testCtx, prefix + copyTypeStr[copyTypeIdx] + topology_name[topologyNdx],
                            GraphicBasicTestInstance::ParametersGraphic(
                                VK_QUERY_PIPELINE_STATISTIC_CLIPPING_INVOCATIONS_BIT, (VkPrimitiveTopology)topologyNdx,
                                RESET_TYPE_BEFORE_COPY, copyType[copyTypeIdx], query64Bits, false, dstOffset),
                            sixRepeats));
                    if (copyType[copyTypeIdx] == COPY_TYPE_CMD)
                        secondaryInheritedResetAfterCopy->addChild(
                            new QueryPoolGraphicStatisticsTest<GeometryShaderSecondaryInheritedTestInstance>(
                                m_testCtx, prefix + copyTypeStr[copyTypeIdx] + topology_name[topologyNdx],
                                GraphicBasicTestInstance::ParametersGraphic(
                                    VK_QUERY_PIPELINE_STATISTIC_CLIPPING_INVOCATIONS_BIT,
                                    (VkPrimitiveTopology)topologyNdx, RESET_TYPE_AFTER_COPY, copyType[copyTypeIdx],
                                    query64Bits, false, dstOffset),
                                sixRepeats));
                }
            }
        }

        clippingInvocations->addChild(primary.release());
        clippingInvocations->addChild(secondary.release());
        clippingInvocations->addChild(secondaryInherited.release());

        clippingInvocationsHostQueryReset->addChild(primaryHostQueryReset.release());
        clippingInvocationsHostQueryReset->addChild(secondaryHostQueryReset.release());
        clippingInvocationsHostQueryReset->addChild(secondaryInheritedHostQueryReset.release());

        clippingInvocationsResetBeforeCopy->addChild(primaryResetBeforeCopy.release());
        clippingInvocationsResetBeforeCopy->addChild(secondaryResetBeforeCopy.release());
        clippingInvocationsResetBeforeCopy->addChild(secondaryInheritedResetBeforeCopy.release());

        clippingInvocationsResetAfterCopy->addChild(primaryResetAfterCopy.release());
        clippingInvocationsResetAfterCopy->addChild(secondaryResetAfterCopy.release());
        clippingInvocationsResetAfterCopy->addChild(secondaryInheritedResetAfterCopy.release());
    }

    //VK_QUERY_PIPELINE_STATISTIC_CLIPPING_PRIMITIVES_BIT
    {
        de::MovePtr<TestCaseGroup> primary(new TestCaseGroup(m_testCtx, "primary"));
        de::MovePtr<TestCaseGroup> secondary(new TestCaseGroup(m_testCtx, "secondary"));
        de::MovePtr<TestCaseGroup> secondaryInherited(new TestCaseGroup(m_testCtx, "secondary_inherited"));

        de::MovePtr<TestCaseGroup> primaryHostQueryReset(new TestCaseGroup(m_testCtx, "primary"));
        de::MovePtr<TestCaseGroup> secondaryHostQueryReset(new TestCaseGroup(m_testCtx, "secondary"));
        de::MovePtr<TestCaseGroup> secondaryInheritedHostQueryReset(
            new TestCaseGroup(m_testCtx, "secondary_inherited"));

        de::MovePtr<TestCaseGroup> primaryResetBeforeCopy(new TestCaseGroup(m_testCtx, "primary"));
        de::MovePtr<TestCaseGroup> secondaryResetBeforeCopy(new TestCaseGroup(m_testCtx, "secondary"));
        de::MovePtr<TestCaseGroup> secondaryInheritedResetBeforeCopy(
            new TestCaseGroup(m_testCtx, "secondary_inherited"));

        de::MovePtr<TestCaseGroup> primaryResetAfterCopy(new TestCaseGroup(m_testCtx, "primary"));
        de::MovePtr<TestCaseGroup> secondaryResetAfterCopy(new TestCaseGroup(m_testCtx, "secondary"));
        de::MovePtr<TestCaseGroup> secondaryInheritedResetAfterCopy(
            new TestCaseGroup(m_testCtx, "secondary_inherited"));

        for (uint32_t copyTypeIdx = 0; copyTypeIdx < DE_LENGTH_OF_ARRAY(copyType); copyTypeIdx++)
        {
            for (int topologyNdx = VK_PRIMITIVE_TOPOLOGY_POINT_LIST; topologyNdx < VK_PRIMITIVE_TOPOLOGY_PATCH_LIST;
                 ++topologyNdx)
            {
                for (uint32_t i = 0; i < 4; ++i)
                {
                    bool query64Bits   = (i & 1);
                    bool dstOffset     = (i & 2);
                    std::string prefix = bitPrefix(query64Bits, dstOffset);

                    // It makes no sense to use dstOffset with vkGetQueryPoolResults()
                    if (copyType[copyTypeIdx] == COPY_TYPE_GET && dstOffset)
                        continue;

                    // Tests with no attachments for only primary command to reduce # of test cases.
                    primary->addChild(new QueryPoolGraphicStatisticsTest<VertexShaderTestInstance>(
                        m_testCtx,
                        prefix + copyTypeStr[copyTypeIdx] + topology_name[topologyNdx] + "with_no_color_attachments",
                        GraphicBasicTestInstance::ParametersGraphic(
                            VK_QUERY_PIPELINE_STATISTIC_VERTEX_SHADER_INVOCATIONS_BIT, (VkPrimitiveTopology)topologyNdx,
                            RESET_TYPE_NORMAL, copyType[copyTypeIdx], query64Bits, false, dstOffset, CLEAR_NOOP, true),
                        sixRepeats));

                    primaryHostQueryReset->addChild(new QueryPoolGraphicStatisticsTest<VertexShaderTestInstance>(
                        m_testCtx,
                        prefix + copyTypeStr[copyTypeIdx] + topology_name[topologyNdx] + "with_no_color_attachments",
                        GraphicBasicTestInstance::ParametersGraphic(
                            VK_QUERY_PIPELINE_STATISTIC_VERTEX_SHADER_INVOCATIONS_BIT, (VkPrimitiveTopology)topologyNdx,
                            RESET_TYPE_NORMAL, copyType[copyTypeIdx], query64Bits, false, dstOffset, CLEAR_NOOP, true),
                        sixRepeats));

                    primaryResetBeforeCopy->addChild(new QueryPoolGraphicStatisticsTest<VertexShaderTestInstance>(
                        m_testCtx,
                        prefix + copyTypeStr[copyTypeIdx] + topology_name[topologyNdx] + "with_no_color_attachments",
                        GraphicBasicTestInstance::ParametersGraphic(
                            VK_QUERY_PIPELINE_STATISTIC_VERTEX_SHADER_INVOCATIONS_BIT, (VkPrimitiveTopology)topologyNdx,
                            RESET_TYPE_NORMAL, copyType[copyTypeIdx], query64Bits, false, dstOffset, CLEAR_NOOP, true),
                        sixRepeats));

                    if (copyType[copyTypeIdx] == COPY_TYPE_CMD)
                        primaryResetAfterCopy->addChild(new QueryPoolGraphicStatisticsTest<VertexShaderTestInstance>(
                            m_testCtx,
                            prefix + copyTypeStr[copyTypeIdx] + topology_name[topologyNdx] +
                                "with_no_color_attachments",
                            GraphicBasicTestInstance::ParametersGraphic(
                                VK_QUERY_PIPELINE_STATISTIC_VERTEX_SHADER_INVOCATIONS_BIT,
                                (VkPrimitiveTopology)topologyNdx, RESET_TYPE_NORMAL, copyType[copyTypeIdx], query64Bits,
                                false, dstOffset, CLEAR_NOOP, true),
                            sixRepeats));

                    /* Tests for clear operation within a statistics query activated.
                     * Nothing for secondary_inherited cases can be done since it violates the specification.
                     *
                     * The query shouldn't count internal driver operations relevant to the clear operations.
                     */
                    const ClearOperation clearOp[] = {CLEAR_NOOP, CLEAR_COLOR, CLEAR_DEPTH};
                    const char *const clearOpStr[] = {"", "_clear_color", "_clear_depth"};

                    for (int clearOpIdx = 0; clearOpIdx < DE_LENGTH_OF_ARRAY(clearOp); ++clearOpIdx)
                    {
                        primary->addChild(new QueryPoolGraphicStatisticsTest<GeometryShaderTestInstance>(
                            m_testCtx,
                            prefix + copyTypeStr[copyTypeIdx] + topology_name[topologyNdx] + clearOpStr[clearOpIdx],
                            GraphicBasicTestInstance::ParametersGraphic(
                                VK_QUERY_PIPELINE_STATISTIC_CLIPPING_PRIMITIVES_BIT, (VkPrimitiveTopology)topologyNdx,
                                RESET_TYPE_NORMAL, copyType[copyTypeIdx], query64Bits, false, dstOffset,
                                clearOp[clearOpIdx]),
                            sixRepeats));
                        secondary->addChild(new QueryPoolGraphicStatisticsTest<GeometryShaderSecondaryTestInstance>(
                            m_testCtx,
                            prefix + copyTypeStr[copyTypeIdx] + topology_name[topologyNdx] + clearOpStr[clearOpIdx],
                            GraphicBasicTestInstance::ParametersGraphic(
                                VK_QUERY_PIPELINE_STATISTIC_CLIPPING_PRIMITIVES_BIT, (VkPrimitiveTopology)topologyNdx,
                                RESET_TYPE_NORMAL, copyType[copyTypeIdx], query64Bits, false, dstOffset,
                                clearOp[clearOpIdx]),
                            sixRepeats));

                        primaryHostQueryReset->addChild(new QueryPoolGraphicStatisticsTest<GeometryShaderTestInstance>(
                            m_testCtx,
                            prefix + copyTypeStr[copyTypeIdx] + topology_name[topologyNdx] + clearOpStr[clearOpIdx],
                            GraphicBasicTestInstance::ParametersGraphic(
                                VK_QUERY_PIPELINE_STATISTIC_CLIPPING_PRIMITIVES_BIT, (VkPrimitiveTopology)topologyNdx,
                                RESET_TYPE_HOST, copyType[copyTypeIdx], query64Bits, false, dstOffset,
                                clearOp[clearOpIdx]),
                            sixRepeats));
                        secondaryHostQueryReset->addChild(
                            new QueryPoolGraphicStatisticsTest<GeometryShaderSecondaryTestInstance>(
                                m_testCtx,
                                prefix + copyTypeStr[copyTypeIdx] + topology_name[topologyNdx] + clearOpStr[clearOpIdx],
                                GraphicBasicTestInstance::ParametersGraphic(
                                    VK_QUERY_PIPELINE_STATISTIC_CLIPPING_PRIMITIVES_BIT,
                                    (VkPrimitiveTopology)topologyNdx, RESET_TYPE_HOST, copyType[copyTypeIdx],
                                    query64Bits, false, dstOffset, clearOp[clearOpIdx]),
                                sixRepeats));

                        primaryResetBeforeCopy->addChild(new QueryPoolGraphicStatisticsTest<GeometryShaderTestInstance>(
                            m_testCtx,
                            prefix + copyTypeStr[copyTypeIdx] + topology_name[topologyNdx] + clearOpStr[clearOpIdx],
                            GraphicBasicTestInstance::ParametersGraphic(
                                VK_QUERY_PIPELINE_STATISTIC_CLIPPING_PRIMITIVES_BIT, (VkPrimitiveTopology)topologyNdx,
                                RESET_TYPE_BEFORE_COPY, copyType[copyTypeIdx], query64Bits, false, dstOffset,
                                clearOp[clearOpIdx]),
                            sixRepeats));
                        secondaryResetBeforeCopy->addChild(
                            new QueryPoolGraphicStatisticsTest<GeometryShaderSecondaryTestInstance>(
                                m_testCtx,
                                prefix + copyTypeStr[copyTypeIdx] + topology_name[topologyNdx] + clearOpStr[clearOpIdx],
                                GraphicBasicTestInstance::ParametersGraphic(
                                    VK_QUERY_PIPELINE_STATISTIC_CLIPPING_PRIMITIVES_BIT,
                                    (VkPrimitiveTopology)topologyNdx, RESET_TYPE_BEFORE_COPY, copyType[copyTypeIdx],
                                    query64Bits, false, dstOffset, clearOp[clearOpIdx]),
                                sixRepeats));

                        if (copyType[copyTypeIdx] == COPY_TYPE_CMD)
                        {
                            primaryResetAfterCopy->addChild(
                                new QueryPoolGraphicStatisticsTest<GeometryShaderTestInstance>(
                                    m_testCtx,
                                    prefix + copyTypeStr[copyTypeIdx] + topology_name[topologyNdx] +
                                        clearOpStr[clearOpIdx],
                                    GraphicBasicTestInstance::ParametersGraphic(
                                        VK_QUERY_PIPELINE_STATISTIC_CLIPPING_PRIMITIVES_BIT,
                                        (VkPrimitiveTopology)topologyNdx, RESET_TYPE_AFTER_COPY, copyType[copyTypeIdx],
                                        query64Bits, false, dstOffset, clearOp[clearOpIdx]),
                                    sixRepeats));
                            secondaryResetAfterCopy->addChild(
                                new QueryPoolGraphicStatisticsTest<GeometryShaderSecondaryTestInstance>(
                                    m_testCtx,
                                    prefix + copyTypeStr[copyTypeIdx] + topology_name[topologyNdx] +
                                        clearOpStr[clearOpIdx],
                                    GraphicBasicTestInstance::ParametersGraphic(
                                        VK_QUERY_PIPELINE_STATISTIC_CLIPPING_PRIMITIVES_BIT,
                                        (VkPrimitiveTopology)topologyNdx, RESET_TYPE_AFTER_COPY, copyType[copyTypeIdx],
                                        query64Bits, false, dstOffset, clearOp[clearOpIdx]),
                                    sixRepeats));
                        }
                    }

                    secondaryInherited->addChild(
                        new QueryPoolGraphicStatisticsTest<GeometryShaderSecondaryInheritedTestInstance>(
                            m_testCtx, prefix + copyTypeStr[copyTypeIdx] + topology_name[topologyNdx],
                            GraphicBasicTestInstance::ParametersGraphic(
                                VK_QUERY_PIPELINE_STATISTIC_CLIPPING_PRIMITIVES_BIT, (VkPrimitiveTopology)topologyNdx,
                                RESET_TYPE_NORMAL, copyType[copyTypeIdx], query64Bits, false, dstOffset),
                            sixRepeats));
                    secondaryInheritedHostQueryReset->addChild(
                        new QueryPoolGraphicStatisticsTest<GeometryShaderSecondaryInheritedTestInstance>(
                            m_testCtx, prefix + copyTypeStr[copyTypeIdx] + topology_name[topologyNdx],
                            GraphicBasicTestInstance::ParametersGraphic(
                                VK_QUERY_PIPELINE_STATISTIC_CLIPPING_PRIMITIVES_BIT, (VkPrimitiveTopology)topologyNdx,
                                RESET_TYPE_HOST, copyType[copyTypeIdx], query64Bits, false, dstOffset),
                            sixRepeats));
                    secondaryInheritedResetBeforeCopy->addChild(
                        new QueryPoolGraphicStatisticsTest<GeometryShaderSecondaryInheritedTestInstance>(
                            m_testCtx, prefix + copyTypeStr[copyTypeIdx] + topology_name[topologyNdx],
                            GraphicBasicTestInstance::ParametersGraphic(
                                VK_QUERY_PIPELINE_STATISTIC_CLIPPING_PRIMITIVES_BIT, (VkPrimitiveTopology)topologyNdx,
                                RESET_TYPE_BEFORE_COPY, copyType[copyTypeIdx], query64Bits, false, dstOffset),
                            sixRepeats));
                    if (copyType[copyTypeIdx] == COPY_TYPE_CMD)
                        secondaryInheritedResetAfterCopy->addChild(
                            new QueryPoolGraphicStatisticsTest<GeometryShaderSecondaryInheritedTestInstance>(
                                m_testCtx, prefix + copyTypeStr[copyTypeIdx] + topology_name[topologyNdx],
                                GraphicBasicTestInstance::ParametersGraphic(
                                    VK_QUERY_PIPELINE_STATISTIC_CLIPPING_PRIMITIVES_BIT,
                                    (VkPrimitiveTopology)topologyNdx, RESET_TYPE_AFTER_COPY, copyType[copyTypeIdx],
                                    query64Bits, false, dstOffset),
                                sixRepeats));
                }
            }
        }

        clippingPrimitives->addChild(primary.release());
        clippingPrimitives->addChild(secondary.release());
        clippingPrimitives->addChild(secondaryInherited.release());

        clippingPrimitivesHostQueryReset->addChild(primaryHostQueryReset.release());
        clippingPrimitivesHostQueryReset->addChild(secondaryHostQueryReset.release());
        clippingPrimitivesHostQueryReset->addChild(secondaryInheritedHostQueryReset.release());

        clippingPrimitivesResetBeforeCopy->addChild(primaryResetBeforeCopy.release());
        clippingPrimitivesResetBeforeCopy->addChild(secondaryResetBeforeCopy.release());
        clippingPrimitivesResetBeforeCopy->addChild(secondaryInheritedResetBeforeCopy.release());

        clippingPrimitivesResetAfterCopy->addChild(primaryResetAfterCopy.release());
        clippingPrimitivesResetAfterCopy->addChild(secondaryResetAfterCopy.release());
        clippingPrimitivesResetAfterCopy->addChild(secondaryInheritedResetAfterCopy.release());
    }

    //VK_QUERY_PIPELINE_STATISTIC_TESSELLATION_CONTROL_SHADER_PATCHES_BIT
    //VK_QUERY_PIPELINE_STATISTIC_TESSELLATION_EVALUATION_SHADER_INVOCATIONS_BIT
    for (uint32_t copyTypeIdx = 0; copyTypeIdx < DE_LENGTH_OF_ARRAY(copyType); copyTypeIdx++)
    {
        for (uint32_t i = 0; i < 4; ++i)
        {
            bool query64Bits   = (i & 1);
            bool dstOffset     = (i & 2);
            std::string prefix = bitPrefix(query64Bits, dstOffset);

            // It makes no sense to use dstOffset with vkGetQueryPoolResults()
            if (copyType[copyTypeIdx] == COPY_TYPE_GET && dstOffset)
                continue;

            // Tests with no attachments for only primary command to reduce # of test cases.
            tesControlPatches->addChild(new QueryPoolGraphicStatisticsTest<TessellationShaderTestInstance>(
                m_testCtx, prefix + copyTypeStr[copyTypeIdx] + "tes_control_patches_with_no_color_attachments",
                GraphicBasicTestInstance::ParametersGraphic(
                    VK_QUERY_PIPELINE_STATISTIC_TESSELLATION_CONTROL_SHADER_PATCHES_BIT,
                    VK_PRIMITIVE_TOPOLOGY_TRIANGLE_STRIP, RESET_TYPE_NORMAL, copyType[copyTypeIdx], query64Bits, false,
                    dstOffset, CLEAR_NOOP, true, STRIDE_TYPE_VALID, true),
                sixRepeats));

            tesControlPatchesHostQueryReset->addChild(
                new QueryPoolGraphicStatisticsTest<TessellationShaderTestInstance>(
                    m_testCtx, prefix + copyTypeStr[copyTypeIdx] + "tes_control_patches_with_no_color_attachments",
                    GraphicBasicTestInstance::ParametersGraphic(
                        VK_QUERY_PIPELINE_STATISTIC_TESSELLATION_CONTROL_SHADER_PATCHES_BIT,
                        VK_PRIMITIVE_TOPOLOGY_TRIANGLE_STRIP, RESET_TYPE_HOST, copyType[copyTypeIdx], query64Bits,
                        false, dstOffset, CLEAR_NOOP, true, STRIDE_TYPE_VALID, true),
                    sixRepeats));

            tesControlPatchesResetBeforeCopy->addChild(
                new QueryPoolGraphicStatisticsTest<TessellationShaderTestInstance>(
                    m_testCtx, prefix + copyTypeStr[copyTypeIdx] + "tes_control_patches_with_no_color_attachments",
                    GraphicBasicTestInstance::ParametersGraphic(
                        VK_QUERY_PIPELINE_STATISTIC_TESSELLATION_CONTROL_SHADER_PATCHES_BIT,
                        VK_PRIMITIVE_TOPOLOGY_TRIANGLE_STRIP, RESET_TYPE_BEFORE_COPY, copyType[copyTypeIdx],
                        query64Bits, false, dstOffset, CLEAR_NOOP, true, STRIDE_TYPE_VALID, true),
                    sixRepeats));

            if (copyType[copyTypeIdx] == COPY_TYPE_CMD)
                tesControlPatchesResetAfterCopy->addChild(
                    new QueryPoolGraphicStatisticsTest<TessellationShaderTestInstance>(
                        m_testCtx, prefix + copyTypeStr[copyTypeIdx] + "tes_control_patches_with_no_color_attachments",
                        GraphicBasicTestInstance::ParametersGraphic(
                            VK_QUERY_PIPELINE_STATISTIC_TESSELLATION_CONTROL_SHADER_PATCHES_BIT,
                            VK_PRIMITIVE_TOPOLOGY_TRIANGLE_STRIP, RESET_TYPE_AFTER_COPY, copyType[copyTypeIdx],
                            query64Bits, false, dstOffset, CLEAR_NOOP, true, STRIDE_TYPE_VALID, true),
                        sixRepeats));

            tesEvaluationShaderInvocations->addChild(new QueryPoolGraphicStatisticsTest<TessellationShaderTestInstance>(
                m_testCtx,
                prefix + copyTypeStr[copyTypeIdx] + "tes_evaluation_shader_invocations_with_no_color_attachments",
                GraphicBasicTestInstance::ParametersGraphic(
                    VK_QUERY_PIPELINE_STATISTIC_TESSELLATION_EVALUATION_SHADER_INVOCATIONS_BIT,
                    VK_PRIMITIVE_TOPOLOGY_TRIANGLE_STRIP, RESET_TYPE_NORMAL, copyType[copyTypeIdx], query64Bits, false,
                    dstOffset, CLEAR_NOOP, true, STRIDE_TYPE_VALID, true),
                sixRepeats));

            tesEvaluationShaderInvocationsHostQueryReset->addChild(
                new QueryPoolGraphicStatisticsTest<TessellationShaderTestInstance>(
                    m_testCtx,
                    prefix + copyTypeStr[copyTypeIdx] + "tes_evaluation_shader_invocations_with_no_color_attachments",
                    GraphicBasicTestInstance::ParametersGraphic(
                        VK_QUERY_PIPELINE_STATISTIC_TESSELLATION_EVALUATION_SHADER_INVOCATIONS_BIT,
                        VK_PRIMITIVE_TOPOLOGY_TRIANGLE_STRIP, RESET_TYPE_HOST, copyType[copyTypeIdx], query64Bits,
                        false, dstOffset, CLEAR_NOOP, true, STRIDE_TYPE_VALID, true),
                    sixRepeats));

            tesEvaluationShaderInvocationsResetBeforeCopy->addChild(
                new QueryPoolGraphicStatisticsTest<TessellationShaderTestInstance>(
                    m_testCtx,
                    prefix + copyTypeStr[copyTypeIdx] + "tes_evaluation_shader_invocations_with_no_color_attachments",
                    GraphicBasicTestInstance::ParametersGraphic(
                        VK_QUERY_PIPELINE_STATISTIC_TESSELLATION_EVALUATION_SHADER_INVOCATIONS_BIT,
                        VK_PRIMITIVE_TOPOLOGY_TRIANGLE_STRIP, RESET_TYPE_BEFORE_COPY, copyType[copyTypeIdx],
                        query64Bits, false, dstOffset, CLEAR_NOOP, true, STRIDE_TYPE_VALID, true),
                    sixRepeats));

            if (copyType[copyTypeIdx] == COPY_TYPE_CMD)
                tesEvaluationShaderInvocationsResetAfterCopy->addChild(
                    new QueryPoolGraphicStatisticsTest<TessellationShaderTestInstance>(
                        m_testCtx,
                        prefix + copyTypeStr[copyTypeIdx] +
                            "tes_evaluation_shader_invocations_with_no_color_attachments",
                        GraphicBasicTestInstance::ParametersGraphic(
                            VK_QUERY_PIPELINE_STATISTIC_TESSELLATION_EVALUATION_SHADER_INVOCATIONS_BIT,
                            VK_PRIMITIVE_TOPOLOGY_TRIANGLE_STRIP, RESET_TYPE_AFTER_COPY, copyType[copyTypeIdx],
                            query64Bits, false, dstOffset, CLEAR_NOOP, true, STRIDE_TYPE_VALID, true),
                        sixRepeats));

            /* Tests for clear operation within a statistics query activated.
             * Nothing for secondary_inherited cases can be done since it violates the specification.
             *
             * The query shouldn't count internal driver operations relevant to the clear operations.
             */
            const ClearOperation clearOp[] = {CLEAR_NOOP, CLEAR_COLOR, CLEAR_DEPTH};
            const char *const clearOpStr[] = {"", "_clear_color", "_clear_depth"};

            for (int clearOpIdx = 0; clearOpIdx < DE_LENGTH_OF_ARRAY(clearOp); ++clearOpIdx)
            {
                tesControlPatches->addChild(new QueryPoolGraphicStatisticsTest<TessellationShaderTestInstance>(
                    m_testCtx, prefix + copyTypeStr[copyTypeIdx] + "tes_control_patches" + clearOpStr[clearOpIdx],
                    GraphicBasicTestInstance::ParametersGraphic(
                        VK_QUERY_PIPELINE_STATISTIC_TESSELLATION_CONTROL_SHADER_PATCHES_BIT,
                        VK_PRIMITIVE_TOPOLOGY_TRIANGLE_STRIP, RESET_TYPE_NORMAL, copyType[copyTypeIdx], query64Bits,
                        false, dstOffset, clearOp[clearOpIdx], false, STRIDE_TYPE_VALID, true),
                    sixRepeats));
                tesControlPatches->addChild(new QueryPoolGraphicStatisticsTest<TessellationShaderSecondrayTestInstance>(
                    m_testCtx,
                    prefix + copyTypeStr[copyTypeIdx] + "tes_control_patches_secondary" + clearOpStr[clearOpIdx],
                    GraphicBasicTestInstance::ParametersGraphic(
                        VK_QUERY_PIPELINE_STATISTIC_TESSELLATION_CONTROL_SHADER_PATCHES_BIT,
                        VK_PRIMITIVE_TOPOLOGY_TRIANGLE_STRIP, RESET_TYPE_NORMAL, copyType[copyTypeIdx], query64Bits,
                        false, dstOffset, clearOp[clearOpIdx], false, STRIDE_TYPE_VALID, true),
                    sixRepeats));

                tesControlPatchesHostQueryReset->addChild(
                    new QueryPoolGraphicStatisticsTest<TessellationShaderTestInstance>(
                        m_testCtx, prefix + copyTypeStr[copyTypeIdx] + "tes_control_patches" + clearOpStr[clearOpIdx],
                        GraphicBasicTestInstance::ParametersGraphic(
                            VK_QUERY_PIPELINE_STATISTIC_TESSELLATION_CONTROL_SHADER_PATCHES_BIT,
                            VK_PRIMITIVE_TOPOLOGY_TRIANGLE_STRIP, RESET_TYPE_HOST, copyType[copyTypeIdx], query64Bits,
                            false, dstOffset, clearOp[clearOpIdx], false, STRIDE_TYPE_VALID, true),
                        sixRepeats));
                tesControlPatchesHostQueryReset->addChild(
                    new QueryPoolGraphicStatisticsTest<TessellationShaderSecondrayTestInstance>(
                        m_testCtx,
                        prefix + copyTypeStr[copyTypeIdx] + "tes_control_patches_secondary" + clearOpStr[clearOpIdx],
                        GraphicBasicTestInstance::ParametersGraphic(
                            VK_QUERY_PIPELINE_STATISTIC_TESSELLATION_CONTROL_SHADER_PATCHES_BIT,
                            VK_PRIMITIVE_TOPOLOGY_TRIANGLE_STRIP, RESET_TYPE_HOST, copyType[copyTypeIdx], query64Bits,
                            false, dstOffset, clearOp[clearOpIdx], false, STRIDE_TYPE_VALID, true),
                        sixRepeats));

                tesControlPatchesResetBeforeCopy->addChild(
                    new QueryPoolGraphicStatisticsTest<TessellationShaderTestInstance>(
                        m_testCtx, prefix + copyTypeStr[copyTypeIdx] + "tes_control_patches" + clearOpStr[clearOpIdx],
                        GraphicBasicTestInstance::ParametersGraphic(
                            VK_QUERY_PIPELINE_STATISTIC_TESSELLATION_CONTROL_SHADER_PATCHES_BIT,
                            VK_PRIMITIVE_TOPOLOGY_TRIANGLE_STRIP, RESET_TYPE_BEFORE_COPY, copyType[copyTypeIdx],
                            query64Bits, false, dstOffset, clearOp[clearOpIdx], false, STRIDE_TYPE_VALID, true),
                        sixRepeats));
                tesControlPatchesResetBeforeCopy->addChild(
                    new QueryPoolGraphicStatisticsTest<TessellationShaderSecondrayTestInstance>(
                        m_testCtx,
                        prefix + copyTypeStr[copyTypeIdx] + "tes_control_patches_secondary" + clearOpStr[clearOpIdx],
                        GraphicBasicTestInstance::ParametersGraphic(
                            VK_QUERY_PIPELINE_STATISTIC_TESSELLATION_CONTROL_SHADER_PATCHES_BIT,
                            VK_PRIMITIVE_TOPOLOGY_TRIANGLE_STRIP, RESET_TYPE_BEFORE_COPY, copyType[copyTypeIdx],
                            query64Bits, false, dstOffset, clearOp[clearOpIdx], false, STRIDE_TYPE_VALID, true),
                        sixRepeats));

                if (copyType[copyTypeIdx] == COPY_TYPE_CMD)
                {
                    tesControlPatchesResetAfterCopy->addChild(
                        new QueryPoolGraphicStatisticsTest<TessellationShaderTestInstance>(
                            m_testCtx,
                            prefix + copyTypeStr[copyTypeIdx] + "tes_control_patches" + clearOpStr[clearOpIdx],
                            GraphicBasicTestInstance::ParametersGraphic(
                                VK_QUERY_PIPELINE_STATISTIC_TESSELLATION_CONTROL_SHADER_PATCHES_BIT,
                                VK_PRIMITIVE_TOPOLOGY_TRIANGLE_STRIP, RESET_TYPE_AFTER_COPY, copyType[copyTypeIdx],
                                query64Bits, false, dstOffset, clearOp[clearOpIdx], false, STRIDE_TYPE_VALID, true),
                            sixRepeats));
                    tesControlPatchesResetAfterCopy->addChild(
                        new QueryPoolGraphicStatisticsTest<TessellationShaderSecondrayTestInstance>(
                            m_testCtx,
                            prefix + copyTypeStr[copyTypeIdx] + "tes_control_patches_secondary" +
                                clearOpStr[clearOpIdx],
                            GraphicBasicTestInstance::ParametersGraphic(
                                VK_QUERY_PIPELINE_STATISTIC_TESSELLATION_CONTROL_SHADER_PATCHES_BIT,
                                VK_PRIMITIVE_TOPOLOGY_TRIANGLE_STRIP, RESET_TYPE_AFTER_COPY, copyType[copyTypeIdx],
                                query64Bits, false, dstOffset, clearOp[clearOpIdx], false, STRIDE_TYPE_VALID, true),
                            sixRepeats));
                }

                tesEvaluationShaderInvocations->addChild(
                    new QueryPoolGraphicStatisticsTest<TessellationShaderTestInstance>(
                        m_testCtx,
                        prefix + copyTypeStr[copyTypeIdx] + "tes_evaluation_shader_invocations" +
                            clearOpStr[clearOpIdx],
                        GraphicBasicTestInstance::ParametersGraphic(
                            VK_QUERY_PIPELINE_STATISTIC_TESSELLATION_EVALUATION_SHADER_INVOCATIONS_BIT,
                            VK_PRIMITIVE_TOPOLOGY_TRIANGLE_STRIP, RESET_TYPE_NORMAL, copyType[copyTypeIdx], query64Bits,
                            false, dstOffset, clearOp[clearOpIdx], false, STRIDE_TYPE_VALID, true),
                        sixRepeats));
                tesEvaluationShaderInvocations->addChild(
                    new QueryPoolGraphicStatisticsTest<TessellationShaderSecondrayTestInstance>(
                        m_testCtx,
                        prefix + copyTypeStr[copyTypeIdx] + "tes_evaluation_shader_invocations_secondary" +
                            clearOpStr[clearOpIdx],
                        GraphicBasicTestInstance::ParametersGraphic(
                            VK_QUERY_PIPELINE_STATISTIC_TESSELLATION_EVALUATION_SHADER_INVOCATIONS_BIT,
                            VK_PRIMITIVE_TOPOLOGY_TRIANGLE_STRIP, RESET_TYPE_NORMAL, copyType[copyTypeIdx], query64Bits,
                            false, dstOffset, clearOp[clearOpIdx], false, STRIDE_TYPE_VALID, true),
                        sixRepeats));

                tesEvaluationShaderInvocationsHostQueryReset->addChild(
                    new QueryPoolGraphicStatisticsTest<TessellationShaderTestInstance>(
                        m_testCtx,
                        prefix + copyTypeStr[copyTypeIdx] + "tes_evaluation_shader_invocations" +
                            clearOpStr[clearOpIdx],
                        GraphicBasicTestInstance::ParametersGraphic(
                            VK_QUERY_PIPELINE_STATISTIC_TESSELLATION_EVALUATION_SHADER_INVOCATIONS_BIT,
                            VK_PRIMITIVE_TOPOLOGY_TRIANGLE_STRIP, RESET_TYPE_HOST, copyType[copyTypeIdx], query64Bits,
                            false, dstOffset, clearOp[clearOpIdx], false, STRIDE_TYPE_VALID, true),
                        sixRepeats));
                tesEvaluationShaderInvocationsHostQueryReset->addChild(
                    new QueryPoolGraphicStatisticsTest<TessellationShaderSecondrayTestInstance>(
                        m_testCtx,
                        prefix + copyTypeStr[copyTypeIdx] + "tes_evaluation_shader_invocations_secondary" +
                            clearOpStr[clearOpIdx],
                        GraphicBasicTestInstance::ParametersGraphic(
                            VK_QUERY_PIPELINE_STATISTIC_TESSELLATION_EVALUATION_SHADER_INVOCATIONS_BIT,
                            VK_PRIMITIVE_TOPOLOGY_TRIANGLE_STRIP, RESET_TYPE_HOST, copyType[copyTypeIdx], query64Bits,
                            false, dstOffset, clearOp[clearOpIdx], false, STRIDE_TYPE_VALID, true),
                        sixRepeats));

                tesEvaluationShaderInvocationsResetBeforeCopy->addChild(
                    new QueryPoolGraphicStatisticsTest<TessellationShaderTestInstance>(
                        m_testCtx,
                        prefix + copyTypeStr[copyTypeIdx] + "tes_evaluation_shader_invocations" +
                            clearOpStr[clearOpIdx],
                        GraphicBasicTestInstance::ParametersGraphic(
                            VK_QUERY_PIPELINE_STATISTIC_TESSELLATION_EVALUATION_SHADER_INVOCATIONS_BIT,
                            VK_PRIMITIVE_TOPOLOGY_TRIANGLE_STRIP, RESET_TYPE_BEFORE_COPY, copyType[copyTypeIdx],
                            query64Bits, false, dstOffset, clearOp[clearOpIdx], false, STRIDE_TYPE_VALID, true),
                        sixRepeats));
                tesEvaluationShaderInvocationsResetBeforeCopy->addChild(
                    new QueryPoolGraphicStatisticsTest<TessellationShaderSecondrayTestInstance>(
                        m_testCtx,
                        prefix + copyTypeStr[copyTypeIdx] + "tes_evaluation_shader_invocations_secondary" +
                            clearOpStr[clearOpIdx],
                        GraphicBasicTestInstance::ParametersGraphic(
                            VK_QUERY_PIPELINE_STATISTIC_TESSELLATION_EVALUATION_SHADER_INVOCATIONS_BIT,
                            VK_PRIMITIVE_TOPOLOGY_TRIANGLE_STRIP, RESET_TYPE_BEFORE_COPY, copyType[copyTypeIdx],
                            query64Bits, false, dstOffset, clearOp[clearOpIdx], false, STRIDE_TYPE_VALID, true),
                        sixRepeats));

                if (copyType[copyTypeIdx] == COPY_TYPE_CMD)
                {
                    tesEvaluationShaderInvocationsResetAfterCopy->addChild(
                        new QueryPoolGraphicStatisticsTest<TessellationShaderTestInstance>(
                            m_testCtx,
                            prefix + copyTypeStr[copyTypeIdx] + "tes_evaluation_shader_invocations" +
                                clearOpStr[clearOpIdx],
                            GraphicBasicTestInstance::ParametersGraphic(
                                VK_QUERY_PIPELINE_STATISTIC_TESSELLATION_EVALUATION_SHADER_INVOCATIONS_BIT,
                                VK_PRIMITIVE_TOPOLOGY_TRIANGLE_STRIP, RESET_TYPE_AFTER_COPY, copyType[copyTypeIdx],
                                query64Bits, false, dstOffset, clearOp[clearOpIdx], false, STRIDE_TYPE_VALID, true),
                            sixRepeats));
                    tesEvaluationShaderInvocationsResetAfterCopy->addChild(
                        new QueryPoolGraphicStatisticsTest<TessellationShaderSecondrayTestInstance>(
                            m_testCtx,
                            prefix + copyTypeStr[copyTypeIdx] + "tes_evaluation_shader_invocations_secondary" +
                                clearOpStr[clearOpIdx],
                            GraphicBasicTestInstance::ParametersGraphic(
                                VK_QUERY_PIPELINE_STATISTIC_TESSELLATION_EVALUATION_SHADER_INVOCATIONS_BIT,
                                VK_PRIMITIVE_TOPOLOGY_TRIANGLE_STRIP, RESET_TYPE_AFTER_COPY, copyType[copyTypeIdx],
                                query64Bits, false, dstOffset, clearOp[clearOpIdx], false, STRIDE_TYPE_VALID, true),
                            sixRepeats));
                }
            }

            tesControlPatches->addChild(
                new QueryPoolGraphicStatisticsTest<TessellationShaderSecondrayInheritedTestInstance>(
                    m_testCtx, prefix + copyTypeStr[copyTypeIdx] + "tes_control_patches_secondary_inherited",
                    GraphicBasicTestInstance::ParametersGraphic(
                        VK_QUERY_PIPELINE_STATISTIC_TESSELLATION_CONTROL_SHADER_PATCHES_BIT,
                        VK_PRIMITIVE_TOPOLOGY_TRIANGLE_STRIP, RESET_TYPE_NORMAL, copyType[copyTypeIdx], query64Bits,
                        false, dstOffset, CLEAR_NOOP, false, STRIDE_TYPE_VALID, true),
                    sixRepeats));
            tesControlPatchesHostQueryReset->addChild(
                new QueryPoolGraphicStatisticsTest<TessellationShaderSecondrayInheritedTestInstance>(
                    m_testCtx, prefix + copyTypeStr[copyTypeIdx] + "tes_control_patches_secondary_inherited",
                    GraphicBasicTestInstance::ParametersGraphic(
                        VK_QUERY_PIPELINE_STATISTIC_TESSELLATION_CONTROL_SHADER_PATCHES_BIT,
                        VK_PRIMITIVE_TOPOLOGY_TRIANGLE_STRIP, RESET_TYPE_HOST, copyType[copyTypeIdx], query64Bits,
                        false, dstOffset, CLEAR_NOOP, false, STRIDE_TYPE_VALID, true),
                    sixRepeats));
            tesControlPatchesResetBeforeCopy->addChild(
                new QueryPoolGraphicStatisticsTest<TessellationShaderSecondrayInheritedTestInstance>(
                    m_testCtx, prefix + copyTypeStr[copyTypeIdx] + "tes_control_patches_secondary_inherited",
                    GraphicBasicTestInstance::ParametersGraphic(
                        VK_QUERY_PIPELINE_STATISTIC_TESSELLATION_CONTROL_SHADER_PATCHES_BIT,
                        VK_PRIMITIVE_TOPOLOGY_TRIANGLE_STRIP, RESET_TYPE_BEFORE_COPY, copyType[copyTypeIdx],
                        query64Bits, false, dstOffset, CLEAR_NOOP, false, STRIDE_TYPE_VALID, true),
                    sixRepeats));
            if (copyType[copyTypeIdx] == COPY_TYPE_CMD)
                tesControlPatchesResetAfterCopy->addChild(
                    new QueryPoolGraphicStatisticsTest<TessellationShaderSecondrayInheritedTestInstance>(
                        m_testCtx, prefix + copyTypeStr[copyTypeIdx] + "tes_control_patches_secondary_inherited",
                        GraphicBasicTestInstance::ParametersGraphic(
                            VK_QUERY_PIPELINE_STATISTIC_TESSELLATION_CONTROL_SHADER_PATCHES_BIT,
                            VK_PRIMITIVE_TOPOLOGY_TRIANGLE_STRIP, RESET_TYPE_AFTER_COPY, copyType[copyTypeIdx],
                            query64Bits, false, dstOffset, CLEAR_NOOP, false, STRIDE_TYPE_VALID, true),
                        sixRepeats));

            tesEvaluationShaderInvocations->addChild(
                new QueryPoolGraphicStatisticsTest<TessellationShaderSecondrayInheritedTestInstance>(
                    m_testCtx,
                    prefix + copyTypeStr[copyTypeIdx] + "tes_evaluation_shader_invocations_secondary_inherited",
                    GraphicBasicTestInstance::ParametersGraphic(
                        VK_QUERY_PIPELINE_STATISTIC_TESSELLATION_EVALUATION_SHADER_INVOCATIONS_BIT,
                        VK_PRIMITIVE_TOPOLOGY_TRIANGLE_STRIP, RESET_TYPE_NORMAL, copyType[copyTypeIdx], query64Bits,
                        false, dstOffset, CLEAR_NOOP, false, STRIDE_TYPE_VALID, true),
                    sixRepeats));
            tesEvaluationShaderInvocationsHostQueryReset->addChild(
                new QueryPoolGraphicStatisticsTest<TessellationShaderSecondrayInheritedTestInstance>(
                    m_testCtx,
                    prefix + copyTypeStr[copyTypeIdx] + "tes_evaluation_shader_invocations_secondary_inherited",
                    GraphicBasicTestInstance::ParametersGraphic(
                        VK_QUERY_PIPELINE_STATISTIC_TESSELLATION_EVALUATION_SHADER_INVOCATIONS_BIT,
                        VK_PRIMITIVE_TOPOLOGY_TRIANGLE_STRIP, RESET_TYPE_HOST, copyType[copyTypeIdx], query64Bits,
                        false, dstOffset, CLEAR_NOOP, false, STRIDE_TYPE_VALID, true),
                    sixRepeats));
            tesEvaluationShaderInvocationsResetBeforeCopy->addChild(
                new QueryPoolGraphicStatisticsTest<TessellationShaderSecondrayInheritedTestInstance>(
                    m_testCtx,
                    prefix + copyTypeStr[copyTypeIdx] + "tes_evaluation_shader_invocations_secondary_inherited",
                    GraphicBasicTestInstance::ParametersGraphic(
                        VK_QUERY_PIPELINE_STATISTIC_TESSELLATION_EVALUATION_SHADER_INVOCATIONS_BIT,
                        VK_PRIMITIVE_TOPOLOGY_TRIANGLE_STRIP, RESET_TYPE_BEFORE_COPY, copyType[copyTypeIdx],
                        query64Bits, false, dstOffset, CLEAR_NOOP, false, STRIDE_TYPE_VALID, true),
                    sixRepeats));
            if (copyType[copyTypeIdx] == COPY_TYPE_CMD)
                tesEvaluationShaderInvocationsResetAfterCopy->addChild(
                    new QueryPoolGraphicStatisticsTest<TessellationShaderSecondrayInheritedTestInstance>(
                        m_testCtx,
                        prefix + copyTypeStr[copyTypeIdx] + "tes_evaluation_shader_invocations_secondary_inherited",
                        GraphicBasicTestInstance::ParametersGraphic(
                            VK_QUERY_PIPELINE_STATISTIC_TESSELLATION_EVALUATION_SHADER_INVOCATIONS_BIT,
                            VK_PRIMITIVE_TOPOLOGY_TRIANGLE_STRIP, RESET_TYPE_AFTER_COPY, copyType[copyTypeIdx],
                            query64Bits, false, dstOffset, CLEAR_NOOP, false, STRIDE_TYPE_VALID, true),
                        sixRepeats));
        }
    }

    // Multiple statistics query flags enabled
    {
        VkQueryResultFlags partialFlags[]   = {0u, VK_QUERY_RESULT_PARTIAL_BIT};
        const char *const partialFlagsStr[] = {"", "_partial"};
        VkQueryResultFlags waitFlags[]      = {0u, VK_QUERY_RESULT_WAIT_BIT};
        const char *const waitFlagsStr[]    = {"", "_wait"};

        const CopyType copyTypes[]       = {COPY_TYPE_GET, COPY_TYPE_CMD, COPY_TYPE_CMD};
        const char *const copyTypesStr[] = {"", "_cmdcopy", "_cmdcopy_dstoffset"};

        const StrideType strideTypes[]     = {STRIDE_TYPE_VALID, STRIDE_TYPE_ZERO};
        const char *const strideTypesStr[] = {"", "_stride_zero"};

        const VkQueryPipelineStatisticFlags statisticsFlags = VK_QUERY_PIPELINE_STATISTIC_INPUT_ASSEMBLY_VERTICES_BIT |
                                                              VK_QUERY_PIPELINE_STATISTIC_INPUT_ASSEMBLY_PRIMITIVES_BIT;

        for (uint32_t partialFlagsIdx = 0u; partialFlagsIdx < DE_LENGTH_OF_ARRAY(partialFlags); partialFlagsIdx++)
        {
            for (uint32_t waitFlagsIdx = 0u; waitFlagsIdx < DE_LENGTH_OF_ARRAY(waitFlags); waitFlagsIdx++)
            {
                for (uint32_t copyTypesIdx = 0u; copyTypesIdx < DE_LENGTH_OF_ARRAY(copyTypes); copyTypesIdx++)
                {
                    for (uint32_t strideTypesIdx = 0u; strideTypesIdx < DE_LENGTH_OF_ARRAY(strideTypes);
                         strideTypesIdx++)
                    {
                        uint32_t dstOffset =
                            copyTypesIdx == 2u ? uint32_t(NUM_QUERY_STATISTICS * sizeof(uint64_t)) : uint32_t(0u);
                        /* Avoid waiting infinite time for the queries, when one of them is not going to be issued in
                         * the partial case.
                         */
                        if ((bool)(partialFlags[partialFlagsIdx] & VK_QUERY_RESULT_PARTIAL_BIT) &&
                            (bool)(waitFlags[waitFlagsIdx] & VK_QUERY_RESULT_WAIT_BIT))
                            continue;

                        // Skip stride bogus tests when there are more than one query count.
                        if (partialFlags[partialFlagsIdx] && strideTypes[strideTypesIdx] == STRIDE_TYPE_ZERO)
                            continue;

                        if (strideTypes[strideTypesIdx] == STRIDE_TYPE_ZERO && copyType[copyTypesIdx] != COPY_TYPE_CMD)
                            continue;

                        VkQueryResultFlags queryFlags = VK_QUERY_RESULT_64_BIT | VK_QUERY_RESULT_WITH_AVAILABILITY_BIT |
                                                        partialFlags[partialFlagsIdx] | waitFlags[waitFlagsIdx];
                        uint32_t queryCount = partialFlagsIdx ? 2u : 1u;
                        {
                            std::ostringstream testName;
                            testName << "input_assembly_vertex_fragment" << partialFlagsStr[partialFlagsIdx]
                                     << waitFlagsStr[waitFlagsIdx] << copyTypesStr[copyTypesIdx]
                                     << strideTypesStr[strideTypesIdx];
                            GraphicBasicMultipleQueryTestInstance::ParametersGraphic param(
                                statisticsFlags | VK_QUERY_PIPELINE_STATISTIC_FRAGMENT_SHADER_INVOCATIONS_BIT,
                                queryFlags, queryCount, false, copyTypes[copyTypesIdx], dstOffset,
                                strideType[strideTypesIdx]);
                            vertexShaderMultipleQueries->addChild(
                                new QueryPoolGraphicMultipleQueryStatisticsTest<VertexShaderMultipleQueryTestInstance>(
                                    m_testCtx, testName.str().c_str(), param));
                        }

                        {
                            // No fragment shader case
                            std::ostringstream testName;
                            testName << "input_assembly_vertex" << partialFlagsStr[partialFlagsIdx]
                                     << waitFlagsStr[waitFlagsIdx] << copyTypesStr[copyTypesIdx]
                                     << strideTypesStr[strideTypesIdx];
                            GraphicBasicMultipleQueryTestInstance::ParametersGraphic param(
                                statisticsFlags | VK_QUERY_PIPELINE_STATISTIC_VERTEX_SHADER_INVOCATIONS_BIT, queryFlags,
                                queryCount, true, copyTypes[copyTypesIdx], dstOffset, strideType[strideTypesIdx]);
                            vertexShaderMultipleQueries->addChild(
                                new QueryPoolGraphicMultipleQueryStatisticsTest<VertexShaderMultipleQueryTestInstance>(
                                    m_testCtx, testName.str().c_str(), param));
                        }
                    }
                }
            }
        }
    }

    {
        for (const auto useCopy : {false, true})
            for (const auto useAvailability : {false, true})
                for (const auto useInheritance : {false, true})
                {
                    const std::string name = std::string(useCopy ? "copy" : "get") +
                                             (useAvailability ? "_with_availability" : "") +
                                             (useInheritance ? "_and_inheritance" : "");

                    const MultipleGeomStatsParams params{
                        useCopy,
                        useAvailability,
                        useInheritance,
                    };
                    multipleGeomStats->addChild(new MultipleGeomStatsTestCase(m_testCtx, name, params));
                }
    }

    addChild(computeShaderInvocationsGroup.release());
    addChild(inputAssemblyVertices.release());
    addChild(inputAssemblyPrimitives.release());
    addChild(vertexShaderInvocations.release());
    addChild(fragmentShaderInvocations.release());
    addChild(geometryShaderInvocations.release());
    addChild(geometryShaderPrimitives.release());
    addChild(clippingInvocations.release());
    addChild(clippingPrimitives.release());
    addChild(tesControlPatches.release());
    addChild(tesEvaluationShaderInvocations.release());

    vertexOnlyGroup->addChild(inputAssemblyVerticesVertexOnly.release());
    vertexOnlyGroup->addChild(inputAssemblyPrimitivesVertexOnly.release());
    vertexOnlyGroup->addChild(vertexShaderInvocationsVertexOnly.release());
    addChild(vertexOnlyGroup.release());

    hostQueryResetGroup->addChild(computeShaderInvocationsGroupHostQueryReset.release());
    hostQueryResetGroup->addChild(inputAssemblyVerticesHostQueryReset.release());
    hostQueryResetGroup->addChild(inputAssemblyPrimitivesHostQueryReset.release());
    hostQueryResetGroup->addChild(vertexShaderInvocationsHostQueryReset.release());
    hostQueryResetGroup->addChild(fragmentShaderInvocationsHostQueryReset.release());
    hostQueryResetGroup->addChild(geometryShaderInvocationsHostQueryReset.release());
    hostQueryResetGroup->addChild(geometryShaderPrimitivesHostQueryReset.release());
    hostQueryResetGroup->addChild(clippingInvocationsHostQueryReset.release());
    hostQueryResetGroup->addChild(clippingPrimitivesHostQueryReset.release());
    hostQueryResetGroup->addChild(tesControlPatchesHostQueryReset.release());
    hostQueryResetGroup->addChild(tesEvaluationShaderInvocationsHostQueryReset.release());
    addChild(hostQueryResetGroup.release());

    resetBeforeCopyGroup->addChild(computeShaderInvocationsGroupResetBeforeCopy.release());
    resetBeforeCopyGroup->addChild(inputAssemblyVerticesResetBeforeCopy.release());
    resetBeforeCopyGroup->addChild(inputAssemblyPrimitivesResetBeforeCopy.release());
    resetBeforeCopyGroup->addChild(vertexShaderInvocationsResetBeforeCopy.release());
    resetBeforeCopyGroup->addChild(fragmentShaderInvocationsResetBeforeCopy.release());
    resetBeforeCopyGroup->addChild(geometryShaderInvocationsResetBeforeCopy.release());
    resetBeforeCopyGroup->addChild(geometryShaderPrimitivesResetBeforeCopy.release());
    resetBeforeCopyGroup->addChild(clippingInvocationsResetBeforeCopy.release());
    resetBeforeCopyGroup->addChild(clippingPrimitivesResetBeforeCopy.release());
    resetBeforeCopyGroup->addChild(tesControlPatchesResetBeforeCopy.release());
    resetBeforeCopyGroup->addChild(tesEvaluationShaderInvocationsResetBeforeCopy.release());
    addChild(resetBeforeCopyGroup.release());

    resetAfterCopyGroup->addChild(computeShaderInvocationsGroupResetAfterCopy.release());
    resetAfterCopyGroup->addChild(inputAssemblyVerticesResetAfterCopy.release());
    resetAfterCopyGroup->addChild(inputAssemblyPrimitivesResetAfterCopy.release());
    resetAfterCopyGroup->addChild(vertexShaderInvocationsResetAfterCopy.release());
    resetAfterCopyGroup->addChild(fragmentShaderInvocationsResetAfterCopy.release());
    resetAfterCopyGroup->addChild(geometryShaderInvocationsResetAfterCopy.release());
    resetAfterCopyGroup->addChild(geometryShaderPrimitivesResetAfterCopy.release());
    resetAfterCopyGroup->addChild(clippingInvocationsResetAfterCopy.release());
    resetAfterCopyGroup->addChild(clippingPrimitivesResetAfterCopy.release());
    resetAfterCopyGroup->addChild(tesControlPatchesResetAfterCopy.release());
    resetAfterCopyGroup->addChild(tesEvaluationShaderInvocationsResetAfterCopy.release());
    addChild(resetAfterCopyGroup.release());

    addChild(vertexShaderMultipleQueries.release());
    addChild(multipleGeomStats.release());
}

void QueryPoolStatisticsTests::deinit(void)
{
    destroyDeviceHelpers();
}

} // namespace QueryPool
} // namespace vkt<|MERGE_RESOLUTION|>--- conflicted
+++ resolved
@@ -4776,148 +4776,6 @@
     const GraphicBasicMultipleQueryTestInstance::ParametersGraphic m_parametersGraphic;
 };
 
-<<<<<<< HEAD
-class BlitBetweenIncompatibleFormatsTestInstance : public StatisticMultipleQueryTestInstance
-{
-public:
-    BlitBetweenIncompatibleFormatsTestInstance(vkt::Context &context);
-
-protected:
-    virtual tcu::TestStatus iterate(void);
-};
-
-BlitBetweenIncompatibleFormatsTestInstance::BlitBetweenIncompatibleFormatsTestInstance(vkt::Context &context)
-    : StatisticMultipleQueryTestInstance(context, 1u)
-{
-}
-
-tcu::TestStatus BlitBetweenIncompatibleFormatsTestInstance::iterate(void)
-{
-    const DeviceInterface &vk       = m_context.getDeviceInterface();
-    const VkDevice device           = m_context.getDevice();
-    const VkQueue queue             = m_context.getUniversalQueue();
-    auto &alloc                     = m_context.getDefaultAllocator();
-    const uint32_t queueFamilyIndex = m_context.getUniversalQueueFamilyIndex();
-
-    const CmdPoolCreateInfo cmdPoolCreateInfo(queueFamilyIndex);
-    const Move<VkCommandPool> cmdPool(createCommandPool(vk, device, &cmdPoolCreateInfo));
-    const Unique<VkQueryPool> queryPool(
-        makeQueryPool(vk, device, 1u, VK_QUERY_PIPELINE_STATISTIC_CLIPPING_INVOCATIONS_BIT));
-    const Unique<VkCommandBuffer> cmdBuffer(
-        allocateCommandBuffer(vk, device, *cmdPool, VK_COMMAND_BUFFER_LEVEL_PRIMARY));
-
-    const VkImageSubresourceLayers subresourceLayers{VK_IMAGE_ASPECT_COLOR_BIT, 0u, 0u, 1u};
-    const VkImageSubresourceRange subresourceRange{VK_IMAGE_ASPECT_COLOR_BIT, 0u, 1u, 0u, 1u};
-    const VkClearColorValue clearColor{{0.0f, 1.0f, 0.0f, 1.0f}};
-    const VkImageBlit blitRegion{
-        subresourceLayers, {{8, 0, 0}, {16, 16, 1}}, subresourceLayers, {{0, 8, 0}, {8, 16, 1}}};
-
-    VkImageCreateInfo imageCreateInfo{
-        VK_STRUCTURE_TYPE_IMAGE_CREATE_INFO,                               // VkStructureType sType;
-        DE_NULL,                                                           // const void* pNext;
-        0,                                                                 // VkImageCreateFlags flags;
-        VK_IMAGE_TYPE_2D,                                                  // VkImageType imageType;
-        VK_FORMAT_R32G32B32A32_SFLOAT,                                     // VkFormat format;
-        {16u, 16u, 1u},                                                    // VkExtent3D extent;
-        1u,                                                                // uint32_t mipLevels;
-        1u,                                                                // uint32_t arraySize;
-        VK_SAMPLE_COUNT_1_BIT,                                             // uint32_t samples;
-        VK_IMAGE_TILING_OPTIMAL,                                           // VkImageTiling tiling;
-        VK_IMAGE_USAGE_TRANSFER_SRC_BIT | VK_IMAGE_USAGE_TRANSFER_DST_BIT, // VkImageUsageFlags usage;
-        VK_SHARING_MODE_EXCLUSIVE,                                         // VkSharingMode sharingMode;
-        1u,                                                                // uint32_t queueFamilyIndexCount;
-        &queueFamilyIndex,                                                 // const uint32_t* pQueueFamilyIndices;
-        VK_IMAGE_LAYOUT_UNDEFINED,                                         // VkImageLayout initialLayout;
-    };
-
-    de::MovePtr<ImageWithMemory> srcImage(
-        new ImageWithMemory(vk, device, alloc, imageCreateInfo, MemoryRequirement::Any));
-    imageCreateInfo.format = VK_FORMAT_R8G8B8A8_UNORM;
-    de::MovePtr<ImageWithMemory> dstImage(
-        new ImageWithMemory(vk, device, alloc, imageCreateInfo, MemoryRequirement::Any));
-
-    VkImageMemoryBarrier imageBarriers[2];
-    imageBarriers[0] = {
-        VK_STRUCTURE_TYPE_IMAGE_MEMORY_BARRIER, // VkStructureType sType;
-        DE_NULL,                                // const void* pNext;
-        0,                                      // VkAccessFlags srcAccessMask;
-        VK_ACCESS_TRANSFER_WRITE_BIT,           // VkAccessFlags dstAccessMask;
-        VK_IMAGE_LAYOUT_UNDEFINED,              // VkImageLayout oldLayout;
-        VK_IMAGE_LAYOUT_TRANSFER_DST_OPTIMAL,   // VkImageLayout newLayout;
-        VK_QUEUE_FAMILY_IGNORED,                // uint32_t srcQueueFamilyIndex;
-        VK_QUEUE_FAMILY_IGNORED,                // uint32_t dstQueueFamilyIndex;
-        **srcImage,                             // VkImage image;
-        subresourceRange                        // VkImageSubresourceRange subresourceRange;
-    };
-    imageBarriers[1]       = imageBarriers[0];
-    imageBarriers[1].image = **dstImage;
-
-    beginCommandBuffer(vk, *cmdBuffer);
-
-    vk.cmdPipelineBarrier(*cmdBuffer, VK_PIPELINE_STAGE_TRANSFER_BIT, VK_PIPELINE_STAGE_TRANSFER_BIT,
-                          (VkDependencyFlags)0, 0, (const VkMemoryBarrier *)DE_NULL, 0,
-                          (const VkBufferMemoryBarrier *)DE_NULL, 2, imageBarriers);
-    vk.cmdClearColorImage(*cmdBuffer, **srcImage, VK_IMAGE_LAYOUT_TRANSFER_DST_OPTIMAL, &clearColor, 1,
-                          &subresourceRange);
-
-    imageBarriers[0].srcAccessMask = VK_ACCESS_TRANSFER_WRITE_BIT;
-    imageBarriers[0].dstAccessMask = VK_ACCESS_TRANSFER_READ_BIT;
-    imageBarriers[0].oldLayout     = VK_IMAGE_LAYOUT_TRANSFER_DST_OPTIMAL;
-    imageBarriers[0].newLayout     = VK_IMAGE_LAYOUT_TRANSFER_SRC_OPTIMAL;
-    vk.cmdPipelineBarrier(*cmdBuffer, VK_PIPELINE_STAGE_TRANSFER_BIT, VK_PIPELINE_STAGE_TRANSFER_BIT,
-                          (VkDependencyFlags)0, 0, (const VkMemoryBarrier *)DE_NULL, 0,
-                          (const VkBufferMemoryBarrier *)DE_NULL, 1, imageBarriers);
-
-    vk.cmdResetQueryPool(*cmdBuffer, *queryPool, 0u, 1u);
-    vk.cmdBeginQuery(*cmdBuffer, *queryPool, 0u, (VkQueryControlFlags)0u);
-    vk.cmdBlitImage(*cmdBuffer, **srcImage, VK_IMAGE_LAYOUT_TRANSFER_SRC_OPTIMAL, **dstImage,
-                    VK_IMAGE_LAYOUT_TRANSFER_DST_OPTIMAL, 1, &blitRegion, VK_FILTER_NEAREST);
-    vk.cmdEndQuery(*cmdBuffer, *queryPool, 0u);
-
-    endCommandBuffer(vk, *cmdBuffer);
-
-    // Wait for completion
-    submitCommandsAndWait(vk, device, queue, *cmdBuffer);
-
-    uint64_t queryResult = 1;
-    VkResult result      = vk.getQueryPoolResults(device, *queryPool, 0u, 1u, sizeof(uint64_t), &queryResult,
-                                                  sizeof(uint64_t), VK_QUERY_RESULT_64_BIT | VK_QUERY_RESULT_WAIT_BIT);
-    if (result != VK_SUCCESS)
-        return tcu::TestStatus::fail("getQueryPoolResults() returned: " + de::toString(getResultStr(result)));
-
-    if (queryResult == 0)
-        return tcu::TestStatus::pass("pass");
-
-    return tcu::TestStatus::fail("QueryPoolResults incorrect result");
-}
-
-class BlitBetweenIncompatibleFormatsTestCase : public TestCase
-{
-public:
-    BlitBetweenIncompatibleFormatsTestCase(tcu::TestContext &context, const std::string &name);
-
-    void checkSupport(vkt::Context &context) const;
-
-    vkt::TestInstance *createInstance(vkt::Context &context) const;
-};
-
-BlitBetweenIncompatibleFormatsTestCase::BlitBetweenIncompatibleFormatsTestCase(tcu::TestContext &context,
-                                                                               const std::string &name)
-    : TestCase(context, name.c_str())
-{
-}
-
-void BlitBetweenIncompatibleFormatsTestCase::checkSupport(vkt::Context &context) const
-{
-    if (!context.getDeviceFeatures().pipelineStatisticsQuery)
-        TCU_THROW(NotSupportedError, "Pipeline statistics queries are not supported");
-}
-
-vkt::TestInstance *BlitBetweenIncompatibleFormatsTestCase::createInstance(vkt::Context &context) const
-{
-    return new BlitBetweenIncompatibleFormatsTestInstance(context);
-}
-
 struct MultipleGeomStatsParams
 {
     const bool copy;         // true == copy, false == get
@@ -5222,8 +5080,6 @@
     return tcu::TestStatus::pass("Pass");
 }
 
-=======
->>>>>>> 8aa5e7a6
 } // namespace
 
 QueryPoolStatisticsTests::QueryPoolStatisticsTests(tcu::TestContext &testCtx)
