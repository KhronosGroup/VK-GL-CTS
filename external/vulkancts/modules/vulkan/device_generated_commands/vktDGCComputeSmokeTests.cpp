/*------------------------------------------------------------------------
 * Vulkan Conformance Tests
 * ------------------------
 *
 * Copyright (c) 2024 The Khronos Group Inc.
 * Copyright (c) 2024 Valve Corporation.
 *
 * Licensed under the Apache License, Version 2.0 (the "License");
 * you may not use this file except in compliance with the License.
 * You may obtain a copy of the License at
 *
 *      http://www.apache.org/licenses/LICENSE-2.0
 *
 * Unless required by applicable law or agreed to in writing, software
 * distributed under the License is distributed on an "AS IS" BASIS,
 * WITHOUT WARRANTIES OR CONDITIONS OF ANY KIND, either express or implied.
 * See the License for the specific language governing permissions and
 * limitations under the License.
 *
 *//*!
 * \file
 * \brief Device Generated Commands Compute "Smoke" Tests
 *//*--------------------------------------------------------------------*/

#include "vktDGCComputeSmokeTests.hpp"
#include "vkBarrierUtil.hpp"
#include "vkBufferWithMemory.hpp"
#include "vkBuilderUtil.hpp"
#include "vkCmdUtil.hpp"
#include "vkObjUtil.hpp"
#include "vkTypeUtil.hpp"
#include "vktTestCase.hpp"
#include "vktDGCUtil.hpp"

#include "deRandom.hpp"

#include <sstream>
#include <vector>
#include <memory>
#include <map>
#include <utility>

namespace vkt
{
namespace DGC
{

using namespace vk;

namespace
{

struct SmokeTestParams
{
    const uint32_t sequenceCount; // Number of sequences to generate.
    const bool hostVisible;       // Make the indirect commands buffer host-visible.
    const bool preCompute;        // Generate the indirect commands from another compute shader.
    const bool preProcess;        // Do an explicit preprocessing stage.
    const bool computeQueue;      // Attempt to use a compute queue instead of a universal queue.
    const bool unordered;         // Include the VK_INDIRECT_COMMANDS_LAYOUT_USAGE_UNORDERED_SEQUENCES_BIT_NV bit?
};

const uint32_t kLocalInvocations = 64u;
const uint32_t kMaxWorkGroups    = 256u;

class SmokeTestInstance : public vkt::TestInstance
{
public:
    SmokeTestInstance(Context &context, const SmokeTestParams &params) : vkt::TestInstance(context), m_params(params)
    {
    }
    virtual ~SmokeTestInstance(void)
    {
    }

    tcu::TestStatus iterate(void);

protected:
    const SmokeTestParams m_params;
};

class SmokeTestCase : public vkt::TestCase
{
public:
    SmokeTestCase(tcu::TestContext &testCtx, const std::string &name, const SmokeTestParams &params)
        : vkt::TestCase(testCtx, name)
        , m_params(params)
    {
    }
    virtual ~SmokeTestCase(void)
    {
    }

    void initPrograms(vk::SourceCollections &programCollection) const override;
    TestInstance *createInstance(Context &context) const override
    {
        return new SmokeTestInstance(context, m_params);
    }
    void checkSupport(Context &context) const override;

protected:
    const SmokeTestParams m_params;
};

// These smoke tests will use dispatches but not pipeline binds nor push constants. This makes it a bit challenging to verify work
// is being dispatched correctly given that, when processing a number of sequences, each of the sequences will dispatch some work
// that will lack any "customization" for each dispatch. The absence of push constants does not let us select an output buffer or
// output buffer range that would allow invocations from a particular dispatch to leave a "work-completed-mark" in a custom location
// for that dispatch.
//
// The main mechanism used is, then, the following: each dispatch will launch a pseudorandom number of workgroups in a predefined
// short range like [1, 256]. The major dimension (x, y or z) of each workgroup will also be chosen pseudorandomly. In each
// dispatch, the local invocations (fixed number: 64) will atomically increase an atomic counter inside a buffer by 1. The key is
// that all invocations in a workgroup will act on a specific counter accessed using the workgroup index.
//
// Because each dispatch will have a pseudorandom number of workgroups, this means some counters will be increased more than others,
// and the end result should be fairly unique per group of sequences.
//
// For example, lets imagine we execute 4 sequences (i.e. 4 dispatches), with 22, 7, 53 and 30 workgroups each. The result should
// be:
//
// * Counters in the range [0, 7)   should end up with value 64*4 (affected by all 4 dispatches).
// * Counters in the range [7, 22)  should end up with value 64*3 (only affected by 3 dispatches).
// * Counters in the range [22, 30) should end up with value 64*2 (only affected by 2 dispatches).
// * Counters in the range [30, 53) should end up with value 64*1 (inly affected by 1 dispatch).
// * Other counters should stay at zero.
//
void SmokeTestCase::initPrograms(vk::SourceCollections &programCollection) const
{
<<<<<<< HEAD
    const ShaderBuildOptions buildOptions(programCollection.usedVulkanVersion, SPIRV_VERSION_1_3, 0u);
=======
    const SpirvVersion spirvVersion = SPIRV_VERSION_1_3;
    const ShaderBuildOptions buildOptions(programCollection.usedVulkanVersion, spirvVersion, 0u);
>>>>>>> 864ae33d

    std::ostringstream comp;
    comp << "#version 460\n"
         << "#extension GL_KHR_memory_scope_semantics : enable\n"
         << "layout (set=0, binding=0, std430) buffer AtomicCountersBlock {\n"
         << "    uint value[" << kMaxWorkGroups << "];\n"
         << "} atomicCounters;\n"
         << "layout (local_size_x=" << kLocalInvocations << ", local_size_y=1, local_size_z=1) in;\n"
         << "void main ()\n"
         << "{\n"
         << "    const uint workGroupIndex = gl_NumWorkGroups.x * gl_NumWorkGroups.y * gl_WorkGroupID.z + "
            "gl_NumWorkGroups.x * gl_WorkGroupID.y + gl_WorkGroupID.x;\n"
         << "    atomicAdd(atomicCounters.value[workGroupIndex], 1u, gl_ScopeQueueFamily, gl_StorageSemanticsBuffer, "
            "(gl_SemanticsAcquireRelease | gl_SemanticsMakeAvailable | gl_SemanticsMakeVisible));\n"
         << "}\n";
    programCollection.glslSources.add("comp") << glu::ComputeSource(comp.str()) << buildOptions;

    if (m_params.preCompute)
    {
        // When using preCompute, we'll launch the following "generation" shader, which will simply copy the indirect commands from
        // the initial buffer to a second buffer. The code below supposes only one workgroup will be dispatched, and the local
        // invocations of the workgroup will copy one chunk of the commands each.
        const auto commandsPerInv = ((m_params.sequenceCount + (kLocalInvocations - 1)) / kLocalInvocations);
        std::ostringstream gen;
        gen << "#version 460\n"
            << "layout (local_size_x=" << kLocalInvocations << ", local_size_y=1, local_size_z=1) in;\n"
            << "struct VkDispatchIndirectCommand {\n"
            << "    uint x;\n"
            << "    uint y;\n"
            << "    uint z;\n"
            << "};\n"
            << "const uint sequenceCount = " << m_params.sequenceCount << "u;\n"
            << "layout (set=0, binding=0, std430) readonly buffer HostBufferCommands {\n"
            << "    VkDispatchIndirectCommand commands[sequenceCount];\n"
            << "} hostBuffer;\n"
            << "layout (set=0, binding=1, std430) buffer IndirectCommandsBlock {\n"
            << "    VkDispatchIndirectCommand commands[sequenceCount];\n"
            << "} cmdBuffer;\n"
            << "void main (void) {\n"
            << "    const uint commandsPerInv = " << commandsPerInv << ";\n"
            << "    const uint firstCommand = gl_LocalInvocationIndex * commandsPerInv;\n"
            << "    for (uint i = 0u; i < commandsPerInv; ++i) {\n"
            << "        const uint cmdIndex = firstCommand + i;\n"
            << "        if (cmdIndex < sequenceCount) {\n"
            << "            cmdBuffer.commands[cmdIndex] = hostBuffer.commands[cmdIndex];\n"
            << "        }\n"
            << "    }\n"
            << "}\n";
        programCollection.glslSources.add("gen") << glu::ComputeSource(gen.str()) << buildOptions;
    }
}

void SmokeTestCase::checkSupport(Context &context) const
{
    checkDGCComputeSupport(context, false, false);

    // This is needed for the scopes and semantics.
    const auto &mmFeatures = context.getVulkanMemoryModelFeatures();
    if (!mmFeatures.vulkanMemoryModel)
        TCU_THROW(NotSupportedError, "vulkanMemoryModel not supported");

    if (m_params.computeQueue)
        context.getComputeQueue(); // Will throw NotSupportedError if no such queue is available.
}

tcu::TestStatus SmokeTestInstance::iterate(void)
{
    const auto ctx       = m_context.getContextCommonData();
    const auto bindPoint = VK_PIPELINE_BIND_POINT_COMPUTE;
    const auto stages    = VK_SHADER_STAGE_COMPUTE_BIT;
    const auto descType  = VK_DESCRIPTOR_TYPE_STORAGE_BUFFER; // Used by all buffers in shaders.
    const auto qfIndex   = (m_params.computeQueue ? m_context.getComputeQueueFamilyIndex() : ctx.qfIndex);
    const auto queue     = (m_params.computeQueue ? m_context.getComputeQueue() : ctx.queue);

    const uint32_t randomizerSeed =
        ((m_params.sequenceCount << 4) | (static_cast<uint32_t>(m_params.hostVisible) << 3) |
         (static_cast<uint32_t>(m_params.preCompute) << 2) | (static_cast<uint32_t>(m_params.preProcess) << 1) |
         (static_cast<uint32_t>(m_params.computeQueue)));

    // Indirect commands layout.
    VkIndirectCommandsLayoutUsageFlagsNV cmdLayoutUsageFlags = 0u;

    if (m_params.preProcess)
        cmdLayoutUsageFlags |= static_cast<VkIndirectCommandsLayoutUsageFlagsNV>(
            VK_INDIRECT_COMMANDS_LAYOUT_USAGE_EXPLICIT_PREPROCESS_BIT_NV);

    // Note compute pipelines are unordered by default. Explicitly adding the flag should be a no-op and nothing should crash.
    if (m_params.unordered)
        cmdLayoutUsageFlags |= static_cast<VkIndirectCommandsLayoutUsageFlagsNV>(
            VK_INDIRECT_COMMANDS_LAYOUT_USAGE_UNORDERED_SEQUENCES_BIT_NV);

    IndirectCommandsLayoutBuilder cmdLayoutBuilder(cmdLayoutUsageFlags, bindPoint);
    cmdLayoutBuilder.addDispatchToken(0u, 0u);
    const auto cmdLayout = cmdLayoutBuilder.build(ctx.vkd, ctx.device);

    // Pipelines, built in advance.
    Move<VkDescriptorSetLayout> compSetLayout;
    {
        DescriptorSetLayoutBuilder setLayoutBuilder;
        setLayoutBuilder.addSingleBinding(descType, stages);
        compSetLayout = setLayoutBuilder.build(ctx.vkd, ctx.device);
    }

    Move<VkDescriptorSetLayout> genSetLayout;
    if (m_params.preCompute)
    {
        DescriptorSetLayoutBuilder setLayoutBuilder;
        setLayoutBuilder.addSingleBinding(descType, stages);
        setLayoutBuilder.addSingleBinding(descType, stages);
        genSetLayout = setLayoutBuilder.build(ctx.vkd, ctx.device);
    }

    const auto &binaries  = m_context.getBinaryCollection();
    const auto compModule = createShaderModule(ctx.vkd, ctx.device, binaries.get("comp"));
    const auto genModule =
        (m_params.preCompute ? createShaderModule(ctx.vkd, ctx.device, binaries.get("gen")) : Move<VkShaderModule>());

    const auto compPipelineLayout = makePipelineLayout(ctx.vkd, ctx.device, *compSetLayout);
    const auto genPipelineLayout =
        (m_params.preCompute ? makePipelineLayout(ctx.vkd, ctx.device, *genSetLayout) : Move<VkPipelineLayout>());

    const auto compPipeline = makeComputePipeline(ctx.vkd, ctx.device, *compPipelineLayout, *compModule);
    const auto genPipeline =
        (m_params.preCompute ? makeComputePipeline(ctx.vkd, ctx.device, *genPipelineLayout, *genModule) :
                               Move<VkPipeline>());

    // Create a buffer to contain execution results.
    std::vector<uint32_t> results(kMaxWorkGroups, 0u);

    const auto resultsBufferSize       = static_cast<VkDeviceSize>(de::dataSize(results));
    const auto resultsBufferUsage      = static_cast<VkBufferUsageFlags>(VK_BUFFER_USAGE_STORAGE_BUFFER_BIT);
    const auto resultsBufferCreateInfo = makeBufferCreateInfo(resultsBufferSize, resultsBufferUsage);

    BufferWithMemory resultsBuffer(ctx.vkd, ctx.device, ctx.allocator, resultsBufferCreateInfo,
                                   MemoryRequirement::HostVisible);
    auto &resultsBufferAlloc = resultsBuffer.getAllocation();
    void *resultsBufferData  = resultsBufferAlloc.getHostPtr();

    deMemcpy(resultsBufferData, de::dataOrNull(results), de::dataSize(results));
    flushAlloc(ctx.vkd, ctx.device, resultsBufferAlloc);

    // Pseudorandomly generate indirect dispatch commands.
    de::Random rnd(randomizerSeed);
    std::vector<VkDispatchIndirectCommand> indirectCommands;
    indirectCommands.reserve(m_params.sequenceCount);
    for (uint32_t i = 0; i < m_params.sequenceCount; ++i)
    {
        const auto dispatchSize = static_cast<uint32_t>(rnd.getInt(1, static_cast<int>(kMaxWorkGroups)));
        const auto majorDim     = rnd.getInt(0, 2);

        VkDispatchIndirectCommand cmd{1u, 1u, 1u};
        auto &axis = (majorDim == 0 ? cmd.x : (majorDim == 1 ? cmd.y : cmd.z));
        axis       = dispatchSize;
        indirectCommands.push_back(cmd);
    }

    // Depending on m_params.hostVisible and m_params.preCompute, we will have one or more buffers, with different usage flags.
    // We will always have a host-visible initial buffer that we will use to copy the above commands into.
    //
    // if (preCompute)
    //   if (hostVisible)
    //     2 buffers, with the second one also being host-visible, used as the dst buffer by the "gen" shader.
    //   else
    //     Same as above, but the second one is not host-visible.
    // else
    //   if (hostVisible)
    //     Single buffer, host visible.
    //   else
    //     2 buffers, the second one device-local and a transfer between them.
    const auto kMemoryRequirementHostVisible = MemoryRequirement::HostVisible;
    const auto kMemoryRequirementLocal       = MemoryRequirement::Local;

    bool secondBuffer                           = false;
    VkBufferUsageFlags firstBufferUsage         = 0u;
    VkBufferUsageFlags secondBufferUsage        = 0u;
    const MemoryRequirement *firstBufferMemReq  = &kMemoryRequirementHostVisible;
    const MemoryRequirement *secondBufferMemReq = &kMemoryRequirementLocal;

    if (m_params.preCompute)
    {
        secondBuffer      = true;
        firstBufferUsage  = VK_BUFFER_USAGE_STORAGE_BUFFER_BIT;
        secondBufferUsage = (VK_BUFFER_USAGE_STORAGE_BUFFER_BIT | VK_BUFFER_USAGE_INDIRECT_BUFFER_BIT);

        if (m_params.hostVisible)
            secondBufferMemReq = &kMemoryRequirementHostVisible;
    }
    else
    {
        if (m_params.hostVisible)
        {
            firstBufferUsage = VK_BUFFER_USAGE_INDIRECT_BUFFER_BIT;
        }
        else
        {
            secondBuffer      = true;
            firstBufferUsage  = VK_BUFFER_USAGE_TRANSFER_SRC_BIT;
            secondBufferUsage = (VK_BUFFER_USAGE_INDIRECT_BUFFER_BIT | VK_BUFFER_USAGE_TRANSFER_DST_BIT);
        }
    }

    const auto indirectCmdsBufferSize = static_cast<VkDeviceSize>(de::dataSize(indirectCommands));

    const auto firstBufferCreateInfo = makeBufferCreateInfo(indirectCmdsBufferSize, firstBufferUsage);
    BufferWithMemory firstCmdsBuffer(ctx.vkd, ctx.device, ctx.allocator, firstBufferCreateInfo, *firstBufferMemReq);
    auto &firstCmdsBufferAlloc            = firstCmdsBuffer.getAllocation();
    void *firstCmdsBufferData             = firstCmdsBufferAlloc.getHostPtr();
    VkBuffer indirectCommandsBufferHandle = firstCmdsBuffer.get();

    // Copy indirect commands to the first commands buffer.
    deMemcpy(firstCmdsBufferData, de::dataOrNull(indirectCommands), de::dataSize(indirectCommands));
    flushAlloc(ctx.vkd, ctx.device, firstCmdsBufferAlloc);

    // If needed, create a second buffer to hold indirect commands.
    using BufferWithMemoryPtr = std::unique_ptr<BufferWithMemory>;
    BufferWithMemoryPtr secondCmdsBuffer;
    if (secondBuffer)
    {
        const auto secondCmdsBufferCreateInfo = makeBufferCreateInfo(indirectCmdsBufferSize, secondBufferUsage);
        secondCmdsBuffer.reset(
            new BufferWithMemory(ctx.vkd, ctx.device, ctx.allocator, secondCmdsBufferCreateInfo, *secondBufferMemReq));
        indirectCommandsBufferHandle = secondCmdsBuffer->get();
    }

    // Create preprocess buffer.
    PreprocessBuffer preprocessBuffer(ctx.vkd, ctx.device, ctx.allocator, bindPoint, *compPipeline, *cmdLayout,
                                      m_params.sequenceCount);

    CommandPoolWithBuffer cmd(ctx.vkd, ctx.device, qfIndex);
    const auto cmdBuffer = cmd.cmdBuffer.get();

    // Prepare descriptor sets.
    Move<VkDescriptorPool> genDescriptorPool;
    Move<VkDescriptorPool> compDescriptorPool;
    Move<VkDescriptorSet> genDescriptorSet;
    Move<VkDescriptorSet> compDescriptorSet;

    if (m_params.preCompute)
    {
        DescriptorPoolBuilder poolBuilder;
        poolBuilder.addType(descType, 2u);
        genDescriptorPool =
            poolBuilder.build(ctx.vkd, ctx.device, VK_DESCRIPTOR_POOL_CREATE_FREE_DESCRIPTOR_SET_BIT, 1u);

        genDescriptorSet = makeDescriptorSet(ctx.vkd, ctx.device, *genDescriptorPool, *genSetLayout);

        DescriptorSetUpdateBuilder updateBuilder;
        {
            const auto firstBufferDescInfo = makeDescriptorBufferInfo(*firstCmdsBuffer, 0ull, VK_WHOLE_SIZE);
            updateBuilder.writeSingle(*genDescriptorSet, DescriptorSetUpdateBuilder::Location::binding(0u), descType,
                                      &firstBufferDescInfo);
        }
        {
            DE_ASSERT(secondBuffer);
            const auto secondBufferDescInfo = makeDescriptorBufferInfo(secondCmdsBuffer->get(), 0ull, VK_WHOLE_SIZE);
            updateBuilder.writeSingle(*genDescriptorSet, DescriptorSetUpdateBuilder::Location::binding(1u), descType,
                                      &secondBufferDescInfo);
        }
        updateBuilder.update(ctx.vkd, ctx.device);
    }
    {
        DescriptorPoolBuilder poolBuilder;
        poolBuilder.addType(descType);
        compDescriptorPool =
            poolBuilder.build(ctx.vkd, ctx.device, VK_DESCRIPTOR_POOL_CREATE_FREE_DESCRIPTOR_SET_BIT, 1u);

        compDescriptorSet = makeDescriptorSet(ctx.vkd, ctx.device, *compDescriptorPool, *compSetLayout);

        DescriptorSetUpdateBuilder updateBuilder;
        const auto resultsBufferDescInfo = makeDescriptorBufferInfo(*resultsBuffer, 0ull, VK_WHOLE_SIZE);
        updateBuilder.writeSingle(*compDescriptorSet, DescriptorSetUpdateBuilder::Location::binding(0u), descType,
                                  &resultsBufferDescInfo);
        updateBuilder.update(ctx.vkd, ctx.device);
    }

    beginCommandBuffer(ctx.vkd, cmdBuffer);
    if (m_params.preCompute)
    {
        ctx.vkd.cmdBindDescriptorSets(cmdBuffer, bindPoint, *genPipelineLayout, 0u, 1u, &genDescriptorSet.get(), 0u,
                                      nullptr);
        ctx.vkd.cmdBindPipeline(cmdBuffer, bindPoint, *genPipeline);
        ctx.vkd.cmdDispatch(cmdBuffer, 1u, 1u, 1u);
        // Synchronize precompute writes with indirect dispatches.
        const auto postComputeBarrier =
            makeMemoryBarrier(VK_ACCESS_SHADER_WRITE_BIT, VK_ACCESS_INDIRECT_COMMAND_READ_BIT);
        cmdPipelineMemoryBarrier(ctx.vkd, cmdBuffer, VK_PIPELINE_STAGE_COMPUTE_SHADER_BIT,
                                 VK_PIPELINE_STAGE_DRAW_INDIRECT_BIT, &postComputeBarrier);
    }
    else if (!m_params.hostVisible)
    {
        const auto copyRegion = makeBufferCopy(0ull, 0ull, indirectCmdsBufferSize);
        ctx.vkd.cmdCopyBuffer(cmdBuffer, firstCmdsBuffer.get(), secondCmdsBuffer->get(), 1u, &copyRegion);
        // Synchronize transfer with indirect dispatches.
        const auto postTransferBarrier =
            makeMemoryBarrier(VK_ACCESS_TRANSFER_WRITE_BIT, VK_ACCESS_INDIRECT_COMMAND_READ_BIT);
        cmdPipelineMemoryBarrier(ctx.vkd, cmdBuffer, VK_PIPELINE_STAGE_TRANSFER_BIT,
                                 VK_PIPELINE_STAGE_DRAW_INDIRECT_BIT, &postTransferBarrier);
    }
    const auto indirectCommandsStream = makeIndirectCommandsStreamNV(indirectCommandsBufferHandle, 0ull);
    const VkGeneratedCommandsInfoNV generatedCommandsInfo = {
        VK_STRUCTURE_TYPE_GENERATED_COMMANDS_INFO_NV, // VkStructureType sType;
        nullptr,                                      // const void* pNext;
        bindPoint,                                    // VkPipelineBindPoint pipelineBindPoint;
        *compPipeline,                                // VkPipeline pipeline;
        *cmdLayout,                                   // VkIndirectCommandsLayoutNV indirectCommandsLayout;
        1u,                                           // uint32_t streamCount;
        &indirectCommandsStream,                      // const VkIndirectCommandsStreamNV* pStreams;
        m_params.sequenceCount,                       // uint32_t sequencesCount;
        *preprocessBuffer,                            // VkBuffer preprocessBuffer;
        0ull,                                         // VkDeviceSize preprocessOffset;
        preprocessBuffer.getSize(),                   // VkDeviceSize preprocessSize;
        VK_NULL_HANDLE,                               // VkBuffer sequencesCountBuffer;
        0ull,                                         // VkDeviceSize sequencesCountOffset;
        VK_NULL_HANDLE,                               // VkBuffer sequencesIndexBuffer;
        0ull,                                         // VkDeviceSize sequencesIndexOffset;
    };
    ctx.vkd.cmdBindDescriptorSets(cmdBuffer, bindPoint, *compPipelineLayout, 0u, 1u, &compDescriptorSet.get(), 0u,
                                  nullptr);
    ctx.vkd.cmdBindPipeline(cmdBuffer, bindPoint, *compPipeline);
    if (m_params.preProcess)
    {
        ctx.vkd.cmdPreprocessGeneratedCommandsNV(cmdBuffer, &generatedCommandsInfo);
        preprocessToExecuteBarrier(ctx.vkd, cmdBuffer);
    }
    ctx.vkd.cmdExecuteGeneratedCommandsNV(cmdBuffer, makeVkBool(m_params.preProcess), &generatedCommandsInfo);
    // Make results buffer available on the host.
    {
        const auto preHostBarrier = makeMemoryBarrier(VK_ACCESS_SHADER_WRITE_BIT, VK_ACCESS_HOST_READ_BIT);
        cmdPipelineMemoryBarrier(ctx.vkd, cmdBuffer, VK_PIPELINE_STAGE_COMPUTE_SHADER_BIT, VK_PIPELINE_STAGE_HOST_BIT,
                                 &preHostBarrier);
    }
    endCommandBuffer(ctx.vkd, cmdBuffer);
    submitCommandsAndWait(ctx.vkd, ctx.device, queue, cmdBuffer);

    invalidateAlloc(ctx.vkd, ctx.device, resultsBufferAlloc);
    deMemcpy(de::dataOrNull(results), resultsBufferData, de::dataSize(results));

    // How many commands have a particular work group count. E.g. if the pseudorandom work group counts generated above are 21, 43,
    // 21 and 15, the map will end up containing:
    //     15 -> 1
    //     21 -> 2
    //     43 -> 1
    std::map<uint32_t, uint32_t> counterMap;
    for (const auto &indirectCmd : indirectCommands)
    {
        const auto numWorkGroups = indirectCmd.x * indirectCmd.y * indirectCmd.z;
        auto itr                 = counterMap.find(numWorkGroups);
        if (itr == end(counterMap))
        {
            auto insertionResult = counterMap.insert(std::make_pair(numWorkGroups, 0u));
            itr                  = insertionResult.first;
        }
        ++(itr->second);
    }
    // Now accumulate results in reverse order to calculate how many dispatches contain that count or more. The map ends up with:
    //     15 -> 4 dispatches
    //     21 -> 3 dispatches
    //     43 -> 1 dispatch
    {
        uint32_t accumulated = 0u;
        for (auto itr = counterMap.rbegin(); itr != counterMap.rend(); ++itr)
        {
            itr->second += accumulated;
            accumulated = itr->second;
        }
    }
    // Now we now that results in the range [0, 15) have been affected by 4 dispatches, values in [15, 21) by 3 and values in the
    // range [21, 43) by 1. The rest stay at 0. For this last point, insert a new element in the map if needed.
    {
        const auto itr = counterMap.rbegin();
        if (itr != counterMap.rend() && itr->first != kMaxWorkGroups)
            counterMap[kMaxWorkGroups] = 0u;
    }

    // Verify results are as expected.
    auto &log   = m_context.getTestContext().getLog();
    bool testOk = true;

    uint32_t rangeBegin = 0u;
    uint32_t rangeEnd   = 0u;

    for (const auto &rangeEndDispatches : counterMap)
    {
        rangeEnd                 = rangeEndDispatches.first;
        const auto expectedValue = rangeEndDispatches.second * kLocalInvocations;
        log << tcu::TestLog::Message << "Verifying range [" << rangeBegin << ", " << rangeEnd << ") contains "
            << expectedValue << tcu::TestLog::EndMessage;
        for (uint32_t i = rangeBegin; i < rangeEnd; ++i)
        {
            if (results.at(i) != expectedValue)
            {
                testOk = false;
                log << tcu::TestLog::Message << "results[" << i << "] = " << results.at(i) << " but expected "
                    << expectedValue << tcu::TestLog::EndMessage;
            }
        }
        rangeBegin = rangeEnd;
    }

    if (!testOk)
    {
        // Log the full indirect commands list and the full results buffer.
        log << tcu::TestLog::Message << "Indirect commands:" << tcu::TestLog::EndMessage;
        for (size_t i = 0u; i < indirectCommands.size(); ++i)
        {
            const auto &indirectCmd = indirectCommands.at(i);
            log << tcu::TestLog::Message << "  indirectCommands[" << i << "] = {" << indirectCmd.x << ", "
                << indirectCmd.y << ", " << indirectCmd.z << "}" << tcu::TestLog::EndMessage;
        }

        log << tcu::TestLog::Message << "Results buffer:" << tcu::TestLog::EndMessage;
        for (size_t i = 0u; i < results.size(); ++i)
            log << tcu::TestLog::Message << "  results[" << i << "] = " << results.at(i) << tcu::TestLog::EndMessage;

        return tcu::TestStatus::fail("Unexpected results; check log for details");
    }

    return tcu::TestStatus::pass("Pass");
}

} // namespace

tcu::TestCaseGroup *createDGCComputeSmokeTests(tcu::TestContext &testCtx)
{
    using GroupPtr = de::MovePtr<tcu::TestCaseGroup>;

    GroupPtr mainGroup(new tcu::TestCaseGroup(testCtx, "smoke"));

    for (const auto sequenceCount : {4u, 1024u})
        for (const auto hostVisible : {false, true})
            for (const auto preCompute : {false, true})
                for (const auto preProcess : {false, true})
                    for (const auto computeQueue : {false, true})
                    {
                        const bool unordered = (sequenceCount == 1024u); // Some variants will set the unordered bit.
                        SmokeTestParams params{sequenceCount, hostVisible,  preCompute,
                                               preProcess,    computeQueue, unordered};

                        const auto hvString = (hostVisible ? "host_visible" : "device_local");
                        const auto pcString = (preCompute ? "from_compute" : "from_host");
                        const auto ppString = (preProcess ? "explicit_preprocess" : "implicit_preprocess");
                        const auto cqString = (computeQueue ? "compute_queue" : "universal_queue");
                        const auto testName = std::to_string(params.sequenceCount) + "_sequences_" + hvString + "_" +
                                              pcString + "_" + ppString + "_" + cqString;

                        mainGroup->addChild(new SmokeTestCase(testCtx, testName, params));
                    }

    return mainGroup.release();
}
} // namespace DGC
} // namespace vkt<|MERGE_RESOLUTION|>--- conflicted
+++ resolved
@@ -127,12 +127,8 @@
 //
 void SmokeTestCase::initPrograms(vk::SourceCollections &programCollection) const
 {
-<<<<<<< HEAD
-    const ShaderBuildOptions buildOptions(programCollection.usedVulkanVersion, SPIRV_VERSION_1_3, 0u);
-=======
     const SpirvVersion spirvVersion = SPIRV_VERSION_1_3;
     const ShaderBuildOptions buildOptions(programCollection.usedVulkanVersion, spirvVersion, 0u);
->>>>>>> 864ae33d
 
     std::ostringstream comp;
     comp << "#version 460\n"
