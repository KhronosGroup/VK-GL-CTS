--- conflicted
+++ resolved
@@ -255,13 +255,8 @@
 
 		if (checkInternalData->caseDef.pipelineShaderStageCreateFlags == VK_PIPELINE_SHADER_STAGE_CREATE_REQUIRE_FULL_SUBGROUPS_BIT_EXT && data[i].z() != numSubgroups)
 		{
-<<<<<<< HEAD
 			log << TestLog::Message << "[" << localSize[0] << ", " << localSize[1] << ", " << localSize[2] << "] "
-				<< "expected number of subgroups dispatched (" << numSubgroups << ") doesn't match gl_NumSubgroups (" << data[i].z() << ")";
-=======
-			log << tcu::TestLog::Message << "[" << localSize[0] << ", " << localSize[1] << ", " << localSize[2] << "] "
-				<< "expected number of subgroups dispatched (" << numSubgroups << ") doesn't match gl_NumSubgroups (" << data[i].z() << ")" << tcu::TestLog::EndMessage;
->>>>>>> c58417eb
+				<< "expected number of subgroups dispatched (" << numSubgroups << ") doesn't match gl_NumSubgroups (" << data[i].z() << ")" << TestLog::EndMessage;
 			return DE_FALSE;
 		}
 	}
