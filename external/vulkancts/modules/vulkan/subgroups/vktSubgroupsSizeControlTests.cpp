--- conflicted
+++ resolved
@@ -254,11 +254,7 @@
 		}
 
 		if ((checkInternalData->caseDef.pipelineShaderStageCreateFlags == VK_PIPELINE_SHADER_STAGE_CREATE_REQUIRE_FULL_SUBGROUPS_BIT_EXT
-<<<<<<< HEAD
-			|| checkInternalData->caseDef.spirvVersion == SPIRV_VERSION_1_6)
-=======
 			&& checkInternalData->caseDef.spirvVersion < SPIRV_VERSION_1_6)
->>>>>>> fbc38865
 			&& data[i].x() != checkInternalData->requiredSubgroupSize)
 		{
 			log << TestLog::Message << "[" << localSize[0] << ", " << localSize[1] << ", " << localSize[2] << "] "
@@ -267,11 +263,7 @@
 		}
 
 		if ((checkInternalData->caseDef.pipelineShaderStageCreateFlags == VK_PIPELINE_SHADER_STAGE_CREATE_REQUIRE_FULL_SUBGROUPS_BIT_EXT
-<<<<<<< HEAD
-			 || checkInternalData->caseDef.spirvVersion == SPIRV_VERSION_1_6)
-=======
 			 && checkInternalData->caseDef.spirvVersion < SPIRV_VERSION_1_6)
->>>>>>> fbc38865
 			 && data[i].z() != numSubgroups)
 		{
 			log << TestLog::Message << "[" << localSize[0] << ", " << localSize[1] << ", " << localSize[2] << "] "
