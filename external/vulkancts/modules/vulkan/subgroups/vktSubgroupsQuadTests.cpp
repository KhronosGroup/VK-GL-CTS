/*------------------------------------------------------------------------
 * Vulkan Conformance Tests
 * ------------------------
 *
 * Copyright (c) 2017 The Khronos Group Inc.
 * Copyright (c) 2017 Codeplay Software Ltd.
 *
 * Licensed under the Apache License, Version 2.0 (the "License");
 * you may not use this file except in compliance with the License.
 * You may obtain a copy of the License at
 *
 *      http://www.apache.org/licenses/LICENSE-2.0
 *
 * Unless required by applicable law or agreed to in writing, software
 * distributed under the License is distributed on an "AS IS" BASIS,
 * WITHOUT WARRANTIES OR CONDITIONS OF ANY KIND, either express or implied.
 * See the License for the specific language governing permissions and
 * limitations under the License.
 *
 */ /*!
 * \file
 * \brief Subgroups Tests
 */ /*--------------------------------------------------------------------*/

#include "vktSubgroupsQuadTests.hpp"
#include "vktSubgroupsTestsUtils.hpp"

#include <string>
#include <vector>

using namespace tcu;
using namespace std;
using namespace vk;
using namespace vkt;

namespace
{
enum OpType
{
	OPTYPE_QUAD_BROADCAST = 0,
	OPTYPE_QUAD_SWAP_HORIZONTAL,
	OPTYPE_QUAD_SWAP_VERTICAL,
	OPTYPE_QUAD_SWAP_DIAGONAL,
	OPTYPE_LAST
};

static bool checkVertexPipelineStages(std::vector<const void*> datas,
									  deUint32 width, deUint32)
{
<<<<<<< HEAD
	const deUint32* data =
		reinterpret_cast<const deUint32*>(datas[0]);
	for (deUint32 x = 0; x < width; ++x)
	{
		deUint32 val = data[x];

		if (0x1 != val)
		{
			return false;
		}
	}

	return true;
=======
	return vkt::subgroups::check(datas, width, 1);
>>>>>>> 055f40e9
}

static bool checkCompute(std::vector<const void*> datas,
						 const deUint32 numWorkgroups[3], const deUint32 localSize[3],
						 deUint32)
{
	return vkt::subgroups::checkCompute(datas, numWorkgroups, localSize, 1);
}

std::string getOpTypeName(int opType)
{
	switch (opType)
	{
		default:
			DE_FATAL("Unsupported op type");
			return "";
		case OPTYPE_QUAD_BROADCAST:
			return "subgroupQuadBroadcast";
		case OPTYPE_QUAD_SWAP_HORIZONTAL:
			return "subgroupQuadSwapHorizontal";
		case OPTYPE_QUAD_SWAP_VERTICAL:
			return "subgroupQuadSwapVertical";
		case OPTYPE_QUAD_SWAP_DIAGONAL:
			return "subgroupQuadSwapDiagonal";
	}
}

struct CaseDefinition
{
	int					opType;
	VkShaderStageFlags	shaderStage;
	VkFormat			format;
	int					direction;
};

void initFrameBufferPrograms (SourceCollections& programCollection, CaseDefinition caseDef)
{
	const vk::ShaderBuildOptions	buildOptions	(programCollection.usedVulkanVersion, vk::SPIRV_VERSION_1_3, 0u);
	std::string			swapTable[OPTYPE_LAST];

	subgroups::setFragmentShaderFrameBuffer(programCollection);

	if (VK_SHADER_STAGE_VERTEX_BIT != caseDef.shaderStage)
		subgroups::setVertexShaderFrameBuffer(programCollection);

	swapTable[OPTYPE_QUAD_BROADCAST] = "";
	swapTable[OPTYPE_QUAD_SWAP_HORIZONTAL] = "  const uint swapTable[4] = {1, 0, 3, 2};\n";
	swapTable[OPTYPE_QUAD_SWAP_VERTICAL] = "  const uint swapTable[4] = {2, 3, 0, 1};\n";
	swapTable[OPTYPE_QUAD_SWAP_DIAGONAL] = "  const uint swapTable[4] = {3, 2, 1, 0};\n";

	if (VK_SHADER_STAGE_VERTEX_BIT == caseDef.shaderStage)
	{
		std::ostringstream	vertexSrc;
		vertexSrc << glu::getGLSLVersionDeclaration(glu::GLSL_VERSION_450)<<"\n"
			<< "#extension GL_KHR_shader_subgroup_quad: enable\n"
			<< "#extension GL_KHR_shader_subgroup_ballot: enable\n"
			<< "layout(location = 0) in highp vec4 in_position;\n"
			<< "layout(location = 0) out float result;\n"
			<< "layout(set = 0, binding = 0) uniform Buffer1\n"
			<< "{\n"
			<< "  " << subgroups::getFormatNameForGLSL(caseDef.format) << " data[" << subgroups::maxSupportedSubgroupSize() << "];\n"
			<< "};\n"
			<< "\n"
			<< "void main (void)\n"
			<< "{\n"
			<< "  uvec4 mask = subgroupBallot(true);\n"
			<< swapTable[caseDef.opType];

		if (OPTYPE_QUAD_BROADCAST == caseDef.opType)
		{
			vertexSrc << "  " << subgroups::getFormatNameForGLSL(caseDef.format) << " op = "
				<< getOpTypeName(caseDef.opType) << "(data[gl_SubgroupInvocationID], " << caseDef.direction << ");\n"
				<< "  uint otherID = (gl_SubgroupInvocationID & ~0x3) + " << caseDef.direction << ";\n";
		}
		else
		{
			vertexSrc << "  " << subgroups::getFormatNameForGLSL(caseDef.format) << " op = "
				<< getOpTypeName(caseDef.opType) << "(data[gl_SubgroupInvocationID]);\n"
				<< "  uint otherID = (gl_SubgroupInvocationID & ~0x3) + swapTable[gl_SubgroupInvocationID & 0x3];\n";
		}

		vertexSrc << "  if (subgroupBallotBitExtract(mask, otherID))\n"
			<< "  {\n"
			<< "    result = (op == data[otherID]) ? 1.0f : 0.0f;\n"
			<< "  }\n"
			<< "  else\n"
			<< "  {\n"
			<< "    result = 1.0f;\n" // Invocation we read from was inactive, so we can't verify results!
			<< "  }\n"
			<< "  gl_Position = in_position;\n"
			<< "  gl_PointSize = 1.0f;\n"
			<< "}\n";
		programCollection.glslSources.add("vert")
			<< glu::VertexSource(vertexSrc.str()) << buildOptions;
	}
	else if (VK_SHADER_STAGE_GEOMETRY_BIT == caseDef.shaderStage)
	{
		std::ostringstream geometry;

		geometry << glu::getGLSLVersionDeclaration(glu::GLSL_VERSION_450)<<"\n"
			<< "#extension GL_KHR_shader_subgroup_quad: enable\n"
			<< "#extension GL_KHR_shader_subgroup_ballot: enable\n"
			<< "layout(points) in;\n"
			<< "layout(points, max_vertices = 1) out;\n"
			<< "layout(location = 0) out float out_color;\n"

			<< "layout(set = 0, binding = 0) uniform Buffer1\n"
			<< "{\n"
			<< "  " << subgroups::getFormatNameForGLSL(caseDef.format) << " data[" << subgroups::maxSupportedSubgroupSize() << "];\n"
			<< "};\n"
			<< "\n"
			<< "void main (void)\n"
			<< "{\n"
			<< "  uvec4 mask = subgroupBallot(true);\n"
			<< swapTable[caseDef.opType];

		if (OPTYPE_QUAD_BROADCAST == caseDef.opType)
		{
			geometry << "  " << subgroups::getFormatNameForGLSL(caseDef.format) << " op = "
				<< getOpTypeName(caseDef.opType) << "(data[gl_SubgroupInvocationID], " << caseDef.direction << ");\n"
				<< "  uint otherID = (gl_SubgroupInvocationID & ~0x3) + " << caseDef.direction << ";\n";
		}
		else
		{
			geometry << "  " << subgroups::getFormatNameForGLSL(caseDef.format) << " op = "
				<< getOpTypeName(caseDef.opType) << "(data[gl_SubgroupInvocationID]);\n"
				<< "  uint otherID = (gl_SubgroupInvocationID & ~0x3) + swapTable[gl_SubgroupInvocationID & 0x3];\n";
		}

		geometry << "  if (subgroupBallotBitExtract(mask, otherID))\n"
			<< "  {\n"
			<< "    out_color = (op == data[otherID]) ? 1.0 : 0.0;\n"
			<< "  }\n"
			<< "  else\n"
			<< "  {\n"
			<< "    out_color = 1.0;\n" // Invocation we read from was inactive, so we can't verify results!
			<< "  }\n"
			<< "  gl_Position = gl_in[0].gl_Position;\n"
			<< "  EmitVertex();\n"
			<< "  EndPrimitive();\n"
			<< "}\n";

		programCollection.glslSources.add("geometry")
			<< glu::GeometrySource(geometry.str()) << buildOptions;
	}
	else if (VK_SHADER_STAGE_TESSELLATION_CONTROL_BIT == caseDef.shaderStage)
	{
		std::ostringstream controlSource;

		controlSource << glu::getGLSLVersionDeclaration(glu::GLSL_VERSION_450)<<"\n"
			<< "#extension GL_KHR_shader_subgroup_quad: enable\n"
			<< "#extension GL_KHR_shader_subgroup_ballot: enable\n"
			<< "layout(vertices = 2) out;\n"
			<< "layout(location = 0) out float out_color[];\n"
			<< "layout(set = 0, binding = 0) uniform Buffer1\n"
			<< "{\n"
			<< "  " << subgroups::getFormatNameForGLSL(caseDef.format) << " data[" << subgroups::maxSupportedSubgroupSize() << "];\n"
			<< "};\n"
			<< "\n"
			<< "void main (void)\n"
			<< "{\n"
			<< "  if (gl_InvocationID == 0)\n"
			<<"  {\n"
			<< "    gl_TessLevelOuter[0] = 1.0f;\n"
			<< "    gl_TessLevelOuter[1] = 1.0f;\n"
			<< "  }\n"
			<< "  uvec4 mask = subgroupBallot(true);\n"
			<< swapTable[caseDef.opType];

		if (OPTYPE_QUAD_BROADCAST == caseDef.opType)
		{
			controlSource << "  " << subgroups::getFormatNameForGLSL(caseDef.format) << " op = "
				<< getOpTypeName(caseDef.opType) << "(data[gl_SubgroupInvocationID], " << caseDef.direction << ");\n"
				<< "  uint otherID = (gl_SubgroupInvocationID & ~0x3) + " << caseDef.direction << ";\n";
		}
		else
		{
			controlSource << "  " << subgroups::getFormatNameForGLSL(caseDef.format) << " op = "
				<< getOpTypeName(caseDef.opType) << "(data[gl_SubgroupInvocationID]);\n"
				<< "  uint otherID = (gl_SubgroupInvocationID & ~0x3) + swapTable[gl_SubgroupInvocationID & 0x3];\n";
		}

		controlSource << "  if (subgroupBallotBitExtract(mask, otherID))\n"
			<< "  {\n"
			<< "    out_color[gl_InvocationID] = (op == data[otherID]) ? 1.0 : 0.0;\n"
			<< "  }\n"
			<< "  else\n"
			<< "  {\n"
			<< "    out_color[gl_InvocationID] = 1.0; \n"// Invocation we read from was inactive, so we can't verify results!
			<< "  }\n"
			<< "  gl_out[gl_InvocationID].gl_Position = gl_in[gl_InvocationID].gl_Position;\n"
			<< "}\n";

		programCollection.glslSources.add("tesc")
			<< glu::TessellationControlSource(controlSource.str()) << buildOptions;
		subgroups::setTesEvalShaderFrameBuffer(programCollection);
	}
	else if (VK_SHADER_STAGE_TESSELLATION_EVALUATION_BIT == caseDef.shaderStage)
	{
		ostringstream evaluationSource;
		evaluationSource << glu::getGLSLVersionDeclaration(glu::GLSL_VERSION_450)<<"\n"
			<< "#extension GL_KHR_shader_subgroup_quad: enable\n"
			<< "#extension GL_KHR_shader_subgroup_ballot: enable\n"
			<< "layout(isolines, equal_spacing, ccw ) in;\n"
			<< "layout(location = 0) out float out_color;\n"
			<< "layout(set = 0, binding = 0) uniform Buffer1\n"
			<< "{\n"
			<< "  " << subgroups::getFormatNameForGLSL(caseDef.format) << " data[" << subgroups::maxSupportedSubgroupSize() << "];\n"
			<< "};\n"
			<< "\n"
			<< "void main (void)\n"
			<< "{\n"
			<< "  uvec4 mask = subgroupBallot(true);\n"
			<< swapTable[caseDef.opType];

		if (OPTYPE_QUAD_BROADCAST == caseDef.opType)
		{
			evaluationSource << "  " << subgroups::getFormatNameForGLSL(caseDef.format) << " op = "
				<< getOpTypeName(caseDef.opType) << "(data[gl_SubgroupInvocationID], " << caseDef.direction << ");\n"
				<< "  uint otherID = (gl_SubgroupInvocationID & ~0x3) + " << caseDef.direction << ";\n";
		}
		else
		{
			evaluationSource << "  " << subgroups::getFormatNameForGLSL(caseDef.format) << " op = "
				<< getOpTypeName(caseDef.opType) << "(data[gl_SubgroupInvocationID]);\n"
				<< "  uint otherID = (gl_SubgroupInvocationID & ~0x3) + swapTable[gl_SubgroupInvocationID & 0x3];\n";
		}

		evaluationSource << "  if (subgroupBallotBitExtract(mask, otherID))\n"
			<< "  {\n"
			<< "    out_color = (op == data[otherID]) ? 1.0 : 0.0;\n"
			<< "  }\n"
			<< "  else\n"
			<< "  {\n"
			<< "    out_color = 1.0;\n" // Invocation we read from was inactive, so we can't verify results!
			<< "  }\n"
			<< "  gl_Position = mix(gl_in[0].gl_Position, gl_in[1].gl_Position, gl_TessCoord.x);\n"
			<< "}\n";

		subgroups::setTesCtrlShaderFrameBuffer(programCollection);
		programCollection.glslSources.add("tese")
				<< glu::TessellationEvaluationSource(evaluationSource.str()) << buildOptions;
	}
	else
	{
		DE_FATAL("Unsupported shader stage");
	}
}

void initPrograms(SourceCollections& programCollection, CaseDefinition caseDef)
{
	std::string swapTable[OPTYPE_LAST];
	swapTable[OPTYPE_QUAD_BROADCAST] = "";
	swapTable[OPTYPE_QUAD_SWAP_HORIZONTAL] = "  const uint swapTable[4] = {1, 0, 3, 2};\n";
	swapTable[OPTYPE_QUAD_SWAP_VERTICAL] = "  const uint swapTable[4] = {2, 3, 0, 1};\n";
	swapTable[OPTYPE_QUAD_SWAP_DIAGONAL] = "  const uint swapTable[4] = {3, 2, 1, 0};\n";

	if (VK_SHADER_STAGE_COMPUTE_BIT == caseDef.shaderStage)
	{
		std::ostringstream src;

		src << "#version 450\n"
			<< "#extension GL_KHR_shader_subgroup_quad: enable\n"
			<< "#extension GL_KHR_shader_subgroup_ballot: enable\n"
			<< "layout (local_size_x_id = 0, local_size_y_id = 1, "
			"local_size_z_id = 2) in;\n"
			<< "layout(set = 0, binding = 0, std430) buffer Buffer1\n"
			<< "{\n"
			<< "  uint result[];\n"
			<< "};\n"
			<< "layout(set = 0, binding = 1, std430) buffer Buffer2\n"
			<< "{\n"
			<< "  " << subgroups::getFormatNameForGLSL(caseDef.format) << " data[];\n"
			<< "};\n"
			<< "\n"
			<< "void main (void)\n"
			<< "{\n"
			<< "  uvec3 globalSize = gl_NumWorkGroups * gl_WorkGroupSize;\n"
			<< "  highp uint offset = globalSize.x * ((globalSize.y * "
			"gl_GlobalInvocationID.z) + gl_GlobalInvocationID.y) + "
			"gl_GlobalInvocationID.x;\n"
			<< "  uvec4 mask = subgroupBallot(true);\n"
			<< swapTable[caseDef.opType];


		if (OPTYPE_QUAD_BROADCAST == caseDef.opType)
		{
			src << "  " << subgroups::getFormatNameForGLSL(caseDef.format) << " op = "
				<< getOpTypeName(caseDef.opType) << "(data[gl_SubgroupInvocationID], " << caseDef.direction << ");\n"
				<< "  uint otherID = (gl_SubgroupInvocationID & ~0x3) + " << caseDef.direction << ";\n";
		}
		else
		{
			src << "  " << subgroups::getFormatNameForGLSL(caseDef.format) << " op = "
				<< getOpTypeName(caseDef.opType) << "(data[gl_SubgroupInvocationID]);\n"
				<< "  uint otherID = (gl_SubgroupInvocationID & ~0x3) + swapTable[gl_SubgroupInvocationID & 0x3];\n";
		}

		src << "  if (subgroupBallotBitExtract(mask, otherID))\n"
			<< "  {\n"
			<< "    result[offset] = (op == data[otherID]) ? 1 : 0;\n"
			<< "  }\n"
			<< "  else\n"
			<< "  {\n"
			<< "    result[offset] = 1; // Invocation we read from was inactive, so we can't verify results!\n"
			<< "  }\n"
			<< "}\n";

		programCollection.glslSources.add("comp")
				<< glu::ComputeSource(src.str()) << vk::ShaderBuildOptions(programCollection.usedVulkanVersion, vk::SPIRV_VERSION_1_3, 0u);
	}
	else
	{
		std::ostringstream src;
		if (OPTYPE_QUAD_BROADCAST == caseDef.opType)
		{
			src << "  " << subgroups::getFormatNameForGLSL(caseDef.format) << " op = "
				<< getOpTypeName(caseDef.opType) << "(data[gl_SubgroupInvocationID], " << caseDef.direction << ");\n"
				<< "  uint otherID = (gl_SubgroupInvocationID & ~0x3) + " << caseDef.direction << ";\n";
		}
		else
		{
			src << "  " << subgroups::getFormatNameForGLSL(caseDef.format) << " op = "
				<< getOpTypeName(caseDef.opType) << "(data[gl_SubgroupInvocationID]);\n"
				<< "  uint otherID = (gl_SubgroupInvocationID & ~0x3) + swapTable[gl_SubgroupInvocationID & 0x3];\n";
		}
		const string sourceType = src.str();

		{
			const string vertex =
				"#version 450\n"
				"#extension GL_KHR_shader_subgroup_quad: enable\n"
				"#extension GL_KHR_shader_subgroup_ballot: enable\n"
				"layout(set = 0, binding = 0, std430) buffer Buffer1\n"
				"{\n"
				"  uint result[];\n"
				"};\n"
				"layout(set = 0, binding = 4, std430) readonly buffer Buffer2\n"
				"{\n"
				"  " + subgroups::getFormatNameForGLSL(caseDef.format) + " data[];\n"
				"};\n"
				"\n"
				"void main (void)\n"
				"{\n"
				"  uvec4 mask = subgroupBallot(true);\n"
				+ swapTable[caseDef.opType]
				+ sourceType +
				"  if (subgroupBallotBitExtract(mask, otherID))\n"
				"  {\n"
				"    result[gl_VertexIndex] = (op == data[otherID]) ? 1 : 0;\n"
				"  }\n"
				"  else\n"
				"  {\n"
				"    result[gl_VertexIndex] = 1; // Invocation we read from was inactive, so we can't verify results!\n"
				"  }\n"
				"  float pixelSize = 2.0f/1024.0f;\n"
				"  float pixelPosition = pixelSize/2.0f - 1.0f;\n"
				"  gl_Position = vec4(float(gl_VertexIndex) * pixelSize + pixelPosition, 0.0f, 0.0f, 1.0f);\n"
				"}\n";
			programCollection.glslSources.add("vert")
				<< glu::VertexSource(vertex) << vk::ShaderBuildOptions(programCollection.usedVulkanVersion, vk::SPIRV_VERSION_1_3, 0u);
		}

		{
			const string tesc =
				"#version 450\n"
				"#extension GL_KHR_shader_subgroup_quad: enable\n"
				"#extension GL_KHR_shader_subgroup_ballot: enable\n"
				"layout(vertices=1) out;\n"
				"layout(set = 0, binding = 1, std430) buffer Buffer1\n"
				"{\n"
				"  uint result[];\n"
				"};\n"
				"layout(set = 0, binding = 4, std430) readonly buffer Buffer2\n"
				"{\n"
				"  " + subgroups::getFormatNameForGLSL(caseDef.format) + " data[];\n"
				"};\n"
				"\n"
				"void main (void)\n"
				"{\n"
				"  uvec4 mask = subgroupBallot(true);\n"
				+ swapTable[caseDef.opType]
				+ sourceType +
				"  if (subgroupBallotBitExtract(mask, otherID))\n"
				"  {\n"
				"    result[gl_PrimitiveID] = (op == data[otherID]) ? 1 : 0;\n"
				"  }\n"
				"  else\n"
				"  {\n"
				"    result[gl_PrimitiveID] = 1; // Invocation we read from was inactive, so we can't verify results!\n"
				"  }\n"
				"  if (gl_InvocationID == 0)\n"
				"  {\n"
				"    gl_TessLevelOuter[0] = 1.0f;\n"
				"    gl_TessLevelOuter[1] = 1.0f;\n"
				"  }\n"
				"  gl_out[gl_InvocationID].gl_Position = gl_in[gl_InvocationID].gl_Position;\n"
				"}\n";
			programCollection.glslSources.add("tesc")
					<< glu::TessellationControlSource(tesc) << vk::ShaderBuildOptions(programCollection.usedVulkanVersion, vk::SPIRV_VERSION_1_3, 0u);
		}

		{
			const string tese =
				"#version 450\n"
				"#extension GL_KHR_shader_subgroup_quad: enable\n"
				"#extension GL_KHR_shader_subgroup_ballot: enable\n"
				"layout(isolines) in;\n"
				"layout(set = 0, binding = 2, std430)  buffer Buffer1\n"
				"{\n"
				"  uint result[];\n"
				"};\n"
				"layout(set = 0, binding = 4, std430) readonly buffer Buffer2\n"
				"{\n"
				"  " + subgroups::getFormatNameForGLSL(caseDef.format) + " data[];\n"
				"};\n"
				"\n"
				"void main (void)\n"
				"{\n"
				"  uvec4 mask = subgroupBallot(true);\n"
				+ swapTable[caseDef.opType]
				+ sourceType +
				"  if (subgroupBallotBitExtract(mask, otherID))\n"
				"  {\n"
				"    result[gl_PrimitiveID * 2 + uint(gl_TessCoord.x + 0.5)] = (op == data[otherID]) ? 1 : 0;\n"
				"  }\n"
				"  else\n"
				"  {\n"
				"    result[gl_PrimitiveID * 2 + uint(gl_TessCoord.x + 0.5)] = 1; // Invocation we read from was inactive, so we can't verify results!\n"
				"  }\n"
				"  float pixelSize = 2.0f/1024.0f;\n"
				"  gl_Position = gl_in[0].gl_Position + gl_TessCoord.x * pixelSize / 2.0f;\n"
				"}\n";
			programCollection.glslSources.add("tese")
					<< glu::TessellationEvaluationSource(tese) << vk::ShaderBuildOptions(programCollection.usedVulkanVersion, vk::SPIRV_VERSION_1_3, 0u);
		}

		{
			const string geometry =
				"#version 450\n"
				"#extension GL_KHR_shader_subgroup_quad: enable\n"
				"#extension GL_KHR_shader_subgroup_ballot: enable\n"
				"layout(${TOPOLOGY}) in;\n"
				"layout(points, max_vertices = 1) out;\n"
				"layout(set = 0, binding = 3, std430) buffer Buffer1\n"
				"{\n"
				"  uint result[];\n"
				"};\n"
				"layout(set = 0, binding = 4, std430) readonly buffer Buffer2\n"
				"{\n"
				"  " + subgroups::getFormatNameForGLSL(caseDef.format) + " data[];\n"
				"};\n"
				"\n"
				"void main (void)\n"
				"{\n"
				"  uvec4 mask = subgroupBallot(true);\n"
				+ swapTable[caseDef.opType]
				+ sourceType +
				"  if (subgroupBallotBitExtract(mask, otherID))\n"
				"  {\n"
				"    result[gl_PrimitiveIDIn] = (op == data[otherID]) ? 1 : 0;\n"
				"  }\n"
				"  else\n"
				"  {\n"
				"    result[gl_PrimitiveIDIn] = 1; // Invocation we read from was inactive, so we can't verify results!\n"
				"  }\n"
				"  gl_Position = gl_in[0].gl_Position;\n"
				"  EmitVertex();\n"
				"  EndPrimitive();\n"
				"}\n";
			subgroups::addGeometryShadersFromTemplate(geometry, vk::ShaderBuildOptions(programCollection.usedVulkanVersion, vk::SPIRV_VERSION_1_3, 0u),
													  programCollection.glslSources);
		}

		{
			const string fragment =
				"#version 450\n"
				"#extension GL_KHR_shader_subgroup_quad: enable\n"
				"#extension GL_KHR_shader_subgroup_ballot: enable\n"
				"layout(location = 0) out uint result;\n"
				"layout(set = 0, binding = 4, std430) readonly buffer Buffer2\n"
				"{\n"
				"  " + subgroups::getFormatNameForGLSL(caseDef.format) + " data[];\n"
				"};\n"
				"void main (void)\n"
				"{\n"
				"  uvec4 mask = subgroupBallot(true);\n"
				+ swapTable[caseDef.opType]
				+ sourceType +
				"  if (subgroupBallotBitExtract(mask, otherID))\n"
				"  {\n"
				"    result = (op == data[otherID]) ? 1 : 0;\n"
				"  }\n"
				"  else\n"
				"  {\n"
				"    result = 1; // Invocation we read from was inactive, so we can't verify results!\n"
				"  }\n"
				"}\n";
			programCollection.glslSources.add("fragment")
				<< glu::FragmentSource(fragment)<< vk::ShaderBuildOptions(programCollection.usedVulkanVersion, vk::SPIRV_VERSION_1_3, 0u);
		}
		subgroups::addNoSubgroupShader(programCollection);
	}
}

void supportedCheck (Context& context, CaseDefinition caseDef)
{
	if (!subgroups::isSubgroupSupported(context))
		TCU_THROW(NotSupportedError, "Subgroup operations are not supported");

	if (!subgroups::isSubgroupFeatureSupportedForDevice(context, VK_SUBGROUP_FEATURE_QUAD_BIT))
		TCU_THROW(NotSupportedError, "Device does not support subgroup quad operations");


	if (subgroups::isDoubleFormat(caseDef.format) &&
			!subgroups::isDoubleSupportedForDevice(context))
	{
		TCU_THROW(NotSupportedError, "Device does not support subgroup double operations");
	}
}

tcu::TestStatus noSSBOtest (Context& context, const CaseDefinition caseDef)
{
	if (!subgroups::areSubgroupOperationsSupportedForStage(
				context, caseDef.shaderStage))
	{
		if (subgroups::areSubgroupOperationsRequiredForStage(
					caseDef.shaderStage))
		{
			return tcu::TestStatus::fail(
					   "Shader stage " +
					   subgroups::getShaderStageName(caseDef.shaderStage) +
					   " is required to support subgroup operations!");
		}
		else
		{
			TCU_THROW(NotSupportedError, "Device does not support subgroup operations for this stage");
		}
	}

	subgroups::SSBOData inputData;
	inputData.format = caseDef.format;
	inputData.numElements = subgroups::maxSupportedSubgroupSize();
	inputData.initializeType = subgroups::SSBOData::InitializeNonZero;;

	if (VK_SHADER_STAGE_VERTEX_BIT == caseDef.shaderStage)
		return subgroups::makeVertexFrameBufferTest(context, VK_FORMAT_R32_UINT, &inputData, 1, checkVertexPipelineStages);
	else if (VK_SHADER_STAGE_GEOMETRY_BIT == caseDef.shaderStage)
		return subgroups::makeGeometryFrameBufferTest(context, VK_FORMAT_R32_UINT, &inputData, 1, checkVertexPipelineStages);
	else if (VK_SHADER_STAGE_TESSELLATION_CONTROL_BIT == caseDef.shaderStage)
		return subgroups::makeTessellationEvaluationFrameBufferTest(context, VK_FORMAT_R32_UINT, &inputData, 1, checkVertexPipelineStages, VK_SHADER_STAGE_TESSELLATION_CONTROL_BIT);
	else if (VK_SHADER_STAGE_TESSELLATION_EVALUATION_BIT == caseDef.shaderStage)
		return subgroups::makeTessellationEvaluationFrameBufferTest(context,  VK_FORMAT_R32_UINT, &inputData, 1, checkVertexPipelineStages, VK_SHADER_STAGE_TESSELLATION_EVALUATION_BIT);
	else
		TCU_THROW(InternalError, "Unhandled shader stage");
}


tcu::TestStatus test(Context& context, const CaseDefinition caseDef)
{
	if (VK_SHADER_STAGE_COMPUTE_BIT == caseDef.shaderStage)
	{
		if (!subgroups::areSubgroupOperationsSupportedForStage(context, caseDef.shaderStage))
		{
			return tcu::TestStatus::fail(
					   "Shader stage " +
					   subgroups::getShaderStageName(caseDef.shaderStage) +
					   " is required to support subgroup operations!");
		}
		subgroups::SSBOData inputData;
		inputData.format = caseDef.format;
		inputData.numElements = subgroups::maxSupportedSubgroupSize();
		inputData.initializeType = subgroups::SSBOData::InitializeNonZero;

		return subgroups::makeComputeTest(context, VK_FORMAT_R32_UINT, &inputData, 1, checkCompute);
	}
	else
	{
		VkPhysicalDeviceSubgroupProperties subgroupProperties;
		subgroupProperties.sType = VK_STRUCTURE_TYPE_PHYSICAL_DEVICE_SUBGROUP_PROPERTIES;
		subgroupProperties.pNext = DE_NULL;

		VkPhysicalDeviceProperties2 properties;
		properties.sType = VK_STRUCTURE_TYPE_PHYSICAL_DEVICE_PROPERTIES_2;
		properties.pNext = &subgroupProperties;

		context.getInstanceInterface().getPhysicalDeviceProperties2(context.getPhysicalDevice(), &properties);

		VkShaderStageFlagBits stages = (VkShaderStageFlagBits)(caseDef.shaderStage  & subgroupProperties.supportedStages);

		if (VK_SHADER_STAGE_FRAGMENT_BIT != stages && !subgroups::isVertexSSBOSupportedForDevice(context))
		{
			if ( (stages & VK_SHADER_STAGE_FRAGMENT_BIT) == 0)
				TCU_THROW(NotSupportedError, "Device does not support vertex stage SSBO writes");
			else
				stages = VK_SHADER_STAGE_FRAGMENT_BIT;
		}

		if ((VkShaderStageFlagBits)0u == stages)
			TCU_THROW(NotSupportedError, "Subgroup operations are not supported for any graphic shader");

		subgroups::SSBOData inputData;
		inputData.format			= caseDef.format;
		inputData.numElements		= subgroups::maxSupportedSubgroupSize();
		inputData.initializeType	= subgroups::SSBOData::InitializeNonZero;
		inputData.binding			= 4u;
		inputData.stages			= stages;

		return subgroups::allStages(context, VK_FORMAT_R32_UINT, &inputData, 1, checkVertexPipelineStages, stages);
	}
}
}

namespace vkt
{
namespace subgroups
{
tcu::TestCaseGroup* createSubgroupsQuadTests(tcu::TestContext& testCtx)
{
	de::MovePtr<tcu::TestCaseGroup> graphicGroup(new tcu::TestCaseGroup(
		testCtx, "graphics", "Subgroup arithmetic category tests: graphics"));
	de::MovePtr<tcu::TestCaseGroup> computeGroup(new tcu::TestCaseGroup(
		testCtx, "compute", "Subgroup arithmetic category tests: compute"));
	de::MovePtr<tcu::TestCaseGroup> framebufferGroup(new tcu::TestCaseGroup(
		testCtx, "framebuffer", "Subgroup arithmetic category tests: framebuffer"));

	const VkFormat formats[] =
	{
		VK_FORMAT_R32_SINT, VK_FORMAT_R32G32_SINT, VK_FORMAT_R32G32B32_SINT,
		VK_FORMAT_R32G32B32A32_SINT, VK_FORMAT_R32_UINT, VK_FORMAT_R32G32_UINT,
		VK_FORMAT_R32G32B32_UINT, VK_FORMAT_R32G32B32A32_UINT,
		VK_FORMAT_R32_SFLOAT, VK_FORMAT_R32G32_SFLOAT,
		VK_FORMAT_R32G32B32_SFLOAT, VK_FORMAT_R32G32B32A32_SFLOAT,
		VK_FORMAT_R64_SFLOAT, VK_FORMAT_R64G64_SFLOAT,
		VK_FORMAT_R64G64B64_SFLOAT, VK_FORMAT_R64G64B64A64_SFLOAT,
		VK_FORMAT_R8_USCALED, VK_FORMAT_R8G8_USCALED,
		VK_FORMAT_R8G8B8_USCALED, VK_FORMAT_R8G8B8A8_USCALED,
	};

	const VkShaderStageFlags stages[] =
	{
		VK_SHADER_STAGE_VERTEX_BIT,
		VK_SHADER_STAGE_TESSELLATION_EVALUATION_BIT,
		VK_SHADER_STAGE_TESSELLATION_CONTROL_BIT,
		VK_SHADER_STAGE_GEOMETRY_BIT,
	};

	for (int direction = 0; direction < 4; ++direction)
	{
		for (int formatIndex = 0; formatIndex < DE_LENGTH_OF_ARRAY(formats); ++formatIndex)
		{
			const VkFormat format = formats[formatIndex];

			for (int opTypeIndex = 0; opTypeIndex < OPTYPE_LAST; ++opTypeIndex)
			{
				const std::string op = de::toLower(getOpTypeName(opTypeIndex));
				std::ostringstream name;
				name << de::toLower(op);

				if (OPTYPE_QUAD_BROADCAST == opTypeIndex)
				{
					name << "_" << direction;
				}
				else
				{
					if (0 != direction)
					{
						// We don't need direction for swap operations.
						continue;
					}
				}

				name << "_" << subgroups::getFormatNameForGLSL(format);

				{
					const CaseDefinition caseDef = {opTypeIndex, VK_SHADER_STAGE_COMPUTE_BIT, format, direction};
					addFunctionCaseWithPrograms(computeGroup.get(), name.str(), "", supportedCheck, initPrograms, test, caseDef);
				}

				{
					const CaseDefinition caseDef =
					{
						opTypeIndex,
						VK_SHADER_STAGE_ALL_GRAPHICS,
						format,
						direction
					};
					addFunctionCaseWithPrograms(graphicGroup.get(), name.str(), "", supportedCheck, initPrograms, test, caseDef);
<<<<<<< HEAD
				}
				for (int stageIndex = 0; stageIndex < DE_LENGTH_OF_ARRAY(stages); ++stageIndex)
				{
					const CaseDefinition caseDef = {opTypeIndex, stages[stageIndex], format, direction};
					addFunctionCaseWithPrograms(framebufferGroup.get(), name.str()+"_"+ getShaderStageName(caseDef.shaderStage), "",
												supportedCheck, initFrameBufferPrograms, noSSBOtest, caseDef);
				}
=======
				}
				for (int stageIndex = 0; stageIndex < DE_LENGTH_OF_ARRAY(stages); ++stageIndex)
				{
					const CaseDefinition caseDef = {opTypeIndex, stages[stageIndex], format, direction};
					addFunctionCaseWithPrograms(framebufferGroup.get(), name.str()+"_"+ getShaderStageName(caseDef.shaderStage), "",
												supportedCheck, initFrameBufferPrograms, noSSBOtest, caseDef);
				}
>>>>>>> 055f40e9

			}
		}
	}

	de::MovePtr<tcu::TestCaseGroup> group(new tcu::TestCaseGroup(
		testCtx, "quad", "Subgroup quad category tests"));

	group->addChild(graphicGroup.release());
	group->addChild(computeGroup.release());
	group->addChild(framebufferGroup.release());

	return group.release();
}
} // subgroups
} // vkt<|MERGE_RESOLUTION|>--- conflicted
+++ resolved
@@ -47,23 +47,7 @@
 static bool checkVertexPipelineStages(std::vector<const void*> datas,
 									  deUint32 width, deUint32)
 {
-<<<<<<< HEAD
-	const deUint32* data =
-		reinterpret_cast<const deUint32*>(datas[0]);
-	for (deUint32 x = 0; x < width; ++x)
-	{
-		deUint32 val = data[x];
-
-		if (0x1 != val)
-		{
-			return false;
-		}
-	}
-
-	return true;
-=======
 	return vkt::subgroups::check(datas, width, 1);
->>>>>>> 055f40e9
 }
 
 static bool checkCompute(std::vector<const void*> datas,
@@ -752,7 +736,6 @@
 						direction
 					};
 					addFunctionCaseWithPrograms(graphicGroup.get(), name.str(), "", supportedCheck, initPrograms, test, caseDef);
-<<<<<<< HEAD
 				}
 				for (int stageIndex = 0; stageIndex < DE_LENGTH_OF_ARRAY(stages); ++stageIndex)
 				{
@@ -760,15 +743,6 @@
 					addFunctionCaseWithPrograms(framebufferGroup.get(), name.str()+"_"+ getShaderStageName(caseDef.shaderStage), "",
 												supportedCheck, initFrameBufferPrograms, noSSBOtest, caseDef);
 				}
-=======
-				}
-				for (int stageIndex = 0; stageIndex < DE_LENGTH_OF_ARRAY(stages); ++stageIndex)
-				{
-					const CaseDefinition caseDef = {opTypeIndex, stages[stageIndex], format, direction};
-					addFunctionCaseWithPrograms(framebufferGroup.get(), name.str()+"_"+ getShaderStageName(caseDef.shaderStage), "",
-												supportedCheck, initFrameBufferPrograms, noSSBOtest, caseDef);
-				}
->>>>>>> 055f40e9
 
 			}
 		}
