/*------------------------------------------------------------------------
 * Vulkan Conformance Tests
 * ------------------------
 *
 * Copyright (c) 2017 The Khronos Group Inc.
 * Copyright (c) 2017 Codeplay Software Ltd.
 *
 * Licensed under the Apache License, Version 2.0 (the "License");
 * you may not use this file except in compliance with the License.
 * You may obtain a copy of the License at
 *
 *      http://www.apache.org/licenses/LICENSE-2.0
 *
 * Unless required by applicable law or agreed to in writing, software
 * distributed under the License is distributed on an "AS IS" BASIS,
 * WITHOUT WARRANTIES OR CONDITIONS OF ANY KIND, either express or implied.
 * See the License for the specific language governing permissions and
 * limitations under the License.
 *
 */ /*!
 * \file
 * \brief Subgroups Tests Utils
 */ /*--------------------------------------------------------------------*/

#include "vktSubgroupsTestsUtils.hpp"
#include "deRandom.hpp"
#include "tcuCommandLine.hpp"
#include "tcuStringTemplate.hpp"
#include "vkBarrierUtil.hpp"
#include "vkImageUtil.hpp"
#include "vkTypeUtil.hpp"
#include "vkCmdUtil.hpp"
#include "vkObjUtil.hpp"

using namespace tcu;
using namespace std;
using namespace vk;
using namespace vkt;

namespace
{
deUint32 getFormatSizeInBytes(const VkFormat format)
{
	switch (format)
	{
		default:
			DE_FATAL("Unhandled format!");
			return 0;
		case VK_FORMAT_R32_SINT:
		case VK_FORMAT_R32_UINT:
			return sizeof(deInt32);
		case VK_FORMAT_R32G32_SINT:
		case VK_FORMAT_R32G32_UINT:
			return static_cast<deUint32>(sizeof(deInt32) * 2);
		case VK_FORMAT_R32G32B32_SINT:
		case VK_FORMAT_R32G32B32_UINT:
		case VK_FORMAT_R32G32B32A32_SINT:
		case VK_FORMAT_R32G32B32A32_UINT:
			return static_cast<deUint32>(sizeof(deInt32) * 4);
		case VK_FORMAT_R32_SFLOAT:
			return 4;
		case VK_FORMAT_R32G32_SFLOAT:
			return 8;
		case VK_FORMAT_R32G32B32_SFLOAT:
			return 16;
		case VK_FORMAT_R32G32B32A32_SFLOAT:
			return 16;
		case VK_FORMAT_R64_SFLOAT:
			return 8;
		case VK_FORMAT_R64G64_SFLOAT:
			return 16;
		case VK_FORMAT_R64G64B64_SFLOAT:
			return 32;
		case VK_FORMAT_R64G64B64A64_SFLOAT:
			return 32;
		// The below formats are used to represent bool and bvec* types. These
		// types are passed to the shader as int and ivec* types, before the
		// calculations are done as booleans. We need a distinct type here so
		// that the shader generators can switch on it and generate the correct
		// shader source for testing.
		case VK_FORMAT_R8_USCALED:
			return sizeof(deInt32);
		case VK_FORMAT_R8G8_USCALED:
			return static_cast<deUint32>(sizeof(deInt32) * 2);
		case VK_FORMAT_R8G8B8_USCALED:
		case VK_FORMAT_R8G8B8A8_USCALED:
			return static_cast<deUint32>(sizeof(deInt32) * 4);
	}
}

deUint32 getElementSizeInBytes(
	const VkFormat format,
	const subgroups::SSBOData::InputDataLayoutType layout)
{
	deUint32 bytes = getFormatSizeInBytes(format);
	if (layout == subgroups::SSBOData::LayoutStd140)
		return bytes < 16 ? 16 : bytes;
	else
		return bytes;
}

Move<VkPipelineLayout> makePipelineLayout(
	Context& context, const VkDescriptorSetLayout descriptorSetLayout)
{
	const vk::VkPipelineLayoutCreateInfo pipelineLayoutParams = {
		VK_STRUCTURE_TYPE_PIPELINE_LAYOUT_CREATE_INFO, // VkStructureType sType;
		DE_NULL,			  // const void*            pNext;
		0u,					  // VkPipelineLayoutCreateFlags    flags;
		1u,					  // deUint32             setLayoutCount;
		&descriptorSetLayout, // const VkDescriptorSetLayout*   pSetLayouts;
		0u,					  // deUint32             pushConstantRangeCount;
		DE_NULL, // const VkPushConstantRange*   pPushConstantRanges;
	};
	return createPipelineLayout(context.getDeviceInterface(),
								context.getDevice(), &pipelineLayoutParams);
}

Move<VkRenderPass> makeRenderPass(Context& context, VkFormat format)
{
	VkAttachmentReference colorReference = {
		0, VK_IMAGE_LAYOUT_COLOR_ATTACHMENT_OPTIMAL
	};

	const VkSubpassDescription subpassDescription = {0u,
													 VK_PIPELINE_BIND_POINT_GRAPHICS, 0, DE_NULL, 1, &colorReference,
													 DE_NULL, DE_NULL, 0, DE_NULL
													};

	const VkSubpassDependency subpassDependencies[2] = {
		{   VK_SUBPASS_EXTERNAL, 0u, VK_PIPELINE_STAGE_BOTTOM_OF_PIPE_BIT,
			VK_PIPELINE_STAGE_COLOR_ATTACHMENT_OUTPUT_BIT,
			VK_ACCESS_MEMORY_READ_BIT, VK_ACCESS_COLOR_ATTACHMENT_READ_BIT |
			VK_ACCESS_COLOR_ATTACHMENT_WRITE_BIT,
			VK_DEPENDENCY_BY_REGION_BIT
		},
		{   0u, VK_SUBPASS_EXTERNAL, VK_PIPELINE_STAGE_COLOR_ATTACHMENT_OUTPUT_BIT,
			VK_PIPELINE_STAGE_BOTTOM_OF_PIPE_BIT,
			VK_ACCESS_COLOR_ATTACHMENT_READ_BIT |
			VK_ACCESS_COLOR_ATTACHMENT_WRITE_BIT,
			VK_ACCESS_MEMORY_READ_BIT, VK_DEPENDENCY_BY_REGION_BIT
		},
	};

	VkAttachmentDescription attachmentDescription = {0u, format,
													 VK_SAMPLE_COUNT_1_BIT, VK_ATTACHMENT_LOAD_OP_CLEAR,
													 VK_ATTACHMENT_STORE_OP_STORE, VK_ATTACHMENT_LOAD_OP_DONT_CARE,
													 VK_ATTACHMENT_STORE_OP_DONT_CARE, VK_IMAGE_LAYOUT_UNDEFINED,
													 VK_IMAGE_LAYOUT_TRANSFER_SRC_OPTIMAL
													};

	const VkRenderPassCreateInfo renderPassCreateInfo = {
		VK_STRUCTURE_TYPE_RENDER_PASS_CREATE_INFO, DE_NULL, 0u, 1,
		&attachmentDescription, 1, &subpassDescription, 2, subpassDependencies
	};

	return createRenderPass(context.getDeviceInterface(), context.getDevice(),
							&renderPassCreateInfo);
}

Move<VkFramebuffer> makeFramebuffer(Context& context,
									const VkRenderPass renderPass, const VkImageView imageView, deUint32 width,
									deUint32 height)
{
	const VkFramebufferCreateInfo framebufferCreateInfo = {
		VK_STRUCTURE_TYPE_FRAMEBUFFER_CREATE_INFO, DE_NULL, 0u, renderPass, 1,
		&imageView, width, height, 1
	};

	return createFramebuffer(context.getDeviceInterface(), context.getDevice(),
							 &framebufferCreateInfo);
}

Move<VkPipeline> makeGraphicsPipeline(Context&									context,
									  const VkPipelineLayout					pipelineLayout,
									  const VkShaderStageFlags					stages,
									  const VkShaderModule						vertexShaderModule,
									  const VkShaderModule						fragmentShaderModule,
									  const VkShaderModule						geometryShaderModule,
									  const VkShaderModule						tessellationControlModule,
									  const VkShaderModule						tessellationEvaluationModule,
									  const VkRenderPass						renderPass,
									  const VkPrimitiveTopology					topology = VK_PRIMITIVE_TOPOLOGY_TRIANGLE_LIST,
									  const VkVertexInputBindingDescription*	vertexInputBindingDescription = DE_NULL,
									  const VkVertexInputAttributeDescription*	vertexInputAttributeDescriptions = DE_NULL,
									  const bool								frameBufferTests = false,
									  const vk::VkFormat						attachmentFormat = VK_FORMAT_R32G32B32A32_SFLOAT)
{
	std::vector<VkViewport>	noViewports;
	std::vector<VkRect2D>	noScissors;

	const VkPipelineVertexInputStateCreateInfo vertexInputStateCreateInfo =
	{
		VK_STRUCTURE_TYPE_PIPELINE_VERTEX_INPUT_STATE_CREATE_INFO,	// VkStructureType								sType;
		DE_NULL,													// const void*									pNext;
		0u,															// VkPipelineVertexInputStateCreateFlags		flags;
		vertexInputBindingDescription == DE_NULL ? 0u : 1u,			// deUint32										vertexBindingDescriptionCount;
		vertexInputBindingDescription,								// const VkVertexInputBindingDescription*		pVertexBindingDescriptions;
		vertexInputAttributeDescriptions == DE_NULL ? 0u : 1u,		// deUint32										vertexAttributeDescriptionCount;
		vertexInputAttributeDescriptions,							// const VkVertexInputAttributeDescription*		pVertexAttributeDescriptions;
	};

	const deUint32 numChannels = getNumUsedChannels(mapVkFormat(attachmentFormat).order);
	const VkColorComponentFlags colorComponent =
												numChannels == 1 ? VK_COLOR_COMPONENT_R_BIT :
												numChannels == 2 ? VK_COLOR_COMPONENT_R_BIT | VK_COLOR_COMPONENT_G_BIT :
												numChannels == 3 ? VK_COLOR_COMPONENT_R_BIT | VK_COLOR_COMPONENT_G_BIT | VK_COLOR_COMPONENT_B_BIT :
												VK_COLOR_COMPONENT_R_BIT | VK_COLOR_COMPONENT_G_BIT | VK_COLOR_COMPONENT_B_BIT | VK_COLOR_COMPONENT_A_BIT;

	const VkPipelineColorBlendAttachmentState colorBlendAttachmentState =
	{
		VK_FALSE, VK_BLEND_FACTOR_ZERO, VK_BLEND_FACTOR_ZERO, VK_BLEND_OP_ADD,
		VK_BLEND_FACTOR_ZERO, VK_BLEND_FACTOR_ZERO, VK_BLEND_OP_ADD,
		colorComponent
	};

	const VkPipelineColorBlendStateCreateInfo colorBlendStateCreateInfo =
	{
		VK_STRUCTURE_TYPE_PIPELINE_COLOR_BLEND_STATE_CREATE_INFO, DE_NULL, 0u,
		VK_FALSE, VK_LOGIC_OP_CLEAR, 1, &colorBlendAttachmentState,
		{ 0.0f, 0.0f, 0.0f, 0.0f }
	};

	const deUint32 patchControlPoints = (VK_SHADER_STAGE_FRAGMENT_BIT & stages && frameBufferTests) ? 2u : 1u;

	return vk::makeGraphicsPipeline(context.getDeviceInterface(),	// const DeviceInterface&                        vk
									context.getDevice(),			// const VkDevice                                device
									pipelineLayout,					// const VkPipelineLayout                        pipelineLayout
									vertexShaderModule,				// const VkShaderModule                          vertexShaderModule
									tessellationControlModule,		// const VkShaderModule                          tessellationControlShaderModule
									tessellationEvaluationModule,	// const VkShaderModule                          tessellationEvalShaderModule
									geometryShaderModule,			// const VkShaderModule                          geometryShaderModule
									fragmentShaderModule,			// const VkShaderModule                          fragmentShaderModule
									renderPass,						// const VkRenderPass                            renderPass
									noViewports,					// const std::vector<VkViewport>&                viewports
									noScissors,						// const std::vector<VkRect2D>&                  scissors
									topology,						// const VkPrimitiveTopology                     topology
									0u,								// const deUint32                                subpass
									patchControlPoints,				// const deUint32                                patchControlPoints
									&vertexInputStateCreateInfo,	// const VkPipelineVertexInputStateCreateInfo*   vertexInputStateCreateInfo
									DE_NULL,						// const VkPipelineRasterizationStateCreateInfo* rasterizationStateCreateInfo
									DE_NULL,						// const VkPipelineMultisampleStateCreateInfo*   multisampleStateCreateInfo
									DE_NULL,						// const VkPipelineDepthStencilStateCreateInfo*  depthStencilStateCreateInfo
									&colorBlendStateCreateInfo);	// const VkPipelineColorBlendStateCreateInfo*    colorBlendStateCreateInfo
}

Move<VkPipeline> makeComputePipeline(Context& context,
									 const VkPipelineLayout pipelineLayout, const VkShaderModule shaderModule,
									 deUint32 localSizeX, deUint32 localSizeY, deUint32 localSizeZ)
{
	const deUint32 localSize[3] = {localSizeX, localSizeY, localSizeZ};

	const vk::VkSpecializationMapEntry entries[3] =
	{
		{0, sizeof(deUint32) * 0, sizeof(deUint32)},
		{1, sizeof(deUint32) * 1, sizeof(deUint32)},
		{2, static_cast<deUint32>(sizeof(deUint32) * 2), sizeof(deUint32)},
	};

	const vk::VkSpecializationInfo info =
	{
		/* mapEntryCount = */ 3,
		/* pMapEntries   = */ entries,
		/* dataSize      = */ sizeof(localSize),
		/* pData         = */ localSize
	};

	const vk::VkPipelineShaderStageCreateInfo pipelineShaderStageParams =
	{
		VK_STRUCTURE_TYPE_PIPELINE_SHADER_STAGE_CREATE_INFO,	// VkStructureType					sType;
		DE_NULL,												// const void*						pNext;
		0u,														// VkPipelineShaderStageCreateFlags	flags;
		VK_SHADER_STAGE_COMPUTE_BIT,							// VkShaderStageFlagBits			stage;
		shaderModule,											// VkShaderModule					module;
		"main",													// const char*						pName;
		&info,													// const VkSpecializationInfo*		pSpecializationInfo;
	};

	const vk::VkComputePipelineCreateInfo pipelineCreateInfo =
	{
		VK_STRUCTURE_TYPE_COMPUTE_PIPELINE_CREATE_INFO,	// VkStructureType	sType;
		DE_NULL,										// const void*						pNext;
		0u,												// VkPipelineCreateFlags			flags;
		pipelineShaderStageParams,						// VkPipelineShaderStageCreateInfo	stage;
		pipelineLayout,									// VkPipelineLayout					layout;
		DE_NULL,										// VkPipeline						basePipelineHandle;
		0,												// deInt32							basePipelineIndex;
	};

	return createComputePipeline(context.getDeviceInterface(),
								 context.getDevice(), DE_NULL, &pipelineCreateInfo);
}

Move<VkDescriptorSet> makeDescriptorSet(Context& context,
										const VkDescriptorPool descriptorPool,
										const VkDescriptorSetLayout setLayout)
{
	const VkDescriptorSetAllocateInfo allocateParams =
	{
		VK_STRUCTURE_TYPE_DESCRIPTOR_SET_ALLOCATE_INFO, // VkStructureType
		// sType;
		DE_NULL,		// const void*          pNext;
		descriptorPool, // VkDescriptorPool       descriptorPool;
		1u,				// deUint32           setLayoutCount;
		&setLayout,		// const VkDescriptorSetLayout* pSetLayouts;
	};
	return allocateDescriptorSet(
			   context.getDeviceInterface(), context.getDevice(), &allocateParams);
}

Move<VkCommandPool> makeCommandPool(Context& context)
{
	const VkCommandPoolCreateInfo commandPoolParams =
	{
		VK_STRUCTURE_TYPE_COMMAND_POOL_CREATE_INFO, // VkStructureType sType;
		DE_NULL,									// const void*        pNext;
		VK_COMMAND_POOL_CREATE_RESET_COMMAND_BUFFER_BIT, // VkCommandPoolCreateFlags
		// flags;
		context.getUniversalQueueFamilyIndex(), // deUint32 queueFamilyIndex;
	};

	return createCommandPool(
			   context.getDeviceInterface(), context.getDevice(), &commandPoolParams);
}

Move<VkCommandBuffer> makeCommandBuffer(
	Context& context, const VkCommandPool commandPool)
{
	const VkCommandBufferAllocateInfo bufferAllocateParams =
	{
		VK_STRUCTURE_TYPE_COMMAND_BUFFER_ALLOCATE_INFO,	// VkStructureType		sType;
		DE_NULL,										// const void*			pNext;
		commandPool,									// VkCommandPool		commandPool;
		VK_COMMAND_BUFFER_LEVEL_PRIMARY,				// VkCommandBufferLevel	level;
		1u,												// deUint32				bufferCount;
	};
	return allocateCommandBuffer(context.getDeviceInterface(),
								 context.getDevice(), &bufferAllocateParams);
}

Move<VkFence> submitCommandBuffer(
	Context& context, const VkCommandBuffer commandBuffer)
{
	const VkFenceCreateInfo fenceParams =
	{
		VK_STRUCTURE_TYPE_FENCE_CREATE_INFO, // VkStructureType    sType;
		DE_NULL,							 // const void*      pNext;
		0u,									 // VkFenceCreateFlags flags;
	};

	Move<VkFence> fence(createFence(
							context.getDeviceInterface(), context.getDevice(), &fenceParams));

	const VkSubmitInfo submitInfo =
	{
		VK_STRUCTURE_TYPE_SUBMIT_INFO, // VkStructureType      sType;
		DE_NULL,					   // const void*        pNext;
		0u,							   // deUint32         waitSemaphoreCount;
		DE_NULL,					   // const VkSemaphore*   pWaitSemaphores;
		(const VkPipelineStageFlags*)DE_NULL,
		1u,				// deUint32         commandBufferCount;
		&commandBuffer, // const VkCommandBuffer* pCommandBuffers;
		0u,				// deUint32         signalSemaphoreCount;
		DE_NULL,		// const VkSemaphore*   pSignalSemaphores;
	};

	vk::VkResult result = (context.getDeviceInterface().queueSubmit(
							   context.getUniversalQueue(), 1u, &submitInfo, *fence));
	VK_CHECK(result);

	return Move<VkFence>(fence);
}

void waitFence(Context& context, Move<VkFence> fence)
{
	VK_CHECK(context.getDeviceInterface().waitForFences(
				 context.getDevice(), 1u, &fence.get(), DE_TRUE, ~0ull));
}

struct Buffer;
struct Image;

struct BufferOrImage
{
	bool isImage() const
	{
		return m_isImage;
	}

	Buffer* getAsBuffer()
	{
		if (m_isImage) DE_FATAL("Trying to get a buffer as an image!");
		return reinterpret_cast<Buffer* >(this);
	}

	Image* getAsImage()
	{
		if (!m_isImage) DE_FATAL("Trying to get an image as a buffer!");
		return reinterpret_cast<Image*>(this);
	}

	virtual VkDescriptorType getType() const
	{
		if (m_isImage)
		{
			return VK_DESCRIPTOR_TYPE_STORAGE_IMAGE;
		}
		else
		{
			return VK_DESCRIPTOR_TYPE_STORAGE_BUFFER;
		}
	}

	Allocation& getAllocation() const
	{
		return *m_allocation;
	}

	virtual ~BufferOrImage() {}

protected:
	explicit BufferOrImage(bool image) : m_isImage(image) {}

	bool m_isImage;
	de::details::MovePtr<Allocation> m_allocation;
};

struct Buffer : public BufferOrImage
{
	explicit Buffer(
		Context& context, VkDeviceSize sizeInBytes, VkBufferUsageFlags usage = VK_BUFFER_USAGE_STORAGE_BUFFER_BIT)
		: BufferOrImage		(false)
		, m_sizeInBytes		(sizeInBytes)
		, m_usage			(usage)
	{
		const vk::VkBufferCreateInfo bufferCreateInfo =
		{
			VK_STRUCTURE_TYPE_BUFFER_CREATE_INFO,
			DE_NULL,
			0u,
			m_sizeInBytes,
			m_usage,
			VK_SHARING_MODE_EXCLUSIVE,
			0u,
			DE_NULL,
		};
		m_buffer = createBuffer(context.getDeviceInterface(),
								context.getDevice(), &bufferCreateInfo);
		vk::VkMemoryRequirements req = getBufferMemoryRequirements(
										   context.getDeviceInterface(), context.getDevice(), *m_buffer);
		m_allocation = context.getDefaultAllocator().allocate(
						   req, MemoryRequirement::HostVisible);
		VK_CHECK(context.getDeviceInterface().bindBufferMemory(
					 context.getDevice(), *m_buffer, m_allocation->getMemory(),
					 m_allocation->getOffset()));
	}

	virtual VkDescriptorType getType() const
	{
		if (VK_BUFFER_USAGE_UNIFORM_BUFFER_BIT == m_usage)
		{
			return VK_DESCRIPTOR_TYPE_UNIFORM_BUFFER;
		}
		return VK_DESCRIPTOR_TYPE_STORAGE_BUFFER;
	}

	VkBuffer getBuffer() const {
		return *m_buffer;
	}

	const VkBuffer* getBufferPtr() const {
		return &(*m_buffer);
	}

	VkDeviceSize getSize() const {
		return m_sizeInBytes;
	}

private:
	Move<VkBuffer>				m_buffer;
	VkDeviceSize				m_sizeInBytes;
	const VkBufferUsageFlags	m_usage;
};

struct Image : public BufferOrImage
{
	explicit Image(Context& context, deUint32 width, deUint32 height,
				   VkFormat format, VkImageUsageFlags usage = VK_IMAGE_USAGE_STORAGE_BIT)
		: BufferOrImage(true)
	{
		const VkImageCreateInfo imageCreateInfo =
		{
			VK_STRUCTURE_TYPE_IMAGE_CREATE_INFO, DE_NULL, 0, VK_IMAGE_TYPE_2D,
			format, {width, height, 1}, 1, 1, VK_SAMPLE_COUNT_1_BIT,
			VK_IMAGE_TILING_OPTIMAL, usage,
			VK_SHARING_MODE_EXCLUSIVE, 0u, DE_NULL,
			VK_IMAGE_LAYOUT_UNDEFINED
		};
		m_image = createImage(context.getDeviceInterface(), context.getDevice(),
							  &imageCreateInfo);
		vk::VkMemoryRequirements req = getImageMemoryRequirements(
										   context.getDeviceInterface(), context.getDevice(), *m_image);
		req.size *= 2;
		m_allocation =
			context.getDefaultAllocator().allocate(req, MemoryRequirement::Any);
		VK_CHECK(context.getDeviceInterface().bindImageMemory(
					 context.getDevice(), *m_image, m_allocation->getMemory(),
					 m_allocation->getOffset()));

		const VkComponentMapping componentMapping =
		{
			VK_COMPONENT_SWIZZLE_IDENTITY, VK_COMPONENT_SWIZZLE_IDENTITY,
			VK_COMPONENT_SWIZZLE_IDENTITY, VK_COMPONENT_SWIZZLE_IDENTITY
		};

		const VkImageViewCreateInfo imageViewCreateInfo =
		{
			VK_STRUCTURE_TYPE_IMAGE_VIEW_CREATE_INFO, DE_NULL, 0, *m_image,
			VK_IMAGE_VIEW_TYPE_2D, imageCreateInfo.format, componentMapping,
			{
				VK_IMAGE_ASPECT_COLOR_BIT, 0, 1, 0, 1,
			}
		};

		m_imageView = createImageView(context.getDeviceInterface(),
									  context.getDevice(), &imageViewCreateInfo);

		const struct VkSamplerCreateInfo samplerCreateInfo =
		{
			VK_STRUCTURE_TYPE_SAMPLER_CREATE_INFO,
			DE_NULL,
			0u,
			VK_FILTER_NEAREST,
			VK_FILTER_NEAREST,
			VK_SAMPLER_MIPMAP_MODE_NEAREST,
			VK_SAMPLER_ADDRESS_MODE_CLAMP_TO_EDGE,
			VK_SAMPLER_ADDRESS_MODE_CLAMP_TO_EDGE,
			VK_SAMPLER_ADDRESS_MODE_CLAMP_TO_EDGE,
			0.0f,
			VK_FALSE,
			1.0f,
			DE_FALSE,
			VK_COMPARE_OP_ALWAYS,
			0.0f,
			0.0f,
			VK_BORDER_COLOR_FLOAT_TRANSPARENT_BLACK,
			VK_FALSE,
		};

		m_sampler = createSampler(context.getDeviceInterface(), context.getDevice(), &samplerCreateInfo);
	}

	VkImage getImage() const {
		return *m_image;
	}

	VkImageView getImageView() const {
		return *m_imageView;
	}

	VkSampler getSampler() const {
		return *m_sampler;
	}

private:
	Move<VkImage> m_image;
	Move<VkImageView> m_imageView;
	Move<VkSampler> m_sampler;
};
}

std::string vkt::subgroups::getSharedMemoryBallotHelper()
{
	return	"shared uvec4 superSecretComputeShaderHelper[gl_WorkGroupSize.x * gl_WorkGroupSize.y * gl_WorkGroupSize.z];\n"
			"uvec4 sharedMemoryBallot(bool vote)\n"
			"{\n"
			"  uint groupOffset = gl_SubgroupID;\n"
			"  // One invocation in the group 0's the whole group's data\n"
			"  if (subgroupElect())\n"
			"  {\n"
			"    superSecretComputeShaderHelper[groupOffset] = uvec4(0);\n"
			"  }\n"
			"  subgroupMemoryBarrierShared();\n"
			"  if (vote)\n"
			"  {\n"
			"    const highp uint invocationId = gl_SubgroupInvocationID % 32;\n"
			"    const highp uint bitToSet = 1u << invocationId;\n"
			"    switch (gl_SubgroupInvocationID / 32)\n"
			"    {\n"
			"    case 0: atomicOr(superSecretComputeShaderHelper[groupOffset].x, bitToSet); break;\n"
			"    case 1: atomicOr(superSecretComputeShaderHelper[groupOffset].y, bitToSet); break;\n"
			"    case 2: atomicOr(superSecretComputeShaderHelper[groupOffset].z, bitToSet); break;\n"
			"    case 3: atomicOr(superSecretComputeShaderHelper[groupOffset].w, bitToSet); break;\n"
			"    }\n"
			"  }\n"
			"  subgroupMemoryBarrierShared();\n"
			"  return superSecretComputeShaderHelper[groupOffset];\n"
			"}\n";
}

deUint32 vkt::subgroups::getSubgroupSize(Context& context)
{
	VkPhysicalDeviceSubgroupProperties subgroupProperties;
	subgroupProperties.sType = VK_STRUCTURE_TYPE_PHYSICAL_DEVICE_SUBGROUP_PROPERTIES;
	subgroupProperties.pNext = DE_NULL;

	VkPhysicalDeviceProperties2 properties;
	properties.sType = VK_STRUCTURE_TYPE_PHYSICAL_DEVICE_PROPERTIES_2;
	properties.pNext = &subgroupProperties;

	context.getInstanceInterface().getPhysicalDeviceProperties2(context.getPhysicalDevice(), &properties);

	return subgroupProperties.subgroupSize;
}

VkDeviceSize vkt::subgroups::maxSupportedSubgroupSize() {
	return 128u;
}

std::string vkt::subgroups::getShaderStageName(VkShaderStageFlags stage)
{
	switch (stage)
	{
		default:
			DE_FATAL("Unhandled stage!");
			return "";
		case VK_SHADER_STAGE_COMPUTE_BIT:
			return "compute";
		case VK_SHADER_STAGE_FRAGMENT_BIT:
			return "fragment";
		case VK_SHADER_STAGE_VERTEX_BIT:
			return "vertex";
		case VK_SHADER_STAGE_GEOMETRY_BIT:
			return "geometry";
		case VK_SHADER_STAGE_TESSELLATION_CONTROL_BIT:
			return "tess_control";
		case VK_SHADER_STAGE_TESSELLATION_EVALUATION_BIT:
			return "tess_eval";
	}
}

std::string vkt::subgroups::getSubgroupFeatureName(vk::VkSubgroupFeatureFlagBits bit)
{
	switch (bit)
	{
		default:
			DE_FATAL("Unknown subgroup feature category!");
			return "";
		case VK_SUBGROUP_FEATURE_BASIC_BIT:
			return "VK_SUBGROUP_FEATURE_BASIC_BIT";
		case VK_SUBGROUP_FEATURE_VOTE_BIT:
			return "VK_SUBGROUP_FEATURE_VOTE_BIT";
		case VK_SUBGROUP_FEATURE_ARITHMETIC_BIT:
			return "VK_SUBGROUP_FEATURE_ARITHMETIC_BIT";
		case VK_SUBGROUP_FEATURE_BALLOT_BIT:
			return "VK_SUBGROUP_FEATURE_BALLOT_BIT";
		case VK_SUBGROUP_FEATURE_SHUFFLE_BIT:
			return "VK_SUBGROUP_FEATURE_SHUFFLE_BIT";
		case VK_SUBGROUP_FEATURE_SHUFFLE_RELATIVE_BIT:
			return "VK_SUBGROUP_FEATURE_SHUFFLE_RELATIVE_BIT";
		case VK_SUBGROUP_FEATURE_CLUSTERED_BIT:
			return "VK_SUBGROUP_FEATURE_CLUSTERED_BIT";
		case VK_SUBGROUP_FEATURE_QUAD_BIT:
			return "VK_SUBGROUP_FEATURE_QUAD_BIT";
	}
}

void vkt::subgroups::addNoSubgroupShader (SourceCollections& programCollection)
{
	{
	/*
		"#version 450\n"
		"void main (void)\n"
		"{\n"
		"  float pixelSize = 2.0f/1024.0f;\n"
		"   float pixelPosition = pixelSize/2.0f - 1.0f;\n"
		"  gl_Position = vec4(float(gl_VertexIndex) * pixelSize + pixelPosition, 0.0f, 0.0f, 1.0f);\n"
		"  gl_PointSize = 1.0f;\n"
		"}\n"
	*/
		const std::string vertNoSubgroup =
			"; SPIR-V\n"
			"; Version: 1.3\n"
			"; Generator: Khronos Glslang Reference Front End; 1\n"
			"; Bound: 37\n"
			"; Schema: 0\n"
			"OpCapability Shader\n"
			"%1 = OpExtInstImport \"GLSL.std.450\"\n"
			"OpMemoryModel Logical GLSL450\n"
			"OpEntryPoint Vertex %4 \"main\" %22 %26\n"
			"OpMemberDecorate %20 0 BuiltIn Position\n"
			"OpMemberDecorate %20 1 BuiltIn PointSize\n"
			"OpMemberDecorate %20 2 BuiltIn ClipDistance\n"
			"OpMemberDecorate %20 3 BuiltIn CullDistance\n"
			"OpDecorate %20 Block\n"
			"OpDecorate %26 BuiltIn VertexIndex\n"
			"%2 = OpTypeVoid\n"
			"%3 = OpTypeFunction %2\n"
			"%6 = OpTypeFloat 32\n"
			"%7 = OpTypePointer Function %6\n"
			"%9 = OpConstant %6 0.00195313\n"
			"%12 = OpConstant %6 2\n"
			"%14 = OpConstant %6 1\n"
			"%16 = OpTypeVector %6 4\n"
			"%17 = OpTypeInt 32 0\n"
			"%18 = OpConstant %17 1\n"
			"%19 = OpTypeArray %6 %18\n"
			"%20 = OpTypeStruct %16 %6 %19 %19\n"
			"%21 = OpTypePointer Output %20\n"
			"%22 = OpVariable %21 Output\n"
			"%23 = OpTypeInt 32 1\n"
			"%24 = OpConstant %23 0\n"
			"%25 = OpTypePointer Input %23\n"
			"%26 = OpVariable %25 Input\n"
			"%33 = OpConstant %6 0\n"
			"%35 = OpTypePointer Output %16\n"
			"%37 = OpConstant %23 1\n"
			"%38 = OpTypePointer Output %6\n"
			"%4 = OpFunction %2 None %3\n"
			"%5 = OpLabel\n"
			"%8 = OpVariable %7 Function\n"
			"%10 = OpVariable %7 Function\n"
			"OpStore %8 %9\n"
			"%11 = OpLoad %6 %8\n"
			"%13 = OpFDiv %6 %11 %12\n"
			"%15 = OpFSub %6 %13 %14\n"
			"OpStore %10 %15\n"
			"%27 = OpLoad %23 %26\n"
			"%28 = OpConvertSToF %6 %27\n"
			"%29 = OpLoad %6 %8\n"
			"%30 = OpFMul %6 %28 %29\n"
			"%31 = OpLoad %6 %10\n"
			"%32 = OpFAdd %6 %30 %31\n"
			"%34 = OpCompositeConstruct %16 %32 %33 %33 %14\n"
			"%36 = OpAccessChain %35 %22 %24\n"
			"OpStore %36 %34\n"
			"%39 = OpAccessChain %38 %22 %37\n"
			"OpStore %39 %14\n"
			"OpReturn\n"
			"OpFunctionEnd\n";
		programCollection.spirvAsmSources.add("vert_noSubgroup") << vertNoSubgroup;
	}

	{
	/*
		"#version 450\n"
		"layout(vertices=1) out;\n"
		"\n"
		"void main (void)\n"
		"{\n"
		"  if (gl_InvocationID == 0)\n"
		"  {\n"
		"    gl_TessLevelOuter[0] = 1.0f;\n"
		"    gl_TessLevelOuter[1] = 1.0f;\n"
		"  }\n"
		"  gl_out[gl_InvocationID].gl_Position = gl_in[gl_InvocationID].gl_Position;\n"
		"}\n"
	*/
		const std::string tescNoSubgroup =
			"; SPIR-V\n"
			"; Version: 1.3\n"
			"; Generator: Khronos Glslang Reference Front End; 1\n"
			"; Bound: 45\n"
			"; Schema: 0\n"
			"OpCapability Tessellation\n"
			"%1 = OpExtInstImport \"GLSL.std.450\"\n"
			"OpMemoryModel Logical GLSL450\n"
			"OpEntryPoint TessellationControl %4 \"main\" %8 %20 %32 %38\n"
			"OpExecutionMode %4 OutputVertices 1\n"
			"OpDecorate %8 BuiltIn InvocationId\n"
			"OpDecorate %20 Patch\n"
			"OpDecorate %20 BuiltIn TessLevelOuter\n"
			"OpMemberDecorate %29 0 BuiltIn Position\n"
			"OpMemberDecorate %29 1 BuiltIn PointSize\n"
			"OpMemberDecorate %29 2 BuiltIn ClipDistance\n"
			"OpMemberDecorate %29 3 BuiltIn CullDistance\n"
			"OpDecorate %29 Block\n"
			"OpMemberDecorate %34 0 BuiltIn Position\n"
			"OpMemberDecorate %34 1 BuiltIn PointSize\n"
			"OpMemberDecorate %34 2 BuiltIn ClipDistance\n"
			"OpMemberDecorate %34 3 BuiltIn CullDistance\n"
			"OpDecorate %34 Block\n"
			"%2 = OpTypeVoid\n"
			"%3 = OpTypeFunction %2\n"
			"%6 = OpTypeInt 32 1\n"
			"%7 = OpTypePointer Input %6\n"
			"%8 = OpVariable %7 Input\n"
			"%10 = OpConstant %6 0\n"
			"%11 = OpTypeBool\n"
			"%15 = OpTypeFloat 32\n"
			"%16 = OpTypeInt 32 0\n"
			"%17 = OpConstant %16 4\n"
			"%18 = OpTypeArray %15 %17\n"
			"%19 = OpTypePointer Output %18\n"
			"%20 = OpVariable %19 Output\n"
			"%21 = OpConstant %15 1\n"
			"%22 = OpTypePointer Output %15\n"
			"%24 = OpConstant %6 1\n"
			"%26 = OpTypeVector %15 4\n"
			"%27 = OpConstant %16 1\n"
			"%28 = OpTypeArray %15 %27\n"
			"%29 = OpTypeStruct %26 %15 %28 %28\n"
			"%30 = OpTypeArray %29 %27\n"
			"%31 = OpTypePointer Output %30\n"
			"%32 = OpVariable %31 Output\n"
			"%34 = OpTypeStruct %26 %15 %28 %28\n"
			"%35 = OpConstant %16 32\n"
			"%36 = OpTypeArray %34 %35\n"
			"%37 = OpTypePointer Input %36\n"
			"%38 = OpVariable %37 Input\n"
			"%40 = OpTypePointer Input %26\n"
			"%43 = OpTypePointer Output %26\n"
			"%4 = OpFunction %2 None %3\n"
			"%5 = OpLabel\n"
			"%9 = OpLoad %6 %8\n"
			"%12 = OpIEqual %11 %9 %10\n"
			"OpSelectionMerge %14 None\n"
			"OpBranchConditional %12 %13 %14\n"
			"%13 = OpLabel\n"
			"%23 = OpAccessChain %22 %20 %10\n"
			"OpStore %23 %21\n"
			"%25 = OpAccessChain %22 %20 %24\n"
			"OpStore %25 %21\n"
			"OpBranch %14\n"
			"%14 = OpLabel\n"
			"%33 = OpLoad %6 %8\n"
			"%39 = OpLoad %6 %8\n"
			"%41 = OpAccessChain %40 %38 %39 %10\n"
			"%42 = OpLoad %26 %41\n"
			"%44 = OpAccessChain %43 %32 %33 %10\n"
			"OpStore %44 %42\n"
			"OpReturn\n"
			"OpFunctionEnd\n";
		programCollection.spirvAsmSources.add("tesc_noSubgroup") << tescNoSubgroup;
	}

	{
	/*
		"#version 450\n"
		"layout(isolines) in;\n"
		"\n"
		"void main (void)\n"
		"{\n"
		"  float pixelSize = 2.0f/1024.0f;\n"
		"  gl_Position = gl_in[0].gl_Position + gl_TessCoord.x * pixelSize / 2.0f;\n"
		"}\n";
	*/
		const std::string teseNoSubgroup =
			"; SPIR-V\n"
			"; Version: 1.3\n"
			"; Generator: Khronos Glslang Reference Front End; 2\n"
			"; Bound: 42\n"
			"; Schema: 0\n"
			"OpCapability Tessellation\n"
			"%1 = OpExtInstImport \"GLSL.std.450\"\n"
			"OpMemoryModel Logical GLSL450\n"
			"OpEntryPoint TessellationEvaluation %4 \"main\" %16 %23 %29\n"
			"OpExecutionMode %4 Isolines\n"
			"OpExecutionMode %4 SpacingEqual\n"
			"OpExecutionMode %4 VertexOrderCcw\n"
			"OpMemberDecorate %14 0 BuiltIn Position\n"
			"OpMemberDecorate %14 1 BuiltIn PointSize\n"
			"OpMemberDecorate %14 2 BuiltIn ClipDistance\n"
			"OpMemberDecorate %14 3 BuiltIn CullDistance\n"
			"OpDecorate %14 Block\n"
			"OpMemberDecorate %19 0 BuiltIn Position\n"
			"OpMemberDecorate %19 1 BuiltIn PointSize\n"
			"OpMemberDecorate %19 2 BuiltIn ClipDistance\n"
			"OpMemberDecorate %19 3 BuiltIn CullDistance\n"
			"OpDecorate %19 Block\n"
			"OpDecorate %29 BuiltIn TessCoord\n"
			"%2 = OpTypeVoid\n"
			"%3 = OpTypeFunction %2\n"
			"%6 = OpTypeFloat 32\n"
			"%7 = OpTypePointer Function %6\n"
			"%9 = OpConstant %6 0.00195313\n"
			"%10 = OpTypeVector %6 4\n"
			"%11 = OpTypeInt 32 0\n"
			"%12 = OpConstant %11 1\n"
			"%13 = OpTypeArray %6 %12\n"
			"%14 = OpTypeStruct %10 %6 %13 %13\n"
			"%15 = OpTypePointer Output %14\n"
			"%16 = OpVariable %15 Output\n"
			"%17 = OpTypeInt 32 1\n"
			"%18 = OpConstant %17 0\n"
			"%19 = OpTypeStruct %10 %6 %13 %13\n"
			"%20 = OpConstant %11 32\n"
			"%21 = OpTypeArray %19 %20\n"
			"%22 = OpTypePointer Input %21\n"
			"%23 = OpVariable %22 Input\n"
			"%24 = OpTypePointer Input %10\n"
			"%27 = OpTypeVector %6 3\n"
			"%28 = OpTypePointer Input %27\n"
			"%29 = OpVariable %28 Input\n"
			"%30 = OpConstant %11 0\n"
			"%31 = OpTypePointer Input %6\n"
			"%36 = OpConstant %6 2\n"
			"%40 = OpTypePointer Output %10\n"
			"%4 = OpFunction %2 None %3\n"
			"%5 = OpLabel\n"
			"%8 = OpVariable %7 Function\n"
			"OpStore %8 %9\n"
			"%25 = OpAccessChain %24 %23 %18 %18\n"
			"%26 = OpLoad %10 %25\n"
			"%32 = OpAccessChain %31 %29 %30\n"
			"%33 = OpLoad %6 %32\n"
			"%34 = OpLoad %6 %8\n"
			"%35 = OpFMul %6 %33 %34\n"
			"%37 = OpFDiv %6 %35 %36\n"
			"%38 = OpCompositeConstruct %10 %37 %37 %37 %37\n"
			"%39 = OpFAdd %10 %26 %38\n"
			"%41 = OpAccessChain %40 %16 %18\n"
			"OpStore %41 %39\n"
			"OpReturn\n"
			"OpFunctionEnd\n";
		programCollection.spirvAsmSources.add("tese_noSubgroup") << teseNoSubgroup;
	}

}


std::string vkt::subgroups::getVertShaderForStage(vk::VkShaderStageFlags stage)
{
	switch (stage)
	{
		default:
			DE_FATAL("Unhandled stage!");
			return "";
		case VK_SHADER_STAGE_FRAGMENT_BIT:
			return
				"#version 450\n"
				"void main (void)\n"
				"{\n"
				"  float pixelSize = 2.0f/1024.0f;\n"
				"   float pixelPosition = pixelSize/2.0f - 1.0f;\n"
				"  gl_Position = vec4(float(gl_VertexIndex) * pixelSize + pixelPosition, 0.0f, 0.0f, 1.0f);\n"
				"}\n";
		case VK_SHADER_STAGE_GEOMETRY_BIT:
			return
				"#version 450\n"
				"void main (void)\n"
				"{\n"
				"}\n";
		case VK_SHADER_STAGE_TESSELLATION_CONTROL_BIT:
		case VK_SHADER_STAGE_TESSELLATION_EVALUATION_BIT:
			return
				"#version 450\n"
				"void main (void)\n"
				"{\n"
				"}\n";
	}
}

bool vkt::subgroups::isSubgroupSupported(Context& context)
{
	return context.contextSupports(vk::ApiVersion(1, 1, 0));
}

bool vkt::subgroups::areSubgroupOperationsSupportedForStage(
	Context& context, const VkShaderStageFlags stage)
{
	VkPhysicalDeviceSubgroupProperties subgroupProperties;
	subgroupProperties.sType = VK_STRUCTURE_TYPE_PHYSICAL_DEVICE_SUBGROUP_PROPERTIES;
	subgroupProperties.pNext = DE_NULL;

	VkPhysicalDeviceProperties2 properties;
	properties.sType = VK_STRUCTURE_TYPE_PHYSICAL_DEVICE_PROPERTIES_2;
	properties.pNext = &subgroupProperties;

	context.getInstanceInterface().getPhysicalDeviceProperties2(context.getPhysicalDevice(), &properties);

	return (stage & subgroupProperties.supportedStages) ? true : false;
}

bool vkt::subgroups::areSubgroupOperationsRequiredForStage(
	VkShaderStageFlags stage)
{
	switch (stage)
	{
		default:
			return false;
		case VK_SHADER_STAGE_COMPUTE_BIT:
			return true;
	}
}

bool vkt::subgroups::isSubgroupFeatureSupportedForDevice(
	Context& context,
	VkSubgroupFeatureFlagBits bit) {
	VkPhysicalDeviceSubgroupProperties subgroupProperties;
	subgroupProperties.sType = VK_STRUCTURE_TYPE_PHYSICAL_DEVICE_SUBGROUP_PROPERTIES;
	subgroupProperties.pNext = DE_NULL;

	VkPhysicalDeviceProperties2 properties;
	properties.sType = VK_STRUCTURE_TYPE_PHYSICAL_DEVICE_PROPERTIES_2;
	properties.pNext = &subgroupProperties;

	context.getInstanceInterface().getPhysicalDeviceProperties2(context.getPhysicalDevice(), &properties);

	return (bit & subgroupProperties.supportedOperations) ? true : false;
}

bool vkt::subgroups::isFragmentSSBOSupportedForDevice(Context& context)
{
	const VkPhysicalDeviceFeatures features = getPhysicalDeviceFeatures(
				context.getInstanceInterface(), context.getPhysicalDevice());
	return features.fragmentStoresAndAtomics ? true : false;
}

bool vkt::subgroups::isVertexSSBOSupportedForDevice(Context& context)
{
	const VkPhysicalDeviceFeatures features = getPhysicalDeviceFeatures(
				context.getInstanceInterface(), context.getPhysicalDevice());
	return features.vertexPipelineStoresAndAtomics ? true : false;
}

bool vkt::subgroups::isDoubleSupportedForDevice(Context& context)
{
	const VkPhysicalDeviceFeatures features = getPhysicalDeviceFeatures(
				context.getInstanceInterface(), context.getPhysicalDevice());
	return features.shaderFloat64 ? true : false;
}

bool vkt::subgroups::isDoubleFormat(VkFormat format)
{
	switch (format)
	{
		default:
			return false;
		case VK_FORMAT_R64_SFLOAT:
		case VK_FORMAT_R64G64_SFLOAT:
		case VK_FORMAT_R64G64B64_SFLOAT:
		case VK_FORMAT_R64G64B64A64_SFLOAT:
			return true;
	}
}

std::string vkt::subgroups::getFormatNameForGLSL (VkFormat format)
{
	switch (format)
	{
		default:
			DE_FATAL("Unhandled format!");
			return "";
		case VK_FORMAT_R32_SINT:
			return "int";
		case VK_FORMAT_R32G32_SINT:
			return "ivec2";
		case VK_FORMAT_R32G32B32_SINT:
			return "ivec3";
		case VK_FORMAT_R32G32B32A32_SINT:
			return "ivec4";
		case VK_FORMAT_R32_UINT:
			return "uint";
		case VK_FORMAT_R32G32_UINT:
			return "uvec2";
		case VK_FORMAT_R32G32B32_UINT:
			return "uvec3";
		case VK_FORMAT_R32G32B32A32_UINT:
			return "uvec4";
		case VK_FORMAT_R32_SFLOAT:
			return "float";
		case VK_FORMAT_R32G32_SFLOAT:
			return "vec2";
		case VK_FORMAT_R32G32B32_SFLOAT:
			return "vec3";
		case VK_FORMAT_R32G32B32A32_SFLOAT:
			return "vec4";
		case VK_FORMAT_R64_SFLOAT:
			return "double";
		case VK_FORMAT_R64G64_SFLOAT:
			return "dvec2";
		case VK_FORMAT_R64G64B64_SFLOAT:
			return "dvec3";
		case VK_FORMAT_R64G64B64A64_SFLOAT:
			return "dvec4";
		case VK_FORMAT_R8_USCALED:
			return "bool";
		case VK_FORMAT_R8G8_USCALED:
			return "bvec2";
		case VK_FORMAT_R8G8B8_USCALED:
			return "bvec3";
		case VK_FORMAT_R8G8B8A8_USCALED:
			return "bvec4";
	}
}

void vkt::subgroups::setVertexShaderFrameBuffer (SourceCollections& programCollection)
{
	/*
		"layout(location = 0) in highp vec4 in_position;\n"
		"void main (void)\n"
		"{\n"
		"  gl_Position = in_position;\n"
		"}\n";
	*/
	programCollection.spirvAsmSources.add("vert") <<
		"; SPIR-V\n"
		"; Version: 1.3\n"
		"; Generator: Khronos Glslang Reference Front End; 2\n"
		"; Bound: 21\n"
		"; Schema: 0\n"
		"OpCapability Shader\n"
		"%1 = OpExtInstImport \"GLSL.std.450\"\n"
		"OpMemoryModel Logical GLSL450\n"
		"OpEntryPoint Vertex %4 \"main\" %13 %17\n"
		"OpMemberDecorate %11 0 BuiltIn Position\n"
		"OpMemberDecorate %11 1 BuiltIn PointSize\n"
		"OpMemberDecorate %11 2 BuiltIn ClipDistance\n"
		"OpMemberDecorate %11 3 BuiltIn CullDistance\n"
		"OpDecorate %11 Block\n"
		"OpDecorate %17 Location 0\n"
		"%2 = OpTypeVoid\n"
		"%3 = OpTypeFunction %2\n"
		"%6 = OpTypeFloat 32\n"
		"%7 = OpTypeVector %6 4\n"
		"%8 = OpTypeInt 32 0\n"
		"%9 = OpConstant %8 1\n"
		"%10 = OpTypeArray %6 %9\n"
		"%11 = OpTypeStruct %7 %6 %10 %10\n"
		"%12 = OpTypePointer Output %11\n"
		"%13 = OpVariable %12 Output\n"
		"%14 = OpTypeInt 32 1\n"
		"%15 = OpConstant %14 0\n"
		"%16 = OpTypePointer Input %7\n"
		"%17 = OpVariable %16 Input\n"
		"%19 = OpTypePointer Output %7\n"
		"%4 = OpFunction %2 None %3\n"
		"%5 = OpLabel\n"
		"%18 = OpLoad %7 %17\n"
		"%20 = OpAccessChain %19 %13 %15\n"
		"OpStore %20 %18\n"
		"OpReturn\n"
		"OpFunctionEnd\n";
}

void vkt::subgroups::setFragmentShaderFrameBuffer (vk::SourceCollections& programCollection)
{
	/*
		"layout(location = 0) in float in_color;\n"
		"layout(location = 0) out uint out_color;\n"
		"void main()\n"
		{\n"
		"	out_color = uint(in_color);\n"
		"}\n";
	*/
	programCollection.spirvAsmSources.add("fragment") <<
		"; SPIR-V\n"
		"; Version: 1.3\n"
		"; Generator: Khronos Glslang Reference Front End; 2\n"
		"; Bound: 14\n"
		"; Schema: 0\n"
		"OpCapability Shader\n"
		"%1 = OpExtInstImport \"GLSL.std.450\"\n"
		"OpMemoryModel Logical GLSL450\n"
		"OpEntryPoint Fragment %4 \"main\" %8 %11\n"
		"OpExecutionMode %4 OriginUpperLeft\n"
		"OpDecorate %8 Location 0\n"
		"OpDecorate %11 Location 0\n"
		"%2 = OpTypeVoid\n"
		"%3 = OpTypeFunction %2\n"
		"%6 = OpTypeInt 32 0\n"
		"%7 = OpTypePointer Output %6\n"
		"%8 = OpVariable %7 Output\n"
		"%9 = OpTypeFloat 32\n"
		"%10 = OpTypePointer Input %9\n"
		"%11 = OpVariable %10 Input\n"
		"%4 = OpFunction %2 None %3\n"
		"%5 = OpLabel\n"
		"%12 = OpLoad %9 %11\n"
		"%13 = OpConvertFToU %6 %12\n"
		"OpStore %8 %13\n"
		"OpReturn\n"
		"OpFunctionEnd\n";
}

void vkt::subgroups::setTesCtrlShaderFrameBuffer (vk::SourceCollections& programCollection)
{
	/*
		"#extension GL_KHR_shader_subgroup_basic: enable\n"
		"#extension GL_EXT_tessellation_shader : require\n"
		"layout(vertices = 2) out;\n"
		"void main (void)\n"
		"{\n"
		"  if (gl_InvocationID == 0)\n"
		  {\n"
		"    gl_TessLevelOuter[0] = 1.0f;\n"
		"    gl_TessLevelOuter[1] = 1.0f;\n"
		"  }\n"
		"  gl_out[gl_InvocationID].gl_Position = gl_in[gl_InvocationID].gl_Position;\n"
		"}\n";
	*/
	programCollection.spirvAsmSources.add("tesc") <<
		"; SPIR-V\n"
		"; Version: 1.3\n"
		"; Generator: Khronos Glslang Reference Front End; 2\n"
		"; Bound: 46\n"
		"; Schema: 0\n"
		"OpCapability Tessellation\n"
		"%1 = OpExtInstImport \"GLSL.std.450\"\n"
		"OpMemoryModel Logical GLSL450\n"
		"OpEntryPoint TessellationControl %4 \"main\" %8 %20 %33 %39\n"
		"OpExecutionMode %4 OutputVertices 2\n"
		"OpDecorate %8 BuiltIn InvocationId\n"
		"OpDecorate %20 Patch\n"
		"OpDecorate %20 BuiltIn TessLevelOuter\n"
		"OpMemberDecorate %29 0 BuiltIn Position\n"
		"OpMemberDecorate %29 1 BuiltIn PointSize\n"
		"OpMemberDecorate %29 2 BuiltIn ClipDistance\n"
		"OpMemberDecorate %29 3 BuiltIn CullDistance\n"
		"OpDecorate %29 Block\n"
		"OpMemberDecorate %35 0 BuiltIn Position\n"
		"OpMemberDecorate %35 1 BuiltIn PointSize\n"
		"OpMemberDecorate %35 2 BuiltIn ClipDistance\n"
		"OpMemberDecorate %35 3 BuiltIn CullDistance\n"
		"OpDecorate %35 Block\n"
		"%2 = OpTypeVoid\n"
		"%3 = OpTypeFunction %2\n"
		"%6 = OpTypeInt 32 1\n"
		"%7 = OpTypePointer Input %6\n"
		"%8 = OpVariable %7 Input\n"
		"%10 = OpConstant %6 0\n"
		"%11 = OpTypeBool\n"
		"%15 = OpTypeFloat 32\n"
		"%16 = OpTypeInt 32 0\n"
		"%17 = OpConstant %16 4\n"
		"%18 = OpTypeArray %15 %17\n"
		"%19 = OpTypePointer Output %18\n"
		"%20 = OpVariable %19 Output\n"
		"%21 = OpConstant %15 1\n"
		"%22 = OpTypePointer Output %15\n"
		"%24 = OpConstant %6 1\n"
		"%26 = OpTypeVector %15 4\n"
		"%27 = OpConstant %16 1\n"
		"%28 = OpTypeArray %15 %27\n"
		"%29 = OpTypeStruct %26 %15 %28 %28\n"
		"%30 = OpConstant %16 2\n"
		"%31 = OpTypeArray %29 %30\n"
		"%32 = OpTypePointer Output %31\n"
		"%33 = OpVariable %32 Output\n"
		"%35 = OpTypeStruct %26 %15 %28 %28\n"
		"%36 = OpConstant %16 32\n"
		"%37 = OpTypeArray %35 %36\n"
		"%38 = OpTypePointer Input %37\n"
		"%39 = OpVariable %38 Input\n"
		"%41 = OpTypePointer Input %26\n"
		"%44 = OpTypePointer Output %26\n"
		"%4 = OpFunction %2 None %3\n"
		"%5 = OpLabel\n"
		"%9 = OpLoad %6 %8\n"
		"%12 = OpIEqual %11 %9 %10\n"
		"OpSelectionMerge %14 None\n"
		"OpBranchConditional %12 %13 %14\n"
		"%13 = OpLabel\n"
		"%23 = OpAccessChain %22 %20 %10\n"
		"OpStore %23 %21\n"
		"%25 = OpAccessChain %22 %20 %24\n"
		"OpStore %25 %21\n"
		"OpBranch %14\n"
		"%14 = OpLabel\n"
		"%34 = OpLoad %6 %8\n"
		"%40 = OpLoad %6 %8\n"
		"%42 = OpAccessChain %41 %39 %40 %10\n"
		"%43 = OpLoad %26 %42\n"
		"%45 = OpAccessChain %44 %33 %34 %10\n"
		"OpStore %45 %43\n"
		"OpReturn\n"
		"OpFunctionEnd\n";
}

void vkt::subgroups::setTesEvalShaderFrameBuffer (vk::SourceCollections& programCollection)
{
	/*
		"#extension GL_KHR_shader_subgroup_ballot: enable\n"
		"#extension GL_EXT_tessellation_shader : require\n"
		"layout(isolines, equal_spacing, ccw ) in;\n"
		"layout(location = 0) in float in_color[];\n"
		"layout(location = 0) out float out_color;\n"
		"\n"
		"void main (void)\n"
		"{\n"
		"  gl_Position = mix(gl_in[0].gl_Position, gl_in[1].gl_Position, gl_TessCoord.x);\n"
		"  out_color = in_color[0];\n"
		"}\n";
	*/
	programCollection.spirvAsmSources.add("tese") <<
		"; SPIR-V\n"
		"; Version: 1.3\n"
		"; Generator: Khronos Glslang Reference Front End; 2\n"
		"; Bound: 45\n"
		"; Schema: 0\n"
		"OpCapability Tessellation\n"
		"%1 = OpExtInstImport \"GLSL.std.450\"\n"
		"OpMemoryModel Logical GLSL450\n"
		"OpEntryPoint TessellationEvaluation %4 \"main\" %13 %20 %29 %39 %42\n"
		"OpExecutionMode %4 Isolines\n"
		"OpExecutionMode %4 SpacingEqual\n"
		"OpExecutionMode %4 VertexOrderCcw\n"
		"OpMemberDecorate %11 0 BuiltIn Position\n"
		"OpMemberDecorate %11 1 BuiltIn PointSize\n"
		"OpMemberDecorate %11 2 BuiltIn ClipDistance\n"
		"OpMemberDecorate %11 3 BuiltIn CullDistance\n"
		"OpDecorate %11 Block\n"
		"OpMemberDecorate %16 0 BuiltIn Position\n"
		"OpMemberDecorate %16 1 BuiltIn PointSize\n"
		"OpMemberDecorate %16 2 BuiltIn ClipDistance\n"
		"OpMemberDecorate %16 3 BuiltIn CullDistance\n"
		"OpDecorate %16 Block\n"
		"OpDecorate %29 BuiltIn TessCoord\n"
		"OpDecorate %39 Location 0\n"
		"OpDecorate %42 Location 0\n"
		"%2 = OpTypeVoid\n"
		"%3 = OpTypeFunction %2\n"
		"%6 = OpTypeFloat 32\n"
		"%7 = OpTypeVector %6 4\n"
		"%8 = OpTypeInt 32 0\n"
		"%9 = OpConstant %8 1\n"
		"%10 = OpTypeArray %6 %9\n"
		"%11 = OpTypeStruct %7 %6 %10 %10\n"
		"%12 = OpTypePointer Output %11\n"
		"%13 = OpVariable %12 Output\n"
		"%14 = OpTypeInt 32 1\n"
		"%15 = OpConstant %14 0\n"
		"%16 = OpTypeStruct %7 %6 %10 %10\n"
		"%17 = OpConstant %8 32\n"
		"%18 = OpTypeArray %16 %17\n"
		"%19 = OpTypePointer Input %18\n"
		"%20 = OpVariable %19 Input\n"
		"%21 = OpTypePointer Input %7\n"
		"%24 = OpConstant %14 1\n"
		"%27 = OpTypeVector %6 3\n"
		"%28 = OpTypePointer Input %27\n"
		"%29 = OpVariable %28 Input\n"
		"%30 = OpConstant %8 0\n"
		"%31 = OpTypePointer Input %6\n"
		"%36 = OpTypePointer Output %7\n"
		"%38 = OpTypePointer Output %6\n"
		"%39 = OpVariable %38 Output\n"
		"%40 = OpTypeArray %6 %17\n"
		"%41 = OpTypePointer Input %40\n"
		"%42 = OpVariable %41 Input\n"
		"%4 = OpFunction %2 None %3\n"
		"%5 = OpLabel\n"
		"%22 = OpAccessChain %21 %20 %15 %15\n"
		"%23 = OpLoad %7 %22\n"
		"%25 = OpAccessChain %21 %20 %24 %15\n"
		"%26 = OpLoad %7 %25\n"
		"%32 = OpAccessChain %31 %29 %30\n"
		"%33 = OpLoad %6 %32\n"
		"%34 = OpCompositeConstruct %7 %33 %33 %33 %33\n"
		"%35 = OpExtInst %7 %1 FMix %23 %26 %34\n"
		"%37 = OpAccessChain %36 %13 %15\n"
		"OpStore %37 %35\n"
		"%43 = OpAccessChain %31 %42 %15\n"
		"%44 = OpLoad %6 %43\n"
		"OpStore %39 %44\n"
		"OpReturn\n"
		"OpFunctionEnd\n";
}

void vkt::subgroups::addGeometryShadersFromTemplate (const std::string& glslTemplate, const vk::ShaderBuildOptions& options,  vk::GlslSourceCollection& collection)
{
	tcu::StringTemplate geometryTemplate(glslTemplate);

	map<string, string>		linesParams;
	linesParams.insert(pair<string, string>("TOPOLOGY", "lines"));

	map<string, string>		pointsParams;
	pointsParams.insert(pair<string, string>("TOPOLOGY", "points"));

	collection.add("geometry_lines")	<< glu::GeometrySource(geometryTemplate.specialize(linesParams))	<< options;
	collection.add("geometry_points")	<< glu::GeometrySource(geometryTemplate.specialize(pointsParams))	<< options;
}

void vkt::subgroups::addGeometryShadersFromTemplate (const std::string& spirvTemplate, const vk::SpirVAsmBuildOptions& options, vk::SpirVAsmCollection& collection)
{
	tcu::StringTemplate geometryTemplate(spirvTemplate);

	map<string, string>		linesParams;
	linesParams.insert(pair<string, string>("TOPOLOGY", "InputLines"));

	map<string, string>		pointsParams;
	pointsParams.insert(pair<string, string>("TOPOLOGY", "InputPoints"));

	collection.add("geometry_lines")	<< geometryTemplate.specialize(linesParams)		<< options;
	collection.add("geometry_points")	<< geometryTemplate.specialize(pointsParams)	<< options;
}

void initializeMemory(Context& context, const Allocation& alloc, subgroups::SSBOData& data)
{
	const vk::VkFormat format = data.format;
	const vk::VkDeviceSize size = data.numElements *
		(data.isImage ? getFormatSizeInBytes(format) : getElementSizeInBytes(format, data.layout));
	if (subgroups::SSBOData::InitializeNonZero == data.initializeType)
	{
		de::Random rnd(context.getTestContext().getCommandLine().getBaseSeed());

		switch (format)
		{
			default:
				DE_FATAL("Illegal buffer format");
				break;
			case VK_FORMAT_R8_USCALED:
			case VK_FORMAT_R8G8_USCALED:
			case VK_FORMAT_R8G8B8_USCALED:
			case VK_FORMAT_R8G8B8A8_USCALED:
			case VK_FORMAT_R32_SINT:
			case VK_FORMAT_R32G32_SINT:
			case VK_FORMAT_R32G32B32_SINT:
			case VK_FORMAT_R32G32B32A32_SINT:
			case VK_FORMAT_R32_UINT:
			case VK_FORMAT_R32G32_UINT:
			case VK_FORMAT_R32G32B32_UINT:
			case VK_FORMAT_R32G32B32A32_UINT:
			{
				deUint32* ptr = reinterpret_cast<deUint32*>(alloc.getHostPtr());

				for (vk::VkDeviceSize k = 0; k < (size / sizeof(deUint32)); k++)
				{
					ptr[k] = rnd.getUint32();
				}
			}
			break;
			case VK_FORMAT_R32_SFLOAT:
			case VK_FORMAT_R32G32_SFLOAT:
			case VK_FORMAT_R32G32B32_SFLOAT:
			case VK_FORMAT_R32G32B32A32_SFLOAT:
			{
				float* ptr = reinterpret_cast<float*>(alloc.getHostPtr());

				for (vk::VkDeviceSize k = 0; k < (size / sizeof(float)); k++)
				{
					ptr[k] = rnd.getFloat();
				}
			}
			break;
			case VK_FORMAT_R64_SFLOAT:
			case VK_FORMAT_R64G64_SFLOAT:
			case VK_FORMAT_R64G64B64_SFLOAT:
			case VK_FORMAT_R64G64B64A64_SFLOAT:
			{
				double* ptr = reinterpret_cast<double*>(alloc.getHostPtr());

				for (vk::VkDeviceSize k = 0; k < (size / sizeof(double)); k++)
				{
					ptr[k] = rnd.getDouble();
				}
			}
			break;
		}
	}
	else if (subgroups::SSBOData::InitializeZero == data.initializeType)
	{
		deUint32* ptr = reinterpret_cast<deUint32*>(alloc.getHostPtr());

		for (vk::VkDeviceSize k = 0; k < size / 4; k++)
		{
			ptr[k] = 0;
		}
	}

	if (subgroups::SSBOData::InitializeNone != data.initializeType)
	{
		flushAlloc(context.getDeviceInterface(), context.getDevice(), alloc);
	}
}

deUint32 getResultBinding (const VkShaderStageFlagBits shaderStage)
{
	switch(shaderStage)
	{
		case VK_SHADER_STAGE_VERTEX_BIT:
			return 0u;
			break;
		case VK_SHADER_STAGE_TESSELLATION_CONTROL_BIT:
			return 1u;
			break;
		case VK_SHADER_STAGE_TESSELLATION_EVALUATION_BIT:
			return 2u;
			break;
		case VK_SHADER_STAGE_GEOMETRY_BIT:
			return 3u;
			break;
		default:
			DE_ASSERT(0);
			return -1;
	}
	DE_ASSERT(0);
	return -1;
}

tcu::TestStatus vkt::subgroups::makeTessellationEvaluationFrameBufferTest(
	Context& context, VkFormat format, SSBOData* extraData,
	deUint32 extraDataCount,
	bool (*checkResult)(std::vector<const void*> datas, deUint32 width, deUint32 subgroupSize),
	const VkShaderStageFlags shaderStage)
{
	const deUint32							maxWidth				= 1024u;
	vector<de::SharedPtr<BufferOrImage> >	inputBuffers			(extraDataCount);
	DescriptorSetLayoutBuilder				layoutBuilder;
	DescriptorPoolBuilder					poolBuilder;
	DescriptorSetUpdateBuilder				updateBuilder;
	Move <VkDescriptorPool>					descriptorPool;
	Move <VkDescriptorSet>					descriptorSet;

	const Unique<VkShaderModule>			vertexShaderModule		(createShaderModule(context.getDeviceInterface(), context.getDevice(),
																		context.getBinaryCollection().get("vert"), 0u));
	const Unique<VkShaderModule>			teCtrlShaderModule		(createShaderModule(context.getDeviceInterface(), context.getDevice(),
																		context.getBinaryCollection().get("tesc"), 0u));
	const Unique<VkShaderModule>			teEvalShaderModule		(createShaderModule(context.getDeviceInterface(), context.getDevice(),
																		context.getBinaryCollection().get("tese"), 0u));
	const Unique<VkShaderModule>			fragmentShaderModule	(createShaderModule(context.getDeviceInterface(), context.getDevice(),
																	context.getBinaryCollection().get("fragment"), 0u));
	const Unique<VkRenderPass>				renderPass				(makeRenderPass(context, format));

	const VkVertexInputBindingDescription	vertexInputBinding		=
	{
		0u,											// binding;
		static_cast<deUint32>(sizeof(tcu::Vec4)),	// stride;
		VK_VERTEX_INPUT_RATE_VERTEX					// inputRate
	};

	const VkVertexInputAttributeDescription	vertexInputAttribute	=
	{
		0u,
		0u,
		VK_FORMAT_R32G32B32A32_SFLOAT,
		0u
	};

	for (deUint32 i = 0u; i < extraDataCount; i++)
	{
		if (extraData[i].isImage)
		{
			inputBuffers[i] = de::SharedPtr<BufferOrImage>(new Image(context, static_cast<deUint32>(extraData[i].numElements), 1u, extraData[i].format));
		}
		else
		{
			vk::VkDeviceSize size = getElementSizeInBytes(extraData[i].format, extraData[i].layout) * extraData[i].numElements;
			inputBuffers[i] = de::SharedPtr<BufferOrImage>(new Buffer(context, size, VK_BUFFER_USAGE_UNIFORM_BUFFER_BIT));
		}
		const Allocation& alloc = inputBuffers[i]->getAllocation();
		initializeMemory(context, alloc, extraData[i]);
	}

	for (deUint32 ndx = 0u; ndx < extraDataCount; ndx++)
		layoutBuilder.addBinding(inputBuffers[ndx]->getType(), 1u, shaderStage, DE_NULL);

	const Unique<VkDescriptorSetLayout>		descriptorSetLayout		(layoutBuilder.build(context.getDeviceInterface(), context.getDevice()));

	const Unique<VkPipelineLayout>			pipelineLayout			(makePipelineLayout(context, *descriptorSetLayout));

	const Unique<VkPipeline>				pipeline				(makeGraphicsPipeline(context, *pipelineLayout,
																	VK_SHADER_STAGE_VERTEX_BIT | VK_SHADER_STAGE_FRAGMENT_BIT |
																	VK_SHADER_STAGE_TESSELLATION_CONTROL_BIT | VK_SHADER_STAGE_TESSELLATION_EVALUATION_BIT,
																	*vertexShaderModule, *fragmentShaderModule, DE_NULL, *teCtrlShaderModule, *teEvalShaderModule,
																	*renderPass, VK_PRIMITIVE_TOPOLOGY_PATCH_LIST, &vertexInputBinding, &vertexInputAttribute, true, format));

	for (deUint32 ndx = 0u; ndx < extraDataCount; ndx++)
		poolBuilder.addType(inputBuffers[ndx]->getType());

	if (extraDataCount > 0)
	{
		descriptorPool = poolBuilder.build(context.getDeviceInterface(), context.getDevice(),
							VK_DESCRIPTOR_POOL_CREATE_FREE_DESCRIPTOR_SET_BIT, 1u);
		descriptorSet = makeDescriptorSet(context, *descriptorPool, *descriptorSetLayout);
	}

	for (deUint32 buffersNdx = 0u; buffersNdx < inputBuffers.size(); buffersNdx++)
	{
		if (inputBuffers[buffersNdx]->isImage())
		{
			VkDescriptorImageInfo info =
				makeDescriptorImageInfo(inputBuffers[buffersNdx]->getAsImage()->getSampler(),
										inputBuffers[buffersNdx]->getAsImage()->getImageView(), VK_IMAGE_LAYOUT_GENERAL);

			updateBuilder.writeSingle(*descriptorSet,
										DescriptorSetUpdateBuilder::Location::binding(buffersNdx),
										inputBuffers[buffersNdx]->getType(), &info);
		}
		else
		{
			VkDescriptorBufferInfo info =
				makeDescriptorBufferInfo(inputBuffers[buffersNdx]->getAsBuffer()->getBuffer(),
										0ull, inputBuffers[buffersNdx]->getAsBuffer()->getSize());

			updateBuilder.writeSingle(*descriptorSet,
										DescriptorSetUpdateBuilder::Location::binding(buffersNdx),
										inputBuffers[buffersNdx]->getType(), &info);
		}
	}

	updateBuilder.update(context.getDeviceInterface(), context.getDevice());

	const Unique<VkCommandPool>				cmdPool					(makeCommandPool(context));
	const deUint32							subgroupSize			= getSubgroupSize(context);
	const Unique<VkCommandBuffer>			cmdBuffer				(makeCommandBuffer(context, *cmdPool));
	const vk::VkDeviceSize					vertexBufferSize		= 2ull * maxWidth * sizeof(tcu::Vec4);
	Buffer									vertexBuffer			(context, vertexBufferSize, VK_BUFFER_USAGE_VERTEX_BUFFER_BIT);
	unsigned								totalIterations			= 0u;
	unsigned								failedIterations		= 0u;
	Image									discardableImage		(context, maxWidth, 1u, format, VK_IMAGE_USAGE_COLOR_ATTACHMENT_BIT | VK_IMAGE_USAGE_TRANSFER_SRC_BIT);

	{
		const Allocation&		alloc				= vertexBuffer.getAllocation();
		std::vector<tcu::Vec4>	data				(2u * maxWidth, Vec4(1.0f, 0.0f, 1.0f, 1.0f));
		const float				pixelSize			= 2.0f / static_cast<float>(maxWidth);
		float					leftHandPosition	= -1.0f;

		for(deUint32 ndx = 0u; ndx < data.size(); ndx+=2u)
		{
			data[ndx][0] = leftHandPosition;
			leftHandPosition += pixelSize;
			data[ndx+1][0] = leftHandPosition;
		}

		deMemcpy(alloc.getHostPtr(), &data[0], data.size() * sizeof(tcu::Vec4));
		flushAlloc(context.getDeviceInterface(), context.getDevice(), alloc);
	}

	for (deUint32 width = 1u; width < maxWidth; ++width)
	{
		const Unique<VkFramebuffer>	framebuffer			(makeFramebuffer(context, *renderPass, discardableImage.getImageView(), maxWidth, 1));
		const VkViewport			viewport			= makeViewport(maxWidth, 1u);
		const VkRect2D				scissor				= makeRect2D(maxWidth, 1u);
		const vk::VkDeviceSize		imageResultSize		= tcu::getPixelSize(vk::mapVkFormat(format)) * maxWidth;
		Buffer						imageBufferResult	(context, imageResultSize, VK_BUFFER_USAGE_TRANSFER_DST_BIT);
		const VkDeviceSize			vertexBufferOffset	= 0u;

		totalIterations++;

		beginCommandBuffer(context.getDeviceInterface(), *cmdBuffer);
		{

			context.getDeviceInterface().cmdSetViewport(*cmdBuffer, 0, 1, &viewport);
			context.getDeviceInterface().cmdSetScissor(*cmdBuffer, 0, 1, &scissor);

			beginRenderPass(context.getDeviceInterface(), *cmdBuffer, *renderPass, *framebuffer, makeRect2D(0, 0, maxWidth, 1u), tcu::Vec4(0.0f));

			context.getDeviceInterface().cmdBindPipeline(*cmdBuffer, VK_PIPELINE_BIND_POINT_GRAPHICS, *pipeline);

			if (extraDataCount > 0)
			{
				context.getDeviceInterface().cmdBindDescriptorSets(*cmdBuffer,
					VK_PIPELINE_BIND_POINT_GRAPHICS, *pipelineLayout, 0u, 1u,
					&descriptorSet.get(), 0u, DE_NULL);
			}

			context.getDeviceInterface().cmdBindVertexBuffers(*cmdBuffer, 0u, 1u, vertexBuffer.getBufferPtr(), &vertexBufferOffset);
			context.getDeviceInterface().cmdDraw(*cmdBuffer, 2 * width, 1, 0, 0);

			endRenderPass(context.getDeviceInterface(), *cmdBuffer);

			copyImageToBuffer(context.getDeviceInterface(), *cmdBuffer, discardableImage.getImage(), imageBufferResult.getBuffer(), tcu::IVec2(maxWidth, 1), VK_ACCESS_COLOR_ATTACHMENT_WRITE_BIT, VK_IMAGE_LAYOUT_TRANSFER_SRC_OPTIMAL);
			endCommandBuffer(context.getDeviceInterface(), *cmdBuffer);

			Move<VkFence> fence(submitCommandBuffer(context, *cmdBuffer));
			waitFence(context, fence);
		}

		{
			const Allocation& allocResult = imageBufferResult.getAllocation();
			invalidateAlloc(context.getDeviceInterface(), context.getDevice(), allocResult);

			std::vector<const void*> datas;
			datas.push_back(allocResult.getHostPtr());
			if (!checkResult(datas, width/2u, subgroupSize))
				failedIterations++;
		}
	}

	if (0 < failedIterations)
	{
		context.getTestContext().getLog()
				<< TestLog::Message << (totalIterations - failedIterations) << " / "
				<< totalIterations << " values passed" << TestLog::EndMessage;
		return tcu::TestStatus::fail("Failed!");
	}

	return tcu::TestStatus::pass("OK");
}

bool vkt::subgroups::check(std::vector<const void*> datas,
	deUint32 width, deUint32 ref)
{
	const deUint32* data = reinterpret_cast<const deUint32*>(datas[0]);

	for (deUint32 n = 0; n < width; ++n)
	{
		if (data[n] != ref)
		{
			return false;
		}
	}

	return true;
}

bool vkt::subgroups::checkCompute(std::vector<const void*> datas,
	const deUint32 numWorkgroups[3], const deUint32 localSize[3],
	deUint32 ref)
{
	const deUint32 globalSizeX = numWorkgroups[0] * localSize[0];
	const deUint32 globalSizeY = numWorkgroups[1] * localSize[1];
	const deUint32 globalSizeZ = numWorkgroups[2] * localSize[2];

	return check(datas, globalSizeX * globalSizeY * globalSizeZ, ref);
}

tcu::TestStatus vkt::subgroups::makeGeometryFrameBufferTest(
	Context& context, VkFormat format, SSBOData* extraData,
	deUint32 extraDataCount,
	bool (*checkResult)(std::vector<const void*> datas, deUint32 width, deUint32 subgroupSize))
{
	const deUint32							maxWidth				= 1024u;
	vector<de::SharedPtr<BufferOrImage> >	inputBuffers			(extraDataCount);
	DescriptorSetLayoutBuilder				layoutBuilder;
	DescriptorPoolBuilder					poolBuilder;
	DescriptorSetUpdateBuilder				updateBuilder;
	Move <VkDescriptorPool>					descriptorPool;
	Move <VkDescriptorSet>					descriptorSet;

	const Unique<VkShaderModule>			vertexShaderModule		(createShaderModule(context.getDeviceInterface(), context.getDevice(),
																		context.getBinaryCollection().get("vert"), 0u));
	const Unique<VkShaderModule>			geometryShaderModule	(createShaderModule(context.getDeviceInterface(), context.getDevice(),
																		context.getBinaryCollection().get("geometry"), 0u));
	const Unique<VkShaderModule>			fragmentShaderModule	(createShaderModule(context.getDeviceInterface(), context.getDevice(),
																	context.getBinaryCollection().get("fragment"), 0u));
	const Unique<VkRenderPass>				renderPass				(makeRenderPass(context, format));
	const VkVertexInputBindingDescription	vertexInputBinding		=
	{
		0u,											// binding;
		static_cast<deUint32>(sizeof(tcu::Vec4)),	// stride;
		VK_VERTEX_INPUT_RATE_VERTEX					// inputRate
	};

	const VkVertexInputAttributeDescription	vertexInputAttribute	=
	{
		0u,
		0u,
		VK_FORMAT_R32G32B32A32_SFLOAT,
		0u
	};

	for (deUint32 i = 0u; i < extraDataCount; i++)
	{
		if (extraData[i].isImage)
		{
			inputBuffers[i] = de::SharedPtr<BufferOrImage>(new Image(context, static_cast<deUint32>(extraData[i].numElements), 1u, extraData[i].format));
		}
		else
		{
			vk::VkDeviceSize size = getElementSizeInBytes(extraData[i].format, extraData[i].layout) * extraData[i].numElements;
			inputBuffers[i] = de::SharedPtr<BufferOrImage>(new Buffer(context, size, VK_BUFFER_USAGE_UNIFORM_BUFFER_BIT));
		}
		const Allocation& alloc = inputBuffers[i]->getAllocation();
		initializeMemory(context, alloc, extraData[i]);
	}

	for (deUint32 ndx = 0u; ndx < extraDataCount; ndx++)
		layoutBuilder.addBinding(inputBuffers[ndx]->getType(), 1u, VK_SHADER_STAGE_GEOMETRY_BIT, DE_NULL);

	const Unique<VkDescriptorSetLayout>		descriptorSetLayout		(layoutBuilder.build(context.getDeviceInterface(), context.getDevice()));

	const Unique<VkPipelineLayout>			pipelineLayout			(makePipelineLayout(context, *descriptorSetLayout));

	const Unique<VkPipeline>				pipeline				(makeGraphicsPipeline(context, *pipelineLayout,
																	VK_SHADER_STAGE_VERTEX_BIT | VK_SHADER_STAGE_FRAGMENT_BIT | VK_SHADER_STAGE_GEOMETRY_BIT,
																	*vertexShaderModule, *fragmentShaderModule, *geometryShaderModule, DE_NULL, DE_NULL,
																	*renderPass, VK_PRIMITIVE_TOPOLOGY_POINT_LIST, &vertexInputBinding, &vertexInputAttribute, true, format));

	for (deUint32 ndx = 0u; ndx < extraDataCount; ndx++)
		poolBuilder.addType(inputBuffers[ndx]->getType());

	if (extraDataCount > 0)
	{
		descriptorPool = poolBuilder.build(context.getDeviceInterface(), context.getDevice(),
							VK_DESCRIPTOR_POOL_CREATE_FREE_DESCRIPTOR_SET_BIT, 1u);
		descriptorSet = makeDescriptorSet(context, *descriptorPool, *descriptorSetLayout);
	}

	for (deUint32 buffersNdx = 0u; buffersNdx < inputBuffers.size(); buffersNdx++)
	{
		if (inputBuffers[buffersNdx]->isImage())
		{
			VkDescriptorImageInfo info =
				makeDescriptorImageInfo(inputBuffers[buffersNdx]->getAsImage()->getSampler(),
										inputBuffers[buffersNdx]->getAsImage()->getImageView(), VK_IMAGE_LAYOUT_GENERAL);

			updateBuilder.writeSingle(*descriptorSet,
										DescriptorSetUpdateBuilder::Location::binding(buffersNdx),
										inputBuffers[buffersNdx]->getType(), &info);
		}
		else
		{
			VkDescriptorBufferInfo info =
				makeDescriptorBufferInfo(inputBuffers[buffersNdx]->getAsBuffer()->getBuffer(),
										0ull, inputBuffers[buffersNdx]->getAsBuffer()->getSize());

			updateBuilder.writeSingle(*descriptorSet,
										DescriptorSetUpdateBuilder::Location::binding(buffersNdx),
										inputBuffers[buffersNdx]->getType(), &info);
		}
	}

	updateBuilder.update(context.getDeviceInterface(), context.getDevice());

	const Unique<VkCommandPool>				cmdPool					(makeCommandPool(context));
	const deUint32							subgroupSize			= getSubgroupSize(context);
	const Unique<VkCommandBuffer>			cmdBuffer				(makeCommandBuffer(context, *cmdPool));
	const vk::VkDeviceSize					vertexBufferSize		= maxWidth * sizeof(tcu::Vec4);
	Buffer									vertexBuffer			(context, vertexBufferSize, VK_BUFFER_USAGE_VERTEX_BUFFER_BIT);
	unsigned								totalIterations			= 0u;
	unsigned								failedIterations		= 0u;
	Image									discardableImage		(context, maxWidth, 1u, format, VK_IMAGE_USAGE_COLOR_ATTACHMENT_BIT | VK_IMAGE_USAGE_TRANSFER_SRC_BIT);

	{
		const Allocation&		alloc				= vertexBuffer.getAllocation();
		std::vector<tcu::Vec4>	data				(maxWidth, Vec4(1.0f, 1.0f, 1.0f, 1.0f));
		const float				pixelSize			= 2.0f / static_cast<float>(maxWidth);
		float					leftHandPosition	= -1.0f;

		for(deUint32 ndx = 0u; ndx < maxWidth; ++ndx)
		{
			data[ndx][0] = leftHandPosition + pixelSize / 2.0f;
			leftHandPosition += pixelSize;
		}

		deMemcpy(alloc.getHostPtr(), &data[0], maxWidth * sizeof(tcu::Vec4));
		flushAlloc(context.getDeviceInterface(), context.getDevice(), alloc);
	}

	for (deUint32 width = 1u; width < maxWidth; width++)
	{
		totalIterations++;
		const Unique<VkFramebuffer>	framebuffer			(makeFramebuffer(context, *renderPass, discardableImage.getImageView(), maxWidth, 1));
		const VkViewport			viewport			= makeViewport(maxWidth, 1u);
		const VkRect2D				scissor				= makeRect2D(maxWidth, 1u);
		const vk::VkDeviceSize		imageResultSize		= tcu::getPixelSize(vk::mapVkFormat(format)) * maxWidth;
		Buffer						imageBufferResult	(context, imageResultSize, VK_BUFFER_USAGE_TRANSFER_DST_BIT);
		const VkDeviceSize			vertexBufferOffset	= 0u;

		for (deUint32 ndx = 0u; ndx < inputBuffers.size(); ndx++)
		{
			const Allocation& alloc = inputBuffers[ndx]->getAllocation();
			initializeMemory(context, alloc, extraData[ndx]);
		}

		beginCommandBuffer(context.getDeviceInterface(), *cmdBuffer);
		{
			context.getDeviceInterface().cmdSetViewport(
				*cmdBuffer, 0, 1, &viewport);

			context.getDeviceInterface().cmdSetScissor(
				*cmdBuffer, 0, 1, &scissor);

			beginRenderPass(context.getDeviceInterface(), *cmdBuffer, *renderPass, *framebuffer, makeRect2D(0, 0, maxWidth, 1u), tcu::Vec4(0.0f));

			context.getDeviceInterface().cmdBindPipeline(
				*cmdBuffer, VK_PIPELINE_BIND_POINT_GRAPHICS, *pipeline);

			if (extraDataCount > 0)
			{
				context.getDeviceInterface().cmdBindDescriptorSets(*cmdBuffer,
					VK_PIPELINE_BIND_POINT_GRAPHICS, *pipelineLayout, 0u, 1u,
					&descriptorSet.get(), 0u, DE_NULL);
			}

			context.getDeviceInterface().cmdBindVertexBuffers(*cmdBuffer, 0u, 1u, vertexBuffer.getBufferPtr(), &vertexBufferOffset);

			context.getDeviceInterface().cmdDraw(*cmdBuffer, width, 1u, 0u, 0u);

			endRenderPass(context.getDeviceInterface(), *cmdBuffer);

			copyImageToBuffer(context.getDeviceInterface(), *cmdBuffer, discardableImage.getImage(), imageBufferResult.getBuffer(), tcu::IVec2(maxWidth, 1), VK_ACCESS_COLOR_ATTACHMENT_WRITE_BIT, VK_IMAGE_LAYOUT_TRANSFER_SRC_OPTIMAL);

			endCommandBuffer(context.getDeviceInterface(), *cmdBuffer);
			Move<VkFence> fence(submitCommandBuffer(context, *cmdBuffer));
			waitFence(context, fence);
		}

		{
			const Allocation& allocResult = imageBufferResult.getAllocation();
			invalidateAlloc(context.getDeviceInterface(), context.getDevice(), allocResult);

			std::vector<const void*> datas;
			datas.push_back(allocResult.getHostPtr());
			if (!checkResult(datas, width, subgroupSize))
				failedIterations++;
		}
	}

	if (0 < failedIterations)
	{
		context.getTestContext().getLog()
				<< TestLog::Message << (totalIterations - failedIterations) << " / "
				<< totalIterations << " values passed" << TestLog::EndMessage;
		return tcu::TestStatus::fail("Failed!");
	}

	return tcu::TestStatus::pass("OK");
}


tcu::TestStatus vkt::subgroups::allStages(
	Context& context, VkFormat format, SSBOData* extraDatas,
	deUint32 extraDatasCount,
	bool (*checkResult)(std::vector<const void*> datas, deUint32 width, deUint32 subgroupSize),
	const VkShaderStageFlags shaderStageTested)
{
	const deUint32					maxWidth			= 1024u;
	vector<VkShaderStageFlagBits>	stagesVector;
	VkShaderStageFlags				shaderStageRequired	= (VkShaderStageFlags)0ull;

	Move<VkShaderModule>			vertexShaderModule;
	Move<VkShaderModule>			teCtrlShaderModule;
	Move<VkShaderModule>			teEvalShaderModule;
	Move<VkShaderModule>			geometryShaderModule;
	Move<VkShaderModule>			fragmentShaderModule;

	if (shaderStageTested & VK_SHADER_STAGE_VERTEX_BIT)
	{
		stagesVector.push_back(VK_SHADER_STAGE_VERTEX_BIT);
	}
	if (shaderStageTested & VK_SHADER_STAGE_TESSELLATION_CONTROL_BIT)
	{
		stagesVector.push_back(VK_SHADER_STAGE_TESSELLATION_CONTROL_BIT);
		shaderStageRequired |= (shaderStageTested & (VkShaderStageFlags)VK_SHADER_STAGE_TESSELLATION_EVALUATION_BIT) ? (VkShaderStageFlags) 0u : (VkShaderStageFlags)VK_SHADER_STAGE_TESSELLATION_EVALUATION_BIT;
		shaderStageRequired |= (shaderStageTested & (VkShaderStageFlags)VK_SHADER_STAGE_VERTEX_BIT) ? (VkShaderStageFlags) 0u : (VkShaderStageFlags)VK_SHADER_STAGE_VERTEX_BIT;
	}
	if (shaderStageTested & VK_SHADER_STAGE_TESSELLATION_EVALUATION_BIT)
	{
		stagesVector.push_back(VK_SHADER_STAGE_TESSELLATION_EVALUATION_BIT);
		shaderStageRequired |= (shaderStageTested & (VkShaderStageFlags)VK_SHADER_STAGE_VERTEX_BIT) ? (VkShaderStageFlags) 0u : (VkShaderStageFlags)VK_SHADER_STAGE_VERTEX_BIT;
		shaderStageRequired |= (shaderStageTested & (VkShaderStageFlags)VK_SHADER_STAGE_TESSELLATION_CONTROL_BIT) ? (VkShaderStageFlags) 0u : (VkShaderStageFlags)VK_SHADER_STAGE_TESSELLATION_CONTROL_BIT;
	}
	if (shaderStageTested & VK_SHADER_STAGE_GEOMETRY_BIT)
	{
		stagesVector.push_back(VK_SHADER_STAGE_GEOMETRY_BIT);
		const VkShaderStageFlags required = VK_SHADER_STAGE_VERTEX_BIT;
		shaderStageRequired |=  (shaderStageTested & required) ? (VkShaderStageFlags) 0 : required;
	}
	if (shaderStageTested & VK_SHADER_STAGE_FRAGMENT_BIT)
	{
		const VkShaderStageFlags required = VK_SHADER_STAGE_VERTEX_BIT;
		shaderStageRequired |=  (shaderStageTested & required) ? (VkShaderStageFlags) 0 : required;
	}

	const deUint32	stagesCount	= static_cast<deUint32>(stagesVector.size());
	const string	vert		= (shaderStageRequired & VK_SHADER_STAGE_VERTEX_BIT)					? "vert_noSubgroup"		: "vert";
	const string	tesc		= (shaderStageRequired & VK_SHADER_STAGE_TESSELLATION_CONTROL_BIT)		? "tesc_noSubgroup"		: "tesc";
	const string	tese		= (shaderStageRequired & VK_SHADER_STAGE_TESSELLATION_EVALUATION_BIT)	? "tese_noSubgroup"		: "tese";

	shaderStageRequired = shaderStageTested | shaderStageRequired;

	vertexShaderModule = createShaderModule(context.getDeviceInterface(), context.getDevice(), context.getBinaryCollection().get(vert), 0u);
	if (shaderStageRequired & VK_SHADER_STAGE_TESSELLATION_CONTROL_BIT)
	{
		teCtrlShaderModule = createShaderModule(context.getDeviceInterface(), context.getDevice(), context.getBinaryCollection().get(tesc), 0u);
		teEvalShaderModule = createShaderModule(context.getDeviceInterface(), context.getDevice(), context.getBinaryCollection().get(tese), 0u);
	}
	if (shaderStageRequired & VK_SHADER_STAGE_GEOMETRY_BIT)
	{
		if (shaderStageRequired & VK_SHADER_STAGE_TESSELLATION_EVALUATION_BIT)
		{
			// tessellation shaders output line primitives
			geometryShaderModule = createShaderModule(context.getDeviceInterface(), context.getDevice(), context.getBinaryCollection().get("geometry_lines"), 0u);
		}
		else
		{
			// otherwise points are processed by geometry shader
			geometryShaderModule = createShaderModule(context.getDeviceInterface(), context.getDevice(), context.getBinaryCollection().get("geometry_points"), 0u);
		}
	}
	if (shaderStageRequired & VK_SHADER_STAGE_FRAGMENT_BIT)
		fragmentShaderModule = createShaderModule(context.getDeviceInterface(), context.getDevice(), context.getBinaryCollection().get("fragment"), 0u);

	std::vector< de::SharedPtr<BufferOrImage> > inputBuffers(stagesCount + extraDatasCount);

	DescriptorSetLayoutBuilder layoutBuilder;
	// The implicit result SSBO we use to store our outputs from the shader
	for (deUint32 ndx = 0u; ndx < stagesCount; ++ndx)
	{
		const VkDeviceSize shaderSize = (stagesVector[ndx] == VK_SHADER_STAGE_TESSELLATION_EVALUATION_BIT) ? maxWidth * 2 : maxWidth;
		const VkDeviceSize size = getElementSizeInBytes(format, SSBOData::LayoutStd430) * shaderSize;
		inputBuffers[ndx] = de::SharedPtr<BufferOrImage>(new Buffer(context, size));

		layoutBuilder.addIndexedBinding(inputBuffers[ndx]->getType(), 1, stagesVector[ndx], getResultBinding(stagesVector[ndx]), DE_NULL);
	}

	for (deUint32 ndx = stagesCount; ndx < stagesCount + extraDatasCount; ++ndx)
	{
		const deUint32 datasNdx = ndx - stagesCount;
		if (extraDatas[datasNdx].isImage)
		{
			inputBuffers[ndx] = de::SharedPtr<BufferOrImage>(new Image(context, static_cast<deUint32>(extraDatas[datasNdx].numElements), 1, extraDatas[datasNdx].format));
		}
		else
		{
			const vk::VkDeviceSize size = getElementSizeInBytes(extraDatas[datasNdx].format, extraDatas[datasNdx].layout) * extraDatas[datasNdx].numElements;
			inputBuffers[ndx] = de::SharedPtr<BufferOrImage>(new Buffer(context, size));
		}

		const Allocation& alloc = inputBuffers[ndx]->getAllocation();
		initializeMemory(context, alloc, extraDatas[datasNdx]);

		layoutBuilder.addIndexedBinding(inputBuffers[ndx]->getType(), 1,
								extraDatas[datasNdx].stages, extraDatas[datasNdx].binding, DE_NULL);
	}

	const Unique<VkDescriptorSetLayout> descriptorSetLayout(
		layoutBuilder.build(context.getDeviceInterface(), context.getDevice()));

	const Unique<VkPipelineLayout> pipelineLayout(
		makePipelineLayout(context, *descriptorSetLayout));

	const Unique<VkRenderPass> renderPass(makeRenderPass(context, format));
	const Unique<VkPipeline> pipeline(makeGraphicsPipeline(context, *pipelineLayout,
										shaderStageRequired,
										*vertexShaderModule, *fragmentShaderModule, *geometryShaderModule, *teCtrlShaderModule, *teEvalShaderModule,
										*renderPass,
										(shaderStageRequired & VK_SHADER_STAGE_TESSELLATION_CONTROL_BIT) ? VK_PRIMITIVE_TOPOLOGY_PATCH_LIST : VK_PRIMITIVE_TOPOLOGY_POINT_LIST));

	DescriptorPoolBuilder poolBuilder;

	for (deUint32 ndx = 0u; ndx < static_cast<deUint32>(inputBuffers.size()); ndx++)
	{
		poolBuilder.addType(inputBuffers[ndx]->getType());
	}

	const Unique<VkDescriptorPool> descriptorPool(
		poolBuilder.build(context.getDeviceInterface(), context.getDevice(),
						  VK_DESCRIPTOR_POOL_CREATE_FREE_DESCRIPTOR_SET_BIT, 1u));

	// Create descriptor set
	const Unique<VkDescriptorSet> descriptorSet(
		makeDescriptorSet(context, *descriptorPool, *descriptorSetLayout));

	DescriptorSetUpdateBuilder updateBuilder;

	for (deUint32 ndx = 0u; ndx < stagesCount; ndx++)
	{
		if (inputBuffers[ndx]->isImage())
		{
			VkDescriptorImageInfo info =
				makeDescriptorImageInfo(inputBuffers[ndx]->getAsImage()->getSampler(),
										inputBuffers[ndx]->getAsImage()->getImageView(), VK_IMAGE_LAYOUT_GENERAL);

			updateBuilder.writeSingle(*descriptorSet,
									  DescriptorSetUpdateBuilder::Location::binding(getResultBinding(stagesVector[ndx])),
									  inputBuffers[ndx]->getType(), &info);
		}
		else
		{
			VkDescriptorBufferInfo info =
				makeDescriptorBufferInfo(inputBuffers[ndx]->getAsBuffer()->getBuffer(),
										 0ull, inputBuffers[ndx]->getAsBuffer()->getSize());

			updateBuilder.writeSingle(*descriptorSet,
									  DescriptorSetUpdateBuilder::Location::binding(getResultBinding(stagesVector[ndx])),
									  inputBuffers[ndx]->getType(), &info);
		}
	}

	for (deUint32 ndx = stagesCount; ndx < stagesCount + extraDatasCount; ndx++)
	{
		if (inputBuffers[ndx]->isImage())
		{
			VkDescriptorImageInfo info =
				makeDescriptorImageInfo(inputBuffers[ndx]->getAsImage()->getSampler(),
										inputBuffers[ndx]->getAsImage()->getImageView(), VK_IMAGE_LAYOUT_GENERAL);

			updateBuilder.writeSingle(*descriptorSet,
									  DescriptorSetUpdateBuilder::Location::binding(extraDatas[ndx -stagesCount].binding),
									  inputBuffers[ndx]->getType(), &info);
		}
		else
		{
			VkDescriptorBufferInfo info =
				makeDescriptorBufferInfo(inputBuffers[ndx]->getAsBuffer()->getBuffer(),
										 0ull, inputBuffers[ndx]->getAsBuffer()->getSize());

			updateBuilder.writeSingle(*descriptorSet,
									  DescriptorSetUpdateBuilder::Location::binding(extraDatas[ndx - stagesCount].binding),
									  inputBuffers[ndx]->getType(), &info);
		}
	}
	updateBuilder.update(context.getDeviceInterface(), context.getDevice());

	{
		const Unique<VkCommandPool>		cmdPool					(makeCommandPool(context));
		const deUint32					subgroupSize			= getSubgroupSize(context);
		const Unique<VkCommandBuffer>	cmdBuffer				(makeCommandBuffer(context, *cmdPool));
		unsigned						totalIterations			= 0u;
		unsigned						failedIterations		= 0u;
		Image							resultImage				(context, maxWidth, 1, format, VK_IMAGE_USAGE_COLOR_ATTACHMENT_BIT | VK_IMAGE_USAGE_TRANSFER_SRC_BIT);
		const Unique<VkFramebuffer>		framebuffer				(makeFramebuffer(context, *renderPass, resultImage.getImageView(), maxWidth, 1));
		const VkViewport				viewport				= makeViewport(maxWidth, 1u);
		const VkRect2D					scissor					= makeRect2D(maxWidth, 1u);
		const vk::VkDeviceSize			imageResultSize			= tcu::getPixelSize(vk::mapVkFormat(format)) * maxWidth;
		Buffer							imageBufferResult		(context, imageResultSize, VK_BUFFER_USAGE_TRANSFER_DST_BIT);
		const VkImageSubresourceRange	subresourceRange		=
		{
			VK_IMAGE_ASPECT_COLOR_BIT,											//VkImageAspectFlags	aspectMask
			0u,																	//deUint32				baseMipLevel
			1u,																	//deUint32				levelCount
			0u,																	//deUint32				baseArrayLayer
			1u																	//deUint32				layerCount
		};

		const VkImageMemoryBarrier		colorAttachmentBarrier	= makeImageMemoryBarrier(
			(VkAccessFlags)0u, VK_ACCESS_COLOR_ATTACHMENT_WRITE_BIT,
			VK_IMAGE_LAYOUT_UNDEFINED, VK_IMAGE_LAYOUT_COLOR_ATTACHMENT_OPTIMAL,
			resultImage.getImage(), subresourceRange);

		for (deUint32 width = 1u; width < maxWidth; width++)
		{
			for (deUint32 ndx = stagesCount; ndx < stagesCount + extraDatasCount; ++ndx)
			{
				// re-init the data
				const Allocation& alloc = inputBuffers[ndx]->getAllocation();
				initializeMemory(context, alloc, extraDatas[ndx - stagesCount]);
			}

			totalIterations++;

			beginCommandBuffer(context.getDeviceInterface(), *cmdBuffer);

			context.getDeviceInterface().cmdPipelineBarrier(*cmdBuffer, VK_PIPELINE_STAGE_TOP_OF_PIPE_BIT, VK_PIPELINE_STAGE_COLOR_ATTACHMENT_OUTPUT_BIT, (VkDependencyFlags)0, 0u, (const VkMemoryBarrier*)DE_NULL, 0u, (const VkBufferMemoryBarrier*)DE_NULL, 1u, &colorAttachmentBarrier);

			context.getDeviceInterface().cmdSetViewport(*cmdBuffer, 0, 1, &viewport);

			context.getDeviceInterface().cmdSetScissor(*cmdBuffer, 0, 1, &scissor);

			beginRenderPass(context.getDeviceInterface(), *cmdBuffer, *renderPass, *framebuffer, makeRect2D(0, 0, maxWidth, 1u), tcu::Vec4(0.0f));

			context.getDeviceInterface().cmdBindPipeline(*cmdBuffer, VK_PIPELINE_BIND_POINT_GRAPHICS, *pipeline);

			context.getDeviceInterface().cmdBindDescriptorSets(*cmdBuffer,
					VK_PIPELINE_BIND_POINT_GRAPHICS, *pipelineLayout, 0u, 1u,
					&descriptorSet.get(), 0u, DE_NULL);

			context.getDeviceInterface().cmdDraw(*cmdBuffer, width, 1, 0, 0);

			endRenderPass(context.getDeviceInterface(), *cmdBuffer);

			copyImageToBuffer(context.getDeviceInterface(), *cmdBuffer, resultImage.getImage(), imageBufferResult.getBuffer(), tcu::IVec2(width, 1), VK_ACCESS_COLOR_ATTACHMENT_WRITE_BIT, VK_IMAGE_LAYOUT_TRANSFER_SRC_OPTIMAL);

			endCommandBuffer(context.getDeviceInterface(), *cmdBuffer);

			Move<VkFence> fence(submitCommandBuffer(context, *cmdBuffer));
			waitFence(context, fence);

			for (deUint32 ndx = 0u; ndx < stagesCount; ++ndx)
			{
				std::vector<const void*> datas;
				if (!inputBuffers[ndx]->isImage())
				{
					const Allocation& resultAlloc = inputBuffers[ndx]->getAllocation();
					invalidateAlloc(context.getDeviceInterface(), context.getDevice(), resultAlloc);
					// we always have our result data first
					datas.push_back(resultAlloc.getHostPtr());
				}

				for (deUint32 index = stagesCount; index < stagesCount + extraDatasCount; ++index)
				{
					const deUint32 datasNdx = index - stagesCount;
					if ((stagesVector[ndx] & extraDatas[datasNdx].stages) && (!inputBuffers[index]->isImage()))
					{
						const Allocation& resultAlloc = inputBuffers[index]->getAllocation();
						invalidateAlloc(context.getDeviceInterface(), context.getDevice(), resultAlloc);
						// we always have our result data first
						datas.push_back(resultAlloc.getHostPtr());
					}
				}

				if (!checkResult(datas, (stagesVector[ndx] == VK_SHADER_STAGE_TESSELLATION_EVALUATION_BIT) ? width * 2 : width , subgroupSize))
					failedIterations++;
			}
			if (shaderStageTested & VK_SHADER_STAGE_FRAGMENT_BIT)
			{
				std::vector<const void*> datas;
				const Allocation& resultAlloc = imageBufferResult.getAllocation();
				invalidateAlloc(context.getDeviceInterface(), context.getDevice(), resultAlloc);

				// we always have our result data first
				datas.push_back(resultAlloc.getHostPtr());

				for (deUint32 index = stagesCount; index < stagesCount + extraDatasCount; ++index)
				{
					const deUint32 datasNdx = index - stagesCount;
					if (VK_SHADER_STAGE_FRAGMENT_BIT & extraDatas[datasNdx].stages && (!inputBuffers[index]->isImage()))
					{
						const Allocation& alloc = inputBuffers[index]->getAllocation();
						invalidateAlloc(context.getDeviceInterface(), context.getDevice(), alloc);
						// we always have our result data first
						datas.push_back(alloc.getHostPtr());
					}
				}

				if (!checkResult(datas, width , subgroupSize))
					failedIterations++;
			}

			context.getDeviceInterface().resetCommandBuffer(*cmdBuffer, 0);
		}

		if (0 < failedIterations)
		{
			context.getTestContext().getLog()
					<< TestLog::Message << (totalIterations - failedIterations) << " / "
					<< totalIterations << " values passed" << TestLog::EndMessage;
			return tcu::TestStatus::fail("Failed!");
		}
	}

	return tcu::TestStatus::pass("OK");
}

tcu::TestStatus vkt::subgroups::makeVertexFrameBufferTest(Context& context, vk::VkFormat format,
	SSBOData* extraData, deUint32 extraDataCount,
	bool (*checkResult)(std::vector<const void*> datas, deUint32 width, deUint32 subgroupSize))
{
	const deUint32							maxWidth				= 1024u;
	vector<de::SharedPtr<BufferOrImage> >	inputBuffers			(extraDataCount);
	DescriptorSetLayoutBuilder				layoutBuilder;
	const Unique<VkShaderModule>			vertexShaderModule		(createShaderModule
																		(context.getDeviceInterface(), context.getDevice(), context.getBinaryCollection().get("vert"), 0u));
	const Unique<VkShaderModule>			fragmentShaderModule	(createShaderModule
																		(context.getDeviceInterface(), context.getDevice(), context.getBinaryCollection().get("fragment"), 0u));
	const Unique<VkRenderPass>				renderPass				(makeRenderPass(context, format));

	const VkVertexInputBindingDescription	vertexInputBinding		=
	{
		0u,											// binding;
		static_cast<deUint32>(sizeof(tcu::Vec4)),	// stride;
		VK_VERTEX_INPUT_RATE_VERTEX					// inputRate
	};

	const VkVertexInputAttributeDescription	vertexInputAttribute	=
	{
		0u,
		0u,
		VK_FORMAT_R32G32B32A32_SFLOAT,
		0u
	};

	for (deUint32 i = 0u; i < extraDataCount; i++)
	{
		if (extraData[i].isImage)
		{
			inputBuffers[i] = de::SharedPtr<BufferOrImage>(new Image(context, static_cast<deUint32>(extraData[i].numElements), 1u, extraData[i].format));
		}
		else
		{
			vk::VkDeviceSize size = getElementSizeInBytes(extraData[i].format, extraData[i].layout) * extraData[i].numElements;
			inputBuffers[i] = de::SharedPtr<BufferOrImage>(new Buffer(context, size, VK_BUFFER_USAGE_UNIFORM_BUFFER_BIT));
		}
		const Allocation& alloc = inputBuffers[i]->getAllocation();
		initializeMemory(context, alloc, extraData[i]);
	}

	for (deUint32 ndx = 0u; ndx < extraDataCount; ndx++)
		layoutBuilder.addBinding(inputBuffers[ndx]->getType(), 1u, VK_SHADER_STAGE_VERTEX_BIT, DE_NULL);

	const Unique<VkDescriptorSetLayout>		descriptorSetLayout		(layoutBuilder.build(context.getDeviceInterface(), context.getDevice()));

	const Unique<VkPipelineLayout>			pipelineLayout			(makePipelineLayout(context, *descriptorSetLayout));

	const Unique<VkPipeline>				pipeline				(makeGraphicsPipeline(context, *pipelineLayout,
																		VK_SHADER_STAGE_VERTEX_BIT | VK_SHADER_STAGE_FRAGMENT_BIT,
																		*vertexShaderModule, *fragmentShaderModule,
																		DE_NULL, DE_NULL, DE_NULL,
																		*renderPass, VK_PRIMITIVE_TOPOLOGY_POINT_LIST,
																		&vertexInputBinding, &vertexInputAttribute, true, format));
	DescriptorPoolBuilder					poolBuilder;
	DescriptorSetUpdateBuilder				updateBuilder;


	for (deUint32 ndx = 0u; ndx < inputBuffers.size(); ndx++)
		poolBuilder.addType(inputBuffers[ndx]->getType());

	Move <VkDescriptorPool>					descriptorPool;
	Move <VkDescriptorSet>					descriptorSet;

	if (extraDataCount > 0)
	{
		descriptorPool = poolBuilder.build(context.getDeviceInterface(), context.getDevice(),
							VK_DESCRIPTOR_POOL_CREATE_FREE_DESCRIPTOR_SET_BIT, 1u);
		descriptorSet = makeDescriptorSet(context, *descriptorPool, *descriptorSetLayout);
	}

	for (deUint32 ndx = 0u; ndx < extraDataCount; ndx++)
	{
		const Allocation& alloc = inputBuffers[ndx]->getAllocation();
		initializeMemory(context, alloc, extraData[ndx]);
	}

	for (deUint32 buffersNdx = 0u; buffersNdx < inputBuffers.size(); buffersNdx++)
	{
		if (inputBuffers[buffersNdx]->isImage())
		{
			VkDescriptorImageInfo info =
				makeDescriptorImageInfo(inputBuffers[buffersNdx]->getAsImage()->getSampler(),
										inputBuffers[buffersNdx]->getAsImage()->getImageView(), VK_IMAGE_LAYOUT_GENERAL);

			updateBuilder.writeSingle(*descriptorSet,
										DescriptorSetUpdateBuilder::Location::binding(buffersNdx),
										inputBuffers[buffersNdx]->getType(), &info);
		}
		else
		{
			VkDescriptorBufferInfo info =
				makeDescriptorBufferInfo(inputBuffers[buffersNdx]->getAsBuffer()->getBuffer(),
										0ull, inputBuffers[buffersNdx]->getAsBuffer()->getSize());

			updateBuilder.writeSingle(*descriptorSet,
										DescriptorSetUpdateBuilder::Location::binding(buffersNdx),
										inputBuffers[buffersNdx]->getType(), &info);
		}
	}
	updateBuilder.update(context.getDeviceInterface(), context.getDevice());

	const Unique<VkCommandPool>				cmdPool					(makeCommandPool(context));

	const deUint32							subgroupSize			= getSubgroupSize(context);

	const Unique<VkCommandBuffer>			cmdBuffer				(makeCommandBuffer(context, *cmdPool));

	const vk::VkDeviceSize					vertexBufferSize		= maxWidth * sizeof(tcu::Vec4);
	Buffer									vertexBuffer			(context, vertexBufferSize, VK_BUFFER_USAGE_VERTEX_BUFFER_BIT);

	unsigned								totalIterations			= 0u;
	unsigned								failedIterations		= 0u;

	Image									discardableImage		(context, maxWidth, 1u, format, VK_IMAGE_USAGE_COLOR_ATTACHMENT_BIT | VK_IMAGE_USAGE_TRANSFER_SRC_BIT);

	{
		const Allocation&		alloc				= vertexBuffer.getAllocation();
		std::vector<tcu::Vec4>	data				(maxWidth, Vec4(1.0f, 1.0f, 1.0f, 1.0f));
		const float				pixelSize			= 2.0f / static_cast<float>(maxWidth);
		float					leftHandPosition	= -1.0f;

		for(deUint32 ndx = 0u; ndx < maxWidth; ++ndx)
		{
			data[ndx][0] = leftHandPosition + pixelSize / 2.0f;
			leftHandPosition += pixelSize;
		}

		deMemcpy(alloc.getHostPtr(), &data[0], maxWidth * sizeof(tcu::Vec4));
		flushAlloc(context.getDeviceInterface(), context.getDevice(), alloc);
	}

	for (deUint32 width = 1u; width < maxWidth; width++)
	{
		totalIterations++;
		const Unique<VkFramebuffer>	framebuffer			(makeFramebuffer(context, *renderPass, discardableImage.getImageView(), maxWidth, 1));
		const VkViewport			viewport			= makeViewport(maxWidth, 1u);
		const VkRect2D				scissor				= makeRect2D(maxWidth, 1u);
		const vk::VkDeviceSize		imageResultSize		= tcu::getPixelSize(vk::mapVkFormat(format)) * maxWidth;
		Buffer						imageBufferResult	(context, imageResultSize, VK_BUFFER_USAGE_TRANSFER_DST_BIT);
		const VkDeviceSize			vertexBufferOffset	= 0u;

		for (deUint32 ndx = 0u; ndx < inputBuffers.size(); ndx++)
		{
			const Allocation& alloc = inputBuffers[ndx]->getAllocation();
			initializeMemory(context, alloc, extraData[ndx]);
		}

		beginCommandBuffer(context.getDeviceInterface(), *cmdBuffer);
		{
			context.getDeviceInterface().cmdSetViewport(
				*cmdBuffer, 0, 1, &viewport);

			context.getDeviceInterface().cmdSetScissor(
				*cmdBuffer, 0, 1, &scissor);

			beginRenderPass(context.getDeviceInterface(), *cmdBuffer, *renderPass, *framebuffer, makeRect2D(0, 0, maxWidth, 1u), tcu::Vec4(0.0f));

			context.getDeviceInterface().cmdBindPipeline(
				*cmdBuffer, VK_PIPELINE_BIND_POINT_GRAPHICS, *pipeline);

			if (extraDataCount > 0)
			{
				context.getDeviceInterface().cmdBindDescriptorSets(*cmdBuffer,
					VK_PIPELINE_BIND_POINT_GRAPHICS, *pipelineLayout, 0u, 1u,
					&descriptorSet.get(), 0u, DE_NULL);
			}

			context.getDeviceInterface().cmdBindVertexBuffers(*cmdBuffer, 0u, 1u, vertexBuffer.getBufferPtr(), &vertexBufferOffset);

			context.getDeviceInterface().cmdDraw(*cmdBuffer, width, 1u, 0u, 0u);

			endRenderPass(context.getDeviceInterface(), *cmdBuffer);

			copyImageToBuffer(context.getDeviceInterface(), *cmdBuffer, discardableImage.getImage(), imageBufferResult.getBuffer(), tcu::IVec2(maxWidth, 1), VK_ACCESS_COLOR_ATTACHMENT_WRITE_BIT, VK_IMAGE_LAYOUT_TRANSFER_SRC_OPTIMAL);

			endCommandBuffer(context.getDeviceInterface(), *cmdBuffer);
			Move<VkFence> fence(submitCommandBuffer(context, *cmdBuffer));
			waitFence(context, fence);
		}

		{
			const Allocation& allocResult = imageBufferResult.getAllocation();
			invalidateAlloc(context.getDeviceInterface(), context.getDevice(), allocResult);

			std::vector<const void*> datas;
			datas.push_back(allocResult.getHostPtr());
			if (!checkResult(datas, width, subgroupSize))
				failedIterations++;
		}
	}

	if (0 < failedIterations)
	{
		context.getTestContext().getLog()
				<< TestLog::Message << (totalIterations - failedIterations) << " / "
				<< totalIterations << " values passed" << TestLog::EndMessage;
		return tcu::TestStatus::fail("Failed!");
	}

	return tcu::TestStatus::pass("OK");
}


tcu::TestStatus vkt::subgroups::makeFragmentFrameBufferTest	(Context& context, VkFormat format, SSBOData* extraDatas,
	deUint32 extraDatasCount,
	bool (*checkResult)(std::vector<const void*> datas, deUint32 width,
						deUint32 height, deUint32 subgroupSize))
{
	const Unique<VkShaderModule>			vertexShaderModule		(createShaderModule
																		(context.getDeviceInterface(), context.getDevice(), context.getBinaryCollection().get("vert"), 0u));
	const Unique<VkShaderModule>			fragmentShaderModule	(createShaderModule
																		(context.getDeviceInterface(), context.getDevice(), context.getBinaryCollection().get("fragment"), 0u));

	std::vector< de::SharedPtr<BufferOrImage> > inputBuffers(extraDatasCount);

	for (deUint32 i = 0; i < extraDatasCount; i++)
	{
		if (extraDatas[i].isImage)
		{
			inputBuffers[i] = de::SharedPtr<BufferOrImage>(new Image(context,
										static_cast<deUint32>(extraDatas[i].numElements), 1, extraDatas[i].format));
		}
		else
		{
			vk::VkDeviceSize size =
				getElementSizeInBytes(extraDatas[i].format, extraDatas[i].layout) * extraDatas[i].numElements;
			inputBuffers[i] = de::SharedPtr<BufferOrImage>(new Buffer(context, size, VK_BUFFER_USAGE_UNIFORM_BUFFER_BIT));
		}

		const Allocation& alloc = inputBuffers[i]->getAllocation();
		initializeMemory(context, alloc, extraDatas[i]);
	}

	DescriptorSetLayoutBuilder layoutBuilder;

	for (deUint32 i = 0; i < extraDatasCount; i++)
	{
		layoutBuilder.addBinding(inputBuffers[i]->getType(), 1,
								 VK_SHADER_STAGE_FRAGMENT_BIT, DE_NULL);
	}

	const Unique<VkDescriptorSetLayout> descriptorSetLayout(
		layoutBuilder.build(context.getDeviceInterface(), context.getDevice()));

	const Unique<VkPipelineLayout> pipelineLayout(
		makePipelineLayout(context, *descriptorSetLayout));

	const Unique<VkRenderPass> renderPass(makeRenderPass(context, format));
	const Unique<VkPipeline> pipeline(makeGraphicsPipeline(context, *pipelineLayout,
									  VK_SHADER_STAGE_VERTEX_BIT | VK_SHADER_STAGE_FRAGMENT_BIT,
									  *vertexShaderModule, *fragmentShaderModule, DE_NULL, DE_NULL, DE_NULL, *renderPass, VK_PRIMITIVE_TOPOLOGY_TRIANGLE_STRIP,
									  DE_NULL, DE_NULL, true));

	DescriptorPoolBuilder poolBuilder;

	// To stop validation complaining, always add at least one type to pool.
	poolBuilder.addType(VK_DESCRIPTOR_TYPE_STORAGE_BUFFER);
	for (deUint32 i = 0; i < extraDatasCount; i++)
	{
		poolBuilder.addType(inputBuffers[i]->getType());
	}

	Move<VkDescriptorPool> descriptorPool;
	// Create descriptor set
	Move<VkDescriptorSet> descriptorSet;

	if (extraDatasCount > 0)
	{
		descriptorPool = poolBuilder.build(context.getDeviceInterface(), context.getDevice(),
													VK_DESCRIPTOR_POOL_CREATE_FREE_DESCRIPTOR_SET_BIT, 1u);

		descriptorSet	= makeDescriptorSet(context, *descriptorPool, *descriptorSetLayout);
	}

	DescriptorSetUpdateBuilder updateBuilder;

	for (deUint32 i = 0; i < extraDatasCount; i++)
	{
		if (inputBuffers[i]->isImage())
		{
			VkDescriptorImageInfo info =
				makeDescriptorImageInfo(inputBuffers[i]->getAsImage()->getSampler(),
										inputBuffers[i]->getAsImage()->getImageView(), VK_IMAGE_LAYOUT_GENERAL);

			updateBuilder.writeSingle(*descriptorSet,
									  DescriptorSetUpdateBuilder::Location::binding(i),
									  inputBuffers[i]->getType(), &info);
		}
		else
		{
			VkDescriptorBufferInfo info =
				makeDescriptorBufferInfo(inputBuffers[i]->getAsBuffer()->getBuffer(),
										 0ull, inputBuffers[i]->getAsBuffer()->getSize());

			updateBuilder.writeSingle(*descriptorSet,
									  DescriptorSetUpdateBuilder::Location::binding(i),
									  inputBuffers[i]->getType(), &info);
		}
	}

	if (extraDatasCount > 0)
		updateBuilder.update(context.getDeviceInterface(), context.getDevice());

	const Unique<VkCommandPool> cmdPool(makeCommandPool(context));

	const deUint32 subgroupSize = getSubgroupSize(context);

	const Unique<VkCommandBuffer> cmdBuffer(
		makeCommandBuffer(context, *cmdPool));

	unsigned totalIterations = 0;
	unsigned failedIterations = 0;

	for (deUint32 width = 8; width <= subgroupSize; width *= 2)
	{
		for (deUint32 height = 8; height <= subgroupSize; height *= 2)
		{
			totalIterations++;

			// re-init the data
			for (deUint32 i = 0; i < extraDatasCount; i++)
			{
				const Allocation& alloc = inputBuffers[i]->getAllocation();
				initializeMemory(context, alloc, extraDatas[i]);
			}

			VkDeviceSize formatSize = getFormatSizeInBytes(format);
			const VkDeviceSize resultImageSizeInBytes =
				width * height * formatSize;

			Image resultImage(context, width, height, format,
							  VK_IMAGE_USAGE_COLOR_ATTACHMENT_BIT |
							  VK_IMAGE_USAGE_TRANSFER_SRC_BIT);

			Buffer resultBuffer(context, resultImageSizeInBytes,
								VK_IMAGE_USAGE_TRANSFER_DST_BIT);

			const Unique<VkFramebuffer> framebuffer(makeFramebuffer(context,
													*renderPass, resultImage.getImageView(), width, height));

			beginCommandBuffer(context.getDeviceInterface(), *cmdBuffer);

			VkViewport viewport = makeViewport(width, height);

			context.getDeviceInterface().cmdSetViewport(
				*cmdBuffer, 0, 1, &viewport);

			VkRect2D scissor = {{0, 0}, {width, height}};

			context.getDeviceInterface().cmdSetScissor(
				*cmdBuffer, 0, 1, &scissor);

			beginRenderPass(context.getDeviceInterface(), *cmdBuffer, *renderPass, *framebuffer, makeRect2D(0, 0, width, height), tcu::Vec4(0.0f));

			context.getDeviceInterface().cmdBindPipeline(
				*cmdBuffer, VK_PIPELINE_BIND_POINT_GRAPHICS, *pipeline);

			if (extraDatasCount > 0)
			{
				context.getDeviceInterface().cmdBindDescriptorSets(*cmdBuffer,
						VK_PIPELINE_BIND_POINT_GRAPHICS, *pipelineLayout, 0u, 1u,
						&descriptorSet.get(), 0u, DE_NULL);
			}

			context.getDeviceInterface().cmdDraw(*cmdBuffer, 4, 1, 0, 0);

			endRenderPass(context.getDeviceInterface(), *cmdBuffer);

			copyImageToBuffer(context.getDeviceInterface(), *cmdBuffer, resultImage.getImage(), resultBuffer.getBuffer(), tcu::IVec2(width, height), VK_ACCESS_COLOR_ATTACHMENT_WRITE_BIT, VK_IMAGE_LAYOUT_TRANSFER_SRC_OPTIMAL);

			endCommandBuffer(context.getDeviceInterface(), *cmdBuffer);

			Move<VkFence> fence(submitCommandBuffer(context, *cmdBuffer));

			waitFence(context, fence);

			std::vector<const void*> datas;
			{
				const Allocation& resultAlloc = resultBuffer.getAllocation();
				invalidateAlloc(context.getDeviceInterface(), context.getDevice(), resultAlloc);

				// we always have our result data first
				datas.push_back(resultAlloc.getHostPtr());
			}

			if (!checkResult(datas, width, height, subgroupSize))
			{
				failedIterations++;
			}

			context.getDeviceInterface().resetCommandBuffer(*cmdBuffer, 0);
		}
	}

	if (0 < failedIterations)
	{
		context.getTestContext().getLog()
				<< TestLog::Message << (totalIterations - failedIterations) << " / "
				<< totalIterations << " values passed" << TestLog::EndMessage;
		return tcu::TestStatus::fail("Failed!");
	}

	return tcu::TestStatus::pass("OK");
}

tcu::TestStatus vkt::subgroups::makeComputeTest(
	Context& context, VkFormat format, SSBOData* inputs, deUint32 inputsCount,
	bool (*checkResult)(std::vector<const void*> datas,
						const deUint32 numWorkgroups[3], const deUint32 localSize[3],
						deUint32 subgroupSize))
{
	VkDeviceSize elementSize = getFormatSizeInBytes(format);

	const VkDeviceSize resultBufferSize = maxSupportedSubgroupSize() *
										  maxSupportedSubgroupSize() *
										  maxSupportedSubgroupSize();
	const VkDeviceSize resultBufferSizeInBytes = resultBufferSize * elementSize;

	Buffer resultBuffer(
		context, resultBufferSizeInBytes);

	std::vector< de::SharedPtr<BufferOrImage> > inputBuffers(inputsCount);

	for (deUint32 i = 0; i < inputsCount; i++)
	{
		if (inputs[i].isImage)
		{
			inputBuffers[i] = de::SharedPtr<BufferOrImage>(new Image(context,
										static_cast<deUint32>(inputs[i].numElements), 1, inputs[i].format));
		}
		else
		{
			vk::VkDeviceSize size =
				getElementSizeInBytes(inputs[i].format, inputs[i].layout) * inputs[i].numElements;
			inputBuffers[i] = de::SharedPtr<BufferOrImage>(new Buffer(context, size));
		}

		const Allocation& alloc = inputBuffers[i]->getAllocation();
		initializeMemory(context, alloc, inputs[i]);
	}

	DescriptorSetLayoutBuilder layoutBuilder;
	layoutBuilder.addBinding(
		resultBuffer.getType(), 1, VK_SHADER_STAGE_COMPUTE_BIT, DE_NULL);

	for (deUint32 i = 0; i < inputsCount; i++)
	{
		layoutBuilder.addBinding(
			inputBuffers[i]->getType(), 1, VK_SHADER_STAGE_COMPUTE_BIT, DE_NULL);
	}

	const Unique<VkDescriptorSetLayout> descriptorSetLayout(
		layoutBuilder.build(context.getDeviceInterface(), context.getDevice()));

	const Unique<VkShaderModule> shaderModule(
		createShaderModule(context.getDeviceInterface(), context.getDevice(),
						   context.getBinaryCollection().get("comp"), 0u));
	const Unique<VkPipelineLayout> pipelineLayout(
		makePipelineLayout(context, *descriptorSetLayout));

	DescriptorPoolBuilder poolBuilder;

	poolBuilder.addType(resultBuffer.getType());

	for (deUint32 i = 0; i < inputsCount; i++)
	{
		poolBuilder.addType(inputBuffers[i]->getType());
	}

	const Unique<VkDescriptorPool> descriptorPool(
		poolBuilder.build(context.getDeviceInterface(), context.getDevice(),
						  VK_DESCRIPTOR_POOL_CREATE_FREE_DESCRIPTOR_SET_BIT, 1u));

	// Create descriptor set
	const Unique<VkDescriptorSet> descriptorSet(
		makeDescriptorSet(context, *descriptorPool, *descriptorSetLayout));

	DescriptorSetUpdateBuilder updateBuilder;

	const VkDescriptorBufferInfo resultDescriptorInfo =
		makeDescriptorBufferInfo(
			resultBuffer.getBuffer(), 0ull, resultBufferSizeInBytes);

	updateBuilder.writeSingle(*descriptorSet,
							  DescriptorSetUpdateBuilder::Location::binding(0u),
							  VK_DESCRIPTOR_TYPE_STORAGE_BUFFER, &resultDescriptorInfo);

	for (deUint32 i = 0; i < inputsCount; i++)
	{
		if (inputBuffers[i]->isImage())
		{
			VkDescriptorImageInfo info =
				makeDescriptorImageInfo(inputBuffers[i]->getAsImage()->getSampler(),
										inputBuffers[i]->getAsImage()->getImageView(), VK_IMAGE_LAYOUT_GENERAL);

			updateBuilder.writeSingle(*descriptorSet,
									  DescriptorSetUpdateBuilder::Location::binding(i + 1),
									  inputBuffers[i]->getType(), &info);
		}
		else
		{
			vk::VkDeviceSize size =
				getElementSizeInBytes(inputs[i].format, inputs[i].layout) * inputs[i].numElements;
			VkDescriptorBufferInfo info =
				makeDescriptorBufferInfo(inputBuffers[i]->getAsBuffer()->getBuffer(), 0ull, size);

			updateBuilder.writeSingle(*descriptorSet,
									  DescriptorSetUpdateBuilder::Location::binding(i + 1),
									  inputBuffers[i]->getType(), &info);
		}
	}

	updateBuilder.update(context.getDeviceInterface(), context.getDevice());

	const Unique<VkCommandPool> cmdPool(makeCommandPool(context));

	unsigned totalIterations = 0;
	unsigned failedIterations = 0;

	const deUint32 subgroupSize = getSubgroupSize(context);

	const Unique<VkCommandBuffer> cmdBuffer(
		makeCommandBuffer(context, *cmdPool));

	const deUint32 numWorkgroups[3] = {4, 2, 2};

	const deUint32 localSizesToTestCount = 15;
	deUint32 localSizesToTest[localSizesToTestCount][3] =
	{
		{1, 1, 1},
		{32, 4, 1},
		{32, 1, 4},
		{1, 32, 4},
		{1, 4, 32},
		{4, 1, 32},
		{4, 32, 1},
		{subgroupSize, 1, 1},
		{1, subgroupSize, 1},
		{1, 1, subgroupSize},
		{3, 5, 7},
		{128, 1, 1},
		{1, 128, 1},
		{1, 1, 64},
		{1, 1, 1} // Isn't used, just here to make double buffering checks easier
	};

	Move<VkPipeline> lastPipeline(
		makeComputePipeline(context, *pipelineLayout, *shaderModule,
							localSizesToTest[0][0], localSizesToTest[0][1], localSizesToTest[0][2]));

	for (deUint32 index = 0; index < (localSizesToTestCount - 1); index++)
	{
		const deUint32 nextX = localSizesToTest[index + 1][0];
		const deUint32 nextY = localSizesToTest[index + 1][1];
		const deUint32 nextZ = localSizesToTest[index + 1][2];

		// we are running one test
		totalIterations++;

		beginCommandBuffer(context.getDeviceInterface(), *cmdBuffer);

		context.getDeviceInterface().cmdBindPipeline(
			*cmdBuffer, VK_PIPELINE_BIND_POINT_COMPUTE, *lastPipeline);

		context.getDeviceInterface().cmdBindDescriptorSets(*cmdBuffer,
				VK_PIPELINE_BIND_POINT_COMPUTE, *pipelineLayout, 0u, 1u,
				&descriptorSet.get(), 0u, DE_NULL);

		context.getDeviceInterface().cmdDispatch(*cmdBuffer,
				numWorkgroups[0], numWorkgroups[1], numWorkgroups[2]);

		endCommandBuffer(context.getDeviceInterface(), *cmdBuffer);

		Move<VkFence> fence(submitCommandBuffer(context, *cmdBuffer));

		Move<VkPipeline> nextPipeline(
			makeComputePipeline(context, *pipelineLayout, *shaderModule,
								nextX, nextY, nextZ));

		waitFence(context, fence);

		std::vector<const void*> datas;

		{
			const Allocation& resultAlloc = resultBuffer.getAllocation();
			invalidateAlloc(context.getDeviceInterface(), context.getDevice(), resultAlloc);

			// we always have our result data first
			datas.push_back(resultAlloc.getHostPtr());
		}

		for (deUint32 i = 0; i < inputsCount; i++)
		{
			if (!inputBuffers[i]->isImage())
			{
<<<<<<< HEAD
=======
				vk::VkDeviceSize size =
					getElementSizeInBytes(inputs[i].format, inputs[i].layout) *
					inputs[i].numElements;
>>>>>>> 145785bb
				const Allocation& resultAlloc = inputBuffers[i]->getAllocation();
				invalidateAlloc(context.getDeviceInterface(), context.getDevice(), resultAlloc);

				// we always have our result data first
				datas.push_back(resultAlloc.getHostPtr());
			}
		}

		if (!checkResult(datas, numWorkgroups, localSizesToTest[index], subgroupSize))
		{
			failedIterations++;
		}

		context.getDeviceInterface().resetCommandBuffer(*cmdBuffer, 0);

		lastPipeline = nextPipeline;
	}

	if (0 < failedIterations)
	{
		context.getTestContext().getLog()
				<< TestLog::Message << (totalIterations - failedIterations) << " / "
				<< totalIterations << " values passed" << TestLog::EndMessage;
		return tcu::TestStatus::fail("Failed!");
	}

	return tcu::TestStatus::pass("OK");
}<|MERGE_RESOLUTION|>--- conflicted
+++ resolved
@@ -2814,12 +2814,6 @@
 		{
 			if (!inputBuffers[i]->isImage())
 			{
-<<<<<<< HEAD
-=======
-				vk::VkDeviceSize size =
-					getElementSizeInBytes(inputs[i].format, inputs[i].layout) *
-					inputs[i].numElements;
->>>>>>> 145785bb
 				const Allocation& resultAlloc = inputBuffers[i]->getAllocation();
 				invalidateAlloc(context.getDeviceInterface(), context.getDevice(), resultAlloc);
 
