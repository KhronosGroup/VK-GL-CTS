/*-------------------------------------------------------------------------
 * Vulkan Conformance Tests
 * ------------------------
 *
 * Copyright (c) 2015 Google Inc.
 *
 * Licensed under the Apache License, Version 2.0 (the "License");
 * you may not use this file except in compliance with the License.
 * You may obtain a copy of the License at
 *
 *      http://www.apache.org/licenses/LICENSE-2.0
 *
 * Unless required by applicable law or agreed to in writing, software
 * distributed under the License is distributed on an "AS IS" BASIS,
 * WITHOUT WARRANTIES OR CONDITIONS OF ANY KIND, either express or implied.
 * See the License for the specific language governing permissions and
 * limitations under the License.
 *
 *//*!
 * \file
 * \brief Vulkan Test Package
 *//*--------------------------------------------------------------------*/

#include "vktTestPackage.hpp"

#include "tcuPlatform.hpp"
#include "tcuTestCase.hpp"
#include "tcuTestLog.hpp"
#include "tcuCommandLine.hpp"
#include "tcuWaiverUtil.hpp"

#include "vkPlatform.hpp"
#include "vkPrograms.hpp"
#include "vkBinaryRegistry.hpp"
#include "vkShaderToSpirV.hpp"
#include "vkDebugReportUtil.hpp"
#include "vkQueryUtil.hpp"
#include "vkApiVersion.hpp"
#include "vkRenderDocUtil.hpp"

#include "deUniquePtr.hpp"

#include "vktTestGroupUtil.hpp"
#include "vktApiTests.hpp"
#include "vktPipelineTests.hpp"
#include "vktBindingModelTests.hpp"
#include "vktSpvAsmTests.hpp"
#include "vktShaderLibrary.hpp"
#include "vktRenderPassTests.hpp"
#include "vktMemoryTests.hpp"
#include "vktShaderRenderBuiltinVarTests.hpp"
#include "vktShaderRenderDerivateTests.hpp"
#include "vktShaderRenderDiscardTests.hpp"
#include "vktShaderRenderIndexingTests.hpp"
#include "vktShaderRenderInvarianceTests.hpp"
#include "vktShaderRenderLimitTests.hpp"
#include "vktShaderRenderLoopTests.hpp"
#include "vktShaderRenderMatrixTests.hpp"
#include "vktShaderRenderOperatorTests.hpp"
#include "vktShaderRenderReturnTests.hpp"
#include "vktShaderRenderStructTests.hpp"
#include "vktShaderRenderSwitchTests.hpp"
#include "vktShaderRenderTextureFunctionTests.hpp"
#include "vktShaderRenderTextureGatherTests.hpp"
#include "vktShaderBuiltinTests.hpp"
#include "vktOpaqueTypeIndexingTests.hpp"
#include "vktAtomicOperationTests.hpp"
#include "vktUniformBlockTests.hpp"
#include "vktDynamicStateTests.hpp"
#include "vktSSBOLayoutTests.hpp"
#include "vktQueryPoolTests.hpp"
#include "vktDrawTests.hpp"
#include "vktComputeTests.hpp"
#include "vktConditionalTests.hpp"
#include "vktImageTests.hpp"
#include "vktInfoTests.hpp"
#include "vktWsiTests.hpp"
#include "vktSynchronizationTests.hpp"
#include "vktSparseResourcesTests.hpp"
#include "vktTessellationTests.hpp"
#include "vktRasterizationTests.hpp"
#include "vktClippingTests.hpp"
#include "vktFragmentOperationsTests.hpp"
#include "vktTextureTests.hpp"
#include "vktGeometryTests.hpp"
#include "vktRobustnessTests.hpp"
#include "vktMultiViewTests.hpp"
#include "vktSubgroupsTests.hpp"
#include "vktYCbCrTests.hpp"
#include "vktProtectedMemTests.hpp"
#include "vktDeviceGroupTests.hpp"
#include "vktMemoryModelTests.hpp"
#include "vktAmberGraphicsFuzzTests.hpp"
#include "vktAmberGlslTests.hpp"
#include "vktImagelessFramebufferTests.hpp"
#include "vktTransformFeedbackTests.hpp"
#include "vktDescriptorIndexingTests.hpp"
#include "vktImagelessFramebufferTests.hpp"
#include "vktFragmentShaderInterlockTests.hpp"
#include "vktShaderClockTests.hpp"
#include "vktModifiersTests.hpp"
#include "vktRayTracingTests.hpp"
#include "vktRayQueryTests.hpp"
#include "vktPostmortemTests.hpp"
#include "vktFragmentShadingRateTests.hpp"

#include <vector>
#include <sstream>

namespace // compilation
{

vk::ProgramBinary* compileProgram (const vk::GlslSource& source, glu::ShaderProgramInfo* buildInfo, const tcu::CommandLine& commandLine)
{
	return vk::buildProgram(source, buildInfo, commandLine);
}

vk::ProgramBinary* compileProgram (const vk::HlslSource& source, glu::ShaderProgramInfo* buildInfo, const tcu::CommandLine& commandLine)
{
	return vk::buildProgram(source, buildInfo, commandLine);
}

vk::ProgramBinary* compileProgram (const vk::SpirVAsmSource& source, vk::SpirVProgramInfo* buildInfo, const tcu::CommandLine& commandLine)
{
	return vk::assembleProgram(source, buildInfo, commandLine);
}

template <typename InfoType, typename IteratorType>
vk::ProgramBinary* buildProgram (const std::string&					casePath,
								 IteratorType						iter,
								 const vk::BinaryRegistryReader&	prebuiltBinRegistry,
								 tcu::TestLog&						log,
								 vk::BinaryCollection*				progCollection,
								 const tcu::CommandLine&			commandLine)
{
	const vk::ProgramIdentifier		progId		(casePath, iter.getName());
	const tcu::ScopedLogSection		progSection	(log, iter.getName(), "Program: " + iter.getName());
	de::MovePtr<vk::ProgramBinary>	binProg;
	InfoType						buildInfo;

	try
	{
		binProg	= de::MovePtr<vk::ProgramBinary>(compileProgram(iter.getProgram(), &buildInfo, commandLine));
		log << buildInfo;
	}
	catch (const tcu::NotSupportedError& err)
	{
		// Try to load from cache
		log << err << tcu::TestLog::Message << "Building from source not supported, loading stored binary instead" << tcu::TestLog::EndMessage;

		binProg = de::MovePtr<vk::ProgramBinary>(prebuiltBinRegistry.loadProgram(progId));

		log << iter.getProgram();
	}
	catch (const tcu::Exception&)
	{
		// Build failed for other reason
		log << buildInfo;
		throw;
	}

	TCU_CHECK_INTERNAL(binProg);

	{
		vk::ProgramBinary* const	returnBinary	= binProg.get();

		progCollection->add(progId.programName, binProg);

		return returnBinary;
	}
}

} // anonymous(compilation)

namespace vkt
{

using std::vector;
using de::UniquePtr;
using de::MovePtr;
using tcu::TestLog;

// TestCaseExecutor

class TestCaseExecutor : public tcu::TestCaseExecutor
{
public:
												TestCaseExecutor	(tcu::TestContext& testCtx);
												~TestCaseExecutor	(void);

	virtual void								init				(tcu::TestCase* testCase, const std::string& path);
	virtual void								deinit				(tcu::TestCase* testCase);

	virtual tcu::TestNode::IterateResult		iterate				(tcu::TestCase* testCase);

private:
	void										logUnusedShaders	(tcu::TestCase* testCase);

	bool										spirvVersionSupported(vk::SpirvVersion);
	vk::BinaryCollection						m_progCollection;
	vk::BinaryRegistryReader					m_prebuiltBinRegistry;

	const UniquePtr<vk::Library>				m_library;
	Context										m_context;

	const UniquePtr<vk::RenderDocUtil>			m_renderDoc;
	vk::VkPhysicalDeviceProperties				m_deviceProperties;
	tcu::WaiverUtil								m_waiverMechanism;

	TestInstance*								m_instance;			//!< Current test case instance
};

static MovePtr<vk::Library> createLibrary (tcu::TestContext& testCtx)
{
	return MovePtr<vk::Library>(testCtx.getPlatform().getVulkanPlatform().createLibrary());
}

static vk::VkPhysicalDeviceProperties getPhysicalDeviceProperties(vkt::Context& context)
{
	const vk::InstanceInterface&	vki				= context.getInstanceInterface();
	const vk::VkPhysicalDevice		physicalDevice	= context.getPhysicalDevice();

	vk::VkPhysicalDeviceProperties	properties;
	vki.getPhysicalDeviceProperties(physicalDevice, &properties);
	return properties;
}

TestCaseExecutor::TestCaseExecutor (tcu::TestContext& testCtx)
	: m_prebuiltBinRegistry	(testCtx.getArchive(), "vulkan/prebuilt")
	, m_library				(createLibrary(testCtx))
	, m_context				(testCtx, m_library->getPlatformInterface(), m_progCollection)
	, m_renderDoc			(testCtx.getCommandLine().isRenderDocEnabled()
							 ? MovePtr<vk::RenderDocUtil>(new vk::RenderDocUtil())
							 : MovePtr<vk::RenderDocUtil>(DE_NULL))
	, m_deviceProperties	(getPhysicalDeviceProperties(m_context))
	, m_instance			(DE_NULL)
{
	tcu::SessionInfo sessionInfo(m_deviceProperties.vendorID,
								 m_deviceProperties.deviceID,
								 testCtx.getCommandLine().getInitialCmdLine());
	m_waiverMechanism.setup(testCtx.getCommandLine().getWaiverFileName(),
							"dEQP-VK",
							m_deviceProperties.vendorID,
							m_deviceProperties.deviceID,
							sessionInfo);
	testCtx.getLog().writeSessionInfo(sessionInfo.get());
}

TestCaseExecutor::~TestCaseExecutor (void)
{
	delete m_instance;
}

void TestCaseExecutor::init (tcu::TestCase* testCase, const std::string& casePath)
{
	TestCase*					vktCase						= dynamic_cast<TestCase*>(testCase);
	tcu::TestLog&				log							= m_context.getTestContext().getLog();
	const deUint32				usedVulkanVersion			= m_context.getUsedApiVersion();
	const vk::SpirvVersion		baselineSpirvVersion		= vk::getBaselineSpirvVersion(usedVulkanVersion);
	vk::ShaderBuildOptions		defaultGlslBuildOptions		(usedVulkanVersion, baselineSpirvVersion, 0u);
	vk::ShaderBuildOptions		defaultHlslBuildOptions		(usedVulkanVersion, baselineSpirvVersion, 0u);
	vk::SpirVAsmBuildOptions	defaultSpirvAsmBuildOptions	(usedVulkanVersion, baselineSpirvVersion);
	vk::SourceCollections		sourceProgs					(usedVulkanVersion, defaultGlslBuildOptions, defaultHlslBuildOptions, defaultSpirvAsmBuildOptions);
	const tcu::CommandLine&		commandLine					= m_context.getTestContext().getCommandLine();
	const bool					doShaderLog					= commandLine.isLogDecompiledSpirvEnabled() && log.isShaderLoggingEnabled();

	if (!vktCase)
		TCU_THROW(InternalError, "Test node not an instance of vkt::TestCase");

	if (m_waiverMechanism.isOnWaiverList(casePath))
		throw tcu::TestException("Waived test", QP_TEST_RESULT_WAIVER);

	vktCase->checkSupport(m_context);

	vktCase->delayedInit();

	m_progCollection.clear();
	vktCase->initPrograms(sourceProgs);

	for (vk::GlslSourceCollection::Iterator progIter = sourceProgs.glslSources.begin(); progIter != sourceProgs.glslSources.end(); ++progIter)
	{
		if (!spirvVersionSupported(progIter.getProgram().buildOptions.targetVersion))
			TCU_THROW(NotSupportedError, "Shader requires SPIR-V higher than available");

		const vk::ProgramBinary* const binProg = buildProgram<glu::ShaderProgramInfo, vk::GlslSourceCollection::Iterator>(casePath, progIter, m_prebuiltBinRegistry, log, &m_progCollection, commandLine);

		if (doShaderLog)
		{
			try
			{
				std::ostringstream disasm;

				vk::disassembleProgram(*binProg, &disasm);

				log << vk::SpirVAsmSource(disasm.str());
			}
			catch (const tcu::NotSupportedError& err)
			{
				log << err;
			}
		}
	}

	for (vk::HlslSourceCollection::Iterator progIter = sourceProgs.hlslSources.begin(); progIter != sourceProgs.hlslSources.end(); ++progIter)
	{
		if (!spirvVersionSupported(progIter.getProgram().buildOptions.targetVersion))
			TCU_THROW(NotSupportedError, "Shader requires SPIR-V higher than available");

		const vk::ProgramBinary* const binProg = buildProgram<glu::ShaderProgramInfo, vk::HlslSourceCollection::Iterator>(casePath, progIter, m_prebuiltBinRegistry, log, &m_progCollection, commandLine);

		if (doShaderLog)
		{
			try
			{
				std::ostringstream disasm;

				vk::disassembleProgram(*binProg, &disasm);

				log << vk::SpirVAsmSource(disasm.str());
			}
			catch (const tcu::NotSupportedError& err)
			{
				log << err;
			}
		}
	}

	for (vk::SpirVAsmCollection::Iterator asmIterator = sourceProgs.spirvAsmSources.begin(); asmIterator != sourceProgs.spirvAsmSources.end(); ++asmIterator)
	{
		if (!spirvVersionSupported(asmIterator.getProgram().buildOptions.targetVersion))
			TCU_THROW(NotSupportedError, "Shader requires SPIR-V higher than available");

		buildProgram<vk::SpirVProgramInfo, vk::SpirVAsmCollection::Iterator>(casePath, asmIterator, m_prebuiltBinRegistry, log, &m_progCollection, commandLine);
	}

	if (m_renderDoc) m_renderDoc->startFrame(m_context.getInstance());

	DE_ASSERT(!m_instance);
	m_instance = vktCase->createInstance(m_context);
	m_context.resultSetOnValidation(false);
}

void TestCaseExecutor::deinit (tcu::TestCase* testCase)
{
	delete m_instance;
	m_instance = DE_NULL;

	if (m_renderDoc) m_renderDoc->endFrame(m_context.getInstance());

	// Collect and report any debug messages
#ifndef CTS_USES_VULKANSC
	if (m_context.hasDebugReportRecorder())
		collectAndReportDebugMessages(m_context.getDebugReportRecorder(), m_context);
<<<<<<< HEAD
#endif // CTS_USES_VULKANSC
=======

	if (testCase != DE_NULL)
		logUnusedShaders(testCase);
}

void TestCaseExecutor::logUnusedShaders (tcu::TestCase* testCase)
{
	const qpTestResult	testResult	= testCase->getTestContext().getTestResult();

	if (testResult == QP_TEST_RESULT_PASS || testResult == QP_TEST_RESULT_QUALITY_WARNING || testResult == QP_TEST_RESULT_COMPATIBILITY_WARNING)
	{
		bool	unusedShaders	= false;

		for (vk::BinaryCollection::Iterator it = m_progCollection.begin(); it != m_progCollection.end(); ++it)
		{
			if (!it.getProgram().getUsed())
			{
				unusedShaders = true;

				break;
			}
		}

		if (unusedShaders)
		{
			std::string message;

			for (vk::BinaryCollection::Iterator it = m_progCollection.begin(); it != m_progCollection.end(); ++it)
			{
				if (!it.getProgram().getUsed())
					message += it.getName() + ",";
			}

			message.resize(message.size() - 1);

			message = std::string("Unused shaders: ") + message;

			m_context.getTestContext().getLog() << TestLog::Message << message << TestLog::EndMessage;
		}
	}
>>>>>>> c890bdfb
}

tcu::TestNode::IterateResult TestCaseExecutor::iterate (tcu::TestCase*)
{
	DE_ASSERT(m_instance);

	const tcu::TestStatus	result	= m_instance->iterate();

	if (result.isComplete())
	{
		// Vulkan tests shouldn't set result directly except when using a debug report messenger to catch validation errors.
		DE_ASSERT(m_context.getTestContext().getTestResult() == QP_TEST_RESULT_LAST || m_context.resultSetOnValidation());

		// Override result if not set previously by a debug report messenger.
		if (!m_context.resultSetOnValidation())
			m_context.getTestContext().setTestResult(result.getCode(), result.getDescription().c_str());
		return tcu::TestNode::STOP;
	}
	else
		return tcu::TestNode::CONTINUE;
}

bool TestCaseExecutor::spirvVersionSupported (vk::SpirvVersion spirvVersion)
{
	if (spirvVersion <= vk::getMaxSpirvVersionForVulkan(m_context.getUsedApiVersion()))
		return true;

	if (spirvVersion <= vk::SPIRV_VERSION_1_4)
		return m_context.isDeviceFunctionalitySupported("VK_KHR_spirv_1_4");

	return false;
}

// GLSL shader tests

#ifndef CTS_USES_VULKANSC

void createGlslTests (tcu::TestCaseGroup* glslTests)
{
	tcu::TestContext&	testCtx		= glslTests->getTestContext();

	// ShaderLibrary-based tests
	static const struct
	{
		const char*		name;
		const char*		description;
	} s_es310Tests[] =
	{
		{ "arrays",						"Arrays"					},
		{ "conditionals",				"Conditional statements"	},
		{ "constant_expressions",		"Constant expressions"		},
		{ "constants",					"Constants"					},
		{ "conversions",				"Type conversions"			},
		{ "functions",					"Functions"					},
		{ "linkage",					"Linking"					},
		{ "scoping",					"Scoping"					},
		{ "swizzles",					"Swizzles"					},
	};

	for (int ndx = 0; ndx < DE_LENGTH_OF_ARRAY(s_es310Tests); ndx++)
		glslTests->addChild(createShaderLibraryGroup(testCtx,
													 s_es310Tests[ndx].name,
													 s_es310Tests[ndx].description,
													 std::string("vulkan/glsl/es310/") + s_es310Tests[ndx].name + ".test").release());

	static const struct
	{
		const char*		name;
		const char*		description;
	} s_440Tests[] =
	{
		{ "linkage",					"Linking"					},
	};

	de::MovePtr<tcu::TestCaseGroup> glsl440Tests = de::MovePtr<tcu::TestCaseGroup>(new tcu::TestCaseGroup(testCtx, "440", ""));

	for (int ndx = 0; ndx < DE_LENGTH_OF_ARRAY(s_440Tests); ndx++)
		glsl440Tests->addChild(createShaderLibraryGroup(testCtx,
													 s_440Tests[ndx].name,
													 s_440Tests[ndx].description,
													 std::string("vulkan/glsl/440/") + s_440Tests[ndx].name + ".test").release());

	glslTests->addChild(glsl440Tests.release());

	// ShaderRenderCase-based tests
	glslTests->addChild(sr::createDerivateTests			(testCtx));
	glslTests->addChild(sr::createDiscardTests			(testCtx));
	glslTests->addChild(sr::createDemoteTests			(testCtx));
	glslTests->addChild(sr::createIndexingTests			(testCtx));
	glslTests->addChild(sr::createShaderInvarianceTests	(testCtx));
	glslTests->addChild(sr::createLimitTests			(testCtx));
	glslTests->addChild(sr::createLoopTests				(testCtx));
	glslTests->addChild(sr::createMatrixTests			(testCtx));
	glslTests->addChild(sr::createOperatorTests			(testCtx));
	glslTests->addChild(sr::createReturnTests			(testCtx));
	glslTests->addChild(sr::createStructTests			(testCtx));
	glslTests->addChild(sr::createSwitchTests			(testCtx));
	glslTests->addChild(sr::createTextureFunctionTests	(testCtx));
	glslTests->addChild(sr::createTextureGatherTests	(testCtx));
	glslTests->addChild(sr::createBuiltinVarTests		(testCtx));

	// ShaderExecutor-based tests
	glslTests->addChild(shaderexecutor::createBuiltinTests				(testCtx));
	glslTests->addChild(shaderexecutor::createOpaqueTypeIndexingTests	(testCtx));
	glslTests->addChild(shaderexecutor::createAtomicOperationTests		(testCtx));
	glslTests->addChild(shaderexecutor::createShaderClockTests			(testCtx));

	// Amber GLSL tests.
	glslTests->addChild(cts_amber::createCombinedOperationsGroup		(testCtx));
}

#endif // CTS_USES_VULKANSC

// TestPackage

BaseTestPackage::BaseTestPackage (tcu::TestContext& testCtx, const char* name, const char* desc)
	: tcu::TestPackage(testCtx, name, desc)
{
}

BaseTestPackage::~BaseTestPackage (void)
{
}

#ifdef CTS_USES_VULKAN

TestPackage::TestPackage (tcu::TestContext& testCtx)
	: BaseTestPackage(testCtx, "dEQP-VK", "dEQP Vulkan Tests")
{
}

TestPackage::~TestPackage (void)
{
}

ExperimentalTestPackage::ExperimentalTestPackage (tcu::TestContext& testCtx)
	: BaseTestPackage(testCtx, "dEQP-VK-experimental", "dEQP Vulkan Experimental Tests")
{
}

ExperimentalTestPackage::~ExperimentalTestPackage (void)
{
}

#endif

#ifdef CTS_USES_VULKANSC

TestPackageSC::TestPackageSC (tcu::TestContext& testCtx)
	: BaseTestPackage(testCtx, "dEQP-VKSC", "dEQP Vulkan SC Tests")
{
}

TestPackageSC::~TestPackageSC (void)
{
}

#endif // CTS_USES_VULKANSC

tcu::TestCaseExecutor* BaseTestPackage::createExecutor (void) const
{
	return new TestCaseExecutor(m_testCtx);
}

#ifdef CTS_USES_VULKAN

void TestPackage::init (void)
{
	addChild(createTestGroup					(m_testCtx, "info", "Build and Device Info Tests", createInfoTests));
	addChild(api::createTests					(m_testCtx));
	addChild(memory::createTests				(m_testCtx));
	addChild(pipeline::createTests				(m_testCtx));
	addChild(BindingModel::createTests			(m_testCtx));
	addChild(SpirVAssembly::createTests			(m_testCtx));
	addChild(createTestGroup					(m_testCtx, "glsl", "GLSL shader execution tests", createGlslTests));
	addChild(createRenderPassTests				(m_testCtx));
	addChild(createRenderPass2Tests				(m_testCtx));
	addChild(ubo::createTests					(m_testCtx));
	addChild(DynamicState::createTests			(m_testCtx));
	addChild(ssbo::createTests					(m_testCtx));
	addChild(QueryPool::createTests				(m_testCtx));
	addChild(Draw::createTests					(m_testCtx));
	addChild(compute::createTests				(m_testCtx));
	addChild(image::createTests					(m_testCtx));
	addChild(wsi::createTests					(m_testCtx));
	addChild(createSynchronizationTests			(m_testCtx));
	addChild(createSynchronization2Tests		(m_testCtx));
	addChild(sparse::createTests				(m_testCtx));
	addChild(tessellation::createTests			(m_testCtx));
	addChild(rasterization::createTests			(m_testCtx));
	addChild(clipping::createTests				(m_testCtx));
	addChild(FragmentOperations::createTests	(m_testCtx));
	addChild(texture::createTests				(m_testCtx));
	addChild(geometry::createTests				(m_testCtx));
	addChild(robustness::createTests			(m_testCtx));
	addChild(MultiView::createTests				(m_testCtx));
	addChild(subgroups::createTests				(m_testCtx));
	addChild(ycbcr::createTests					(m_testCtx));
	addChild(ProtectedMem::createTests			(m_testCtx));
	addChild(DeviceGroup::createTests			(m_testCtx));
	addChild(MemoryModel::createTests			(m_testCtx));
	addChild(conditional::createTests			(m_testCtx));
	addChild(cts_amber::createGraphicsFuzzTests	(m_testCtx));
	addChild(imageless::createTests				(m_testCtx));
	addChild(TransformFeedback::createTests		(m_testCtx));
	addChild(DescriptorIndexing::createTests	(m_testCtx));
	addChild(FragmentShaderInterlock::createTests(m_testCtx));
	addChild(modifiers::createTests				(m_testCtx));
	addChild(RayTracing::createTests			(m_testCtx));
	addChild(RayQuery::createTests				(m_testCtx));
	addChild(FragmentShadingRate::createTests	(m_testCtx));
}

void ExperimentalTestPackage::init (void)
{
	addChild(postmortem::createTests			(m_testCtx));
}

#endif

#ifdef CTS_USES_VULKANSC

void TestPackageSC::init (void)
{
//	addChild(createTestGroup					(m_testCtx, "info", "Build and Device Info Tests", createInfoTests));
	addChild(api::createTests					(m_testCtx));
//	addChild(memory::createTests				(m_testCtx));
//	addChild(pipeline::createTests				(m_testCtx));
//	addChild(BindingModel::createTests			(m_testCtx));
//	addChild(SpirVAssembly::createTests			(m_testCtx));
//	addChild(createTestGroup					(m_testCtx, "glsl", "GLSL shader execution tests", createGlslTests));
//	addChild(createRenderPassTests				(m_testCtx));
//	addChild(createRenderPass2Tests				(m_testCtx));
//	addChild(ubo::createTests					(m_testCtx));
//	addChild(DynamicState::createTests			(m_testCtx));
//	addChild(ssbo::createTests					(m_testCtx));
//	addChild(QueryPool::createTests				(m_testCtx));
//	addChild(Draw::createTests					(m_testCtx));
//	addChild(compute::createTests				(m_testCtx));
//	addChild(image::createTests					(m_testCtx));
//	addChild(wsi::createTests					(m_testCtx));
//	addChild(synchronization::createTests		(m_testCtx));
//	addChild(sparse::createTests				(m_testCtx));
//	addChild(tessellation::createTests			(m_testCtx));
//	addChild(rasterization::createTests			(m_testCtx));
//	addChild(clipping::createTests				(m_testCtx));
//	addChild(FragmentOperations::createTests	(m_testCtx));
//	addChild(texture::createTests				(m_testCtx));
//	addChild(geometry::createTests				(m_testCtx));
//	addChild(robustness::createTests			(m_testCtx));
//	addChild(MultiView::createTests				(m_testCtx));
//	addChild(subgroups::createTests				(m_testCtx));
//	addChild(ycbcr::createTests					(m_testCtx));
//	addChild(ProtectedMem::createTests			(m_testCtx));
//	addChild(DeviceGroup::createTests			(m_testCtx));
//	addChild(MemoryModel::createTests			(m_testCtx));
//	addChild(conditional::createTests			(m_testCtx));
//	addChild(cts_amber::createGraphicsFuzzTests	(m_testCtx));
//	addChild(imageless::createTests				(m_testCtx));
//	addChild(TransformFeedback::createTests		(m_testCtx));
//	addChild(DescriptorIndexing::createTests	(m_testCtx));
//	addChild(FragmentShaderInterlock::createTests(m_testCtx));
//	addChild(modifiers::createTests				(m_testCtx));
//	addChild(RayTracing::createTests			(m_testCtx));
//	addChild(RayQuery::createTests				(m_testCtx));
}

#endif // CTS_USES_VULKANSC

} // vkt<|MERGE_RESOLUTION|>--- conflicted
+++ resolved
@@ -351,9 +351,7 @@
 #ifndef CTS_USES_VULKANSC
 	if (m_context.hasDebugReportRecorder())
 		collectAndReportDebugMessages(m_context.getDebugReportRecorder(), m_context);
-<<<<<<< HEAD
 #endif // CTS_USES_VULKANSC
-=======
 
 	if (testCase != DE_NULL)
 		logUnusedShaders(testCase);
@@ -394,7 +392,6 @@
 			m_context.getTestContext().getLog() << TestLog::Message << message << TestLog::EndMessage;
 		}
 	}
->>>>>>> c890bdfb
 }
 
 tcu::TestNode::IterateResult TestCaseExecutor::iterate (tcu::TestCase*)
