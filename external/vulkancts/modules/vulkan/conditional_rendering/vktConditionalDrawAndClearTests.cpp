--- conflicted
+++ resolved
@@ -144,23 +144,6 @@
 
 const DrawTestParams drawTestGrid[] =
 {
-<<<<<<< HEAD
-	{ false,	false,	false,	0b0001, 0b1000, 0b1111, false,	NONE },
-	{ true,		false,	false,	0b0001, 0b1000, 0b0000, false,	NONE },
-	{ true,		false,	false,	0b0001, 0b0001, 0b1110, false,	NONE },
-	{ true,		false,	false,	0b1111, 0b1111, 0b0000, false,	NONE },
-	{ true,		false,	false,	0b0010, 0b0010, 0b1101, false,	NONE },
-	{ true,		true,	false,	0b1010, 0b1010, 0b0101, false,	NONE },
-	{ false,	true,	true,	0b1010, 0b1010, 0b1111, false,	NONE },
-	{ true,		true,	true,	0b0010, 0b1000, 0b0001, false,	NONE },
-	{ true,		true,	true,	0b1001, 0b1001, 0b0110, false,	NONE },
-	{ true,		true,	true,	0b0010, 0b1000, 0b1111, true,	FILL },
-	{ true,		true,	true,	0b1001, 0b1001, 0b1111, true,	FILL },
-	{ false,	true,	true,	0b1001, 0b1001, 0b0110, true,	FILL },
-	{ true,		true,	true,	0b0010, 0b1000, 0b1111, true,	COPY },
-	{ true,		true,	true,	0b1001, 0b1001, 0b1111, true,	COPY },
-	{ false,	true,	true,	0b1001, 0b1001, 0b0110, true,	COPY },
-=======
 	{ false,	false,	false,	b0001, b1000, b1111, false,	NONE },
 	{ true,		false,	false,	b0001, b1000, b0000, false,	NONE },
 	{ true,		false,	false,	b0001, b0001, b1110, false,	NONE },
@@ -176,7 +159,6 @@
 	{ true,		true,	true,	b0010, b1000, b1111, true,	COPY },
 	{ true,		true,	true,	b1001, b1001, b1111, true,	COPY },
 	{ false,	true,	true,	b1001, b1001, b0110, true,	COPY },
->>>>>>> a81acadb
 };
 
 std::string generateClearTestName(const ClearTestParams& clearTestParams)
