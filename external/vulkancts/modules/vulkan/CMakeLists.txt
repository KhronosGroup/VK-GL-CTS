--- conflicted
+++ resolved
@@ -14,11 +14,8 @@
 add_subdirectory(draw)
 add_subdirectory(compute)
 add_subdirectory(image)
-<<<<<<< HEAD
 add_subdirectory(wsi)
-=======
 add_subdirectory(sparse_resources)
->>>>>>> a7a429ce
 
 include_directories(
 	api
@@ -35,11 +32,8 @@
 	draw
 	compute
 	image
-<<<<<<< HEAD
 	wsi
-=======
 	sparse_resources
->>>>>>> a7a429ce
 	)
 
 set(DEQP_VK_COMMON_SRCS
@@ -79,11 +73,8 @@
 	deqp-vk-draw
 	deqp-vk-compute
 	deqp-vk-image
-<<<<<<< HEAD
 	deqp-vk-wsi
-=======
 	deqp-vk-sparse-resources
->>>>>>> a7a429ce
 	)
 
 add_library(deqp-vk-common STATIC ${DEQP_VK_COMMON_SRCS})
