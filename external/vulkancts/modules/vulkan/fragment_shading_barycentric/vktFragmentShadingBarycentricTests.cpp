/*------------------------------------------------------------------------
 * Vulkan Conformance Tests
 * ------------------------
 *
 * Copyright (c) 2021 The Khronos Group Inc.
 *
 * Licensed under the Apache License, Version 2.0 (the "License");
 * you may not use this file except in compliance with the License.
 * You may obtain a copy of the License at
 *
 *      http://www.apache.org/licenses/LICENSE-2.0
 *
 * Unless required by applicable law or agreed to in writing, software
 * distributed under the License is distributed on an "AS IS" BASIS,
 * WITHOUT WARRANTIES OR CONDITIONS OF ANY KIND, either express or implied.
 * See the License for the specific language governing permissions and
 * limitations under the License.
 *
 *//*!
 * \file
 * \brief Fragment Shading Barycentric extention tests
 *//*--------------------------------------------------------------------*/

#include "vktFragmentShadingBarycentricTests.hpp"

#include "deDefs.h"
#include "vkDefs.hpp"
#include "vktTestCase.hpp"
#include "vktTestGroupUtil.hpp"
#include "vkCmdUtil.hpp"
#include "vkObjUtil.hpp"
#include "vkBuilderUtil.hpp"
#include "vkBarrierUtil.hpp"
#include "vkBufferWithMemory.hpp"
#include "vkImageWithMemory.hpp"
#include "vkTypeUtil.hpp"
#include "vkImageUtil.hpp"
#include "vkPipelineConstructionUtil.hpp"

#include "tcuTestLog.hpp"
#include "tcuStringTemplate.hpp"
#include "tcuImageCompare.hpp"
#include "tcuVectorUtil.hpp"

#include <cstdint>
#include <ostream>
#include <string>
#include <vector>
#include <map>

namespace vkt
{
namespace FragmentShadingBarycentric
{
namespace
{
using namespace vk;
using namespace vkt;

using de::MovePtr;
using std::map;
using std::string;
using std::vector;
using tcu::mix;

enum TestType
{
    TEST_TYPE_DATA = 0,
    TEST_TYPE_WEIGHTS,
};

enum TestSubtype
{
    TEST_SUBTYPE_DEFAULT = 0,
    TEST_SUBTYPE_MSAA_INTERPOLATE_AT_CENTROID,
    TEST_SUBTYPE_MSAA_INTERPOLATE_AT_SAMPLE,
    TEST_SUBTYPE_MSAA_INTERPOLATE_AT_OFFSET,
    TEST_SUBTYPE_MSAA_CENTROID_QUALIFIER,
    TEST_SUBTYPE_MSAA_SAMPLE_QUALIFIER,
    TEST_SUBTYPE_PERVERTEX_CORRECTNESS,
    TEST_SUBTYPE_TESS_SHADER,
    TEST_SUBTYPE_GEOMETRY_SHADER,
    TEST_SUBTYPE_TESSGEOM_SHADER,
};

const char *getShaderComboName(uint32_t testSubType)
{
    uint32_t idx = testSubType - TEST_SUBTYPE_TESS_SHADER;

    DE_ASSERT(idx < 3);

    static const char *sc_names[] = {
        "with_tess_shader",
        "with_geom_shader",
        "with_tess_geom_shader",
    };

    return sc_names[idx];
}

const size_t DATA_TEST_WIDTH    = 8u;
const size_t DATA_TEST_HEIGHT   = 8u;
const size_t WEIGHT_TEST_WIDTH  = 128u;
const size_t WEIGHT_TEST_HEIGHT = 128u;
const float WEIGHT_TEST_SLOPE   = 16.0f;

struct TestParams
{
    const PipelineConstructionType pipelineConstructionType;
    TestType testType;
    TestSubtype testSubtype;
    VkPrimitiveTopology topology;
    bool dynamicIndexing;
    size_t aggregate; // 0: value itself, 1:struct, 2+:Array
    glu::DataType dataType;
    size_t width;
    size_t height;
    bool perspective;
    bool provokingVertexLast;
    uint32_t rotation;
    bool dynamicTopologyInPipeline;
    VkSampleCountFlagBits sampleCount;
};

size_t getComponentCount(const TestParams &testParams)
{
    const size_t scalarSize    = static_cast<size_t>(getDataTypeScalarSize(testParams.dataType));
    const size_t aggregateSize = (testParams.aggregate > 0) ? testParams.aggregate : 1;
    const size_t topologySize =
        3; // Test always check three items in array: "Reads of per-vertex values for missing vertices, such as the third vertex of a line primitive, will return zero."
    const size_t result = scalarSize * aggregateSize * topologySize;

    return result;
}

static VkImageCreateInfo makeImageCreateInfo(const VkFormat format, const uint32_t width, uint32_t height,
                                             VkSampleCountFlagBits samples)
{
    const VkImageUsageFlags usage =
        VK_IMAGE_USAGE_COLOR_ATTACHMENT_BIT | VK_IMAGE_USAGE_TRANSFER_SRC_BIT | VK_IMAGE_USAGE_TRANSFER_DST_BIT;
    const VkImageCreateInfo imageCreateInfo = {
        VK_STRUCTURE_TYPE_IMAGE_CREATE_INFO, // VkStructureType sType;
        DE_NULL,                             // const void* pNext;
        0u,                                  // VkImageCreateFlags flags;
        VK_IMAGE_TYPE_2D,                    // VkImageType imageType;
        format,                              // VkFormat format;
        makeExtent3D(width, height, 1u),     // VkExtent3D extent;
        1u,                                  // uint32_t mipLevels;
        1u,                                  // uint32_t arrayLayers;
        samples,                             // VkSampleCountFlagBits samples;
        VK_IMAGE_TILING_OPTIMAL,             // VkImageTiling tiling;
        usage,                               // VkImageUsageFlags usage;
        VK_SHARING_MODE_EXCLUSIVE,           // VkSharingMode sharingMode;
        0u,                                  // uint32_t queueFamilyIndexCount;
        DE_NULL,                             // const uint32_t* pQueueFamilyIndices;
        VK_IMAGE_LAYOUT_UNDEFINED,           // VkImageLayout initialLayout;
    };

    return imageCreateInfo;
}

static Move<VkRenderPass> makeRenderPass(const DeviceInterface &vk, const VkDevice device, const VkFormat format,
                                         VkSampleCountFlagBits samples)
{
    const VkAttachmentDescription attachmentSingleSampleDesc{
        (VkAttachmentDescriptionFlags)0u,        // VkAttachmentDescriptionFlags flags;
        format,                                  // VkFormat format;
        VK_SAMPLE_COUNT_1_BIT,                   // VkSampleCountFlagBits samples;
        VK_ATTACHMENT_LOAD_OP_CLEAR,             // VkAttachmentLoadOp loadOp;
        VK_ATTACHMENT_STORE_OP_STORE,            // VkAttachmentStoreOp storeOp;
        VK_ATTACHMENT_LOAD_OP_DONT_CARE,         // VkAttachmentLoadOp stencilLoadOp;
        VK_ATTACHMENT_STORE_OP_DONT_CARE,        // VkAttachmentStoreOp stencilStoreOp;
        VK_IMAGE_LAYOUT_UNDEFINED,               // VkImageLayout initialLayout;
        VK_IMAGE_LAYOUT_COLOR_ATTACHMENT_OPTIMAL // VkImageLayout finalLayout;
    };

    const VkAttachmentDescription attachmentMultiSampleDesc{
        (VkAttachmentDescriptionFlags)0u,        // VkAttachmentDescriptionFlags flags;
        format,                                  // VkFormat format;
        samples,                                 // VkSampleCountFlagBits samples;
        VK_ATTACHMENT_LOAD_OP_CLEAR,             // VkAttachmentLoadOp loadOp;
        VK_ATTACHMENT_STORE_OP_STORE,            // VkAttachmentStoreOp storeOp;
        VK_ATTACHMENT_LOAD_OP_DONT_CARE,         // VkAttachmentLoadOp stencilLoadOp;
        VK_ATTACHMENT_STORE_OP_DONT_CARE,        // VkAttachmentStoreOp stencilStoreOp;
        VK_IMAGE_LAYOUT_UNDEFINED,               // VkImageLayout initialLayout;
        VK_IMAGE_LAYOUT_COLOR_ATTACHMENT_OPTIMAL // VkImageLayout finalLayout;
    };

    const VkAttachmentDescription attachments[] = {attachmentSingleSampleDesc, attachmentMultiSampleDesc};

    const VkAttachmentReference attachmentSingleSampleRef{
        0u,                                      // uint32_t attachment;
        VK_IMAGE_LAYOUT_COLOR_ATTACHMENT_OPTIMAL // VkImageLayout layout;
    };

    const VkAttachmentReference attachmentMultiSampleRef{
        1u,                                      // uint32_t attachment;
        VK_IMAGE_LAYOUT_COLOR_ATTACHMENT_OPTIMAL // VkImageLayout layout;
    };

    const bool useMultisampling = (samples > VK_SAMPLE_COUNT_1_BIT);
    const VkAttachmentReference *colorAttachment =
        useMultisampling ? &attachmentMultiSampleRef : &attachmentSingleSampleRef;
    const VkAttachmentReference *resolveAttachment = useMultisampling ? &attachmentSingleSampleRef : DE_NULL;

    const VkSubpassDescription subpassDescription{
        (VkSubpassDescriptionFlags)0u,   // VkSubpassDescriptionFlags flags;
        VK_PIPELINE_BIND_POINT_GRAPHICS, // VkPipelineBindPoint pipelineBindPoint;
        0u,                              // uint32_t inputAttachmentCount;
        DE_NULL,                         // const VkAttachmentReference* pInputAttachments;
        1u,                              // uint32_t colorAttachmentCount;
        colorAttachment,                 // const VkAttachmentReference* pColorAttachments;
        resolveAttachment,               // const VkAttachmentReference* pResolveAttachments;
        DE_NULL,                         // const VkAttachmentReference* pDepthStencilAttachment;
        0u,                              // uint32_t preserveAttachmentCount;
        DE_NULL                          // const uint32_t* pPreserveAttachments;
    };

    const VkRenderPassCreateInfo renderPassInfo{
        VK_STRUCTURE_TYPE_RENDER_PASS_CREATE_INFO, // VkStructureType sType;
        DE_NULL,                                   // const void* pNext;
        (VkRenderPassCreateFlags)0u,               // VkRenderPassCreateFlags flags;
        1u + useMultisampling,                     // uint32_t attachmentCount;
        attachments,                               // const VkAttachmentDescription* pAttachments;
        1u,                                        // uint32_t subpassCount;
        &subpassDescription,                       // const VkSubpassDescription* pSubpasses;
        0u,                                        // uint32_t dependencyCount;
        DE_NULL                                    // const VkSubpassDependency* pDependencies;
    };

    return createRenderPass(vk, device, &renderPassInfo, DE_NULL);
}

using GraphicsPipelinePtr = std::unique_ptr<GraphicsPipelineWrapper>;

static GraphicsPipelinePtr makeGraphicsPipeline(
    PipelineConstructionType pipelineConstructionType, const InstanceInterface &vki, const DeviceInterface &vkd,
    const VkPhysicalDevice physicalDevice, const VkDevice device, const std::vector<std::string> &deviceExtensions,
    const PipelineLayoutWrapper &pipelineLayout, const VkRenderPass renderPass, const ShaderWrapper vertShaderModule,
    const ShaderWrapper fragShaderModule, const uint32_t width, const uint32_t height,
    const VkPrimitiveTopology topology, const VkSampleCountFlagBits rasterizationSamples, const bool withColor = false,
    const bool provokingVertexLast = false, const bool dynamicTopology = false,
    const ShaderWrapper tessCtrlShaderModule = ShaderWrapper(),
    const ShaderWrapper tessEvalShaderModule = ShaderWrapper(),
    const ShaderWrapper geometryShaderModule = ShaderWrapper())
{
    const std::vector<VkViewport> viewports(1, makeViewport(width, height));
    const std::vector<VkRect2D> scissors(1, makeRect2D(width, height));
    const VkVertexInputBindingDescription vertexInputBindingDescription = {
        0u,                          // uint32_t binding;
        2 * sizeof(tcu::Vec4),       // uint32_t stride;
        VK_VERTEX_INPUT_RATE_VERTEX, // VkVertexInputRate inputRate;
    };
    const VkVertexInputAttributeDescription vertexInputAttributeDescriptions[] = {
        {
            0u,                            // uint32_t location;
            0u,                            // uint32_t binding;
            VK_FORMAT_R32G32B32A32_SFLOAT, // VkFormat format;
            0u                             // uint32_t offset;
        },
        {
            1u,                            // uint32_t location;
            0u,                            // uint32_t binding;
            VK_FORMAT_R32G32B32A32_SFLOAT, // VkFormat format;
            sizeof(tcu::Vec4)              // uint32_t offset;
        },
    };
    const VkPipelineVertexInputStateCreateInfo vertexInputStateInfo = {
        VK_STRUCTURE_TYPE_PIPELINE_VERTEX_INPUT_STATE_CREATE_INFO, // VkStructureType sType;
        DE_NULL,                                                   // const void* pNext;
        (VkPipelineVertexInputStateCreateFlags)0,                  // VkPipelineVertexInputStateCreateFlags flags;
        1u,                                                        // uint32_t vertexBindingDescriptionCount;
        &vertexInputBindingDescription, // const VkVertexInputBindingDescription* pVertexBindingDescriptions;
        DE_LENGTH_OF_ARRAY(vertexInputAttributeDescriptions), // uint32_t vertexAttributeDescriptionCount;
        vertexInputAttributeDescriptions, // const VkVertexInputAttributeDescription* pVertexAttributeDescriptions;
    };
    const VkPipelineRasterizationProvokingVertexStateCreateInfoEXT provokingVertexStateCreateInfoEXT = {
        VK_STRUCTURE_TYPE_PIPELINE_RASTERIZATION_PROVOKING_VERTEX_STATE_CREATE_INFO_EXT, //  VkStructureType sType;
        DE_NULL,                                                                         //  const void* pNext;
        VK_PROVOKING_VERTEX_MODE_LAST_VERTEX_EXT, //  VkProvokingVertexModeEXT provokingVertexMode;
    };
    const VkPipelineRasterizationStateCreateInfo rasterizationStateCreateInfo = {
        VK_STRUCTURE_TYPE_PIPELINE_RASTERIZATION_STATE_CREATE_INFO,         //  VkStructureType sType;
        provokingVertexLast ? &provokingVertexStateCreateInfoEXT : DE_NULL, //  const void* pNext;
        0u,                              //  VkPipelineRasterizationStateCreateFlags flags;
        VK_FALSE,                        //  VkBool32 depthClampEnable;
        false,                           //  VkBool32 rasterizerDiscardEnable;
        VK_POLYGON_MODE_FILL,            //  VkPolygonMode polygonMode;
        VK_CULL_MODE_NONE,               //  VkCullModeFlags cullMode;
        VK_FRONT_FACE_COUNTER_CLOCKWISE, //  VkFrontFace frontFace;
        VK_FALSE,                        //  VkBool32 depthBiasEnable;
        0.0f,                            //  float depthBiasConstantFactor;
        0.0f,                            //  float depthBiasClamp;
        0.0f,                            //  float depthBiasSlopeFactor;
        1.0f                             //  float lineWidth;
    };
    const bool isMultiSample = (rasterizationSamples > VK_SAMPLE_COUNT_1_BIT);
    const VkPipelineMultisampleStateCreateInfo multisampleStateInfo{
        VK_STRUCTURE_TYPE_PIPELINE_MULTISAMPLE_STATE_CREATE_INFO, // VkStructureType sType;
        nullptr,                                                  // const void* pNext;
        0u,                                                       // VkPipelineMultisampleStateCreateFlags flags;
        rasterizationSamples,                                     // VkSampleCountFlagBits rasterizationSamples;
        (isMultiSample ? VK_TRUE : VK_FALSE),                     // VkBool32 sampleShadingEnable;
        1.0f,                                                     // float minSampleShading;
        DE_NULL,                                                  // const VkSampleMask* pSampleMask;
        VK_FALSE,                                                 // VkBool32 alphaToCoverageEnable;
        VK_FALSE,                                                 // VkBool32 alphaToOneEnable;
    };
    const VkDynamicState dynamicStates[] = {
        VK_DYNAMIC_STATE_PRIMITIVE_TOPOLOGY,
    };
    const VkPipelineDynamicStateCreateInfo dynamicStateCreateInfo = {
        VK_STRUCTURE_TYPE_PIPELINE_DYNAMIC_STATE_CREATE_INFO, //  VkStructureType sType;
        DE_NULL,                                              //  const void* pNext;
        0u,                                                   //  VkPipelineDynamicStateCreateFlags flags;
        DE_LENGTH_OF_ARRAY(dynamicStates),                    //  uint32_t dynamicStateCount;
        dynamicStates,                                        //  const VkDynamicState* pDynamicStates;
    };
    const VkPipelineDynamicStateCreateInfo *pDynamicStateCreateInfo =
        dynamicTopology ? &dynamicStateCreateInfo : DE_NULL;
    const auto pVertexInputStateCreateInfo = (withColor ? &vertexInputStateInfo : nullptr);

    GraphicsPipelinePtr pipelineWrapperPtr(
        new GraphicsPipelineWrapper(vki, vkd, physicalDevice, device, deviceExtensions, pipelineConstructionType));
    auto &pipelineWrapper = *pipelineWrapperPtr.get();

    pipelineWrapper.setMonolithicPipelineLayout(pipelineLayout)
        .setDefaultDepthStencilState()
        .setDefaultColorBlendState()
        .setDefaultTopology(topology)
        .setDynamicState(pDynamicStateCreateInfo)
        .setupVertexInputState(pVertexInputStateCreateInfo)
        .setupPreRasterizationShaderState(viewports, scissors, pipelineLayout, renderPass, 0u, vertShaderModule,
                                          &rasterizationStateCreateInfo, tessCtrlShaderModule, tessEvalShaderModule,
                                          geometryShaderModule)
        .setupFragmentShaderState(pipelineLayout, renderPass, 0u, fragShaderModule, nullptr,
                                  isMultiSample ? &multisampleStateInfo : nullptr)
        .setupFragmentOutputState(renderPass, 0u, nullptr, &multisampleStateInfo)
        .buildPipeline();

    return pipelineWrapperPtr;
}

// Function replacing all occurrences of substring with string passed in last parameter.
static inline std::string replace(const std::string &str, const std::string &from, const std::string &to)
{
    std::string result(str);

    size_t start_pos = 0;
    while ((start_pos = result.find(from, start_pos)) != std::string::npos)
    {
        result.replace(start_pos, from.length(), to);
        start_pos += to.length();
    }

    return result;
}

class FragmentShadingBarycentricDataTestInstance : public TestInstance
{
public:
    FragmentShadingBarycentricDataTestInstance(Context &context, const TestParams &testParams);
    virtual ~FragmentShadingBarycentricDataTestInstance();
    virtual tcu::TestStatus iterate(void);

protected:
    vector<tcu::Vec4> generateVertexBuffer(void);
    MovePtr<BufferWithMemory> createVertexBuffer(const vector<tcu::Vec4> &vertices);
    bool verify(BufferWithMemory *resultBuffer);
    bool getProvokingVertexLast(void);

    TestParams m_testParams;
};

FragmentShadingBarycentricDataTestInstance::FragmentShadingBarycentricDataTestInstance(Context &context,
                                                                                       const TestParams &testParams)
    : TestInstance(context)
    , m_testParams(testParams)
{
}

FragmentShadingBarycentricDataTestInstance::~FragmentShadingBarycentricDataTestInstance()
{
}

vector<tcu::Vec4> FragmentShadingBarycentricDataTestInstance::generateVertexBuffer(void)
{
    size_t verticesCount = static_cast<size_t>(~0ull);
    vector<tcu::Vec4> result;

    switch (m_testParams.topology)
    {
    case VK_PRIMITIVE_TOPOLOGY_POINT_LIST:
    {
        verticesCount = m_testParams.width * m_testParams.height;

        result.reserve(verticesCount);

        for (size_t y = 0; y < m_testParams.height; y++)
        {
            const float yy = -1.0f + 2.0f * ((0.5f + float(y)) / float(m_testParams.height));

            for (size_t x = 0; x < m_testParams.width; x++)
            {
                const float xx = -1.0f + 2.0f * ((0.5f + float(x)) / float(m_testParams.width));

                result.push_back(tcu::Vec4(xx, yy, 0.0f, 1.0f));
            }
        }

        break;
    }

    case VK_PRIMITIVE_TOPOLOGY_LINE_LIST:
    {
        verticesCount = 2 * m_testParams.height;

        result.reserve(verticesCount);

        for (size_t y = 0; y < m_testParams.height; y++)
        {
            const float yy = -1.0f + 2.0f * ((0.5f + float(y)) / float(m_testParams.height));

            result.push_back(tcu::Vec4(-1.0f, yy, 0.0f, 1.0f));
            result.push_back(tcu::Vec4(1.0f, yy, 0.0f, 1.0f));
        }

        break;
    }

    case VK_PRIMITIVE_TOPOLOGY_LINE_STRIP:
    {
        verticesCount = 2 * m_testParams.height;

        result.reserve(verticesCount);

        for (size_t y = 0; y < m_testParams.height; y++)
        {
            const float yy = -1.0f + 2.0f * (0.5f + float(y)) / float(m_testParams.height);
            ;

            if (y % 2 == 0)
            {
                result.push_back(tcu::Vec4(-2.0f, yy, 0.0f, 1.0f));
                result.push_back(tcu::Vec4(+2.0f, yy, 0.0f, 1.0f));
            }
            else
            {
                result.push_back(tcu::Vec4(+2.0f, yy, 0.0f, 1.0f));
                result.push_back(tcu::Vec4(-2.0f, yy, 0.0f, 1.0f));
            }
        }

        break;
    }

    case VK_PRIMITIVE_TOPOLOGY_PATCH_LIST:
    case VK_PRIMITIVE_TOPOLOGY_TRIANGLE_LIST:
    {
        verticesCount = 6;

        result.reserve(verticesCount);

        result.push_back(tcu::Vec4(-1.0f, -1.0f, 0.0f, 1.0f));
        result.push_back(tcu::Vec4(-1.0f, +1.0f, 0.0f, 1.0f));
        result.push_back(tcu::Vec4(+1.0f, +1.0f, 0.0f, 1.0f));

        result.push_back(tcu::Vec4(+1.0f, +1.0f, 0.0f, 1.0f));
        result.push_back(tcu::Vec4(+1.0f, -1.0f, 0.0f, 1.0f));
        result.push_back(tcu::Vec4(-1.0f, -1.0f, 0.0f, 1.0f));

        break;
    }

    case VK_PRIMITIVE_TOPOLOGY_TRIANGLE_STRIP:
    {
        verticesCount = 4;

        result.reserve(verticesCount);

        result.push_back(tcu::Vec4(-1.0f, +1.0f, 0.0f, 1.0f));
        result.push_back(tcu::Vec4(-1.0f, -1.0f, 0.0f, 1.0f));
        result.push_back(tcu::Vec4(+1.0f, +1.0f, 0.0f, 1.0f));
        result.push_back(tcu::Vec4(+1.0f, -1.0f, 0.0f, 1.0f));

        break;
    }

    case VK_PRIMITIVE_TOPOLOGY_TRIANGLE_FAN:
    {
        verticesCount = 4;

        result.reserve(verticesCount);

        result.push_back(tcu::Vec4(-1.0f, -1.0f, 0.0f, 1.0f));
        result.push_back(tcu::Vec4(-1.0f, +1.0f, 0.0f, 1.0f));
        result.push_back(tcu::Vec4(+1.0f, +1.0f, 0.0f, 1.0f));
        result.push_back(tcu::Vec4(+1.0f, -1.0f, 0.0f, 1.0f));

        break;
    }

    case VK_PRIMITIVE_TOPOLOGY_LINE_LIST_WITH_ADJACENCY:
    {
        verticesCount = 4 * m_testParams.height;

        result.reserve(verticesCount);

        for (size_t y = 0; y < m_testParams.height; y++)
        {
            const float yy = -1.0f + 2.0f * ((0.5f + float(y)) / float(m_testParams.height));

            result.push_back(tcu::Vec4(-2.0f, yy, 0.0f, 1.0f));
            result.push_back(tcu::Vec4(-1.0f, yy, 0.0f, 1.0f));
            result.push_back(tcu::Vec4(1.0f, yy, 0.0f, 1.0f));
            result.push_back(tcu::Vec4(2.0f, yy, 0.0f, 1.0f));
        }

        break;
    }

    case VK_PRIMITIVE_TOPOLOGY_LINE_STRIP_WITH_ADJACENCY:
    {
        verticesCount = 2 * m_testParams.height + 2;

        result.reserve(verticesCount);

        result.push_back(tcu::Vec4(-10.0f, -10.0f, 0.0f, 1.0f));

        for (size_t y = 0; y < m_testParams.height; y++)
        {
            const float ky = (0.5f + float(y)) / float(m_testParams.height);
            const float yy = -1.0f + 2.0f * ky;

            if (y % 2 == 0)
            {
                result.push_back(tcu::Vec4(-2.0f, yy, 0.0f, 1.0f));
                result.push_back(tcu::Vec4(+2.0f, yy, 0.0f, 1.0f));
            }
            else
            {
                result.push_back(tcu::Vec4(+2.0f, yy, 0.0f, 1.0f));
                result.push_back(tcu::Vec4(-2.0f, yy, 0.0f, 1.0f));
            }
        }

        result.push_back(tcu::Vec4(+10.0f, +10.0f, 0.0f, 1.0f));

        break;
    }

    case VK_PRIMITIVE_TOPOLOGY_TRIANGLE_LIST_WITH_ADJACENCY:
    {
        verticesCount = 12;

        result.reserve(verticesCount);

        result.push_back(tcu::Vec4(-1.0f, +1.0f, 0.0f, 1.0f));
        result.push_back(tcu::Vec4(+1.0f, +3.0f, 0.0f, 1.0f));
        result.push_back(tcu::Vec4(+1.0f, +1.0f, 0.0f, 1.0f));
        result.push_back(tcu::Vec4(+1.0f, -1.0f, 0.0f, 1.0f));
        result.push_back(tcu::Vec4(-1.0f, -1.0f, 0.0f, 1.0f));
        result.push_back(tcu::Vec4(-3.0f, -1.0f, 0.0f, 1.0f));

        result.push_back(tcu::Vec4(-1.0f, -1.0f, 0.0f, 1.0f));
        result.push_back(tcu::Vec4(-1.0f, +1.0f, 0.0f, 1.0f));
        result.push_back(tcu::Vec4(+1.0f, +1.0f, 0.0f, 1.0f));
        result.push_back(tcu::Vec4(+3.0f, +1.0f, 0.0f, 1.0f));
        result.push_back(tcu::Vec4(+1.0f, -1.0f, 0.0f, 1.0f));
        result.push_back(tcu::Vec4(-1.0f, -3.0f, 0.0f, 1.0f));

        break;
    }

    case VK_PRIMITIVE_TOPOLOGY_TRIANGLE_STRIP_WITH_ADJACENCY:
    {
        verticesCount = 8;

        result.reserve(verticesCount);

        result.push_back(tcu::Vec4(-1.0f, +1.0f, 0.0f, 1.0f));
        result.push_back(tcu::Vec4(+1.0f, +3.0f, 0.0f, 1.0f));
        result.push_back(tcu::Vec4(+1.0f, +1.0f, 0.0f, 1.0f));
        result.push_back(tcu::Vec4(-3.0f, -1.0f, 0.0f, 1.0f));
        result.push_back(tcu::Vec4(-1.0f, -1.0f, 0.0f, 1.0f));
        result.push_back(tcu::Vec4(+3.0f, +1.0f, 0.0f, 1.0f));
        result.push_back(tcu::Vec4(+1.0f, -1.0f, 0.0f, 1.0f));
        result.push_back(tcu::Vec4(-1.0f, -3.0f, 0.0f, 1.0f));

        break;
    }

    default:
        TCU_THROW(InternalError, "Unknown topology");
    }

    DE_ASSERT(result.size() == verticesCount);

    return result;
}

bool FragmentShadingBarycentricDataTestInstance::verify(BufferWithMemory *resultBuffer)
{
    const size_t components   = getComponentCount(m_testParams);
    const uint32_t expected   = m_testParams.testSubtype == TEST_SUBTYPE_PERVERTEX_CORRECTNESS ?
                                    10u :
                                    static_cast<uint32_t>(1 << components) - 1;
    const uint32_t *retrieved = (uint32_t *)resultBuffer->getAllocation().getHostPtr();
    size_t failures           = 0;

    {
        size_t n = 0;

        for (size_t y = 0; y < m_testParams.height; y++)
            for (size_t x = 0; x < m_testParams.width; x++)
            {
                if (retrieved[n] != expected)
                    failures++;

                n++;
            }
    }

    if (failures)
    {
        const uint8_t places = static_cast<uint8_t>(components / 4);
        tcu::TestLog &log    = m_context.getTestContext().getLog();
        size_t n             = 0;
        std::ostringstream s;

        s << "Expected mask:" << std::setfill('0') << std::hex << std::setw(places) << expected << std::endl;

        for (size_t y = 0; y < m_testParams.height; y++)
        {
            for (size_t x = 0; x < m_testParams.width; x++)
            {
                s << std::setw(places) << retrieved[n] << ' ';

                n++;
            }

            s << std::endl;
        }

        log << tcu::TestLog::Message << s.str() << tcu::TestLog::EndMessage;
    }

    return failures == 0;
}

MovePtr<BufferWithMemory> FragmentShadingBarycentricDataTestInstance::createVertexBuffer(
    const vector<tcu::Vec4> &vertices)
{
    const DeviceInterface &vkd          = m_context.getDeviceInterface();
    const VkDevice device               = m_context.getDevice();
    Allocator &allocator                = m_context.getDefaultAllocator();
    const VkDeviceSize vertexBufferSize = vertices.size() * sizeof(vertices[0]);
    const VkBufferCreateInfo vertexBufferCreateInfo =
        makeBufferCreateInfo(vertexBufferSize, VK_BUFFER_USAGE_VERTEX_BUFFER_BIT);
    MovePtr<BufferWithMemory> vertexBuffer = MovePtr<BufferWithMemory>(
        new BufferWithMemory(vkd, device, allocator, vertexBufferCreateInfo, MemoryRequirement::HostVisible));
    Allocation &vertexBufferAlloc = vertexBuffer->getAllocation();

    // Initialize vertex data
    deMemcpy(vertexBufferAlloc.getHostPtr(), vertices.data(), (size_t)vertexBufferSize);
    flushAlloc(vkd, device, vertexBufferAlloc);

    return vertexBuffer;
}

bool FragmentShadingBarycentricDataTestInstance::getProvokingVertexLast(void)
{
    if (m_testParams.provokingVertexLast && m_testParams.topology == VK_PRIMITIVE_TOPOLOGY_TRIANGLE_STRIP)
    {
        const VkPhysicalDeviceFragmentShaderBarycentricPropertiesKHR &fragmentShaderBarycentricProperties =
            m_context.getFragmentShaderBarycentricProperties();

        if (fragmentShaderBarycentricProperties.triStripVertexOrderIndependentOfProvokingVertex)
            return false;
    }

    return m_testParams.provokingVertexLast;
}

tcu::TestStatus FragmentShadingBarycentricDataTestInstance::iterate(void)
{
    const InstanceInterface &vki          = m_context.getInstanceInterface();
    const DeviceInterface &vkd            = m_context.getDeviceInterface();
    const VkPhysicalDevice physicalDevice = m_context.getPhysicalDevice();
    const VkDevice device                 = m_context.getDevice();
    const auto &deviceExtensions          = m_context.getDeviceExtensions();
    const VkQueue queue                   = m_context.getUniversalQueue();
    Allocator &allocator                  = m_context.getDefaultAllocator();
    const uint32_t queueFamilyIndex       = m_context.getUniversalQueueFamilyIndex();

    const VkDeviceSize offsetZero      = 0ull;
    const VkFormat format              = VK_FORMAT_R32_UINT;
    const uint32_t pixelSize           = mapVkFormat(format).getPixelSize();
    const tcu::Vec4 clearColor         = tcu::Vec4(0.0f, 0.0f, 0.0f, 1.0f);
    const uint32_t width               = static_cast<uint32_t>(m_testParams.width);
    const uint32_t height              = static_cast<uint32_t>(m_testParams.height);
    const VkPrimitiveTopology topology = m_testParams.topology;
    const bool withColor               = false;
    const bool provokingVertexLast     = getProvokingVertexLast();

    const vector<tcu::Vec4> vertices       = generateVertexBuffer();
    const uint32_t vertexCount             = static_cast<uint32_t>(vertices.size());
    MovePtr<BufferWithMemory> vertexBuffer = createVertexBuffer(vertices);

    const VkImageCreateInfo imageCreateInfo = makeImageCreateInfo(format, width, height, VK_SAMPLE_COUNT_1_BIT);
    const VkImageSubresourceRange imageSubresourceRange =
        makeImageSubresourceRange(VK_IMAGE_ASPECT_COLOR_BIT, 0u, 1u, 0u, 1u);
    const MovePtr<ImageWithMemory> image =
        MovePtr<ImageWithMemory>(new ImageWithMemory(vkd, device, allocator, imageCreateInfo, MemoryRequirement::Any));
    const Move<VkImageView> imageView =
        makeImageView(vkd, device, **image, VK_IMAGE_VIEW_TYPE_2D, format, imageSubresourceRange);

    const VkBufferCreateInfo resultBufferCreateInfo =
        makeBufferCreateInfo(width * height * pixelSize, VK_BUFFER_USAGE_TRANSFER_DST_BIT);
    MovePtr<BufferWithMemory> resultBuffer = MovePtr<BufferWithMemory>(
        new BufferWithMemory(vkd, device, allocator, resultBufferCreateInfo, MemoryRequirement::HostVisible));

    const string shaderSuffix = (provokingVertexLast == m_testParams.provokingVertexLast) ? "" : "-forced";
    const ShaderWrapper vertModule =
        ShaderWrapper(vkd, device, m_context.getBinaryCollection().get("vert" + shaderSuffix), 0u);

    const ShaderWrapper tessCtrlShaderModule =
        ((m_testParams.testSubtype == TEST_SUBTYPE_TESS_SHADER) ||
         (m_testParams.testSubtype == TEST_SUBTYPE_TESSGEOM_SHADER)) ?
            ShaderWrapper(vkd, device, m_context.getBinaryCollection().get("tess_ctrl" + shaderSuffix), 0u) :
            ShaderWrapper();
    const ShaderWrapper tessEvalShaderModule =
        ((m_testParams.testSubtype == TEST_SUBTYPE_TESS_SHADER) ||
         (m_testParams.testSubtype == TEST_SUBTYPE_TESSGEOM_SHADER)) ?
            ShaderWrapper(vkd, device, m_context.getBinaryCollection().get("tess_eval" + shaderSuffix), 0u) :
            ShaderWrapper();
    const ShaderWrapper geometryShaderModule =
        ((m_testParams.testSubtype == TEST_SUBTYPE_GEOMETRY_SHADER) ||
         (m_testParams.testSubtype == TEST_SUBTYPE_TESSGEOM_SHADER)) ?
            ShaderWrapper(vkd, device, m_context.getBinaryCollection().get("geom" + shaderSuffix), 0u) :
            ShaderWrapper();
    const ShaderWrapper fragModule =
        ShaderWrapper(vkd, device, m_context.getBinaryCollection().get("frag" + shaderSuffix), 0u);
    RenderPassWrapper renderPass = RenderPassWrapper(m_testParams.pipelineConstructionType, vkd, device, format);
    renderPass.createFramebuffer(vkd, device, **image, *imageView, width, height);
    const uint32_t pushConstants[] = {0, 1, 2};
    const VkPushConstantRange pushConstantRange =
        makePushConstantRange(VK_SHADER_STAGE_FRAGMENT_BIT, 0, sizeof(pushConstants));
    const VkPushConstantRange *pushConstantRangePtr = m_testParams.dynamicIndexing ? &pushConstantRange : DE_NULL;
    const uint32_t pushConstantRangeCount           = m_testParams.dynamicIndexing ? 1 : 0;
    const PipelineLayoutWrapper pipelineLayout(m_testParams.pipelineConstructionType, vkd, device, 0, DE_NULL,
                                               pushConstantRangeCount, pushConstantRangePtr);
    const auto pipelineWrapper = makeGraphicsPipeline(
        m_testParams.pipelineConstructionType, vki, vkd, physicalDevice, device, deviceExtensions, pipelineLayout,
        *renderPass, vertModule, fragModule, width, height, topology, VK_SAMPLE_COUNT_1_BIT, withColor,
        provokingVertexLast, false, tessCtrlShaderModule, tessEvalShaderModule, geometryShaderModule);
    const Move<VkCommandPool> commandPool = createCommandPool(vkd, device, 0, queueFamilyIndex);
    const Move<VkCommandBuffer> commandBuffer =
        allocateCommandBuffer(vkd, device, *commandPool, VK_COMMAND_BUFFER_LEVEL_PRIMARY);

    beginCommandBuffer(vkd, *commandBuffer);
    {
        renderPass.begin(vkd, *commandBuffer, makeRect2D(width, height), clearColor);

        pipelineWrapper->bind(*commandBuffer);

        vkd.cmdBindVertexBuffers(*commandBuffer, 0u, 1u, &vertexBuffer->get(), &offsetZero);

        if (m_testParams.dynamicIndexing)
            vkd.cmdPushConstants(*commandBuffer, *pipelineLayout, VK_SHADER_STAGE_FRAGMENT_BIT, 0u,
                                 sizeof(pushConstants), &pushConstants);

        vkd.cmdDraw(*commandBuffer, vertexCount, 1u, 0u, 0u);

        renderPass.end(vkd, *commandBuffer);

        copyImageToBuffer(vkd, *commandBuffer, image->get(), resultBuffer->get(), tcu::IVec2(width, height));
    }

    endCommandBuffer(vkd, *commandBuffer);
    submitCommandsAndWait(vkd, device, queue, *commandBuffer);

    invalidateMappedMemoryRange(vkd, device, resultBuffer->getAllocation().getMemory(),
                                resultBuffer->getAllocation().getOffset(), VK_WHOLE_SIZE);

    DE_ASSERT(8 * pixelSize >= getComponentCount(m_testParams));

    if (verify(resultBuffer.get()))
        return tcu::TestStatus::pass("Pass");
    else
        return tcu::TestStatus::fail("Fail");
}

class FragmentShadingBarycentricWeightTestInstance : public TestInstance
{
public:
    FragmentShadingBarycentricWeightTestInstance(Context &context, const TestParams &testParams);
    virtual ~FragmentShadingBarycentricWeightTestInstance();
    virtual tcu::TestStatus iterate(void);

protected:
    void addVertexWithColor(vector<tcu::Vec4> &vertices, const tcu::Vec4 &vertex, const tcu::Vec4 &color);
    vector<tcu::Vec4> generateVertexBuffer(void);
    MovePtr<BufferWithMemory> createVertexBuffer(const vector<tcu::Vec4> &vertices);
    bool verify(VkFormat format, BufferWithMemory *referenceBuffer, BufferWithMemory *resultBuffer);

    TestParams m_testParams;
};

FragmentShadingBarycentricWeightTestInstance::FragmentShadingBarycentricWeightTestInstance(Context &context,
                                                                                           const TestParams &testParams)
    : TestInstance(context)
    , m_testParams(testParams)
{
}

FragmentShadingBarycentricWeightTestInstance::~FragmentShadingBarycentricWeightTestInstance()
{
}

void FragmentShadingBarycentricWeightTestInstance::addVertexWithColor(vector<tcu::Vec4> &vertices,
                                                                      const tcu::Vec4 &vertex, const tcu::Vec4 &color)
{
    vertices.push_back(vertex);
    vertices.push_back(color);
}

vector<tcu::Vec4> FragmentShadingBarycentricWeightTestInstance::generateVertexBuffer(void)
{
    const float slope             = WEIGHT_TEST_SLOPE;
    const tcu::Vec4 leftBotColor  = tcu::Vec4(0.00f, 0.00f, 0.00f, 1.0f);
    const tcu::Vec4 leftTopColor  = tcu::Vec4(1.00f, 0.00f, 0.00f, 1.0f);
    const tcu::Vec4 rightTopColor = tcu::Vec4(0.00f, 1.00f, 0.00f, 1.0f);
    const tcu::Vec4 rightBotColor = tcu::Vec4(0.00f, 0.00f, 1.00f, 1.0f);
    const tcu::Vec4 noneColor     = tcu::Vec4(0.25f, 0.50f, 0.75f, 1.0f);
    size_t vertexCount            = static_cast<size_t>(~0ull);
    vector<tcu::Vec4> result;

    DE_ASSERT(slope >= 1.0f);

    switch (m_testParams.topology)
    {
    case VK_PRIMITIVE_TOPOLOGY_POINT_LIST:
    {
        vertexCount = m_testParams.width * m_testParams.height;

        result.reserve(2 * vertexCount);

        for (size_t y = 0; y < m_testParams.height; y++)
        {
            const float ky             = (0.5f + float(y)) / float(m_testParams.height);
            const float yy             = -1.0f + 2.0f * ky;
            const tcu::Vec4 leftColor  = mix(leftTopColor, leftBotColor, ky);
            const tcu::Vec4 rightColor = mix(rightTopColor, rightBotColor, ky);

            for (size_t x = 0; x < m_testParams.width; x++)
            {
                const float kx         = (0.5f + float(x)) / float(m_testParams.width);
                const float xx         = -1.0f + 2.0f * kx;
                const float pointSlope = 1.0f + kx * (slope - 1.0f);
                const tcu::Vec4 point  = tcu::Vec4(xx, yy, 0.0f, 1.0f) * pointSlope;
                const tcu::Vec4 color  = mix(leftColor, rightColor, kx);

                addVertexWithColor(result, point, color);
            }
        }

        break;
    }

    case VK_PRIMITIVE_TOPOLOGY_LINE_LIST:
    {
        vertexCount = 2 * m_testParams.height;

        result.reserve(2 * vertexCount);

        for (size_t y = 0; y < m_testParams.height; y++)
        {
            const float ky             = (0.5f + float(y)) / float(m_testParams.height);
            const float yy             = -1.0f + 2.0f * ky;
            const tcu::Vec4 leftColor  = mix(leftTopColor, leftBotColor, ky);
            const tcu::Vec4 rightColor = mix(rightTopColor, rightBotColor, ky);
            const tcu::Vec4 left       = tcu::Vec4(-1.0f, yy, 0.0f, 1.0f);
            const tcu::Vec4 right      = tcu::Vec4(1.0f, yy, 0.0f, 1.0f) * slope;

            addVertexWithColor(result, left, leftColor);
            addVertexWithColor(result, right, rightColor);
        }

        break;
    }

    case VK_PRIMITIVE_TOPOLOGY_LINE_STRIP:
    {
        vertexCount = 2 * m_testParams.height;

        result.reserve(2 * vertexCount);

        for (size_t y = 0; y < m_testParams.height; y++)
        {
            const float ky             = (0.5f + float(y)) / float(m_testParams.height);
            const float yy             = -1.0f + 2.0f * ky;
            const tcu::Vec4 leftColor  = mix(leftTopColor, leftBotColor, ky);
            const tcu::Vec4 rightColor = mix(rightTopColor, rightBotColor, ky);
            const tcu::Vec4 left       = tcu::Vec4(-2.0f, yy, 0.0f, 1.0f);
            const tcu::Vec4 right      = tcu::Vec4(2.0f, yy, 0.0f, 1.0f) * slope;

            if (y % 2 == 0)
            {
                addVertexWithColor(result, left, leftColor);
                addVertexWithColor(result, right, rightColor);
            }
            else
            {
                addVertexWithColor(result, right, rightColor);
                addVertexWithColor(result, left, leftColor);
            }
        }

        break;
    }

    case VK_PRIMITIVE_TOPOLOGY_TRIANGLE_LIST:
    {
        vertexCount = 6;

        result.reserve(2 * vertexCount);

        addVertexWithColor(result, tcu::Vec4(-1.0f, -1.0f, 0.0f, 1.0f), leftTopColor);
        addVertexWithColor(result, tcu::Vec4(-1.0f, +1.0f, 0.0f, 1.0f), leftBotColor);
        addVertexWithColor(result, tcu::Vec4(+1.0f, +1.0f, 0.0f, 1.0f) * slope, rightBotColor);

        addVertexWithColor(result, tcu::Vec4(+1.0f, +1.0f, 0.0f, 1.0f) * slope, rightBotColor);
        addVertexWithColor(result, tcu::Vec4(+1.0f, -1.0f, 0.0f, 1.0f) * slope, rightTopColor);
        addVertexWithColor(result, tcu::Vec4(-1.0f, -1.0f, 0.0f, 1.0f), leftTopColor);

        break;
    }

    case VK_PRIMITIVE_TOPOLOGY_TRIANGLE_STRIP:
    {
        vertexCount = 4;

        result.reserve(2 * vertexCount);

        addVertexWithColor(result, tcu::Vec4(-1.0f, +1.0f, 0.0f, 1.0f), leftBotColor);
        addVertexWithColor(result, tcu::Vec4(-1.0f, -1.0f, 0.0f, 1.0f), leftTopColor);
        addVertexWithColor(result, tcu::Vec4(+1.0f, +1.0f, 0.0f, 1.0f) * slope, rightBotColor);
        addVertexWithColor(result, tcu::Vec4(+1.0f, -1.0f, 0.0f, 1.0f) * slope, rightTopColor);

        break;
    }

    case VK_PRIMITIVE_TOPOLOGY_TRIANGLE_FAN:
    {
        vertexCount = 4;

        result.reserve(2 * vertexCount);

        addVertexWithColor(result, tcu::Vec4(-1.0f, -1.0f, 0.0f, 1.0f), leftTopColor);
        addVertexWithColor(result, tcu::Vec4(-1.0f, +1.0f, 0.0f, 1.0f), leftBotColor);
        addVertexWithColor(result, tcu::Vec4(+1.0f, +1.0f, 0.0f, 1.0f) * slope, rightBotColor);
        addVertexWithColor(result, tcu::Vec4(+1.0f, -1.0f, 0.0f, 1.0f) * slope, rightTopColor);

        break;
    }

    case VK_PRIMITIVE_TOPOLOGY_LINE_LIST_WITH_ADJACENCY:
    {
        vertexCount = 4 * m_testParams.height;

        result.reserve(2 * vertexCount);

        for (size_t y = 0; y < m_testParams.height; y++)
        {
            const float ky             = (0.5f + float(y)) / float(m_testParams.height);
            const float yy             = -1.0f + 2.0f * ky;
            const tcu::Vec4 leftColor  = mix(leftTopColor, leftBotColor, ky);
            const tcu::Vec4 rightColor = mix(rightTopColor, rightBotColor, ky);
            const tcu::Vec4 preLeft    = tcu::Vec4(-2.0f, yy, 0.0f, 1.0f);
            const tcu::Vec4 left       = tcu::Vec4(-1.0f, yy, 0.0f, 1.0f);
            const tcu::Vec4 right      = tcu::Vec4(1.0f, yy, 0.0f, 1.0f) * slope;
            const tcu::Vec4 afterRight = tcu::Vec4(2.0f, yy, 0.0f, 1.0f) * slope;

            addVertexWithColor(result, preLeft, noneColor);
            addVertexWithColor(result, left, leftColor);
            addVertexWithColor(result, right, rightColor);
            addVertexWithColor(result, afterRight, noneColor);
        }

        break;
    }

    case VK_PRIMITIVE_TOPOLOGY_LINE_STRIP_WITH_ADJACENCY:
    {
        vertexCount = 2 * m_testParams.height + 2;

        result.reserve(2 * vertexCount);

        addVertexWithColor(result, tcu::Vec4(-10.0f, -10.0f, 0.0f, 1.0f), noneColor);

        for (size_t y = 0; y < m_testParams.height; y++)
        {
            const float ky             = (0.5f + float(y)) / float(m_testParams.height);
            const float yy             = -1.0f + 2.0f * ky;
            const tcu::Vec4 leftColor  = mix(leftTopColor, leftBotColor, ky);
            const tcu::Vec4 rightColor = mix(rightTopColor, rightBotColor, ky);
            const tcu::Vec4 left       = tcu::Vec4(-2.0f, yy, 0.0f, 1.0f);
            const tcu::Vec4 right      = tcu::Vec4(2.0f, yy, 0.0f, 1.0f) * slope;

            if (y % 2 == 0)
            {
                addVertexWithColor(result, left, leftColor);
                addVertexWithColor(result, right, rightColor);
            }
            else
            {
                addVertexWithColor(result, right, rightColor);
                addVertexWithColor(result, left, leftColor);
            }
        }

        addVertexWithColor(result, tcu::Vec4(+10.0f, +10.0f, 0.0f, 1.0f), noneColor);

        break;
    }

    case VK_PRIMITIVE_TOPOLOGY_TRIANGLE_LIST_WITH_ADJACENCY:
    {
        vertexCount = 12;

        result.reserve(2 * vertexCount);

        addVertexWithColor(result, tcu::Vec4(-1.0f, +1.0f, 0.0f, 1.0f), leftBotColor);
        addVertexWithColor(result, tcu::Vec4(-3.0f, +1.0f, 0.0f, 1.0f), noneColor);
        addVertexWithColor(result, tcu::Vec4(-1.0f, -1.0f, 0.0f, 1.0f), leftTopColor);
        addVertexWithColor(result, tcu::Vec4(+1.0f, -1.0f, 0.0f, 1.0f) * slope, noneColor);
        addVertexWithColor(result, tcu::Vec4(+1.0f, +1.0f, 0.0f, 1.0f) * slope, rightBotColor);
        addVertexWithColor(result, tcu::Vec4(+1.0f, +3.0f, 0.0f, 1.0f) * slope, noneColor);

        addVertexWithColor(result, tcu::Vec4(-1.0f, -1.0f, 0.0f, 1.0f), leftTopColor);
        addVertexWithColor(result, tcu::Vec4(-1.0f, +1.0f, 0.0f, 1.0f), noneColor);
        addVertexWithColor(result, tcu::Vec4(+1.0f, +1.0f, 0.0f, 1.0f) * slope, rightBotColor);
        addVertexWithColor(result, tcu::Vec4(+3.0f, +1.0f, 0.0f, 1.0f) * slope, noneColor);
        addVertexWithColor(result, tcu::Vec4(+1.0f, -1.0f, 0.0f, 1.0f) * slope, rightTopColor);
        addVertexWithColor(result, tcu::Vec4(-1.0f, -3.0f, 0.0f, 1.0f), leftTopColor);

        break;
    }

    case VK_PRIMITIVE_TOPOLOGY_TRIANGLE_STRIP_WITH_ADJACENCY:
    {
        vertexCount = 8;

        result.reserve(2 * vertexCount);

        addVertexWithColor(result, tcu::Vec4(-1.0f, +1.0f, 0.0f, 1.0f), leftBotColor);
        addVertexWithColor(result, tcu::Vec4(-3.0f, -1.0f, 0.0f, 1.0f), noneColor);
        addVertexWithColor(result, tcu::Vec4(-1.0f, -1.0f, 0.0f, 1.0f), leftTopColor);
        addVertexWithColor(result, tcu::Vec4(+1.0f, +3.0f, 0.0f, 1.0f) * slope, noneColor);
        addVertexWithColor(result, tcu::Vec4(+1.0f, +1.0f, 0.0f, 1.0f) * slope, rightBotColor);
        addVertexWithColor(result, tcu::Vec4(-1.0f, -3.0f, 0.0f, 1.0f), noneColor);
        addVertexWithColor(result, tcu::Vec4(+1.0f, -1.0f, 0.0f, 1.0f) * slope, rightTopColor);
        addVertexWithColor(result, tcu::Vec4(+1.0f, +3.0f, 0.0f, 1.0f) * slope, noneColor);

        break;
    }

    default:
        TCU_THROW(InternalError, "Unknown topology");
    }

    DE_ASSERT(result.size() == 2 * vertexCount);

    return result;
}

bool FragmentShadingBarycentricWeightTestInstance::verify(VkFormat format, BufferWithMemory *referenceBuffer,
                                                          BufferWithMemory *resultBuffer)
{
    const uint32_t *refernceData = (uint32_t *)referenceBuffer->getAllocation().getHostPtr();
    const uint32_t *resultData   = (uint32_t *)resultBuffer->getAllocation().getHostPtr();
    tcu::TestLog &log            = m_context.getTestContext().getLog();
    const tcu::ConstPixelBufferAccess refImage(mapVkFormat(format), (int)m_testParams.width, (int)m_testParams.height,
                                               1u, refernceData);
    const tcu::ConstPixelBufferAccess resultImage(mapVkFormat(format), (int)m_testParams.width,
                                                  (int)m_testParams.height, 1u, resultData);
    const tcu::UVec4 threshold(1, 1, 1, 1);
    bool result = tcu::intThresholdCompare(log, "ComparisonResult", "Image comparison result", refImage, resultImage,
                                           threshold, tcu::COMPARE_LOG_ON_ERROR);

    return result;
}

MovePtr<BufferWithMemory> FragmentShadingBarycentricWeightTestInstance::createVertexBuffer(
    const vector<tcu::Vec4> &vertices)
{
    const DeviceInterface &vkd          = m_context.getDeviceInterface();
    const VkDevice device               = m_context.getDevice();
    Allocator &allocator                = m_context.getDefaultAllocator();
    const VkDeviceSize vertexBufferSize = vertices.size() * sizeof(vertices[0]);
    const VkBufferCreateInfo vertexBufferCreateInfo =
        makeBufferCreateInfo(vertexBufferSize, VK_BUFFER_USAGE_VERTEX_BUFFER_BIT);
    MovePtr<BufferWithMemory> vertexBuffer = MovePtr<BufferWithMemory>(
        new BufferWithMemory(vkd, device, allocator, vertexBufferCreateInfo, MemoryRequirement::HostVisible));
    Allocation &vertexBufferAlloc = vertexBuffer->getAllocation();

    // Initialize vertex data
    deMemcpy(vertexBufferAlloc.getHostPtr(), vertices.data(), (size_t)vertexBufferSize);
    flushAlloc(vkd, device, vertexBufferAlloc);

    return vertexBuffer;
}

tcu::TestStatus FragmentShadingBarycentricWeightTestInstance::iterate(void)
{
    const InstanceInterface &vki          = m_context.getInstanceInterface();
    const DeviceInterface &vkd            = m_context.getDeviceInterface();
    const VkPhysicalDevice physicalDevice = m_context.getPhysicalDevice();
    const VkDevice device                 = m_context.getDevice();
    const auto &deviceExtensions          = m_context.getDeviceExtensions();
    const VkQueue queue                   = m_context.getUniversalQueue();
    Allocator &allocator                  = m_context.getDefaultAllocator();
    const uint32_t queueFamilyIndex       = m_context.getUniversalQueueFamilyIndex();

    const VkDeviceSize offsetZero   = 0ull;
    const VkFormat format           = VK_FORMAT_R8G8B8A8_UNORM;
    const uint32_t pixelSize        = mapVkFormat(format).getPixelSize();
    const uint32_t width            = static_cast<uint32_t>(m_testParams.width);
    const uint32_t height           = static_cast<uint32_t>(m_testParams.height);
    const bool dynamicStateTopology = m_testParams.dynamicTopologyInPipeline;
    const VkPrimitiveTopology pipelineTopology =
        dynamicStateTopology ? primitiveTopologyCastToList(m_testParams.topology) : m_testParams.topology;
    const bool withColor                   = true;
    const bool provokingVertexLast         = m_testParams.provokingVertexLast;
    const bool useMultisampling            = m_testParams.sampleCount > VK_SAMPLE_COUNT_1_BIT;
    const float teta                       = deFloatRadians(-float(m_testParams.rotation));
    const float mvp[4 * 4]                 = {cos(teta), -sin(teta), 0.0f, 0.0f, sin(teta), cos(teta), 0.0f, 0.0f,
                                              0.0f,      0.0f,       1.0f, 0.0f, 0.0f,      0.0f,      0.0f, 1.0f};
    const vector<tcu::Vec4> vertices       = generateVertexBuffer();
    const uint32_t vertexCount             = static_cast<uint32_t>(vertices.size() / 2);
    MovePtr<BufferWithMemory> vertexBuffer = createVertexBuffer(vertices);

    const VkBufferCreateInfo bufferCreateInfo =
        makeBufferCreateInfo(width * height * pixelSize, VK_BUFFER_USAGE_TRANSFER_DST_BIT);
    MovePtr<BufferWithMemory> resultBuffer = MovePtr<BufferWithMemory>(
        new BufferWithMemory(vkd, device, allocator, bufferCreateInfo, MemoryRequirement::HostVisible));
    MovePtr<BufferWithMemory> referenceBuffer = MovePtr<BufferWithMemory>(
        new BufferWithMemory(vkd, device, allocator, bufferCreateInfo, MemoryRequirement::HostVisible));
    const Move<VkRenderPass> renderPass   = makeRenderPass(vkd, device, format, m_testParams.sampleCount);
    const Move<VkCommandPool> commandPool = createCommandPool(vkd, device, 0, queueFamilyIndex);
    const ShaderWrapper vertModule        = ShaderWrapper(vkd, device, m_context.getBinaryCollection().get("vert"), 0u);
    const VkImageCreateInfo imageCreateInfo   = makeImageCreateInfo(format, width, height, VK_SAMPLE_COUNT_1_BIT);
    const VkImageCreateInfo msImageCreateInfo = makeImageCreateInfo(format, width, height, m_testParams.sampleCount);
    const VkImageSubresourceRange imageSubresourceRange =
        makeImageSubresourceRange(VK_IMAGE_ASPECT_COLOR_BIT, 0u, 1u, 0u, 1u);
    const std::vector<VkClearValue> clearValues(2u, makeClearValueColorU32(0u, 0u, 0u, 0u));

    std::vector<VkImageMemoryBarrier> initialImageBarriers(
        2, makeImageMemoryBarrier(VK_ACCESS_TRANSFER_WRITE_BIT,
                                  VK_ACCESS_COLOR_ATTACHMENT_READ_BIT | VK_ACCESS_COLOR_ATTACHMENT_WRITE_BIT,
                                  VK_IMAGE_LAYOUT_UNDEFINED, VK_IMAGE_LAYOUT_GENERAL, DE_NULL, imageSubresourceRange));

    for (size_t ndx = 0; ndx < 2; ndx++)
    {
        const MovePtr<ImageWithMemory> image = MovePtr<ImageWithMemory>(
            new ImageWithMemory(vkd, device, allocator, imageCreateInfo, MemoryRequirement::Any));
        const Move<VkImageView> imageView =
            makeImageView(vkd, device, **image, VK_IMAGE_VIEW_TYPE_2D, format, imageSubresourceRange);
        MovePtr<ImageWithMemory> msImage;
        Move<VkImageView> msImageView;

        initialImageBarriers[0].image = **image;

        if (useMultisampling)
        {
            msImage = MovePtr<ImageWithMemory>(
                new ImageWithMemory(vkd, device, allocator, msImageCreateInfo, MemoryRequirement::Any));
            msImageView = makeImageView(vkd, device, **msImage, VK_IMAGE_VIEW_TYPE_2D, format, imageSubresourceRange);
            initialImageBarriers[1].image = **msImage;
        }

        const std::vector<VkImageView> imageViewVect = {*imageView, *msImageView};
        const Move<VkFramebuffer> framebuffer =
            makeFramebuffer(vkd, device, *renderPass, 1u + useMultisampling, imageViewVect.data(), width, height);
        const Move<VkCommandBuffer> commandBuffer =
            allocateCommandBuffer(vkd, device, *commandPool, VK_COMMAND_BUFFER_LEVEL_PRIMARY);
        const BufferWithMemory *buffer = (ndx == 0) ? resultBuffer.get() : referenceBuffer.get();
        const string fragModuleName    = (ndx == 0) ? "frag_test" : "frag_reference";
        const ShaderWrapper fragModule =
            ShaderWrapper(vkd, device, m_context.getBinaryCollection().get(fragModuleName), 0u);
        const VkPushConstantRange pushConstantRange = makePushConstantRange(VK_SHADER_STAGE_VERTEX_BIT, 0, sizeof(mvp));
        const PipelineLayoutWrapper pipelineLayout(m_testParams.pipelineConstructionType, vkd, device, 0, DE_NULL, 1,
                                                   &pushConstantRange);
        const auto pipelineWrapper = makeGraphicsPipeline(
            m_testParams.pipelineConstructionType, vki, vkd, physicalDevice, device, deviceExtensions, pipelineLayout,
            *renderPass, vertModule, fragModule, width, height, pipelineTopology, m_testParams.sampleCount, withColor,
            provokingVertexLast, dynamicStateTopology);
        const VkPipeline pipeline = pipelineWrapper->getPipeline();

        beginCommandBuffer(vkd, *commandBuffer);
        {
            cmdPipelineImageMemoryBarrier(vkd, *commandBuffer, VK_PIPELINE_STAGE_TRANSFER_BIT,
                                          VK_PIPELINE_STAGE_COLOR_ATTACHMENT_OUTPUT_BIT, initialImageBarriers.data(),
                                          1u + useMultisampling);

            if (dynamicStateTopology)
                vkd.cmdSetPrimitiveTopology(*commandBuffer, m_testParams.topology);

            beginRenderPass(vkd, *commandBuffer, *renderPass, *framebuffer, makeRect2D(width, height),
                            1u + useMultisampling, clearValues.data());
            {
                vkd.cmdBindPipeline(*commandBuffer, VK_PIPELINE_BIND_POINT_GRAPHICS, pipeline);

                vkd.cmdBindVertexBuffers(*commandBuffer, 0u, 1u, &vertexBuffer->get(), &offsetZero);

                vkd.cmdPushConstants(*commandBuffer, *pipelineLayout, VK_SHADER_STAGE_VERTEX_BIT, 0u, sizeof(mvp),
                                     &mvp);

                vkd.cmdDraw(*commandBuffer, vertexCount, 1u, 0u, 0u);
            }
            endRenderPass(vkd, *commandBuffer);

            copyImageToBuffer(vkd, *commandBuffer, image->get(), buffer->get(), tcu::IVec2(width, height));
        }
        endCommandBuffer(vkd, *commandBuffer);
        submitCommandsAndWait(vkd, device, queue, *commandBuffer);

        invalidateMappedMemoryRange(vkd, device, buffer->getAllocation().getMemory(),
                                    buffer->getAllocation().getOffset(), VK_WHOLE_SIZE);
    }

    if (verify(format, referenceBuffer.get(), resultBuffer.get()))
        return tcu::TestStatus::pass("Pass");
    else
        return tcu::TestStatus::fail("Fail");
}

class FragmentShadingBarycentricTestCase : public TestCase
{
public:
    FragmentShadingBarycentricTestCase(tcu::TestContext &context, const char *name, const TestParams testParams);
    ~FragmentShadingBarycentricTestCase(void);

    virtual void checkSupport(Context &context) const;
    virtual void initPrograms(SourceCollections &programCollection) const;
    virtual TestInstance *createInstance(Context &context) const;

private:
    void initDataPrograms(SourceCollections &programCollection) const;
    void initMiscDataPrograms(SourceCollections &programCollection) const;
    void initMiscDataTessPrograms(SourceCollections &programCollection, map<string, string> &attributes) const;
    void initMiscDataGeomPrograms(SourceCollections &programCollection, map<string, string> &attributes) const;
    void initWeightPrograms(SourceCollections &programCollection) const;
    string getDataPrimitiveFormula(void) const;
    string getDataVertexFormula(const uint32_t vertex, const bool *provokingVertexLastPtr = DE_NULL) const;

    TestParams m_testParams;
};

FragmentShadingBarycentricTestCase::FragmentShadingBarycentricTestCase(tcu::TestContext &context, const char *name,
                                                                       const TestParams testParams)
    : vkt::TestCase(context, name)
    , m_testParams(testParams)
{
}

FragmentShadingBarycentricTestCase::~FragmentShadingBarycentricTestCase(void)
{
}

void FragmentShadingBarycentricTestCase::checkSupport(Context &context) const
{
    const auto &vki           = context.getInstanceInterface();
    const auto physicalDevice = context.getPhysicalDevice();

    context.requireDeviceFunctionality("VK_KHR_fragment_shader_barycentric");

    const VkPhysicalDeviceFragmentShaderBarycentricFeaturesKHR &fragmentShaderBarycentricFeatures =
        context.getFragmentShaderBarycentricFeatures();

    if (!fragmentShaderBarycentricFeatures.fragmentShaderBarycentric)
        TCU_THROW(NotSupportedError,
                  "Requires VkPhysicalDeviceFragmentShaderBarycentricFeaturesKHR.fragmentShaderBarycentric");

    checkPipelineConstructionRequirements(vki, physicalDevice, m_testParams.pipelineConstructionType);

    if (m_testParams.provokingVertexLast)
    {
        context.requireDeviceFunctionality("VK_EXT_provoking_vertex");

        const VkPhysicalDeviceProvokingVertexFeaturesEXT &provokingVertexFeaturesEXT =
            context.getProvokingVertexFeaturesEXT();

        if (!provokingVertexFeaturesEXT.provokingVertexLast)
            TCU_THROW(NotSupportedError, "Requires VkPhysicalDeviceProvokingVertexFeaturesEXT.provokingVertexLast");
    }

    if (m_testParams.dynamicTopologyInPipeline)
    {
        context.requireDeviceFunctionality("VK_EXT_extended_dynamic_state");

        const VkPhysicalDeviceExtendedDynamicStateFeaturesEXT &extendedDynamicStateFeaturesEXT =
            context.getExtendedDynamicStateFeaturesEXT();

        if (!extendedDynamicStateFeaturesEXT.extendedDynamicState)
            TCU_THROW(NotSupportedError,
                      "Requires VkPhysicalDeviceExtendedDynamicStateFeaturesEXT.extendedDynamicState");
    }

    if ((m_testParams.dataType == glu::TYPE_DOUBLE) || (m_testParams.dataType == glu::TYPE_DOUBLE_VEC2) ||
        (m_testParams.dataType == glu::TYPE_DOUBLE_VEC3) || (m_testParams.dataType == glu::TYPE_DOUBLE_VEC4))
    {
        VkPhysicalDeviceFeatures2 features2;
        deMemset(&features2, 0, sizeof(features2));
        features2.sType = VK_STRUCTURE_TYPE_PHYSICAL_DEVICE_FEATURES_2;
        features2.pNext = nullptr;
        vki.getPhysicalDeviceFeatures2(physicalDevice, &features2);
        if (features2.features.shaderFloat64 != VK_TRUE)
        {
            TCU_THROW(NotSupportedError, "shaderFloat64 not supported");
        }
    }

<<<<<<< HEAD
    if ((m_testParams.testSubtype == TEST_SUBTYPE_TESS_SHADER) ||
        (m_testParams.testSubtype == TEST_SUBTYPE_TESSGEOM_SHADER))
        context.requireDeviceCoreFeature(DEVICE_CORE_FEATURE_TESSELLATION_SHADER);

    if ((m_testParams.testSubtype == TEST_SUBTYPE_GEOMETRY_SHADER) ||
        (m_testParams.testSubtype == TEST_SUBTYPE_TESSGEOM_SHADER))
        context.requireDeviceCoreFeature(DEVICE_CORE_FEATURE_GEOMETRY_SHADER);
=======
    if ((m_testParams.testSubtype == TEST_SUBTYPE_MSAA_INTERPOLATE_AT_SAMPLE) ||
        (m_testParams.testSubtype == TEST_SUBTYPE_MSAA_INTERPOLATE_AT_OFFSET))
        context.requireDeviceCoreFeature(DEVICE_CORE_FEATURE_SAMPLE_RATE_SHADING);
>>>>>>> 713b64eb
}

TestInstance *FragmentShadingBarycentricTestCase::createInstance(Context &context) const
{
    switch (m_testParams.testType)
    {
    case TEST_TYPE_DATA:
        return new FragmentShadingBarycentricDataTestInstance(context, m_testParams);
    case TEST_TYPE_WEIGHTS:
        return new FragmentShadingBarycentricWeightTestInstance(context, m_testParams);
    default:
        TCU_THROW(InternalError, "Unknown testType");
    }
}

void FragmentShadingBarycentricTestCase::initPrograms(SourceCollections &programCollection) const
{
    switch (m_testParams.testType)
    {
    case TEST_TYPE_DATA:
        if (m_testParams.testSubtype == TEST_SUBTYPE_PERVERTEX_CORRECTNESS)
            initMiscDataPrograms(programCollection);
        else
            initDataPrograms(programCollection);
        break;
    case TEST_TYPE_WEIGHTS:
        initWeightPrograms(programCollection);
        break;
    default:
        TCU_THROW(InternalError, "Unknown testType");
    }
}

string FragmentShadingBarycentricTestCase::getDataPrimitiveFormula(void) const
{
    const char *primitiveFormulas[] = {
        "w * y + x",       //  VK_PRIMITIVE_TOPOLOGY_POINT_LIST
        "y",               //  VK_PRIMITIVE_TOPOLOGY_LINE_LIST
        "2*y",             //  VK_PRIMITIVE_TOPOLOGY_LINE_STRIP
        "(x < y) ? 0 : 1", //  VK_PRIMITIVE_TOPOLOGY_TRIANGLE_LIST
        "(x < y) ? 0 : 1", //  VK_PRIMITIVE_TOPOLOGY_TRIANGLE_STRIP
        "(x < y) ? 0 : 1", //  VK_PRIMITIVE_TOPOLOGY_TRIANGLE_FAN
        "y",               //  VK_PRIMITIVE_TOPOLOGY_LINE_LIST_WITH_ADJACENCY
        "2*y",             //  VK_PRIMITIVE_TOPOLOGY_LINE_STRIP_WITH_ADJACENCY
        "(x < y) ? 0 : 1", //  VK_PRIMITIVE_TOPOLOGY_TRIANGLE_LIST_WITH_ADJACENCY
        "(x < y) ? 0 : 1", //  VK_PRIMITIVE_TOPOLOGY_TRIANGLE_STRIP_WITH_ADJACENCY
        "(x < y) ? 0 : 1", //  VK_PRIMITIVE_TOPOLOGY_PATCH_LIST
    };

    DE_STATIC_ASSERT(DE_LENGTH_OF_ARRAY(primitiveFormulas) == vk::VK_PRIMITIVE_TOPOLOGY_LAST);
    DE_ASSERT(m_testParams.topology < DE_LENGTH_OF_ARRAY(primitiveFormulas));

    return primitiveFormulas[m_testParams.topology];
}

string FragmentShadingBarycentricTestCase::getDataVertexFormula(const uint32_t vertex,
                                                                const bool *provokingVertexLastPtr) const
{
    typedef const char *TriVertexFormula[3];

    // Accoriding "Barycentric Interpolation" section
    const TriVertexFormula topologyVertexFormulas[] = {
        {"p", "p", "p"},                                 //  VK_PRIMITIVE_TOPOLOGY_POINT_LIST
        {"2*p", "2*p+1", "2*p+1"},                       //  VK_PRIMITIVE_TOPOLOGY_LINE_LIST
        {"p", "p+1", "p+1"},                             //  VK_PRIMITIVE_TOPOLOGY_LINE_STRIP
        {"3*p", "3*p+1", "3*p+2"},                       //  VK_PRIMITIVE_TOPOLOGY_TRIANGLE_LIST
        {"p", "even?p+1:p+2", "even?p+2:p+1"},           //  VK_PRIMITIVE_TOPOLOGY_TRIANGLE_STRIP
        {"p+1", "p+2", "0"},                             //  VK_PRIMITIVE_TOPOLOGY_TRIANGLE_FAN
        {"4*p+1", "4*p+2", "4*p+2"},                     //  VK_PRIMITIVE_TOPOLOGY_LINE_LIST_WITH_ADJACENCY
        {"p+1", "p+2", "p+2"},                           //  VK_PRIMITIVE_TOPOLOGY_LINE_STRIP_WITH_ADJACENCY
        {"6*p", "6*p+2", "6*p+4"},                       //  VK_PRIMITIVE_TOPOLOGY_TRIANGLE_LIST_WITH_ADJACENCY
        {"2*p", "even?2*p+2:2*p+4", "even?2*p+4:2*p+2"}, //  VK_PRIMITIVE_TOPOLOGY_TRIANGLE_STRIP_WITH_ADJACENCY
        {"3*p", "3*p+1", "3*p+2"},                       //  VK_PRIMITIVE_TOPOLOGY_PATCH_LIST
    };
    const TriVertexFormula topologyVertexFormulasLast[] = {
        {"even?p:p+1", "even?p+1:p", "p+2"},           //  VK_PRIMITIVE_TOPOLOGY_TRIANGLE_STRIP
        {"0", "p+1", "p+2"},                           //  VK_PRIMITIVE_TOPOLOGY_TRIANGLE_FAN
        {"even?2*p:2*p+2", "even?2*p+2:2*p", "2*p+4"}, //  VK_PRIMITIVE_TOPOLOGY_TRIANGLE_STRIP_WITH_ADJACENCY
    };
    const bool provokingVertexLast =
        provokingVertexLastPtr ? (*provokingVertexLastPtr) : m_testParams.provokingVertexLast;
    const bool provokingLastTriangleStrip =
        provokingVertexLast && m_testParams.topology == VK_PRIMITIVE_TOPOLOGY_TRIANGLE_STRIP;
    const bool provokingLastTriangleFan =
        provokingVertexLast && m_testParams.topology == VK_PRIMITIVE_TOPOLOGY_TRIANGLE_FAN;
    const bool provokingLastTriangleStripAdj =
        provokingVertexLast && m_testParams.topology == VK_PRIMITIVE_TOPOLOGY_TRIANGLE_STRIP_WITH_ADJACENCY;
    const TriVertexFormula *triVertexFormula =
        provokingLastTriangleStrip    ? &topologyVertexFormulasLast[0] :
        provokingLastTriangleFan      ? &topologyVertexFormulasLast[1] :
        provokingLastTriangleStripAdj ? &topologyVertexFormulasLast[2] :
                                        &topologyVertexFormulas[static_cast<size_t>(m_testParams.topology)];

    DE_STATIC_ASSERT(DE_LENGTH_OF_ARRAY(topologyVertexFormulas) == vk::VK_PRIMITIVE_TOPOLOGY_LAST);
    DE_ASSERT(vertex < DE_LENGTH_OF_ARRAY(triVertexFormula[0]));

    return "(" + string(triVertexFormula[0][vertex]) + ")";
}

void FragmentShadingBarycentricTestCase::initDataPrograms(SourceCollections &programCollection) const
{
    map<string, string> attributes;
    const string primitiveType  = string(getDataTypeName(m_testParams.dataType));
    const string dataStructType = m_testParams.aggregate == 1 ? "struct DataStruct {" + primitiveType + " q;};" : "";
    const string typePrefix     = m_testParams.aggregate == 0 ? primitiveType :
                                  m_testParams.aggregate == 1 ? "DataStruct" :
                                                                primitiveType;
    const string typeSuffix     = m_testParams.aggregate == 0 ? "" :
                                  m_testParams.aggregate == 1 ? "" :
                                                                "[" + de::toString(m_testParams.aggregate) + "]";
    const int scalarSize        = getDataTypeScalarSize(m_testParams.dataType);
    const string scalarName     = getDataTypeName(getDataTypeScalarType(m_testParams.dataType));
    const string vectoredInit   = (scalarSize == 1) ? primitiveType + "(n)" :
                                  (scalarSize == 2) ? primitiveType + "(" + scalarName + "(n), " + scalarName + "(2*n))" :
                                  (scalarSize == 3) ? primitiveType + "(" + scalarName + "(n), " + scalarName +
                                                        "(2*n), " + scalarName + "(4*n))" :
                                  (scalarSize == 4) ? primitiveType + "(" + scalarName + "(n), " + scalarName +
                                                        "(2*n), " + scalarName + "(4*n), " + scalarName + "(8*n))" :
                                                      "NOT IMPLEMENTED";
    const string value          = m_testParams.aggregate == 0 ? vectoredInit :
                                  m_testParams.aggregate == 1 ? "DataStruct(" + vectoredInit + ")" :
                                  m_testParams.aggregate == 2 ? primitiveType + "[2](" + vectoredInit + ", " + scalarName +
                                                           "(3)*" + vectoredInit + ")" :
                                                                "NOT IMPLEMENTED";
    const size_t componentCount = getComponentCount(m_testParams);
    const string scalarized     = (scalarSize == 1) ? "e${R}," :
                                  (scalarSize == 2) ? "e${R}.x,e${R}.y," :
                                  (scalarSize == 3) ? "e${R}.x,e${R}.y,e${R}.z," :
                                  (scalarSize == 4) ? "e${R}.x,e${R}.y,e${R}.z,e${R}.w," :
                                                      "NOT IMPLEMENTED";
    const string deaggregated =
        m_testParams.aggregate == 0 ? replace(scalarized, "${R}", "${S}") :
        m_testParams.aggregate == 1 ? replace(scalarized, "${R}", "${S}.q") :
        m_testParams.aggregate == 2 ? replace(scalarized, "${R}", "${S}[0]") + replace(scalarized, "${R}", "${S}[1]") :
                                      "NOT IMPLEMENTED";
    const string unwrap =
        replace(deaggregated, "${S}", "A") + replace(deaggregated, "${S}", "B") + replace(deaggregated, "${S}", "C");
    const string expected = unwrap.substr(0, unwrap.size() - 1);
    const string arrived  = replace(expected, "e", "v");
    const string dynamicIndexing =
        m_testParams.dynamicIndexing ? "layout(push_constant) uniform PushConstant { uint n[3]; } pc;\n" : "";
    const string i0              = m_testParams.dynamicIndexing ? "pc.n[0]" : "0";
    const string i1              = m_testParams.dynamicIndexing ? "pc.n[1]" : "1";
    const string i2              = m_testParams.dynamicIndexing ? "pc.n[2]" : "2";
    const string primitiveId     = getDataPrimitiveFormula();
    const string vertexFormula[] = {getDataVertexFormula(0), getDataVertexFormula(1), getDataVertexFormula(2)};
    const tcu::StringTemplate vertShader(string("#version 450\n"
                                                "#extension GL_EXT_fragment_shader_barycentric : require\n"
                                                "\n"
                                                "${dataStruct}\n"
                                                "\n"
                                                "layout(location = 0) in  vec4 in_position;\n"
                                                "layout(location = 0) out ${typePrefix} data${typeSuffix};\n"
                                                "\n"
                                                "out gl_PerVertex\n"
                                                "{\n"
                                                "    vec4  gl_Position;\n"
                                                "    float gl_PointSize;\n"
                                                "};\n"
                                                "\n"
                                                "void main()\n"
                                                "{\n"
                                                "    const int n  = gl_VertexIndex + 1;\n"
                                                "    data         = ${value};\n"
                                                "    gl_PointSize = 1.0;\n"
                                                "    gl_Position  = in_position;\n"
                                                "}\n"));
    const tcu::StringTemplate fragShader(
        string("#version 450\n") +
        "#extension GL_EXT_fragment_shader_barycentric : require\n"
        "\n"
        "${dataStruct}\n"
        "\n"
        "${dynamicIndexing}\n"
        "layout(location = 0) out uvec4 out_color;\n"
        "\n" +
        string(((m_testParams.testSubtype == TEST_SUBTYPE_TESS_SHADER) ||
                (m_testParams.testSubtype == TEST_SUBTYPE_TESSGEOM_SHADER)) ?
                   "struct InDataStruct {uint idx; ${typePrefix} data${typeSuffix};};\n"
                   "layout(location = 0) pervertexEXT in InDataStruct inParam[];\n"
                   "void getData(uint i, out ${typePrefix} ds${typeSuffix})\n"
                   "{\n"
                   "    for(uint k = 0; k < 3; k++)\n"
                   "    {\n"
                   "        if (inParam[k].idx == i)\n"
                   "            ds = " +
                       string(m_testParams.aggregate == 2 ?
                                  "${typePrefix}${typeSuffix}(inParam[k].data[0],inParam[k].data[1])" :
                                  "inParam[k].data") +
                       ";\n"
                       "    }\n"
                       "}\n" :
                   "layout(location = 0) pervertexEXT in ${typePrefix} data[]${typeSuffix};\n") +
        "void main()\n"
        "{\n"
        "    const int  w    = " +
        de::toString(m_testParams.width) +
        ";\n"
        "    const int  h    = " +
        de::toString(m_testParams.height) +
        ";\n"
        "    const int  x    = int(gl_FragCoord.x - 0.5f);\n"
        "    const int  y    = int(gl_FragCoord.y - 0.5f);\n"
        "    const int  p    = ${primitiveId};\n"
        "    const bool even = (p%2 == 0);\n"
        "\n"
        "    ${typePrefix} eA${typeSuffix}; { const int n = 1 + ${vertexFormula0}; eA = ${value}; }\n"
        "    ${typePrefix} eB${typeSuffix}; { const int n = 1 + ${vertexFormula1}; eB = ${value}; }\n"
        "    ${typePrefix} eC${typeSuffix}; { const int n = 1 + ${vertexFormula2}; eC = ${value}; }\n"
        "\n"
        "    ${scalarName} e[${componentCount}] = { ${expected} };\n"
        "\n" +
        string(
            ((m_testParams.testSubtype == TEST_SUBTYPE_TESS_SHADER) ||
             (m_testParams.testSubtype == TEST_SUBTYPE_TESSGEOM_SHADER)) ?
                "    ${typePrefix} vA${typeSuffix}; { getData(${i0}, vA); }\n"
                "    ${typePrefix} vB${typeSuffix}; { getData(${i1}, vB); }\n"
                "    ${typePrefix} vC${typeSuffix}; { getData(${i2}, vC); }\n" :
                "    ${typePrefix} vA${typeSuffix}; { vA = " +
                    string(m_testParams.aggregate == 2 ? "${typePrefix}${typeSuffix}(data[${i0}][0],data[${i0}][1])" :
                                                         "data[${i0}]") +
                    "; }\n"
                    "    ${typePrefix} vB${typeSuffix}; { vB = " +
                    string(m_testParams.aggregate == 2 ? "${typePrefix}${typeSuffix}(data[${i1}][0],data[${i1}][1])" :
                                                         "data[${i1}]") +
                    "; }\n"
                    "    ${typePrefix} vC${typeSuffix}; { vC = " +
                    string(m_testParams.aggregate == 2 ? "${typePrefix}${typeSuffix}(data[${i2}][0],data[${i2}][1])" :
                                                         "data[${i2}]") +
                    "; }\n"

            ) +

        "    ${scalarName} v[${componentCount}] = { ${arrived} };\n"
        "\n"
        "    int mask = 0;\n"
        "\n"
        "    for (int i = 0; i<${componentCount}; i++)\n"
        "        if (e[i] == v[i])\n"
        "            mask = mask | (1<<i);\n"
        "\n"
        "    out_color = uvec4(mask);\n"
        "}\n");

    attributes["typePrefix"]      = typePrefix;
    attributes["typeSuffix"]      = typeSuffix;
    attributes["value"]           = value;
    attributes["componentCount"]  = de::toString(componentCount);
    attributes["expected"]        = expected;
    attributes["arrived"]         = arrived;
    attributes["scalarName"]      = scalarName;
    attributes["dataStruct"]      = dataStructType;
    attributes["dynamicIndexing"] = dynamicIndexing;
    attributes["primitiveId"]     = primitiveId;
    attributes["i0"]              = i0;
    attributes["i1"]              = i1;
    attributes["i2"]              = i2;
    attributes["vertexFormula0"]  = vertexFormula[0];
    attributes["vertexFormula1"]  = vertexFormula[1];
    attributes["vertexFormula2"]  = vertexFormula[2];

    if (isPrimitiveTopologyLine(m_testParams.topology))
    {
        DE_ASSERT(vertexFormula[2] == vertexFormula[1]);
    }
    else if (isPrimitiveTopologyPoint(m_testParams.topology))
    {
        DE_ASSERT(vertexFormula[2] == vertexFormula[1] && vertexFormula[1] == vertexFormula[0]);
    }

    programCollection.glslSources.add("vert") << glu::VertexSource(vertShader.specialize(attributes));
    programCollection.glslSources.add("frag") << glu::FragmentSource(fragShader.specialize(attributes));

    if (m_testParams.provokingVertexLast && m_testParams.topology == VK_PRIMITIVE_TOPOLOGY_TRIANGLE_STRIP)
    {
        const bool provokingVertexLast = false;

        attributes["vertexFormula0"] = getDataVertexFormula(0, &provokingVertexLast);
        attributes["vertexFormula1"] = getDataVertexFormula(1, &provokingVertexLast);
        attributes["vertexFormula2"] = getDataVertexFormula(2, &provokingVertexLast);

        programCollection.glslSources.add("vert-forced") << glu::VertexSource(vertShader.specialize(attributes));
        programCollection.glslSources.add("frag-forced") << glu::FragmentSource(fragShader.specialize(attributes));
    }

    if (m_testParams.testSubtype == TEST_SUBTYPE_TESS_SHADER)
        initMiscDataTessPrograms(programCollection, attributes);
    else if (m_testParams.testSubtype == TEST_SUBTYPE_GEOMETRY_SHADER)
        initMiscDataGeomPrograms(programCollection, attributes);
    else if (m_testParams.testSubtype == TEST_SUBTYPE_TESSGEOM_SHADER)
    {
        initMiscDataTessPrograms(programCollection, attributes);
        initMiscDataGeomPrograms(programCollection, attributes);
    }
}

void FragmentShadingBarycentricTestCase::initMiscDataPrograms(SourceCollections &programCollection) const
{
    const std::string vertShader("#version 450\n"
                                 "#extension GL_EXT_fragment_shader_barycentric : require\n"
                                 "\n"
                                 "layout(location = 0) in  vec4 in_position;\n"
                                 "layout(location = 0) out uvec2 dataA;\n"
                                 "layout(location = 1) out uvec2 dataB;\n"
                                 "void main()\n"
                                 "{\n"
                                 // we will draw two triangles and we need to convert dataA for
                                 // second triangle to 0-2 range to simplify verification
                                 "    dataA       = uvec2(mod(gl_VertexIndex, 3));\n"
                                 "    dataB       = uvec2(7);\n"
                                 "    gl_Position = in_position;\n"
                                 "}\n");
    const std::string fragShader("#version 450\n"
                                 "#extension GL_EXT_fragment_shader_barycentric : require\n"
                                 "layout(location = 0) pervertexEXT in uvec2 dataA[];\n"
                                 "layout(location = 1) flat in uvec2 dataB;\n"
                                 "layout(location = 0) out uvec4 out_color;\n"
                                 "void main()\n"
                                 "{\n"
                                 // make sure that PerVertex decoration is only applied to location 0
                                 // and that the location 1 isn't compacted/remapped to location 0
                                 // by adding all values and making sure the result is 10
                                 "    out_color = uvec4(dataA[0].y + dataA[1].x + dataA[2].y + dataB.x);\n"
                                 "}\n");

    programCollection.glslSources.add("vert") << glu::VertexSource(vertShader);
    programCollection.glslSources.add("frag") << glu::FragmentSource(fragShader);
}

void FragmentShadingBarycentricTestCase::initMiscDataTessPrograms(SourceCollections &programCollection,
                                                                  map<string, string> &attributes) const
{
    // Tessellation control
    const tcu::StringTemplate tesc(
        string("#version 450\n"
               "#extension GL_EXT_tessellation_shader : require\n"
               "layout (vertices=6) out;\n"
               "in gl_PerVertex\n"
               "{\n"
               "    vec4 gl_Position;\n"
               "    float gl_PointSize;\n"
               "} gl_in[];\n"
               "out gl_PerVertex\n"
               "{\n"
               "    vec4 gl_Position;\n"
               "    float gl_PointSize;\n"
               "} gl_out[];\n"
               "\n"
               "${dataStruct}\n"
               "\n"
               "layout (location=0) in ${typePrefix} inData[]${typeSuffix};\n"
               "layout (location=0) out ${typePrefix} outData[]${typeSuffix};\n"
               "\n"
               "void main (void)\n"
               "{\n"
               "    if (gl_InvocationID == 0)\n"
               "    {\n"
               "        gl_TessLevelInner[0] = 1.0;\n"
               "        gl_TessLevelInner[1] = 1.0;\n"
               "        gl_TessLevelOuter[0] = 1.0;\n"
               "        gl_TessLevelOuter[1] = 1.0;\n"
               "        gl_TessLevelOuter[2] = 1.0;\n"
               "        gl_TessLevelOuter[3] = 1.0;\n"
               "    }\n"
               "    outData[gl_InvocationID] = inData[gl_InvocationID];\n"
               "    gl_out[gl_InvocationID].gl_Position = gl_in[gl_InvocationID].gl_Position;\n"
               "}\n"));
    programCollection.glslSources.add("tess_ctrl") << glu::TessellationControlSource(tesc.specialize(attributes));

    // Tessellation evaluation shader
    const tcu::StringTemplate tese(
        string("#version 450\n"
               "#extension GL_EXT_tessellation_shader : require\n"
               "layout (triangles) in;\n"
               "in gl_PerVertex\n"
               "{\n"
               "    vec4 gl_Position;\n"
               "    float gl_PointSize;\n"
               "} gl_in[];\n"
               "out gl_PerVertex\n"
               "{\n"
               "    vec4 gl_Position;\n"
               "    float gl_PointSize;\n"
               "};\n"
               "\n"
               "${dataStruct}\n"
               "\n"
               "layout (location=0) in ${typePrefix} inData[]${typeSuffix};\n"
               "struct OutDataStruct {uint idx; ${typePrefix} data${typeSuffix};};\n"
               "layout (location=0) flat out OutDataStruct outParam;\n"
               "\n"
               "void main (void)\n"
               "{\n"
               "    gl_Position = (gl_TessCoord.x * gl_in[0].gl_Position) +\n"
               "                  (gl_TessCoord.y * gl_in[1].gl_Position) +\n"
               "                  (gl_TessCoord.z * gl_in[2].gl_Position);\n"
               "    if (gl_TessCoord.xyz == vec3(0.0,1.0,0.0)) {outParam.idx = ${i2}; outParam.data = " +
               string(m_testParams.aggregate == 2 ? "${typePrefix}${typeSuffix}(inData[${i2}][0],inData[${i2}][1])" :
                                                    "inData[${i2}]") +
               "; }\n"
               "    else if (gl_TessCoord.xyz == vec3(1.0,0.0,0.0)) {outParam.idx = ${i0}; outParam.data = " +
               string(m_testParams.aggregate == 2 ? "${typePrefix}${typeSuffix}(inData[${i0}][0],inData[${i0}][1])" :
                                                    "inData[${i0}]") +
               "; }\n"
               "    else if (gl_TessCoord.xyz == vec3(0.0,0.0,1.0)) {outParam.idx = ${i1}; outParam.data = " +
               string(m_testParams.aggregate == 2 ? "${typePrefix}${typeSuffix}(inData[${i1}][0],inData[${i1}][1])" :
                                                    "inData[${i1}]") +
               "; }\n"
               "}\n"));
    programCollection.glslSources.add("tess_eval") << glu::TessellationEvaluationSource(tese.specialize(attributes));
}

void FragmentShadingBarycentricTestCase::initMiscDataGeomPrograms(SourceCollections &programCollection,
                                                                  map<string, string> &attributes) const
{
    // Geometry shader
    const tcu::StringTemplate geom(string("#version 460\n"
                                          "\n"
                                          "layout (triangles) in;\n"
                                          "layout (triangle_strip, max_vertices=3) out;\n"
                                          "in gl_PerVertex\n"
                                          "{\n"
                                          "    vec4 gl_Position;\n"
                                          "    float gl_PointSize;\n"
                                          "} gl_in[3];\n"
                                          "out gl_PerVertex\n"
                                          "{\n"
                                          "    vec4 gl_Position;\n"
                                          "    float gl_PointSize;\n"
                                          "};\n"
                                          "\n"
                                          "${dataStruct}\n"
                                          "\n") +
                                   string(((m_testParams.testSubtype == TEST_SUBTYPE_TESS_SHADER) ||
                                           (m_testParams.testSubtype == TEST_SUBTYPE_TESSGEOM_SHADER)) ?
                                              "struct InOutDataStruct {uint idx; ${typePrefix} data${typeSuffix};};\n"
                                              "layout(location = 0) in InOutDataStruct inParam[];\n" :
                                              "layout (location=0) in ${typePrefix} inData[]${typeSuffix};\n") +
                                   string(((m_testParams.testSubtype == TEST_SUBTYPE_TESS_SHADER) ||
                                           (m_testParams.testSubtype == TEST_SUBTYPE_TESSGEOM_SHADER)) ?
                                              "layout (location=0) flat out InOutDataStruct outParam;\n" :
                                              "layout (location=0) out ${typePrefix} outData${typeSuffix};\n") +
                                   string("\n"
                                          "void main ()\n"
                                          "{\n"
                                          "    gl_Position = gl_in[0].gl_Position;\n") +
                                   string(((m_testParams.testSubtype == TEST_SUBTYPE_TESS_SHADER) ||
                                           (m_testParams.testSubtype == TEST_SUBTYPE_TESSGEOM_SHADER)) ?
                                              "    outParam = inParam[${i0}];\n" :
                                              "    outData = inData[${i0}];\n") +
                                   string("    EmitVertex();\n"

                                          "    gl_Position = gl_in[1].gl_Position;\n") +
                                   string(((m_testParams.testSubtype == TEST_SUBTYPE_TESS_SHADER) ||
                                           (m_testParams.testSubtype == TEST_SUBTYPE_TESSGEOM_SHADER)) ?
                                              "    outParam = inParam[${i1}];\n" :
                                              "    outData = inData[${i1}];\n") +
                                   string("    EmitVertex();\n"

                                          "    gl_Position = gl_in[2].gl_Position;\n") +
                                   string(((m_testParams.testSubtype == TEST_SUBTYPE_TESS_SHADER) ||
                                           (m_testParams.testSubtype == TEST_SUBTYPE_TESSGEOM_SHADER)) ?
                                              "    outParam = inParam[${i2}];\n" :
                                              "    outData = inData[${i2}];\n") +
                                   string("    EmitVertex();\n"
                                          "}\n"));
    programCollection.glslSources.add("geom") << glu::GeometrySource(geom.specialize(attributes));
}

void FragmentShadingBarycentricTestCase::initWeightPrograms(SourceCollections &programCollection) const
{
    const string baryCoordVariable = m_testParams.perspective ? "BaryCoord" : "BaryCoordNoPersp";
    const string declspecRef       = m_testParams.perspective ? "" : "noperspective";
    const string vertShader        = "#version 450\n"
                                     "\n"
                                     "layout(location = 0) in  vec4 in_position;\n"
                                     "layout(location = 1) in  vec4 in_color;\n"
                                     "layout(location = 0) out vec3 color;\n"
                                     "layout(push_constant) uniform PushConstant { mat4 mvp; } pc;\n"
                                     "\n"
                                     "void main()\n"
                                     "{\n"
                                     "    color        = in_color.xyz;\n"
                                     "    gl_Position  = transpose(pc.mvp) * in_position;\n"
                                     "    gl_PointSize = 1.0;\n"
                                     "}\n";
    const tcu::StringTemplate fragShaderReference("#version 450\n"
                                                  "\n"
                                                  "layout(location = 0) ${glslDeclspecRef} in vec3 in_color;\n"
                                                  "layout(location = 0) out vec4 out_color;\n"
                                                  "\n"
                                                  "void main()\n"
                                                  "{\n"
                                                  "    out_color = vec4(in_color, 1.0f);\n"
                                                  "}\n");
    const tcu::StringTemplate fragShaderTestGLSL(
        "#version 450\n"
        "#extension GL_EXT_fragment_shader_barycentric : require\n"
        "\n"
        "layout(location = 0) pervertexEXT in vec3 in_color[];\n"
        "layout(location = 0) out vec4 out_color;\n"
        "\n"
        "void main()\n"
        "{\n"
        "    vec3 bc = ${glslFormulaeTest};\n"
        "    out_color = vec4(in_color[0] * bc.x + in_color[1] * bc.y + in_color[2] * bc.z, 1.0f);\n"
        "}\n");

    // it is not possible to add centroid/sample qualifiers to gl_BaryCoordEXT/gl_BaryCoordNoPerspEXT
    // but it is possible to do this with SPIR-V - code below is a slightly modified version of fragShaderTestGLSL
    const tcu::StringTemplate fragShaderTestSPIRV("OpCapability Shader\n"
                                                  "OpCapability FragmentBarycentricKHR\n"
                                                  "${spirvAdditionalCapabilities}"
                                                  "OpExtension \"SPV_KHR_fragment_shader_barycentric\"\n"
                                                  "%1 = OpExtInstImport \"GLSL.std.450\"\n"
                                                  "OpMemoryModel Logical GLSL450\n"
                                                  "OpEntryPoint Fragment %4 \"main\" %var_BaryCoord %15 %20\n"
                                                  "OpExecutionMode %4 OriginUpperLeft\n"
                                                  "OpDecorate %var_BaryCoord BuiltIn ${spirvBaryCoordVariable}\n"
                                                  "OpDecorate %var_BaryCoord ${spirvBaryCoordDecoration}\n"
                                                  "OpDecorate %15 Location 0\n"
                                                  "OpDecorate %20 Location 0\n"
                                                  "OpDecorate %20 PerVertexKHR\n"
                                                  "%2 = OpTypeVoid\n"
                                                  "%3 = OpTypeFunction %2\n"
                                                  "%6 = OpTypeFloat 32\n"
                                                  "%7 = OpTypeVector %6 3\n"
                                                  "%8 = OpTypePointer Function %7\n"
                                                  "%10 = OpTypePointer Input %7\n"
                                                  "%var_BaryCoord = OpVariable %10 Input\n"
                                                  "%13 = OpTypeVector %6 4\n"
                                                  "%14 = OpTypePointer Output %13\n"
                                                  "%15 = OpVariable %14 Output\n"
                                                  "%16 = OpTypeInt 32 0\n"
                                                  "%17 = OpConstant %16 3\n"
                                                  "%18 = OpTypeArray %7 %17\n"
                                                  "%19 = OpTypePointer Input %18\n"
                                                  "%20 = OpVariable %19 Input\n"
                                                  "%21 = OpTypeInt 32 1\n"
                                                  "%22 = OpConstant %21 0\n"
                                                  "%25 = OpConstant %16 0\n"
                                                  "%26 = OpTypePointer Function %6\n"
                                                  "%30 = OpConstant %21 1\n"
                                                  "%33 = OpConstant %16 1\n"
                                                  "%38 = OpConstant %21 2\n"
                                                  "%41 = OpConstant %16 2\n"
                                                  "%46 = OpConstant %6 1\n"
                                                  "%4 = OpFunction %2 None %3\n"
                                                  "%5 = OpLabel\n"
                                                  "%9 = OpVariable %8 Function\n"
                                                  "%12 = OpLoad %7 %var_BaryCoord\n"
                                                  "OpStore %9 %12\n"
                                                  "%23 = OpAccessChain %10 %20 %22\n"
                                                  "%24 = OpLoad %7 %23\n"
                                                  "%27 = OpAccessChain %26 %9 %25\n"
                                                  "%28 = OpLoad %6 %27\n"
                                                  "%29 = OpVectorTimesScalar %7 %24 %28\n"
                                                  "%31 = OpAccessChain %10 %20 %30\n"
                                                  "%32 = OpLoad %7 %31\n"
                                                  "%34 = OpAccessChain %26 %9 %33\n"
                                                  "%35 = OpLoad %6 %34\n"
                                                  "%36 = OpVectorTimesScalar %7 %32 %35\n"
                                                  "%37 = OpFAdd %7 %29 %36\n"
                                                  "%39 = OpAccessChain %10 %20 %38\n"
                                                  "%40 = OpLoad %7 %39\n"
                                                  "%42 = OpAccessChain %26 %9 %41\n"
                                                  "%43 = OpLoad %6 %42\n"
                                                  "%44 = OpVectorTimesScalar %7 %40 %43\n"
                                                  "%45 = OpFAdd %7 %37 %44\n"
                                                  "%47 = OpCompositeExtract %6 %45 0\n"
                                                  "%48 = OpCompositeExtract %6 %45 1\n"
                                                  "%49 = OpCompositeExtract %6 %45 2\n"
                                                  "%50 = OpCompositeConstruct %13 %47 %48 %49 %46\n"
                                                  "OpStore %15 %50\n"
                                                  "OpReturn\n"
                                                  "OpFunctionEnd\n");

    // use single specialization map for test and reference fragment shaders
    // as well as for spirv version of test shader
    map<string, string> attributes{{"glslDeclspecRef", declspecRef}};

    switch (m_testParams.testSubtype)
    {
    case TEST_SUBTYPE_MSAA_INTERPOLATE_AT_CENTROID:
        attributes["glslFormulaeTest"] = std::string("interpolateAtCentroid(gl_") + baryCoordVariable + "EXT)";
        attributes["glslDeclspecRef"] += " centroid";
        break;
    case TEST_SUBTYPE_MSAA_INTERPOLATE_AT_SAMPLE:
        attributes["glslFormulaeTest"] =
            std::string("interpolateAtSample(gl_") + baryCoordVariable + "EXT, gl_SampleID)";
        attributes["glslDeclspecRef"] += " sample";
        break;
    case TEST_SUBTYPE_MSAA_INTERPOLATE_AT_OFFSET:
        attributes["glslFormulaeTest"] =
            std::string("interpolateAtOffset(gl_") + baryCoordVariable + "EXT, vec2(gl_SamplePosition - vec2(0.5)))";
        attributes["glslDeclspecRef"] += " sample";
        break;
    case TEST_SUBTYPE_MSAA_CENTROID_QUALIFIER:
        attributes["spirvBaryCoordVariable"]      = baryCoordVariable + "KHR";
        attributes["spirvBaryCoordDecoration"]    = "Centroid";
        attributes["spirvAdditionalCapabilities"] = "";
        attributes["glslDeclspecRef"] += " centroid";
        break;
    case TEST_SUBTYPE_MSAA_SAMPLE_QUALIFIER:
        attributes["spirvBaryCoordVariable"]      = baryCoordVariable + "KHR";
        attributes["spirvBaryCoordDecoration"]    = "Sample";
        attributes["spirvAdditionalCapabilities"] = "OpCapability SampleRateShading\n";
        attributes["glslDeclspecRef"] += " sample";
        break;
    default:
        attributes["glslFormulaeTest"] = std::string("gl_") + baryCoordVariable + "EXT";
        break;
    }

    programCollection.glslSources.add("vert") << glu::VertexSource(vertShader);
    programCollection.glslSources.add("frag_reference")
        << glu::FragmentSource(fragShaderReference.specialize(attributes));

    // use "spirvBaryCoordVariable" key to determine if we should use glsl or spir-v version of test shader
    if (attributes.count("spirvBaryCoordVariable"))
        programCollection.spirvAsmSources.add("frag_test") << fragShaderTestSPIRV.specialize(attributes);
    else
        programCollection.glslSources.add("frag_test")
            << glu::FragmentSource(fragShaderTestGLSL.specialize(attributes));
}
} // namespace

tcu::TestCaseGroup *createTests(tcu::TestContext &testCtx, const std::string &name)
{
    const bool notused = false;
    MovePtr<tcu::TestCaseGroup> group(new tcu::TestCaseGroup(testCtx, name.c_str()));
    // Tests using graphics pipeline libraries
    MovePtr<tcu::TestCaseGroup> libGroup(new tcu::TestCaseGroup(testCtx, "pipeline_library"));
    // Tests using graphics pipeline libraries with fast linking
    MovePtr<tcu::TestCaseGroup> fastLinkGroup(new tcu::TestCaseGroup(testCtx, "fast_linked_library"));

    const struct
    {
        PipelineConstructionType constructionType;
        tcu::TestCaseGroup *testGroup;
    } constructionTypeCases[] = {
        {PIPELINE_CONSTRUCTION_TYPE_MONOLITHIC, group.get()},
        {PIPELINE_CONSTRUCTION_TYPE_LINK_TIME_OPTIMIZED_LIBRARY, libGroup.get()},
        {PIPELINE_CONSTRUCTION_TYPE_FAST_LINKED_LIBRARY, fastLinkGroup.get()},
    };

    const struct PrimitiveTestSpec
    {
        VkPrimitiveTopology topology;
        const char *name;
    } topologies[] = {
        {VK_PRIMITIVE_TOPOLOGY_POINT_LIST, "point_list"},
        {VK_PRIMITIVE_TOPOLOGY_LINE_LIST, "line_list"},
        {VK_PRIMITIVE_TOPOLOGY_LINE_STRIP, "line_strip"},
        {VK_PRIMITIVE_TOPOLOGY_TRIANGLE_LIST, "triangle_list"},
        {VK_PRIMITIVE_TOPOLOGY_TRIANGLE_STRIP, "triangle_strip"},
        {VK_PRIMITIVE_TOPOLOGY_TRIANGLE_FAN, "triangle_fan"},
        {VK_PRIMITIVE_TOPOLOGY_LINE_LIST_WITH_ADJACENCY, "line_list_with_adjacency"},
        {VK_PRIMITIVE_TOPOLOGY_LINE_STRIP_WITH_ADJACENCY, "line_strip_with_adjacency"},
        {VK_PRIMITIVE_TOPOLOGY_TRIANGLE_LIST_WITH_ADJACENCY, "triangle_list_with_adjacency"},
        {VK_PRIMITIVE_TOPOLOGY_TRIANGLE_STRIP_WITH_ADJACENCY, "triangle_strip_with_adjacency"},
    };
    const glu::DataType dataTypes[] = {
        glu::TYPE_FLOAT,  glu::TYPE_FLOAT_VEC2,  glu::TYPE_FLOAT_VEC3,  glu::TYPE_FLOAT_VEC4,
        glu::TYPE_DOUBLE, glu::TYPE_DOUBLE_VEC2, glu::TYPE_DOUBLE_VEC3, glu::TYPE_DOUBLE_VEC4,
        glu::TYPE_INT,    glu::TYPE_INT_VEC2,    glu::TYPE_INT_VEC3,    glu::TYPE_INT_VEC4,
        glu::TYPE_UINT,   glu::TYPE_UINT_VEC2,   glu::TYPE_UINT_VEC3,   glu::TYPE_UINT_VEC4,
    };
    const struct Perspective
    {
        const char *name;
        bool value;
    } perspectives[] = {
        {"perspective", true},
        {"noperspective", false},
    };
    const struct DynamicIndexing
    {
        const char *name;
        bool value;
    } dynamicIndexings[] = {
        {"static", false},
        {"dynamic", true},
    };
    const struct ProvokingVertex
    {
        const char *name;
        bool value;
    } provokingVertices[] = {
        {"provoking_first", false},
        {"provoking_last", true},
    };
    const uint32_t rotations[] = {0, 85, 95};
    const struct TopologyInPipeline
    {
        const char *name;
        bool value;
    } topologiesInPipeline[] = {
        {"pipeline_topology_static", false},
        {"pipeline_topology_dynamic", true},
    };

    for (const auto &constructionTypeCase : constructionTypeCases)
    {
        MovePtr<tcu::TestCaseGroup> testTypeGroup(new tcu::TestCaseGroup(testCtx, "data"));
        const TestType testType = TEST_TYPE_DATA;

        for (size_t provokingVertexNdx = 0; provokingVertexNdx < DE_LENGTH_OF_ARRAY(provokingVertices);
             ++provokingVertexNdx)
        {
            MovePtr<tcu::TestCaseGroup> provokingVertexGroup(
                new tcu::TestCaseGroup(testCtx, provokingVertices[provokingVertexNdx].name));
            const bool provokingVertexLast = provokingVertices[provokingVertexNdx].value;

            for (size_t dynamicNdx = 0; dynamicNdx < DE_LENGTH_OF_ARRAY(dynamicIndexings); ++dynamicNdx)
            {
                MovePtr<tcu::TestCaseGroup> dynamicIndexingGroup(
                    new tcu::TestCaseGroup(testCtx, dynamicIndexings[dynamicNdx].name));
                const bool dynamicIndexing = dynamicIndexings[dynamicNdx].value;

                for (size_t topologyNdx = 0; topologyNdx < DE_LENGTH_OF_ARRAY(topologies); ++topologyNdx)
                {
                    MovePtr<tcu::TestCaseGroup> topologyGroup(
                        new tcu::TestCaseGroup(testCtx, topologies[topologyNdx].name));
                    const VkPrimitiveTopology topology = topologies[topologyNdx].topology;

                    for (size_t aggregateNdx = 0; aggregateNdx < 3; ++aggregateNdx)
                    {
                        const string aggregateName = aggregateNdx == 0 ? "type" :
                                                     aggregateNdx == 1 ? "struct" :
                                                                         "array" + de::toString(aggregateNdx);
                        MovePtr<tcu::TestCaseGroup> aggregateGroup(
                            new tcu::TestCaseGroup(testCtx, aggregateName.c_str()));

                        for (size_t dataTypeNdx = 0; dataTypeNdx < DE_LENGTH_OF_ARRAY(dataTypes); ++dataTypeNdx)
                        {
                            const glu::DataType dataType = dataTypes[dataTypeNdx];
                            const char *dataTypeName     = getDataTypeName(dataType);

                            const TestParams testParams{
                                constructionTypeCase.constructionType,
                                testType,              //  TestType testType;
                                TEST_SUBTYPE_DEFAULT,  //  TestSubtype testSubtype;
                                topology,              //  VkPrimitiveTopology topology;
                                dynamicIndexing,       //  bool dynamicIndexing;
                                aggregateNdx,          //  size_t aggregate;
                                dataType,              //  glu::DataType dataType;
                                DATA_TEST_WIDTH,       //  uint32_t width;
                                DATA_TEST_HEIGHT,      //  uint32_t height;
                                notused,               //  bool perspective;
                                provokingVertexLast,   //  bool provokingVertexLast;
                                (uint32_t)notused,     //  uint32_t rotation;
                                notused,               //  bool                    dynamicTopologyInPipeline
                                VK_SAMPLE_COUNT_1_BIT, //  VkSampleCountFlagBits sampleCount;
                            };

                            aggregateGroup->addChild(
                                new FragmentShadingBarycentricTestCase(testCtx, dataTypeName, testParams));
                        }

                        topologyGroup->addChild(aggregateGroup.release());
                    }

                    dynamicIndexingGroup->addChild(topologyGroup.release());
                }

                provokingVertexGroup->addChild(dynamicIndexingGroup.release());
            }

            testTypeGroup->addChild(provokingVertexGroup.release());
        }

        {
            MovePtr<tcu::TestCaseGroup> miscGroup(new tcu::TestCaseGroup(testCtx, "misc"));
            const TestParams testParams{
                constructionTypeCase.constructionType,
                TEST_TYPE_DATA,                      //  TestType testType;
                TEST_SUBTYPE_PERVERTEX_CORRECTNESS,  //  TestSubtype testSubtype;
                VK_PRIMITIVE_TOPOLOGY_TRIANGLE_LIST, //  VkPrimitiveTopology topology;
                notused,                             //  bool dynamicIndexing;
                notused,                             //  size_t aggregate;
                glu::TYPE_FLOAT_VEC2,                //  glu::DataType dataType;
                DATA_TEST_WIDTH,                     //  uint32_t width;
                DATA_TEST_HEIGHT,                    //  uint32_t height;
                notused,                             //  bool perspective;
                notused,                             //  bool provokingVertexLast;
                (uint32_t)notused,                   //  uint32_t rotation;
                notused,                             //  bool                    dynamicTopologyInPipeline
                VK_SAMPLE_COUNT_1_BIT,               //  VkSampleCountFlagBits sampleCount;
            };
            miscGroup->addChild(new FragmentShadingBarycentricTestCase(testCtx, "pervertex_correctness", testParams));
            testTypeGroup->addChild(miscGroup.release());
        }

        {
            MovePtr<tcu::TestCaseGroup> scGroup(new tcu::TestCaseGroup(testCtx, "shader_combos"));
            for (uint32_t testSubType = (uint32_t)TEST_SUBTYPE_TESS_SHADER;
                 testSubType <= (uint32_t)TEST_SUBTYPE_TESSGEOM_SHADER; testSubType++)
            {
                VkPrimitiveTopology primitiveType = (((TestSubtype)testSubType) == TEST_SUBTYPE_GEOMETRY_SHADER) ?
                                                        VK_PRIMITIVE_TOPOLOGY_TRIANGLE_LIST :
                                                        VK_PRIMITIVE_TOPOLOGY_PATCH_LIST;
                const std::string shaderComboName = getShaderComboName(testSubType);

                MovePtr<tcu::TestCaseGroup> scSubGroup(new tcu::TestCaseGroup(testCtx, shaderComboName.c_str()));

                for (size_t aggregateNdx = 0; aggregateNdx < 3; ++aggregateNdx)
                {
                    const string aggregateName = aggregateNdx == 0 ? "type" :
                                                 aggregateNdx == 1 ? "struct" :
                                                                     "array" + de::toString(aggregateNdx);
                    MovePtr<tcu::TestCaseGroup> aggregateGroup(new tcu::TestCaseGroup(testCtx, aggregateName.c_str()));

                    for (size_t dataTypeNdx = 0; dataTypeNdx < DE_LENGTH_OF_ARRAY(dataTypes); ++dataTypeNdx)
                    {
                        const glu::DataType dataType = dataTypes[dataTypeNdx];
                        const char *dataTypeName     = getDataTypeName(dataType);

                        const TestParams testParamsShaders{
                            constructionTypeCase.constructionType,
                            TEST_TYPE_DATA,           //  TestType testType;
                            (TestSubtype)testSubType, //  TestSubtype testSubtype;
                            primitiveType,            //  VkPrimitiveTopology topology;
                            notused,                  //  bool dynamicIndexing;
                            aggregateNdx,             //  size_t aggregate;
                            dataType,                 //  glu::DataType dataType;
                            DATA_TEST_WIDTH,          //  uint32_t width;
                            DATA_TEST_HEIGHT,         //  uint32_t height;
                            notused,                  //  bool perspective;
                            notused,                  //  bool provokingVertexLast;
                            (uint32_t)notused,        //  uint32_t rotation;
                            notused,                  //  bool                    dynamicTopologyInPipeline
                            VK_SAMPLE_COUNT_1_BIT,    //  VkSampleCountFlagBits sampleCount;
                        };
                        aggregateGroup->addChild(
                            new FragmentShadingBarycentricTestCase(testCtx, dataTypeName, testParamsShaders));
                    }
                    scSubGroup->addChild(aggregateGroup.release());
                }
                scGroup->addChild(scSubGroup.release());
            }
            testTypeGroup->addChild(scGroup.release());
        }

        constructionTypeCase.testGroup->addChild(testTypeGroup.release());
    }

    for (const auto &constructionTypeCase : constructionTypeCases)
    {
        const struct MsaaTestCase
        {
            const char *name;
            VkSampleCountFlagBits samples;
            TestSubtype subtype;
        } msaaCases[] = {
            {"single_sample", VK_SAMPLE_COUNT_1_BIT, TEST_SUBTYPE_DEFAULT},
            {"msaa_interpolate_at_centroid", VK_SAMPLE_COUNT_4_BIT, TEST_SUBTYPE_MSAA_INTERPOLATE_AT_CENTROID},
            {"msaa_interpolate_at_sample", VK_SAMPLE_COUNT_4_BIT, TEST_SUBTYPE_MSAA_INTERPOLATE_AT_SAMPLE},
            {"msaa_interpolate_at_offset", VK_SAMPLE_COUNT_4_BIT, TEST_SUBTYPE_MSAA_INTERPOLATE_AT_OFFSET},
            {"msaa_centroid_qualifier", VK_SAMPLE_COUNT_4_BIT, TEST_SUBTYPE_MSAA_CENTROID_QUALIFIER},
            {"msaa_sample_qualifier", VK_SAMPLE_COUNT_4_BIT, TEST_SUBTYPE_MSAA_SAMPLE_QUALIFIER},
        };

        MovePtr<tcu::TestCaseGroup> testTypeGroup(new tcu::TestCaseGroup(testCtx, "weights"));
        const TestType testType = TEST_TYPE_WEIGHTS;

        for (size_t topologyInPipelineNdx = 0; topologyInPipelineNdx < DE_LENGTH_OF_ARRAY(topologiesInPipeline);
             ++topologyInPipelineNdx)
        {
            MovePtr<tcu::TestCaseGroup> topologyInPipelineGroup(
                new tcu::TestCaseGroup(testCtx, topologiesInPipeline[topologyInPipelineNdx].name));
            const bool topologyInPipeline = topologiesInPipeline[topologyInPipelineNdx].value;

            if (topologyInPipeline)
            {
                for (size_t msaaCaseNdx = 0; msaaCaseNdx < DE_LENGTH_OF_ARRAY(msaaCases); ++msaaCaseNdx)
                {
                    MovePtr<tcu::TestCaseGroup> msaaGroup(new tcu::TestCaseGroup(testCtx, msaaCases[msaaCaseNdx].name));
                    for (size_t topologyNdx = 0; topologyNdx < DE_LENGTH_OF_ARRAY(topologies); ++topologyNdx)
                    {
                        MovePtr<tcu::TestCaseGroup> topologyGroup(
                            new tcu::TestCaseGroup(testCtx, topologies[topologyNdx].name));
                        const VkPrimitiveTopology topology = topologies[topologyNdx].topology;
                        const bool testableTopology =
                            isPrimitiveTopologyLine(topology) || isPrimitiveTopologyTriangle(topology);

                        if (!testableTopology)
                            continue;

                        for (size_t perspectiveNdx = 0; perspectiveNdx < DE_LENGTH_OF_ARRAY(perspectives);
                             ++perspectiveNdx)
                        {
                            const bool perspective      = perspectives[perspectiveNdx].value;
                            const char *perspectiveName = perspectives[perspectiveNdx].name;

                            const TestParams testParams{
                                constructionTypeCase.constructionType,
                                testType,                       //  TestType testType;
                                msaaCases[msaaCaseNdx].subtype, //  TestSubtype testSubtype;
                                topology,                       //  VkPrimitiveTopology topology;
                                notused,                        //  bool dynamicIndexing;
                                (size_t)notused,                //  size_t aggregate;
                                (glu::DataType)notused,         //  glu::DataType dataType;
                                WEIGHT_TEST_WIDTH,              //  uint32_t width;
                                WEIGHT_TEST_HEIGHT,             //  uint32_t height;
                                perspective,                    //  bool perspective;
                                false,                          //  bool provokingVertexLast;
                                0,                              //  uint32_t rotation;
                                topologyInPipeline,             //  bool                    dynamicTopologyInPipeline
                                msaaCases[msaaCaseNdx].samples, //  VkSampleCountFlagBits sampleCount;
                            };

                            topologyGroup->addChild(
                                new FragmentShadingBarycentricTestCase(testCtx, perspectiveName, testParams));
                        }
                        msaaGroup->addChild(topologyGroup.release());
                    }
                    topologyInPipelineGroup->addChild(msaaGroup.release());
                }
            }
            else
            {
                for (size_t rotationNdx = 0; rotationNdx < DE_LENGTH_OF_ARRAY(rotations); ++rotationNdx)
                {
                    const uint32_t rotation = rotations[rotationNdx];
                    MovePtr<tcu::TestCaseGroup> rotationGroup(
                        new tcu::TestCaseGroup(testCtx, de::toString(rotation).c_str()));

                    for (size_t topologyNdx = 0; topologyNdx < DE_LENGTH_OF_ARRAY(topologies); ++topologyNdx)
                    {
                        const VkPrimitiveTopology topology = topologies[topologyNdx].topology;
                        MovePtr<tcu::TestCaseGroup> topologyGroup(
                            new tcu::TestCaseGroup(testCtx, topologies[topologyNdx].name));

                        for (size_t perspectiveNdx = 0; perspectiveNdx < DE_LENGTH_OF_ARRAY(perspectives);
                             ++perspectiveNdx)
                        {
                            const bool perspective      = perspectives[perspectiveNdx].value;
                            const char *perspectiveName = perspectives[perspectiveNdx].name;

                            const TestParams testParams{
                                constructionTypeCase.constructionType,
                                testType,              //  TestType testType;
                                TEST_SUBTYPE_DEFAULT,  //  TestSubtype testSubtype;
                                topology,              //  VkPrimitiveTopology topology;
                                notused,               //  bool dynamicIndexing;
                                (size_t)-1,            //  size_t aggregate;
                                glu::TYPE_INVALID,     //  glu::DataType dataType;
                                WEIGHT_TEST_WIDTH,     //  uint32_t width;
                                WEIGHT_TEST_HEIGHT,    //  uint32_t height;
                                perspective,           //  bool perspective;
                                false,                 //  bool provokingVertexLast;
                                rotation,              //  uint32_t rotation;
                                topologyInPipeline,    //  bool                    dynamicTopologyInPipeline
                                VK_SAMPLE_COUNT_1_BIT, //  VkSampleCountFlagBits sampleCount;
                            };

                            topologyGroup->addChild(
                                new FragmentShadingBarycentricTestCase(testCtx, perspectiveName, testParams));
                        }

                        rotationGroup->addChild(topologyGroup.release());
                    }

                    topologyInPipelineGroup->addChild(rotationGroup.release());
                }
            }

            testTypeGroup->addChild(topologyInPipelineGroup.release());
        }

        constructionTypeCase.testGroup->addChild(testTypeGroup.release());
    }

    group->addChild(libGroup.release());
    group->addChild(fastLinkGroup.release());

    return group.release();
}

} // namespace FragmentShadingBarycentric
} // namespace vkt<|MERGE_RESOLUTION|>--- conflicted
+++ resolved
@@ -1322,7 +1322,6 @@
         }
     }
 
-<<<<<<< HEAD
     if ((m_testParams.testSubtype == TEST_SUBTYPE_TESS_SHADER) ||
         (m_testParams.testSubtype == TEST_SUBTYPE_TESSGEOM_SHADER))
         context.requireDeviceCoreFeature(DEVICE_CORE_FEATURE_TESSELLATION_SHADER);
@@ -1330,11 +1329,10 @@
     if ((m_testParams.testSubtype == TEST_SUBTYPE_GEOMETRY_SHADER) ||
         (m_testParams.testSubtype == TEST_SUBTYPE_TESSGEOM_SHADER))
         context.requireDeviceCoreFeature(DEVICE_CORE_FEATURE_GEOMETRY_SHADER);
-=======
+
     if ((m_testParams.testSubtype == TEST_SUBTYPE_MSAA_INTERPOLATE_AT_SAMPLE) ||
         (m_testParams.testSubtype == TEST_SUBTYPE_MSAA_INTERPOLATE_AT_OFFSET))
         context.requireDeviceCoreFeature(DEVICE_CORE_FEATURE_SAMPLE_RATE_SHADING);
->>>>>>> 713b64eb
 }
 
 TestInstance *FragmentShadingBarycentricTestCase::createInstance(Context &context) const
