--- conflicted
+++ resolved
@@ -98,12 +98,8 @@
 	parser.add_argument("-u",
 						"--target-vulkan-version",
 						dest="vulkanVersion",
-<<<<<<< HEAD
-						default=DEFAULT_VULKAN_VERSION,
-=======
 						default="1.1",
 						choices=["1.0", "1.1"],
->>>>>>> b64f4133
 						help="Target Vulkan version")
 	return parser.parse_args()
 
