--- conflicted
+++ resolved
@@ -749,17 +749,10 @@
 	return bitfields64
 
 def parseAPI (src):
-<<<<<<< HEAD
-	versionsData = parseVersions(src)
-	versions     = [Version((v[2], v[3], v[4], 0)) for v in versionsData]
-	definitions	 = [Definition("deUint32", v.getInHex(), parsePreprocDefinedValue(src, v.getInHex())) for v in versions]
-	definitions.extend([Definition(type, name, parsePreprocDefinedValue(src, name)) for name, type in DEFINITIONS])
-=======
 	versionsData	= parseVersions(src)
-	versions		= [Version((v[2], v[3], 0)) for v in versionsData]
+	versions		= [Version((v[2], v[3], v[4], 0)) for v in versionsData]
 	definitions		= [Definition("uint32_t", v.getInHex(), parsePreprocDefinedValue(src, v.getInHex())) for v in versions] +\
 					  [Definition(type, name, parsePreprocDefinedValue(src, name)) for name, type in DEFINITIONS]
->>>>>>> 1eaa75b4
 
 	handles				= parseHandles(src)
 	rawEnums			= parseEnums(src)
@@ -2499,7 +2492,7 @@
 			return src
 		incFileName = inc.string[inc.start(1):inc.end(1)]
 		patternIncNamed = r'#include\s+"' + incFileName + '"'
-		incBody = readFile(os.path.join(dir, incFileName)) if incFileName != 'vulkan/vk_platform.h' else ''
+		incBody = readFile(os.path.join(dir, incFileName)) if incFileName != 'vulkan/vk_platform.h' and incFileName != 'vk_platform.h' else ''
 		incBodySanitized = re.sub(pattern, '', incBody)
 		bodyEndSanitized = re.sub(patternIncNamed, '', src[inc.end(0):])
 		src = src[0:inc.start(0)] + incBodySanitized + bodyEndSanitized
