--- conflicted
+++ resolved
@@ -131,6 +131,7 @@
 	name = name.replace("VIEWPORT_W", "VIEWPORT_W_")
 	name = name.replace("_IDPROPERTIES", "_ID_PROPERTIES")
 	name = name.replace("PHYSICAL_DEVICE_SHADER_FLOAT_16_INT_8_FEATURES", "PHYSICAL_DEVICE_SHADER_FLOAT16_INT8_FEATURES")
+	name = name.replace("PHYSICAL_DEVICE_RGBA_10_X_6_FORMATS_FEATURES_EXT", "PHYSICAL_DEVICE_RGBA10X6_FORMATS_FEATURES_EXT")
 	name = name.replace("_PCIBUS_", "_PCI_BUS_")
 	name = name.replace("ASTCD", "ASTC_D")
 	name = name.replace("AABBNV", "AABB_NV")
@@ -645,7 +646,7 @@
 			return False
 		if definition[0].startswith(extNameUpper):
 			return True
-		if definition[1].isdigit():
+		if definition[0].endswith("_H_"):
 			return True
 		return False
 
@@ -1478,7 +1479,10 @@
 			"StdVideoH265PpsFlags",
 			"StdVideoDecodeH265PictureInfoFlags",
 			"StdVideoDecodeH265ReferenceInfoFlags",
-			"StdVideoEncodeH265PictureInfoFlags"
+			"StdVideoEncodeH265PictureInfoFlags",
+			"StdVideoEncodeH265SliceHeaderFlags",
+			"StdVideoEncodeH265ReferenceModificationFlags",
+			"StdVideoEncodeH265ReferenceInfoFlags",
 		])
 	COMPOSITE_TYPES = set([t.name for t in api.compositeTypes if not t.isAlias])
 
@@ -1890,6 +1894,9 @@
 				sType = "ASTC_DECODE_MODE"
 			if sType in {'VULKAN_1_1', 'VULKAN_1_2'}:
 				continue
+			# skip cases that have const pNext pointer
+			if sType == 'RASTERIZATION_ORDER_ATTACHMENT_ACCESS':
+				continue
 			# end handling special cases
 			ptrnExtensionName	= r'^\s*#define\s+(\w+' + sSuffix + '_' + sType + '_EXTENSION_NAME).+$'
 			matchExtensionName	= re.search(ptrnExtensionName, src, re.M)
@@ -1929,16 +1936,12 @@
 		matchStructName		= re.search(ptrnStructName, src, re.M)
 		if matchStructName:
 			extType = sType
-			if extType == "MAINTENANCE_3":
-				extType = "MAINTENANCE3"
-			elif extType == "MAINTENANCE_4":
-				extType = "MAINTENANCE4"
-			elif extType == "DISCARD_RECTANGLE":
+			if extType == "DISCARD_RECTANGLE":
 				extType = "DISCARD_RECTANGLES"
 			elif extType == "DRIVER":
 				extType = "DRIVER_PROPERTIES"
 			elif extType == "POINT_CLIPPING":
-				extType = "MAINTENANCE2"
+				extType = "MAINTENANCE_2"
 			elif extType == "SHADER_CORE":
 				extType = "SHADER_CORE_PROPERTIES"
 			elif extType == "DRM":
@@ -2471,18 +2474,11 @@
 	deviceFuncs		= [Function.TYPE_DEVICE]
 
 	dfd										= generateDeviceFeaturesDefs(src)
-<<<<<<< HEAD
-	writeDeviceFeatures						(api, dfd, os.path.join(VULKAN_DIR, "vkDeviceFeatures.inl"))
-	writeDeviceFeaturesDefaultDeviceDefs	(dfd, os.path.join(VULKAN_DIR, "vkDeviceFeaturesForDefaultDeviceDefs.inl"))
-	writeDeviceFeaturesContextDecl			(dfd, os.path.join(VULKAN_DIR, "vkDeviceFeaturesForContextDecl.inl"))
-	writeDeviceFeaturesContextDefs			(dfd, os.path.join(VULKAN_DIR, "vkDeviceFeaturesForContextDefs.inl"))
-	writeDeviceFeatureTest					(api, os.path.join(VULKAN_DIR, "vkDeviceFeatureTest.inl"))
-=======
 	writeDeviceFeatures						(api, dfd, os.path.join(outputPath, "vkDeviceFeatures.inl"))
 	writeDeviceFeaturesDefaultDeviceDefs	(dfd, os.path.join(outputPath, "vkDeviceFeaturesForDefaultDeviceDefs.inl"))
 	writeDeviceFeaturesContextDecl			(dfd, os.path.join(outputPath, "vkDeviceFeaturesForContextDecl.inl"))
 	writeDeviceFeaturesContextDefs			(dfd, os.path.join(outputPath, "vkDeviceFeaturesForContextDefs.inl"))
->>>>>>> 82a32e51
+	writeDeviceFeatureTest					(api, os.path.join(outputPath, "vkDeviceFeatureTest.inl"))
 
 	dpd										= generateDevicePropertiesDefs(src)
 	writeDeviceProperties					(api, dpd, os.path.join(outputPath, "vkDeviceProperties.inl"))
