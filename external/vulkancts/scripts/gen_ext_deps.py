--- conflicted
+++ resolved
@@ -77,7 +77,6 @@
 		yield '\tstd::make_tuple({}, {}, {}),'.format(version, major, minor)
 	yield '};'
 
-<<<<<<< HEAD
 def genRequiredCoreVersions(name, coreVersionsDict):
 	yield 'static const std::tuple<deUint32, deUint32, const char*>\t{}[]\t ='.format(name)
 	yield '{'
@@ -87,12 +86,8 @@
 		yield '\tstd::make_tuple({}, {}, "{}"),'.format(major, minor, extName)
 	yield '};'
 
-def genExtDepInl(dependenciesAndVersions):
+def genExtDepInl(dependenciesAndVersions, filename):
 	allExtDepsDict, apiVersions, allExtCoreVersions = dependenciesAndVersions
-=======
-def genExtDepInl(dependenciesAndVersions, filename):
-	allExtDepsDict, apiVersions = dependenciesAndVersions
->>>>>>> 82a32e51
 	apiVersions.reverse()
 	lines = []
 
