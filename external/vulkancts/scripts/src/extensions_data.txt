// This is manually created file used by gen_framework.py.
// It contains additional data for extensions that are required to
// generate code for cts. Currently every line contains:
// * extension name
// * information wheter this is device or instance extension
// * version number in which this extension is part of core

VK_KHR_surface								INSTANCE
VK_KHR_display								INSTANCE
VK_KHR_xlib_surface							INSTANCE
VK_KHR_xcb_surface							INSTANCE
VK_KHR_wayland_surface						INSTANCE
VK_KHR_mir_surface							INSTANCE
VK_KHR_android_surface						INSTANCE
VK_KHR_win32_surface						INSTANCE
VK_KHR_get_physical_device_properties2		INSTANCE 1_1_0
VK_KHR_device_group_creation				INSTANCE 1_1_0
VK_KHR_external_memory_capabilities			INSTANCE 1_1_0
VK_KHR_external_semaphore_capabilities		INSTANCE 1_1_0
VK_KHR_external_fence_capabilities			INSTANCE 1_1_0
VK_KHR_get_surface_capabilities2			INSTANCE
VK_KHR_get_display_properties2				INSTANCE
VK_KHR_surface_protected_capabilities		INSTANCE

VK_KHR_swapchain							DEVICE
VK_KHR_swapchain_mutable_format				DEVICE
VK_KHR_display_swapchain					DEVICE
VK_KHR_sampler_mirror_clamp_to_edge			DEVICE 1_2_0
VK_KHR_multiview							DEVICE 1_1_0
VK_KHR_device_group							DEVICE 1_1_0
VK_KHR_shader_draw_parameters				DEVICE 1_1_0
VK_KHR_maintenance1							DEVICE 1_1_0
VK_KHR_external_memory						DEVICE 1_1_0
VK_KHR_external_memory_win32				DEVICE
VK_KHR_external_memory_fd					DEVICE
VK_KHR_win32_keyed_mutex					DEVICE
VK_KHR_external_semaphore					DEVICE 1_1_0
VK_KHR_external_semaphore_win32				DEVICE
VK_KHR_external_semaphore_fd				DEVICE
VK_KHR_push_descriptor						DEVICE
VK_KHR_shader_float16_int8					DEVICE 1_2_0
VK_KHR_16bit_storage						DEVICE 1_1_0
VK_KHR_incremental_present					DEVICE
VK_KHR_8bit_storage							DEVICE 1_2_0
VK_KHR_descriptor_update_template			DEVICE 1_1_0
VK_KHR_create_renderpass2					DEVICE 1_2_0
VK_KHR_shared_presentable_image				DEVICE
VK_KHR_external_fence						DEVICE 1_1_0
VK_KHR_external_fence_win32					DEVICE
VK_KHR_external_fence_fd					DEVICE
VK_KHR_maintenance2							DEVICE 1_1_0
VK_KHR_variable_pointers					DEVICE 1_1_0
VK_KHR_dedicated_allocation					DEVICE 1_1_0
VK_KHR_storage_buffer_storage_class			DEVICE 1_1_0
VK_KHR_relaxed_block_layout					DEVICE 1_1_0
VK_KHR_get_memory_requirements2				DEVICE 1_1_0
VK_KHR_image_format_list					DEVICE 1_2_0
VK_KHR_sampler_ycbcr_conversion				DEVICE 1_1_0
VK_KHR_bind_memory2							DEVICE 1_1_0
VK_KHR_maintenance3							DEVICE 1_1_0
VK_KHR_driver_properties					DEVICE 1_2_0
VK_KHR_shader_float_controls				DEVICE 1_2_0
VK_KHR_depth_stencil_resolve				DEVICE 1_2_0
VK_KHR_draw_indirect_count					DEVICE 1_2_0
VK_KHR_shader_atomic_int64					DEVICE 1_2_0
VK_KHR_vulkan_memory_model					DEVICE 1_2_0
VK_KHR_uniform_buffer_standard_layout		DEVICE 1_2_0
VK_KHR_imageless_framebuffer				DEVICE 1_2_0
VK_KHR_shader_subgroup_extended_types		DEVICE 1_2_0
VK_EXT_sampler_filter_minmax				DEVICE 1_2_0
VK_EXT_shader_viewport_index_layer			DEVICE 1_2_0
VK_EXT_descriptor_indexing					DEVICE 1_2_0
VK_EXT_scalar_block_layout					DEVICE 1_2_0
VK_KHR_buffer_device_address				DEVICE 1_2_0
VK_EXT_host_query_reset						DEVICE 1_2_0
VK_KHR_separate_depth_stencil_layouts		DEVICE 1_2_0
VK_KHR_timeline_semaphore 		 		 	DEVICE 1_2_0
VK_KHR_spirv_1_4 		 		 	 		DEVICE 1_2_0
VK_EXT_separate_stencil_usage 		 		DEVICE 1_2_0
VK_KHR_pipeline_executable_properties 		DEVICE
<<<<<<< HEAD
VK_KHR_shader_clock							DEVICE
VK_KHR_performance_query					DEVICE
=======
VK_KHR_timeline_semaphore					DEVICE
VK_KHR_shader_clock							DEVICE
VK_KHR_spirv_1_4							DEVICE
VK_KHR_shader_subgroup_extended_types		DEVICE
VK_KHR_separate_depth_stencil_layouts		DEVICE
VK_KHR_performance_query					DEVICE
VK_KHR_buffer_device_address				DEVICE
>>>>>>> dd5da5be
<|MERGE_RESOLUTION|>--- conflicted
+++ resolved
@@ -78,15 +78,5 @@
 VK_KHR_spirv_1_4 		 		 	 		DEVICE 1_2_0
 VK_EXT_separate_stencil_usage 		 		DEVICE 1_2_0
 VK_KHR_pipeline_executable_properties 		DEVICE
-<<<<<<< HEAD
 VK_KHR_shader_clock							DEVICE
-VK_KHR_performance_query					DEVICE
-=======
-VK_KHR_timeline_semaphore					DEVICE
-VK_KHR_shader_clock							DEVICE
-VK_KHR_spirv_1_4							DEVICE
-VK_KHR_shader_subgroup_extended_types		DEVICE
-VK_KHR_separate_depth_stencil_layouts		DEVICE
-VK_KHR_performance_query					DEVICE
-VK_KHR_buffer_device_address				DEVICE
->>>>>>> dd5da5be
+VK_KHR_performance_query					DEVICE