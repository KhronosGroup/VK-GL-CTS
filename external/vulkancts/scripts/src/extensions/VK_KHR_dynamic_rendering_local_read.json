{
<<<<<<< HEAD
    "register_extension":
        {
            "type": "device",
            "core": "0.1.4.0"
        },
    "mandatory_features":
        {
            "VkPhysicalDeviceDynamicRenderingLocalReadFeaturesKHR":
                [
                    {
                        "features": [
                            "dynamicRenderingLocalRead"
                        ],
                        "requirements": [
                            "VK_KHR_dynamic_rendering_local_read"
                        ]
                    }
=======
    "register_extension": {
        "type": "device",
        "core": ""
    },
    "mandatory_features": {
        "VkPhysicalDeviceDynamicRenderingLocalReadFeaturesKHR": [
            {
                "features": [
                    "dynamicRenderingLocalRead"
                ],
                "requirements": [
                    "VK_KHR_dynamic_rendering_local_read"
>>>>>>> c3450b23
                ]
            }
        ]
    }
}<|MERGE_RESOLUTION|>--- conflicted
+++ resolved
@@ -1,26 +1,7 @@
 {
-<<<<<<< HEAD
-    "register_extension":
-        {
-            "type": "device",
-            "core": "0.1.4.0"
-        },
-    "mandatory_features":
-        {
-            "VkPhysicalDeviceDynamicRenderingLocalReadFeaturesKHR":
-                [
-                    {
-                        "features": [
-                            "dynamicRenderingLocalRead"
-                        ],
-                        "requirements": [
-                            "VK_KHR_dynamic_rendering_local_read"
-                        ]
-                    }
-=======
     "register_extension": {
         "type": "device",
-        "core": ""
+        "core": "0.1.4.0"
     },
     "mandatory_features": {
         "VkPhysicalDeviceDynamicRenderingLocalReadFeaturesKHR": [
@@ -30,7 +11,6 @@
                 ],
                 "requirements": [
                     "VK_KHR_dynamic_rendering_local_read"
->>>>>>> c3450b23
                 ]
             }
         ]
