--- conflicted
+++ resolved
@@ -1,34 +1,7 @@
 {
-<<<<<<< HEAD
-    "register_extension":
-        {
-            "type": "device",
-            "core": "0.1.4.0"
-        },
-    "mandatory_features":
-        {
-            "VkPhysicalDeviceVertexAttributeDivisorFeaturesKHR":
-                [
-                    {
-                        "features": [
-                            "vertexAttributeInstanceRateDivisor"
-                        ],
-                        "requirements": [
-                            "VK_EXT_vertex_attribute_divisor"
-                        ]
-                    },
-                    {
-                        "features": [
-                            "vertexAttributeInstanceRateDivisor"
-                        ],
-                        "requirements": [
-                            "VK_KHR_vertex_attribute_divisor"
-                        ]
-                    }
-=======
     "register_extension": {
         "type": "device",
-        "core": ""
+        "core": "0.1.4.0"
     },
     "mandatory_features": {
         "VkPhysicalDeviceVertexAttributeDivisorFeaturesKHR": [
@@ -38,7 +11,6 @@
                 ],
                 "requirements": [
                     "VK_EXT_vertex_attribute_divisor"
->>>>>>> c3450b23
                 ]
             },
             {
