--- conflicted
+++ resolved
@@ -1,26 +1,7 @@
 {
-<<<<<<< HEAD
-    "register_extension":
-        {
-            "type": "device",
-            "core": "0.1.4.0"
-        },
-    "mandatory_features":
-        {
-            "VkPhysicalDeviceMaintenance5FeaturesKHR":
-                [
-                    {
-                        "features": [
-                            "maintenance5"
-                        ],
-                        "requirements": [
-                            "VK_KHR_maintenance5"
-                        ]
-                    }
-=======
     "register_extension": {
         "type": "device",
-        "core": ""
+        "core": "0.1.4.0"
     },
     "mandatory_features": {
         "VkPhysicalDeviceMaintenance5FeaturesKHR": [
@@ -30,7 +11,6 @@
                 ],
                 "requirements": [
                     "VK_KHR_maintenance5"
->>>>>>> c3450b23
                 ]
             }
         ]
