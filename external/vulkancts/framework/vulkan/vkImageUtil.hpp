--- conflicted
+++ resolved
@@ -144,32 +144,21 @@
 																 const VkExtent3D&				divisor);
 
 /*--------------------------------------------------------------------*//*!
-<<<<<<< HEAD
- * Copies buffer data into an image.
-=======
  * Copies buffer data into an image. The buffer is expected to be
  * in a state after host write.
->>>>>>> 055f40e9
 *//*--------------------------------------------------------------------*/
 void							copyBufferToImage				(const DeviceInterface&						vk,
 																 vk::VkDevice								device,
 																 vk::VkQueue								queue,
 																 deUint32									queueFamilyIndex,
 																 const vk::VkBuffer&						buffer,
-<<<<<<< HEAD
-																 deUint32									bufferSize,
-=======
 																 vk::VkDeviceSize							bufferSize,
->>>>>>> 055f40e9
 																 const std::vector<vk::VkBufferImageCopy>&	copyRegions,
 																 const vk::VkSemaphore*						waitSemaphore,
 																 vk::VkImageAspectFlags						imageAspectFlags,
 																 deUint32									mipLevels,
 																 deUint32									arrayLayers,
 																 vk::VkImage								destImage,
-<<<<<<< HEAD
-																 VkImageLayout								destImageLayout = VK_IMAGE_LAYOUT_SHADER_READ_ONLY_OPTIMAL);
-=======
 																 VkImageLayout								destImageLayout = VK_IMAGE_LAYOUT_SHADER_READ_ONLY_OPTIMAL,
 																 VkPipelineStageFlags						destImageDstStageFlags = VK_PIPELINE_STAGE_FRAGMENT_SHADER_BIT);
 
@@ -197,7 +186,6 @@
 																 vk::VkAccessFlags			srcAccessMask = VK_ACCESS_COLOR_ATTACHMENT_WRITE_BIT,
 																 vk::VkImageLayout			oldLayout = VK_IMAGE_LAYOUT_COLOR_ATTACHMENT_OPTIMAL,
 																 deUint32					numLayers = 1u);
->>>>>>> 055f40e9
 
 /*--------------------------------------------------------------------*//*!
  * Checks if the physical device supports creation of the specified
