/*-------------------------------------------------------------------------
 * Vulkan CTS Framework
 * --------------------
 *
 * Copyright (c) 2015 Google Inc.
 *
 * Licensed under the Apache License, Version 2.0 (the "License");
 * you may not use this file except in compliance with the License.
 * You may obtain a copy of the License at
 *
 *      http://www.apache.org/licenses/LICENSE-2.0
 *
 * Unless required by applicable law or agreed to in writing, software
 * distributed under the License is distributed on an "AS IS" BASIS,
 * WITHOUT WARRANTIES OR CONDITIONS OF ANY KIND, either express or implied.
 * See the License for the specific language governing permissions and
 * limitations under the License.
 *
 *//*!
 * \file
 * \brief Null (do-nothing) Vulkan implementation.
 *//*--------------------------------------------------------------------*/

#include "vkNullDriver.hpp"
#include "vkPlatform.hpp"
#include "vkImageUtil.hpp"
#include "vkQueryUtil.hpp"
#include "tcuFunctionLibrary.hpp"
#include "deMemory.h"

#if (DE_OS == DE_OS_ANDROID) && defined(__ANDROID_API_O__) && (DE_ANDROID_API >= __ANDROID_API_O__ /* __ANDROID_API_O__ */)
#	define USE_ANDROID_O_HARDWARE_BUFFER
#endif
#if defined(USE_ANDROID_O_HARDWARE_BUFFER)
#	include <android/hardware_buffer.h>
#endif

#include <stdexcept>
#include <algorithm>

namespace vk
{

namespace
{

using std::vector;

// Memory management

template<typename T>
void* allocateSystemMem (const VkAllocationCallbacks* pAllocator, VkSystemAllocationScope scope)
{
	void* ptr = pAllocator->pfnAllocation(pAllocator->pUserData, sizeof(T), sizeof(void*), scope);
	if (!ptr)
		throw std::bad_alloc();
	return ptr;
}

void freeSystemMem (const VkAllocationCallbacks* pAllocator, void* mem)
{
	pAllocator->pfnFree(pAllocator->pUserData, mem);
}

template<typename Object, typename Handle, typename Parent, typename CreateInfo>
Handle allocateHandle (Parent parent, const CreateInfo* pCreateInfo, const VkAllocationCallbacks* pAllocator)
{
	Object* obj = DE_NULL;

	if (pAllocator)
	{
		void* mem = allocateSystemMem<Object>(pAllocator, VK_SYSTEM_ALLOCATION_SCOPE_OBJECT);
		try
		{
			obj = new (mem) Object(parent, pCreateInfo);
			DE_ASSERT(obj == mem);
		}
		catch (...)
		{
			pAllocator->pfnFree(pAllocator->pUserData, mem);
			throw;
		}
	}
	else
		obj = new Object(parent, pCreateInfo);

	return reinterpret_cast<Handle>(obj);
}

template<typename Object, typename Handle, typename CreateInfo>
Handle allocateHandle (const CreateInfo* pCreateInfo, const VkAllocationCallbacks* pAllocator)
{
	Object* obj = DE_NULL;

	if (pAllocator)
	{
		void* mem = allocateSystemMem<Object>(pAllocator, VK_SYSTEM_ALLOCATION_SCOPE_OBJECT);
		try
		{
			obj = new (mem) Object(pCreateInfo);
			DE_ASSERT(obj == mem);
		}
		catch (...)
		{
			pAllocator->pfnFree(pAllocator->pUserData, mem);
			throw;
		}
	}
	else
		obj = new Object(pCreateInfo);

	return reinterpret_cast<Handle>(obj);
}

template<typename Object, typename Handle, typename Parent>
Handle allocateHandle (Parent parent, const VkAllocationCallbacks* pAllocator)
{
	Object* obj = DE_NULL;

	if (pAllocator)
	{
		void* mem = allocateSystemMem<Object>(pAllocator, VK_SYSTEM_ALLOCATION_SCOPE_OBJECT);
		try
		{
			obj = new (mem) Object(parent);
			DE_ASSERT(obj == mem);
		}
		catch (...)
		{
			pAllocator->pfnFree(pAllocator->pUserData, mem);
			throw;
		}
	}
	else
		obj = new Object(parent);

	return reinterpret_cast<Handle>(obj);
}

template<typename Object, typename Handle>
void freeHandle (Handle handle, const VkAllocationCallbacks* pAllocator)
{
	Object* obj = reinterpret_cast<Object*>(handle);

	if (pAllocator)
	{
		obj->~Object();
		freeSystemMem(pAllocator, reinterpret_cast<void*>(obj));
	}
	else
		delete obj;
}

template<typename Object, typename BaseObject, typename Handle, typename Parent, typename CreateInfo>
Handle allocateNonDispHandle (Parent parent, const CreateInfo* pCreateInfo, const VkAllocationCallbacks* pAllocator)
{
	Object* const	obj		= allocateHandle<Object, Object*>(parent, pCreateInfo, pAllocator);
	return Handle((deUint64)(deUintptr)static_cast<BaseObject*>(obj));
}

template<typename Object, typename Handle, typename Parent, typename CreateInfo>
Handle allocateNonDispHandle (Parent parent, const CreateInfo* pCreateInfo, const VkAllocationCallbacks* pAllocator)
{
	return allocateNonDispHandle<Object, Object, Handle, Parent, CreateInfo>(parent, pCreateInfo, pAllocator);
}

template<typename Object, typename Handle, typename Parent>
Handle allocateNonDispHandle (Parent parent, const VkAllocationCallbacks* pAllocator)
{
	Object* const	obj		= allocateHandle<Object, Object*>(parent, pAllocator);
	return Handle((deUint64)(deUintptr)obj);
}

template<typename Object, typename Handle>
void freeNonDispHandle (Handle handle, const VkAllocationCallbacks* pAllocator)
{
	freeHandle<Object>(reinterpret_cast<Object*>((deUintptr)handle.getInternal()), pAllocator);
}

// Object definitions

#define VK_NULL_RETURN(STMT)					\
	do {										\
		try {									\
			STMT;								\
			return VK_SUCCESS;					\
		} catch (const std::bad_alloc&) {		\
			return VK_ERROR_OUT_OF_HOST_MEMORY;	\
		} catch (VkResult res) {				\
			return res;							\
		}										\
	} while (deGetFalse())

// \todo [2015-07-14 pyry] Check FUNC type by checkedCastToPtr<T>() or similar
#define VK_NULL_FUNC_ENTRY(NAME, FUNC)	{ #NAME, (deFunctionPtr)FUNC }  // NOLINT(FUNC)

#define VK_NULL_DEFINE_DEVICE_OBJ(NAME)				\
struct NAME											\
{													\
	NAME (VkDevice, const Vk##NAME##CreateInfo*) {}	\
}

#define VK_NULL_DEFINE_OBJ_WITH_POSTFIX(DEVICE_OR_INSTANCE, NAME, POSTFIX)			\
struct NAME##POSTFIX																\
{																					\
	NAME##POSTFIX (DEVICE_OR_INSTANCE, const Vk##NAME##CreateInfo##POSTFIX*) {}		\
};

VK_NULL_DEFINE_DEVICE_OBJ(Fence);
VK_NULL_DEFINE_DEVICE_OBJ(Semaphore);
VK_NULL_DEFINE_DEVICE_OBJ(Event);
VK_NULL_DEFINE_DEVICE_OBJ(QueryPool);
VK_NULL_DEFINE_DEVICE_OBJ(BufferView);
VK_NULL_DEFINE_DEVICE_OBJ(ImageView);
VK_NULL_DEFINE_DEVICE_OBJ(PipelineCache);
VK_NULL_DEFINE_DEVICE_OBJ(PipelineLayout);
VK_NULL_DEFINE_DEVICE_OBJ(DescriptorSetLayout);
VK_NULL_DEFINE_DEVICE_OBJ(Sampler);
VK_NULL_DEFINE_DEVICE_OBJ(Framebuffer);
VK_NULL_DEFINE_DEVICE_OBJ(SamplerYcbcrConversion);
VK_NULL_DEFINE_OBJ_WITH_POSTFIX(VkDevice, Swapchain, KHR)
VK_NULL_DEFINE_OBJ_WITH_POSTFIX(VkInstance, DebugUtilsMessenger, EXT)

#ifndef CTS_USES_VULKANSC
VK_NULL_DEFINE_DEVICE_OBJ(ShaderModule);
VK_NULL_DEFINE_DEVICE_OBJ(DescriptorUpdateTemplate);
VK_NULL_DEFINE_DEVICE_OBJ(PrivateDataSlot);
VK_NULL_DEFINE_OBJ_WITH_POSTFIX(VkInstance, DebugReportCallback, EXT)
VK_NULL_DEFINE_OBJ_WITH_POSTFIX(VkDevice, CuModule, NVX)
VK_NULL_DEFINE_OBJ_WITH_POSTFIX(VkDevice, CuFunction, NVX)
VK_NULL_DEFINE_OBJ_WITH_POSTFIX(VkDevice, Micromap, EXT)
VK_NULL_DEFINE_OBJ_WITH_POSTFIX(VkDevice, OpticalFlowSession, NV)
VK_NULL_DEFINE_OBJ_WITH_POSTFIX(VkDevice, IndirectCommandsLayout, NV)
VK_NULL_DEFINE_OBJ_WITH_POSTFIX(VkDevice, AccelerationStructure, NV)
VK_NULL_DEFINE_OBJ_WITH_POSTFIX(VkDevice, AccelerationStructure, KHR)
VK_NULL_DEFINE_OBJ_WITH_POSTFIX(VkDevice, VideoSession, KHR)
VK_NULL_DEFINE_OBJ_WITH_POSTFIX(VkDevice, VideoSessionParameters, KHR)
VK_NULL_DEFINE_OBJ_WITH_POSTFIX(VkDevice, ValidationCache, EXT)
VK_NULL_DEFINE_OBJ_WITH_POSTFIX(VkDevice, BufferCollection, FUCHSIA)
#endif // CTS_USES_VULKANSC

class Instance
{
public:
										Instance		(const VkInstanceCreateInfo* instanceInfo);
										~Instance		(void) {}

	PFN_vkVoidFunction					getProcAddr		(const char* name) const { return (PFN_vkVoidFunction)m_functions.getFunction(name); }

private:
	const tcu::StaticFunctionLibrary	m_functions;
};

class SurfaceKHR
{
public:
#ifndef CTS_USES_VULKANSC
										SurfaceKHR		(VkInstance, const VkXlibSurfaceCreateInfoKHR*)		{}
										SurfaceKHR		(VkInstance, const VkXcbSurfaceCreateInfoKHR*)		{}
										SurfaceKHR		(VkInstance, const VkWaylandSurfaceCreateInfoKHR*)	{}
										SurfaceKHR		(VkInstance, const VkAndroidSurfaceCreateInfoKHR*)	{}
										SurfaceKHR		(VkInstance, const VkWin32SurfaceCreateInfoKHR*)	{}
										SurfaceKHR		(VkInstance, const VkViSurfaceCreateInfoNN*)		{}
										SurfaceKHR		(VkInstance, const VkIOSSurfaceCreateInfoMVK*)		{}
										SurfaceKHR		(VkInstance, const VkMacOSSurfaceCreateInfoMVK*)	{}
										SurfaceKHR		(VkInstance, const VkImagePipeSurfaceCreateInfoFUCHSIA*)	{}
										SurfaceKHR		(VkInstance, const VkStreamDescriptorSurfaceCreateInfoGGP*)	{}
										SurfaceKHR		(VkInstance, const VkMetalSurfaceCreateInfoEXT*)	{}
										SurfaceKHR		(VkInstance, const VkScreenSurfaceCreateInfoQNX*)	{}
#endif // CTS_USES_VULKANSC
										SurfaceKHR		(VkInstance, const VkDisplaySurfaceCreateInfoKHR*)	{}
										SurfaceKHR		(VkInstance, const VkHeadlessSurfaceCreateInfoEXT*)	{}
										~SurfaceKHR		(void)												{}
};

class DisplayModeKHR
{
public:
										DisplayModeKHR	(VkDisplayKHR, const VkDisplayModeCreateInfoKHR*) {}
										~DisplayModeKHR	(void) {}
};

class Device
{
public:
										Device			(VkPhysicalDevice physicalDevice, const VkDeviceCreateInfo* deviceInfo);
										~Device			(void) {}

	PFN_vkVoidFunction					getProcAddr		(const char* name) const { return (PFN_vkVoidFunction)m_functions.getFunction(name); }

private:
	const tcu::StaticFunctionLibrary	m_functions;
};

class Pipeline
{
public:
	Pipeline (VkDevice, const VkGraphicsPipelineCreateInfo*) {}
	Pipeline (VkDevice, const VkComputePipelineCreateInfo*) {}
#ifndef CTS_USES_VULKANSC
	Pipeline (VkDevice, const VkRayTracingPipelineCreateInfoNV*) {}
	Pipeline (VkDevice, const VkRayTracingPipelineCreateInfoKHR*) {}
#endif // CTS_USES_VULKANSC
};

class RenderPass
{
public:
	RenderPass (VkDevice, const VkRenderPassCreateInfo*)		{}
	RenderPass (VkDevice, const VkRenderPassCreateInfo2*)		{}
};

class Buffer
{
public:
						Buffer		(VkDevice, const VkBufferCreateInfo* pCreateInfo)
		: m_size (pCreateInfo->size)
	{
	}

	VkDeviceSize		getSize		(void) const { return m_size;	}

private:
	const VkDeviceSize	m_size;
};

VkExternalMemoryHandleTypeFlags getExternalTypesHandle (const VkImageCreateInfo* pCreateInfo)
{
	const VkExternalMemoryImageCreateInfo* const	externalInfo	= findStructure<VkExternalMemoryImageCreateInfo>	(pCreateInfo->pNext);

	return externalInfo ? externalInfo->handleTypes : 0u;
}

class Image
{
public:
												Image					(VkDevice, const VkImageCreateInfo* pCreateInfo)
		: m_imageType			(pCreateInfo->imageType)
		, m_format				(pCreateInfo->format)
		, m_extent				(pCreateInfo->extent)
		, m_arrayLayers			(pCreateInfo->arrayLayers)
		, m_samples				(pCreateInfo->samples)
		, m_usage				(pCreateInfo->usage)
		, m_flags				(pCreateInfo->flags)
		, m_externalHandleTypes	(getExternalTypesHandle(pCreateInfo))
	{
	}

	VkImageType									getImageType			(void) const { return m_imageType;				}
	VkFormat									getFormat				(void) const { return m_format;					}
	VkExtent3D									getExtent				(void) const { return m_extent;					}
	deUint32									getArrayLayers			(void) const { return m_arrayLayers;			}
	VkSampleCountFlagBits						getSamples				(void) const { return m_samples;				}
	VkImageUsageFlags							getUsage				(void) const { return m_usage;					}
	VkImageCreateFlags							getFlags				(void) const { return m_flags;					}
	VkExternalMemoryHandleTypeFlags				getExternalHandleTypes	(void) const { return m_externalHandleTypes;	}

private:
	const VkImageType							m_imageType;
	const VkFormat								m_format;
	const VkExtent3D							m_extent;
	const deUint32								m_arrayLayers;
	const VkSampleCountFlagBits					m_samples;
	const VkImageUsageFlags						m_usage;
	const VkImageCreateFlags					m_flags;
	const VkExternalMemoryHandleTypeFlags		m_externalHandleTypes;
};

void* allocateHeap (const VkMemoryAllocateInfo* pAllocInfo)
{
	// \todo [2015-12-03 pyry] Alignment requirements?
	// \todo [2015-12-03 pyry] Empty allocations okay?
	if (pAllocInfo->allocationSize > 0)
	{
		void* const heapPtr = deMalloc((size_t)pAllocInfo->allocationSize);
		if (!heapPtr)
			throw std::bad_alloc();
		return heapPtr;
	}
	else
		return DE_NULL;
}

void freeHeap (void* ptr)
{
	deFree(ptr);
}

class DeviceMemory
{
public:
	virtual			~DeviceMemory	(void) {}
	virtual void*	map				(void) = 0;
	virtual void	unmap			(void) = 0;
};

class PrivateDeviceMemory : public DeviceMemory
{
public:
						PrivateDeviceMemory		(VkDevice, const VkMemoryAllocateInfo* pAllocInfo)
		: m_memory(allocateHeap(pAllocInfo))
	{
		// \todo [2016-08-03 pyry] In some cases leaving data unintialized would help valgrind analysis,
		//						   but currently it mostly hinders it.
		if (m_memory)
			deMemset(m_memory, 0xcd, (size_t)pAllocInfo->allocationSize);
	}
	virtual				~PrivateDeviceMemory	(void)
	{
		freeHeap(m_memory);
	}

	virtual void*		map						(void) /*override*/ { return m_memory; }
	virtual void		unmap					(void) /*override*/ {}

private:
	void* const			m_memory;
};

#ifndef CTS_USES_VULKANSC

#if defined(USE_ANDROID_O_HARDWARE_BUFFER)
AHardwareBuffer* findOrCreateHwBuffer (const VkMemoryAllocateInfo* pAllocInfo)
{
	const VkExportMemoryAllocateInfo* const					exportInfo		= findStructure<VkExportMemoryAllocateInfo>(pAllocInfo->pNext);
	const VkImportAndroidHardwareBufferInfoANDROID* const	importInfo		= findStructure<VkImportAndroidHardwareBufferInfoANDROID>(pAllocInfo->pNext);
	const VkMemoryDedicatedAllocateInfo* const				dedicatedInfo	= findStructure<VkMemoryDedicatedAllocateInfo>(pAllocInfo->pNext);
	const Image* const										image			= dedicatedInfo && !!dedicatedInfo->image ? reinterpret_cast<const Image*>(dedicatedInfo->image.getInternal()) : DE_NULL;
	AHardwareBuffer*										hwbuffer		= DE_NULL;

	// Import and export aren't mutually exclusive; we can have both simultaneously.
	DE_ASSERT((importInfo && importInfo->buffer.internal) ||
		(exportInfo && (exportInfo->handleTypes & VK_EXTERNAL_MEMORY_HANDLE_TYPE_ANDROID_HARDWARE_BUFFER_BIT_ANDROID) != 0));

	if (importInfo && importInfo->buffer.internal)
	{
		hwbuffer = (AHardwareBuffer*)importInfo->buffer.internal;
		AHardwareBuffer_acquire(hwbuffer);
	}
	else if (exportInfo && (exportInfo->handleTypes & VK_EXTERNAL_MEMORY_HANDLE_TYPE_ANDROID_HARDWARE_BUFFER_BIT_ANDROID) != 0)
	{
		AHardwareBuffer_Desc hwbufferDesc;
		deMemset(&hwbufferDesc, 0, sizeof(hwbufferDesc));

		if (image)
		{
			hwbufferDesc.width	= image->getExtent().width;
			hwbufferDesc.height	= image->getExtent().height;
			hwbufferDesc.layers = image->getArrayLayers();
			switch (image->getFormat())
			{
				case VK_FORMAT_R8G8B8A8_UNORM:
					hwbufferDesc.format = AHARDWAREBUFFER_FORMAT_R8G8B8A8_UNORM;
					break;
				case VK_FORMAT_R8G8B8_UNORM:
					hwbufferDesc.format = AHARDWAREBUFFER_FORMAT_R8G8B8_UNORM;
					break;
				case VK_FORMAT_R5G6B5_UNORM_PACK16:
					hwbufferDesc.format = AHARDWAREBUFFER_FORMAT_R5G6B5_UNORM;
					break;
				case VK_FORMAT_R16G16B16A16_SFLOAT:
					hwbufferDesc.format = AHARDWAREBUFFER_FORMAT_R16G16B16A16_FLOAT;
					break;
				case VK_FORMAT_A2R10G10B10_UNORM_PACK32:
					hwbufferDesc.format = AHARDWAREBUFFER_FORMAT_R10G10B10A2_UNORM;
					break;
				default:
					DE_FATAL("Unsupported image format for Android hardware buffer export");
					break;
			}
			if ((image->getUsage() & VK_IMAGE_USAGE_SAMPLED_BIT) != 0)
				hwbufferDesc.usage |= AHARDWAREBUFFER_USAGE_GPU_SAMPLED_IMAGE;
			if ((image->getUsage() & VK_IMAGE_USAGE_COLOR_ATTACHMENT_BIT) != 0)
				hwbufferDesc.usage |= AHARDWAREBUFFER_USAGE_GPU_COLOR_OUTPUT;
			// if ((image->getFlags() & VK_IMAGE_CREATE_PROTECTED_BIT) != 0)
			//	hwbufferDesc.usage |= AHARDWAREBUFFER_USAGE_PROTECTED_CONTENT;

			// Make sure we have at least one AHB GPU usage, even if the image doesn't have any
			// Vulkan usages with corresponding to AHB GPU usages.
			if ((image->getUsage() & (VK_IMAGE_USAGE_SAMPLED_BIT | VK_IMAGE_USAGE_COLOR_ATTACHMENT_BIT)) == 0)
				hwbufferDesc.usage |= AHARDWAREBUFFER_USAGE_GPU_SAMPLED_IMAGE;
		}
		else
		{
			hwbufferDesc.width = static_cast<deUint32>(pAllocInfo->allocationSize);
			hwbufferDesc.height = 1,
			hwbufferDesc.layers = 1,
			hwbufferDesc.format = AHARDWAREBUFFER_FORMAT_BLOB,
			hwbufferDesc.usage = AHARDWAREBUFFER_USAGE_GPU_DATA_BUFFER;
		}

		AHardwareBuffer_allocate(&hwbufferDesc, &hwbuffer);
	}

	return hwbuffer;
}

class ExternalDeviceMemoryAndroid : public DeviceMemory
{
public:
						ExternalDeviceMemoryAndroid		(VkDevice, const VkMemoryAllocateInfo* pAllocInfo)
		: m_hwbuffer(findOrCreateHwBuffer(pAllocInfo))
	{}
	virtual				~ExternalDeviceMemoryAndroid	(void)
	{
		if (m_hwbuffer)
			AHardwareBuffer_release(m_hwbuffer);
	}

	virtual void*		map								(void) /*override*/
	{
		void* p;
		AHardwareBuffer_lock(m_hwbuffer, AHARDWAREBUFFER_USAGE_CPU_READ_OFTEN | AHARDWAREBUFFER_USAGE_CPU_WRITE_OFTEN, -1, NULL, &p);
		return p;
	}

	virtual void		unmap							(void) /*override*/ { AHardwareBuffer_unlock(m_hwbuffer, NULL); }

	AHardwareBuffer*	getHwBuffer						(void)				{ return m_hwbuffer;						}

private:
	AHardwareBuffer* const	m_hwbuffer;
};
#endif // defined(USE_ANDROID_O_HARDWARE_BUFFER)

#endif // CTS_USES_VULKANSC

<<<<<<< HEAD
=======
#ifdef CTS_USES_VULKANSC
class SemaphoreSciSyncPoolNV
{
public:
	SemaphoreSciSyncPoolNV (VkDevice, const VkSemaphoreSciSyncPoolCreateInfoNV*)
	{}
};
#endif // CTS_USES_VULKANSC

>>>>>>> 27c82a89
class DeferredOperationKHR
{
public:
						DeferredOperationKHR		(VkDevice)
						{}
};

class CommandBuffer
{
public:
						CommandBuffer				(VkDevice, VkCommandPool, VkCommandBufferLevel)
						{}
};

class CommandPool
{
public:
										CommandPool		(VkDevice device, const VkCommandPoolCreateInfo*)
											: m_device(device)
										{}
#ifndef CTS_USES_VULKANSC
										~CommandPool	(void);
#endif // CTS_USES_VULKANSC

	VkCommandBuffer						allocate		(VkCommandBufferLevel level);
	void								free			(VkCommandBuffer buffer);

private:
	const VkDevice						m_device;

	vector<CommandBuffer*>				m_buffers;
};

#ifndef CTS_USES_VULKANSC

CommandPool::~CommandPool (void)
{
	for (size_t ndx = 0; ndx < m_buffers.size(); ++ndx)
		delete m_buffers[ndx];
}

#endif // CTS_USES_VULKANSC

VkCommandBuffer CommandPool::allocate (VkCommandBufferLevel level)
{
	CommandBuffer* const	impl	= new CommandBuffer(m_device, VkCommandPool(reinterpret_cast<deUintptr>(this)), level);

	try
	{
		m_buffers.push_back(impl);
	}
	catch (...)
	{
		delete impl;
		throw;
	}

	return reinterpret_cast<VkCommandBuffer>(impl);
}

void CommandPool::free (VkCommandBuffer buffer)
{
	CommandBuffer* const	impl	= reinterpret_cast<CommandBuffer*>(buffer);

	for (size_t ndx = 0; ndx < m_buffers.size(); ++ndx)
	{
		if (m_buffers[ndx] == impl)
		{
			std::swap(m_buffers[ndx], m_buffers.back());
			m_buffers.pop_back();
			delete impl;
			return;
		}
	}

	DE_FATAL("VkCommandBuffer not owned by VkCommandPool");
}

class DescriptorSet
{
public:
	DescriptorSet (VkDevice, VkDescriptorPool, VkDescriptorSetLayout) {}
};

class DescriptorPool
{
public:
										DescriptorPool	(VkDevice device, const VkDescriptorPoolCreateInfo* pCreateInfo)
											: m_device	(device)
											, m_flags	(pCreateInfo->flags)
										{}
										~DescriptorPool	(void)
										{
											reset();
										}

	VkDescriptorSet						allocate		(VkDescriptorSetLayout setLayout);
	void								free			(VkDescriptorSet set);

	void								reset			(void);

private:
	const VkDevice						m_device;
	const VkDescriptorPoolCreateFlags	m_flags;

	vector<DescriptorSet*>				m_managedSets;
};

VkDescriptorSet DescriptorPool::allocate (VkDescriptorSetLayout setLayout)
{
	DescriptorSet* const	impl	= new DescriptorSet(m_device, VkDescriptorPool(reinterpret_cast<deUintptr>(this)), setLayout);

	try
	{
		m_managedSets.push_back(impl);
	}
	catch (...)
	{
		delete impl;
		throw;
	}

	return VkDescriptorSet(reinterpret_cast<deUintptr>(impl));
}

void DescriptorPool::free (VkDescriptorSet set)
{
	DescriptorSet* const	impl	= reinterpret_cast<DescriptorSet*>((deUintptr)set.getInternal());

	DE_ASSERT(m_flags & VK_DESCRIPTOR_POOL_CREATE_FREE_DESCRIPTOR_SET_BIT);
	DE_UNREF(m_flags);

	for (size_t ndx = 0; ndx < m_managedSets.size(); ++ndx)
	{
		if (m_managedSets[ndx] == impl)
		{
			std::swap(m_managedSets[ndx], m_managedSets.back());
			m_managedSets.pop_back();
			delete impl;
			return;
		}
	}

	DE_FATAL("VkDescriptorSet not owned by VkDescriptorPool");
}

void DescriptorPool::reset (void)
{
	for (size_t ndx = 0; ndx < m_managedSets.size(); ++ndx)
		delete m_managedSets[ndx];
	m_managedSets.clear();
}

// API implementation

extern "C"
{

VKAPI_ATTR PFN_vkVoidFunction VKAPI_CALL getDeviceProcAddr (VkDevice device, const char* pName)
{
	return reinterpret_cast<Device*>(device)->getProcAddr(pName);
}

VKAPI_ATTR VkResult VKAPI_CALL createGraphicsPipelines (VkDevice device, VkPipelineCache, deUint32 count, const VkGraphicsPipelineCreateInfo* pCreateInfos, const VkAllocationCallbacks* pAllocator, VkPipeline* pPipelines)
{
	deUint32 allocNdx;
	try
	{
		for (allocNdx = 0; allocNdx < count; allocNdx++)
			pPipelines[allocNdx] = allocateNonDispHandle<Pipeline, VkPipeline>(device, pCreateInfos+allocNdx, pAllocator);

		return VK_SUCCESS;
	}
	catch (const std::bad_alloc&)
	{
		for (deUint32 freeNdx = 0; freeNdx < allocNdx; freeNdx++)
			freeNonDispHandle<Pipeline, VkPipeline>(pPipelines[freeNdx], pAllocator);

		return VK_ERROR_OUT_OF_HOST_MEMORY;
	}
	catch (VkResult err)
	{
		for (deUint32 freeNdx = 0; freeNdx < allocNdx; freeNdx++)
			freeNonDispHandle<Pipeline, VkPipeline>(pPipelines[freeNdx], pAllocator);

		return err;
	}
}

VKAPI_ATTR VkResult VKAPI_CALL createComputePipelines (VkDevice device, VkPipelineCache, deUint32 count, const VkComputePipelineCreateInfo* pCreateInfos, const VkAllocationCallbacks* pAllocator, VkPipeline* pPipelines)
{
	deUint32 allocNdx;
	try
	{
		for (allocNdx = 0; allocNdx < count; allocNdx++)
			pPipelines[allocNdx] = allocateNonDispHandle<Pipeline, VkPipeline>(device, pCreateInfos+allocNdx, pAllocator);

		return VK_SUCCESS;
	}
	catch (const std::bad_alloc&)
	{
		for (deUint32 freeNdx = 0; freeNdx < allocNdx; freeNdx++)
			freeNonDispHandle<Pipeline, VkPipeline>(pPipelines[freeNdx], pAllocator);

		return VK_ERROR_OUT_OF_HOST_MEMORY;
	}
	catch (VkResult err)
	{
		for (deUint32 freeNdx = 0; freeNdx < allocNdx; freeNdx++)
			freeNonDispHandle<Pipeline, VkPipeline>(pPipelines[freeNdx], pAllocator);

		return err;
	}
}

#ifndef CTS_USES_VULKANSC

VKAPI_ATTR VkResult VKAPI_CALL createRayTracingPipelinesNV (VkDevice device, VkPipelineCache, deUint32 count, const VkRayTracingPipelineCreateInfoKHR* pCreateInfos, const VkAllocationCallbacks* pAllocator, VkPipeline* pPipelines)
{
	deUint32 allocNdx;
	try
	{
		for (allocNdx = 0; allocNdx < count; allocNdx++)
			pPipelines[allocNdx] = allocateNonDispHandle<Pipeline, VkPipeline>(device, pCreateInfos+allocNdx, pAllocator);

		return VK_SUCCESS;
	}
	catch (const std::bad_alloc&)
	{
		for (deUint32 freeNdx = 0; freeNdx < allocNdx; freeNdx++)
			freeNonDispHandle<Pipeline, VkPipeline>(pPipelines[freeNdx], pAllocator);

		return VK_ERROR_OUT_OF_HOST_MEMORY;
	}
	catch (VkResult err)
	{
		for (deUint32 freeNdx = 0; freeNdx < allocNdx; freeNdx++)
			freeNonDispHandle<Pipeline, VkPipeline>(pPipelines[freeNdx], pAllocator);

		return err;
	}
}

VKAPI_ATTR VkResult VKAPI_CALL createRayTracingPipelinesKHR (VkDevice device, VkPipelineCache, deUint32 count, const VkRayTracingPipelineCreateInfoKHR* pCreateInfos, const VkAllocationCallbacks* pAllocator, VkPipeline* pPipelines)
{
	deUint32 allocNdx;
	try
	{
		for (allocNdx = 0; allocNdx < count; allocNdx++)
			pPipelines[allocNdx] = allocateNonDispHandle<Pipeline, VkPipeline>(device, pCreateInfos+allocNdx, pAllocator);

		return VK_SUCCESS;
	}
	catch (const std::bad_alloc&)
	{
		for (deUint32 freeNdx = 0; freeNdx < allocNdx; freeNdx++)
			freeNonDispHandle<Pipeline, VkPipeline>(pPipelines[freeNdx], pAllocator);

		return VK_ERROR_OUT_OF_HOST_MEMORY;
	}
	catch (VkResult err)
	{
		for (deUint32 freeNdx = 0; freeNdx < allocNdx; freeNdx++)
			freeNonDispHandle<Pipeline, VkPipeline>(pPipelines[freeNdx], pAllocator);

		return err;
	}
}

#endif // CTS_USES_VULKANSC

VKAPI_ATTR VkResult VKAPI_CALL enumeratePhysicalDevices (VkInstance, deUint32* pPhysicalDeviceCount, VkPhysicalDevice* pDevices)
{
	if (pDevices && *pPhysicalDeviceCount >= 1u)
		*pDevices = reinterpret_cast<VkPhysicalDevice>((void*)(deUintptr)1u);

	*pPhysicalDeviceCount = 1;

	return VK_SUCCESS;
}

VkResult enumerateExtensions (deUint32 numExtensions, const VkExtensionProperties* extensions, deUint32* pPropertyCount, VkExtensionProperties* pProperties)
{
	const deUint32	dstSize		= pPropertyCount ? *pPropertyCount : 0;

	if (pPropertyCount)
		*pPropertyCount = numExtensions;

	if (pProperties)
	{
		for (deUint32 ndx = 0; ndx < de::min(numExtensions, dstSize); ++ndx)
			pProperties[ndx] = extensions[ndx];

		if (dstSize < numExtensions)
			return VK_INCOMPLETE;
	}

	return VK_SUCCESS;
}

VKAPI_ATTR VkResult VKAPI_CALL enumerateInstanceExtensionProperties (const char* pLayerName, deUint32* pPropertyCount, VkExtensionProperties* pProperties)
{
	static const VkExtensionProperties	s_extensions[]	=
	{
		{ "VK_KHR_get_physical_device_properties2", 1u },
		{ "VK_KHR_external_memory_capabilities",	1u },
	};

	if (!pLayerName)
		return enumerateExtensions((deUint32)DE_LENGTH_OF_ARRAY(s_extensions), s_extensions, pPropertyCount, pProperties);
	else
		return enumerateExtensions(0, DE_NULL, pPropertyCount, pProperties);
}

VKAPI_ATTR VkResult VKAPI_CALL enumerateDeviceExtensionProperties (VkPhysicalDevice physicalDevice, const char* pLayerName, deUint32* pPropertyCount, VkExtensionProperties* pProperties)
{
	DE_UNREF(physicalDevice);

	static const VkExtensionProperties	s_extensions[]	=
	{
		{ "VK_KHR_bind_memory2",								1u },
		{ "VK_KHR_external_memory",							    1u },
		{ "VK_KHR_get_memory_requirements2",					1u },
		{ "VK_KHR_maintenance1",								1u },
		{ "VK_KHR_sampler_ycbcr_conversion",					1u },
#if defined(USE_ANDROID_O_HARDWARE_BUFFER)
		{ "VK_ANDROID_external_memory_android_hardware_buffer",	1u },
#endif
	};

	if (!pLayerName)
		return enumerateExtensions((deUint32)DE_LENGTH_OF_ARRAY(s_extensions), s_extensions, pPropertyCount, pProperties);
	else
		return enumerateExtensions(0, DE_NULL, pPropertyCount, pProperties);
}

VKAPI_ATTR void VKAPI_CALL getPhysicalDeviceFeatures (VkPhysicalDevice physicalDevice, VkPhysicalDeviceFeatures* pFeatures)
{
	DE_UNREF(physicalDevice);

	// Enable all features allow as many tests to run as possible
	pFeatures->robustBufferAccess							= VK_TRUE;
	pFeatures->fullDrawIndexUint32							= VK_TRUE;
	pFeatures->imageCubeArray								= VK_TRUE;
	pFeatures->independentBlend								= VK_TRUE;
	pFeatures->geometryShader								= VK_TRUE;
	pFeatures->tessellationShader							= VK_TRUE;
	pFeatures->sampleRateShading							= VK_TRUE;
	pFeatures->dualSrcBlend									= VK_TRUE;
	pFeatures->logicOp										= VK_TRUE;
	pFeatures->multiDrawIndirect							= VK_TRUE;
	pFeatures->drawIndirectFirstInstance					= VK_TRUE;
	pFeatures->depthClamp									= VK_TRUE;
	pFeatures->depthBiasClamp								= VK_TRUE;
	pFeatures->fillModeNonSolid								= VK_TRUE;
	pFeatures->depthBounds									= VK_TRUE;
	pFeatures->wideLines									= VK_TRUE;
	pFeatures->largePoints									= VK_TRUE;
	pFeatures->alphaToOne									= VK_TRUE;
	pFeatures->multiViewport								= VK_TRUE;
	pFeatures->samplerAnisotropy							= VK_TRUE;
	pFeatures->textureCompressionETC2						= VK_TRUE;
	pFeatures->textureCompressionASTC_LDR					= VK_TRUE;
	pFeatures->textureCompressionBC							= VK_TRUE;
	pFeatures->occlusionQueryPrecise						= VK_TRUE;
	pFeatures->pipelineStatisticsQuery						= VK_TRUE;
	pFeatures->vertexPipelineStoresAndAtomics				= VK_TRUE;
	pFeatures->fragmentStoresAndAtomics						= VK_TRUE;
	pFeatures->shaderTessellationAndGeometryPointSize		= VK_TRUE;
	pFeatures->shaderImageGatherExtended					= VK_TRUE;
	pFeatures->shaderStorageImageExtendedFormats			= VK_TRUE;
	pFeatures->shaderStorageImageMultisample				= VK_TRUE;
	pFeatures->shaderStorageImageReadWithoutFormat			= VK_TRUE;
	pFeatures->shaderStorageImageWriteWithoutFormat			= VK_TRUE;
	pFeatures->shaderUniformBufferArrayDynamicIndexing		= VK_TRUE;
	pFeatures->shaderSampledImageArrayDynamicIndexing		= VK_TRUE;
	pFeatures->shaderStorageBufferArrayDynamicIndexing		= VK_TRUE;
	pFeatures->shaderStorageImageArrayDynamicIndexing		= VK_TRUE;
	pFeatures->shaderClipDistance							= VK_TRUE;
	pFeatures->shaderCullDistance							= VK_TRUE;
	pFeatures->shaderFloat64								= VK_TRUE;
	pFeatures->shaderInt64									= VK_TRUE;
	pFeatures->shaderInt16									= VK_TRUE;
	pFeatures->shaderResourceResidency						= VK_TRUE;
	pFeatures->shaderResourceMinLod							= VK_TRUE;
	pFeatures->sparseBinding								= VK_TRUE;
	pFeatures->sparseResidencyBuffer						= VK_TRUE;
	pFeatures->sparseResidencyImage2D						= VK_TRUE;
	pFeatures->sparseResidencyImage3D						= VK_TRUE;
	pFeatures->sparseResidency2Samples						= VK_TRUE;
	pFeatures->sparseResidency4Samples						= VK_TRUE;
	pFeatures->sparseResidency8Samples						= VK_TRUE;
	pFeatures->sparseResidency16Samples						= VK_TRUE;
	pFeatures->sparseResidencyAliased						= VK_TRUE;
	pFeatures->variableMultisampleRate						= VK_TRUE;
	pFeatures->inheritedQueries								= VK_TRUE;
}

VKAPI_ATTR void VKAPI_CALL getPhysicalDeviceProperties (VkPhysicalDevice, VkPhysicalDeviceProperties* props)
{
	deMemset(props, 0, sizeof(VkPhysicalDeviceProperties));

	props->apiVersion		= VK_API_VERSION_1_1;
	props->driverVersion	= 1u;
	props->deviceType		= VK_PHYSICAL_DEVICE_TYPE_OTHER;

	deMemcpy(props->deviceName, "null", 5);

	// Spec minmax
	props->limits.maxImageDimension1D									= 4096;
	props->limits.maxImageDimension2D									= 4096;
	props->limits.maxImageDimension3D									= 256;
	props->limits.maxImageDimensionCube									= 4096;
	props->limits.maxImageArrayLayers									= 256;
	props->limits.maxTexelBufferElements								= 65536;
	props->limits.maxUniformBufferRange									= 16384;
	props->limits.maxStorageBufferRange									= 1u<<27;
	props->limits.maxPushConstantsSize									= 128;
	props->limits.maxMemoryAllocationCount								= 4096;
	props->limits.maxSamplerAllocationCount								= 4000;
	props->limits.bufferImageGranularity								= 131072;
	props->limits.sparseAddressSpaceSize								= 1u<<31;
	props->limits.maxBoundDescriptorSets								= 4;
	props->limits.maxPerStageDescriptorSamplers							= 16;
	props->limits.maxPerStageDescriptorUniformBuffers					= 12;
	props->limits.maxPerStageDescriptorStorageBuffers					= 4;
	props->limits.maxPerStageDescriptorSampledImages					= 16;
	props->limits.maxPerStageDescriptorStorageImages					= 4;
	props->limits.maxPerStageDescriptorInputAttachments					= 4;
	props->limits.maxPerStageResources									= 128;
	props->limits.maxDescriptorSetSamplers								= 96;
	props->limits.maxDescriptorSetUniformBuffers						= 72;
	props->limits.maxDescriptorSetUniformBuffersDynamic					= 8;
	props->limits.maxDescriptorSetStorageBuffers						= 24;
	props->limits.maxDescriptorSetStorageBuffersDynamic					= 4;
	props->limits.maxDescriptorSetSampledImages							= 96;
	props->limits.maxDescriptorSetStorageImages							= 24;
	props->limits.maxDescriptorSetInputAttachments						= 4;
	props->limits.maxVertexInputAttributes								= 16;
	props->limits.maxVertexInputBindings								= 16;
	props->limits.maxVertexInputAttributeOffset							= 2047;
	props->limits.maxVertexInputBindingStride							= 2048;
	props->limits.maxVertexOutputComponents								= 64;
	props->limits.maxTessellationGenerationLevel						= 64;
	props->limits.maxTessellationPatchSize								= 32;
	props->limits.maxTessellationControlPerVertexInputComponents		= 64;
	props->limits.maxTessellationControlPerVertexOutputComponents		= 64;
	props->limits.maxTessellationControlPerPatchOutputComponents		= 120;
	props->limits.maxTessellationControlTotalOutputComponents			= 2048;
	props->limits.maxTessellationEvaluationInputComponents				= 64;
	props->limits.maxTessellationEvaluationOutputComponents				= 64;
	props->limits.maxGeometryShaderInvocations							= 32;
	props->limits.maxGeometryInputComponents							= 64;
	props->limits.maxGeometryOutputComponents							= 64;
	props->limits.maxGeometryOutputVertices								= 256;
	props->limits.maxGeometryTotalOutputComponents						= 1024;
	props->limits.maxFragmentInputComponents							= 64;
	props->limits.maxFragmentOutputAttachments							= 4;
	props->limits.maxFragmentDualSrcAttachments							= 1;
	props->limits.maxFragmentCombinedOutputResources					= 4;
	props->limits.maxComputeSharedMemorySize							= 16384;
	props->limits.maxComputeWorkGroupCount[0]							= 65535;
	props->limits.maxComputeWorkGroupCount[1]							= 65535;
	props->limits.maxComputeWorkGroupCount[2]							= 65535;
	props->limits.maxComputeWorkGroupInvocations						= 128;
	props->limits.maxComputeWorkGroupSize[0]							= 128;
	props->limits.maxComputeWorkGroupSize[1]							= 128;
	props->limits.maxComputeWorkGroupSize[2]							= 128;
	props->limits.subPixelPrecisionBits									= 4;
	props->limits.subTexelPrecisionBits									= 4;
	props->limits.mipmapPrecisionBits									= 4;
	props->limits.maxDrawIndexedIndexValue								= 0xffffffffu;
	props->limits.maxDrawIndirectCount									= (1u<<16) - 1u;
	props->limits.maxSamplerLodBias										= 2.0f;
	props->limits.maxSamplerAnisotropy									= 16.0f;
	props->limits.maxViewports											= 16;
	props->limits.maxViewportDimensions[0]								= 4096;
	props->limits.maxViewportDimensions[1]								= 4096;
	props->limits.viewportBoundsRange[0]								= -8192.f;
	props->limits.viewportBoundsRange[1]								= 8191.f;
	props->limits.viewportSubPixelBits									= 0;
	props->limits.minMemoryMapAlignment									= 64;
	props->limits.minTexelBufferOffsetAlignment							= 256;
	props->limits.minUniformBufferOffsetAlignment						= 256;
	props->limits.minStorageBufferOffsetAlignment						= 256;
	props->limits.minTexelOffset										= -8;
	props->limits.maxTexelOffset										= 7;
	props->limits.minTexelGatherOffset									= -8;
	props->limits.maxTexelGatherOffset									= 7;
	props->limits.minInterpolationOffset								= -0.5f;
	props->limits.maxInterpolationOffset								= 0.5f; // -1ulp
	props->limits.subPixelInterpolationOffsetBits						= 4;
	props->limits.maxFramebufferWidth									= 4096;
	props->limits.maxFramebufferHeight									= 4096;
	props->limits.maxFramebufferLayers									= 256;
	props->limits.framebufferColorSampleCounts							= VK_SAMPLE_COUNT_1_BIT|VK_SAMPLE_COUNT_4_BIT;
	props->limits.framebufferDepthSampleCounts							= VK_SAMPLE_COUNT_1_BIT|VK_SAMPLE_COUNT_4_BIT;
	props->limits.framebufferStencilSampleCounts						= VK_SAMPLE_COUNT_1_BIT|VK_SAMPLE_COUNT_4_BIT;
	props->limits.framebufferNoAttachmentsSampleCounts					= VK_SAMPLE_COUNT_1_BIT|VK_SAMPLE_COUNT_4_BIT;
	props->limits.maxColorAttachments									= 4;
	props->limits.sampledImageColorSampleCounts							= VK_SAMPLE_COUNT_1_BIT|VK_SAMPLE_COUNT_4_BIT;
	props->limits.sampledImageIntegerSampleCounts						= VK_SAMPLE_COUNT_1_BIT;
	props->limits.sampledImageDepthSampleCounts							= VK_SAMPLE_COUNT_1_BIT|VK_SAMPLE_COUNT_4_BIT;
	props->limits.sampledImageStencilSampleCounts						= VK_SAMPLE_COUNT_1_BIT|VK_SAMPLE_COUNT_4_BIT;
	props->limits.storageImageSampleCounts								= VK_SAMPLE_COUNT_1_BIT|VK_SAMPLE_COUNT_4_BIT;
	props->limits.maxSampleMaskWords									= 1;
	props->limits.timestampComputeAndGraphics							= VK_TRUE;
	props->limits.timestampPeriod										= 1.0f;
	props->limits.maxClipDistances										= 8;
	props->limits.maxCullDistances										= 8;
	props->limits.maxCombinedClipAndCullDistances						= 8;
	props->limits.discreteQueuePriorities								= 2;
	props->limits.pointSizeRange[0]										= 1.0f;
	props->limits.pointSizeRange[1]										= 64.0f; // -1ulp
	props->limits.lineWidthRange[0]										= 1.0f;
	props->limits.lineWidthRange[1]										= 8.0f; // -1ulp
	props->limits.pointSizeGranularity									= 1.0f;
	props->limits.lineWidthGranularity									= 1.0f;
	props->limits.strictLines											= 0;
	props->limits.standardSampleLocations								= VK_TRUE;
	props->limits.optimalBufferCopyOffsetAlignment						= 256;
	props->limits.optimalBufferCopyRowPitchAlignment					= 256;
	props->limits.nonCoherentAtomSize									= 128;
}

VKAPI_ATTR void VKAPI_CALL getPhysicalDeviceQueueFamilyProperties (VkPhysicalDevice, deUint32* count, VkQueueFamilyProperties* props)
{
	if (props && *count >= 1u)
	{
		deMemset(props, 0, sizeof(VkQueueFamilyProperties));

		props->queueCount			= 4u;
		props->queueFlags			= VK_QUEUE_GRAPHICS_BIT|VK_QUEUE_COMPUTE_BIT;
		props->timestampValidBits	= 64;
	}

	*count = 1u;
}

VKAPI_ATTR void VKAPI_CALL getPhysicalDeviceMemoryProperties (VkPhysicalDevice, VkPhysicalDeviceMemoryProperties* props)
{
	deMemset(props, 0, sizeof(VkPhysicalDeviceMemoryProperties));

	props->memoryTypeCount				= 1u;
	props->memoryTypes[0].heapIndex		= 0u;
	props->memoryTypes[0].propertyFlags	= VK_MEMORY_PROPERTY_HOST_VISIBLE_BIT
										| VK_MEMORY_PROPERTY_DEVICE_LOCAL_BIT
										| VK_MEMORY_PROPERTY_HOST_COHERENT_BIT;

	props->memoryHeapCount				= 1u;
	props->memoryHeaps[0].size			= 1ull << 31;
	props->memoryHeaps[0].flags			= 0u;
}

VKAPI_ATTR void VKAPI_CALL getPhysicalDeviceFormatProperties (VkPhysicalDevice, VkFormat format, VkFormatProperties* pFormatProperties)
{
	const VkFormatFeatureFlags	allFeatures	= VK_FORMAT_FEATURE_SAMPLED_IMAGE_BIT
											| VK_FORMAT_FEATURE_STORAGE_IMAGE_BIT
											| VK_FORMAT_FEATURE_STORAGE_IMAGE_ATOMIC_BIT
											| VK_FORMAT_FEATURE_UNIFORM_TEXEL_BUFFER_BIT
											| VK_FORMAT_FEATURE_STORAGE_TEXEL_BUFFER_BIT
											| VK_FORMAT_FEATURE_STORAGE_TEXEL_BUFFER_ATOMIC_BIT
											| VK_FORMAT_FEATURE_VERTEX_BUFFER_BIT
											| VK_FORMAT_FEATURE_COLOR_ATTACHMENT_BIT
											| VK_FORMAT_FEATURE_COLOR_ATTACHMENT_BLEND_BIT
											| VK_FORMAT_FEATURE_DEPTH_STENCIL_ATTACHMENT_BIT
											| VK_FORMAT_FEATURE_BLIT_SRC_BIT
											| VK_FORMAT_FEATURE_BLIT_DST_BIT
											| VK_FORMAT_FEATURE_SAMPLED_IMAGE_FILTER_LINEAR_BIT
											| VK_FORMAT_FEATURE_MIDPOINT_CHROMA_SAMPLES_BIT
											| VK_FORMAT_FEATURE_SAMPLED_IMAGE_YCBCR_CONVERSION_LINEAR_FILTER_BIT
											| VK_FORMAT_FEATURE_SAMPLED_IMAGE_YCBCR_CONVERSION_SEPARATE_RECONSTRUCTION_FILTER_BIT
											| VK_FORMAT_FEATURE_SAMPLED_IMAGE_YCBCR_CONVERSION_CHROMA_RECONSTRUCTION_EXPLICIT_BIT
											| VK_FORMAT_FEATURE_SAMPLED_IMAGE_YCBCR_CONVERSION_CHROMA_RECONSTRUCTION_EXPLICIT_FORCEABLE_BIT
											| VK_FORMAT_FEATURE_COSITED_CHROMA_SAMPLES_BIT;

	pFormatProperties->linearTilingFeatures		= allFeatures;
	pFormatProperties->optimalTilingFeatures	= allFeatures;
	pFormatProperties->bufferFeatures			= allFeatures;

	if (isYCbCrFormat(format) && getPlaneCount(format) > 1)
		pFormatProperties->optimalTilingFeatures |= VK_FORMAT_FEATURE_DISJOINT_BIT;
}

VKAPI_ATTR VkResult VKAPI_CALL getPhysicalDeviceImageFormatProperties (VkPhysicalDevice physicalDevice, VkFormat format, VkImageType type, VkImageTiling tiling, VkImageUsageFlags usage, VkImageCreateFlags flags, VkImageFormatProperties* pImageFormatProperties)
{
	DE_UNREF(physicalDevice);
	DE_UNREF(format);
	DE_UNREF(type);
	DE_UNREF(tiling);
	DE_UNREF(usage);
	DE_UNREF(flags);

	pImageFormatProperties->maxArrayLayers		= 8;
	pImageFormatProperties->maxExtent.width		= 4096;
	pImageFormatProperties->maxExtent.height	= 4096;
	pImageFormatProperties->maxExtent.depth		= 4096;
	pImageFormatProperties->maxMipLevels		= deLog2Ceil32(4096) + 1;
	pImageFormatProperties->maxResourceSize		= 64u * 1024u * 1024u;
	pImageFormatProperties->sampleCounts		= VK_SAMPLE_COUNT_1_BIT|VK_SAMPLE_COUNT_4_BIT;

	return VK_SUCCESS;
}

VKAPI_ATTR void VKAPI_CALL getDeviceQueue (VkDevice device, deUint32 queueFamilyIndex, deUint32 queueIndex, VkQueue* pQueue)
{
	DE_UNREF(device);
	DE_UNREF(queueFamilyIndex);

	if (pQueue)
		*pQueue = reinterpret_cast<VkQueue>((deUint64)queueIndex + 1);
}

VKAPI_ATTR void VKAPI_CALL getBufferMemoryRequirements (VkDevice, VkBuffer bufferHandle, VkMemoryRequirements* requirements)
{
	const Buffer*	buffer	= reinterpret_cast<const Buffer*>(bufferHandle.getInternal());

	requirements->memoryTypeBits	= 1u;
	requirements->size				= buffer->getSize();
	requirements->alignment			= (VkDeviceSize)1u;
}

VkDeviceSize getPackedImageDataSize (VkFormat format, VkExtent3D extent, VkSampleCountFlagBits samples)
{
	return (VkDeviceSize)getPixelSize(mapVkFormat(format))
			* (VkDeviceSize)extent.width
			* (VkDeviceSize)extent.height
			* (VkDeviceSize)extent.depth
			* (VkDeviceSize)samples;
}

VkDeviceSize getCompressedImageDataSize (VkFormat format, VkExtent3D extent)
{
	try
	{
		const tcu::CompressedTexFormat	tcuFormat		= mapVkCompressedFormat(format);
		const size_t					blockSize		= tcu::getBlockSize(tcuFormat);
		const tcu::IVec3				blockPixelSize	= tcu::getBlockPixelSize(tcuFormat);
		const int						numBlocksX		= deDivRoundUp32((int)extent.width, blockPixelSize.x());
		const int						numBlocksY		= deDivRoundUp32((int)extent.height, blockPixelSize.y());
		const int						numBlocksZ		= deDivRoundUp32((int)extent.depth, blockPixelSize.z());

		return blockSize*numBlocksX*numBlocksY*numBlocksZ;
	}
	catch (...)
	{
		return 0; // Unsupported compressed format
	}
}

VkDeviceSize getYCbCrImageDataSize (VkFormat format, VkExtent3D extent)
{
	const PlanarFormatDescription	desc		= getPlanarFormatDescription(format);
	VkDeviceSize					totalSize	= 0;

	DE_ASSERT(extent.depth == 1);

	for (deUint32 planeNdx = 0; planeNdx < desc.numPlanes; ++planeNdx)
	{
		const deUint32	elementSize	= desc.planes[planeNdx].elementSizeBytes;

		totalSize = (VkDeviceSize)deAlign64((deInt64)totalSize, elementSize);
		totalSize += getPlaneSizeInBytes(desc, extent, planeNdx, 0, BUFFER_IMAGE_COPY_OFFSET_GRANULARITY);
	}

	return totalSize;
}

VKAPI_ATTR void VKAPI_CALL getImageMemoryRequirements (VkDevice, VkImage imageHandle, VkMemoryRequirements* requirements)
{
	const Image*	image	= reinterpret_cast<const Image*>(imageHandle.getInternal());

	requirements->memoryTypeBits	= 1u;
	requirements->alignment			= 16u;

	if (isCompressedFormat(image->getFormat()))
		requirements->size = getCompressedImageDataSize(image->getFormat(), image->getExtent());
	else if (isYCbCrFormat(image->getFormat()))
		requirements->size = getYCbCrImageDataSize(image->getFormat(), image->getExtent());
	else
		requirements->size = getPackedImageDataSize(image->getFormat(), image->getExtent(), image->getSamples());
}

VKAPI_ATTR VkResult VKAPI_CALL allocateMemory (VkDevice device, const VkMemoryAllocateInfo* pAllocateInfo, const VkAllocationCallbacks* pAllocator, VkDeviceMemory* pMemory)
{
#ifndef CTS_USES_VULKANSC
	const VkExportMemoryAllocateInfo* const					exportInfo	= findStructure<VkExportMemoryAllocateInfo>(pAllocateInfo->pNext);
	const VkImportAndroidHardwareBufferInfoANDROID* const	importInfo	= findStructure<VkImportAndroidHardwareBufferInfoANDROID>(pAllocateInfo->pNext);

	if ((exportInfo && (exportInfo->handleTypes & VK_EXTERNAL_MEMORY_HANDLE_TYPE_ANDROID_HARDWARE_BUFFER_BIT_ANDROID) != 0)
		|| (importInfo && importInfo->buffer.internal))
	{
#if defined(USE_ANDROID_O_HARDWARE_BUFFER)
		VK_NULL_RETURN((*pMemory = allocateNonDispHandle<ExternalDeviceMemoryAndroid, DeviceMemory, VkDeviceMemory>(device, pAllocateInfo, pAllocator)));
#else
		return VK_ERROR_INVALID_EXTERNAL_HANDLE;
#endif
	}
	else
	{
		VK_NULL_RETURN((*pMemory = allocateNonDispHandle<PrivateDeviceMemory, DeviceMemory, VkDeviceMemory>(device, pAllocateInfo, pAllocator)));
	}
#else // CTS_USES_VULKANSC
	VK_NULL_RETURN((*pMemory = allocateNonDispHandle<PrivateDeviceMemory, DeviceMemory, VkDeviceMemory>(device, pAllocateInfo, pAllocator)));
#endif // CTS_USES_VULKANSC
}

VKAPI_ATTR VkResult VKAPI_CALL mapMemory (VkDevice, VkDeviceMemory memHandle, VkDeviceSize offset, VkDeviceSize size, VkMemoryMapFlags flags, void** ppData)
{
	DeviceMemory* const	memory	= reinterpret_cast<DeviceMemory*>(memHandle.getInternal());

	DE_UNREF(size);
	DE_UNREF(flags);

	*ppData = (deUint8*)memory->map() + offset;

	return VK_SUCCESS;
}

VKAPI_ATTR void VKAPI_CALL unmapMemory (VkDevice device, VkDeviceMemory memHandle)
{
	DeviceMemory* const	memory	= reinterpret_cast<DeviceMemory*>(memHandle.getInternal());

	DE_UNREF(device);

	memory->unmap();
}

#ifndef CTS_USES_VULKANSC

VKAPI_ATTR VkResult VKAPI_CALL getMemoryAndroidHardwareBufferANDROID (VkDevice device, const VkMemoryGetAndroidHardwareBufferInfoANDROID* pInfo, pt::AndroidHardwareBufferPtr* pBuffer)
{
	DE_UNREF(device);

#if defined(USE_ANDROID_O_HARDWARE_BUFFER)
	DeviceMemory* const					memory			= reinterpret_cast<ExternalDeviceMemoryAndroid*>(pInfo->memory.getInternal());
	ExternalDeviceMemoryAndroid* const	androidMemory	= static_cast<ExternalDeviceMemoryAndroid*>(memory);

	AHardwareBuffer* hwbuffer = androidMemory->getHwBuffer();
	AHardwareBuffer_acquire(hwbuffer);
	pBuffer->internal = hwbuffer;
#else
	DE_UNREF(pInfo);
	DE_UNREF(pBuffer);
#endif

	return VK_SUCCESS;
}

#endif // CTS_USES_VULKANSC

VKAPI_ATTR VkResult VKAPI_CALL allocateDescriptorSets (VkDevice, const VkDescriptorSetAllocateInfo* pAllocateInfo, VkDescriptorSet* pDescriptorSets)
{
	DescriptorPool* const	poolImpl	= reinterpret_cast<DescriptorPool*>((deUintptr)pAllocateInfo->descriptorPool.getInternal());

	for (deUint32 ndx = 0; ndx < pAllocateInfo->descriptorSetCount; ++ndx)
	{
		try
		{
			pDescriptorSets[ndx] = poolImpl->allocate(pAllocateInfo->pSetLayouts[ndx]);
		}
		catch (const std::bad_alloc&)
		{
			for (deUint32 freeNdx = 0; freeNdx < ndx; freeNdx++)
				delete reinterpret_cast<DescriptorSet*>((deUintptr)pDescriptorSets[freeNdx].getInternal());

			return VK_ERROR_OUT_OF_HOST_MEMORY;
		}
		catch (VkResult res)
		{
			for (deUint32 freeNdx = 0; freeNdx < ndx; freeNdx++)
				delete reinterpret_cast<DescriptorSet*>((deUintptr)pDescriptorSets[freeNdx].getInternal());

			return res;
		}
	}

	return VK_SUCCESS;
}

VKAPI_ATTR void VKAPI_CALL freeDescriptorSets (VkDevice, VkDescriptorPool descriptorPool, deUint32 count, const VkDescriptorSet* pDescriptorSets)
{
	DescriptorPool* const	poolImpl	= reinterpret_cast<DescriptorPool*>((deUintptr)descriptorPool.getInternal());

	for (deUint32 ndx = 0; ndx < count; ++ndx)
		poolImpl->free(pDescriptorSets[ndx]);
}

VKAPI_ATTR VkResult VKAPI_CALL resetDescriptorPool (VkDevice, VkDescriptorPool descriptorPool, VkDescriptorPoolResetFlags)
{
	DescriptorPool* const	poolImpl	= reinterpret_cast<DescriptorPool*>((deUintptr)descriptorPool.getInternal());

	poolImpl->reset();

	return VK_SUCCESS;
}

VKAPI_ATTR VkResult VKAPI_CALL allocateCommandBuffers (VkDevice device, const VkCommandBufferAllocateInfo* pAllocateInfo, VkCommandBuffer* pCommandBuffers)
{
	DE_UNREF(device);

	if (pAllocateInfo && pCommandBuffers)
	{
		CommandPool* const	poolImpl	= reinterpret_cast<CommandPool*>((deUintptr)pAllocateInfo->commandPool.getInternal());

		for (deUint32 ndx = 0; ndx < pAllocateInfo->commandBufferCount; ++ndx)
			pCommandBuffers[ndx] = poolImpl->allocate(pAllocateInfo->level);
	}

	return VK_SUCCESS;
}

VKAPI_ATTR void VKAPI_CALL freeCommandBuffers (VkDevice device, VkCommandPool commandPool, deUint32 commandBufferCount, const VkCommandBuffer* pCommandBuffers)
{
	CommandPool* const	poolImpl	= reinterpret_cast<CommandPool*>((deUintptr)commandPool.getInternal());

	DE_UNREF(device);

	for (deUint32 ndx = 0; ndx < commandBufferCount; ++ndx)
		poolImpl->free(pCommandBuffers[ndx]);
}


VKAPI_ATTR VkResult VKAPI_CALL createDisplayModeKHR (VkPhysicalDevice, VkDisplayKHR display, const VkDisplayModeCreateInfoKHR* pCreateInfo, const VkAllocationCallbacks* pAllocator, VkDisplayModeKHR* pMode)
{
	DE_UNREF(pAllocator);
	VK_NULL_RETURN((*pMode = allocateNonDispHandle<DisplayModeKHR, VkDisplayModeKHR>(display, pCreateInfo, pAllocator)));
}

VKAPI_ATTR VkResult VKAPI_CALL createSharedSwapchainsKHR (VkDevice device, deUint32 swapchainCount, const VkSwapchainCreateInfoKHR* pCreateInfos, const VkAllocationCallbacks* pAllocator, VkSwapchainKHR* pSwapchains)
{
	for (deUint32 ndx = 0; ndx < swapchainCount; ++ndx)
	{
		pSwapchains[ndx] = allocateNonDispHandle<SwapchainKHR, VkSwapchainKHR>(device, pCreateInfos+ndx, pAllocator);
	}

	return VK_SUCCESS;
}

VKAPI_ATTR void VKAPI_CALL getPhysicalDeviceExternalBufferPropertiesKHR (VkPhysicalDevice physicalDevice, const VkPhysicalDeviceExternalBufferInfo* pExternalBufferInfo, VkExternalBufferProperties* pExternalBufferProperties)
{
	DE_UNREF(physicalDevice);
	DE_UNREF(pExternalBufferInfo);

	pExternalBufferProperties->externalMemoryProperties.externalMemoryFeatures = 0;
	pExternalBufferProperties->externalMemoryProperties.exportFromImportedHandleTypes = 0;
	pExternalBufferProperties->externalMemoryProperties.compatibleHandleTypes = 0;

#ifndef CTS_USES_VULKANSC
	if (pExternalBufferInfo->handleType == VK_EXTERNAL_MEMORY_HANDLE_TYPE_ANDROID_HARDWARE_BUFFER_BIT_ANDROID)
	{
		pExternalBufferProperties->externalMemoryProperties.externalMemoryFeatures = VK_EXTERNAL_MEMORY_FEATURE_EXPORTABLE_BIT | VK_EXTERNAL_MEMORY_FEATURE_IMPORTABLE_BIT;
		pExternalBufferProperties->externalMemoryProperties.exportFromImportedHandleTypes = VK_EXTERNAL_MEMORY_HANDLE_TYPE_ANDROID_HARDWARE_BUFFER_BIT_ANDROID;
		pExternalBufferProperties->externalMemoryProperties.compatibleHandleTypes = VK_EXTERNAL_MEMORY_HANDLE_TYPE_ANDROID_HARDWARE_BUFFER_BIT_ANDROID;
	}
#endif // CTS_USES_VULKANSC
}

VKAPI_ATTR VkResult VKAPI_CALL getPhysicalDeviceImageFormatProperties2KHR (VkPhysicalDevice physicalDevice, const VkPhysicalDeviceImageFormatInfo2* pImageFormatInfo, VkImageFormatProperties2* pImageFormatProperties)
{
#ifndef CTS_USES_VULKANSC
	const VkPhysicalDeviceExternalImageFormatInfo* const	externalInfo		= findStructure<VkPhysicalDeviceExternalImageFormatInfo>(pImageFormatInfo->pNext);
	VkExternalImageFormatProperties*	const				externalProperties	= findStructure<VkExternalImageFormatProperties>(pImageFormatProperties->pNext);
	VkResult												result;

	result = getPhysicalDeviceImageFormatProperties(physicalDevice, pImageFormatInfo->format, pImageFormatInfo->type, pImageFormatInfo->tiling, pImageFormatInfo->usage, pImageFormatInfo->flags, &pImageFormatProperties->imageFormatProperties);
	if (result != VK_SUCCESS)
		return result;

	if (externalInfo && externalInfo->handleType != 0)
	{
		if (externalInfo->handleType != VK_EXTERNAL_MEMORY_HANDLE_TYPE_ANDROID_HARDWARE_BUFFER_BIT_ANDROID)
			return VK_ERROR_FORMAT_NOT_SUPPORTED;

		if (!(pImageFormatInfo->format == VK_FORMAT_R8G8B8A8_UNORM
			  || pImageFormatInfo->format == VK_FORMAT_R8G8B8_UNORM
			  || pImageFormatInfo->format == VK_FORMAT_R5G6B5_UNORM_PACK16
			  || pImageFormatInfo->format == VK_FORMAT_R16G16B16A16_SFLOAT
			  || pImageFormatInfo->format == VK_FORMAT_A2R10G10B10_UNORM_PACK32))
		{
			return VK_ERROR_FORMAT_NOT_SUPPORTED;
		}

		if (pImageFormatInfo->type != VK_IMAGE_TYPE_2D)
			return VK_ERROR_FORMAT_NOT_SUPPORTED;

		if ((pImageFormatInfo->usage & ~(VK_IMAGE_USAGE_TRANSFER_SRC_BIT
										| VK_IMAGE_USAGE_TRANSFER_DST_BIT
										| VK_IMAGE_USAGE_SAMPLED_BIT
										| VK_IMAGE_USAGE_COLOR_ATTACHMENT_BIT))
			!= 0)
		{
			return VK_ERROR_FORMAT_NOT_SUPPORTED;
		}

		if ((pImageFormatInfo->flags & ~(VK_IMAGE_CREATE_MUTABLE_FORMAT_BIT
										/*| VK_IMAGE_CREATE_PROTECTED_BIT*/
										/*| VK_IMAGE_CREATE_EXTENDED_USAGE_BIT*/))
			!= 0)
		{
			return VK_ERROR_FORMAT_NOT_SUPPORTED;
		}

		if (externalProperties)
		{
			externalProperties->externalMemoryProperties.externalMemoryFeatures			= VK_EXTERNAL_MEMORY_FEATURE_DEDICATED_ONLY_BIT
																						| VK_EXTERNAL_MEMORY_FEATURE_EXPORTABLE_BIT
																						| VK_EXTERNAL_MEMORY_FEATURE_IMPORTABLE_BIT;
			externalProperties->externalMemoryProperties.exportFromImportedHandleTypes	= VK_EXTERNAL_MEMORY_HANDLE_TYPE_ANDROID_HARDWARE_BUFFER_BIT_ANDROID;
			externalProperties->externalMemoryProperties.compatibleHandleTypes			= VK_EXTERNAL_MEMORY_HANDLE_TYPE_ANDROID_HARDWARE_BUFFER_BIT_ANDROID;
		}
	}

	return VK_SUCCESS;
#else // CTS_USES_VULKANSC
	return getPhysicalDeviceImageFormatProperties(physicalDevice, pImageFormatInfo->format, pImageFormatInfo->type, pImageFormatInfo->tiling, pImageFormatInfo->usage, pImageFormatInfo->flags, &pImageFormatProperties->imageFormatProperties);
#endif // CTS_USES_VULKANSC
}

// \note getInstanceProcAddr is a little bit special:
// vkNullDriverImpl.inl needs it to define s_platformFunctions but
// getInstanceProcAddr() implementation needs other entry points from
// vkNullDriverImpl.inl.
VKAPI_ATTR PFN_vkVoidFunction VKAPI_CALL getInstanceProcAddr (VkInstance instance, const char* pName);

#include "vkNullDriverImpl.inl"

VKAPI_ATTR PFN_vkVoidFunction VKAPI_CALL getInstanceProcAddr (VkInstance instance, const char* pName)
{
	if (instance)
	{
		return reinterpret_cast<Instance*>(instance)->getProcAddr(pName);
	}
	else
	{
		const std::string	name	= pName;

		if (name == "vkCreateInstance")
			return (PFN_vkVoidFunction)createInstance;
		else if (name == "vkEnumerateInstanceExtensionProperties")
			return (PFN_vkVoidFunction)enumerateInstanceExtensionProperties;
		else if (name == "vkEnumerateInstanceLayerProperties")
			return (PFN_vkVoidFunction)enumerateInstanceLayerProperties;
		else
			return (PFN_vkVoidFunction)DE_NULL;
	}
}

} // extern "C"

Instance::Instance (const VkInstanceCreateInfo*)
	: m_functions(s_instanceFunctions, DE_LENGTH_OF_ARRAY(s_instanceFunctions))
{
}

Device::Device (VkPhysicalDevice, const VkDeviceCreateInfo*)
	: m_functions(s_deviceFunctions, DE_LENGTH_OF_ARRAY(s_deviceFunctions))
{
}

class NullDriverLibrary : public Library
{
public:
										NullDriverLibrary (void)
											: m_library	(s_platformFunctions, DE_LENGTH_OF_ARRAY(s_platformFunctions))
											, m_driver	(m_library)
										{}

	const PlatformInterface&			getPlatformInterface	(void) const	{ return m_driver;	}
	const tcu::FunctionLibrary&			getFunctionLibrary		(void) const	{ return m_library;	}
private:
	const tcu::StaticFunctionLibrary	m_library;
	const PlatformDriver				m_driver;
};

} // anonymous

Library* createNullDriver (void)
{
	return new NullDriverLibrary();
}

} // vk<|MERGE_RESOLUTION|>--- conflicted
+++ resolved
@@ -525,8 +525,6 @@
 
 #endif // CTS_USES_VULKANSC
 
-<<<<<<< HEAD
-=======
 #ifdef CTS_USES_VULKANSC
 class SemaphoreSciSyncPoolNV
 {
@@ -536,7 +534,6 @@
 };
 #endif // CTS_USES_VULKANSC
 
->>>>>>> 27c82a89
 class DeferredOperationKHR
 {
 public:
