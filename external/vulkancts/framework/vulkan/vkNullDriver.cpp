--- conflicted
+++ resolved
@@ -234,15 +234,12 @@
 										~SwapchainKHR	(void) {}
 };
 
-<<<<<<< HEAD
-=======
 class SamplerYcbcrConversionKHR
 {
 public:
 	SamplerYcbcrConversionKHR (VkDevice, const VkSamplerYcbcrConversionCreateInfoKHR*) {}
 };
 
->>>>>>> 037808f5
 void* allocateHeap (const VkMemoryAllocateInfo* pAllocInfo)
 {
 	// \todo [2015-12-03 pyry] Alignment requirements?
