--- conflicted
+++ resolved
@@ -45,7 +45,6 @@
 									   VkPhysicalDevice				physicalDevice,
 									   PipelineConstructionType		pipelineConstructionType);
 
-<<<<<<< HEAD
 // This exception may be raised in one of the intermediate steps when using shader module IDs instead of normal module objects.
 class PipelineCompileRequiredError : public std::runtime_error
 {
@@ -55,7 +54,6 @@
 		{}
 };
 
-=======
 // PointerWrapper template is used to hide structures that should not be visible for Vulkan SC
 template <typename T>
 class PointerWrapper
@@ -63,20 +61,32 @@
 public:
 
 	PointerWrapper(): ptr(DE_NULL)	{}
+	PointerWrapper(T* p0) : ptr(p0) {}
 	T* ptr;
+};
+
+template <typename T>
+class ConstPointerWrapper
+{
+public:
+
+        ConstPointerWrapper(): ptr(DE_NULL)  {}
+	ConstPointerWrapper(const T* p0) : ptr(p0) {}
+        const T* ptr;
 };
 
 #ifndef CTS_USES_VULKANSC
 typedef PointerWrapper<VkPipelineViewportDepthClipControlCreateInfoEXT> PipelineViewportDepthClipControlCreateInfoWrapper;
 typedef PointerWrapper<VkPipelineRenderingCreateInfoKHR> PipelineRenderingCreateInfoWrapper;
 typedef PointerWrapper<VkPipelineCreationFeedbackCreateInfoEXT> PipelineCreationFeedbackCreateInfoWrapper;
+typedef ConstPointerWrapper<VkPipelineShaderStageModuleIdentifierCreateInfoEXT> PipelineShaderStageModuleIdentifierCreateInfoWrapper;
 #else
 typedef PointerWrapper<void> PipelineViewportDepthClipControlCreateInfoWrapper;
 typedef PointerWrapper<void> PipelineRenderingCreateInfoWrapper;
 typedef PointerWrapper<void> PipelineCreationFeedbackCreateInfoWrapper;
+typedef ConstPointerWrapper<void> PipelineShaderStageModuleIdentifierCreateInfoWrapper;
 #endif
 
->>>>>>> 411d8631
 // Class that can build monolithic pipeline or fully separated pipeline libraries
 // depending on PipelineType specified in the constructor.
 // Rarely needed configuration was extracted to setDefault*/disable* functions while common
@@ -174,9 +184,9 @@
 																	 const VkSpecializationInfo*						tescSpecializationInfo = nullptr,
 																	 const VkSpecializationInfo*						teseSpecializationInfo = nullptr,
 																	 const VkSpecializationInfo*						geomSpecializationInfo = nullptr,
-																	 VkPipelineRenderingCreateInfoKHR*					rendering = nullptr,
-																	 const VkPipelineCache								partPipelineCache = DE_NULL,
-																	 VkPipelineCreationFeedbackCreateInfoEXT*			partCreationFeedback = nullptr);
+																	 PipelineRenderingCreateInfoWrapper					rendering = PipelineRenderingCreateInfoWrapper(),
+																	 const VkPipelineCache								partPipelineCache = DE_NULL,
+																	 PipelineCreationFeedbackCreateInfoWrapper				partCreationFeedback = PipelineCreationFeedbackCreateInfoWrapper());
 
 	// Note: VkPipelineShaderStageModuleIdentifierCreateInfoEXT::pIdentifier will not be copied. They need to continue to exist outside this wrapper.
 	GraphicsPipelineWrapper&	setupPreRasterizationShaderState3	(const std::vector<VkViewport>&								viewports,
@@ -185,21 +195,21 @@
 																	 const VkRenderPass											renderPass,
 																	 const deUint32												subpass,
 																	 const VkShaderModule										vertexShaderModule,
-																	 const VkPipelineShaderStageModuleIdentifierCreateInfoEXT*	vertShaderModuleId = nullptr,
+																	 PipelineShaderStageModuleIdentifierCreateInfoWrapper			vertShaderModuleId = PipelineShaderStageModuleIdentifierCreateInfoWrapper(),
 																	 const VkPipelineRasterizationStateCreateInfo*				rasterizationState = nullptr,
 																	 const VkShaderModule										tessellationControlShaderModule = DE_NULL,
-																	 const VkPipelineShaderStageModuleIdentifierCreateInfoEXT*	tescShaderModuleId = nullptr,
+																	 PipelineShaderStageModuleIdentifierCreateInfoWrapper			tescShaderModuleId = PipelineShaderStageModuleIdentifierCreateInfoWrapper(),
 																	 const VkShaderModule										tessellationEvalShaderModule = DE_NULL,
-																	 const VkPipelineShaderStageModuleIdentifierCreateInfoEXT*	teseShaderModuleId = nullptr,
+																	 PipelineShaderStageModuleIdentifierCreateInfoWrapper			teseShaderModuleId = PipelineShaderStageModuleIdentifierCreateInfoWrapper(),
 																	 const VkShaderModule										geometryShaderModule = DE_NULL,
-																	 const VkPipelineShaderStageModuleIdentifierCreateInfoEXT*	geomShaderModuleId = nullptr,
+																	 PipelineShaderStageModuleIdentifierCreateInfoWrapper			geomShaderModuleId = PipelineShaderStageModuleIdentifierCreateInfoWrapper(),
 																	 const VkSpecializationInfo*								vertSpecializationInfo = nullptr,
 																	 const VkSpecializationInfo*								tescSpecializationInfo = nullptr,
 																	 const VkSpecializationInfo*								teseSpecializationInfo = nullptr,
 																	 const VkSpecializationInfo*								geomSpecializationInfo = nullptr,
-																	 VkPipelineRenderingCreateInfoKHR*							rendering = nullptr,
+																	 PipelineRenderingCreateInfoWrapper							rendering = PipelineRenderingCreateInfoWrapper(),
 																	 const VkPipelineCache										partPipelineCache = DE_NULL,
-																	 VkPipelineCreationFeedbackCreateInfoEXT*					partCreationFeedback = nullptr);
+																	 PipelineCreationFeedbackCreateInfoWrapper					partCreationFeedback = PipelineCreationFeedbackCreateInfoWrapper());
 
 	// Setup fragment shader state.
 	GraphicsPipelineWrapper&	setupFragmentShaderState			(const VkPipelineLayout								layout,
@@ -218,13 +228,13 @@
 																	 const VkRenderPass											renderPass,
 																	 const deUint32												subpass,
 																	 const VkShaderModule										fragmentShaderModule,
-																	 const VkPipelineShaderStageModuleIdentifierCreateInfoEXT*	fragmentShaderModuleId = nullptr,
+																	 PipelineShaderStageModuleIdentifierCreateInfoWrapper			fragmentShaderModuleId = PipelineShaderStageModuleIdentifierCreateInfoWrapper(),
 																	 const VkPipelineDepthStencilStateCreateInfo*				depthStencilState = nullptr,
 																	 const VkPipelineMultisampleStateCreateInfo*				multisampleState = nullptr,
 																	 VkPipelineFragmentShadingRateStateCreateInfoKHR*			fragmentShadingRateState = nullptr,
 																	 const VkSpecializationInfo*								specializationInfo = nullptr,
 																	 const VkPipelineCache										partPipelineCache = DE_NULL,
-																	 VkPipelineCreationFeedbackCreateInfoEXT*					partCreationFeedback = nullptr);
+																	 PipelineCreationFeedbackCreateInfoWrapper                      partCreationFeedback = PipelineCreationFeedbackCreateInfoWrapper());
 
 	// Setup fragment output state.
 	GraphicsPipelineWrapper&	setupFragmentOutputState			(const VkRenderPass									renderPass,
