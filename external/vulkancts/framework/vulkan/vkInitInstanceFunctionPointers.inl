/* WARNING: This is auto-generated file. Do not modify, since changes will
 * be lost! Modify the generating script instead.
 */
<<<<<<< HEAD
m_vk.destroyInstance												= (DestroyInstanceFunc)													GET_PROC_ADDR("vkDestroyInstance");
m_vk.enumeratePhysicalDevices										= (EnumeratePhysicalDevicesFunc)										GET_PROC_ADDR("vkEnumeratePhysicalDevices");
m_vk.getPhysicalDeviceFeatures										= (GetPhysicalDeviceFeaturesFunc)										GET_PROC_ADDR("vkGetPhysicalDeviceFeatures");
m_vk.getPhysicalDeviceFormatProperties								= (GetPhysicalDeviceFormatPropertiesFunc)								GET_PROC_ADDR("vkGetPhysicalDeviceFormatProperties");
m_vk.getPhysicalDeviceImageFormatProperties							= (GetPhysicalDeviceImageFormatPropertiesFunc)							GET_PROC_ADDR("vkGetPhysicalDeviceImageFormatProperties");
m_vk.getPhysicalDeviceProperties									= (GetPhysicalDevicePropertiesFunc)										GET_PROC_ADDR("vkGetPhysicalDeviceProperties");
m_vk.getPhysicalDeviceQueueFamilyProperties							= (GetPhysicalDeviceQueueFamilyPropertiesFunc)							GET_PROC_ADDR("vkGetPhysicalDeviceQueueFamilyProperties");
m_vk.getPhysicalDeviceMemoryProperties								= (GetPhysicalDeviceMemoryPropertiesFunc)								GET_PROC_ADDR("vkGetPhysicalDeviceMemoryProperties");
m_vk.createDevice													= (CreateDeviceFunc)													GET_PROC_ADDR("vkCreateDevice");
m_vk.enumerateDeviceExtensionProperties								= (EnumerateDeviceExtensionPropertiesFunc)								GET_PROC_ADDR("vkEnumerateDeviceExtensionProperties");
m_vk.enumerateDeviceLayerProperties									= (EnumerateDeviceLayerPropertiesFunc)									GET_PROC_ADDR("vkEnumerateDeviceLayerProperties");
m_vk.getPhysicalDeviceSparseImageFormatProperties					= (GetPhysicalDeviceSparseImageFormatPropertiesFunc)					GET_PROC_ADDR("vkGetPhysicalDeviceSparseImageFormatProperties");
m_vk.enumeratePhysicalDeviceGroups									= (EnumeratePhysicalDeviceGroupsFunc)									GET_PROC_ADDR("vkEnumeratePhysicalDeviceGroups");
if (!m_vk.enumeratePhysicalDeviceGroups)
	m_vk.enumeratePhysicalDeviceGroups								= (EnumeratePhysicalDeviceGroupsFunc)									GET_PROC_ADDR("vkEnumeratePhysicalDeviceGroupsKHR");
m_vk.getPhysicalDeviceFeatures2										= (GetPhysicalDeviceFeatures2Func)										GET_PROC_ADDR("vkGetPhysicalDeviceFeatures2");
if (!m_vk.getPhysicalDeviceFeatures2)
	m_vk.getPhysicalDeviceFeatures2									= (GetPhysicalDeviceFeatures2Func)										GET_PROC_ADDR("vkGetPhysicalDeviceFeatures2KHR");
m_vk.getPhysicalDeviceProperties2									= (GetPhysicalDeviceProperties2Func)									GET_PROC_ADDR("vkGetPhysicalDeviceProperties2");
if (!m_vk.getPhysicalDeviceProperties2)
	m_vk.getPhysicalDeviceProperties2								= (GetPhysicalDeviceProperties2Func)									GET_PROC_ADDR("vkGetPhysicalDeviceProperties2KHR");
m_vk.getPhysicalDeviceFormatProperties2								= (GetPhysicalDeviceFormatProperties2Func)								GET_PROC_ADDR("vkGetPhysicalDeviceFormatProperties2");
if (!m_vk.getPhysicalDeviceFormatProperties2)
	m_vk.getPhysicalDeviceFormatProperties2							= (GetPhysicalDeviceFormatProperties2Func)								GET_PROC_ADDR("vkGetPhysicalDeviceFormatProperties2KHR");
m_vk.getPhysicalDeviceImageFormatProperties2						= (GetPhysicalDeviceImageFormatProperties2Func)							GET_PROC_ADDR("vkGetPhysicalDeviceImageFormatProperties2");
if (!m_vk.getPhysicalDeviceImageFormatProperties2)
	m_vk.getPhysicalDeviceImageFormatProperties2					= (GetPhysicalDeviceImageFormatProperties2Func)							GET_PROC_ADDR("vkGetPhysicalDeviceImageFormatProperties2KHR");
m_vk.getPhysicalDeviceQueueFamilyProperties2						= (GetPhysicalDeviceQueueFamilyProperties2Func)							GET_PROC_ADDR("vkGetPhysicalDeviceQueueFamilyProperties2");
if (!m_vk.getPhysicalDeviceQueueFamilyProperties2)
	m_vk.getPhysicalDeviceQueueFamilyProperties2					= (GetPhysicalDeviceQueueFamilyProperties2Func)							GET_PROC_ADDR("vkGetPhysicalDeviceQueueFamilyProperties2KHR");
m_vk.getPhysicalDeviceMemoryProperties2								= (GetPhysicalDeviceMemoryProperties2Func)								GET_PROC_ADDR("vkGetPhysicalDeviceMemoryProperties2");
if (!m_vk.getPhysicalDeviceMemoryProperties2)
	m_vk.getPhysicalDeviceMemoryProperties2							= (GetPhysicalDeviceMemoryProperties2Func)								GET_PROC_ADDR("vkGetPhysicalDeviceMemoryProperties2KHR");
m_vk.getPhysicalDeviceSparseImageFormatProperties2					= (GetPhysicalDeviceSparseImageFormatProperties2Func)					GET_PROC_ADDR("vkGetPhysicalDeviceSparseImageFormatProperties2");
if (!m_vk.getPhysicalDeviceSparseImageFormatProperties2)
	m_vk.getPhysicalDeviceSparseImageFormatProperties2				= (GetPhysicalDeviceSparseImageFormatProperties2Func)					GET_PROC_ADDR("vkGetPhysicalDeviceSparseImageFormatProperties2KHR");
m_vk.getPhysicalDeviceExternalBufferProperties						= (GetPhysicalDeviceExternalBufferPropertiesFunc)						GET_PROC_ADDR("vkGetPhysicalDeviceExternalBufferProperties");
if (!m_vk.getPhysicalDeviceExternalBufferProperties)
	m_vk.getPhysicalDeviceExternalBufferProperties					= (GetPhysicalDeviceExternalBufferPropertiesFunc)						GET_PROC_ADDR("vkGetPhysicalDeviceExternalBufferPropertiesKHR");
m_vk.getPhysicalDeviceExternalFenceProperties						= (GetPhysicalDeviceExternalFencePropertiesFunc)						GET_PROC_ADDR("vkGetPhysicalDeviceExternalFenceProperties");
if (!m_vk.getPhysicalDeviceExternalFenceProperties)
	m_vk.getPhysicalDeviceExternalFenceProperties					= (GetPhysicalDeviceExternalFencePropertiesFunc)						GET_PROC_ADDR("vkGetPhysicalDeviceExternalFencePropertiesKHR");
m_vk.getPhysicalDeviceExternalSemaphoreProperties					= (GetPhysicalDeviceExternalSemaphorePropertiesFunc)					GET_PROC_ADDR("vkGetPhysicalDeviceExternalSemaphoreProperties");
if (!m_vk.getPhysicalDeviceExternalSemaphoreProperties)
	m_vk.getPhysicalDeviceExternalSemaphoreProperties				= (GetPhysicalDeviceExternalSemaphorePropertiesFunc)					GET_PROC_ADDR("vkGetPhysicalDeviceExternalSemaphorePropertiesKHR");
m_vk.destroySurfaceKHR												= (DestroySurfaceKHRFunc)												GET_PROC_ADDR("vkDestroySurfaceKHR");
m_vk.getPhysicalDeviceSurfaceSupportKHR								= (GetPhysicalDeviceSurfaceSupportKHRFunc)								GET_PROC_ADDR("vkGetPhysicalDeviceSurfaceSupportKHR");
m_vk.getPhysicalDeviceSurfaceCapabilitiesKHR						= (GetPhysicalDeviceSurfaceCapabilitiesKHRFunc)							GET_PROC_ADDR("vkGetPhysicalDeviceSurfaceCapabilitiesKHR");
m_vk.getPhysicalDeviceSurfaceFormatsKHR								= (GetPhysicalDeviceSurfaceFormatsKHRFunc)								GET_PROC_ADDR("vkGetPhysicalDeviceSurfaceFormatsKHR");
m_vk.getPhysicalDeviceSurfacePresentModesKHR						= (GetPhysicalDeviceSurfacePresentModesKHRFunc)							GET_PROC_ADDR("vkGetPhysicalDeviceSurfacePresentModesKHR");
m_vk.getPhysicalDevicePresentRectanglesKHR							= (GetPhysicalDevicePresentRectanglesKHRFunc)							GET_PROC_ADDR("vkGetPhysicalDevicePresentRectanglesKHR");
m_vk.getPhysicalDeviceDisplayPropertiesKHR							= (GetPhysicalDeviceDisplayPropertiesKHRFunc)							GET_PROC_ADDR("vkGetPhysicalDeviceDisplayPropertiesKHR");
m_vk.getPhysicalDeviceDisplayPlanePropertiesKHR						= (GetPhysicalDeviceDisplayPlanePropertiesKHRFunc)						GET_PROC_ADDR("vkGetPhysicalDeviceDisplayPlanePropertiesKHR");
m_vk.getDisplayPlaneSupportedDisplaysKHR							= (GetDisplayPlaneSupportedDisplaysKHRFunc)								GET_PROC_ADDR("vkGetDisplayPlaneSupportedDisplaysKHR");
m_vk.getDisplayModePropertiesKHR									= (GetDisplayModePropertiesKHRFunc)										GET_PROC_ADDR("vkGetDisplayModePropertiesKHR");
m_vk.createDisplayModeKHR											= (CreateDisplayModeKHRFunc)											GET_PROC_ADDR("vkCreateDisplayModeKHR");
m_vk.getDisplayPlaneCapabilitiesKHR									= (GetDisplayPlaneCapabilitiesKHRFunc)									GET_PROC_ADDR("vkGetDisplayPlaneCapabilitiesKHR");
m_vk.createDisplayPlaneSurfaceKHR									= (CreateDisplayPlaneSurfaceKHRFunc)									GET_PROC_ADDR("vkCreateDisplayPlaneSurfaceKHR");
m_vk.createXlibSurfaceKHR											= (CreateXlibSurfaceKHRFunc)											GET_PROC_ADDR("vkCreateXlibSurfaceKHR");
m_vk.getPhysicalDeviceXlibPresentationSupportKHR					= (GetPhysicalDeviceXlibPresentationSupportKHRFunc)						GET_PROC_ADDR("vkGetPhysicalDeviceXlibPresentationSupportKHR");
m_vk.createXcbSurfaceKHR											= (CreateXcbSurfaceKHRFunc)												GET_PROC_ADDR("vkCreateXcbSurfaceKHR");
m_vk.getPhysicalDeviceXcbPresentationSupportKHR						= (GetPhysicalDeviceXcbPresentationSupportKHRFunc)						GET_PROC_ADDR("vkGetPhysicalDeviceXcbPresentationSupportKHR");
m_vk.createWaylandSurfaceKHR										= (CreateWaylandSurfaceKHRFunc)											GET_PROC_ADDR("vkCreateWaylandSurfaceKHR");
m_vk.getPhysicalDeviceWaylandPresentationSupportKHR					= (GetPhysicalDeviceWaylandPresentationSupportKHRFunc)					GET_PROC_ADDR("vkGetPhysicalDeviceWaylandPresentationSupportKHR");
m_vk.createMirSurfaceKHR											= (CreateMirSurfaceKHRFunc)												GET_PROC_ADDR("vkCreateMirSurfaceKHR");
m_vk.getPhysicalDeviceMirPresentationSupportKHR						= (GetPhysicalDeviceMirPresentationSupportKHRFunc)						GET_PROC_ADDR("vkGetPhysicalDeviceMirPresentationSupportKHR");
m_vk.createAndroidSurfaceKHR										= (CreateAndroidSurfaceKHRFunc)											GET_PROC_ADDR("vkCreateAndroidSurfaceKHR");
m_vk.createWin32SurfaceKHR											= (CreateWin32SurfaceKHRFunc)											GET_PROC_ADDR("vkCreateWin32SurfaceKHR");
m_vk.getPhysicalDeviceWin32PresentationSupportKHR					= (GetPhysicalDeviceWin32PresentationSupportKHRFunc)					GET_PROC_ADDR("vkGetPhysicalDeviceWin32PresentationSupportKHR");
m_vk.getPhysicalDeviceFeatures2KHR									= (GetPhysicalDeviceFeatures2KHRFunc)									GET_PROC_ADDR("vkGetPhysicalDeviceFeatures2KHR");
m_vk.getPhysicalDeviceFormatProperties2KHR							= (GetPhysicalDeviceFormatProperties2KHRFunc)							GET_PROC_ADDR("vkGetPhysicalDeviceFormatProperties2KHR");
m_vk.getPhysicalDeviceImageFormatProperties2KHR						= (GetPhysicalDeviceImageFormatProperties2KHRFunc)						GET_PROC_ADDR("vkGetPhysicalDeviceImageFormatProperties2KHR");
m_vk.getPhysicalDeviceMemoryProperties2KHR							= (GetPhysicalDeviceMemoryProperties2KHRFunc)							GET_PROC_ADDR("vkGetPhysicalDeviceMemoryProperties2KHR");
m_vk.getPhysicalDeviceProperties2KHR								= (GetPhysicalDeviceProperties2KHRFunc)									GET_PROC_ADDR("vkGetPhysicalDeviceProperties2KHR");
m_vk.getPhysicalDeviceQueueFamilyProperties2KHR						= (GetPhysicalDeviceQueueFamilyProperties2KHRFunc)						GET_PROC_ADDR("vkGetPhysicalDeviceQueueFamilyProperties2KHR");
m_vk.getPhysicalDeviceSparseImageFormatProperties2KHR				= (GetPhysicalDeviceSparseImageFormatProperties2KHRFunc)				GET_PROC_ADDR("vkGetPhysicalDeviceSparseImageFormatProperties2KHR");
m_vk.getPhysicalDeviceExternalBufferPropertiesKHR					= (GetPhysicalDeviceExternalBufferPropertiesKHRFunc)					GET_PROC_ADDR("vkGetPhysicalDeviceExternalBufferPropertiesKHR");
m_vk.getPhysicalDeviceExternalSemaphorePropertiesKHR				= (GetPhysicalDeviceExternalSemaphorePropertiesKHRFunc)					GET_PROC_ADDR("vkGetPhysicalDeviceExternalSemaphorePropertiesKHR");
m_vk.getPhysicalDeviceExternalFencePropertiesKHR					= (GetPhysicalDeviceExternalFencePropertiesKHRFunc)						GET_PROC_ADDR("vkGetPhysicalDeviceExternalFencePropertiesKHR");
m_vk.enumeratePhysicalDeviceQueueFamilyPerformanceQueryCountersKHR	= (EnumeratePhysicalDeviceQueueFamilyPerformanceQueryCountersKHRFunc)	GET_PROC_ADDR("vkEnumeratePhysicalDeviceQueueFamilyPerformanceQueryCountersKHR");
m_vk.getPhysicalDeviceQueueFamilyPerformanceQueryPassesKHR			= (GetPhysicalDeviceQueueFamilyPerformanceQueryPassesKHRFunc)			GET_PROC_ADDR("vkGetPhysicalDeviceQueueFamilyPerformanceQueryPassesKHR");
m_vk.getPhysicalDeviceSurfaceCapabilities2KHR						= (GetPhysicalDeviceSurfaceCapabilities2KHRFunc)						GET_PROC_ADDR("vkGetPhysicalDeviceSurfaceCapabilities2KHR");
m_vk.getPhysicalDeviceSurfaceFormats2KHR							= (GetPhysicalDeviceSurfaceFormats2KHRFunc)								GET_PROC_ADDR("vkGetPhysicalDeviceSurfaceFormats2KHR");
m_vk.getPhysicalDeviceDisplayProperties2KHR							= (GetPhysicalDeviceDisplayProperties2KHRFunc)							GET_PROC_ADDR("vkGetPhysicalDeviceDisplayProperties2KHR");
m_vk.getPhysicalDeviceDisplayPlaneProperties2KHR					= (GetPhysicalDeviceDisplayPlaneProperties2KHRFunc)						GET_PROC_ADDR("vkGetPhysicalDeviceDisplayPlaneProperties2KHR");
m_vk.getDisplayModeProperties2KHR									= (GetDisplayModeProperties2KHRFunc)									GET_PROC_ADDR("vkGetDisplayModeProperties2KHR");
m_vk.getDisplayPlaneCapabilities2KHR								= (GetDisplayPlaneCapabilities2KHRFunc)									GET_PROC_ADDR("vkGetDisplayPlaneCapabilities2KHR");
m_vk.createDebugReportCallbackEXT									= (CreateDebugReportCallbackEXTFunc)									GET_PROC_ADDR("vkCreateDebugReportCallbackEXT");
m_vk.destroyDebugReportCallbackEXT									= (DestroyDebugReportCallbackEXTFunc)									GET_PROC_ADDR("vkDestroyDebugReportCallbackEXT");
m_vk.debugReportMessageEXT											= (DebugReportMessageEXTFunc)											GET_PROC_ADDR("vkDebugReportMessageEXT");
m_vk.getPhysicalDeviceExternalImageFormatPropertiesNV				= (GetPhysicalDeviceExternalImageFormatPropertiesNVFunc)				GET_PROC_ADDR("vkGetPhysicalDeviceExternalImageFormatPropertiesNV");
m_vk.createViSurfaceNN												= (CreateViSurfaceNNFunc)												GET_PROC_ADDR("vkCreateViSurfaceNN");
m_vk.getPhysicalDeviceGeneratedCommandsPropertiesNVX				= (GetPhysicalDeviceGeneratedCommandsPropertiesNVXFunc)					GET_PROC_ADDR("vkGetPhysicalDeviceGeneratedCommandsPropertiesNVX");
m_vk.releaseDisplayEXT												= (ReleaseDisplayEXTFunc)												GET_PROC_ADDR("vkReleaseDisplayEXT");
m_vk.acquireXlibDisplayEXT											= (AcquireXlibDisplayEXTFunc)											GET_PROC_ADDR("vkAcquireXlibDisplayEXT");
m_vk.getRandROutputDisplayEXT										= (GetRandROutputDisplayEXTFunc)										GET_PROC_ADDR("vkGetRandROutputDisplayEXT");
m_vk.getPhysicalDeviceSurfaceCapabilities2EXT						= (GetPhysicalDeviceSurfaceCapabilities2EXTFunc)						GET_PROC_ADDR("vkGetPhysicalDeviceSurfaceCapabilities2EXT");
m_vk.createIOSSurfaceMVK											= (CreateIOSSurfaceMVKFunc)												GET_PROC_ADDR("vkCreateIOSSurfaceMVK");
m_vk.createMacOSSurfaceMVK											= (CreateMacOSSurfaceMVKFunc)											GET_PROC_ADDR("vkCreateMacOSSurfaceMVK");
m_vk.getPhysicalDeviceMultisamplePropertiesEXT						= (GetPhysicalDeviceMultisamplePropertiesEXTFunc)						GET_PROC_ADDR("vkGetPhysicalDeviceMultisamplePropertiesEXT");
m_vk.getPhysicalDeviceCooperativeMatrixPropertiesNV					= (GetPhysicalDeviceCooperativeMatrixPropertiesNVFunc)					GET_PROC_ADDR("vkGetPhysicalDeviceCooperativeMatrixPropertiesNV");
m_vk.getPhysicalDeviceCalibrateableTimeDomainsEXT					= (GetPhysicalDeviceCalibrateableTimeDomainsEXTFunc)					GET_PROC_ADDR("vkGetPhysicalDeviceCalibrateableTimeDomainsEXT");
=======
m_vk.destroyInstance													= (DestroyInstanceFunc)													GET_PROC_ADDR("vkDestroyInstance");
m_vk.enumeratePhysicalDevices											= (EnumeratePhysicalDevicesFunc)										GET_PROC_ADDR("vkEnumeratePhysicalDevices");
m_vk.getPhysicalDeviceFeatures											= (GetPhysicalDeviceFeaturesFunc)										GET_PROC_ADDR("vkGetPhysicalDeviceFeatures");
m_vk.getPhysicalDeviceFormatProperties									= (GetPhysicalDeviceFormatPropertiesFunc)								GET_PROC_ADDR("vkGetPhysicalDeviceFormatProperties");
m_vk.getPhysicalDeviceImageFormatProperties								= (GetPhysicalDeviceImageFormatPropertiesFunc)							GET_PROC_ADDR("vkGetPhysicalDeviceImageFormatProperties");
m_vk.getPhysicalDeviceProperties										= (GetPhysicalDevicePropertiesFunc)										GET_PROC_ADDR("vkGetPhysicalDeviceProperties");
m_vk.getPhysicalDeviceQueueFamilyProperties								= (GetPhysicalDeviceQueueFamilyPropertiesFunc)							GET_PROC_ADDR("vkGetPhysicalDeviceQueueFamilyProperties");
m_vk.getPhysicalDeviceMemoryProperties									= (GetPhysicalDeviceMemoryPropertiesFunc)								GET_PROC_ADDR("vkGetPhysicalDeviceMemoryProperties");
m_vk.createDevice														= (CreateDeviceFunc)													GET_PROC_ADDR("vkCreateDevice");
m_vk.enumerateDeviceExtensionProperties									= (EnumerateDeviceExtensionPropertiesFunc)								GET_PROC_ADDR("vkEnumerateDeviceExtensionProperties");
m_vk.enumerateDeviceLayerProperties										= (EnumerateDeviceLayerPropertiesFunc)									GET_PROC_ADDR("vkEnumerateDeviceLayerProperties");
m_vk.getPhysicalDeviceSparseImageFormatProperties						= (GetPhysicalDeviceSparseImageFormatPropertiesFunc)					GET_PROC_ADDR("vkGetPhysicalDeviceSparseImageFormatProperties");
m_vk.enumeratePhysicalDeviceGroups										= (EnumeratePhysicalDeviceGroupsFunc)									GET_PROC_ADDR("vkEnumeratePhysicalDeviceGroups");
if (!m_vk.enumeratePhysicalDeviceGroups)
	m_vk.enumeratePhysicalDeviceGroups									= (EnumeratePhysicalDeviceGroupsFunc)									GET_PROC_ADDR("vkEnumeratePhysicalDeviceGroupsKHR");
m_vk.getPhysicalDeviceFeatures2											= (GetPhysicalDeviceFeatures2Func)										GET_PROC_ADDR("vkGetPhysicalDeviceFeatures2");
if (!m_vk.getPhysicalDeviceFeatures2)
	m_vk.getPhysicalDeviceFeatures2										= (GetPhysicalDeviceFeatures2Func)										GET_PROC_ADDR("vkGetPhysicalDeviceFeatures2KHR");
m_vk.getPhysicalDeviceProperties2										= (GetPhysicalDeviceProperties2Func)									GET_PROC_ADDR("vkGetPhysicalDeviceProperties2");
if (!m_vk.getPhysicalDeviceProperties2)
	m_vk.getPhysicalDeviceProperties2									= (GetPhysicalDeviceProperties2Func)									GET_PROC_ADDR("vkGetPhysicalDeviceProperties2KHR");
m_vk.getPhysicalDeviceFormatProperties2									= (GetPhysicalDeviceFormatProperties2Func)								GET_PROC_ADDR("vkGetPhysicalDeviceFormatProperties2");
if (!m_vk.getPhysicalDeviceFormatProperties2)
	m_vk.getPhysicalDeviceFormatProperties2								= (GetPhysicalDeviceFormatProperties2Func)								GET_PROC_ADDR("vkGetPhysicalDeviceFormatProperties2KHR");
m_vk.getPhysicalDeviceImageFormatProperties2							= (GetPhysicalDeviceImageFormatProperties2Func)							GET_PROC_ADDR("vkGetPhysicalDeviceImageFormatProperties2");
if (!m_vk.getPhysicalDeviceImageFormatProperties2)
	m_vk.getPhysicalDeviceImageFormatProperties2						= (GetPhysicalDeviceImageFormatProperties2Func)							GET_PROC_ADDR("vkGetPhysicalDeviceImageFormatProperties2KHR");
m_vk.getPhysicalDeviceQueueFamilyProperties2							= (GetPhysicalDeviceQueueFamilyProperties2Func)							GET_PROC_ADDR("vkGetPhysicalDeviceQueueFamilyProperties2");
if (!m_vk.getPhysicalDeviceQueueFamilyProperties2)
	m_vk.getPhysicalDeviceQueueFamilyProperties2						= (GetPhysicalDeviceQueueFamilyProperties2Func)							GET_PROC_ADDR("vkGetPhysicalDeviceQueueFamilyProperties2KHR");
m_vk.getPhysicalDeviceMemoryProperties2									= (GetPhysicalDeviceMemoryProperties2Func)								GET_PROC_ADDR("vkGetPhysicalDeviceMemoryProperties2");
if (!m_vk.getPhysicalDeviceMemoryProperties2)
	m_vk.getPhysicalDeviceMemoryProperties2								= (GetPhysicalDeviceMemoryProperties2Func)								GET_PROC_ADDR("vkGetPhysicalDeviceMemoryProperties2KHR");
m_vk.getPhysicalDeviceSparseImageFormatProperties2						= (GetPhysicalDeviceSparseImageFormatProperties2Func)					GET_PROC_ADDR("vkGetPhysicalDeviceSparseImageFormatProperties2");
if (!m_vk.getPhysicalDeviceSparseImageFormatProperties2)
	m_vk.getPhysicalDeviceSparseImageFormatProperties2					= (GetPhysicalDeviceSparseImageFormatProperties2Func)					GET_PROC_ADDR("vkGetPhysicalDeviceSparseImageFormatProperties2KHR");
m_vk.getPhysicalDeviceExternalBufferProperties							= (GetPhysicalDeviceExternalBufferPropertiesFunc)						GET_PROC_ADDR("vkGetPhysicalDeviceExternalBufferProperties");
if (!m_vk.getPhysicalDeviceExternalBufferProperties)
	m_vk.getPhysicalDeviceExternalBufferProperties						= (GetPhysicalDeviceExternalBufferPropertiesFunc)						GET_PROC_ADDR("vkGetPhysicalDeviceExternalBufferPropertiesKHR");
m_vk.getPhysicalDeviceExternalFenceProperties							= (GetPhysicalDeviceExternalFencePropertiesFunc)						GET_PROC_ADDR("vkGetPhysicalDeviceExternalFenceProperties");
if (!m_vk.getPhysicalDeviceExternalFenceProperties)
	m_vk.getPhysicalDeviceExternalFenceProperties						= (GetPhysicalDeviceExternalFencePropertiesFunc)						GET_PROC_ADDR("vkGetPhysicalDeviceExternalFencePropertiesKHR");
m_vk.getPhysicalDeviceExternalSemaphoreProperties						= (GetPhysicalDeviceExternalSemaphorePropertiesFunc)					GET_PROC_ADDR("vkGetPhysicalDeviceExternalSemaphoreProperties");
if (!m_vk.getPhysicalDeviceExternalSemaphoreProperties)
	m_vk.getPhysicalDeviceExternalSemaphoreProperties					= (GetPhysicalDeviceExternalSemaphorePropertiesFunc)					GET_PROC_ADDR("vkGetPhysicalDeviceExternalSemaphorePropertiesKHR");
m_vk.destroySurfaceKHR													= (DestroySurfaceKHRFunc)												GET_PROC_ADDR("vkDestroySurfaceKHR");
m_vk.getPhysicalDeviceSurfaceSupportKHR									= (GetPhysicalDeviceSurfaceSupportKHRFunc)								GET_PROC_ADDR("vkGetPhysicalDeviceSurfaceSupportKHR");
m_vk.getPhysicalDeviceSurfaceCapabilitiesKHR							= (GetPhysicalDeviceSurfaceCapabilitiesKHRFunc)							GET_PROC_ADDR("vkGetPhysicalDeviceSurfaceCapabilitiesKHR");
m_vk.getPhysicalDeviceSurfaceFormatsKHR									= (GetPhysicalDeviceSurfaceFormatsKHRFunc)								GET_PROC_ADDR("vkGetPhysicalDeviceSurfaceFormatsKHR");
m_vk.getPhysicalDeviceSurfacePresentModesKHR							= (GetPhysicalDeviceSurfacePresentModesKHRFunc)							GET_PROC_ADDR("vkGetPhysicalDeviceSurfacePresentModesKHR");
m_vk.getPhysicalDevicePresentRectanglesKHR								= (GetPhysicalDevicePresentRectanglesKHRFunc)							GET_PROC_ADDR("vkGetPhysicalDevicePresentRectanglesKHR");
m_vk.getPhysicalDeviceDisplayPropertiesKHR								= (GetPhysicalDeviceDisplayPropertiesKHRFunc)							GET_PROC_ADDR("vkGetPhysicalDeviceDisplayPropertiesKHR");
m_vk.getPhysicalDeviceDisplayPlanePropertiesKHR							= (GetPhysicalDeviceDisplayPlanePropertiesKHRFunc)						GET_PROC_ADDR("vkGetPhysicalDeviceDisplayPlanePropertiesKHR");
m_vk.getDisplayPlaneSupportedDisplaysKHR								= (GetDisplayPlaneSupportedDisplaysKHRFunc)								GET_PROC_ADDR("vkGetDisplayPlaneSupportedDisplaysKHR");
m_vk.getDisplayModePropertiesKHR										= (GetDisplayModePropertiesKHRFunc)										GET_PROC_ADDR("vkGetDisplayModePropertiesKHR");
m_vk.createDisplayModeKHR												= (CreateDisplayModeKHRFunc)											GET_PROC_ADDR("vkCreateDisplayModeKHR");
m_vk.getDisplayPlaneCapabilitiesKHR										= (GetDisplayPlaneCapabilitiesKHRFunc)									GET_PROC_ADDR("vkGetDisplayPlaneCapabilitiesKHR");
m_vk.createDisplayPlaneSurfaceKHR										= (CreateDisplayPlaneSurfaceKHRFunc)									GET_PROC_ADDR("vkCreateDisplayPlaneSurfaceKHR");
m_vk.getPhysicalDeviceFeatures2KHR										= (GetPhysicalDeviceFeatures2KHRFunc)									GET_PROC_ADDR("vkGetPhysicalDeviceFeatures2KHR");
m_vk.getPhysicalDeviceProperties2KHR									= (GetPhysicalDeviceProperties2KHRFunc)									GET_PROC_ADDR("vkGetPhysicalDeviceProperties2KHR");
m_vk.getPhysicalDeviceFormatProperties2KHR								= (GetPhysicalDeviceFormatProperties2KHRFunc)							GET_PROC_ADDR("vkGetPhysicalDeviceFormatProperties2KHR");
m_vk.getPhysicalDeviceImageFormatProperties2KHR							= (GetPhysicalDeviceImageFormatProperties2KHRFunc)						GET_PROC_ADDR("vkGetPhysicalDeviceImageFormatProperties2KHR");
m_vk.getPhysicalDeviceQueueFamilyProperties2KHR							= (GetPhysicalDeviceQueueFamilyProperties2KHRFunc)						GET_PROC_ADDR("vkGetPhysicalDeviceQueueFamilyProperties2KHR");
m_vk.getPhysicalDeviceMemoryProperties2KHR								= (GetPhysicalDeviceMemoryProperties2KHRFunc)							GET_PROC_ADDR("vkGetPhysicalDeviceMemoryProperties2KHR");
m_vk.getPhysicalDeviceSparseImageFormatProperties2KHR					= (GetPhysicalDeviceSparseImageFormatProperties2KHRFunc)				GET_PROC_ADDR("vkGetPhysicalDeviceSparseImageFormatProperties2KHR");
m_vk.getPhysicalDeviceExternalBufferPropertiesKHR						= (GetPhysicalDeviceExternalBufferPropertiesKHRFunc)					GET_PROC_ADDR("vkGetPhysicalDeviceExternalBufferPropertiesKHR");
m_vk.getPhysicalDeviceExternalSemaphorePropertiesKHR					= (GetPhysicalDeviceExternalSemaphorePropertiesKHRFunc)					GET_PROC_ADDR("vkGetPhysicalDeviceExternalSemaphorePropertiesKHR");
m_vk.getPhysicalDeviceExternalFencePropertiesKHR						= (GetPhysicalDeviceExternalFencePropertiesKHRFunc)						GET_PROC_ADDR("vkGetPhysicalDeviceExternalFencePropertiesKHR");
m_vk.getPhysicalDeviceSurfaceCapabilities2KHR							= (GetPhysicalDeviceSurfaceCapabilities2KHRFunc)						GET_PROC_ADDR("vkGetPhysicalDeviceSurfaceCapabilities2KHR");
m_vk.getPhysicalDeviceSurfaceFormats2KHR								= (GetPhysicalDeviceSurfaceFormats2KHRFunc)								GET_PROC_ADDR("vkGetPhysicalDeviceSurfaceFormats2KHR");
m_vk.getPhysicalDeviceDisplayProperties2KHR								= (GetPhysicalDeviceDisplayProperties2KHRFunc)							GET_PROC_ADDR("vkGetPhysicalDeviceDisplayProperties2KHR");
m_vk.getPhysicalDeviceDisplayPlaneProperties2KHR						= (GetPhysicalDeviceDisplayPlaneProperties2KHRFunc)						GET_PROC_ADDR("vkGetPhysicalDeviceDisplayPlaneProperties2KHR");
m_vk.getDisplayModeProperties2KHR										= (GetDisplayModeProperties2KHRFunc)									GET_PROC_ADDR("vkGetDisplayModeProperties2KHR");
m_vk.getDisplayPlaneCapabilities2KHR									= (GetDisplayPlaneCapabilities2KHRFunc)									GET_PROC_ADDR("vkGetDisplayPlaneCapabilities2KHR");
m_vk.createDebugReportCallbackEXT										= (CreateDebugReportCallbackEXTFunc)									GET_PROC_ADDR("vkCreateDebugReportCallbackEXT");
m_vk.destroyDebugReportCallbackEXT										= (DestroyDebugReportCallbackEXTFunc)									GET_PROC_ADDR("vkDestroyDebugReportCallbackEXT");
m_vk.debugReportMessageEXT												= (DebugReportMessageEXTFunc)											GET_PROC_ADDR("vkDebugReportMessageEXT");
m_vk.getPhysicalDeviceExternalImageFormatPropertiesNV					= (GetPhysicalDeviceExternalImageFormatPropertiesNVFunc)				GET_PROC_ADDR("vkGetPhysicalDeviceExternalImageFormatPropertiesNV");
m_vk.getPhysicalDeviceGeneratedCommandsPropertiesNVX					= (GetPhysicalDeviceGeneratedCommandsPropertiesNVXFunc)					GET_PROC_ADDR("vkGetPhysicalDeviceGeneratedCommandsPropertiesNVX");
m_vk.releaseDisplayEXT													= (ReleaseDisplayEXTFunc)												GET_PROC_ADDR("vkReleaseDisplayEXT");
m_vk.getPhysicalDeviceSurfaceCapabilities2EXT							= (GetPhysicalDeviceSurfaceCapabilities2EXTFunc)						GET_PROC_ADDR("vkGetPhysicalDeviceSurfaceCapabilities2EXT");
m_vk.createDebugUtilsMessengerEXT										= (CreateDebugUtilsMessengerEXTFunc)									GET_PROC_ADDR("vkCreateDebugUtilsMessengerEXT");
m_vk.destroyDebugUtilsMessengerEXT										= (DestroyDebugUtilsMessengerEXTFunc)									GET_PROC_ADDR("vkDestroyDebugUtilsMessengerEXT");
m_vk.submitDebugUtilsMessageEXT											= (SubmitDebugUtilsMessageEXTFunc)										GET_PROC_ADDR("vkSubmitDebugUtilsMessageEXT");
m_vk.getPhysicalDeviceMultisamplePropertiesEXT							= (GetPhysicalDeviceMultisamplePropertiesEXTFunc)						GET_PROC_ADDR("vkGetPhysicalDeviceMultisamplePropertiesEXT");
m_vk.getPhysicalDeviceCalibrateableTimeDomainsEXT						= (GetPhysicalDeviceCalibrateableTimeDomainsEXTFunc)					GET_PROC_ADDR("vkGetPhysicalDeviceCalibrateableTimeDomainsEXT");
m_vk.getPhysicalDeviceCooperativeMatrixPropertiesNV						= (GetPhysicalDeviceCooperativeMatrixPropertiesNVFunc)					GET_PROC_ADDR("vkGetPhysicalDeviceCooperativeMatrixPropertiesNV");
m_vk.getPhysicalDeviceSupportedFramebufferMixedSamplesCombinationsNV	= (GetPhysicalDeviceSupportedFramebufferMixedSamplesCombinationsNVFunc)	GET_PROC_ADDR("vkGetPhysicalDeviceSupportedFramebufferMixedSamplesCombinationsNV");
m_vk.createHeadlessSurfaceEXT											= (CreateHeadlessSurfaceEXTFunc)										GET_PROC_ADDR("vkCreateHeadlessSurfaceEXT");
m_vk.createAndroidSurfaceKHR											= (CreateAndroidSurfaceKHRFunc)											GET_PROC_ADDR("vkCreateAndroidSurfaceKHR");
m_vk.createImagePipeSurfaceFUCHSIA										= (CreateImagePipeSurfaceFUCHSIAFunc)									GET_PROC_ADDR("vkCreateImagePipeSurfaceFUCHSIA");
m_vk.createStreamDescriptorSurfaceGGP									= (CreateStreamDescriptorSurfaceGGPFunc)								GET_PROC_ADDR("vkCreateStreamDescriptorSurfaceGGP");
m_vk.createIOSSurfaceMVK												= (CreateIOSSurfaceMVKFunc)												GET_PROC_ADDR("vkCreateIOSSurfaceMVK");
m_vk.createMacOSSurfaceMVK												= (CreateMacOSSurfaceMVKFunc)											GET_PROC_ADDR("vkCreateMacOSSurfaceMVK");
m_vk.createMetalSurfaceEXT												= (CreateMetalSurfaceEXTFunc)											GET_PROC_ADDR("vkCreateMetalSurfaceEXT");
m_vk.createViSurfaceNN													= (CreateViSurfaceNNFunc)												GET_PROC_ADDR("vkCreateViSurfaceNN");
m_vk.createWaylandSurfaceKHR											= (CreateWaylandSurfaceKHRFunc)											GET_PROC_ADDR("vkCreateWaylandSurfaceKHR");
m_vk.getPhysicalDeviceWaylandPresentationSupportKHR						= (GetPhysicalDeviceWaylandPresentationSupportKHRFunc)					GET_PROC_ADDR("vkGetPhysicalDeviceWaylandPresentationSupportKHR");
m_vk.createWin32SurfaceKHR												= (CreateWin32SurfaceKHRFunc)											GET_PROC_ADDR("vkCreateWin32SurfaceKHR");
m_vk.getPhysicalDeviceWin32PresentationSupportKHR						= (GetPhysicalDeviceWin32PresentationSupportKHRFunc)					GET_PROC_ADDR("vkGetPhysicalDeviceWin32PresentationSupportKHR");
m_vk.getPhysicalDeviceSurfacePresentModes2EXT							= (GetPhysicalDeviceSurfacePresentModes2EXTFunc)						GET_PROC_ADDR("vkGetPhysicalDeviceSurfacePresentModes2EXT");
m_vk.createXcbSurfaceKHR												= (CreateXcbSurfaceKHRFunc)												GET_PROC_ADDR("vkCreateXcbSurfaceKHR");
m_vk.getPhysicalDeviceXcbPresentationSupportKHR							= (GetPhysicalDeviceXcbPresentationSupportKHRFunc)						GET_PROC_ADDR("vkGetPhysicalDeviceXcbPresentationSupportKHR");
m_vk.createXlibSurfaceKHR												= (CreateXlibSurfaceKHRFunc)											GET_PROC_ADDR("vkCreateXlibSurfaceKHR");
m_vk.getPhysicalDeviceXlibPresentationSupportKHR						= (GetPhysicalDeviceXlibPresentationSupportKHRFunc)						GET_PROC_ADDR("vkGetPhysicalDeviceXlibPresentationSupportKHR");
m_vk.acquireXlibDisplayEXT												= (AcquireXlibDisplayEXTFunc)											GET_PROC_ADDR("vkAcquireXlibDisplayEXT");
m_vk.getRandROutputDisplayEXT											= (GetRandROutputDisplayEXTFunc)										GET_PROC_ADDR("vkGetRandROutputDisplayEXT");
>>>>>>> 38d72fc2
<|MERGE_RESOLUTION|>--- conflicted
+++ resolved
@@ -1,110 +1,6 @@
 /* WARNING: This is auto-generated file. Do not modify, since changes will
  * be lost! Modify the generating script instead.
  */
-<<<<<<< HEAD
-m_vk.destroyInstance												= (DestroyInstanceFunc)													GET_PROC_ADDR("vkDestroyInstance");
-m_vk.enumeratePhysicalDevices										= (EnumeratePhysicalDevicesFunc)										GET_PROC_ADDR("vkEnumeratePhysicalDevices");
-m_vk.getPhysicalDeviceFeatures										= (GetPhysicalDeviceFeaturesFunc)										GET_PROC_ADDR("vkGetPhysicalDeviceFeatures");
-m_vk.getPhysicalDeviceFormatProperties								= (GetPhysicalDeviceFormatPropertiesFunc)								GET_PROC_ADDR("vkGetPhysicalDeviceFormatProperties");
-m_vk.getPhysicalDeviceImageFormatProperties							= (GetPhysicalDeviceImageFormatPropertiesFunc)							GET_PROC_ADDR("vkGetPhysicalDeviceImageFormatProperties");
-m_vk.getPhysicalDeviceProperties									= (GetPhysicalDevicePropertiesFunc)										GET_PROC_ADDR("vkGetPhysicalDeviceProperties");
-m_vk.getPhysicalDeviceQueueFamilyProperties							= (GetPhysicalDeviceQueueFamilyPropertiesFunc)							GET_PROC_ADDR("vkGetPhysicalDeviceQueueFamilyProperties");
-m_vk.getPhysicalDeviceMemoryProperties								= (GetPhysicalDeviceMemoryPropertiesFunc)								GET_PROC_ADDR("vkGetPhysicalDeviceMemoryProperties");
-m_vk.createDevice													= (CreateDeviceFunc)													GET_PROC_ADDR("vkCreateDevice");
-m_vk.enumerateDeviceExtensionProperties								= (EnumerateDeviceExtensionPropertiesFunc)								GET_PROC_ADDR("vkEnumerateDeviceExtensionProperties");
-m_vk.enumerateDeviceLayerProperties									= (EnumerateDeviceLayerPropertiesFunc)									GET_PROC_ADDR("vkEnumerateDeviceLayerProperties");
-m_vk.getPhysicalDeviceSparseImageFormatProperties					= (GetPhysicalDeviceSparseImageFormatPropertiesFunc)					GET_PROC_ADDR("vkGetPhysicalDeviceSparseImageFormatProperties");
-m_vk.enumeratePhysicalDeviceGroups									= (EnumeratePhysicalDeviceGroupsFunc)									GET_PROC_ADDR("vkEnumeratePhysicalDeviceGroups");
-if (!m_vk.enumeratePhysicalDeviceGroups)
-	m_vk.enumeratePhysicalDeviceGroups								= (EnumeratePhysicalDeviceGroupsFunc)									GET_PROC_ADDR("vkEnumeratePhysicalDeviceGroupsKHR");
-m_vk.getPhysicalDeviceFeatures2										= (GetPhysicalDeviceFeatures2Func)										GET_PROC_ADDR("vkGetPhysicalDeviceFeatures2");
-if (!m_vk.getPhysicalDeviceFeatures2)
-	m_vk.getPhysicalDeviceFeatures2									= (GetPhysicalDeviceFeatures2Func)										GET_PROC_ADDR("vkGetPhysicalDeviceFeatures2KHR");
-m_vk.getPhysicalDeviceProperties2									= (GetPhysicalDeviceProperties2Func)									GET_PROC_ADDR("vkGetPhysicalDeviceProperties2");
-if (!m_vk.getPhysicalDeviceProperties2)
-	m_vk.getPhysicalDeviceProperties2								= (GetPhysicalDeviceProperties2Func)									GET_PROC_ADDR("vkGetPhysicalDeviceProperties2KHR");
-m_vk.getPhysicalDeviceFormatProperties2								= (GetPhysicalDeviceFormatProperties2Func)								GET_PROC_ADDR("vkGetPhysicalDeviceFormatProperties2");
-if (!m_vk.getPhysicalDeviceFormatProperties2)
-	m_vk.getPhysicalDeviceFormatProperties2							= (GetPhysicalDeviceFormatProperties2Func)								GET_PROC_ADDR("vkGetPhysicalDeviceFormatProperties2KHR");
-m_vk.getPhysicalDeviceImageFormatProperties2						= (GetPhysicalDeviceImageFormatProperties2Func)							GET_PROC_ADDR("vkGetPhysicalDeviceImageFormatProperties2");
-if (!m_vk.getPhysicalDeviceImageFormatProperties2)
-	m_vk.getPhysicalDeviceImageFormatProperties2					= (GetPhysicalDeviceImageFormatProperties2Func)							GET_PROC_ADDR("vkGetPhysicalDeviceImageFormatProperties2KHR");
-m_vk.getPhysicalDeviceQueueFamilyProperties2						= (GetPhysicalDeviceQueueFamilyProperties2Func)							GET_PROC_ADDR("vkGetPhysicalDeviceQueueFamilyProperties2");
-if (!m_vk.getPhysicalDeviceQueueFamilyProperties2)
-	m_vk.getPhysicalDeviceQueueFamilyProperties2					= (GetPhysicalDeviceQueueFamilyProperties2Func)							GET_PROC_ADDR("vkGetPhysicalDeviceQueueFamilyProperties2KHR");
-m_vk.getPhysicalDeviceMemoryProperties2								= (GetPhysicalDeviceMemoryProperties2Func)								GET_PROC_ADDR("vkGetPhysicalDeviceMemoryProperties2");
-if (!m_vk.getPhysicalDeviceMemoryProperties2)
-	m_vk.getPhysicalDeviceMemoryProperties2							= (GetPhysicalDeviceMemoryProperties2Func)								GET_PROC_ADDR("vkGetPhysicalDeviceMemoryProperties2KHR");
-m_vk.getPhysicalDeviceSparseImageFormatProperties2					= (GetPhysicalDeviceSparseImageFormatProperties2Func)					GET_PROC_ADDR("vkGetPhysicalDeviceSparseImageFormatProperties2");
-if (!m_vk.getPhysicalDeviceSparseImageFormatProperties2)
-	m_vk.getPhysicalDeviceSparseImageFormatProperties2				= (GetPhysicalDeviceSparseImageFormatProperties2Func)					GET_PROC_ADDR("vkGetPhysicalDeviceSparseImageFormatProperties2KHR");
-m_vk.getPhysicalDeviceExternalBufferProperties						= (GetPhysicalDeviceExternalBufferPropertiesFunc)						GET_PROC_ADDR("vkGetPhysicalDeviceExternalBufferProperties");
-if (!m_vk.getPhysicalDeviceExternalBufferProperties)
-	m_vk.getPhysicalDeviceExternalBufferProperties					= (GetPhysicalDeviceExternalBufferPropertiesFunc)						GET_PROC_ADDR("vkGetPhysicalDeviceExternalBufferPropertiesKHR");
-m_vk.getPhysicalDeviceExternalFenceProperties						= (GetPhysicalDeviceExternalFencePropertiesFunc)						GET_PROC_ADDR("vkGetPhysicalDeviceExternalFenceProperties");
-if (!m_vk.getPhysicalDeviceExternalFenceProperties)
-	m_vk.getPhysicalDeviceExternalFenceProperties					= (GetPhysicalDeviceExternalFencePropertiesFunc)						GET_PROC_ADDR("vkGetPhysicalDeviceExternalFencePropertiesKHR");
-m_vk.getPhysicalDeviceExternalSemaphoreProperties					= (GetPhysicalDeviceExternalSemaphorePropertiesFunc)					GET_PROC_ADDR("vkGetPhysicalDeviceExternalSemaphoreProperties");
-if (!m_vk.getPhysicalDeviceExternalSemaphoreProperties)
-	m_vk.getPhysicalDeviceExternalSemaphoreProperties				= (GetPhysicalDeviceExternalSemaphorePropertiesFunc)					GET_PROC_ADDR("vkGetPhysicalDeviceExternalSemaphorePropertiesKHR");
-m_vk.destroySurfaceKHR												= (DestroySurfaceKHRFunc)												GET_PROC_ADDR("vkDestroySurfaceKHR");
-m_vk.getPhysicalDeviceSurfaceSupportKHR								= (GetPhysicalDeviceSurfaceSupportKHRFunc)								GET_PROC_ADDR("vkGetPhysicalDeviceSurfaceSupportKHR");
-m_vk.getPhysicalDeviceSurfaceCapabilitiesKHR						= (GetPhysicalDeviceSurfaceCapabilitiesKHRFunc)							GET_PROC_ADDR("vkGetPhysicalDeviceSurfaceCapabilitiesKHR");
-m_vk.getPhysicalDeviceSurfaceFormatsKHR								= (GetPhysicalDeviceSurfaceFormatsKHRFunc)								GET_PROC_ADDR("vkGetPhysicalDeviceSurfaceFormatsKHR");
-m_vk.getPhysicalDeviceSurfacePresentModesKHR						= (GetPhysicalDeviceSurfacePresentModesKHRFunc)							GET_PROC_ADDR("vkGetPhysicalDeviceSurfacePresentModesKHR");
-m_vk.getPhysicalDevicePresentRectanglesKHR							= (GetPhysicalDevicePresentRectanglesKHRFunc)							GET_PROC_ADDR("vkGetPhysicalDevicePresentRectanglesKHR");
-m_vk.getPhysicalDeviceDisplayPropertiesKHR							= (GetPhysicalDeviceDisplayPropertiesKHRFunc)							GET_PROC_ADDR("vkGetPhysicalDeviceDisplayPropertiesKHR");
-m_vk.getPhysicalDeviceDisplayPlanePropertiesKHR						= (GetPhysicalDeviceDisplayPlanePropertiesKHRFunc)						GET_PROC_ADDR("vkGetPhysicalDeviceDisplayPlanePropertiesKHR");
-m_vk.getDisplayPlaneSupportedDisplaysKHR							= (GetDisplayPlaneSupportedDisplaysKHRFunc)								GET_PROC_ADDR("vkGetDisplayPlaneSupportedDisplaysKHR");
-m_vk.getDisplayModePropertiesKHR									= (GetDisplayModePropertiesKHRFunc)										GET_PROC_ADDR("vkGetDisplayModePropertiesKHR");
-m_vk.createDisplayModeKHR											= (CreateDisplayModeKHRFunc)											GET_PROC_ADDR("vkCreateDisplayModeKHR");
-m_vk.getDisplayPlaneCapabilitiesKHR									= (GetDisplayPlaneCapabilitiesKHRFunc)									GET_PROC_ADDR("vkGetDisplayPlaneCapabilitiesKHR");
-m_vk.createDisplayPlaneSurfaceKHR									= (CreateDisplayPlaneSurfaceKHRFunc)									GET_PROC_ADDR("vkCreateDisplayPlaneSurfaceKHR");
-m_vk.createXlibSurfaceKHR											= (CreateXlibSurfaceKHRFunc)											GET_PROC_ADDR("vkCreateXlibSurfaceKHR");
-m_vk.getPhysicalDeviceXlibPresentationSupportKHR					= (GetPhysicalDeviceXlibPresentationSupportKHRFunc)						GET_PROC_ADDR("vkGetPhysicalDeviceXlibPresentationSupportKHR");
-m_vk.createXcbSurfaceKHR											= (CreateXcbSurfaceKHRFunc)												GET_PROC_ADDR("vkCreateXcbSurfaceKHR");
-m_vk.getPhysicalDeviceXcbPresentationSupportKHR						= (GetPhysicalDeviceXcbPresentationSupportKHRFunc)						GET_PROC_ADDR("vkGetPhysicalDeviceXcbPresentationSupportKHR");
-m_vk.createWaylandSurfaceKHR										= (CreateWaylandSurfaceKHRFunc)											GET_PROC_ADDR("vkCreateWaylandSurfaceKHR");
-m_vk.getPhysicalDeviceWaylandPresentationSupportKHR					= (GetPhysicalDeviceWaylandPresentationSupportKHRFunc)					GET_PROC_ADDR("vkGetPhysicalDeviceWaylandPresentationSupportKHR");
-m_vk.createMirSurfaceKHR											= (CreateMirSurfaceKHRFunc)												GET_PROC_ADDR("vkCreateMirSurfaceKHR");
-m_vk.getPhysicalDeviceMirPresentationSupportKHR						= (GetPhysicalDeviceMirPresentationSupportKHRFunc)						GET_PROC_ADDR("vkGetPhysicalDeviceMirPresentationSupportKHR");
-m_vk.createAndroidSurfaceKHR										= (CreateAndroidSurfaceKHRFunc)											GET_PROC_ADDR("vkCreateAndroidSurfaceKHR");
-m_vk.createWin32SurfaceKHR											= (CreateWin32SurfaceKHRFunc)											GET_PROC_ADDR("vkCreateWin32SurfaceKHR");
-m_vk.getPhysicalDeviceWin32PresentationSupportKHR					= (GetPhysicalDeviceWin32PresentationSupportKHRFunc)					GET_PROC_ADDR("vkGetPhysicalDeviceWin32PresentationSupportKHR");
-m_vk.getPhysicalDeviceFeatures2KHR									= (GetPhysicalDeviceFeatures2KHRFunc)									GET_PROC_ADDR("vkGetPhysicalDeviceFeatures2KHR");
-m_vk.getPhysicalDeviceFormatProperties2KHR							= (GetPhysicalDeviceFormatProperties2KHRFunc)							GET_PROC_ADDR("vkGetPhysicalDeviceFormatProperties2KHR");
-m_vk.getPhysicalDeviceImageFormatProperties2KHR						= (GetPhysicalDeviceImageFormatProperties2KHRFunc)						GET_PROC_ADDR("vkGetPhysicalDeviceImageFormatProperties2KHR");
-m_vk.getPhysicalDeviceMemoryProperties2KHR							= (GetPhysicalDeviceMemoryProperties2KHRFunc)							GET_PROC_ADDR("vkGetPhysicalDeviceMemoryProperties2KHR");
-m_vk.getPhysicalDeviceProperties2KHR								= (GetPhysicalDeviceProperties2KHRFunc)									GET_PROC_ADDR("vkGetPhysicalDeviceProperties2KHR");
-m_vk.getPhysicalDeviceQueueFamilyProperties2KHR						= (GetPhysicalDeviceQueueFamilyProperties2KHRFunc)						GET_PROC_ADDR("vkGetPhysicalDeviceQueueFamilyProperties2KHR");
-m_vk.getPhysicalDeviceSparseImageFormatProperties2KHR				= (GetPhysicalDeviceSparseImageFormatProperties2KHRFunc)				GET_PROC_ADDR("vkGetPhysicalDeviceSparseImageFormatProperties2KHR");
-m_vk.getPhysicalDeviceExternalBufferPropertiesKHR					= (GetPhysicalDeviceExternalBufferPropertiesKHRFunc)					GET_PROC_ADDR("vkGetPhysicalDeviceExternalBufferPropertiesKHR");
-m_vk.getPhysicalDeviceExternalSemaphorePropertiesKHR				= (GetPhysicalDeviceExternalSemaphorePropertiesKHRFunc)					GET_PROC_ADDR("vkGetPhysicalDeviceExternalSemaphorePropertiesKHR");
-m_vk.getPhysicalDeviceExternalFencePropertiesKHR					= (GetPhysicalDeviceExternalFencePropertiesKHRFunc)						GET_PROC_ADDR("vkGetPhysicalDeviceExternalFencePropertiesKHR");
-m_vk.enumeratePhysicalDeviceQueueFamilyPerformanceQueryCountersKHR	= (EnumeratePhysicalDeviceQueueFamilyPerformanceQueryCountersKHRFunc)	GET_PROC_ADDR("vkEnumeratePhysicalDeviceQueueFamilyPerformanceQueryCountersKHR");
-m_vk.getPhysicalDeviceQueueFamilyPerformanceQueryPassesKHR			= (GetPhysicalDeviceQueueFamilyPerformanceQueryPassesKHRFunc)			GET_PROC_ADDR("vkGetPhysicalDeviceQueueFamilyPerformanceQueryPassesKHR");
-m_vk.getPhysicalDeviceSurfaceCapabilities2KHR						= (GetPhysicalDeviceSurfaceCapabilities2KHRFunc)						GET_PROC_ADDR("vkGetPhysicalDeviceSurfaceCapabilities2KHR");
-m_vk.getPhysicalDeviceSurfaceFormats2KHR							= (GetPhysicalDeviceSurfaceFormats2KHRFunc)								GET_PROC_ADDR("vkGetPhysicalDeviceSurfaceFormats2KHR");
-m_vk.getPhysicalDeviceDisplayProperties2KHR							= (GetPhysicalDeviceDisplayProperties2KHRFunc)							GET_PROC_ADDR("vkGetPhysicalDeviceDisplayProperties2KHR");
-m_vk.getPhysicalDeviceDisplayPlaneProperties2KHR					= (GetPhysicalDeviceDisplayPlaneProperties2KHRFunc)						GET_PROC_ADDR("vkGetPhysicalDeviceDisplayPlaneProperties2KHR");
-m_vk.getDisplayModeProperties2KHR									= (GetDisplayModeProperties2KHRFunc)									GET_PROC_ADDR("vkGetDisplayModeProperties2KHR");
-m_vk.getDisplayPlaneCapabilities2KHR								= (GetDisplayPlaneCapabilities2KHRFunc)									GET_PROC_ADDR("vkGetDisplayPlaneCapabilities2KHR");
-m_vk.createDebugReportCallbackEXT									= (CreateDebugReportCallbackEXTFunc)									GET_PROC_ADDR("vkCreateDebugReportCallbackEXT");
-m_vk.destroyDebugReportCallbackEXT									= (DestroyDebugReportCallbackEXTFunc)									GET_PROC_ADDR("vkDestroyDebugReportCallbackEXT");
-m_vk.debugReportMessageEXT											= (DebugReportMessageEXTFunc)											GET_PROC_ADDR("vkDebugReportMessageEXT");
-m_vk.getPhysicalDeviceExternalImageFormatPropertiesNV				= (GetPhysicalDeviceExternalImageFormatPropertiesNVFunc)				GET_PROC_ADDR("vkGetPhysicalDeviceExternalImageFormatPropertiesNV");
-m_vk.createViSurfaceNN												= (CreateViSurfaceNNFunc)												GET_PROC_ADDR("vkCreateViSurfaceNN");
-m_vk.getPhysicalDeviceGeneratedCommandsPropertiesNVX				= (GetPhysicalDeviceGeneratedCommandsPropertiesNVXFunc)					GET_PROC_ADDR("vkGetPhysicalDeviceGeneratedCommandsPropertiesNVX");
-m_vk.releaseDisplayEXT												= (ReleaseDisplayEXTFunc)												GET_PROC_ADDR("vkReleaseDisplayEXT");
-m_vk.acquireXlibDisplayEXT											= (AcquireXlibDisplayEXTFunc)											GET_PROC_ADDR("vkAcquireXlibDisplayEXT");
-m_vk.getRandROutputDisplayEXT										= (GetRandROutputDisplayEXTFunc)										GET_PROC_ADDR("vkGetRandROutputDisplayEXT");
-m_vk.getPhysicalDeviceSurfaceCapabilities2EXT						= (GetPhysicalDeviceSurfaceCapabilities2EXTFunc)						GET_PROC_ADDR("vkGetPhysicalDeviceSurfaceCapabilities2EXT");
-m_vk.createIOSSurfaceMVK											= (CreateIOSSurfaceMVKFunc)												GET_PROC_ADDR("vkCreateIOSSurfaceMVK");
-m_vk.createMacOSSurfaceMVK											= (CreateMacOSSurfaceMVKFunc)											GET_PROC_ADDR("vkCreateMacOSSurfaceMVK");
-m_vk.getPhysicalDeviceMultisamplePropertiesEXT						= (GetPhysicalDeviceMultisamplePropertiesEXTFunc)						GET_PROC_ADDR("vkGetPhysicalDeviceMultisamplePropertiesEXT");
-m_vk.getPhysicalDeviceCooperativeMatrixPropertiesNV					= (GetPhysicalDeviceCooperativeMatrixPropertiesNVFunc)					GET_PROC_ADDR("vkGetPhysicalDeviceCooperativeMatrixPropertiesNV");
-m_vk.getPhysicalDeviceCalibrateableTimeDomainsEXT					= (GetPhysicalDeviceCalibrateableTimeDomainsEXTFunc)					GET_PROC_ADDR("vkGetPhysicalDeviceCalibrateableTimeDomainsEXT");
-=======
 m_vk.destroyInstance													= (DestroyInstanceFunc)													GET_PROC_ADDR("vkDestroyInstance");
 m_vk.enumeratePhysicalDevices											= (EnumeratePhysicalDevicesFunc)										GET_PROC_ADDR("vkEnumeratePhysicalDevices");
 m_vk.getPhysicalDeviceFeatures											= (GetPhysicalDeviceFeaturesFunc)										GET_PROC_ADDR("vkGetPhysicalDeviceFeatures");
@@ -173,6 +69,8 @@
 m_vk.getPhysicalDeviceExternalBufferPropertiesKHR						= (GetPhysicalDeviceExternalBufferPropertiesKHRFunc)					GET_PROC_ADDR("vkGetPhysicalDeviceExternalBufferPropertiesKHR");
 m_vk.getPhysicalDeviceExternalSemaphorePropertiesKHR					= (GetPhysicalDeviceExternalSemaphorePropertiesKHRFunc)					GET_PROC_ADDR("vkGetPhysicalDeviceExternalSemaphorePropertiesKHR");
 m_vk.getPhysicalDeviceExternalFencePropertiesKHR						= (GetPhysicalDeviceExternalFencePropertiesKHRFunc)						GET_PROC_ADDR("vkGetPhysicalDeviceExternalFencePropertiesKHR");
+m_vk.enumeratePhysicalDeviceQueueFamilyPerformanceQueryCountersKHR		= (EnumeratePhysicalDeviceQueueFamilyPerformanceQueryCountersKHRFunc)	GET_PROC_ADDR("vkEnumeratePhysicalDeviceQueueFamilyPerformanceQueryCountersKHR");
+m_vk.getPhysicalDeviceQueueFamilyPerformanceQueryPassesKHR				= (GetPhysicalDeviceQueueFamilyPerformanceQueryPassesKHRFunc)			GET_PROC_ADDR("vkGetPhysicalDeviceQueueFamilyPerformanceQueryPassesKHR");
 m_vk.getPhysicalDeviceSurfaceCapabilities2KHR							= (GetPhysicalDeviceSurfaceCapabilities2KHRFunc)						GET_PROC_ADDR("vkGetPhysicalDeviceSurfaceCapabilities2KHR");
 m_vk.getPhysicalDeviceSurfaceFormats2KHR								= (GetPhysicalDeviceSurfaceFormats2KHRFunc)								GET_PROC_ADDR("vkGetPhysicalDeviceSurfaceFormats2KHR");
 m_vk.getPhysicalDeviceDisplayProperties2KHR								= (GetPhysicalDeviceDisplayProperties2KHRFunc)							GET_PROC_ADDR("vkGetPhysicalDeviceDisplayProperties2KHR");
@@ -211,5 +109,4 @@
 m_vk.createXlibSurfaceKHR												= (CreateXlibSurfaceKHRFunc)											GET_PROC_ADDR("vkCreateXlibSurfaceKHR");
 m_vk.getPhysicalDeviceXlibPresentationSupportKHR						= (GetPhysicalDeviceXlibPresentationSupportKHRFunc)						GET_PROC_ADDR("vkGetPhysicalDeviceXlibPresentationSupportKHR");
 m_vk.acquireXlibDisplayEXT												= (AcquireXlibDisplayEXTFunc)											GET_PROC_ADDR("vkAcquireXlibDisplayEXT");
-m_vk.getRandROutputDisplayEXT											= (GetRandROutputDisplayEXTFunc)										GET_PROC_ADDR("vkGetRandROutputDisplayEXT");
->>>>>>> 38d72fc2
+m_vk.getRandROutputDisplayEXT											= (GetRandROutputDisplayEXTFunc)										GET_PROC_ADDR("vkGetRandROutputDisplayEXT");