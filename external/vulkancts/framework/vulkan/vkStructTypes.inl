--- conflicted
+++ resolved
@@ -4602,90 +4602,6 @@
 	VkBool32		robustImageAccess;
 };
 
-<<<<<<< HEAD
-=======
-struct VkPhysicalDevice4444FormatsFeaturesEXT
-{
-	VkStructureType	sType;
-	void*			pNext;
-	VkBool32		formatA4R4G4B4;
-	VkBool32		formatA4B4G4R4;
-};
-
-struct VkAndroidSurfaceCreateInfoKHR
-{
-	VkStructureType						sType;
-	const void*							pNext;
-	VkAndroidSurfaceCreateFlagsKHR		flags;
-	struct pt::AndroidNativeWindowPtr	window;
-};
-
-struct VkAndroidHardwareBufferUsageANDROID
-{
-	VkStructureType	sType;
-	void*			pNext;
-	deUint64		androidHardwareBufferUsage;
-};
-
-struct VkAndroidHardwareBufferPropertiesANDROID
-{
-	VkStructureType	sType;
-	void*			pNext;
-	VkDeviceSize	allocationSize;
-	deUint32		memoryTypeBits;
-};
-
-struct VkAndroidHardwareBufferFormatPropertiesANDROID
-{
-	VkStructureType					sType;
-	void*							pNext;
-	VkFormat						format;
-	deUint64						externalFormat;
-	VkFormatFeatureFlags			formatFeatures;
-	VkComponentMapping				samplerYcbcrConversionComponents;
-	VkSamplerYcbcrModelConversion	suggestedYcbcrModel;
-	VkSamplerYcbcrRange				suggestedYcbcrRange;
-	VkChromaLocation				suggestedXChromaOffset;
-	VkChromaLocation				suggestedYChromaOffset;
-};
-
-struct VkImportAndroidHardwareBufferInfoANDROID
-{
-	VkStructureType						sType;
-	const void*							pNext;
-	struct pt::AndroidHardwareBufferPtr	buffer;
-};
-
-struct VkMemoryGetAndroidHardwareBufferInfoANDROID
-{
-	VkStructureType	sType;
-	const void*		pNext;
-	VkDeviceMemory	memory;
-};
-
-struct VkExternalFormatANDROID
-{
-	VkStructureType	sType;
-	void*			pNext;
-	deUint64		externalFormat;
-};
-
-struct VkDeferredOperationInfoKHR
-{
-	VkStructureType			sType;
-	const void*				pNext;
-	VkDeferredOperationKHR	operationHandle;
-};
-
-struct VkPipelineLibraryCreateInfoKHR
-{
-	VkStructureType		sType;
-	const void*			pNext;
-	deUint32			libraryCount;
-	const VkPipeline*	pLibraries;
-};
-
->>>>>>> fb86cfb1
 union VkDeviceOrHostAddressKHR
 {
 	VkDeviceAddress	deviceAddress;
@@ -4945,6 +4861,14 @@
 	VkBool32		rayQuery;
 };
 
+struct VkPhysicalDevice4444FormatsFeaturesEXT
+{
+	VkStructureType	sType;
+	void*			pNext;
+	VkBool32		formatA4R4G4B4;
+	VkBool32		formatA4B4G4R4;
+};
+
 struct VkAndroidSurfaceCreateInfoKHR
 {
 	VkStructureType						sType;
