--- conflicted
+++ resolved
@@ -3345,7 +3345,6 @@
 	VkBool32		hostQueryReset;
 };
 
-<<<<<<< HEAD
 struct VkPhysicalDevicePCIBusInfoPropertiesEXT
 {
 	VkStructureType	sType;
@@ -3378,8 +3377,6 @@
 	float			priority;
 };
 
-
-=======
 struct VkPhysicalDeviceUniformBufferStandardLayoutFeaturesKHR
 {
 	VkStructureType	sType;
@@ -3387,65 +3384,65 @@
 	VkBool32		uniformBufferStandardLayout;
 };
 
->>>>>>> f50f88c7
-
-
-
-
-
-
-
-
-
-
-
-
-
-
-
-
-
-
-
-
-
-
-
-
-
-
-
-
-
-
-
-
-
-
-
-
-
-
-
-
-
-
-
-
-
-
-
-
-
-
-
-
-
-
-
-
-
-
-
-
-
+
+
+
+
+
+
+
+
+
+
+
+
+
+
+
+
+
+
+
+
+
+
+
+
+
+
+
+
+
+
+
+
+
+
+
+
+
+
+
+
+
+
+
+
+
+
+
+
+
+
+
+
+
+
+
+
+
+
+
+
+
+
