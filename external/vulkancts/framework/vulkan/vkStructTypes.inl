/* WARNING: This is auto-generated file. Do not modify, since changes will
 * be lost! Modify the generating script instead.
 */
struct VkApplicationInfo
{
	VkStructureType	sType;
	const void*		pNext;
	const char*		pApplicationName;
	deUint32		applicationVersion;
	const char*		pEngineName;
	deUint32		engineVersion;
	deUint32		apiVersion;
};

struct VkInstanceCreateInfo
{
	VkStructureType				sType;
	const void*					pNext;
	VkInstanceCreateFlags		flags;
	const VkApplicationInfo*	pApplicationInfo;
	deUint32					enabledLayerCount;
	const char* const*			ppEnabledLayerNames;
	deUint32					enabledExtensionCount;
	const char* const*			ppEnabledExtensionNames;
};

struct VkAllocationCallbacks
{
	void*									pUserData;
	PFN_vkAllocationFunction				pfnAllocation;
	PFN_vkReallocationFunction				pfnReallocation;
	PFN_vkFreeFunction						pfnFree;
	PFN_vkInternalAllocationNotification	pfnInternalAllocation;
	PFN_vkInternalFreeNotification			pfnInternalFree;
};

struct VkPhysicalDeviceFeatures
{
	VkBool32	robustBufferAccess;
	VkBool32	fullDrawIndexUint32;
	VkBool32	imageCubeArray;
	VkBool32	independentBlend;
	VkBool32	geometryShader;
	VkBool32	tessellationShader;
	VkBool32	sampleRateShading;
	VkBool32	dualSrcBlend;
	VkBool32	logicOp;
	VkBool32	multiDrawIndirect;
	VkBool32	drawIndirectFirstInstance;
	VkBool32	depthClamp;
	VkBool32	depthBiasClamp;
	VkBool32	fillModeNonSolid;
	VkBool32	depthBounds;
	VkBool32	wideLines;
	VkBool32	largePoints;
	VkBool32	alphaToOne;
	VkBool32	multiViewport;
	VkBool32	samplerAnisotropy;
	VkBool32	textureCompressionETC2;
	VkBool32	textureCompressionASTC_LDR;
	VkBool32	textureCompressionBC;
	VkBool32	occlusionQueryPrecise;
	VkBool32	pipelineStatisticsQuery;
	VkBool32	vertexPipelineStoresAndAtomics;
	VkBool32	fragmentStoresAndAtomics;
	VkBool32	shaderTessellationAndGeometryPointSize;
	VkBool32	shaderImageGatherExtended;
	VkBool32	shaderStorageImageExtendedFormats;
	VkBool32	shaderStorageImageMultisample;
	VkBool32	shaderStorageImageReadWithoutFormat;
	VkBool32	shaderStorageImageWriteWithoutFormat;
	VkBool32	shaderUniformBufferArrayDynamicIndexing;
	VkBool32	shaderSampledImageArrayDynamicIndexing;
	VkBool32	shaderStorageBufferArrayDynamicIndexing;
	VkBool32	shaderStorageImageArrayDynamicIndexing;
	VkBool32	shaderClipDistance;
	VkBool32	shaderCullDistance;
	VkBool32	shaderFloat64;
	VkBool32	shaderInt64;
	VkBool32	shaderInt16;
	VkBool32	shaderResourceResidency;
	VkBool32	shaderResourceMinLod;
	VkBool32	sparseBinding;
	VkBool32	sparseResidencyBuffer;
	VkBool32	sparseResidencyImage2D;
	VkBool32	sparseResidencyImage3D;
	VkBool32	sparseResidency2Samples;
	VkBool32	sparseResidency4Samples;
	VkBool32	sparseResidency8Samples;
	VkBool32	sparseResidency16Samples;
	VkBool32	sparseResidencyAliased;
	VkBool32	variableMultisampleRate;
	VkBool32	inheritedQueries;
};

struct VkFormatProperties
{
	VkFormatFeatureFlags	linearTilingFeatures;
	VkFormatFeatureFlags	optimalTilingFeatures;
	VkFormatFeatureFlags	bufferFeatures;
};

struct VkExtent3D
{
	deUint32	width;
	deUint32	height;
	deUint32	depth;
};

struct VkImageFormatProperties
{
	VkExtent3D			maxExtent;
	deUint32			maxMipLevels;
	deUint32			maxArrayLayers;
	VkSampleCountFlags	sampleCounts;
	VkDeviceSize		maxResourceSize;
};

struct VkPhysicalDeviceLimits
{
	deUint32			maxImageDimension1D;
	deUint32			maxImageDimension2D;
	deUint32			maxImageDimension3D;
	deUint32			maxImageDimensionCube;
	deUint32			maxImageArrayLayers;
	deUint32			maxTexelBufferElements;
	deUint32			maxUniformBufferRange;
	deUint32			maxStorageBufferRange;
	deUint32			maxPushConstantsSize;
	deUint32			maxMemoryAllocationCount;
	deUint32			maxSamplerAllocationCount;
	VkDeviceSize		bufferImageGranularity;
	VkDeviceSize		sparseAddressSpaceSize;
	deUint32			maxBoundDescriptorSets;
	deUint32			maxPerStageDescriptorSamplers;
	deUint32			maxPerStageDescriptorUniformBuffers;
	deUint32			maxPerStageDescriptorStorageBuffers;
	deUint32			maxPerStageDescriptorSampledImages;
	deUint32			maxPerStageDescriptorStorageImages;
	deUint32			maxPerStageDescriptorInputAttachments;
	deUint32			maxPerStageResources;
	deUint32			maxDescriptorSetSamplers;
	deUint32			maxDescriptorSetUniformBuffers;
	deUint32			maxDescriptorSetUniformBuffersDynamic;
	deUint32			maxDescriptorSetStorageBuffers;
	deUint32			maxDescriptorSetStorageBuffersDynamic;
	deUint32			maxDescriptorSetSampledImages;
	deUint32			maxDescriptorSetStorageImages;
	deUint32			maxDescriptorSetInputAttachments;
	deUint32			maxVertexInputAttributes;
	deUint32			maxVertexInputBindings;
	deUint32			maxVertexInputAttributeOffset;
	deUint32			maxVertexInputBindingStride;
	deUint32			maxVertexOutputComponents;
	deUint32			maxTessellationGenerationLevel;
	deUint32			maxTessellationPatchSize;
	deUint32			maxTessellationControlPerVertexInputComponents;
	deUint32			maxTessellationControlPerVertexOutputComponents;
	deUint32			maxTessellationControlPerPatchOutputComponents;
	deUint32			maxTessellationControlTotalOutputComponents;
	deUint32			maxTessellationEvaluationInputComponents;
	deUint32			maxTessellationEvaluationOutputComponents;
	deUint32			maxGeometryShaderInvocations;
	deUint32			maxGeometryInputComponents;
	deUint32			maxGeometryOutputComponents;
	deUint32			maxGeometryOutputVertices;
	deUint32			maxGeometryTotalOutputComponents;
	deUint32			maxFragmentInputComponents;
	deUint32			maxFragmentOutputAttachments;
	deUint32			maxFragmentDualSrcAttachments;
	deUint32			maxFragmentCombinedOutputResources;
	deUint32			maxComputeSharedMemorySize;
	deUint32			maxComputeWorkGroupCount[3];
	deUint32			maxComputeWorkGroupInvocations;
	deUint32			maxComputeWorkGroupSize[3];
	deUint32			subPixelPrecisionBits;
	deUint32			subTexelPrecisionBits;
	deUint32			mipmapPrecisionBits;
	deUint32			maxDrawIndexedIndexValue;
	deUint32			maxDrawIndirectCount;
	float				maxSamplerLodBias;
	float				maxSamplerAnisotropy;
	deUint32			maxViewports;
	deUint32			maxViewportDimensions[2];
	float				viewportBoundsRange[2];
	deUint32			viewportSubPixelBits;
	deUintptr			minMemoryMapAlignment;
	VkDeviceSize		minTexelBufferOffsetAlignment;
	VkDeviceSize		minUniformBufferOffsetAlignment;
	VkDeviceSize		minStorageBufferOffsetAlignment;
	deInt32				minTexelOffset;
	deUint32			maxTexelOffset;
	deInt32				minTexelGatherOffset;
	deUint32			maxTexelGatherOffset;
	float				minInterpolationOffset;
	float				maxInterpolationOffset;
	deUint32			subPixelInterpolationOffsetBits;
	deUint32			maxFramebufferWidth;
	deUint32			maxFramebufferHeight;
	deUint32			maxFramebufferLayers;
	VkSampleCountFlags	framebufferColorSampleCounts;
	VkSampleCountFlags	framebufferDepthSampleCounts;
	VkSampleCountFlags	framebufferStencilSampleCounts;
	VkSampleCountFlags	framebufferNoAttachmentsSampleCounts;
	deUint32			maxColorAttachments;
	VkSampleCountFlags	sampledImageColorSampleCounts;
	VkSampleCountFlags	sampledImageIntegerSampleCounts;
	VkSampleCountFlags	sampledImageDepthSampleCounts;
	VkSampleCountFlags	sampledImageStencilSampleCounts;
	VkSampleCountFlags	storageImageSampleCounts;
	deUint32			maxSampleMaskWords;
	VkBool32			timestampComputeAndGraphics;
	float				timestampPeriod;
	deUint32			maxClipDistances;
	deUint32			maxCullDistances;
	deUint32			maxCombinedClipAndCullDistances;
	deUint32			discreteQueuePriorities;
	float				pointSizeRange[2];
	float				lineWidthRange[2];
	float				pointSizeGranularity;
	float				lineWidthGranularity;
	VkBool32			strictLines;
	VkBool32			standardSampleLocations;
	VkDeviceSize		optimalBufferCopyOffsetAlignment;
	VkDeviceSize		optimalBufferCopyRowPitchAlignment;
	VkDeviceSize		nonCoherentAtomSize;
};

struct VkPhysicalDeviceSparseProperties
{
	VkBool32	residencyStandard2DBlockShape;
	VkBool32	residencyStandard2DMultisampleBlockShape;
	VkBool32	residencyStandard3DBlockShape;
	VkBool32	residencyAlignedMipSize;
	VkBool32	residencyNonResidentStrict;
};

struct VkPhysicalDeviceProperties
{
	deUint32							apiVersion;
	deUint32							driverVersion;
	deUint32							vendorID;
	deUint32							deviceID;
	VkPhysicalDeviceType				deviceType;
	char								deviceName[VK_MAX_PHYSICAL_DEVICE_NAME_SIZE];
	deUint8								pipelineCacheUUID[VK_UUID_SIZE];
	VkPhysicalDeviceLimits				limits;
	VkPhysicalDeviceSparseProperties	sparseProperties;
};

struct VkQueueFamilyProperties
{
	VkQueueFlags	queueFlags;
	deUint32		queueCount;
	deUint32		timestampValidBits;
	VkExtent3D		minImageTransferGranularity;
};

struct VkMemoryType
{
	VkMemoryPropertyFlags	propertyFlags;
	deUint32				heapIndex;
};

struct VkMemoryHeap
{
	VkDeviceSize		size;
	VkMemoryHeapFlags	flags;
};

struct VkPhysicalDeviceMemoryProperties
{
	deUint32		memoryTypeCount;
	VkMemoryType	memoryTypes[VK_MAX_MEMORY_TYPES];
	deUint32		memoryHeapCount;
	VkMemoryHeap	memoryHeaps[VK_MAX_MEMORY_HEAPS];
};

struct VkDeviceQueueCreateInfo
{
	VkStructureType				sType;
	const void*					pNext;
	VkDeviceQueueCreateFlags	flags;
	deUint32					queueFamilyIndex;
	deUint32					queueCount;
	const float*				pQueuePriorities;
};

struct VkDeviceCreateInfo
{
	VkStructureType					sType;
	const void*						pNext;
	VkDeviceCreateFlags				flags;
	deUint32						queueCreateInfoCount;
	const VkDeviceQueueCreateInfo*	pQueueCreateInfos;
	deUint32						enabledLayerCount;
	const char* const*				ppEnabledLayerNames;
	deUint32						enabledExtensionCount;
	const char* const*				ppEnabledExtensionNames;
	const VkPhysicalDeviceFeatures*	pEnabledFeatures;
};

struct VkExtensionProperties
{
	char		extensionName[VK_MAX_EXTENSION_NAME_SIZE];
	deUint32	specVersion;
};

struct VkLayerProperties
{
	char		layerName[VK_MAX_EXTENSION_NAME_SIZE];
	deUint32	specVersion;
	deUint32	implementationVersion;
	char		description[VK_MAX_DESCRIPTION_SIZE];
};

struct VkSubmitInfo
{
	VkStructureType				sType;
	const void*					pNext;
	deUint32					waitSemaphoreCount;
	const VkSemaphore*			pWaitSemaphores;
	const VkPipelineStageFlags*	pWaitDstStageMask;
	deUint32					commandBufferCount;
	const VkCommandBuffer*		pCommandBuffers;
	deUint32					signalSemaphoreCount;
	const VkSemaphore*			pSignalSemaphores;
};

struct VkMemoryAllocateInfo
{
	VkStructureType	sType;
	const void*		pNext;
	VkDeviceSize	allocationSize;
	deUint32		memoryTypeIndex;
};

struct VkMappedMemoryRange
{
	VkStructureType	sType;
	const void*		pNext;
	VkDeviceMemory	memory;
	VkDeviceSize	offset;
	VkDeviceSize	size;
};

struct VkMemoryRequirements
{
	VkDeviceSize	size;
	VkDeviceSize	alignment;
	deUint32		memoryTypeBits;
};

struct VkSparseImageFormatProperties
{
	VkImageAspectFlags			aspectMask;
	VkExtent3D					imageGranularity;
	VkSparseImageFormatFlags	flags;
};

struct VkSparseImageMemoryRequirements
{
	VkSparseImageFormatProperties	formatProperties;
	deUint32						imageMipTailFirstLod;
	VkDeviceSize					imageMipTailSize;
	VkDeviceSize					imageMipTailOffset;
	VkDeviceSize					imageMipTailStride;
};

struct VkSparseMemoryBind
{
	VkDeviceSize			resourceOffset;
	VkDeviceSize			size;
	VkDeviceMemory			memory;
	VkDeviceSize			memoryOffset;
	VkSparseMemoryBindFlags	flags;
};

struct VkSparseBufferMemoryBindInfo
{
	VkBuffer					buffer;
	deUint32					bindCount;
	const VkSparseMemoryBind*	pBinds;
};

struct VkSparseImageOpaqueMemoryBindInfo
{
	VkImage						image;
	deUint32					bindCount;
	const VkSparseMemoryBind*	pBinds;
};

struct VkImageSubresource
{
	VkImageAspectFlags	aspectMask;
	deUint32			mipLevel;
	deUint32			arrayLayer;
};

struct VkOffset3D
{
	deInt32	x;
	deInt32	y;
	deInt32	z;
};

struct VkSparseImageMemoryBind
{
	VkImageSubresource		subresource;
	VkOffset3D				offset;
	VkExtent3D				extent;
	VkDeviceMemory			memory;
	VkDeviceSize			memoryOffset;
	VkSparseMemoryBindFlags	flags;
};

struct VkSparseImageMemoryBindInfo
{
	VkImage							image;
	deUint32						bindCount;
	const VkSparseImageMemoryBind*	pBinds;
};

struct VkBindSparseInfo
{
	VkStructureType								sType;
	const void*									pNext;
	deUint32									waitSemaphoreCount;
	const VkSemaphore*							pWaitSemaphores;
	deUint32									bufferBindCount;
	const VkSparseBufferMemoryBindInfo*			pBufferBinds;
	deUint32									imageOpaqueBindCount;
	const VkSparseImageOpaqueMemoryBindInfo*	pImageOpaqueBinds;
	deUint32									imageBindCount;
	const VkSparseImageMemoryBindInfo*			pImageBinds;
	deUint32									signalSemaphoreCount;
	const VkSemaphore*							pSignalSemaphores;
};

struct VkFenceCreateInfo
{
	VkStructureType		sType;
	const void*			pNext;
	VkFenceCreateFlags	flags;
};

struct VkSemaphoreCreateInfo
{
	VkStructureType			sType;
	const void*				pNext;
	VkSemaphoreCreateFlags	flags;
};

struct VkEventCreateInfo
{
	VkStructureType		sType;
	const void*			pNext;
	VkEventCreateFlags	flags;
};

struct VkQueryPoolCreateInfo
{
	VkStructureType					sType;
	const void*						pNext;
	VkQueryPoolCreateFlags			flags;
	VkQueryType						queryType;
	deUint32						queryCount;
	VkQueryPipelineStatisticFlags	pipelineStatistics;
};

struct VkBufferCreateInfo
{
	VkStructureType		sType;
	const void*			pNext;
	VkBufferCreateFlags	flags;
	VkDeviceSize		size;
	VkBufferUsageFlags	usage;
	VkSharingMode		sharingMode;
	deUint32			queueFamilyIndexCount;
	const deUint32*		pQueueFamilyIndices;
};

struct VkBufferViewCreateInfo
{
	VkStructureType			sType;
	const void*				pNext;
	VkBufferViewCreateFlags	flags;
	VkBuffer				buffer;
	VkFormat				format;
	VkDeviceSize			offset;
	VkDeviceSize			range;
};

struct VkImageCreateInfo
{
	VkStructureType			sType;
	const void*				pNext;
	VkImageCreateFlags		flags;
	VkImageType				imageType;
	VkFormat				format;
	VkExtent3D				extent;
	deUint32				mipLevels;
	deUint32				arrayLayers;
	VkSampleCountFlagBits	samples;
	VkImageTiling			tiling;
	VkImageUsageFlags		usage;
	VkSharingMode			sharingMode;
	deUint32				queueFamilyIndexCount;
	const deUint32*			pQueueFamilyIndices;
	VkImageLayout			initialLayout;
};

struct VkSubresourceLayout
{
	VkDeviceSize	offset;
	VkDeviceSize	size;
	VkDeviceSize	rowPitch;
	VkDeviceSize	arrayPitch;
	VkDeviceSize	depthPitch;
};

struct VkComponentMapping
{
	VkComponentSwizzle	r;
	VkComponentSwizzle	g;
	VkComponentSwizzle	b;
	VkComponentSwizzle	a;
};

struct VkImageSubresourceRange
{
	VkImageAspectFlags	aspectMask;
	deUint32			baseMipLevel;
	deUint32			levelCount;
	deUint32			baseArrayLayer;
	deUint32			layerCount;
};

struct VkImageViewCreateInfo
{
	VkStructureType			sType;
	const void*				pNext;
	VkImageViewCreateFlags	flags;
	VkImage					image;
	VkImageViewType			viewType;
	VkFormat				format;
	VkComponentMapping		components;
	VkImageSubresourceRange	subresourceRange;
};

struct VkShaderModuleCreateInfo
{
	VkStructureType				sType;
	const void*					pNext;
	VkShaderModuleCreateFlags	flags;
	deUintptr					codeSize;
	const deUint32*				pCode;
};

struct VkPipelineCacheCreateInfo
{
	VkStructureType				sType;
	const void*					pNext;
	VkPipelineCacheCreateFlags	flags;
	deUintptr					initialDataSize;
	const void*					pInitialData;
};

struct VkSpecializationMapEntry
{
	deUint32	constantID;
	deUint32	offset;
	deUintptr	size;
};

struct VkSpecializationInfo
{
	deUint32						mapEntryCount;
	const VkSpecializationMapEntry*	pMapEntries;
	deUintptr						dataSize;
	const void*						pData;
};

struct VkPipelineShaderStageCreateInfo
{
	VkStructureType						sType;
	const void*							pNext;
	VkPipelineShaderStageCreateFlags	flags;
	VkShaderStageFlagBits				stage;
	VkShaderModule						module;
	const char*							pName;
	const VkSpecializationInfo*			pSpecializationInfo;
};

struct VkVertexInputBindingDescription
{
	deUint32			binding;
	deUint32			stride;
	VkVertexInputRate	inputRate;
};

struct VkVertexInputAttributeDescription
{
	deUint32	location;
	deUint32	binding;
	VkFormat	format;
	deUint32	offset;
};

struct VkPipelineVertexInputStateCreateInfo
{
	VkStructureType								sType;
	const void*									pNext;
	VkPipelineVertexInputStateCreateFlags		flags;
	deUint32									vertexBindingDescriptionCount;
	const VkVertexInputBindingDescription*		pVertexBindingDescriptions;
	deUint32									vertexAttributeDescriptionCount;
	const VkVertexInputAttributeDescription*	pVertexAttributeDescriptions;
};

struct VkPipelineInputAssemblyStateCreateInfo
{
	VkStructureType							sType;
	const void*								pNext;
	VkPipelineInputAssemblyStateCreateFlags	flags;
	VkPrimitiveTopology						topology;
	VkBool32								primitiveRestartEnable;
};

struct VkPipelineTessellationStateCreateInfo
{
	VkStructureType							sType;
	const void*								pNext;
	VkPipelineTessellationStateCreateFlags	flags;
	deUint32								patchControlPoints;
};

struct VkViewport
{
	float	x;
	float	y;
	float	width;
	float	height;
	float	minDepth;
	float	maxDepth;
};

struct VkOffset2D
{
	deInt32	x;
	deInt32	y;
};

struct VkExtent2D
{
	deUint32	width;
	deUint32	height;
};

struct VkRect2D
{
	VkOffset2D	offset;
	VkExtent2D	extent;
};

struct VkPipelineViewportStateCreateInfo
{
	VkStructureType						sType;
	const void*							pNext;
	VkPipelineViewportStateCreateFlags	flags;
	deUint32							viewportCount;
	const VkViewport*					pViewports;
	deUint32							scissorCount;
	const VkRect2D*						pScissors;
};

struct VkPipelineRasterizationStateCreateInfo
{
	VkStructureType							sType;
	const void*								pNext;
	VkPipelineRasterizationStateCreateFlags	flags;
	VkBool32								depthClampEnable;
	VkBool32								rasterizerDiscardEnable;
	VkPolygonMode							polygonMode;
	VkCullModeFlags							cullMode;
	VkFrontFace								frontFace;
	VkBool32								depthBiasEnable;
	float									depthBiasConstantFactor;
	float									depthBiasClamp;
	float									depthBiasSlopeFactor;
	float									lineWidth;
};

struct VkPipelineMultisampleStateCreateInfo
{
	VkStructureType							sType;
	const void*								pNext;
	VkPipelineMultisampleStateCreateFlags	flags;
	VkSampleCountFlagBits					rasterizationSamples;
	VkBool32								sampleShadingEnable;
	float									minSampleShading;
	const VkSampleMask*						pSampleMask;
	VkBool32								alphaToCoverageEnable;
	VkBool32								alphaToOneEnable;
};

struct VkStencilOpState
{
	VkStencilOp	failOp;
	VkStencilOp	passOp;
	VkStencilOp	depthFailOp;
	VkCompareOp	compareOp;
	deUint32	compareMask;
	deUint32	writeMask;
	deUint32	reference;
};

struct VkPipelineDepthStencilStateCreateInfo
{
	VkStructureType							sType;
	const void*								pNext;
	VkPipelineDepthStencilStateCreateFlags	flags;
	VkBool32								depthTestEnable;
	VkBool32								depthWriteEnable;
	VkCompareOp								depthCompareOp;
	VkBool32								depthBoundsTestEnable;
	VkBool32								stencilTestEnable;
	VkStencilOpState						front;
	VkStencilOpState						back;
	float									minDepthBounds;
	float									maxDepthBounds;
};

struct VkPipelineColorBlendAttachmentState
{
	VkBool32				blendEnable;
	VkBlendFactor			srcColorBlendFactor;
	VkBlendFactor			dstColorBlendFactor;
	VkBlendOp				colorBlendOp;
	VkBlendFactor			srcAlphaBlendFactor;
	VkBlendFactor			dstAlphaBlendFactor;
	VkBlendOp				alphaBlendOp;
	VkColorComponentFlags	colorWriteMask;
};

struct VkPipelineColorBlendStateCreateInfo
{
	VkStructureType								sType;
	const void*									pNext;
	VkPipelineColorBlendStateCreateFlags		flags;
	VkBool32									logicOpEnable;
	VkLogicOp									logicOp;
	deUint32									attachmentCount;
	const VkPipelineColorBlendAttachmentState*	pAttachments;
	float										blendConstants[4];
};

struct VkPipelineDynamicStateCreateInfo
{
	VkStructureType						sType;
	const void*							pNext;
	VkPipelineDynamicStateCreateFlags	flags;
	deUint32							dynamicStateCount;
	const VkDynamicState*				pDynamicStates;
};

struct VkGraphicsPipelineCreateInfo
{
	VkStructureType									sType;
	const void*										pNext;
	VkPipelineCreateFlags							flags;
	deUint32										stageCount;
	const VkPipelineShaderStageCreateInfo*			pStages;
	const VkPipelineVertexInputStateCreateInfo*		pVertexInputState;
	const VkPipelineInputAssemblyStateCreateInfo*	pInputAssemblyState;
	const VkPipelineTessellationStateCreateInfo*	pTessellationState;
	const VkPipelineViewportStateCreateInfo*		pViewportState;
	const VkPipelineRasterizationStateCreateInfo*	pRasterizationState;
	const VkPipelineMultisampleStateCreateInfo*		pMultisampleState;
	const VkPipelineDepthStencilStateCreateInfo*	pDepthStencilState;
	const VkPipelineColorBlendStateCreateInfo*		pColorBlendState;
	const VkPipelineDynamicStateCreateInfo*			pDynamicState;
	VkPipelineLayout								layout;
	VkRenderPass									renderPass;
	deUint32										subpass;
	VkPipeline										basePipelineHandle;
	deInt32											basePipelineIndex;
};

struct VkComputePipelineCreateInfo
{
	VkStructureType					sType;
	const void*						pNext;
	VkPipelineCreateFlags			flags;
	VkPipelineShaderStageCreateInfo	stage;
	VkPipelineLayout				layout;
	VkPipeline						basePipelineHandle;
	deInt32							basePipelineIndex;
};

struct VkPushConstantRange
{
	VkShaderStageFlags	stageFlags;
	deUint32			offset;
	deUint32			size;
};

struct VkPipelineLayoutCreateInfo
{
	VkStructureType					sType;
	const void*						pNext;
	VkPipelineLayoutCreateFlags		flags;
	deUint32						setLayoutCount;
	const VkDescriptorSetLayout*	pSetLayouts;
	deUint32						pushConstantRangeCount;
	const VkPushConstantRange*		pPushConstantRanges;
};

struct VkSamplerCreateInfo
{
	VkStructureType			sType;
	const void*				pNext;
	VkSamplerCreateFlags	flags;
	VkFilter				magFilter;
	VkFilter				minFilter;
	VkSamplerMipmapMode		mipmapMode;
	VkSamplerAddressMode	addressModeU;
	VkSamplerAddressMode	addressModeV;
	VkSamplerAddressMode	addressModeW;
	float					mipLodBias;
	VkBool32				anisotropyEnable;
	float					maxAnisotropy;
	VkBool32				compareEnable;
	VkCompareOp				compareOp;
	float					minLod;
	float					maxLod;
	VkBorderColor			borderColor;
	VkBool32				unnormalizedCoordinates;
};

struct VkDescriptorSetLayoutBinding
{
	deUint32			binding;
	VkDescriptorType	descriptorType;
	deUint32			descriptorCount;
	VkShaderStageFlags	stageFlags;
	const VkSampler*	pImmutableSamplers;
};

struct VkDescriptorSetLayoutCreateInfo
{
	VkStructureType						sType;
	const void*							pNext;
	VkDescriptorSetLayoutCreateFlags	flags;
	deUint32							bindingCount;
	const VkDescriptorSetLayoutBinding*	pBindings;
};

struct VkDescriptorPoolSize
{
	VkDescriptorType	type;
	deUint32			descriptorCount;
};

struct VkDescriptorPoolCreateInfo
{
	VkStructureType				sType;
	const void*					pNext;
	VkDescriptorPoolCreateFlags	flags;
	deUint32					maxSets;
	deUint32					poolSizeCount;
	const VkDescriptorPoolSize*	pPoolSizes;
};

struct VkDescriptorSetAllocateInfo
{
	VkStructureType					sType;
	const void*						pNext;
	VkDescriptorPool				descriptorPool;
	deUint32						descriptorSetCount;
	const VkDescriptorSetLayout*	pSetLayouts;
};

struct VkDescriptorImageInfo
{
	VkSampler		sampler;
	VkImageView		imageView;
	VkImageLayout	imageLayout;
};

struct VkDescriptorBufferInfo
{
	VkBuffer		buffer;
	VkDeviceSize	offset;
	VkDeviceSize	range;
};

struct VkWriteDescriptorSet
{
	VkStructureType					sType;
	const void*						pNext;
	VkDescriptorSet					dstSet;
	deUint32						dstBinding;
	deUint32						dstArrayElement;
	deUint32						descriptorCount;
	VkDescriptorType				descriptorType;
	const VkDescriptorImageInfo*	pImageInfo;
	const VkDescriptorBufferInfo*	pBufferInfo;
	const VkBufferView*				pTexelBufferView;
};

struct VkCopyDescriptorSet
{
	VkStructureType	sType;
	const void*		pNext;
	VkDescriptorSet	srcSet;
	deUint32		srcBinding;
	deUint32		srcArrayElement;
	VkDescriptorSet	dstSet;
	deUint32		dstBinding;
	deUint32		dstArrayElement;
	deUint32		descriptorCount;
};

struct VkFramebufferCreateInfo
{
	VkStructureType				sType;
	const void*					pNext;
	VkFramebufferCreateFlags	flags;
	VkRenderPass				renderPass;
	deUint32					attachmentCount;
	const VkImageView*			pAttachments;
	deUint32					width;
	deUint32					height;
	deUint32					layers;
};

struct VkAttachmentDescription
{
	VkAttachmentDescriptionFlags	flags;
	VkFormat						format;
	VkSampleCountFlagBits			samples;
	VkAttachmentLoadOp				loadOp;
	VkAttachmentStoreOp				storeOp;
	VkAttachmentLoadOp				stencilLoadOp;
	VkAttachmentStoreOp				stencilStoreOp;
	VkImageLayout					initialLayout;
	VkImageLayout					finalLayout;
};

struct VkAttachmentReference
{
	deUint32		attachment;
	VkImageLayout	layout;
};

struct VkSubpassDescription
{
	VkSubpassDescriptionFlags		flags;
	VkPipelineBindPoint				pipelineBindPoint;
	deUint32						inputAttachmentCount;
	const VkAttachmentReference*	pInputAttachments;
	deUint32						colorAttachmentCount;
	const VkAttachmentReference*	pColorAttachments;
	const VkAttachmentReference*	pResolveAttachments;
	const VkAttachmentReference*	pDepthStencilAttachment;
	deUint32						preserveAttachmentCount;
	const deUint32*					pPreserveAttachments;
};

struct VkSubpassDependency
{
	deUint32				srcSubpass;
	deUint32				dstSubpass;
	VkPipelineStageFlags	srcStageMask;
	VkPipelineStageFlags	dstStageMask;
	VkAccessFlags			srcAccessMask;
	VkAccessFlags			dstAccessMask;
	VkDependencyFlags		dependencyFlags;
};

struct VkRenderPassCreateInfo
{
	VkStructureType					sType;
	const void*						pNext;
	VkRenderPassCreateFlags			flags;
	deUint32						attachmentCount;
	const VkAttachmentDescription*	pAttachments;
	deUint32						subpassCount;
	const VkSubpassDescription*		pSubpasses;
	deUint32						dependencyCount;
	const VkSubpassDependency*		pDependencies;
};

struct VkCommandPoolCreateInfo
{
	VkStructureType				sType;
	const void*					pNext;
	VkCommandPoolCreateFlags	flags;
	deUint32					queueFamilyIndex;
};

struct VkCommandBufferAllocateInfo
{
	VkStructureType			sType;
	const void*				pNext;
	VkCommandPool			commandPool;
	VkCommandBufferLevel	level;
	deUint32				commandBufferCount;
};

struct VkCommandBufferInheritanceInfo
{
	VkStructureType					sType;
	const void*						pNext;
	VkRenderPass					renderPass;
	deUint32						subpass;
	VkFramebuffer					framebuffer;
	VkBool32						occlusionQueryEnable;
	VkQueryControlFlags				queryFlags;
	VkQueryPipelineStatisticFlags	pipelineStatistics;
};

struct VkCommandBufferBeginInfo
{
	VkStructureType							sType;
	const void*								pNext;
	VkCommandBufferUsageFlags				flags;
	const VkCommandBufferInheritanceInfo*	pInheritanceInfo;
};

struct VkBufferCopy
{
	VkDeviceSize	srcOffset;
	VkDeviceSize	dstOffset;
	VkDeviceSize	size;
};

struct VkImageSubresourceLayers
{
	VkImageAspectFlags	aspectMask;
	deUint32			mipLevel;
	deUint32			baseArrayLayer;
	deUint32			layerCount;
};

struct VkImageCopy
{
	VkImageSubresourceLayers	srcSubresource;
	VkOffset3D					srcOffset;
	VkImageSubresourceLayers	dstSubresource;
	VkOffset3D					dstOffset;
	VkExtent3D					extent;
};

struct VkImageBlit
{
	VkImageSubresourceLayers	srcSubresource;
	VkOffset3D					srcOffsets[2];
	VkImageSubresourceLayers	dstSubresource;
	VkOffset3D					dstOffsets[2];
};

struct VkBufferImageCopy
{
	VkDeviceSize				bufferOffset;
	deUint32					bufferRowLength;
	deUint32					bufferImageHeight;
	VkImageSubresourceLayers	imageSubresource;
	VkOffset3D					imageOffset;
	VkExtent3D					imageExtent;
};

union VkClearColorValue
{
	float		float32[4];
	deInt32		int32[4];
	deUint32	uint32[4];
};

struct VkClearDepthStencilValue
{
	float		depth;
	deUint32	stencil;
};

union VkClearValue
{
	VkClearColorValue			color;
	VkClearDepthStencilValue	depthStencil;
};

struct VkClearAttachment
{
	VkImageAspectFlags	aspectMask;
	deUint32			colorAttachment;
	VkClearValue		clearValue;
};

struct VkClearRect
{
	VkRect2D	rect;
	deUint32	baseArrayLayer;
	deUint32	layerCount;
};

struct VkImageResolve
{
	VkImageSubresourceLayers	srcSubresource;
	VkOffset3D					srcOffset;
	VkImageSubresourceLayers	dstSubresource;
	VkOffset3D					dstOffset;
	VkExtent3D					extent;
};

struct VkMemoryBarrier
{
	VkStructureType	sType;
	const void*		pNext;
	VkAccessFlags	srcAccessMask;
	VkAccessFlags	dstAccessMask;
};

struct VkBufferMemoryBarrier
{
	VkStructureType	sType;
	const void*		pNext;
	VkAccessFlags	srcAccessMask;
	VkAccessFlags	dstAccessMask;
	deUint32		srcQueueFamilyIndex;
	deUint32		dstQueueFamilyIndex;
	VkBuffer		buffer;
	VkDeviceSize	offset;
	VkDeviceSize	size;
};

struct VkImageMemoryBarrier
{
	VkStructureType			sType;
	const void*				pNext;
	VkAccessFlags			srcAccessMask;
	VkAccessFlags			dstAccessMask;
	VkImageLayout			oldLayout;
	VkImageLayout			newLayout;
	deUint32				srcQueueFamilyIndex;
	deUint32				dstQueueFamilyIndex;
	VkImage					image;
	VkImageSubresourceRange	subresourceRange;
};

struct VkRenderPassBeginInfo
{
	VkStructureType		sType;
	const void*			pNext;
	VkRenderPass		renderPass;
	VkFramebuffer		framebuffer;
	VkRect2D			renderArea;
	deUint32			clearValueCount;
	const VkClearValue*	pClearValues;
};

struct VkDispatchIndirectCommand
{
	deUint32	x;
	deUint32	y;
	deUint32	z;
};

struct VkDrawIndexedIndirectCommand
{
	deUint32	indexCount;
	deUint32	instanceCount;
	deUint32	firstIndex;
	deInt32		vertexOffset;
	deUint32	firstInstance;
};

struct VkDrawIndirectCommand
{
	deUint32	vertexCount;
	deUint32	instanceCount;
	deUint32	firstVertex;
	deUint32	firstInstance;
};

struct VkBaseOutStructure
{
	VkStructureType				sType;
	struct VkBaseOutStructure*	pNext;
};

struct VkBaseInStructure
{
	VkStructureType					sType;
	const struct VkBaseInStructure*	pNext;
};

struct VkPhysicalDeviceSubgroupProperties
{
	VkStructureType			sType;
	void*					pNext;
	deUint32				subgroupSize;
	VkShaderStageFlags		supportedStages;
	VkSubgroupFeatureFlags	supportedOperations;
	VkBool32				quadOperationsInAllStages;
};

struct VkBindBufferMemoryInfo
{
	VkStructureType	sType;
	const void*		pNext;
	VkBuffer		buffer;
	VkDeviceMemory	memory;
	VkDeviceSize	memoryOffset;
};

struct VkBindImageMemoryInfo
{
	VkStructureType	sType;
	const void*		pNext;
	VkImage			image;
	VkDeviceMemory	memory;
	VkDeviceSize	memoryOffset;
};

struct VkPhysicalDevice16BitStorageFeatures
{
	VkStructureType	sType;
	void*			pNext;
	VkBool32		storageBuffer16BitAccess;
	VkBool32		uniformAndStorageBuffer16BitAccess;
	VkBool32		storagePushConstant16;
	VkBool32		storageInputOutput16;
};

struct VkMemoryDedicatedRequirements
{
	VkStructureType	sType;
	void*			pNext;
	VkBool32		prefersDedicatedAllocation;
	VkBool32		requiresDedicatedAllocation;
};

struct VkMemoryDedicatedAllocateInfo
{
	VkStructureType	sType;
	const void*		pNext;
	VkImage			image;
	VkBuffer		buffer;
};

struct VkMemoryAllocateFlagsInfo
{
	VkStructureType			sType;
	const void*				pNext;
	VkMemoryAllocateFlags	flags;
	deUint32				deviceMask;
};

struct VkDeviceGroupRenderPassBeginInfo
{
	VkStructureType	sType;
	const void*		pNext;
	deUint32		deviceMask;
	deUint32		deviceRenderAreaCount;
	const VkRect2D*	pDeviceRenderAreas;
};

struct VkDeviceGroupCommandBufferBeginInfo
{
	VkStructureType	sType;
	const void*		pNext;
	deUint32		deviceMask;
};

struct VkDeviceGroupSubmitInfo
{
	VkStructureType	sType;
	const void*		pNext;
	deUint32		waitSemaphoreCount;
	const deUint32*	pWaitSemaphoreDeviceIndices;
	deUint32		commandBufferCount;
	const deUint32*	pCommandBufferDeviceMasks;
	deUint32		signalSemaphoreCount;
	const deUint32*	pSignalSemaphoreDeviceIndices;
};

struct VkDeviceGroupBindSparseInfo
{
	VkStructureType	sType;
	const void*		pNext;
	deUint32		resourceDeviceIndex;
	deUint32		memoryDeviceIndex;
};

struct VkBindBufferMemoryDeviceGroupInfo
{
	VkStructureType	sType;
	const void*		pNext;
	deUint32		deviceIndexCount;
	const deUint32*	pDeviceIndices;
};

struct VkBindImageMemoryDeviceGroupInfo
{
	VkStructureType	sType;
	const void*		pNext;
	deUint32		deviceIndexCount;
	const deUint32*	pDeviceIndices;
	deUint32		splitInstanceBindRegionCount;
	const VkRect2D*	pSplitInstanceBindRegions;
};

struct VkPhysicalDeviceGroupProperties
{
	VkStructureType		sType;
	void*				pNext;
	deUint32			physicalDeviceCount;
	VkPhysicalDevice	physicalDevices[VK_MAX_DEVICE_GROUP_SIZE];
	VkBool32			subsetAllocation;
};

struct VkDeviceGroupDeviceCreateInfo
{
	VkStructureType			sType;
	const void*				pNext;
	deUint32				physicalDeviceCount;
	const VkPhysicalDevice*	pPhysicalDevices;
};

struct VkBufferMemoryRequirementsInfo2
{
	VkStructureType	sType;
	const void*		pNext;
	VkBuffer		buffer;
};

struct VkImageMemoryRequirementsInfo2
{
	VkStructureType	sType;
	const void*		pNext;
	VkImage			image;
};

struct VkImageSparseMemoryRequirementsInfo2
{
	VkStructureType	sType;
	const void*		pNext;
	VkImage			image;
};

struct VkMemoryRequirements2
{
	VkStructureType			sType;
	void*					pNext;
	VkMemoryRequirements	memoryRequirements;
};

struct VkSparseImageMemoryRequirements2
{
	VkStructureType					sType;
	void*							pNext;
	VkSparseImageMemoryRequirements	memoryRequirements;
};

struct VkPhysicalDeviceFeatures2
{
	VkStructureType				sType;
	void*						pNext;
	VkPhysicalDeviceFeatures	features;
};

struct VkPhysicalDeviceProperties2
{
	VkStructureType				sType;
	void*						pNext;
	VkPhysicalDeviceProperties	properties;
};

struct VkFormatProperties2
{
	VkStructureType		sType;
	void*				pNext;
	VkFormatProperties	formatProperties;
};

struct VkImageFormatProperties2
{
	VkStructureType			sType;
	void*					pNext;
	VkImageFormatProperties	imageFormatProperties;
};

struct VkPhysicalDeviceImageFormatInfo2
{
	VkStructureType		sType;
	const void*			pNext;
	VkFormat			format;
	VkImageType			type;
	VkImageTiling		tiling;
	VkImageUsageFlags	usage;
	VkImageCreateFlags	flags;
};

struct VkQueueFamilyProperties2
{
	VkStructureType			sType;
	void*					pNext;
	VkQueueFamilyProperties	queueFamilyProperties;
};

struct VkPhysicalDeviceMemoryProperties2
{
	VkStructureType						sType;
	void*								pNext;
	VkPhysicalDeviceMemoryProperties	memoryProperties;
};

struct VkSparseImageFormatProperties2
{
	VkStructureType					sType;
	void*							pNext;
	VkSparseImageFormatProperties	properties;
};

struct VkPhysicalDeviceSparseImageFormatInfo2
{
	VkStructureType			sType;
	const void*				pNext;
	VkFormat				format;
	VkImageType				type;
	VkSampleCountFlagBits	samples;
	VkImageUsageFlags		usage;
	VkImageTiling			tiling;
};

struct VkPhysicalDevicePointClippingProperties
{
	VkStructureType			sType;
	void*					pNext;
	VkPointClippingBehavior	pointClippingBehavior;
};

struct VkInputAttachmentAspectReference
{
	deUint32			subpass;
	deUint32			inputAttachmentIndex;
	VkImageAspectFlags	aspectMask;
};

struct VkRenderPassInputAttachmentAspectCreateInfo
{
	VkStructureType							sType;
	const void*								pNext;
	deUint32								aspectReferenceCount;
	const VkInputAttachmentAspectReference*	pAspectReferences;
};

struct VkImageViewUsageCreateInfo
{
	VkStructureType		sType;
	const void*			pNext;
	VkImageUsageFlags	usage;
};

struct VkPipelineTessellationDomainOriginStateCreateInfo
{
	VkStructureType				sType;
	const void*					pNext;
	VkTessellationDomainOrigin	domainOrigin;
};

struct VkRenderPassMultiviewCreateInfo
{
	VkStructureType	sType;
	const void*		pNext;
	deUint32		subpassCount;
	const deUint32*	pViewMasks;
	deUint32		dependencyCount;
	const deInt32*	pViewOffsets;
	deUint32		correlationMaskCount;
	const deUint32*	pCorrelationMasks;
};

struct VkPhysicalDeviceMultiviewFeatures
{
	VkStructureType	sType;
	void*			pNext;
	VkBool32		multiview;
	VkBool32		multiviewGeometryShader;
	VkBool32		multiviewTessellationShader;
};

struct VkPhysicalDeviceMultiviewProperties
{
	VkStructureType	sType;
	void*			pNext;
	deUint32		maxMultiviewViewCount;
	deUint32		maxMultiviewInstanceIndex;
};

struct VkPhysicalDeviceVariablePointersFeatures
{
	VkStructureType	sType;
	void*			pNext;
	VkBool32		variablePointersStorageBuffer;
	VkBool32		variablePointers;
};

struct VkPhysicalDeviceProtectedMemoryFeatures
{
	VkStructureType	sType;
	void*			pNext;
	VkBool32		protectedMemory;
};

struct VkPhysicalDeviceProtectedMemoryProperties
{
	VkStructureType	sType;
	void*			pNext;
	VkBool32		protectedNoFault;
};

struct VkDeviceQueueInfo2
{
	VkStructureType				sType;
	const void*					pNext;
	VkDeviceQueueCreateFlags	flags;
	deUint32					queueFamilyIndex;
	deUint32					queueIndex;
};

struct VkProtectedSubmitInfo
{
	VkStructureType	sType;
	const void*		pNext;
	VkBool32		protectedSubmit;
};

struct VkSamplerYcbcrConversionCreateInfo
{
	VkStructureType					sType;
	const void*						pNext;
	VkFormat						format;
	VkSamplerYcbcrModelConversion	ycbcrModel;
	VkSamplerYcbcrRange				ycbcrRange;
	VkComponentMapping				components;
	VkChromaLocation				xChromaOffset;
	VkChromaLocation				yChromaOffset;
	VkFilter						chromaFilter;
	VkBool32						forceExplicitReconstruction;
};

struct VkSamplerYcbcrConversionInfo
{
	VkStructureType				sType;
	const void*					pNext;
	VkSamplerYcbcrConversion	conversion;
};

struct VkBindImagePlaneMemoryInfo
{
	VkStructureType			sType;
	const void*				pNext;
	VkImageAspectFlagBits	planeAspect;
};

struct VkImagePlaneMemoryRequirementsInfo
{
	VkStructureType			sType;
	const void*				pNext;
	VkImageAspectFlagBits	planeAspect;
};

struct VkPhysicalDeviceSamplerYcbcrConversionFeatures
{
	VkStructureType	sType;
	void*			pNext;
	VkBool32		samplerYcbcrConversion;
};

struct VkSamplerYcbcrConversionImageFormatProperties
{
	VkStructureType	sType;
	void*			pNext;
	deUint32		combinedImageSamplerDescriptorCount;
};

struct VkDescriptorUpdateTemplateEntry
{
	deUint32			dstBinding;
	deUint32			dstArrayElement;
	deUint32			descriptorCount;
	VkDescriptorType	descriptorType;
	deUintptr			offset;
	deUintptr			stride;
};

struct VkDescriptorUpdateTemplateCreateInfo
{
	VkStructureType							sType;
	const void*								pNext;
	VkDescriptorUpdateTemplateCreateFlags	flags;
	deUint32								descriptorUpdateEntryCount;
	const VkDescriptorUpdateTemplateEntry*	pDescriptorUpdateEntries;
	VkDescriptorUpdateTemplateType			templateType;
	VkDescriptorSetLayout					descriptorSetLayout;
	VkPipelineBindPoint						pipelineBindPoint;
	VkPipelineLayout						pipelineLayout;
	deUint32								set;
};

struct VkExternalMemoryProperties
{
	VkExternalMemoryFeatureFlags	externalMemoryFeatures;
	VkExternalMemoryHandleTypeFlags	exportFromImportedHandleTypes;
	VkExternalMemoryHandleTypeFlags	compatibleHandleTypes;
};

struct VkPhysicalDeviceExternalImageFormatInfo
{
	VkStructureType						sType;
	const void*							pNext;
	VkExternalMemoryHandleTypeFlagBits	handleType;
};

struct VkExternalImageFormatProperties
{
	VkStructureType				sType;
	void*						pNext;
	VkExternalMemoryProperties	externalMemoryProperties;
};

struct VkPhysicalDeviceExternalBufferInfo
{
	VkStructureType						sType;
	const void*							pNext;
	VkBufferCreateFlags					flags;
	VkBufferUsageFlags					usage;
	VkExternalMemoryHandleTypeFlagBits	handleType;
};

struct VkExternalBufferProperties
{
	VkStructureType				sType;
	void*						pNext;
	VkExternalMemoryProperties	externalMemoryProperties;
};

struct VkPhysicalDeviceIDProperties
{
	VkStructureType	sType;
	void*			pNext;
	deUint8			deviceUUID[VK_UUID_SIZE];
	deUint8			driverUUID[VK_UUID_SIZE];
	deUint8			deviceLUID[VK_LUID_SIZE];
	deUint32		deviceNodeMask;
	VkBool32		deviceLUIDValid;
};

struct VkExternalMemoryImageCreateInfo
{
	VkStructureType					sType;
	const void*						pNext;
	VkExternalMemoryHandleTypeFlags	handleTypes;
};

struct VkExternalMemoryBufferCreateInfo
{
	VkStructureType					sType;
	const void*						pNext;
	VkExternalMemoryHandleTypeFlags	handleTypes;
};

struct VkExportMemoryAllocateInfo
{
	VkStructureType					sType;
	const void*						pNext;
	VkExternalMemoryHandleTypeFlags	handleTypes;
};

struct VkPhysicalDeviceExternalFenceInfo
{
	VkStructureType						sType;
	const void*							pNext;
	VkExternalFenceHandleTypeFlagBits	handleType;
};

struct VkExternalFenceProperties
{
	VkStructureType					sType;
	void*							pNext;
	VkExternalFenceHandleTypeFlags	exportFromImportedHandleTypes;
	VkExternalFenceHandleTypeFlags	compatibleHandleTypes;
	VkExternalFenceFeatureFlags		externalFenceFeatures;
};

struct VkExportFenceCreateInfo
{
	VkStructureType					sType;
	const void*						pNext;
	VkExternalFenceHandleTypeFlags	handleTypes;
};

struct VkExportSemaphoreCreateInfo
{
	VkStructureType						sType;
	const void*							pNext;
	VkExternalSemaphoreHandleTypeFlags	handleTypes;
};

struct VkPhysicalDeviceExternalSemaphoreInfo
{
	VkStructureType							sType;
	const void*								pNext;
	VkExternalSemaphoreHandleTypeFlagBits	handleType;
};

struct VkExternalSemaphoreProperties
{
	VkStructureType						sType;
	void*								pNext;
	VkExternalSemaphoreHandleTypeFlags	exportFromImportedHandleTypes;
	VkExternalSemaphoreHandleTypeFlags	compatibleHandleTypes;
	VkExternalSemaphoreFeatureFlags		externalSemaphoreFeatures;
};

struct VkPhysicalDeviceMaintenance3Properties
{
	VkStructureType	sType;
	void*			pNext;
	deUint32		maxPerSetDescriptors;
	VkDeviceSize	maxMemoryAllocationSize;
};

struct VkDescriptorSetLayoutSupport
{
	VkStructureType	sType;
	void*			pNext;
	VkBool32		supported;
};

struct VkPhysicalDeviceShaderDrawParametersFeatures
{
	VkStructureType	sType;
	void*			pNext;
	VkBool32		shaderDrawParameters;
};

struct VkPhysicalDeviceVulkan11Features
{
	VkStructureType	sType;
	void*			pNext;
	VkBool32		storageBuffer16BitAccess;
	VkBool32		uniformAndStorageBuffer16BitAccess;
	VkBool32		storagePushConstant16;
	VkBool32		storageInputOutput16;
	VkBool32		multiview;
	VkBool32		multiviewGeometryShader;
	VkBool32		multiviewTessellationShader;
	VkBool32		variablePointersStorageBuffer;
	VkBool32		variablePointers;
	VkBool32		protectedMemory;
	VkBool32		samplerYcbcrConversion;
	VkBool32		shaderDrawParameters;
};

struct VkPhysicalDeviceVulkan11Properties
{
	VkStructureType			sType;
	void*					pNext;
	deUint8					deviceUUID[VK_UUID_SIZE];
	deUint8					driverUUID[VK_UUID_SIZE];
	deUint8					deviceLUID[VK_LUID_SIZE];
	deUint32				deviceNodeMask;
	VkBool32				deviceLUIDValid;
	deUint32				subgroupSize;
	VkShaderStageFlags		supportedStages;
	VkSubgroupFeatureFlags	supportedOperations;
	VkBool32				quadOperationsInAllStages;
	VkPointClippingBehavior	pointClippingBehavior;
	deUint32				maxMultiviewViewCount;
	deUint32				maxMultiviewInstanceIndex;
	VkBool32				protectedNoFault;
	deUint32				maxPerSetDescriptors;
	VkDeviceSize			maxMemoryAllocationSize;
};

struct VkPhysicalDeviceVulkan12Features
{
	VkStructureType	sType;
	void*			pNext;
	VkBool32		samplerMirrorClampToEdge;
	VkBool32		drawIndirectCount;
	VkBool32		storageBuffer8BitAccess;
	VkBool32		uniformAndStorageBuffer8BitAccess;
	VkBool32		storagePushConstant8;
	VkBool32		shaderBufferInt64Atomics;
	VkBool32		shaderSharedInt64Atomics;
	VkBool32		shaderFloat16;
	VkBool32		shaderInt8;
	VkBool32		descriptorIndexing;
	VkBool32		shaderInputAttachmentArrayDynamicIndexing;
	VkBool32		shaderUniformTexelBufferArrayDynamicIndexing;
	VkBool32		shaderStorageTexelBufferArrayDynamicIndexing;
	VkBool32		shaderUniformBufferArrayNonUniformIndexing;
	VkBool32		shaderSampledImageArrayNonUniformIndexing;
	VkBool32		shaderStorageBufferArrayNonUniformIndexing;
	VkBool32		shaderStorageImageArrayNonUniformIndexing;
	VkBool32		shaderInputAttachmentArrayNonUniformIndexing;
	VkBool32		shaderUniformTexelBufferArrayNonUniformIndexing;
	VkBool32		shaderStorageTexelBufferArrayNonUniformIndexing;
	VkBool32		descriptorBindingUniformBufferUpdateAfterBind;
	VkBool32		descriptorBindingSampledImageUpdateAfterBind;
	VkBool32		descriptorBindingStorageImageUpdateAfterBind;
	VkBool32		descriptorBindingStorageBufferUpdateAfterBind;
	VkBool32		descriptorBindingUniformTexelBufferUpdateAfterBind;
	VkBool32		descriptorBindingStorageTexelBufferUpdateAfterBind;
	VkBool32		descriptorBindingUpdateUnusedWhilePending;
	VkBool32		descriptorBindingPartiallyBound;
	VkBool32		descriptorBindingVariableDescriptorCount;
	VkBool32		runtimeDescriptorArray;
	VkBool32		shaderNonUniform;
	VkBool32		samplerFilterMinmax;
	VkBool32		scalarBlockLayout;
	VkBool32		imagelessFramebuffer;
	VkBool32		uniformBufferStandardLayout;
	VkBool32		shaderSubgroupExtendedTypes;
	VkBool32		separateDepthStencilLayouts;
	VkBool32		hostQueryReset;
	VkBool32		timelineSemaphore;
	VkBool32		bufferDeviceAddress;
	VkBool32		bufferDeviceAddressCaptureReplay;
	VkBool32		bufferDeviceAddressMultiDevice;
	VkBool32		vulkanMemoryModel;
	VkBool32		vulkanMemoryModelDeviceScope;
	VkBool32		vulkanMemoryModelAvailabilityVisibilityChains;
	VkBool32		shaderViewportIndex;
	VkBool32		shaderLayer;
	VkBool32		subgroupBroadcastDynamicId;
};

struct VkConformanceVersion
{
	deUint8	major;
	deUint8	minor;
	deUint8	subminor;
	deUint8	patch;
};

struct VkPhysicalDeviceVulkan12Properties
{
	VkStructureType						sType;
	void*								pNext;
	VkDriverId							driverID;
	char								driverName[VK_MAX_DRIVER_NAME_SIZE];
	char								driverInfo[VK_MAX_DRIVER_INFO_SIZE];
	VkConformanceVersion				conformanceVersion;
	VkShaderFloatControlsIndependence	denormBehaviorIndependence;
	VkShaderFloatControlsIndependence	roundingModeIndependence;
	VkBool32							shaderSignedZeroInfNanPreserveFloat16;
	VkBool32							shaderSignedZeroInfNanPreserveFloat32;
	VkBool32							shaderSignedZeroInfNanPreserveFloat64;
	VkBool32							shaderDenormPreserveFloat16;
	VkBool32							shaderDenormPreserveFloat32;
	VkBool32							shaderDenormPreserveFloat64;
	VkBool32							shaderDenormFlushToZeroFloat16;
	VkBool32							shaderDenormFlushToZeroFloat32;
	VkBool32							shaderDenormFlushToZeroFloat64;
	VkBool32							shaderRoundingModeRTEFloat16;
	VkBool32							shaderRoundingModeRTEFloat32;
	VkBool32							shaderRoundingModeRTEFloat64;
	VkBool32							shaderRoundingModeRTZFloat16;
	VkBool32							shaderRoundingModeRTZFloat32;
	VkBool32							shaderRoundingModeRTZFloat64;
	deUint32							maxUpdateAfterBindDescriptorsInAllPools;
	VkBool32							shaderUniformBufferArrayNonUniformIndexingNative;
	VkBool32							shaderSampledImageArrayNonUniformIndexingNative;
	VkBool32							shaderStorageBufferArrayNonUniformIndexingNative;
	VkBool32							shaderStorageImageArrayNonUniformIndexingNative;
	VkBool32							shaderInputAttachmentArrayNonUniformIndexingNative;
	VkBool32							robustBufferAccessUpdateAfterBind;
	VkBool32							quadDivergentImplicitLod;
	deUint32							maxPerStageDescriptorUpdateAfterBindSamplers;
	deUint32							maxPerStageDescriptorUpdateAfterBindUniformBuffers;
	deUint32							maxPerStageDescriptorUpdateAfterBindStorageBuffers;
	deUint32							maxPerStageDescriptorUpdateAfterBindSampledImages;
	deUint32							maxPerStageDescriptorUpdateAfterBindStorageImages;
	deUint32							maxPerStageDescriptorUpdateAfterBindInputAttachments;
	deUint32							maxPerStageUpdateAfterBindResources;
	deUint32							maxDescriptorSetUpdateAfterBindSamplers;
	deUint32							maxDescriptorSetUpdateAfterBindUniformBuffers;
	deUint32							maxDescriptorSetUpdateAfterBindUniformBuffersDynamic;
	deUint32							maxDescriptorSetUpdateAfterBindStorageBuffers;
	deUint32							maxDescriptorSetUpdateAfterBindStorageBuffersDynamic;
	deUint32							maxDescriptorSetUpdateAfterBindSampledImages;
	deUint32							maxDescriptorSetUpdateAfterBindStorageImages;
	deUint32							maxDescriptorSetUpdateAfterBindInputAttachments;
	VkResolveModeFlags					supportedDepthResolveModes;
	VkResolveModeFlags					supportedStencilResolveModes;
	VkBool32							independentResolveNone;
	VkBool32							independentResolve;
	VkBool32							filterMinmaxSingleComponentFormats;
	VkBool32							filterMinmaxImageComponentMapping;
	deUint64							maxTimelineSemaphoreValueDifference;
	VkSampleCountFlags					framebufferIntegerColorSampleCounts;
};

struct VkImageFormatListCreateInfo
{
	VkStructureType	sType;
	const void*		pNext;
	deUint32		viewFormatCount;
	const VkFormat*	pViewFormats;
};

struct VkAttachmentDescription2
{
	VkStructureType					sType;
	const void*						pNext;
	VkAttachmentDescriptionFlags	flags;
	VkFormat						format;
	VkSampleCountFlagBits			samples;
	VkAttachmentLoadOp				loadOp;
	VkAttachmentStoreOp				storeOp;
	VkAttachmentLoadOp				stencilLoadOp;
	VkAttachmentStoreOp				stencilStoreOp;
	VkImageLayout					initialLayout;
	VkImageLayout					finalLayout;
};

struct VkAttachmentReference2
{
	VkStructureType		sType;
	const void*			pNext;
	deUint32			attachment;
	VkImageLayout		layout;
	VkImageAspectFlags	aspectMask;
};

struct VkSubpassDescription2
{
	VkStructureType					sType;
	const void*						pNext;
	VkSubpassDescriptionFlags		flags;
	VkPipelineBindPoint				pipelineBindPoint;
	deUint32						viewMask;
	deUint32						inputAttachmentCount;
	const VkAttachmentReference2*	pInputAttachments;
	deUint32						colorAttachmentCount;
	const VkAttachmentReference2*	pColorAttachments;
	const VkAttachmentReference2*	pResolveAttachments;
	const VkAttachmentReference2*	pDepthStencilAttachment;
	deUint32						preserveAttachmentCount;
	const deUint32*					pPreserveAttachments;
};

struct VkSubpassDependency2
{
	VkStructureType			sType;
	const void*				pNext;
	deUint32				srcSubpass;
	deUint32				dstSubpass;
	VkPipelineStageFlags	srcStageMask;
	VkPipelineStageFlags	dstStageMask;
	VkAccessFlags			srcAccessMask;
	VkAccessFlags			dstAccessMask;
	VkDependencyFlags		dependencyFlags;
	deInt32					viewOffset;
};

struct VkRenderPassCreateInfo2
{
	VkStructureType					sType;
	const void*						pNext;
	VkRenderPassCreateFlags			flags;
	deUint32						attachmentCount;
	const VkAttachmentDescription2*	pAttachments;
	deUint32						subpassCount;
	const VkSubpassDescription2*	pSubpasses;
	deUint32						dependencyCount;
	const VkSubpassDependency2*		pDependencies;
	deUint32						correlatedViewMaskCount;
	const deUint32*					pCorrelatedViewMasks;
};

struct VkSubpassBeginInfo
{
	VkStructureType		sType;
	const void*			pNext;
	VkSubpassContents	contents;
};

struct VkSubpassEndInfo
{
	VkStructureType	sType;
	const void*		pNext;
};

struct VkPhysicalDevice8BitStorageFeatures
{
	VkStructureType	sType;
	void*			pNext;
	VkBool32		storageBuffer8BitAccess;
	VkBool32		uniformAndStorageBuffer8BitAccess;
	VkBool32		storagePushConstant8;
};

struct VkPhysicalDeviceDriverProperties
{
	VkStructureType			sType;
	void*					pNext;
	VkDriverId				driverID;
	char					driverName[VK_MAX_DRIVER_NAME_SIZE];
	char					driverInfo[VK_MAX_DRIVER_INFO_SIZE];
	VkConformanceVersion	conformanceVersion;
};

struct VkPhysicalDeviceShaderAtomicInt64Features
{
	VkStructureType	sType;
	void*			pNext;
	VkBool32		shaderBufferInt64Atomics;
	VkBool32		shaderSharedInt64Atomics;
};

struct VkPhysicalDeviceShaderFloat16Int8Features
{
	VkStructureType	sType;
	void*			pNext;
	VkBool32		shaderFloat16;
	VkBool32		shaderInt8;
};

struct VkPhysicalDeviceFloatControlsProperties
{
	VkStructureType						sType;
	void*								pNext;
	VkShaderFloatControlsIndependence	denormBehaviorIndependence;
	VkShaderFloatControlsIndependence	roundingModeIndependence;
	VkBool32							shaderSignedZeroInfNanPreserveFloat16;
	VkBool32							shaderSignedZeroInfNanPreserveFloat32;
	VkBool32							shaderSignedZeroInfNanPreserveFloat64;
	VkBool32							shaderDenormPreserveFloat16;
	VkBool32							shaderDenormPreserveFloat32;
	VkBool32							shaderDenormPreserveFloat64;
	VkBool32							shaderDenormFlushToZeroFloat16;
	VkBool32							shaderDenormFlushToZeroFloat32;
	VkBool32							shaderDenormFlushToZeroFloat64;
	VkBool32							shaderRoundingModeRTEFloat16;
	VkBool32							shaderRoundingModeRTEFloat32;
	VkBool32							shaderRoundingModeRTEFloat64;
	VkBool32							shaderRoundingModeRTZFloat16;
	VkBool32							shaderRoundingModeRTZFloat32;
	VkBool32							shaderRoundingModeRTZFloat64;
};

struct VkDescriptorSetLayoutBindingFlagsCreateInfo
{
	VkStructureType					sType;
	const void*						pNext;
	deUint32						bindingCount;
	const VkDescriptorBindingFlags*	pBindingFlags;
};

struct VkPhysicalDeviceDescriptorIndexingFeatures
{
	VkStructureType	sType;
	void*			pNext;
	VkBool32		shaderInputAttachmentArrayDynamicIndexing;
	VkBool32		shaderUniformTexelBufferArrayDynamicIndexing;
	VkBool32		shaderStorageTexelBufferArrayDynamicIndexing;
	VkBool32		shaderUniformBufferArrayNonUniformIndexing;
	VkBool32		shaderSampledImageArrayNonUniformIndexing;
	VkBool32		shaderStorageBufferArrayNonUniformIndexing;
	VkBool32		shaderStorageImageArrayNonUniformIndexing;
	VkBool32		shaderInputAttachmentArrayNonUniformIndexing;
	VkBool32		shaderUniformTexelBufferArrayNonUniformIndexing;
	VkBool32		shaderStorageTexelBufferArrayNonUniformIndexing;
	VkBool32		descriptorBindingUniformBufferUpdateAfterBind;
	VkBool32		descriptorBindingSampledImageUpdateAfterBind;
	VkBool32		descriptorBindingStorageImageUpdateAfterBind;
	VkBool32		descriptorBindingStorageBufferUpdateAfterBind;
	VkBool32		descriptorBindingUniformTexelBufferUpdateAfterBind;
	VkBool32		descriptorBindingStorageTexelBufferUpdateAfterBind;
	VkBool32		descriptorBindingUpdateUnusedWhilePending;
	VkBool32		descriptorBindingPartiallyBound;
	VkBool32		descriptorBindingVariableDescriptorCount;
	VkBool32		runtimeDescriptorArray;
};

struct VkPhysicalDeviceDescriptorIndexingProperties
{
	VkStructureType	sType;
	void*			pNext;
	deUint32		maxUpdateAfterBindDescriptorsInAllPools;
	VkBool32		shaderUniformBufferArrayNonUniformIndexingNative;
	VkBool32		shaderSampledImageArrayNonUniformIndexingNative;
	VkBool32		shaderStorageBufferArrayNonUniformIndexingNative;
	VkBool32		shaderStorageImageArrayNonUniformIndexingNative;
	VkBool32		shaderInputAttachmentArrayNonUniformIndexingNative;
	VkBool32		robustBufferAccessUpdateAfterBind;
	VkBool32		quadDivergentImplicitLod;
	deUint32		maxPerStageDescriptorUpdateAfterBindSamplers;
	deUint32		maxPerStageDescriptorUpdateAfterBindUniformBuffers;
	deUint32		maxPerStageDescriptorUpdateAfterBindStorageBuffers;
	deUint32		maxPerStageDescriptorUpdateAfterBindSampledImages;
	deUint32		maxPerStageDescriptorUpdateAfterBindStorageImages;
	deUint32		maxPerStageDescriptorUpdateAfterBindInputAttachments;
	deUint32		maxPerStageUpdateAfterBindResources;
	deUint32		maxDescriptorSetUpdateAfterBindSamplers;
	deUint32		maxDescriptorSetUpdateAfterBindUniformBuffers;
	deUint32		maxDescriptorSetUpdateAfterBindUniformBuffersDynamic;
	deUint32		maxDescriptorSetUpdateAfterBindStorageBuffers;
	deUint32		maxDescriptorSetUpdateAfterBindStorageBuffersDynamic;
	deUint32		maxDescriptorSetUpdateAfterBindSampledImages;
	deUint32		maxDescriptorSetUpdateAfterBindStorageImages;
	deUint32		maxDescriptorSetUpdateAfterBindInputAttachments;
};

struct VkDescriptorSetVariableDescriptorCountAllocateInfo
{
	VkStructureType	sType;
	const void*		pNext;
	deUint32		descriptorSetCount;
	const deUint32*	pDescriptorCounts;
};

struct VkDescriptorSetVariableDescriptorCountLayoutSupport
{
	VkStructureType	sType;
	void*			pNext;
	deUint32		maxVariableDescriptorCount;
};

struct VkSubpassDescriptionDepthStencilResolve
{
	VkStructureType					sType;
	const void*						pNext;
	VkResolveModeFlagBits			depthResolveMode;
	VkResolveModeFlagBits			stencilResolveMode;
	const VkAttachmentReference2*	pDepthStencilResolveAttachment;
};

struct VkPhysicalDeviceDepthStencilResolveProperties
{
	VkStructureType		sType;
	void*				pNext;
	VkResolveModeFlags	supportedDepthResolveModes;
	VkResolveModeFlags	supportedStencilResolveModes;
	VkBool32			independentResolveNone;
	VkBool32			independentResolve;
};

struct VkPhysicalDeviceScalarBlockLayoutFeatures
{
	VkStructureType	sType;
	void*			pNext;
	VkBool32		scalarBlockLayout;
};

struct VkImageStencilUsageCreateInfo
{
	VkStructureType		sType;
	const void*			pNext;
	VkImageUsageFlags	stencilUsage;
};

struct VkSamplerReductionModeCreateInfo
{
	VkStructureType			sType;
	const void*				pNext;
	VkSamplerReductionMode	reductionMode;
};

struct VkPhysicalDeviceSamplerFilterMinmaxProperties
{
	VkStructureType	sType;
	void*			pNext;
	VkBool32		filterMinmaxSingleComponentFormats;
	VkBool32		filterMinmaxImageComponentMapping;
};

struct VkPhysicalDeviceVulkanMemoryModelFeatures
{
	VkStructureType	sType;
	void*			pNext;
	VkBool32		vulkanMemoryModel;
	VkBool32		vulkanMemoryModelDeviceScope;
	VkBool32		vulkanMemoryModelAvailabilityVisibilityChains;
};

struct VkPhysicalDeviceImagelessFramebufferFeatures
{
	VkStructureType	sType;
	void*			pNext;
	VkBool32		imagelessFramebuffer;
};

struct VkFramebufferAttachmentImageInfo
{
	VkStructureType		sType;
	const void*			pNext;
	VkImageCreateFlags	flags;
	VkImageUsageFlags	usage;
	deUint32			width;
	deUint32			height;
	deUint32			layerCount;
	deUint32			viewFormatCount;
	const VkFormat*		pViewFormats;
};

struct VkFramebufferAttachmentsCreateInfo
{
	VkStructureType							sType;
	const void*								pNext;
	deUint32								attachmentImageInfoCount;
	const VkFramebufferAttachmentImageInfo*	pAttachmentImageInfos;
};

struct VkRenderPassAttachmentBeginInfo
{
	VkStructureType		sType;
	const void*			pNext;
	deUint32			attachmentCount;
	const VkImageView*	pAttachments;
};

struct VkPhysicalDeviceUniformBufferStandardLayoutFeatures
{
	VkStructureType	sType;
	void*			pNext;
	VkBool32		uniformBufferStandardLayout;
};

struct VkPhysicalDeviceShaderSubgroupExtendedTypesFeatures
{
	VkStructureType	sType;
	void*			pNext;
	VkBool32		shaderSubgroupExtendedTypes;
};

struct VkPhysicalDeviceSeparateDepthStencilLayoutsFeatures
{
	VkStructureType	sType;
	void*			pNext;
	VkBool32		separateDepthStencilLayouts;
};

struct VkAttachmentReferenceStencilLayout
{
	VkStructureType	sType;
	void*			pNext;
	VkImageLayout	stencilLayout;
};

struct VkAttachmentDescriptionStencilLayout
{
	VkStructureType	sType;
	void*			pNext;
	VkImageLayout	stencilInitialLayout;
	VkImageLayout	stencilFinalLayout;
};

struct VkPhysicalDeviceHostQueryResetFeatures
{
	VkStructureType	sType;
	void*			pNext;
	VkBool32		hostQueryReset;
};

struct VkPhysicalDeviceTimelineSemaphoreFeatures
{
	VkStructureType	sType;
	void*			pNext;
	VkBool32		timelineSemaphore;
};

struct VkPhysicalDeviceTimelineSemaphoreProperties
{
	VkStructureType	sType;
	void*			pNext;
	deUint64		maxTimelineSemaphoreValueDifference;
};

struct VkSemaphoreTypeCreateInfo
{
	VkStructureType	sType;
	const void*		pNext;
	VkSemaphoreType	semaphoreType;
	deUint64		initialValue;
};

struct VkTimelineSemaphoreSubmitInfo
{
	VkStructureType	sType;
	const void*		pNext;
	deUint32		waitSemaphoreValueCount;
	const deUint64*	pWaitSemaphoreValues;
	deUint32		signalSemaphoreValueCount;
	const deUint64*	pSignalSemaphoreValues;
};

struct VkSemaphoreWaitInfo
{
	VkStructureType			sType;
	const void*				pNext;
	VkSemaphoreWaitFlags	flags;
	deUint32				semaphoreCount;
	const VkSemaphore*		pSemaphores;
	const deUint64*			pValues;
};

struct VkSemaphoreSignalInfo
{
	VkStructureType	sType;
	const void*		pNext;
	VkSemaphore		semaphore;
	deUint64		value;
};

struct VkPhysicalDeviceBufferDeviceAddressFeatures
{
	VkStructureType	sType;
	void*			pNext;
	VkBool32		bufferDeviceAddress;
	VkBool32		bufferDeviceAddressCaptureReplay;
	VkBool32		bufferDeviceAddressMultiDevice;
};

struct VkBufferDeviceAddressInfo
{
	VkStructureType	sType;
	const void*		pNext;
	VkBuffer		buffer;
};

struct VkBufferOpaqueCaptureAddressCreateInfo
{
	VkStructureType	sType;
	const void*		pNext;
	deUint64		opaqueCaptureAddress;
};

struct VkMemoryOpaqueCaptureAddressAllocateInfo
{
	VkStructureType	sType;
	const void*		pNext;
	deUint64		opaqueCaptureAddress;
};

struct VkDeviceMemoryOpaqueCaptureAddressInfo
{
	VkStructureType	sType;
	const void*		pNext;
	VkDeviceMemory	memory;
};

struct VkSurfaceCapabilitiesKHR
{
	deUint32						minImageCount;
	deUint32						maxImageCount;
	VkExtent2D						currentExtent;
	VkExtent2D						minImageExtent;
	VkExtent2D						maxImageExtent;
	deUint32						maxImageArrayLayers;
	VkSurfaceTransformFlagsKHR		supportedTransforms;
	VkSurfaceTransformFlagBitsKHR	currentTransform;
	VkCompositeAlphaFlagsKHR		supportedCompositeAlpha;
	VkImageUsageFlags				supportedUsageFlags;
};

struct VkSurfaceFormatKHR
{
	VkFormat		format;
	VkColorSpaceKHR	colorSpace;
};

struct VkSwapchainCreateInfoKHR
{
	VkStructureType					sType;
	const void*						pNext;
	VkSwapchainCreateFlagsKHR		flags;
	VkSurfaceKHR					surface;
	deUint32						minImageCount;
	VkFormat						imageFormat;
	VkColorSpaceKHR					imageColorSpace;
	VkExtent2D						imageExtent;
	deUint32						imageArrayLayers;
	VkImageUsageFlags				imageUsage;
	VkSharingMode					imageSharingMode;
	deUint32						queueFamilyIndexCount;
	const deUint32*					pQueueFamilyIndices;
	VkSurfaceTransformFlagBitsKHR	preTransform;
	VkCompositeAlphaFlagBitsKHR		compositeAlpha;
	VkPresentModeKHR				presentMode;
	VkBool32						clipped;
	VkSwapchainKHR					oldSwapchain;
};

struct VkPresentInfoKHR
{
	VkStructureType			sType;
	const void*				pNext;
	deUint32				waitSemaphoreCount;
	const VkSemaphore*		pWaitSemaphores;
	deUint32				swapchainCount;
	const VkSwapchainKHR*	pSwapchains;
	const deUint32*			pImageIndices;
	VkResult*				pResults;
};

struct VkImageSwapchainCreateInfoKHR
{
	VkStructureType	sType;
	const void*		pNext;
	VkSwapchainKHR	swapchain;
};

struct VkBindImageMemorySwapchainInfoKHR
{
	VkStructureType	sType;
	const void*		pNext;
	VkSwapchainKHR	swapchain;
	deUint32		imageIndex;
};

struct VkAcquireNextImageInfoKHR
{
	VkStructureType	sType;
	const void*		pNext;
	VkSwapchainKHR	swapchain;
	deUint64		timeout;
	VkSemaphore		semaphore;
	VkFence			fence;
	deUint32		deviceMask;
};

struct VkDeviceGroupPresentCapabilitiesKHR
{
	VkStructureType						sType;
	const void*							pNext;
	deUint32							presentMask[VK_MAX_DEVICE_GROUP_SIZE];
	VkDeviceGroupPresentModeFlagsKHR	modes;
};

struct VkDeviceGroupPresentInfoKHR
{
	VkStructureType						sType;
	const void*							pNext;
	deUint32							swapchainCount;
	const deUint32*						pDeviceMasks;
	VkDeviceGroupPresentModeFlagBitsKHR	mode;
};

struct VkDeviceGroupSwapchainCreateInfoKHR
{
	VkStructureType						sType;
	const void*							pNext;
	VkDeviceGroupPresentModeFlagsKHR	modes;
};

struct VkDisplayPropertiesKHR
{
	VkDisplayKHR				display;
	const char*					displayName;
	VkExtent2D					physicalDimensions;
	VkExtent2D					physicalResolution;
	VkSurfaceTransformFlagsKHR	supportedTransforms;
	VkBool32					planeReorderPossible;
	VkBool32					persistentContent;
};

struct VkDisplayModeParametersKHR
{
	VkExtent2D	visibleRegion;
	deUint32	refreshRate;
};

struct VkDisplayModePropertiesKHR
{
	VkDisplayModeKHR			displayMode;
	VkDisplayModeParametersKHR	parameters;
};

struct VkDisplayModeCreateInfoKHR
{
	VkStructureType				sType;
	const void*					pNext;
	VkDisplayModeCreateFlagsKHR	flags;
	VkDisplayModeParametersKHR	parameters;
};

struct VkDisplayPlaneCapabilitiesKHR
{
	VkDisplayPlaneAlphaFlagsKHR	supportedAlpha;
	VkOffset2D					minSrcPosition;
	VkOffset2D					maxSrcPosition;
	VkExtent2D					minSrcExtent;
	VkExtent2D					maxSrcExtent;
	VkOffset2D					minDstPosition;
	VkOffset2D					maxDstPosition;
	VkExtent2D					minDstExtent;
	VkExtent2D					maxDstExtent;
};

struct VkDisplayPlanePropertiesKHR
{
	VkDisplayKHR	currentDisplay;
	deUint32		currentStackIndex;
};

struct VkDisplaySurfaceCreateInfoKHR
{
	VkStructureType					sType;
	const void*						pNext;
	VkDisplaySurfaceCreateFlagsKHR	flags;
	VkDisplayModeKHR				displayMode;
	deUint32						planeIndex;
	deUint32						planeStackIndex;
	VkSurfaceTransformFlagBitsKHR	transform;
	float							globalAlpha;
	VkDisplayPlaneAlphaFlagBitsKHR	alphaMode;
	VkExtent2D						imageExtent;
};

struct VkDisplayPresentInfoKHR
{
	VkStructureType	sType;
	const void*		pNext;
	VkRect2D		srcRect;
	VkRect2D		dstRect;
	VkBool32		persistent;
};

struct VkImportMemoryFdInfoKHR
{
	VkStructureType						sType;
	const void*							pNext;
	VkExternalMemoryHandleTypeFlagBits	handleType;
	int									fd;
};

struct VkMemoryFdPropertiesKHR
{
	VkStructureType	sType;
	void*			pNext;
	deUint32		memoryTypeBits;
};

struct VkMemoryGetFdInfoKHR
{
	VkStructureType						sType;
	const void*							pNext;
	VkDeviceMemory						memory;
	VkExternalMemoryHandleTypeFlagBits	handleType;
};

struct VkImportSemaphoreFdInfoKHR
{
	VkStructureType							sType;
	const void*								pNext;
	VkSemaphore								semaphore;
	VkSemaphoreImportFlags					flags;
	VkExternalSemaphoreHandleTypeFlagBits	handleType;
	int										fd;
};

struct VkSemaphoreGetFdInfoKHR
{
	VkStructureType							sType;
	const void*								pNext;
	VkSemaphore								semaphore;
	VkExternalSemaphoreHandleTypeFlagBits	handleType;
};

struct VkPhysicalDevicePushDescriptorPropertiesKHR
{
	VkStructureType	sType;
	void*			pNext;
	deUint32		maxPushDescriptors;
};

struct VkRectLayerKHR
{
	VkOffset2D	offset;
	VkExtent2D	extent;
	deUint32	layer;
};

struct VkPresentRegionKHR
{
	deUint32				rectangleCount;
	const VkRectLayerKHR*	pRectangles;
};

struct VkPresentRegionsKHR
{
	VkStructureType				sType;
	const void*					pNext;
	deUint32					swapchainCount;
	const VkPresentRegionKHR*	pRegions;
};

struct VkSharedPresentSurfaceCapabilitiesKHR
{
	VkStructureType		sType;
	void*				pNext;
	VkImageUsageFlags	sharedPresentSupportedUsageFlags;
};

struct VkImportFenceFdInfoKHR
{
	VkStructureType						sType;
	const void*							pNext;
	VkFence								fence;
	VkFenceImportFlags					flags;
	VkExternalFenceHandleTypeFlagBits	handleType;
	int									fd;
};

struct VkFenceGetFdInfoKHR
{
	VkStructureType						sType;
	const void*							pNext;
	VkFence								fence;
	VkExternalFenceHandleTypeFlagBits	handleType;
};

struct VkPhysicalDevicePerformanceCounterFeaturesKHR
{
	VkStructureType	sType;
	void*			pNext;
	VkBool32		performanceCounterQueryPools;
	VkBool32		performanceCounterMultipleQueryPools;
};

struct VkPhysicalDevicePerformanceCounterPropertiesKHR
{
	VkStructureType	sType;
	void*			pNext;
	VkBool32		allowCommandBufferQueryCopies;
};

struct VkPerformanceCounterKHR
{
	VkStructureType					sType;
	const void*						pNext;
	VkPerformanceCounterUnitKHR		unit;
	VkPerformanceCounterScopeKHR	scope;
	VkPerformanceCounterStorageKHR	storage;
	deUint8							uuid[VK_UUID_SIZE];
};

struct VkPerformanceCounterDescriptionKHR
{
	VkStructureType							sType;
	const void*								pNext;
	VkPerformanceCounterDescriptionFlagsKHR	flags;
	char									name[VK_MAX_DESCRIPTION_SIZE];
	char									category[VK_MAX_DESCRIPTION_SIZE];
	char									description[VK_MAX_DESCRIPTION_SIZE];
};

struct VkPerformanceQueryCreateInfoKHR
{
	VkStructureType	sType;
	const void*		pNext;
	deUint32		queueFamilyIndex;
	deUint32		counterIndexCount;
	const deUint32*	pCounterIndices;
};

union VkPerformanceCounterResultKHR
{
	deInt32		int32;
	deInt64		int64;
	deUint32	uint32;
	deUint64	uint64;
	float		float32;
	double		float64;
};

struct VkAcquireProfilingLockInfoKHR
{
	VkStructureType					sType;
	const void*						pNext;
	VkAcquireProfilingLockFlagsKHR	flags;
	deUint64						timeout;
};

struct VkPerformanceQuerySubmitInfoKHR
{
	VkStructureType	sType;
	const void*		pNext;
	deUint32		counterPassIndex;
};

struct VkPhysicalDeviceSurfaceInfo2KHR
{
	VkStructureType	sType;
	const void*		pNext;
	VkSurfaceKHR	surface;
};

struct VkSurfaceCapabilities2KHR
{
	VkStructureType				sType;
	void*						pNext;
	VkSurfaceCapabilitiesKHR	surfaceCapabilities;
};

struct VkSurfaceFormat2KHR
{
	VkStructureType		sType;
	void*				pNext;
	VkSurfaceFormatKHR	surfaceFormat;
};

struct VkDisplayProperties2KHR
{
	VkStructureType			sType;
	void*					pNext;
	VkDisplayPropertiesKHR	displayProperties;
};

struct VkDisplayPlaneProperties2KHR
{
	VkStructureType				sType;
	void*						pNext;
	VkDisplayPlanePropertiesKHR	displayPlaneProperties;
};

struct VkDisplayModeProperties2KHR
{
	VkStructureType				sType;
	void*						pNext;
	VkDisplayModePropertiesKHR	displayModeProperties;
};

struct VkDisplayPlaneInfo2KHR
{
	VkStructureType		sType;
	const void*			pNext;
	VkDisplayModeKHR	mode;
	deUint32			planeIndex;
};

struct VkDisplayPlaneCapabilities2KHR
{
	VkStructureType					sType;
	void*							pNext;
	VkDisplayPlaneCapabilitiesKHR	capabilities;
};

struct VkSurfaceProtectedCapabilitiesKHR
{
	VkStructureType	sType;
	const void*		pNext;
	VkBool32		supportsProtected;
};

struct VkPhysicalDevicePipelineExecutablePropertiesFeaturesKHR
{
	VkStructureType	sType;
	void*			pNext;
	VkBool32		pipelineExecutableInfo;
};

struct VkPipelineInfoKHR
{
	VkStructureType	sType;
	const void*		pNext;
	VkPipeline		pipeline;
};

struct VkPipelineExecutablePropertiesKHR
{
	VkStructureType		sType;
	void*				pNext;
	VkShaderStageFlags	stages;
	char				name[VK_MAX_DESCRIPTION_SIZE];
	char				description[VK_MAX_DESCRIPTION_SIZE];
	deUint32			subgroupSize;
};

struct VkPipelineExecutableInfoKHR
{
	VkStructureType	sType;
	const void*		pNext;
	VkPipeline		pipeline;
	deUint32		executableIndex;
};

union VkPipelineExecutableStatisticValueKHR
{
	VkBool32	b32;
	deInt64		i64;
	deUint64	u64;
	double		f64;
};

struct VkPipelineExecutableStatisticKHR
{
	VkStructureType							sType;
	void*									pNext;
	char									name[VK_MAX_DESCRIPTION_SIZE];
	char									description[VK_MAX_DESCRIPTION_SIZE];
	VkPipelineExecutableStatisticFormatKHR	format;
	VkPipelineExecutableStatisticValueKHR	value;
};

<<<<<<< HEAD
struct VkPhysicalDeviceSeparateDepthStencilLayoutsFeaturesKHR
{
	VkStructureType	sType;
	void*			pNext;
	VkBool32		separateDepthStencilLayouts;
};

struct VkAttachmentReferenceStencilLayoutKHR
{
	VkStructureType	sType;
	void*			pNext;
	VkImageLayout	stencilLayout;
};

struct VkAttachmentDescriptionStencilLayoutKHR
{
	VkStructureType	sType;
	void*			pNext;
	VkImageLayout	stencilInitialLayout;
	VkImageLayout	stencilFinalLayout;
};

struct VkPhysicalDeviceUniformBufferStandardLayoutFeaturesKHR
=======
struct VkPipelineExecutableInternalRepresentationKHR
>>>>>>> 945743f4
{
	VkStructureType	sType;
	void*			pNext;
	char			name[VK_MAX_DESCRIPTION_SIZE];
	char			description[VK_MAX_DESCRIPTION_SIZE];
	VkBool32		isText;
	deUintptr		dataSize;
	void*			pData;
};

struct VkPhysicalDevicePipelineExecutablePropertiesFeaturesKHR
{
	VkStructureType	sType;
	void*			pNext;
	VkBool32		pipelineExecutableInfo;
};

struct VkPipelineInfoKHR
{
	VkStructureType	sType;
	const void*		pNext;
	VkPipeline		pipeline;
};

struct VkPipelineExecutablePropertiesKHR
{
	VkStructureType		sType;
	void*				pNext;
	VkShaderStageFlags	stages;
	char				name[VK_MAX_DESCRIPTION_SIZE];
	char				description[VK_MAX_DESCRIPTION_SIZE];
	deUint32			subgroupSize;
};

struct VkPipelineExecutableInfoKHR
{
	VkStructureType	sType;
	const void*		pNext;
	VkPipeline		pipeline;
	deUint32		executableIndex;
};

union VkPipelineExecutableStatisticValueKHR
{
	VkBool32	b32;
	deInt64		i64;
	deUint64	u64;
	double		f64;
};

struct VkPipelineExecutableStatisticKHR
{
	VkStructureType							sType;
	void*									pNext;
	char									name[VK_MAX_DESCRIPTION_SIZE];
	char									description[VK_MAX_DESCRIPTION_SIZE];
	VkPipelineExecutableStatisticFormatKHR	format;
	VkPipelineExecutableStatisticValueKHR	value;
};

struct VkPipelineExecutableInternalRepresentationKHR
{
	VkStructureType	sType;
	void*			pNext;
	char			name[VK_MAX_DESCRIPTION_SIZE];
	char			description[VK_MAX_DESCRIPTION_SIZE];
	VkBool32		isText;
	deUintptr		dataSize;
	void*			pData;
};

struct VkDebugReportCallbackCreateInfoEXT
{
	VkStructureType					sType;
	const void*						pNext;
	VkDebugReportFlagsEXT			flags;
	PFN_vkDebugReportCallbackEXT	pfnCallback;
	void*							pUserData;
};

struct VkPipelineRasterizationStateRasterizationOrderAMD
{
	VkStructureType			sType;
	const void*				pNext;
	VkRasterizationOrderAMD	rasterizationOrder;
};

struct VkDebugMarkerObjectNameInfoEXT
{
	VkStructureType				sType;
	const void*					pNext;
	VkDebugReportObjectTypeEXT	objectType;
	deUint64					object;
	const char*					pObjectName;
};

struct VkDebugMarkerObjectTagInfoEXT
{
	VkStructureType				sType;
	const void*					pNext;
	VkDebugReportObjectTypeEXT	objectType;
	deUint64					object;
	deUint64					tagName;
	deUintptr					tagSize;
	const void*					pTag;
};

struct VkDebugMarkerMarkerInfoEXT
{
	VkStructureType	sType;
	const void*		pNext;
	const char*		pMarkerName;
	float			color[4];
};

struct VkDedicatedAllocationImageCreateInfoNV
{
	VkStructureType	sType;
	const void*		pNext;
	VkBool32		dedicatedAllocation;
};

struct VkDedicatedAllocationBufferCreateInfoNV
{
	VkStructureType	sType;
	const void*		pNext;
	VkBool32		dedicatedAllocation;
};

struct VkDedicatedAllocationMemoryAllocateInfoNV
{
	VkStructureType	sType;
	const void*		pNext;
	VkImage			image;
	VkBuffer		buffer;
};

struct VkPhysicalDeviceTransformFeedbackFeaturesEXT
{
	VkStructureType	sType;
	void*			pNext;
	VkBool32		transformFeedback;
	VkBool32		geometryStreams;
};

struct VkPhysicalDeviceTransformFeedbackPropertiesEXT
{
	VkStructureType	sType;
	void*			pNext;
	deUint32		maxTransformFeedbackStreams;
	deUint32		maxTransformFeedbackBuffers;
	VkDeviceSize	maxTransformFeedbackBufferSize;
	deUint32		maxTransformFeedbackStreamDataSize;
	deUint32		maxTransformFeedbackBufferDataSize;
	deUint32		maxTransformFeedbackBufferDataStride;
	VkBool32		transformFeedbackQueries;
	VkBool32		transformFeedbackStreamsLinesTriangles;
	VkBool32		transformFeedbackRasterizationStreamSelect;
	VkBool32		transformFeedbackDraw;
};

struct VkPipelineRasterizationStateStreamCreateInfoEXT
{
	VkStructureType										sType;
	const void*											pNext;
	VkPipelineRasterizationStateStreamCreateFlagsEXT	flags;
	deUint32											rasterizationStream;
};

struct VkImageViewHandleInfoNVX
{
	VkStructureType		sType;
	const void*			pNext;
	VkImageView			imageView;
	VkDescriptorType	descriptorType;
	VkSampler			sampler;
};

struct VkTextureLODGatherFormatPropertiesAMD
{
	VkStructureType	sType;
	void*			pNext;
	VkBool32		supportsTextureGatherLODBiasAMD;
};

struct VkShaderResourceUsageAMD
{
	deUint32	numUsedVgprs;
	deUint32	numUsedSgprs;
	deUint32	ldsSizePerLocalWorkGroup;
	deUintptr	ldsUsageSizeInBytes;
	deUintptr	scratchMemUsageInBytes;
};

struct VkShaderStatisticsInfoAMD
{
	VkShaderStageFlags			shaderStageMask;
	VkShaderResourceUsageAMD	resourceUsage;
	deUint32					numPhysicalVgprs;
	deUint32					numPhysicalSgprs;
	deUint32					numAvailableVgprs;
	deUint32					numAvailableSgprs;
	deUint32					computeWorkGroupSize[3];
};

struct VkPhysicalDeviceCornerSampledImageFeaturesNV
{
	VkStructureType	sType;
	void*			pNext;
	VkBool32		cornerSampledImage;
};

struct VkExternalImageFormatPropertiesNV
{
	VkImageFormatProperties				imageFormatProperties;
	VkExternalMemoryFeatureFlagsNV		externalMemoryFeatures;
	VkExternalMemoryHandleTypeFlagsNV	exportFromImportedHandleTypes;
	VkExternalMemoryHandleTypeFlagsNV	compatibleHandleTypes;
};

struct VkExternalMemoryImageCreateInfoNV
{
	VkStructureType						sType;
	const void*							pNext;
	VkExternalMemoryHandleTypeFlagsNV	handleTypes;
};

struct VkExportMemoryAllocateInfoNV
{
	VkStructureType						sType;
	const void*							pNext;
	VkExternalMemoryHandleTypeFlagsNV	handleTypes;
};

struct VkValidationFlagsEXT
{
	VkStructureType				sType;
	const void*					pNext;
	deUint32					disabledValidationCheckCount;
	const VkValidationCheckEXT*	pDisabledValidationChecks;
};

struct VkPhysicalDeviceTextureCompressionASTCHDRFeaturesEXT
{
	VkStructureType	sType;
	const void*		pNext;
	VkBool32		textureCompressionASTC_HDR;
};

struct VkImageViewASTCDecodeModeEXT
{
	VkStructureType	sType;
	const void*		pNext;
	VkFormat		decodeMode;
};

struct VkPhysicalDeviceASTCDecodeFeaturesEXT
{
	VkStructureType	sType;
	void*			pNext;
	VkBool32		decodeModeSharedExponent;
};

struct VkConditionalRenderingBeginInfoEXT
{
	VkStructureType					sType;
	const void*						pNext;
	VkBuffer						buffer;
	VkDeviceSize					offset;
	VkConditionalRenderingFlagsEXT	flags;
};

struct VkPhysicalDeviceConditionalRenderingFeaturesEXT
{
	VkStructureType	sType;
	void*			pNext;
	VkBool32		conditionalRendering;
	VkBool32		inheritedConditionalRendering;
};

struct VkCommandBufferInheritanceConditionalRenderingInfoEXT
{
	VkStructureType	sType;
	const void*		pNext;
	VkBool32		conditionalRenderingEnable;
};

struct VkDeviceGeneratedCommandsFeaturesNVX
{
	VkStructureType	sType;
	const void*		pNext;
	VkBool32		computeBindingPointSupport;
};

struct VkDeviceGeneratedCommandsLimitsNVX
{
	VkStructureType	sType;
	const void*		pNext;
	deUint32		maxIndirectCommandsLayoutTokenCount;
	deUint32		maxObjectEntryCounts;
	deUint32		minSequenceCountBufferOffsetAlignment;
	deUint32		minSequenceIndexBufferOffsetAlignment;
	deUint32		minCommandsTokenBufferOffsetAlignment;
};

struct VkIndirectCommandsTokenNVX
{
	VkIndirectCommandsTokenTypeNVX	tokenType;
	VkBuffer						buffer;
	VkDeviceSize					offset;
};

struct VkIndirectCommandsLayoutTokenNVX
{
	VkIndirectCommandsTokenTypeNVX	tokenType;
	deUint32						bindingUnit;
	deUint32						dynamicCount;
	deUint32						divisor;
};

struct VkIndirectCommandsLayoutCreateInfoNVX
{
	VkStructureType							sType;
	const void*								pNext;
	VkPipelineBindPoint						pipelineBindPoint;
	VkIndirectCommandsLayoutUsageFlagsNVX	flags;
	deUint32								tokenCount;
	const VkIndirectCommandsLayoutTokenNVX*	pTokens;
};

struct VkCmdProcessCommandsInfoNVX
{
	VkStructureType						sType;
	const void*							pNext;
	VkObjectTableNVX					objectTable;
	VkIndirectCommandsLayoutNVX			indirectCommandsLayout;
	deUint32							indirectCommandsTokenCount;
	const VkIndirectCommandsTokenNVX*	pIndirectCommandsTokens;
	deUint32							maxSequencesCount;
	VkCommandBuffer						targetCommandBuffer;
	VkBuffer							sequencesCountBuffer;
	VkDeviceSize						sequencesCountOffset;
	VkBuffer							sequencesIndexBuffer;
	VkDeviceSize						sequencesIndexOffset;
};

struct VkCmdReserveSpaceForCommandsInfoNVX
{
	VkStructureType				sType;
	const void*					pNext;
	VkObjectTableNVX			objectTable;
	VkIndirectCommandsLayoutNVX	indirectCommandsLayout;
	deUint32					maxSequencesCount;
};

struct VkObjectTableCreateInfoNVX
{
	VkStructureType						sType;
	const void*							pNext;
	deUint32							objectCount;
	const VkObjectEntryTypeNVX*			pObjectEntryTypes;
	const deUint32*						pObjectEntryCounts;
	const VkObjectEntryUsageFlagsNVX*	pObjectEntryUsageFlags;
	deUint32							maxUniformBuffersPerDescriptor;
	deUint32							maxStorageBuffersPerDescriptor;
	deUint32							maxStorageImagesPerDescriptor;
	deUint32							maxSampledImagesPerDescriptor;
	deUint32							maxPipelineLayouts;
};

struct VkObjectTableEntryNVX
{
	VkObjectEntryTypeNVX		type;
	VkObjectEntryUsageFlagsNVX	flags;
};

struct VkObjectTablePipelineEntryNVX
{
	VkObjectEntryTypeNVX		type;
	VkObjectEntryUsageFlagsNVX	flags;
	VkPipeline					pipeline;
};

struct VkObjectTableDescriptorSetEntryNVX
{
	VkObjectEntryTypeNVX		type;
	VkObjectEntryUsageFlagsNVX	flags;
	VkPipelineLayout			pipelineLayout;
	VkDescriptorSet				descriptorSet;
};

struct VkObjectTableVertexBufferEntryNVX
{
	VkObjectEntryTypeNVX		type;
	VkObjectEntryUsageFlagsNVX	flags;
	VkBuffer					buffer;
};

struct VkObjectTableIndexBufferEntryNVX
{
	VkObjectEntryTypeNVX		type;
	VkObjectEntryUsageFlagsNVX	flags;
	VkBuffer					buffer;
	VkIndexType					indexType;
};

struct VkObjectTablePushConstantEntryNVX
{
	VkObjectEntryTypeNVX		type;
	VkObjectEntryUsageFlagsNVX	flags;
	VkPipelineLayout			pipelineLayout;
	VkShaderStageFlags			stageFlags;
};

struct VkViewportWScalingNV
{
	float	xcoeff;
	float	ycoeff;
};

struct VkPipelineViewportWScalingStateCreateInfoNV
{
	VkStructureType				sType;
	const void*					pNext;
	VkBool32					viewportWScalingEnable;
	deUint32					viewportCount;
	const VkViewportWScalingNV*	pViewportWScalings;
};

struct VkSurfaceCapabilities2EXT
{
	VkStructureType					sType;
	void*							pNext;
	deUint32						minImageCount;
	deUint32						maxImageCount;
	VkExtent2D						currentExtent;
	VkExtent2D						minImageExtent;
	VkExtent2D						maxImageExtent;
	deUint32						maxImageArrayLayers;
	VkSurfaceTransformFlagsKHR		supportedTransforms;
	VkSurfaceTransformFlagBitsKHR	currentTransform;
	VkCompositeAlphaFlagsKHR		supportedCompositeAlpha;
	VkImageUsageFlags				supportedUsageFlags;
	VkSurfaceCounterFlagsEXT		supportedSurfaceCounters;
};

struct VkDisplayPowerInfoEXT
{
	VkStructureType			sType;
	const void*				pNext;
	VkDisplayPowerStateEXT	powerState;
};

struct VkDeviceEventInfoEXT
{
	VkStructureType			sType;
	const void*				pNext;
	VkDeviceEventTypeEXT	deviceEvent;
};

struct VkDisplayEventInfoEXT
{
	VkStructureType			sType;
	const void*				pNext;
	VkDisplayEventTypeEXT	displayEvent;
};

struct VkSwapchainCounterCreateInfoEXT
{
	VkStructureType				sType;
	const void*					pNext;
	VkSurfaceCounterFlagsEXT	surfaceCounters;
};

struct VkRefreshCycleDurationGOOGLE
{
	deUint64	refreshDuration;
};

struct VkPastPresentationTimingGOOGLE
{
	deUint32	presentID;
	deUint64	desiredPresentTime;
	deUint64	actualPresentTime;
	deUint64	earliestPresentTime;
	deUint64	presentMargin;
};

struct VkPresentTimeGOOGLE
{
	deUint32	presentID;
	deUint64	desiredPresentTime;
};

struct VkPresentTimesInfoGOOGLE
{
	VkStructureType				sType;
	const void*					pNext;
	deUint32					swapchainCount;
	const VkPresentTimeGOOGLE*	pTimes;
};

struct VkPhysicalDeviceMultiviewPerViewAttributesPropertiesNVX
{
	VkStructureType	sType;
	void*			pNext;
	VkBool32		perViewPositionAllComponents;
};

struct VkViewportSwizzleNV
{
	VkViewportCoordinateSwizzleNV	x;
	VkViewportCoordinateSwizzleNV	y;
	VkViewportCoordinateSwizzleNV	z;
	VkViewportCoordinateSwizzleNV	w;
};

struct VkPipelineViewportSwizzleStateCreateInfoNV
{
	VkStructureType								sType;
	const void*									pNext;
	VkPipelineViewportSwizzleStateCreateFlagsNV	flags;
	deUint32									viewportCount;
	const VkViewportSwizzleNV*					pViewportSwizzles;
};

struct VkPhysicalDeviceDiscardRectanglePropertiesEXT
{
	VkStructureType	sType;
	void*			pNext;
	deUint32		maxDiscardRectangles;
};

struct VkPipelineDiscardRectangleStateCreateInfoEXT
{
	VkStructureType									sType;
	const void*										pNext;
	VkPipelineDiscardRectangleStateCreateFlagsEXT	flags;
	VkDiscardRectangleModeEXT						discardRectangleMode;
	deUint32										discardRectangleCount;
	const VkRect2D*									pDiscardRectangles;
};

struct VkPhysicalDeviceConservativeRasterizationPropertiesEXT
{
	VkStructureType	sType;
	void*			pNext;
	float			primitiveOverestimationSize;
	float			maxExtraPrimitiveOverestimationSize;
	float			extraPrimitiveOverestimationSizeGranularity;
	VkBool32		primitiveUnderestimation;
	VkBool32		conservativePointAndLineRasterization;
	VkBool32		degenerateTrianglesRasterized;
	VkBool32		degenerateLinesRasterized;
	VkBool32		fullyCoveredFragmentShaderInputVariable;
	VkBool32		conservativeRasterizationPostDepthCoverage;
};

struct VkPipelineRasterizationConservativeStateCreateInfoEXT
{
	VkStructureType											sType;
	const void*												pNext;
	VkPipelineRasterizationConservativeStateCreateFlagsEXT	flags;
	VkConservativeRasterizationModeEXT						conservativeRasterizationMode;
	float													extraPrimitiveOverestimationSize;
};

struct VkPhysicalDeviceDepthClipEnableFeaturesEXT
{
	VkStructureType	sType;
	void*			pNext;
	VkBool32		depthClipEnable;
};

struct VkPipelineRasterizationDepthClipStateCreateInfoEXT
{
	VkStructureType										sType;
	const void*											pNext;
	VkPipelineRasterizationDepthClipStateCreateFlagsEXT	flags;
	VkBool32											depthClipEnable;
};

struct VkXYColorEXT
{
	float	x;
	float	y;
};

struct VkHdrMetadataEXT
{
	VkStructureType	sType;
	const void*		pNext;
	VkXYColorEXT	displayPrimaryRed;
	VkXYColorEXT	displayPrimaryGreen;
	VkXYColorEXT	displayPrimaryBlue;
	VkXYColorEXT	whitePoint;
	float			maxLuminance;
	float			minLuminance;
	float			maxContentLightLevel;
	float			maxFrameAverageLightLevel;
};

struct VkDebugUtilsObjectNameInfoEXT
{
	VkStructureType	sType;
	const void*		pNext;
	VkObjectType	objectType;
	deUint64		objectHandle;
	const char*		pObjectName;
};

struct VkDebugUtilsObjectTagInfoEXT
{
	VkStructureType	sType;
	const void*		pNext;
	VkObjectType	objectType;
	deUint64		objectHandle;
	deUint64		tagName;
	deUintptr		tagSize;
	const void*		pTag;
};

struct VkDebugUtilsLabelEXT
{
	VkStructureType	sType;
	const void*		pNext;
	const char*		pLabelName;
	float			color[4];
};

struct VkDebugUtilsMessengerCallbackDataEXT
{
	VkStructureType								sType;
	const void*									pNext;
	VkDebugUtilsMessengerCallbackDataFlagsEXT	flags;
	const char*									pMessageIdName;
	deInt32										messageIdNumber;
	const char*									pMessage;
	deUint32									queueLabelCount;
	const VkDebugUtilsLabelEXT*					pQueueLabels;
	deUint32									cmdBufLabelCount;
	const VkDebugUtilsLabelEXT*					pCmdBufLabels;
	deUint32									objectCount;
	const VkDebugUtilsObjectNameInfoEXT*		pObjects;
};

struct VkDebugUtilsMessengerCreateInfoEXT
{
	VkStructureType							sType;
	const void*								pNext;
	VkDebugUtilsMessengerCreateFlagsEXT		flags;
	VkDebugUtilsMessageSeverityFlagsEXT		messageSeverity;
	VkDebugUtilsMessageTypeFlagsEXT			messageType;
	PFN_vkDebugUtilsMessengerCallbackEXT	pfnUserCallback;
	void*									pUserData;
};

struct VkPhysicalDeviceInlineUniformBlockFeaturesEXT
{
	VkStructureType	sType;
	void*			pNext;
	VkBool32		inlineUniformBlock;
	VkBool32		descriptorBindingInlineUniformBlockUpdateAfterBind;
};

struct VkPhysicalDeviceInlineUniformBlockPropertiesEXT
{
	VkStructureType	sType;
	void*			pNext;
	deUint32		maxInlineUniformBlockSize;
	deUint32		maxPerStageDescriptorInlineUniformBlocks;
	deUint32		maxPerStageDescriptorUpdateAfterBindInlineUniformBlocks;
	deUint32		maxDescriptorSetInlineUniformBlocks;
	deUint32		maxDescriptorSetUpdateAfterBindInlineUniformBlocks;
};

struct VkWriteDescriptorSetInlineUniformBlockEXT
{
	VkStructureType	sType;
	const void*		pNext;
	deUint32		dataSize;
	const void*		pData;
};

struct VkDescriptorPoolInlineUniformBlockCreateInfoEXT
{
	VkStructureType	sType;
	const void*		pNext;
	deUint32		maxInlineUniformBlockBindings;
};

struct VkSampleLocationEXT
{
	float	x;
	float	y;
};

struct VkSampleLocationsInfoEXT
{
	VkStructureType				sType;
	const void*					pNext;
	VkSampleCountFlagBits		sampleLocationsPerPixel;
	VkExtent2D					sampleLocationGridSize;
	deUint32					sampleLocationsCount;
	const VkSampleLocationEXT*	pSampleLocations;
};

struct VkAttachmentSampleLocationsEXT
{
	deUint32					attachmentIndex;
	VkSampleLocationsInfoEXT	sampleLocationsInfo;
};

struct VkSubpassSampleLocationsEXT
{
	deUint32					subpassIndex;
	VkSampleLocationsInfoEXT	sampleLocationsInfo;
};

struct VkRenderPassSampleLocationsBeginInfoEXT
{
	VkStructureType							sType;
	const void*								pNext;
	deUint32								attachmentInitialSampleLocationsCount;
	const VkAttachmentSampleLocationsEXT*	pAttachmentInitialSampleLocations;
	deUint32								postSubpassSampleLocationsCount;
	const VkSubpassSampleLocationsEXT*		pPostSubpassSampleLocations;
};

struct VkPipelineSampleLocationsStateCreateInfoEXT
{
	VkStructureType				sType;
	const void*					pNext;
	VkBool32					sampleLocationsEnable;
	VkSampleLocationsInfoEXT	sampleLocationsInfo;
};

struct VkPhysicalDeviceSampleLocationsPropertiesEXT
{
	VkStructureType		sType;
	void*				pNext;
	VkSampleCountFlags	sampleLocationSampleCounts;
	VkExtent2D			maxSampleLocationGridSize;
	float				sampleLocationCoordinateRange[2];
	deUint32			sampleLocationSubPixelBits;
	VkBool32			variableSampleLocations;
};

struct VkMultisamplePropertiesEXT
{
	VkStructureType	sType;
	void*			pNext;
	VkExtent2D		maxSampleLocationGridSize;
};

struct VkPhysicalDeviceBlendOperationAdvancedFeaturesEXT
{
	VkStructureType	sType;
	void*			pNext;
	VkBool32		advancedBlendCoherentOperations;
};

struct VkPhysicalDeviceBlendOperationAdvancedPropertiesEXT
{
	VkStructureType	sType;
	void*			pNext;
	deUint32		advancedBlendMaxColorAttachments;
	VkBool32		advancedBlendIndependentBlend;
	VkBool32		advancedBlendNonPremultipliedSrcColor;
	VkBool32		advancedBlendNonPremultipliedDstColor;
	VkBool32		advancedBlendCorrelatedOverlap;
	VkBool32		advancedBlendAllOperations;
};

struct VkPipelineColorBlendAdvancedStateCreateInfoEXT
{
	VkStructureType		sType;
	const void*			pNext;
	VkBool32			srcPremultiplied;
	VkBool32			dstPremultiplied;
	VkBlendOverlapEXT	blendOverlap;
};

struct VkPipelineCoverageToColorStateCreateInfoNV
{
	VkStructureType								sType;
	const void*									pNext;
	VkPipelineCoverageToColorStateCreateFlagsNV	flags;
	VkBool32									coverageToColorEnable;
	deUint32									coverageToColorLocation;
};

struct VkPipelineCoverageModulationStateCreateInfoNV
{
	VkStructureType									sType;
	const void*										pNext;
	VkPipelineCoverageModulationStateCreateFlagsNV	flags;
	VkCoverageModulationModeNV						coverageModulationMode;
	VkBool32										coverageModulationTableEnable;
	deUint32										coverageModulationTableCount;
	const float*									pCoverageModulationTable;
};

struct VkPhysicalDeviceShaderSMBuiltinsPropertiesNV
{
	VkStructureType	sType;
	void*			pNext;
	deUint32		shaderSMCount;
	deUint32		shaderWarpsPerSM;
};

struct VkPhysicalDeviceShaderSMBuiltinsFeaturesNV
{
	VkStructureType	sType;
	void*			pNext;
	VkBool32		shaderSMBuiltins;
};

struct VkDrmFormatModifierPropertiesEXT
{
	deUint64				drmFormatModifier;
	deUint32				drmFormatModifierPlaneCount;
	VkFormatFeatureFlags	drmFormatModifierTilingFeatures;
};

struct VkDrmFormatModifierPropertiesListEXT
{
	VkStructureType						sType;
	void*								pNext;
	deUint32							drmFormatModifierCount;
	VkDrmFormatModifierPropertiesEXT*	pDrmFormatModifierProperties;
};

struct VkPhysicalDeviceImageDrmFormatModifierInfoEXT
{
	VkStructureType	sType;
	const void*		pNext;
	deUint64		drmFormatModifier;
	VkSharingMode	sharingMode;
	deUint32		queueFamilyIndexCount;
	const deUint32*	pQueueFamilyIndices;
};

struct VkImageDrmFormatModifierListCreateInfoEXT
{
	VkStructureType	sType;
	const void*		pNext;
	deUint32		drmFormatModifierCount;
	const deUint64*	pDrmFormatModifiers;
};

struct VkImageDrmFormatModifierExplicitCreateInfoEXT
{
	VkStructureType				sType;
	const void*					pNext;
	deUint64					drmFormatModifier;
	deUint32					drmFormatModifierPlaneCount;
	const VkSubresourceLayout*	pPlaneLayouts;
};

struct VkImageDrmFormatModifierPropertiesEXT
{
	VkStructureType	sType;
	void*			pNext;
	deUint64		drmFormatModifier;
};

struct VkValidationCacheCreateInfoEXT
{
	VkStructureType					sType;
	const void*						pNext;
	VkValidationCacheCreateFlagsEXT	flags;
	deUintptr						initialDataSize;
	const void*						pInitialData;
};

struct VkShaderModuleValidationCacheCreateInfoEXT
{
	VkStructureType			sType;
	const void*				pNext;
	VkValidationCacheEXT	validationCache;
};

struct VkShadingRatePaletteNV
{
	deUint32							shadingRatePaletteEntryCount;
	const VkShadingRatePaletteEntryNV*	pShadingRatePaletteEntries;
};

struct VkPipelineViewportShadingRateImageStateCreateInfoNV
{
	VkStructureType					sType;
	const void*						pNext;
	VkBool32						shadingRateImageEnable;
	deUint32						viewportCount;
	const VkShadingRatePaletteNV*	pShadingRatePalettes;
};

struct VkPhysicalDeviceShadingRateImageFeaturesNV
{
	VkStructureType	sType;
	void*			pNext;
	VkBool32		shadingRateImage;
	VkBool32		shadingRateCoarseSampleOrder;
};

struct VkPhysicalDeviceShadingRateImagePropertiesNV
{
	VkStructureType	sType;
	void*			pNext;
	VkExtent2D		shadingRateTexelSize;
	deUint32		shadingRatePaletteSize;
	deUint32		shadingRateMaxCoarseSamples;
};

struct VkCoarseSampleLocationNV
{
	deUint32	pixelX;
	deUint32	pixelY;
	deUint32	sample;
};

struct VkCoarseSampleOrderCustomNV
{
	VkShadingRatePaletteEntryNV		shadingRate;
	deUint32						sampleCount;
	deUint32						sampleLocationCount;
	const VkCoarseSampleLocationNV*	pSampleLocations;
};

struct VkPipelineViewportCoarseSampleOrderStateCreateInfoNV
{
	VkStructureType						sType;
	const void*							pNext;
	VkCoarseSampleOrderTypeNV			sampleOrderType;
	deUint32							customSampleOrderCount;
	const VkCoarseSampleOrderCustomNV*	pCustomSampleOrders;
};

struct VkRayTracingShaderGroupCreateInfoNV
{
	VkStructureType					sType;
	const void*						pNext;
	VkRayTracingShaderGroupTypeNV	type;
	deUint32						generalShader;
	deUint32						closestHitShader;
	deUint32						anyHitShader;
	deUint32						intersectionShader;
};

struct VkRayTracingPipelineCreateInfoNV
{
	VkStructureType								sType;
	const void*									pNext;
	VkPipelineCreateFlags						flags;
	deUint32									stageCount;
	const VkPipelineShaderStageCreateInfo*		pStages;
	deUint32									groupCount;
	const VkRayTracingShaderGroupCreateInfoNV*	pGroups;
	deUint32									maxRecursionDepth;
	VkPipelineLayout							layout;
	VkPipeline									basePipelineHandle;
	deInt32										basePipelineIndex;
};

struct VkGeometryTrianglesNV
{
	VkStructureType	sType;
	const void*		pNext;
	VkBuffer		vertexData;
	VkDeviceSize	vertexOffset;
	deUint32		vertexCount;
	VkDeviceSize	vertexStride;
	VkFormat		vertexFormat;
	VkBuffer		indexData;
	VkDeviceSize	indexOffset;
	deUint32		indexCount;
	VkIndexType		indexType;
	VkBuffer		transformData;
	VkDeviceSize	transformOffset;
};

struct VkGeometryAABBNV
{
	VkStructureType	sType;
	const void*		pNext;
	VkBuffer		aabbData;
	deUint32		numAABBs;
	deUint32		stride;
	VkDeviceSize	offset;
};

struct VkGeometryDataNV
{
	VkGeometryTrianglesNV	triangles;
	VkGeometryAABBNV		aabbs;
};

struct VkGeometryNV
{
	VkStructureType		sType;
	const void*			pNext;
	VkGeometryTypeNV	geometryType;
	VkGeometryDataNV	geometry;
	VkGeometryFlagsNV	flags;
};

struct VkAccelerationStructureInfoNV
{
	VkStructureType						sType;
	const void*							pNext;
	VkAccelerationStructureTypeNV		type;
	VkBuildAccelerationStructureFlagsNV	flags;
	deUint32							instanceCount;
	deUint32							geometryCount;
	const VkGeometryNV*					pGeometries;
};

struct VkAccelerationStructureCreateInfoNV
{
	VkStructureType					sType;
	const void*						pNext;
	VkDeviceSize					compactedSize;
	VkAccelerationStructureInfoNV	info;
};

struct VkBindAccelerationStructureMemoryInfoNV
{
	VkStructureType				sType;
	const void*					pNext;
	VkAccelerationStructureNV	accelerationStructure;
	VkDeviceMemory				memory;
	VkDeviceSize				memoryOffset;
	deUint32					deviceIndexCount;
	const deUint32*				pDeviceIndices;
};

struct VkWriteDescriptorSetAccelerationStructureNV
{
	VkStructureType						sType;
	const void*							pNext;
	deUint32							accelerationStructureCount;
	const VkAccelerationStructureNV*	pAccelerationStructures;
};

struct VkAccelerationStructureMemoryRequirementsInfoNV
{
	VkStructureType									sType;
	const void*										pNext;
	VkAccelerationStructureMemoryRequirementsTypeNV	type;
	VkAccelerationStructureNV						accelerationStructure;
};

struct VkPhysicalDeviceRayTracingPropertiesNV
{
	VkStructureType	sType;
	void*			pNext;
	deUint32		shaderGroupHandleSize;
	deUint32		maxRecursionDepth;
	deUint32		maxShaderGroupStride;
	deUint32		shaderGroupBaseAlignment;
	deUint64		maxGeometryCount;
	deUint64		maxInstanceCount;
	deUint64		maxTriangleCount;
	deUint32		maxDescriptorSetAccelerationStructures;
};

struct VkPhysicalDeviceRepresentativeFragmentTestFeaturesNV
{
	VkStructureType	sType;
	void*			pNext;
	VkBool32		representativeFragmentTest;
};

struct VkPipelineRepresentativeFragmentTestStateCreateInfoNV
{
	VkStructureType	sType;
	const void*		pNext;
	VkBool32		representativeFragmentTestEnable;
};

struct VkPhysicalDeviceImageViewImageFormatInfoEXT
{
	VkStructureType	sType;
	void*			pNext;
	VkImageViewType	imageViewType;
};

struct VkFilterCubicImageViewImageFormatPropertiesEXT
{
	VkStructureType	sType;
	void*			pNext;
	VkBool32		filterCubic;
	VkBool32		filterCubicMinmax;
};

struct VkDeviceQueueGlobalPriorityCreateInfoEXT
{
	VkStructureType				sType;
	const void*					pNext;
	VkQueueGlobalPriorityEXT	globalPriority;
};

struct VkImportMemoryHostPointerInfoEXT
{
	VkStructureType						sType;
	const void*							pNext;
	VkExternalMemoryHandleTypeFlagBits	handleType;
	void*								pHostPointer;
};

struct VkMemoryHostPointerPropertiesEXT
{
	VkStructureType	sType;
	void*			pNext;
	deUint32		memoryTypeBits;
};

struct VkPhysicalDeviceExternalMemoryHostPropertiesEXT
{
	VkStructureType	sType;
	void*			pNext;
	VkDeviceSize	minImportedHostPointerAlignment;
};

struct VkPipelineCompilerControlCreateInfoAMD
{
	VkStructureType						sType;
	const void*							pNext;
	VkPipelineCompilerControlFlagsAMD	compilerControlFlags;
};

struct VkCalibratedTimestampInfoEXT
{
	VkStructureType	sType;
	const void*		pNext;
	VkTimeDomainEXT	timeDomain;
};

struct VkPhysicalDeviceShaderCorePropertiesAMD
{
	VkStructureType	sType;
	void*			pNext;
	deUint32		shaderEngineCount;
	deUint32		shaderArraysPerEngineCount;
	deUint32		computeUnitsPerShaderArray;
	deUint32		simdPerComputeUnit;
	deUint32		wavefrontsPerSimd;
	deUint32		wavefrontSize;
	deUint32		sgprsPerSimd;
	deUint32		minSgprAllocation;
	deUint32		maxSgprAllocation;
	deUint32		sgprAllocationGranularity;
	deUint32		vgprsPerSimd;
	deUint32		minVgprAllocation;
	deUint32		maxVgprAllocation;
	deUint32		vgprAllocationGranularity;
};

struct VkDeviceMemoryOverallocationCreateInfoAMD
{
	VkStructureType						sType;
	const void*							pNext;
	VkMemoryOverallocationBehaviorAMD	overallocationBehavior;
};

struct VkPhysicalDeviceVertexAttributeDivisorPropertiesEXT
{
	VkStructureType	sType;
	void*			pNext;
	deUint32		maxVertexAttribDivisor;
};

struct VkVertexInputBindingDivisorDescriptionEXT
{
	deUint32	binding;
	deUint32	divisor;
};

struct VkPipelineVertexInputDivisorStateCreateInfoEXT
{
	VkStructureType										sType;
	const void*											pNext;
	deUint32											vertexBindingDivisorCount;
	const VkVertexInputBindingDivisorDescriptionEXT*	pVertexBindingDivisors;
};

struct VkPhysicalDeviceVertexAttributeDivisorFeaturesEXT
{
	VkStructureType	sType;
	void*			pNext;
	VkBool32		vertexAttributeInstanceRateDivisor;
	VkBool32		vertexAttributeInstanceRateZeroDivisor;
};

struct VkPipelineCreationFeedbackEXT
{
	VkPipelineCreationFeedbackFlagsEXT	flags;
	deUint64							duration;
};

struct VkPipelineCreationFeedbackCreateInfoEXT
{
	VkStructureType					sType;
	const void*						pNext;
	VkPipelineCreationFeedbackEXT*	pPipelineCreationFeedback;
	deUint32						pipelineStageCreationFeedbackCount;
	VkPipelineCreationFeedbackEXT*	pPipelineStageCreationFeedbacks;
};

struct VkPhysicalDeviceComputeShaderDerivativesFeaturesNV
{
	VkStructureType	sType;
	void*			pNext;
	VkBool32		computeDerivativeGroupQuads;
	VkBool32		computeDerivativeGroupLinear;
};

struct VkPhysicalDeviceMeshShaderFeaturesNV
{
	VkStructureType	sType;
	void*			pNext;
	VkBool32		taskShader;
	VkBool32		meshShader;
};

struct VkPhysicalDeviceMeshShaderPropertiesNV
{
	VkStructureType	sType;
	void*			pNext;
	deUint32		maxDrawMeshTasksCount;
	deUint32		maxTaskWorkGroupInvocations;
	deUint32		maxTaskWorkGroupSize[3];
	deUint32		maxTaskTotalMemorySize;
	deUint32		maxTaskOutputCount;
	deUint32		maxMeshWorkGroupInvocations;
	deUint32		maxMeshWorkGroupSize[3];
	deUint32		maxMeshTotalMemorySize;
	deUint32		maxMeshOutputVertices;
	deUint32		maxMeshOutputPrimitives;
	deUint32		maxMeshMultiviewViewCount;
	deUint32		meshOutputPerVertexGranularity;
	deUint32		meshOutputPerPrimitiveGranularity;
};

struct VkDrawMeshTasksIndirectCommandNV
{
	deUint32	taskCount;
	deUint32	firstTask;
};

struct VkPhysicalDeviceFragmentShaderBarycentricFeaturesNV
{
	VkStructureType	sType;
	void*			pNext;
	VkBool32		fragmentShaderBarycentric;
};

struct VkPhysicalDeviceShaderImageFootprintFeaturesNV
{
	VkStructureType	sType;
	void*			pNext;
	VkBool32		imageFootprint;
};

struct VkPipelineViewportExclusiveScissorStateCreateInfoNV
{
	VkStructureType	sType;
	const void*		pNext;
	deUint32		exclusiveScissorCount;
	const VkRect2D*	pExclusiveScissors;
};

struct VkPhysicalDeviceExclusiveScissorFeaturesNV
{
	VkStructureType	sType;
	void*			pNext;
	VkBool32		exclusiveScissor;
};

struct VkQueueFamilyCheckpointPropertiesNV
{
	VkStructureType			sType;
	void*					pNext;
	VkPipelineStageFlags	checkpointExecutionStageMask;
};

struct VkCheckpointDataNV
{
	VkStructureType			sType;
	void*					pNext;
	VkPipelineStageFlagBits	stage;
	void*					pCheckpointMarker;
};

struct VkPhysicalDeviceShaderIntegerFunctions2FeaturesINTEL
{
	VkStructureType	sType;
	void*			pNext;
	VkBool32		shaderIntegerFunctions2;
};

union VkPerformanceValueDataINTEL
{
	deUint32	value32;
	deUint64	value64;
	float		valueFloat;
	VkBool32	valueBool;
	const char*	valueString;
};

struct VkPerformanceValueINTEL
{
	VkPerformanceValueTypeINTEL	type;
	VkPerformanceValueDataINTEL	data;
};

struct VkInitializePerformanceApiInfoINTEL
{
	VkStructureType	sType;
	const void*		pNext;
	void*			pUserData;
};

struct VkQueryPoolCreateInfoINTEL
{
	VkStructureType					sType;
	const void*						pNext;
	VkQueryPoolSamplingModeINTEL	performanceCountersSampling;
};

struct VkPerformanceMarkerInfoINTEL
{
	VkStructureType	sType;
	const void*		pNext;
	deUint64		marker;
};

struct VkPerformanceStreamMarkerInfoINTEL
{
	VkStructureType	sType;
	const void*		pNext;
	deUint32		marker;
};

struct VkPerformanceOverrideInfoINTEL
{
	VkStructureType					sType;
	const void*						pNext;
	VkPerformanceOverrideTypeINTEL	type;
	VkBool32						enable;
	deUint64						parameter;
};

struct VkPerformanceConfigurationAcquireInfoINTEL
{
	VkStructureType						sType;
	const void*							pNext;
	VkPerformanceConfigurationTypeINTEL	type;
};

struct VkPhysicalDevicePCIBusInfoPropertiesEXT
{
	VkStructureType	sType;
	void*			pNext;
	deUint32		pciDomain;
	deUint32		pciBus;
	deUint32		pciDevice;
	deUint32		pciFunction;
};

struct VkDisplayNativeHdrSurfaceCapabilitiesAMD
{
	VkStructureType	sType;
	void*			pNext;
	VkBool32		localDimmingSupport;
};

struct VkSwapchainDisplayNativeHdrCreateInfoAMD
{
	VkStructureType	sType;
	const void*		pNext;
	VkBool32		localDimmingEnable;
};

struct VkPhysicalDeviceFragmentDensityMapFeaturesEXT
{
	VkStructureType	sType;
	void*			pNext;
	VkBool32		fragmentDensityMap;
	VkBool32		fragmentDensityMapDynamic;
	VkBool32		fragmentDensityMapNonSubsampledImages;
};

struct VkPhysicalDeviceFragmentDensityMapPropertiesEXT
{
	VkStructureType	sType;
	void*			pNext;
	VkExtent2D		minFragmentDensityTexelSize;
	VkExtent2D		maxFragmentDensityTexelSize;
	VkBool32		fragmentDensityInvocations;
};

struct VkRenderPassFragmentDensityMapCreateInfoEXT
{
	VkStructureType			sType;
	const void*				pNext;
	VkAttachmentReference	fragmentDensityMapAttachment;
};

struct VkPhysicalDeviceSubgroupSizeControlFeaturesEXT
{
	VkStructureType	sType;
	void*			pNext;
	VkBool32		subgroupSizeControl;
	VkBool32		computeFullSubgroups;
};

struct VkPhysicalDeviceSubgroupSizeControlPropertiesEXT
{
	VkStructureType		sType;
	void*				pNext;
	deUint32			minSubgroupSize;
	deUint32			maxSubgroupSize;
	deUint32			maxComputeWorkgroupSubgroups;
	VkShaderStageFlags	requiredSubgroupSizeStages;
};

struct VkPipelineShaderStageRequiredSubgroupSizeCreateInfoEXT
{
	VkStructureType	sType;
	void*			pNext;
	deUint32		requiredSubgroupSize;
};

struct VkPhysicalDeviceShaderCoreProperties2AMD
{
	VkStructureType					sType;
	void*							pNext;
	VkShaderCorePropertiesFlagsAMD	shaderCoreFeatures;
	deUint32						activeComputeUnitCount;
};

struct VkPhysicalDeviceMemoryBudgetPropertiesEXT
{
	VkStructureType	sType;
	void*			pNext;
	VkDeviceSize	heapBudget[VK_MAX_MEMORY_HEAPS];
	VkDeviceSize	heapUsage[VK_MAX_MEMORY_HEAPS];
};

struct VkPhysicalDeviceMemoryPriorityFeaturesEXT
{
	VkStructureType	sType;
	void*			pNext;
	VkBool32		memoryPriority;
};

struct VkMemoryPriorityAllocateInfoEXT
{
	VkStructureType	sType;
	const void*		pNext;
	float			priority;
};

struct VkPhysicalDeviceDedicatedAllocationImageAliasingFeaturesNV
{
	VkStructureType	sType;
	void*			pNext;
	VkBool32		dedicatedAllocationImageAliasing;
};

struct VkPhysicalDeviceBufferDeviceAddressFeaturesEXT
{
	VkStructureType	sType;
	void*			pNext;
	VkBool32		bufferDeviceAddress;
	VkBool32		bufferDeviceAddressCaptureReplay;
	VkBool32		bufferDeviceAddressMultiDevice;
};

struct VkBufferDeviceAddressCreateInfoEXT
{
	VkStructureType	sType;
	const void*		pNext;
	VkDeviceAddress	deviceAddress;
};

struct VkValidationFeaturesEXT
{
	VkStructureType							sType;
	const void*								pNext;
	deUint32								enabledValidationFeatureCount;
	const VkValidationFeatureEnableEXT*		pEnabledValidationFeatures;
	deUint32								disabledValidationFeatureCount;
	const VkValidationFeatureDisableEXT*	pDisabledValidationFeatures;
};

struct VkCooperativeMatrixPropertiesNV
{
	VkStructureType		sType;
	void*				pNext;
	deUint32			MSize;
	deUint32			NSize;
	deUint32			KSize;
	VkComponentTypeNV	AType;
	VkComponentTypeNV	BType;
	VkComponentTypeNV	CType;
	VkComponentTypeNV	DType;
	VkScopeNV			scope;
};

struct VkPhysicalDeviceCooperativeMatrixFeaturesNV
{
	VkStructureType	sType;
	void*			pNext;
	VkBool32		cooperativeMatrix;
	VkBool32		cooperativeMatrixRobustBufferAccess;
};

struct VkPhysicalDeviceCooperativeMatrixPropertiesNV
{
	VkStructureType		sType;
	void*				pNext;
	VkShaderStageFlags	cooperativeMatrixSupportedStages;
};

struct VkPhysicalDeviceCoverageReductionModeFeaturesNV
{
	VkStructureType	sType;
	void*			pNext;
	VkBool32		coverageReductionMode;
};

struct VkPipelineCoverageReductionStateCreateInfoNV
{
	VkStructureType									sType;
	const void*										pNext;
	VkPipelineCoverageReductionStateCreateFlagsNV	flags;
	VkCoverageReductionModeNV						coverageReductionMode;
};

struct VkFramebufferMixedSamplesCombinationNV
{
	VkStructureType				sType;
	void*						pNext;
	VkCoverageReductionModeNV	coverageReductionMode;
	VkSampleCountFlagBits		rasterizationSamples;
	VkSampleCountFlags			depthStencilSamples;
	VkSampleCountFlags			colorSamples;
};

struct VkPhysicalDeviceFragmentShaderInterlockFeaturesEXT
{
	VkStructureType	sType;
	void*			pNext;
	VkBool32		fragmentShaderSampleInterlock;
	VkBool32		fragmentShaderPixelInterlock;
	VkBool32		fragmentShaderShadingRateInterlock;
};

struct VkPhysicalDeviceYcbcrImageArraysFeaturesEXT
{
	VkStructureType	sType;
	void*			pNext;
	VkBool32		ycbcrImageArrays;
};

struct VkHeadlessSurfaceCreateInfoEXT
{
	VkStructureType					sType;
	const void*						pNext;
	VkHeadlessSurfaceCreateFlagsEXT	flags;
};

struct VkPhysicalDeviceLineRasterizationFeaturesEXT
{
	VkStructureType	sType;
	void*			pNext;
	VkBool32		rectangularLines;
	VkBool32		bresenhamLines;
	VkBool32		smoothLines;
	VkBool32		stippledRectangularLines;
	VkBool32		stippledBresenhamLines;
	VkBool32		stippledSmoothLines;
};

struct VkPhysicalDeviceLineRasterizationPropertiesEXT
{
	VkStructureType	sType;
	void*			pNext;
	deUint32		lineSubPixelPrecisionBits;
};

struct VkPipelineRasterizationLineStateCreateInfoEXT
{
	VkStructureType				sType;
	const void*					pNext;
	VkLineRasterizationModeEXT	lineRasterizationMode;
	VkBool32					stippledLineEnable;
	deUint32					lineStippleFactor;
	deUint16					lineStipplePattern;
};

struct VkPhysicalDeviceIndexTypeUint8FeaturesEXT
{
	VkStructureType	sType;
	void*			pNext;
	VkBool32		indexTypeUint8;
};

struct VkPhysicalDeviceShaderDemoteToHelperInvocationFeaturesEXT
{
	VkStructureType	sType;
	void*			pNext;
	VkBool32		shaderDemoteToHelperInvocation;
};

struct VkPhysicalDeviceTexelBufferAlignmentFeaturesEXT
{
	VkStructureType	sType;
	void*			pNext;
	VkBool32		texelBufferAlignment;
};

struct VkPhysicalDeviceTexelBufferAlignmentPropertiesEXT
{
	VkStructureType	sType;
	void*			pNext;
	VkDeviceSize	storageTexelBufferOffsetAlignmentBytes;
	VkBool32		storageTexelBufferOffsetSingleTexelAlignment;
	VkDeviceSize	uniformTexelBufferOffsetAlignmentBytes;
	VkBool32		uniformTexelBufferOffsetSingleTexelAlignment;
};

struct VkAndroidSurfaceCreateInfoKHR
{
	VkStructureType						sType;
	const void*							pNext;
	VkAndroidSurfaceCreateFlagsKHR		flags;
	struct pt::AndroidNativeWindowPtr	window;
};

struct VkAndroidHardwareBufferUsageANDROID
{
	VkStructureType	sType;
	void*			pNext;
	deUint64		androidHardwareBufferUsage;
};

struct VkAndroidHardwareBufferPropertiesANDROID
{
	VkStructureType	sType;
	void*			pNext;
	VkDeviceSize	allocationSize;
	deUint32		memoryTypeBits;
};

struct VkAndroidHardwareBufferFormatPropertiesANDROID
{
	VkStructureType					sType;
	void*							pNext;
	VkFormat						format;
	deUint64						externalFormat;
	VkFormatFeatureFlags			formatFeatures;
	VkComponentMapping				samplerYcbcrConversionComponents;
	VkSamplerYcbcrModelConversion	suggestedYcbcrModel;
	VkSamplerYcbcrRange				suggestedYcbcrRange;
	VkChromaLocation				suggestedXChromaOffset;
	VkChromaLocation				suggestedYChromaOffset;
};

struct VkImportAndroidHardwareBufferInfoANDROID
{
	VkStructureType						sType;
	const void*							pNext;
	struct pt::AndroidHardwareBufferPtr	buffer;
};

struct VkMemoryGetAndroidHardwareBufferInfoANDROID
{
	VkStructureType	sType;
	const void*		pNext;
	VkDeviceMemory	memory;
};

struct VkExternalFormatANDROID
{
	VkStructureType	sType;
	void*			pNext;
	deUint64		externalFormat;
};

struct VkImagePipeSurfaceCreateInfoFUCHSIA
{
	VkStructureType							sType;
	const void*								pNext;
	VkImagePipeSurfaceCreateFlagsFUCHSIA	flags;
	pt::zx_handle_t							imagePipeHandle;
};

struct VkStreamDescriptorSurfaceCreateInfoGGP
{
	VkStructureType							sType;
	const void*								pNext;
	VkStreamDescriptorSurfaceCreateFlagsGGP	flags;
	pt::GgpStreamDescriptor					streamDescriptor;
};

struct VkPresentFrameTokenGGP
{
	VkStructureType		sType;
	const void*			pNext;
	pt::GgpFrameToken	frameToken;
};

struct VkIOSSurfaceCreateInfoMVK
{
	VkStructureType				sType;
	const void*					pNext;
	VkIOSSurfaceCreateFlagsMVK	flags;
	const void*					pView;
};

struct VkMacOSSurfaceCreateInfoMVK
{
	VkStructureType					sType;
	const void*						pNext;
	VkMacOSSurfaceCreateFlagsMVK	flags;
	const void*						pView;
};

struct VkMetalSurfaceCreateInfoEXT
{
	VkStructureType					sType;
	const void*						pNext;
	VkMetalSurfaceCreateFlagsEXT	flags;
	const pt::CAMetalLayer*			pLayer;
};

struct VkViSurfaceCreateInfoNN
{
	VkStructureType				sType;
	const void*					pNext;
	VkViSurfaceCreateFlagsNN	flags;
	void*						window;
};

struct VkWaylandSurfaceCreateInfoKHR
{
	VkStructureType					sType;
	const void*						pNext;
	VkWaylandSurfaceCreateFlagsKHR	flags;
	pt::WaylandDisplayPtr			display;
	pt::WaylandSurfacePtr			surface;
};

struct VkWin32SurfaceCreateInfoKHR
{
	VkStructureType					sType;
	const void*						pNext;
	VkWin32SurfaceCreateFlagsKHR	flags;
	pt::Win32InstanceHandle			hinstance;
	pt::Win32WindowHandle			hwnd;
};

struct VkImportMemoryWin32HandleInfoKHR
{
	VkStructureType						sType;
	const void*							pNext;
	VkExternalMemoryHandleTypeFlagBits	handleType;
	pt::Win32Handle						handle;
	char*								name;
};

struct VkExportMemoryWin32HandleInfoKHR
{
	VkStructureType					sType;
	const void*						pNext;
	pt::Win32SecurityAttributesPtr	pAttributes;
	deUint32						dwAccess;
	char*							name;
};

struct VkMemoryWin32HandlePropertiesKHR
{
	VkStructureType	sType;
	void*			pNext;
	deUint32		memoryTypeBits;
};

struct VkMemoryGetWin32HandleInfoKHR
{
	VkStructureType						sType;
	const void*							pNext;
	VkDeviceMemory						memory;
	VkExternalMemoryHandleTypeFlagBits	handleType;
};

struct VkWin32KeyedMutexAcquireReleaseInfoKHR
{
	VkStructureType			sType;
	const void*				pNext;
	deUint32				acquireCount;
	const VkDeviceMemory*	pAcquireSyncs;
	const deUint64*			pAcquireKeys;
	const deUint32*			pAcquireTimeouts;
	deUint32				releaseCount;
	const VkDeviceMemory*	pReleaseSyncs;
	const deUint64*			pReleaseKeys;
};

struct VkImportSemaphoreWin32HandleInfoKHR
{
	VkStructureType							sType;
	const void*								pNext;
	VkSemaphore								semaphore;
	VkSemaphoreImportFlags					flags;
	VkExternalSemaphoreHandleTypeFlagBits	handleType;
	pt::Win32Handle							handle;
	char*									name;
};

struct VkExportSemaphoreWin32HandleInfoKHR
{
	VkStructureType					sType;
	const void*						pNext;
	pt::Win32SecurityAttributesPtr	pAttributes;
	deUint32						dwAccess;
	char*							name;
};

struct VkD3D12FenceSubmitInfoKHR
{
	VkStructureType	sType;
	const void*		pNext;
	deUint32		waitSemaphoreValuesCount;
	const deUint64*	pWaitSemaphoreValues;
	deUint32		signalSemaphoreValuesCount;
	const deUint64*	pSignalSemaphoreValues;
};

struct VkSemaphoreGetWin32HandleInfoKHR
{
	VkStructureType							sType;
	const void*								pNext;
	VkSemaphore								semaphore;
	VkExternalSemaphoreHandleTypeFlagBits	handleType;
};

struct VkImportFenceWin32HandleInfoKHR
{
	VkStructureType						sType;
	const void*							pNext;
	VkFence								fence;
	VkFenceImportFlags					flags;
	VkExternalFenceHandleTypeFlagBits	handleType;
	pt::Win32Handle						handle;
	char*								name;
};

struct VkExportFenceWin32HandleInfoKHR
{
	VkStructureType					sType;
	const void*						pNext;
	pt::Win32SecurityAttributesPtr	pAttributes;
	deUint32						dwAccess;
	char*							name;
};

struct VkFenceGetWin32HandleInfoKHR
{
	VkStructureType						sType;
	const void*							pNext;
	VkFence								fence;
	VkExternalFenceHandleTypeFlagBits	handleType;
};

struct VkImportMemoryWin32HandleInfoNV
{
	VkStructureType						sType;
	const void*							pNext;
	VkExternalMemoryHandleTypeFlagsNV	handleType;
	pt::Win32Handle						handle;
};

struct VkExportMemoryWin32HandleInfoNV
{
	VkStructureType					sType;
	const void*						pNext;
	pt::Win32SecurityAttributesPtr	pAttributes;
	deUint32						dwAccess;
};

struct VkWin32KeyedMutexAcquireReleaseInfoNV
{
	VkStructureType			sType;
	const void*				pNext;
	deUint32				acquireCount;
	const VkDeviceMemory*	pAcquireSyncs;
	const deUint64*			pAcquireKeys;
	const deUint32*			pAcquireTimeoutMilliseconds;
	deUint32				releaseCount;
	const VkDeviceMemory*	pReleaseSyncs;
	const deUint64*			pReleaseKeys;
};

struct VkSurfaceFullScreenExclusiveInfoEXT
{
	VkStructureType				sType;
	void*						pNext;
	VkFullScreenExclusiveEXT	fullScreenExclusive;
};

struct VkSurfaceCapabilitiesFullScreenExclusiveEXT
{
	VkStructureType	sType;
	void*			pNext;
	VkBool32		fullScreenExclusiveSupported;
};

struct VkSurfaceFullScreenExclusiveWin32InfoEXT
{
	VkStructureType			sType;
	const void*				pNext;
	pt::Win32MonitorHandle	hmonitor;
};

struct VkXcbSurfaceCreateInfoKHR
{
	VkStructureType				sType;
	const void*					pNext;
	VkXcbSurfaceCreateFlagsKHR	flags;
	pt::XcbConnectionPtr		connection;
	pt::XcbWindow				window;
};

struct VkXlibSurfaceCreateInfoKHR
{
	VkStructureType				sType;
	const void*					pNext;
	VkXlibSurfaceCreateFlagsKHR	flags;
	pt::XlibDisplayPtr			dpy;
	pt::XlibWindow				window;
};

typedef VkBindBufferMemoryInfo VkBindBufferMemoryInfoKHR;

typedef VkBindImageMemoryInfo VkBindImageMemoryInfoKHR;

typedef VkPhysicalDevice16BitStorageFeatures VkPhysicalDevice16BitStorageFeaturesKHR;

typedef VkMemoryDedicatedRequirements VkMemoryDedicatedRequirementsKHR;

typedef VkMemoryDedicatedAllocateInfo VkMemoryDedicatedAllocateInfoKHR;

typedef VkMemoryAllocateFlagsInfo VkMemoryAllocateFlagsInfoKHR;

typedef VkDeviceGroupRenderPassBeginInfo VkDeviceGroupRenderPassBeginInfoKHR;

typedef VkDeviceGroupCommandBufferBeginInfo VkDeviceGroupCommandBufferBeginInfoKHR;

typedef VkDeviceGroupSubmitInfo VkDeviceGroupSubmitInfoKHR;

typedef VkDeviceGroupBindSparseInfo VkDeviceGroupBindSparseInfoKHR;

typedef VkBindBufferMemoryDeviceGroupInfo VkBindBufferMemoryDeviceGroupInfoKHR;

typedef VkBindImageMemoryDeviceGroupInfo VkBindImageMemoryDeviceGroupInfoKHR;

typedef VkPhysicalDeviceGroupProperties VkPhysicalDeviceGroupPropertiesKHR;

typedef VkDeviceGroupDeviceCreateInfo VkDeviceGroupDeviceCreateInfoKHR;

typedef VkBufferMemoryRequirementsInfo2 VkBufferMemoryRequirementsInfo2KHR;

typedef VkImageMemoryRequirementsInfo2 VkImageMemoryRequirementsInfo2KHR;

typedef VkImageSparseMemoryRequirementsInfo2 VkImageSparseMemoryRequirementsInfo2KHR;

typedef VkMemoryRequirements2 VkMemoryRequirements2KHR;

typedef VkSparseImageMemoryRequirements2 VkSparseImageMemoryRequirements2KHR;

typedef VkPhysicalDeviceFeatures2 VkPhysicalDeviceFeatures2KHR;

typedef VkPhysicalDeviceProperties2 VkPhysicalDeviceProperties2KHR;

typedef VkFormatProperties2 VkFormatProperties2KHR;

typedef VkImageFormatProperties2 VkImageFormatProperties2KHR;

typedef VkPhysicalDeviceImageFormatInfo2 VkPhysicalDeviceImageFormatInfo2KHR;

typedef VkQueueFamilyProperties2 VkQueueFamilyProperties2KHR;

typedef VkPhysicalDeviceMemoryProperties2 VkPhysicalDeviceMemoryProperties2KHR;

typedef VkSparseImageFormatProperties2 VkSparseImageFormatProperties2KHR;

typedef VkPhysicalDeviceSparseImageFormatInfo2 VkPhysicalDeviceSparseImageFormatInfo2KHR;

typedef VkPhysicalDevicePointClippingProperties VkPhysicalDevicePointClippingPropertiesKHR;

typedef VkInputAttachmentAspectReference VkInputAttachmentAspectReferenceKHR;

typedef VkRenderPassInputAttachmentAspectCreateInfo VkRenderPassInputAttachmentAspectCreateInfoKHR;

typedef VkImageViewUsageCreateInfo VkImageViewUsageCreateInfoKHR;

typedef VkPipelineTessellationDomainOriginStateCreateInfo VkPipelineTessellationDomainOriginStateCreateInfoKHR;

typedef VkRenderPassMultiviewCreateInfo VkRenderPassMultiviewCreateInfoKHR;

typedef VkPhysicalDeviceMultiviewFeatures VkPhysicalDeviceMultiviewFeaturesKHR;

typedef VkPhysicalDeviceMultiviewProperties VkPhysicalDeviceMultiviewPropertiesKHR;

typedef VkSamplerYcbcrConversionCreateInfo VkSamplerYcbcrConversionCreateInfoKHR;

typedef VkSamplerYcbcrConversionInfo VkSamplerYcbcrConversionInfoKHR;

typedef VkBindImagePlaneMemoryInfo VkBindImagePlaneMemoryInfoKHR;

typedef VkImagePlaneMemoryRequirementsInfo VkImagePlaneMemoryRequirementsInfoKHR;

typedef VkPhysicalDeviceSamplerYcbcrConversionFeatures VkPhysicalDeviceSamplerYcbcrConversionFeaturesKHR;

typedef VkSamplerYcbcrConversionImageFormatProperties VkSamplerYcbcrConversionImageFormatPropertiesKHR;

typedef VkDescriptorUpdateTemplateEntry VkDescriptorUpdateTemplateEntryKHR;

typedef VkDescriptorUpdateTemplateCreateInfo VkDescriptorUpdateTemplateCreateInfoKHR;

typedef VkExternalMemoryProperties VkExternalMemoryPropertiesKHR;

typedef VkPhysicalDeviceExternalImageFormatInfo VkPhysicalDeviceExternalImageFormatInfoKHR;

typedef VkExternalImageFormatProperties VkExternalImageFormatPropertiesKHR;

typedef VkPhysicalDeviceExternalBufferInfo VkPhysicalDeviceExternalBufferInfoKHR;

typedef VkExternalBufferProperties VkExternalBufferPropertiesKHR;

typedef VkPhysicalDeviceIDProperties VkPhysicalDeviceIDPropertiesKHR;

typedef VkExternalMemoryImageCreateInfo VkExternalMemoryImageCreateInfoKHR;

typedef VkExternalMemoryBufferCreateInfo VkExternalMemoryBufferCreateInfoKHR;

typedef VkExportMemoryAllocateInfo VkExportMemoryAllocateInfoKHR;

typedef VkPhysicalDeviceExternalFenceInfo VkPhysicalDeviceExternalFenceInfoKHR;

typedef VkExternalFenceProperties VkExternalFencePropertiesKHR;

typedef VkExportFenceCreateInfo VkExportFenceCreateInfoKHR;

typedef VkExportSemaphoreCreateInfo VkExportSemaphoreCreateInfoKHR;

typedef VkPhysicalDeviceExternalSemaphoreInfo VkPhysicalDeviceExternalSemaphoreInfoKHR;

typedef VkExternalSemaphoreProperties VkExternalSemaphorePropertiesKHR;

typedef VkPhysicalDeviceMaintenance3Properties VkPhysicalDeviceMaintenance3PropertiesKHR;

typedef VkDescriptorSetLayoutSupport VkDescriptorSetLayoutSupportKHR;

typedef VkPhysicalDeviceShaderDrawParametersFeatures VkPhysicalDeviceShaderDrawParameterFeatures;

typedef VkConformanceVersion VkConformanceVersionKHR;

typedef VkImageFormatListCreateInfo VkImageFormatListCreateInfoKHR;

typedef VkAttachmentDescription2 VkAttachmentDescription2KHR;

typedef VkAttachmentReference2 VkAttachmentReference2KHR;

typedef VkSubpassDescription2 VkSubpassDescription2KHR;

typedef VkSubpassDependency2 VkSubpassDependency2KHR;

typedef VkRenderPassCreateInfo2 VkRenderPassCreateInfo2KHR;

typedef VkSubpassBeginInfo VkSubpassBeginInfoKHR;

typedef VkSubpassEndInfo VkSubpassEndInfoKHR;

typedef VkPhysicalDevice8BitStorageFeatures VkPhysicalDevice8BitStorageFeaturesKHR;

typedef VkPhysicalDeviceDriverProperties VkPhysicalDeviceDriverPropertiesKHR;

typedef VkPhysicalDeviceShaderAtomicInt64Features VkPhysicalDeviceShaderAtomicInt64FeaturesKHR;

typedef VkPhysicalDeviceFloatControlsProperties VkPhysicalDeviceFloatControlsPropertiesKHR;

typedef VkDescriptorSetLayoutBindingFlagsCreateInfo VkDescriptorSetLayoutBindingFlagsCreateInfoEXT;

typedef VkPhysicalDeviceDescriptorIndexingFeatures VkPhysicalDeviceDescriptorIndexingFeaturesEXT;

typedef VkPhysicalDeviceDescriptorIndexingProperties VkPhysicalDeviceDescriptorIndexingPropertiesEXT;

typedef VkDescriptorSetVariableDescriptorCountAllocateInfo VkDescriptorSetVariableDescriptorCountAllocateInfoEXT;

typedef VkDescriptorSetVariableDescriptorCountLayoutSupport VkDescriptorSetVariableDescriptorCountLayoutSupportEXT;

typedef VkSubpassDescriptionDepthStencilResolve VkSubpassDescriptionDepthStencilResolveKHR;

typedef VkPhysicalDeviceDepthStencilResolveProperties VkPhysicalDeviceDepthStencilResolvePropertiesKHR;

typedef VkPhysicalDeviceScalarBlockLayoutFeatures VkPhysicalDeviceScalarBlockLayoutFeaturesEXT;

typedef VkImageStencilUsageCreateInfo VkImageStencilUsageCreateInfoEXT;

typedef VkSamplerReductionModeCreateInfo VkSamplerReductionModeCreateInfoEXT;

typedef VkPhysicalDeviceSamplerFilterMinmaxProperties VkPhysicalDeviceSamplerFilterMinmaxPropertiesEXT;

typedef VkPhysicalDeviceVulkanMemoryModelFeatures VkPhysicalDeviceVulkanMemoryModelFeaturesKHR;

typedef VkPhysicalDeviceImagelessFramebufferFeatures VkPhysicalDeviceImagelessFramebufferFeaturesKHR;

typedef VkFramebufferAttachmentImageInfo VkFramebufferAttachmentImageInfoKHR;

typedef VkFramebufferAttachmentsCreateInfo VkFramebufferAttachmentsCreateInfoKHR;

typedef VkRenderPassAttachmentBeginInfo VkRenderPassAttachmentBeginInfoKHR;

typedef VkPhysicalDeviceUniformBufferStandardLayoutFeatures VkPhysicalDeviceUniformBufferStandardLayoutFeaturesKHR;

typedef VkPhysicalDeviceShaderSubgroupExtendedTypesFeatures VkPhysicalDeviceShaderSubgroupExtendedTypesFeaturesKHR;

typedef VkPhysicalDeviceSeparateDepthStencilLayoutsFeatures VkPhysicalDeviceSeparateDepthStencilLayoutsFeaturesKHR;

typedef VkAttachmentReferenceStencilLayout VkAttachmentReferenceStencilLayoutKHR;

typedef VkAttachmentDescriptionStencilLayout VkAttachmentDescriptionStencilLayoutKHR;

typedef VkPhysicalDeviceHostQueryResetFeatures VkPhysicalDeviceHostQueryResetFeaturesEXT;

typedef VkPhysicalDeviceTimelineSemaphoreFeatures VkPhysicalDeviceTimelineSemaphoreFeaturesKHR;

typedef VkPhysicalDeviceTimelineSemaphoreProperties VkPhysicalDeviceTimelineSemaphorePropertiesKHR;

typedef VkSemaphoreTypeCreateInfo VkSemaphoreTypeCreateInfoKHR;

typedef VkTimelineSemaphoreSubmitInfo VkTimelineSemaphoreSubmitInfoKHR;

typedef VkSemaphoreWaitInfo VkSemaphoreWaitInfoKHR;

typedef VkSemaphoreSignalInfo VkSemaphoreSignalInfoKHR;

typedef VkPhysicalDeviceBufferDeviceAddressFeatures VkPhysicalDeviceBufferDeviceAddressFeaturesKHR;

typedef VkBufferDeviceAddressInfo VkBufferDeviceAddressInfoKHR;

typedef VkBufferOpaqueCaptureAddressCreateInfo VkBufferOpaqueCaptureAddressCreateInfoKHR;

typedef VkMemoryOpaqueCaptureAddressAllocateInfo VkMemoryOpaqueCaptureAddressAllocateInfoKHR;

typedef VkDeviceMemoryOpaqueCaptureAddressInfo VkDeviceMemoryOpaqueCaptureAddressInfoKHR;

typedef VkPhysicalDeviceBufferDeviceAddressFeaturesEXT VkPhysicalDeviceBufferAddressFeaturesEXT;

typedef VkBufferDeviceAddressInfoKHR VkBufferDeviceAddressInfoEXT;
<|MERGE_RESOLUTION|>--- conflicted
+++ resolved
@@ -2810,93 +2810,6 @@
 	VkPipelineExecutableStatisticValueKHR	value;
 };
 
-<<<<<<< HEAD
-struct VkPhysicalDeviceSeparateDepthStencilLayoutsFeaturesKHR
-{
-	VkStructureType	sType;
-	void*			pNext;
-	VkBool32		separateDepthStencilLayouts;
-};
-
-struct VkAttachmentReferenceStencilLayoutKHR
-{
-	VkStructureType	sType;
-	void*			pNext;
-	VkImageLayout	stencilLayout;
-};
-
-struct VkAttachmentDescriptionStencilLayoutKHR
-{
-	VkStructureType	sType;
-	void*			pNext;
-	VkImageLayout	stencilInitialLayout;
-	VkImageLayout	stencilFinalLayout;
-};
-
-struct VkPhysicalDeviceUniformBufferStandardLayoutFeaturesKHR
-=======
-struct VkPipelineExecutableInternalRepresentationKHR
->>>>>>> 945743f4
-{
-	VkStructureType	sType;
-	void*			pNext;
-	char			name[VK_MAX_DESCRIPTION_SIZE];
-	char			description[VK_MAX_DESCRIPTION_SIZE];
-	VkBool32		isText;
-	deUintptr		dataSize;
-	void*			pData;
-};
-
-struct VkPhysicalDevicePipelineExecutablePropertiesFeaturesKHR
-{
-	VkStructureType	sType;
-	void*			pNext;
-	VkBool32		pipelineExecutableInfo;
-};
-
-struct VkPipelineInfoKHR
-{
-	VkStructureType	sType;
-	const void*		pNext;
-	VkPipeline		pipeline;
-};
-
-struct VkPipelineExecutablePropertiesKHR
-{
-	VkStructureType		sType;
-	void*				pNext;
-	VkShaderStageFlags	stages;
-	char				name[VK_MAX_DESCRIPTION_SIZE];
-	char				description[VK_MAX_DESCRIPTION_SIZE];
-	deUint32			subgroupSize;
-};
-
-struct VkPipelineExecutableInfoKHR
-{
-	VkStructureType	sType;
-	const void*		pNext;
-	VkPipeline		pipeline;
-	deUint32		executableIndex;
-};
-
-union VkPipelineExecutableStatisticValueKHR
-{
-	VkBool32	b32;
-	deInt64		i64;
-	deUint64	u64;
-	double		f64;
-};
-
-struct VkPipelineExecutableStatisticKHR
-{
-	VkStructureType							sType;
-	void*									pNext;
-	char									name[VK_MAX_DESCRIPTION_SIZE];
-	char									description[VK_MAX_DESCRIPTION_SIZE];
-	VkPipelineExecutableStatisticFormatKHR	format;
-	VkPipelineExecutableStatisticValueKHR	value;
-};
-
 struct VkPipelineExecutableInternalRepresentationKHR
 {
 	VkStructureType	sType;
