--- conflicted
+++ resolved
@@ -4560,99 +4560,6 @@
 	VkDeviceDiagnosticsConfigFlagsNV	flags;
 };
 
-<<<<<<< HEAD
-=======
-struct VkPhysicalDeviceFragmentDensityMapFeatures2EXT
-{
-	VkStructureType	sType;
-	void*			pNext;
-	VkBool32		fragmentDensityMapDeferred;
-};
-
-struct VkPhysicalDeviceFragmentDensityMapProperties2EXT
-{
-	VkStructureType	sType;
-	void*			pNext;
-	VkBool32		subsampledLoads;
-	VkBool32		subsampledCoarseReconstructionEarlyAccess;
-	deUint32		maxSubsampledArrayLayers;
-	deUint32		maxDescriptorSetSubsampledSamplers;
-};
-
-struct VkAndroidSurfaceCreateInfoKHR
-{
-	VkStructureType						sType;
-	const void*							pNext;
-	VkAndroidSurfaceCreateFlagsKHR		flags;
-	struct pt::AndroidNativeWindowPtr	window;
-};
-
-struct VkAndroidHardwareBufferUsageANDROID
-{
-	VkStructureType	sType;
-	void*			pNext;
-	deUint64		androidHardwareBufferUsage;
-};
-
-struct VkAndroidHardwareBufferPropertiesANDROID
-{
-	VkStructureType	sType;
-	void*			pNext;
-	VkDeviceSize	allocationSize;
-	deUint32		memoryTypeBits;
-};
-
-struct VkAndroidHardwareBufferFormatPropertiesANDROID
-{
-	VkStructureType					sType;
-	void*							pNext;
-	VkFormat						format;
-	deUint64						externalFormat;
-	VkFormatFeatureFlags			formatFeatures;
-	VkComponentMapping				samplerYcbcrConversionComponents;
-	VkSamplerYcbcrModelConversion	suggestedYcbcrModel;
-	VkSamplerYcbcrRange				suggestedYcbcrRange;
-	VkChromaLocation				suggestedXChromaOffset;
-	VkChromaLocation				suggestedYChromaOffset;
-};
-
-struct VkImportAndroidHardwareBufferInfoANDROID
-{
-	VkStructureType						sType;
-	const void*							pNext;
-	struct pt::AndroidHardwareBufferPtr	buffer;
-};
-
-struct VkMemoryGetAndroidHardwareBufferInfoANDROID
-{
-	VkStructureType	sType;
-	const void*		pNext;
-	VkDeviceMemory	memory;
-};
-
-struct VkExternalFormatANDROID
-{
-	VkStructureType	sType;
-	void*			pNext;
-	deUint64		externalFormat;
-};
-
-struct VkDeferredOperationInfoKHR
-{
-	VkStructureType			sType;
-	const void*				pNext;
-	VkDeferredOperationKHR	operationHandle;
-};
-
-struct VkPipelineLibraryCreateInfoKHR
-{
-	VkStructureType		sType;
-	const void*			pNext;
-	deUint32			libraryCount;
-	const VkPipeline*	pLibraries;
-};
-
->>>>>>> 84a406a0
 union VkDeviceOrHostAddressKHR
 {
 	VkDeviceAddress	deviceAddress;
@@ -4904,6 +4811,23 @@
 	VkBool32		rayQuery;
 };
 
+struct VkPhysicalDeviceFragmentDensityMapFeatures2EXT
+{
+	VkStructureType	sType;
+	void*			pNext;
+	VkBool32		fragmentDensityMapDeferred;
+};
+
+struct VkPhysicalDeviceFragmentDensityMapProperties2EXT
+{
+	VkStructureType	sType;
+	void*			pNext;
+	VkBool32		subsampledLoads;
+	VkBool32		subsampledCoarseReconstructionEarlyAccess;
+	deUint32		maxSubsampledArrayLayers;
+	deUint32		maxDescriptorSetSubsampledSamplers;
+};
+
 struct VkAndroidSurfaceCreateInfoKHR
 {
 	VkStructureType						sType;
