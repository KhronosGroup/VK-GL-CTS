--- conflicted
+++ resolved
@@ -48,7 +48,9 @@
 const vk::VkPhysicalDeviceSubgroupSizeControlFeatures&						Context::getSubgroupSizeControlFeatures						(void) const { return m_device->getSubgroupSizeControlFeatures();					}
 const vk::VkPhysicalDeviceFragmentShadingRateFeaturesKHR&					Context::getFragmentShadingRateFeatures						(void) const { return m_device->getFragmentShadingRateFeatures();					}
 const vk::VkPhysicalDeviceCoherentMemoryFeaturesAMD&						Context::getCoherentMemoryFeaturesAMD						(void) const { return m_device->getCoherentMemoryFeaturesAMD();						}
+const vk::VkPhysicalDeviceDynamicRenderingLocalReadFeaturesKHR&				Context::getDynamicRenderingLocalReadFeatures				(void) const { return m_device->getDynamicRenderingLocalReadFeatures();				}
 const vk::VkPhysicalDeviceShaderImageAtomicInt64FeaturesEXT&				Context::getShaderImageAtomicInt64FeaturesEXT				(void) const { return m_device->getShaderImageAtomicInt64FeaturesEXT();				}
+const vk::VkPhysicalDeviceShaderQuadControlFeaturesKHR&						Context::getShaderQuadControlFeatures						(void) const { return m_device->getShaderQuadControlFeatures();						}
 const vk::VkPhysicalDeviceMemoryPriorityFeaturesEXT&						Context::getMemoryPriorityFeaturesEXT						(void) const { return m_device->getMemoryPriorityFeaturesEXT();						}
 const vk::VkPhysicalDeviceDedicatedAllocationImageAliasingFeaturesNV&		Context::getDedicatedAllocationImageAliasingFeatures		(void) const { return m_device->getDedicatedAllocationImageAliasingFeatures();		}
 const vk::VkPhysicalDeviceSeparateDepthStencilLayoutsFeatures&				Context::getSeparateDepthStencilLayoutsFeatures				(void) const { return m_device->getSeparateDepthStencilLayoutsFeatures();			}
@@ -61,7 +63,7 @@
 const vk::VkPhysicalDeviceUniformBufferStandardLayoutFeatures&				Context::getUniformBufferStandardLayoutFeatures				(void) const { return m_device->getUniformBufferStandardLayoutFeatures();			}
 const vk::VkPhysicalDeviceProvokingVertexFeaturesEXT&						Context::getProvokingVertexFeaturesEXT						(void) const { return m_device->getProvokingVertexFeaturesEXT();					}
 const vk::VkPhysicalDeviceBufferDeviceAddressFeatures&						Context::getBufferDeviceAddressFeatures						(void) const { return m_device->getBufferDeviceAddressFeatures();					}
-const vk::VkPhysicalDeviceLineRasterizationFeaturesEXT&						Context::getLineRasterizationFeaturesEXT					(void) const { return m_device->getLineRasterizationFeaturesEXT();					}
+const vk::VkPhysicalDeviceLineRasterizationFeaturesKHR&						Context::getLineRasterizationFeatures						(void) const { return m_device->getLineRasterizationFeatures();						}
 const vk::VkPhysicalDeviceShaderAtomicFloatFeaturesEXT&						Context::getShaderAtomicFloatFeaturesEXT					(void) const { return m_device->getShaderAtomicFloatFeaturesEXT();					}
 const vk::VkPhysicalDeviceHostQueryResetFeatures&							Context::getHostQueryResetFeatures							(void) const { return m_device->getHostQueryResetFeatures();						}
 const vk::VkPhysicalDeviceExtendedDynamicStateFeaturesEXT&					Context::getExtendedDynamicStateFeaturesEXT					(void) const { return m_device->getExtendedDynamicStateFeaturesEXT();				}
@@ -127,6 +129,7 @@
 const vk::VkPhysicalDeviceBorderColorSwizzleFeaturesEXT&					Context::getBorderColorSwizzleFeaturesEXT					(void) const { return m_device->getBorderColorSwizzleFeaturesEXT();					}
 const vk::VkPhysicalDevicePageableDeviceLocalMemoryFeaturesEXT&				Context::getPageableDeviceLocalMemoryFeaturesEXT			(void) const { return m_device->getPageableDeviceLocalMemoryFeaturesEXT();			}
 const vk::VkPhysicalDeviceMaintenance4Features&								Context::getMaintenance4Features							(void) const { return m_device->getMaintenance4Features();							}
+const vk::VkPhysicalDeviceShaderSubgroupRotateFeaturesKHR&					Context::getShaderSubgroupRotateFeatures					(void) const { return m_device->getShaderSubgroupRotateFeatures();					}
 const vk::VkPhysicalDeviceSchedulingControlsFeaturesARM&					Context::getSchedulingControlsFeaturesARM					(void) const { return m_device->getSchedulingControlsFeaturesARM();					}
 const vk::VkPhysicalDeviceImageSlicedViewOf3DFeaturesEXT&					Context::getImageSlicedViewOf3DFeaturesEXT					(void) const { return m_device->getImageSlicedViewOf3DFeaturesEXT();				}
 const vk::VkPhysicalDeviceDescriptorSetHostMappingFeaturesVALVE&			Context::getDescriptorSetHostMappingFeaturesVALVE			(void) const { return m_device->getDescriptorSetHostMappingFeaturesVALVE();			}
@@ -138,6 +141,7 @@
 const vk::VkPhysicalDeviceMemoryDecompressionFeaturesNV&					Context::getMemoryDecompressionFeatures						(void) const { return m_device->getMemoryDecompressionFeatures();					}
 const vk::VkPhysicalDeviceDeviceGeneratedCommandsComputeFeaturesNV&			Context::getDeviceGeneratedCommandsComputeFeaturesNV		(void) const { return m_device->getDeviceGeneratedCommandsComputeFeaturesNV();		}
 const vk::VkPhysicalDeviceLinearColorAttachmentFeaturesNV&					Context::getLinearColorAttachmentFeatures					(void) const { return m_device->getLinearColorAttachmentFeatures();					}
+const vk::VkPhysicalDeviceShaderMaximalReconvergenceFeaturesKHR&			Context::getShaderMaximalReconvergenceFeatures				(void) const { return m_device->getShaderMaximalReconvergenceFeatures();			}
 const vk::VkPhysicalDeviceImageCompressionControlSwapchainFeaturesEXT&		Context::getImageCompressionControlSwapchainFeaturesEXT		(void) const { return m_device->getImageCompressionControlSwapchainFeaturesEXT();	}
 const vk::VkPhysicalDeviceImageProcessingFeaturesQCOM&						Context::getImageProcessingFeaturesQCOM						(void) const { return m_device->getImageProcessingFeaturesQCOM();					}
 const vk::VkPhysicalDeviceNestedCommandBufferFeaturesEXT&					Context::getNestedCommandBufferFeaturesEXT					(void) const { return m_device->getNestedCommandBufferFeaturesEXT();				}
@@ -163,23 +167,19 @@
 const vk::VkPhysicalDeviceDynamicRenderingUnusedAttachmentsFeaturesEXT&		Context::getDynamicRenderingUnusedAttachmentsFeaturesEXT	(void) const { return m_device->getDynamicRenderingUnusedAttachmentsFeaturesEXT();	}
 const vk::VkPhysicalDeviceCooperativeMatrixFeaturesKHR&						Context::getCooperativeMatrixFeatures						(void) const { return m_device->getCooperativeMatrixFeatures();						}
 const vk::VkPhysicalDeviceMultiviewPerViewRenderAreasFeaturesQCOM&			Context::getMultiviewPerViewRenderAreasFeaturesQCOM			(void) const { return m_device->getMultiviewPerViewRenderAreasFeaturesQCOM();		}
-<<<<<<< HEAD
 const vk::VkPhysicalDeviceVideoMaintenance1FeaturesKHR&						Context::getVideoMaintenance1Features						(void) const { return m_device->getVideoMaintenance1Features();						}
 const vk::VkPhysicalDevicePerStageDescriptorSetFeaturesNV&					Context::getPerStageDescriptorSetFeaturesNV					(void) const { return m_device->getPerStageDescriptorSetFeaturesNV();				}
-=======
->>>>>>> cdce2439
 const vk::VkPhysicalDeviceImageProcessing2FeaturesQCOM&						Context::getImageProcessing2FeaturesQCOM					(void) const { return m_device->getImageProcessing2FeaturesQCOM();					}
 const vk::VkPhysicalDeviceCubicWeightsFeaturesQCOM&							Context::getCubicWeightsFeaturesQCOM						(void) const { return m_device->getCubicWeightsFeaturesQCOM();						}
 const vk::VkPhysicalDeviceYcbcrDegammaFeaturesQCOM&							Context::getYcbcrDegammaFeaturesQCOM						(void) const { return m_device->getYcbcrDegammaFeaturesQCOM();						}
 const vk::VkPhysicalDeviceCubicClampFeaturesQCOM&							Context::getCubicClampFeaturesQCOM							(void) const { return m_device->getCubicClampFeaturesQCOM();						}
 const vk::VkPhysicalDeviceAttachmentFeedbackLoopDynamicStateFeaturesEXT&	Context::getAttachmentFeedbackLoopDynamicStateFeaturesEXT	(void) const { return m_device->getAttachmentFeedbackLoopDynamicStateFeaturesEXT();	}
 const vk::VkPhysicalDeviceVertexAttributeDivisorFeaturesKHR&				Context::getVertexAttributeDivisorFeatures					(void) const { return m_device->getVertexAttributeDivisorFeatures();				}
+const vk::VkPhysicalDeviceShaderFloatControls2FeaturesKHR&					Context::getShaderFloatControls2Features					(void) const { return m_device->getShaderFloatControls2Features();					}
 const vk::VkPhysicalDeviceExternalMemoryScreenBufferFeaturesQNX&			Context::getExternalMemoryScreenBufferFeaturesQNX			(void) const { return m_device->getExternalMemoryScreenBufferFeaturesQNX();			}
-<<<<<<< HEAD
+const vk::VkPhysicalDeviceIndexTypeUint8FeaturesKHR&						Context::getIndexTypeUint8Features							(void) const { return m_device->getIndexTypeUint8Features();						}
+const vk::VkPhysicalDeviceShaderExpectAssumeFeaturesKHR&					Context::getShaderExpectAssumeFeatures						(void) const { return m_device->getShaderExpectAssumeFeatures();					}
 const vk::VkPhysicalDeviceMaintenance6FeaturesKHR&							Context::getMaintenance6Features							(void) const { return m_device->getMaintenance6Features();							}
 const vk::VkPhysicalDeviceDescriptorPoolOverallocationFeaturesNV&			Context::getDescriptorPoolOverallocationFeaturesNV			(void) const { return m_device->getDescriptorPoolOverallocationFeaturesNV();		}
-=======
-const vk::VkPhysicalDeviceIndexTypeUint8FeaturesKHR&						Context::getIndexTypeUint8Features							(void) const { return m_device->getIndexTypeUint8Features();						}
->>>>>>> cdce2439
 const vk::VkPhysicalDeviceProtectedMemoryFeatures&							Context::getProtectedMemoryFeatures							(void) const { return m_device->getProtectedMemoryFeatures();						}
 const vk::VkPhysicalDeviceShaderDrawParametersFeatures&						Context::getShaderDrawParametersFeatures					(void) const { return m_device->getShaderDrawParametersFeatures();					}