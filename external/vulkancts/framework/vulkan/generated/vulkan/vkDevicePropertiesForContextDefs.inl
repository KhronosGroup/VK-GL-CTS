--- conflicted
+++ resolved
@@ -65,10 +65,6 @@
 const vk::VkPhysicalDeviceShaderCorePropertiesARM&						Context::getShaderCorePropertiesARM							(void) const { return m_device->getShaderCorePropertiesARM();						}
 const vk::VkPhysicalDeviceSchedulingControlsPropertiesARM&				Context::getSchedulingControlsPropertiesARM					(void) const { return m_device->getSchedulingControlsPropertiesARM();				}
 const vk::VkPhysicalDeviceRenderPassStripedPropertiesARM&				Context::getRenderPassStripedPropertiesARM					(void) const { return m_device->getRenderPassStripedPropertiesARM();				}
-<<<<<<< HEAD
-=======
-const vk::VkPhysicalDeviceCopyMemoryIndirectPropertiesNV&				Context::getCopyMemoryIndirectProperties					(void) const { return m_device->getCopyMemoryIndirectProperties();					}
->>>>>>> ad59a18f
 const vk::VkPhysicalDeviceMemoryDecompressionPropertiesNV&				Context::getMemoryDecompressionProperties					(void) const { return m_device->getMemoryDecompressionProperties();					}
 const vk::VkPhysicalDeviceImageProcessingPropertiesQCOM&				Context::getImageProcessingPropertiesQCOM					(void) const { return m_device->getImageProcessingPropertiesQCOM();					}
 const vk::VkPhysicalDeviceNestedCommandBufferPropertiesEXT&				Context::getNestedCommandBufferPropertiesEXT				(void) const { return m_device->getNestedCommandBufferPropertiesEXT();				}
@@ -93,10 +89,7 @@
 const vk::VkPhysicalDeviceLineRasterizationProperties&					Context::getLineRasterizationProperties						(void) const { return m_device->getLineRasterizationProperties();					}
 const vk::VkPhysicalDeviceMaintenance6Properties&						Context::getMaintenance6Properties							(void) const { return m_device->getMaintenance6Properties();						}
 const vk::VkPhysicalDeviceTileMemoryHeapPropertiesQCOM&					Context::getTileMemoryHeapPropertiesQCOM					(void) const { return m_device->getTileMemoryHeapPropertiesQCOM();					}
-<<<<<<< HEAD
 const vk::VkPhysicalDeviceCopyMemoryIndirectPropertiesKHR&				Context::getCopyMemoryIndirectProperties					(void) const { return m_device->getCopyMemoryIndirectProperties();					}
-=======
->>>>>>> ad59a18f
 const vk::VkPhysicalDeviceExternalComputeQueuePropertiesNV&				Context::getExternalComputeQueuePropertiesNV				(void) const { return m_device->getExternalComputeQueuePropertiesNV();				}
 const vk::VkPhysicalDeviceMaintenance7PropertiesKHR&					Context::getMaintenance7Properties							(void) const { return m_device->getMaintenance7Properties();						}
 const vk::VkPhysicalDeviceClusterAccelerationStructurePropertiesNV&		Context::getClusterAccelerationStructurePropertiesNV		(void) const { return m_device->getClusterAccelerationStructurePropertiesNV();		}
@@ -105,10 +98,7 @@
 const vk::VkPhysicalDeviceImageAlignmentControlPropertiesMESA&			Context::getImageAlignmentControlPropertiesMESA				(void) const { return m_device->getImageAlignmentControlPropertiesMESA();			}
 const vk::VkPhysicalDeviceMaintenance9PropertiesKHR&					Context::getMaintenance9Properties							(void) const { return m_device->getMaintenance9Properties();						}
 const vk::VkPhysicalDeviceCooperativeMatrix2PropertiesNV&				Context::getCooperativeMatrix2PropertiesNV					(void) const { return m_device->getCooperativeMatrix2PropertiesNV();				}
-<<<<<<< HEAD
-=======
 const vk::VkPhysicalDeviceFragmentDensityMapLayeredPropertiesVALVE&		Context::getFragmentDensityMapLayeredPropertiesVALVE		(void) const { return m_device->getFragmentDensityMapLayeredPropertiesVALVE();		}
->>>>>>> ad59a18f
 const vk::VkPhysicalDeviceRobustness2PropertiesKHR&						Context::getRobustness2Properties							(void) const { return m_device->getRobustness2Properties();							}
 const vk::VkPhysicalDeviceFragmentDensityMapOffsetPropertiesEXT&		Context::getFragmentDensityMapOffsetPropertiesEXT			(void) const { return m_device->getFragmentDensityMapOffsetPropertiesEXT();			}
 const vk::VkPhysicalDeviceSubgroupProperties&							Context::getSubgroupProperties								(void) const { return m_device->getSubgroupProperties();							}
