/* WARNING: This is auto-generated file. Do not modify, since changes will
 * be lost! Modify the generating script instead.
 * This file was generated by /scripts/gen_framework.py
 */

template<class Variant, class... Types> struct extend_variant;
template<class... X, class... Types>
    struct extend_variant<std::variant<X...>, Types...> {
        typedef std::variant<X..., Types...> type;
};
template <class X, class Variant> struct variant_index;
template <class X, class... Types> struct variant_index<X, std::variant<X, Types...>>
    : std::integral_constant<std::size_t, 0> { };
template <class X, class Y, class... Types> struct variant_index<X, std::variant<Y, Types...>>
    : std::integral_constant<std::size_t, 1 + variant_index<X, std::variant<Types...>>::value> { };
template <class X> struct variant_index<X, std::variant<>> : std::integral_constant<std::size_t, 0> { };
template <typename X, typename Variant>
    constexpr std::size_t variant_index_v = variant_index<X, Variant>::value;
typedef std::variant<
    VkPhysicalDeviceTransformFeedbackFeaturesEXT
    , VkPhysicalDeviceDynamicRenderingFeatures
    , VkPhysicalDeviceCornerSampledImageFeaturesNV
    , VkPhysicalDeviceMultiviewFeatures
    , VkPhysicalDeviceTextureCompressionASTCHDRFeatures
    , VkPhysicalDeviceASTCDecodeFeaturesEXT
    , VkPhysicalDevicePipelineRobustnessFeatures
    , VkPhysicalDeviceConditionalRenderingFeaturesEXT
    , VkPhysicalDeviceShaderFloat16Int8Features
    , VkPhysicalDevice16BitStorageFeatures
    , VkPhysicalDeviceDepthClipEnableFeaturesEXT
    , VkPhysicalDeviceImagelessFramebufferFeatures
    , VkPhysicalDeviceRelaxedLineRasterizationFeaturesIMG
    , VkPhysicalDevicePerformanceQueryFeaturesKHR
    , VkPhysicalDeviceVariablePointersFeatures
    , VkPhysicalDeviceShaderEnqueueFeaturesAMDX
    , VkPhysicalDeviceInlineUniformBlockFeatures
    , VkPhysicalDeviceShaderBfloat16FeaturesKHR
    , VkPhysicalDeviceBlendOperationAdvancedFeaturesEXT
    , VkPhysicalDeviceAccelerationStructureFeaturesKHR
    , VkPhysicalDeviceRayTracingPipelineFeaturesKHR
    , VkPhysicalDeviceRayQueryFeaturesKHR
    , VkPhysicalDeviceShaderSMBuiltinsFeaturesNV
    , VkPhysicalDeviceSamplerYcbcrConversionFeatures
    , VkPhysicalDeviceDescriptorIndexingFeatures
    , VkPhysicalDevicePortabilitySubsetFeaturesKHR
    , VkPhysicalDeviceShadingRateImageFeaturesNV
    , VkPhysicalDeviceRepresentativeFragmentTestFeaturesNV
    , VkPhysicalDeviceShaderSubgroupExtendedTypesFeatures
    , VkPhysicalDevice8BitStorageFeatures
    , VkPhysicalDeviceShaderAtomicInt64Features
    , VkPhysicalDeviceShaderClockFeaturesKHR
    , VkPhysicalDeviceGlobalPriorityQueryFeatures
    , VkPhysicalDeviceMeshShaderFeaturesNV
    , VkPhysicalDeviceShaderImageFootprintFeaturesNV
    , VkPhysicalDeviceExclusiveScissorFeaturesNV
    , VkPhysicalDeviceTimelineSemaphoreFeatures
    , VkPhysicalDeviceShaderIntegerFunctions2FeaturesINTEL
    , VkPhysicalDeviceVulkanMemoryModelFeatures
    , VkPhysicalDeviceShaderTerminateInvocationFeatures
    , VkPhysicalDeviceFragmentDensityMapFeaturesEXT
    , VkPhysicalDeviceScalarBlockLayoutFeatures
    , VkPhysicalDeviceSubgroupSizeControlFeatures
    , VkPhysicalDeviceFragmentShadingRateFeaturesKHR
    , VkPhysicalDeviceCoherentMemoryFeaturesAMD
    , VkPhysicalDeviceDynamicRenderingLocalReadFeatures
    , VkPhysicalDeviceShaderImageAtomicInt64FeaturesEXT
    , VkPhysicalDeviceShaderQuadControlFeaturesKHR
    , VkPhysicalDeviceMemoryPriorityFeaturesEXT
    , VkPhysicalDeviceDedicatedAllocationImageAliasingFeaturesNV
    , VkPhysicalDeviceSeparateDepthStencilLayoutsFeatures
    , VkPhysicalDeviceBufferDeviceAddressFeaturesEXT
    , VkPhysicalDevicePresentWaitFeaturesKHR
    , VkPhysicalDeviceCooperativeMatrixFeaturesNV
    , VkPhysicalDeviceCoverageReductionModeFeaturesNV
    , VkPhysicalDeviceFragmentShaderInterlockFeaturesEXT
    , VkPhysicalDeviceYcbcrImageArraysFeaturesEXT
    , VkPhysicalDeviceUniformBufferStandardLayoutFeatures
    , VkPhysicalDeviceProvokingVertexFeaturesEXT
    , VkPhysicalDeviceBufferDeviceAddressFeatures
    , VkPhysicalDeviceShaderAtomicFloatFeaturesEXT
    , VkPhysicalDeviceHostQueryResetFeatures
    , VkPhysicalDeviceExtendedDynamicStateFeaturesEXT
    , VkPhysicalDevicePipelineExecutablePropertiesFeaturesKHR
    , VkPhysicalDeviceHostImageCopyFeatures
    , VkPhysicalDeviceMapMemoryPlacedFeaturesEXT
    , VkPhysicalDeviceShaderAtomicFloat2FeaturesEXT
    , VkPhysicalDeviceShaderDemoteToHelperInvocationFeatures
    , VkPhysicalDeviceDeviceGeneratedCommandsFeaturesNV
    , VkPhysicalDeviceInheritedViewportScissorFeaturesNV
    , VkPhysicalDeviceShaderIntegerDotProductFeatures
    , VkPhysicalDeviceTexelBufferAlignmentFeaturesEXT
    , VkPhysicalDeviceDepthBiasControlFeaturesEXT
    , VkPhysicalDeviceDeviceMemoryReportFeaturesEXT
    , VkPhysicalDeviceCustomBorderColorFeaturesEXT
    , VkPhysicalDevicePresentBarrierFeaturesNV
    , VkPhysicalDevicePresentIdFeaturesKHR
    , VkPhysicalDevicePrivateDataFeatures
    , VkPhysicalDevicePipelineCreationCacheControlFeatures
    , VkPhysicalDeviceDiagnosticsConfigFeaturesNV
    , VkPhysicalDeviceCudaKernelLaunchFeaturesNV
    , VkPhysicalDeviceTileShadingFeaturesQCOM
    , VkPhysicalDeviceSynchronization2Features
    , VkPhysicalDeviceDescriptorBufferFeaturesEXT
    , VkPhysicalDeviceGraphicsPipelineLibraryFeaturesEXT
    , VkPhysicalDeviceShaderEarlyAndLateFragmentTestsFeaturesAMD
    , VkPhysicalDeviceFragmentShaderBarycentricFeaturesKHR
    , VkPhysicalDeviceShaderSubgroupUniformControlFlowFeaturesKHR
    , VkPhysicalDeviceZeroInitializeWorkgroupMemoryFeatures
    , VkPhysicalDeviceFragmentShadingRateEnumsFeaturesNV
    , VkPhysicalDeviceRayTracingMotionBlurFeaturesNV
    , VkPhysicalDeviceMeshShaderFeaturesEXT
    , VkPhysicalDeviceYcbcr2Plane444FormatsFeaturesEXT
    , VkPhysicalDeviceFragmentDensityMap2FeaturesEXT
    , VkPhysicalDeviceImageRobustnessFeatures
    , VkPhysicalDeviceWorkgroupMemoryExplicitLayoutFeaturesKHR
    , VkPhysicalDeviceImageCompressionControlFeaturesEXT
    , VkPhysicalDeviceAttachmentFeedbackLoopLayoutFeaturesEXT
    , VkPhysicalDevice4444FormatsFeaturesEXT
    , VkPhysicalDeviceFaultFeaturesEXT
    , VkPhysicalDeviceRGBA10X6FormatsFeaturesEXT
    , VkPhysicalDeviceVertexInputDynamicStateFeaturesEXT
    , VkPhysicalDeviceAddressBindingReportFeaturesEXT
    , VkPhysicalDeviceDepthClipControlFeaturesEXT
    , VkPhysicalDevicePrimitiveTopologyListRestartFeaturesEXT
    , VkPhysicalDeviceSubpassShadingFeaturesHUAWEI
    , VkPhysicalDeviceInvocationMaskFeaturesHUAWEI
    , VkPhysicalDeviceExternalMemoryRDMAFeaturesNV
    , VkPhysicalDevicePipelinePropertiesFeaturesEXT
    , VkPhysicalDeviceFrameBoundaryFeaturesEXT
    , VkPhysicalDeviceMultisampledRenderToSingleSampledFeaturesEXT
    , VkPhysicalDeviceExtendedDynamicState2FeaturesEXT
    , VkPhysicalDeviceColorWriteEnableFeaturesEXT
    , VkPhysicalDevicePrimitivesGeneratedQueryFeaturesEXT
    , VkPhysicalDeviceRayTracingMaintenance1FeaturesKHR
    , VkPhysicalDeviceImageViewMinLodFeaturesEXT
    , VkPhysicalDeviceMultiDrawFeaturesEXT
    , VkPhysicalDeviceImage2DViewOf3DFeaturesEXT
    , VkPhysicalDeviceShaderTileImageFeaturesEXT
    , VkPhysicalDeviceOpacityMicromapFeaturesEXT
    , VkPhysicalDeviceDisplacementMicromapFeaturesNV
    , VkPhysicalDeviceClusterCullingShaderFeaturesHUAWEI
    , VkPhysicalDeviceBorderColorSwizzleFeaturesEXT
    , VkPhysicalDevicePageableDeviceLocalMemoryFeaturesEXT
    , VkPhysicalDeviceMaintenance4Features
    , VkPhysicalDeviceShaderSubgroupRotateFeatures
    , VkPhysicalDeviceSchedulingControlsFeaturesARM
    , VkPhysicalDeviceImageSlicedViewOf3DFeaturesEXT
    , VkPhysicalDeviceDescriptorSetHostMappingFeaturesVALVE
    , VkPhysicalDeviceNonSeamlessCubeMapFeaturesEXT
    , VkPhysicalDeviceRenderPassStripedFeaturesARM
    , VkPhysicalDeviceMemoryDecompressionFeaturesNV
    , VkPhysicalDeviceDeviceGeneratedCommandsComputeFeaturesNV
    , VkPhysicalDeviceRayTracingLinearSweptSpheresFeaturesNV
    , VkPhysicalDeviceLinearColorAttachmentFeaturesNV
    , VkPhysicalDeviceShaderMaximalReconvergenceFeaturesKHR
    , VkPhysicalDeviceImageCompressionControlSwapchainFeaturesEXT
    , VkPhysicalDeviceImageProcessingFeaturesQCOM
    , VkPhysicalDeviceNestedCommandBufferFeaturesEXT
    , VkPhysicalDeviceExtendedDynamicState3FeaturesEXT
    , VkPhysicalDeviceSubpassMergeFeedbackFeaturesEXT
    , VkPhysicalDeviceTensorFeaturesARM
    , VkPhysicalDeviceShaderModuleIdentifierFeaturesEXT
    , VkPhysicalDeviceRasterizationOrderAttachmentAccessFeaturesEXT
    , VkPhysicalDeviceOpticalFlowFeaturesNV
    , VkPhysicalDeviceLegacyDitheringFeaturesEXT
    , VkPhysicalDevicePipelineProtectedAccessFeatures
    , VkPhysicalDeviceExternalFormatResolveFeaturesANDROID
    , VkPhysicalDeviceMaintenance5Features
    , VkPhysicalDeviceAntiLagFeaturesAMD
    , VkPhysicalDevicePresentId2FeaturesKHR
    , VkPhysicalDevicePresentWait2FeaturesKHR
    , VkPhysicalDeviceRayTracingPositionFetchFeaturesKHR
    , VkPhysicalDeviceShaderObjectFeaturesEXT
    , VkPhysicalDevicePipelineBinaryFeaturesKHR
    , VkPhysicalDeviceTilePropertiesFeaturesQCOM
    , VkPhysicalDeviceAmigoProfilingFeaturesSEC
    , VkPhysicalDeviceSwapchainMaintenance1FeaturesKHR
    , VkPhysicalDeviceMultiviewPerViewViewportsFeaturesQCOM
    , VkPhysicalDeviceRayTracingInvocationReorderFeaturesNV
    , VkPhysicalDeviceCooperativeVectorFeaturesNV
    , VkPhysicalDeviceExtendedSparseAddressSpaceFeaturesNV
    , VkPhysicalDeviceMutableDescriptorTypeFeaturesEXT
    , VkPhysicalDeviceLegacyVertexAttributesFeaturesEXT
    , VkPhysicalDeviceShaderCoreBuiltinsFeaturesARM
    , VkPhysicalDevicePipelineLibraryGroupHandlesFeaturesEXT
    , VkPhysicalDeviceDynamicRenderingUnusedAttachmentsFeaturesEXT
    , VkPhysicalDeviceCooperativeMatrixFeaturesKHR
    , VkPhysicalDeviceDataGraphFeaturesARM
    , VkPhysicalDeviceMultiviewPerViewRenderAreasFeaturesQCOM
    , VkPhysicalDeviceComputeShaderDerivativesFeaturesKHR
    , VkPhysicalDeviceVideoEncodeAV1FeaturesKHR
    , VkPhysicalDeviceVideoDecodeVP9FeaturesKHR
    , VkPhysicalDeviceVideoMaintenance1FeaturesKHR
    , VkPhysicalDevicePerStageDescriptorSetFeaturesNV
    , VkPhysicalDeviceImageProcessing2FeaturesQCOM
    , VkPhysicalDeviceCubicWeightsFeaturesQCOM
    , VkPhysicalDeviceYcbcrDegammaFeaturesQCOM
    , VkPhysicalDeviceCubicClampFeaturesQCOM
    , VkPhysicalDeviceAttachmentFeedbackLoopDynamicStateFeaturesEXT
    , VkPhysicalDeviceVertexAttributeDivisorFeatures
    , VkPhysicalDeviceUnifiedImageLayoutsFeaturesKHR
    , VkPhysicalDeviceShaderFloatControls2Features
    , VkPhysicalDeviceExternalMemoryScreenBufferFeaturesQNX
    , VkPhysicalDeviceIndexTypeUint8Features
    , VkPhysicalDeviceLineRasterizationFeatures
    , VkPhysicalDeviceShaderExpectAssumeFeatures
    , VkPhysicalDeviceMaintenance6Features
    , VkPhysicalDeviceDescriptorPoolOverallocationFeaturesNV
    , VkPhysicalDeviceTileMemoryHeapFeaturesQCOM
    , VkPhysicalDeviceCopyMemoryIndirectFeaturesKHR
    , VkPhysicalDeviceVideoEncodeIntraRefreshFeaturesKHR
    , VkPhysicalDeviceVideoEncodeQuantizationMapFeaturesKHR
    , VkPhysicalDeviceRawAccessChainsFeaturesNV
    , VkPhysicalDeviceShaderRelaxedExtendedInstructionFeaturesKHR
    , VkPhysicalDeviceCommandBufferInheritanceFeaturesNV
    , VkPhysicalDeviceMaintenance7FeaturesKHR
    , VkPhysicalDeviceShaderAtomicFloat16VectorFeaturesNV
    , VkPhysicalDeviceShaderReplicatedCompositesFeaturesEXT
    , VkPhysicalDeviceShaderFloat8FeaturesEXT
    , VkPhysicalDeviceRayTracingValidationFeaturesNV
    , VkPhysicalDeviceClusterAccelerationStructureFeaturesNV
    , VkPhysicalDevicePartitionedAccelerationStructureFeaturesNV
    , VkPhysicalDeviceDeviceGeneratedCommandsFeaturesEXT
    , VkPhysicalDeviceMaintenance8FeaturesKHR
    , VkPhysicalDeviceImageAlignmentControlFeaturesMESA
    , VkPhysicalDeviceShaderFmaFeaturesKHR
    , VkPhysicalDeviceDepthClampControlFeaturesEXT
    , VkPhysicalDeviceMaintenance9FeaturesKHR
    , VkPhysicalDeviceVideoMaintenance2FeaturesKHR
    , VkPhysicalDeviceHdrVividFeaturesHUAWEI
    , VkPhysicalDeviceCooperativeMatrix2FeaturesNV
    , VkPhysicalDevicePipelineOpacityMicromapFeaturesARM
    , VkPhysicalDeviceDepthClampZeroOneFeaturesKHR
    , VkPhysicalDeviceFormatPackFeaturesARM
    , VkPhysicalDeviceFragmentDensityMapLayeredFeaturesVALVE
    , VkPhysicalDeviceRobustness2FeaturesKHR
    , VkPhysicalDevicePresentMeteringFeaturesNV
    , VkPhysicalDeviceFragmentDensityMapOffsetFeaturesEXT
    , VkPhysicalDeviceZeroInitializeDeviceMemoryFeaturesEXT
<<<<<<< HEAD
    , VkPhysicalDeviceUniformBufferUnsizedArrayFeaturesEXT
=======
    , VkPhysicalDevicePresentModeFifoLatestReadyFeaturesKHR
    , VkPhysicalDevicePipelineCacheIncrementalModeFeaturesSEC
>>>>>>> b4a4686f
    , VkPhysicalDeviceProtectedMemoryFeatures
    , VkPhysicalDeviceShaderDrawParametersFeatures
> ImplementedFeaturesVariant;
typedef typename extend_variant<ImplementedFeaturesVariant,
    VkPhysicalDeviceFeatures
#ifdef VK_API_VERSION_1_1
    , VkPhysicalDeviceFeatures2
    , VkPhysicalDeviceVulkan11Features
#endif
#ifdef VK_API_VERSION_1_2
    , VkPhysicalDeviceVulkan12Features
#endif
#if defined(VK_API_VERSION_1_3) && !defined(CTS_USES_VULKANSC)
    , VkPhysicalDeviceVulkan13Features
#endif
#if defined(VK_API_VERSION_1_4) && !defined(CTS_USES_VULKANSC)
    , VkPhysicalDeviceVulkan14Features
#endif
#ifdef CTS_USES_VULKANSC
    , VkFaultCallbackInfo
    , VkPhysicalDeviceVulkanSC10Features
    , VkDeviceObjectReservationCreateInfo
#endif
>::type FullFeaturesVariant;
template <class> VkStructureType feature2sType;
template <> inline constexpr VkStructureType feature2sType<VkPhysicalDeviceFeatures> = VK_STRUCTURE_TYPE_MAX_ENUM;
template <> inline constexpr VkStructureType feature2sType<VkPhysicalDeviceFeatures2> = VK_STRUCTURE_TYPE_PHYSICAL_DEVICE_FEATURES_2;
template <> inline constexpr VkStructureType feature2sType<VkPhysicalDeviceVulkan11Features> = VK_STRUCTURE_TYPE_PHYSICAL_DEVICE_VULKAN_1_1_FEATURES;
template <> inline constexpr VkStructureType feature2sType<VkPhysicalDeviceVulkan12Features> = VK_STRUCTURE_TYPE_PHYSICAL_DEVICE_VULKAN_1_2_FEATURES;
#if defined(VK_API_VERSION_1_3) && !defined(CTS_USES_VULKANSC)
template <> inline constexpr VkStructureType feature2sType<VkPhysicalDeviceVulkan13Features> = VK_STRUCTURE_TYPE_PHYSICAL_DEVICE_VULKAN_1_3_FEATURES;
#endif
#if defined(VK_API_VERSION_1_4) && !defined(CTS_USES_VULKANSC)
template <> inline constexpr VkStructureType feature2sType<VkPhysicalDeviceVulkan14Features> = VK_STRUCTURE_TYPE_PHYSICAL_DEVICE_VULKAN_1_4_FEATURES;
#endif
#ifdef CTS_USES_VULKANSC
template <> inline constexpr VkStructureType feature2sType<VkFaultCallbackInfo> = VK_STRUCTURE_TYPE_FAULT_CALLBACK_INFO;
template <> inline constexpr VkStructureType feature2sType<VkPhysicalDeviceVulkanSC10Features> = VK_STRUCTURE_TYPE_PHYSICAL_DEVICE_VULKAN_SC_1_0_FEATURES;
template <> inline constexpr VkStructureType feature2sType<VkDeviceObjectReservationCreateInfo> = VK_STRUCTURE_TYPE_DEVICE_OBJECT_RESERVATION_CREATE_INFO;
#endif
template <class X> VkStructureType getFeatureSType() {
if constexpr (variant_index_v<X, ImplementedFeaturesVariant> < std::variant_size_v<ImplementedFeaturesVariant>)
    return vk::makeFeatureDesc<X>().sType;
else
    return feature2sType<X>;
}
template<class, class = void>
    struct hasPnextOfVoidPtr : std::false_type {};
template<class X>
    struct hasPnextOfVoidPtr<X, std::void_t<decltype(std::declval<X>().pNext)>>
        : std::integral_constant<bool,
              std::is_same<decltype(std::declval<X>().pNext), void*>::value ||
              std::is_same<decltype(std::declval<X>().pNext), const void*>::value> {};<|MERGE_RESOLUTION|>--- conflicted
+++ resolved
@@ -237,12 +237,9 @@
     , VkPhysicalDevicePresentMeteringFeaturesNV
     , VkPhysicalDeviceFragmentDensityMapOffsetFeaturesEXT
     , VkPhysicalDeviceZeroInitializeDeviceMemoryFeaturesEXT
-<<<<<<< HEAD
     , VkPhysicalDeviceUniformBufferUnsizedArrayFeaturesEXT
-=======
     , VkPhysicalDevicePresentModeFifoLatestReadyFeaturesKHR
     , VkPhysicalDevicePipelineCacheIncrementalModeFeaturesSEC
->>>>>>> b4a4686f
     , VkPhysicalDeviceProtectedMemoryFeatures
     , VkPhysicalDeviceShaderDrawParametersFeatures
 > ImplementedFeaturesVariant;
