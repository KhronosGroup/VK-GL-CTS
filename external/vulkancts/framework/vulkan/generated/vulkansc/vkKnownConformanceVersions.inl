--- conflicted
+++ resolved
@@ -6,13 +6,9 @@
 static const VkConformanceVersion knownConformanceVersions[]
 {
 #ifndef CTS_USES_VULKANSC
-<<<<<<< HEAD
-	makeConformanceVersion(1, 3, 9, 0),
-=======
 	makeConformanceVersion(1, 3, 9, 1),
 	makeConformanceVersion(1, 3, 9, 0),
 	makeConformanceVersion(1, 3, 8, 4),
->>>>>>> 71c2a417
 	makeConformanceVersion(1, 3, 8, 3),
 	makeConformanceVersion(1, 3, 8, 2),
 	makeConformanceVersion(1, 3, 8, 1),
