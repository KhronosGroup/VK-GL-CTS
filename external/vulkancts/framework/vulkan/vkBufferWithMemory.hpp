--- conflicted
+++ resolved
@@ -40,42 +40,10 @@
                      const vk::VkBufferCreateInfo &bufferCreateInfo, const vk::MemoryRequirement memoryRequirement,
                      const bool bindOnCreation = true)
 
-<<<<<<< HEAD
-											: m_vk			(vk)
-											, m_device		(device)
-											, m_buffer		(createBuffer(vk, device, &bufferCreateInfo))
-											, m_createSize	(bufferCreateInfo.size)
-											, m_allocation	(allocator.allocate(getBufferMemoryRequirements(vk, device, *m_buffer), memoryRequirement))
-											, m_memoryBound	(false)
-										{
-											if (bindOnCreation)
-												bindMemory();
-										}
-
-	const vk::VkBuffer&					get				(void) const { return *m_buffer; }
-	const vk::VkBuffer&					operator*		(void) const { return get(); }
-	vk::Allocation&						getAllocation	(void) const { return *m_allocation; }
-	void								bindMemory		(void)
-	{
-		if (!m_memoryBound)
-		{
-			VK_CHECK(m_vk.bindBufferMemory(m_device, *m_buffer, m_allocation->getMemory(), m_allocation->getOffset()));
-			m_memoryBound = true;
-		}
-	}
-	vk::VkDeviceSize					getBufferSize	(void) const { return m_createSize; }
-
-private:
-	const vk::DeviceInterface&			m_vk;
-	const vk::VkDevice					m_device;
-	const vk::Unique<vk::VkBuffer>		m_buffer;
-	const vk::VkDeviceSize				m_createSize;
-	const de::UniquePtr<vk::Allocation>	m_allocation;
-	bool								m_memoryBound;
-=======
         : m_vk(vk)
         , m_device(device)
         , m_buffer(createBuffer(vk, device, &bufferCreateInfo))
+        , m_createSize(bufferCreateInfo.size)
         , m_allocation(allocator.allocate(getBufferMemoryRequirements(vk, device, *m_buffer), memoryRequirement))
         , m_memoryBound(false)
     {
@@ -103,14 +71,18 @@
             m_memoryBound = true;
         }
     }
+    vk::VkDeviceSize getBufferSize(void) const
+    {
+        return m_createSize;
+    }
 
 private:
     const vk::DeviceInterface &m_vk;
     const vk::VkDevice m_device;
     const vk::Unique<vk::VkBuffer> m_buffer;
+    const vk::VkDeviceSize m_createSize;
     const de::UniquePtr<vk::Allocation> m_allocation;
     bool m_memoryBound;
->>>>>>> 6296a1c1
 
     // "deleted"
     BufferWithMemory(const BufferWithMemory &);
