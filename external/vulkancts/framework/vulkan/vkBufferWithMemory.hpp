--- conflicted
+++ resolved
@@ -43,13 +43,9 @@
         : m_vk(vk)
         , m_device(device)
         , m_buffer(createBuffer(vk, device, &bufferCreateInfo))
-<<<<<<< HEAD
         , m_createSize(bufferCreateInfo.size)
-        , m_allocation(allocator.allocate(getBufferMemoryRequirements(vk, device, *m_buffer), memoryRequirement))
-=======
         , m_allocation(allocator.allocate(getBufferMemoryRequirements(vk, device, *m_buffer), memoryRequirement,
                                           memoryOpaqueCaptureAddr))
->>>>>>> 24f7a28e
         , m_memoryBound(false)
     {
         if (bindOnCreation)
