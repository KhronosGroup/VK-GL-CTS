--- conflicted
+++ resolved
@@ -132,7 +132,6 @@
                        "  vec3  direct   = vec3(0.0, 0.0, -1.0);\n"
                        "  traceRayEXT(topLevelAS, rayFlags, cullMask, 0, 0, 0, origin, tmin, direct, tmax, 0);\n"
                        "}\n");
-<<<<<<< HEAD
 }
 
 void bindBuffer(const DeviceInterface &vk, const VkDevice device, VkQueue queue, VkBuffer buffer, VkDeviceMemory memory,
@@ -171,8 +170,6 @@
 
         VK_CHECK(vk.waitForFences(device, 1u, &sparseBindFence.get(), true, ~0ull));
     }
-=======
->>>>>>> b2694325
 }
 
 RaytracedGeometryBase::RaytracedGeometryBase(VkGeometryTypeKHR geometryType, VkFormat vertexFormat,
