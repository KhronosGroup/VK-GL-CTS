/*-------------------------------------------------------------------------
 * Vulkan CTS Framework
 * --------------------
 *
 * Copyright (c) 2020 The Khronos Group Inc.
 *
 * Licensed under the Apache License, Version 2.0 (the "License");
 * you may not use this file except in compliance with the License.
 * You may obtain a copy of the License at
 *
 *      http://www.apache.org/licenses/LICENSE-2.0
 *
 * Unless required by applicable law or agreed to in writing, software
 * distributed under the License is distributed on an "AS IS" BASIS,
 * WITHOUT WARRANTIES OR CONDITIONS OF ANY KIND, either express or implied.
 * See the License for the specific language governing permissions and
 * limitations under the License.
 *
 *//*!
 * \file
 * \brief Utilities for creating commonly used Vulkan objects
 *//*--------------------------------------------------------------------*/

#include "vkRayTracingUtil.hpp"

#include "vkRefUtil.hpp"
#include "vkQueryUtil.hpp"
#include "vkObjUtil.hpp"
#include "vkBarrierUtil.hpp"
#include "vkCmdUtil.hpp"

#include "deStringUtil.hpp"
#include "deSTLUtil.hpp"

#include <vector>
#include <string>
#include <thread>
#include <limits>
#include <type_traits>
#include <map>

#include "SPIRV/spirv.hpp"

namespace vk
{

#ifndef CTS_USES_VULKANSC

static const uint32_t WATCHDOG_INTERVAL = 16384; // Touch watchDog every N iterations.

struct DeferredThreadParams
{
    const DeviceInterface &vk;
    VkDevice device;
    VkDeferredOperationKHR deferredOperation;
    VkResult result;
};

std::string getFormatSimpleName(vk::VkFormat format)
{
    constexpr size_t kPrefixLen = 10; // strlen("VK_FORMAT_")
    return de::toLower(de::toString(format).substr(kPrefixLen));
}

bool pointInTriangle2D(const tcu::Vec3 &p, const tcu::Vec3 &p0, const tcu::Vec3 &p1, const tcu::Vec3 &p2)
{
    float s = p0.y() * p2.x() - p0.x() * p2.y() + (p2.y() - p0.y()) * p.x() + (p0.x() - p2.x()) * p.y();
    float t = p0.x() * p1.y() - p0.y() * p1.x() + (p0.y() - p1.y()) * p.x() + (p1.x() - p0.x()) * p.y();

    if ((s < 0) != (t < 0))
        return false;

    float a = -p1.y() * p2.x() + p0.y() * (p2.x() - p1.x()) + p0.x() * (p1.y() - p2.y()) + p1.x() * p2.y();

    return a < 0 ? (s <= 0 && s + t >= a) : (s >= 0 && s + t <= a);
}

// Returns true if VK_FORMAT_FEATURE_ACCELERATION_STRUCTURE_VERTEX_BUFFER_BIT_KHR needs to be supported for the given format.
static bool isMandatoryAccelerationStructureVertexBufferFormat(vk::VkFormat format)
{
    bool mandatory = false;

    switch (format)
    {
    case VK_FORMAT_R32G32_SFLOAT:
    case VK_FORMAT_R32G32B32_SFLOAT:
    case VK_FORMAT_R16G16_SFLOAT:
    case VK_FORMAT_R16G16B16A16_SFLOAT:
    case VK_FORMAT_R16G16_SNORM:
    case VK_FORMAT_R16G16B16A16_SNORM:
        mandatory = true;
        break;
    default:
        break;
    }

    return mandatory;
}

void checkAccelerationStructureVertexBufferFormat(const vk::InstanceInterface &vki, vk::VkPhysicalDevice physicalDevice,
                                                  vk::VkFormat format)
{
    const vk::VkFormatProperties formatProperties = getPhysicalDeviceFormatProperties(vki, physicalDevice, format);

    if ((formatProperties.bufferFeatures & vk::VK_FORMAT_FEATURE_ACCELERATION_STRUCTURE_VERTEX_BUFFER_BIT_KHR) == 0u)
    {
        const std::string errorMsg = "Format not supported for acceleration structure vertex buffers";
        if (isMandatoryAccelerationStructureVertexBufferFormat(format))
            TCU_FAIL(errorMsg);
        TCU_THROW(NotSupportedError, errorMsg);
    }
}

std::string getCommonRayGenerationShader(void)
{
    return "#version 460 core\n"
           "#extension GL_EXT_ray_tracing : require\n"
           "layout(location = 0) rayPayloadEXT vec3 hitValue;\n"
           "layout(set = 0, binding = 1) uniform accelerationStructureEXT topLevelAS;\n"
           "\n"
           "void main()\n"
           "{\n"
           "  uint  rayFlags = 0;\n"
           "  uint  cullMask = 0xFF;\n"
           "  float tmin     = 0.0;\n"
           "  float tmax     = 9.0;\n"
           "  vec3  origin   = vec3((float(gl_LaunchIDEXT.x) + 0.5f) / float(gl_LaunchSizeEXT.x), "
           "(float(gl_LaunchIDEXT.y) + 0.5f) / float(gl_LaunchSizeEXT.y), 0.0);\n"
           "  vec3  direct   = vec3(0.0, 0.0, -1.0);\n"
           "  traceRayEXT(topLevelAS, rayFlags, cullMask, 0, 0, 0, origin, tmin, direct, tmax, 0);\n"
           "}\n";
}

RaytracedGeometryBase::RaytracedGeometryBase(VkGeometryTypeKHR geometryType, VkFormat vertexFormat,
                                             VkIndexType indexType)
    : m_geometryType(geometryType)
    , m_vertexFormat(vertexFormat)
    , m_indexType(indexType)
    , m_geometryFlags((VkGeometryFlagsKHR)0u)
    , m_hasOpacityMicromap(false)
{
    if (m_geometryType == VK_GEOMETRY_TYPE_AABBS_KHR)
        DE_ASSERT(m_vertexFormat == VK_FORMAT_R32G32B32_SFLOAT);
}

RaytracedGeometryBase::~RaytracedGeometryBase()
{
}

struct GeometryBuilderParams
{
    VkGeometryTypeKHR geometryType;
    bool usePadding;
};

template <typename V, typename I>
RaytracedGeometryBase *buildRaytracedGeometry(const GeometryBuilderParams &params)
{
    return new RaytracedGeometry<V, I>(params.geometryType, (params.usePadding ? 1u : 0u));
}

de::SharedPtr<RaytracedGeometryBase> makeRaytracedGeometry(VkGeometryTypeKHR geometryType, VkFormat vertexFormat,
                                                           VkIndexType indexType, bool padVertices)
{
    const GeometryBuilderParams builderParams{geometryType, padVertices};

    switch (vertexFormat)
    {
    case VK_FORMAT_R32G32_SFLOAT:
        switch (indexType)
        {
        case VK_INDEX_TYPE_UINT16:
            return de::SharedPtr<RaytracedGeometryBase>(buildRaytracedGeometry<tcu::Vec2, uint16_t>(builderParams));
        case VK_INDEX_TYPE_UINT32:
            return de::SharedPtr<RaytracedGeometryBase>(buildRaytracedGeometry<tcu::Vec2, uint32_t>(builderParams));
        case VK_INDEX_TYPE_NONE_KHR:
            return de::SharedPtr<RaytracedGeometryBase>(buildRaytracedGeometry<tcu::Vec2, EmptyIndex>(builderParams));
        default:
            TCU_THROW(InternalError, "Wrong index type");
        }
    case VK_FORMAT_R32G32B32_SFLOAT:
        switch (indexType)
        {
        case VK_INDEX_TYPE_UINT16:
            return de::SharedPtr<RaytracedGeometryBase>(buildRaytracedGeometry<tcu::Vec3, uint16_t>(builderParams));
        case VK_INDEX_TYPE_UINT32:
            return de::SharedPtr<RaytracedGeometryBase>(buildRaytracedGeometry<tcu::Vec3, uint32_t>(builderParams));
        case VK_INDEX_TYPE_NONE_KHR:
            return de::SharedPtr<RaytracedGeometryBase>(buildRaytracedGeometry<tcu::Vec3, EmptyIndex>(builderParams));
        default:
            TCU_THROW(InternalError, "Wrong index type");
        }
    case VK_FORMAT_R32G32B32A32_SFLOAT:
        switch (indexType)
        {
        case VK_INDEX_TYPE_UINT16:
            return de::SharedPtr<RaytracedGeometryBase>(buildRaytracedGeometry<tcu::Vec4, uint16_t>(builderParams));
        case VK_INDEX_TYPE_UINT32:
            return de::SharedPtr<RaytracedGeometryBase>(buildRaytracedGeometry<tcu::Vec4, uint32_t>(builderParams));
        case VK_INDEX_TYPE_NONE_KHR:
            return de::SharedPtr<RaytracedGeometryBase>(buildRaytracedGeometry<tcu::Vec4, EmptyIndex>(builderParams));
        default:
            TCU_THROW(InternalError, "Wrong index type");
        }
    case VK_FORMAT_R16G16_SFLOAT:
        switch (indexType)
        {
        case VK_INDEX_TYPE_UINT16:
            return de::SharedPtr<RaytracedGeometryBase>(buildRaytracedGeometry<Vec2_16, uint16_t>(builderParams));
        case VK_INDEX_TYPE_UINT32:
            return de::SharedPtr<RaytracedGeometryBase>(buildRaytracedGeometry<Vec2_16, uint32_t>(builderParams));
        case VK_INDEX_TYPE_NONE_KHR:
            return de::SharedPtr<RaytracedGeometryBase>(buildRaytracedGeometry<Vec2_16, EmptyIndex>(builderParams));
        default:
            TCU_THROW(InternalError, "Wrong index type");
        }
    case VK_FORMAT_R16G16B16_SFLOAT:
        switch (indexType)
        {
        case VK_INDEX_TYPE_UINT16:
            return de::SharedPtr<RaytracedGeometryBase>(buildRaytracedGeometry<Vec3_16, uint16_t>(builderParams));
        case VK_INDEX_TYPE_UINT32:
            return de::SharedPtr<RaytracedGeometryBase>(buildRaytracedGeometry<Vec3_16, uint32_t>(builderParams));
        case VK_INDEX_TYPE_NONE_KHR:
            return de::SharedPtr<RaytracedGeometryBase>(buildRaytracedGeometry<Vec3_16, EmptyIndex>(builderParams));
        default:
            TCU_THROW(InternalError, "Wrong index type");
        }
    case VK_FORMAT_R16G16B16A16_SFLOAT:
        switch (indexType)
        {
        case VK_INDEX_TYPE_UINT16:
            return de::SharedPtr<RaytracedGeometryBase>(buildRaytracedGeometry<Vec4_16, uint16_t>(builderParams));
        case VK_INDEX_TYPE_UINT32:
            return de::SharedPtr<RaytracedGeometryBase>(buildRaytracedGeometry<Vec4_16, uint32_t>(builderParams));
        case VK_INDEX_TYPE_NONE_KHR:
            return de::SharedPtr<RaytracedGeometryBase>(buildRaytracedGeometry<Vec4_16, EmptyIndex>(builderParams));
        default:
            TCU_THROW(InternalError, "Wrong index type");
        }
    case VK_FORMAT_R16G16_SNORM:
        switch (indexType)
        {
        case VK_INDEX_TYPE_UINT16:
            return de::SharedPtr<RaytracedGeometryBase>(buildRaytracedGeometry<Vec2_16SNorm, uint16_t>(builderParams));
        case VK_INDEX_TYPE_UINT32:
            return de::SharedPtr<RaytracedGeometryBase>(buildRaytracedGeometry<Vec2_16SNorm, uint32_t>(builderParams));
        case VK_INDEX_TYPE_NONE_KHR:
            return de::SharedPtr<RaytracedGeometryBase>(
                buildRaytracedGeometry<Vec2_16SNorm, EmptyIndex>(builderParams));
        default:
            TCU_THROW(InternalError, "Wrong index type");
        }
    case VK_FORMAT_R16G16B16_SNORM:
        switch (indexType)
        {
        case VK_INDEX_TYPE_UINT16:
            return de::SharedPtr<RaytracedGeometryBase>(buildRaytracedGeometry<Vec3_16SNorm, uint16_t>(builderParams));
        case VK_INDEX_TYPE_UINT32:
            return de::SharedPtr<RaytracedGeometryBase>(buildRaytracedGeometry<Vec3_16SNorm, uint32_t>(builderParams));
        case VK_INDEX_TYPE_NONE_KHR:
            return de::SharedPtr<RaytracedGeometryBase>(
                buildRaytracedGeometry<Vec3_16SNorm, EmptyIndex>(builderParams));
        default:
            TCU_THROW(InternalError, "Wrong index type");
        }
    case VK_FORMAT_R16G16B16A16_SNORM:
        switch (indexType)
        {
        case VK_INDEX_TYPE_UINT16:
            return de::SharedPtr<RaytracedGeometryBase>(buildRaytracedGeometry<Vec4_16SNorm, uint16_t>(builderParams));
        case VK_INDEX_TYPE_UINT32:
            return de::SharedPtr<RaytracedGeometryBase>(buildRaytracedGeometry<Vec4_16SNorm, uint32_t>(builderParams));
        case VK_INDEX_TYPE_NONE_KHR:
            return de::SharedPtr<RaytracedGeometryBase>(
                buildRaytracedGeometry<Vec4_16SNorm, EmptyIndex>(builderParams));
        default:
            TCU_THROW(InternalError, "Wrong index type");
        }
    case VK_FORMAT_R64G64_SFLOAT:
        switch (indexType)
        {
        case VK_INDEX_TYPE_UINT16:
            return de::SharedPtr<RaytracedGeometryBase>(buildRaytracedGeometry<tcu::DVec2, uint16_t>(builderParams));
        case VK_INDEX_TYPE_UINT32:
            return de::SharedPtr<RaytracedGeometryBase>(buildRaytracedGeometry<tcu::DVec2, uint32_t>(builderParams));
        case VK_INDEX_TYPE_NONE_KHR:
            return de::SharedPtr<RaytracedGeometryBase>(buildRaytracedGeometry<tcu::DVec2, EmptyIndex>(builderParams));
        default:
            TCU_THROW(InternalError, "Wrong index type");
        }
    case VK_FORMAT_R64G64B64_SFLOAT:
        switch (indexType)
        {
        case VK_INDEX_TYPE_UINT16:
            return de::SharedPtr<RaytracedGeometryBase>(buildRaytracedGeometry<tcu::DVec3, uint16_t>(builderParams));
        case VK_INDEX_TYPE_UINT32:
            return de::SharedPtr<RaytracedGeometryBase>(buildRaytracedGeometry<tcu::DVec3, uint32_t>(builderParams));
        case VK_INDEX_TYPE_NONE_KHR:
            return de::SharedPtr<RaytracedGeometryBase>(buildRaytracedGeometry<tcu::DVec3, EmptyIndex>(builderParams));
        default:
            TCU_THROW(InternalError, "Wrong index type");
        }
    case VK_FORMAT_R64G64B64A64_SFLOAT:
        switch (indexType)
        {
        case VK_INDEX_TYPE_UINT16:
            return de::SharedPtr<RaytracedGeometryBase>(buildRaytracedGeometry<tcu::DVec4, uint16_t>(builderParams));
        case VK_INDEX_TYPE_UINT32:
            return de::SharedPtr<RaytracedGeometryBase>(buildRaytracedGeometry<tcu::DVec4, uint32_t>(builderParams));
        case VK_INDEX_TYPE_NONE_KHR:
            return de::SharedPtr<RaytracedGeometryBase>(buildRaytracedGeometry<tcu::DVec4, EmptyIndex>(builderParams));
        default:
            TCU_THROW(InternalError, "Wrong index type");
        }
    case VK_FORMAT_R8G8_SNORM:
        switch (indexType)
        {
        case VK_INDEX_TYPE_UINT16:
            return de::SharedPtr<RaytracedGeometryBase>(buildRaytracedGeometry<Vec2_8SNorm, uint16_t>(builderParams));
        case VK_INDEX_TYPE_UINT32:
            return de::SharedPtr<RaytracedGeometryBase>(buildRaytracedGeometry<Vec2_8SNorm, uint32_t>(builderParams));
        case VK_INDEX_TYPE_NONE_KHR:
            return de::SharedPtr<RaytracedGeometryBase>(buildRaytracedGeometry<Vec2_8SNorm, EmptyIndex>(builderParams));
        default:
            TCU_THROW(InternalError, "Wrong index type");
        }
    case VK_FORMAT_R8G8B8_SNORM:
        switch (indexType)
        {
        case VK_INDEX_TYPE_UINT16:
            return de::SharedPtr<RaytracedGeometryBase>(buildRaytracedGeometry<Vec3_8SNorm, uint16_t>(builderParams));
        case VK_INDEX_TYPE_UINT32:
            return de::SharedPtr<RaytracedGeometryBase>(buildRaytracedGeometry<Vec3_8SNorm, uint32_t>(builderParams));
        case VK_INDEX_TYPE_NONE_KHR:
            return de::SharedPtr<RaytracedGeometryBase>(buildRaytracedGeometry<Vec3_8SNorm, EmptyIndex>(builderParams));
        default:
            TCU_THROW(InternalError, "Wrong index type");
        }
    case VK_FORMAT_R8G8B8A8_SNORM:
        switch (indexType)
        {
        case VK_INDEX_TYPE_UINT16:
            return de::SharedPtr<RaytracedGeometryBase>(buildRaytracedGeometry<Vec4_8SNorm, uint16_t>(builderParams));
        case VK_INDEX_TYPE_UINT32:
            return de::SharedPtr<RaytracedGeometryBase>(buildRaytracedGeometry<Vec4_8SNorm, uint32_t>(builderParams));
        case VK_INDEX_TYPE_NONE_KHR:
            return de::SharedPtr<RaytracedGeometryBase>(buildRaytracedGeometry<Vec4_8SNorm, EmptyIndex>(builderParams));
        default:
            TCU_THROW(InternalError, "Wrong index type");
        }
    default:
        TCU_THROW(InternalError, "Wrong vertex format");
    }
}

VkDeviceAddress getBufferDeviceAddress(const DeviceInterface &vk, const VkDevice device, const VkBuffer buffer,
                                       VkDeviceSize offset)
{

    if (buffer == VK_NULL_HANDLE)
        return 0;

    VkBufferDeviceAddressInfo deviceAddressInfo{
        VK_STRUCTURE_TYPE_BUFFER_DEVICE_ADDRESS_INFO, // VkStructureType    sType
        DE_NULL,                                      // const void*        pNext
        buffer                                        // VkBuffer           buffer;
    };
    return vk.getBufferDeviceAddress(device, &deviceAddressInfo) + offset;
}

static inline Move<VkQueryPool> makeQueryPool(const DeviceInterface &vk, const VkDevice device,
                                              const VkQueryType queryType, uint32_t queryCount)
{
    const VkQueryPoolCreateInfo queryPoolCreateInfo = {
        VK_STRUCTURE_TYPE_QUERY_POOL_CREATE_INFO, // sType
        DE_NULL,                                  // pNext
        (VkQueryPoolCreateFlags)0,                // flags
        queryType,                                // queryType
        queryCount,                               // queryCount
        0u,                                       // pipelineStatistics
    };
    return createQueryPool(vk, device, &queryPoolCreateInfo);
}

static inline VkAccelerationStructureGeometryDataKHR makeVkAccelerationStructureGeometryDataKHR(
    const VkAccelerationStructureGeometryTrianglesDataKHR &triangles)
{
    VkAccelerationStructureGeometryDataKHR result;

    deMemset(&result, 0, sizeof(result));

    result.triangles = triangles;

    return result;
}

static inline VkAccelerationStructureGeometryDataKHR makeVkAccelerationStructureGeometryDataKHR(
    const VkAccelerationStructureGeometryAabbsDataKHR &aabbs)
{
    VkAccelerationStructureGeometryDataKHR result;

    deMemset(&result, 0, sizeof(result));

    result.aabbs = aabbs;

    return result;
}

static inline VkAccelerationStructureGeometryDataKHR makeVkAccelerationStructureInstancesDataKHR(
    const VkAccelerationStructureGeometryInstancesDataKHR &instances)
{
    VkAccelerationStructureGeometryDataKHR result;

    deMemset(&result, 0, sizeof(result));

    result.instances = instances;

    return result;
}

static inline VkAccelerationStructureInstanceKHR makeVkAccelerationStructureInstanceKHR(
    const VkTransformMatrixKHR &transform, uint32_t instanceCustomIndex, uint32_t mask,
    uint32_t instanceShaderBindingTableRecordOffset, VkGeometryInstanceFlagsKHR flags,
    uint64_t accelerationStructureReference)
{
    VkAccelerationStructureInstanceKHR instance     = {transform, 0, 0, 0, 0, accelerationStructureReference};
    instance.instanceCustomIndex                    = instanceCustomIndex & 0xFFFFFF;
    instance.mask                                   = mask & 0xFF;
    instance.instanceShaderBindingTableRecordOffset = instanceShaderBindingTableRecordOffset & 0xFFFFFF;
    instance.flags                                  = flags & 0xFF;
    return instance;
}

VkResult getRayTracingShaderGroupHandlesKHR(const DeviceInterface &vk, const VkDevice device, const VkPipeline pipeline,
                                            const uint32_t firstGroup, const uint32_t groupCount,
                                            const uintptr_t dataSize, void *pData)
{
    return vk.getRayTracingShaderGroupHandlesKHR(device, pipeline, firstGroup, groupCount, dataSize, pData);
}

VkResult getRayTracingShaderGroupHandles(const DeviceInterface &vk, const VkDevice device, const VkPipeline pipeline,
                                         const uint32_t firstGroup, const uint32_t groupCount, const uintptr_t dataSize,
                                         void *pData)
{
    return getRayTracingShaderGroupHandlesKHR(vk, device, pipeline, firstGroup, groupCount, dataSize, pData);
}

VkResult getRayTracingCaptureReplayShaderGroupHandles(const DeviceInterface &vk, const VkDevice device,
                                                      const VkPipeline pipeline, const uint32_t firstGroup,
                                                      const uint32_t groupCount, const uintptr_t dataSize, void *pData)
{
    return vk.getRayTracingCaptureReplayShaderGroupHandlesKHR(device, pipeline, firstGroup, groupCount, dataSize,
                                                              pData);
}

VkResult finishDeferredOperation(const DeviceInterface &vk, VkDevice device, VkDeferredOperationKHR deferredOperation)
{
    VkResult result = vk.deferredOperationJoinKHR(device, deferredOperation);

    while (result == VK_THREAD_IDLE_KHR)
    {
        std::this_thread::yield();
        result = vk.deferredOperationJoinKHR(device, deferredOperation);
    }

    switch (result)
    {
    case VK_SUCCESS:
    {
        // Deferred operation has finished. Query its result
        result = vk.getDeferredOperationResultKHR(device, deferredOperation);

        break;
    }

    case VK_THREAD_DONE_KHR:
    {
        // Deferred operation is being wrapped up by another thread
        // wait for that thread to finish
        do
        {
            std::this_thread::yield();
            result = vk.getDeferredOperationResultKHR(device, deferredOperation);
        } while (result == VK_NOT_READY);

        break;
    }

    default:
    {
        DE_ASSERT(false);

        break;
    }
    }

    return result;
}

void finishDeferredOperationThreaded(DeferredThreadParams *deferredThreadParams)
{
    deferredThreadParams->result = finishDeferredOperation(deferredThreadParams->vk, deferredThreadParams->device,
                                                           deferredThreadParams->deferredOperation);
}

void finishDeferredOperation(const DeviceInterface &vk, VkDevice device, VkDeferredOperationKHR deferredOperation,
                             const uint32_t workerThreadCount, const bool operationNotDeferred)
{

    if (operationNotDeferred)
    {
        // when the operation deferral returns VK_OPERATION_NOT_DEFERRED_KHR,
        // the deferred operation should act as if no command was deferred
        VK_CHECK(vk.getDeferredOperationResultKHR(device, deferredOperation));

        // there is not need to join any threads to the deferred operation,
        // so below can be skipped.
        return;
    }

    if (workerThreadCount == 0)
    {
        VK_CHECK(finishDeferredOperation(vk, device, deferredOperation));
    }
    else
    {
        const uint32_t maxThreadCountSupported =
            deMinu32(256u, vk.getDeferredOperationMaxConcurrencyKHR(device, deferredOperation));
        const uint32_t requestedThreadCount = workerThreadCount;
        const uint32_t testThreadCount      = requestedThreadCount == std::numeric_limits<uint32_t>::max() ?
                                                  maxThreadCountSupported :
                                                  requestedThreadCount;

        if (maxThreadCountSupported == 0)
            TCU_FAIL("vkGetDeferredOperationMaxConcurrencyKHR must not return 0");

        const DeferredThreadParams deferredThreadParams = {
            vk,                 //  const DeviceInterface& vk;
            device,             //  VkDevice device;
            deferredOperation,  //  VkDeferredOperationKHR deferredOperation;
            VK_RESULT_MAX_ENUM, //  VResult result;
        };
        std::vector<DeferredThreadParams> threadParams(testThreadCount, deferredThreadParams);
        std::vector<de::MovePtr<std::thread>> threads(testThreadCount);
        bool executionResult = false;

        DE_ASSERT(threads.size() > 0 && threads.size() == testThreadCount);

        for (uint32_t threadNdx = 0; threadNdx < testThreadCount; ++threadNdx)
            threads[threadNdx] =
                de::MovePtr<std::thread>(new std::thread(finishDeferredOperationThreaded, &threadParams[threadNdx]));

        for (uint32_t threadNdx = 0; threadNdx < testThreadCount; ++threadNdx)
            threads[threadNdx]->join();

        for (uint32_t threadNdx = 0; threadNdx < testThreadCount; ++threadNdx)
            if (threadParams[threadNdx].result == VK_SUCCESS)
                executionResult = true;

        if (!executionResult)
            TCU_FAIL("Neither reported VK_SUCCESS");
    }
}

SerialStorage::SerialStorage(const DeviceInterface &vk, const VkDevice device, Allocator &allocator,
                             const VkAccelerationStructureBuildTypeKHR buildType, const VkDeviceSize storageSize)
    : m_buildType(buildType)
    , m_storageSize(storageSize)
    , m_serialInfo()
{
    const VkBufferCreateInfo bufferCreateInfo =
        makeBufferCreateInfo(storageSize, VK_BUFFER_USAGE_ACCELERATION_STRUCTURE_STORAGE_BIT_KHR |
                                              VK_BUFFER_USAGE_SHADER_DEVICE_ADDRESS_BIT);
    try
    {
        m_buffer = de::MovePtr<BufferWithMemory>(
            new BufferWithMemory(vk, device, allocator, bufferCreateInfo,
                                 MemoryRequirement::Cached | MemoryRequirement::HostVisible |
                                     MemoryRequirement::Coherent | MemoryRequirement::DeviceAddress));
    }
    catch (const tcu::NotSupportedError &)
    {
        // retry without Cached flag
        m_buffer = de::MovePtr<BufferWithMemory>(new BufferWithMemory(
            vk, device, allocator, bufferCreateInfo,
            MemoryRequirement::HostVisible | MemoryRequirement::Coherent | MemoryRequirement::DeviceAddress));
    }
}

SerialStorage::SerialStorage(const DeviceInterface &vk, const VkDevice device, Allocator &allocator,
                             const VkAccelerationStructureBuildTypeKHR buildType, const SerialInfo &serialInfo)
    : m_buildType(buildType)
    , m_storageSize(serialInfo.sizes()[0]) // raise assertion if serialInfo is empty
    , m_serialInfo(serialInfo)
{
    DE_ASSERT(serialInfo.sizes().size() >= 2u);

    // create buffer for top-level acceleration structure
    {
        const VkBufferCreateInfo bufferCreateInfo =
            makeBufferCreateInfo(m_storageSize, VK_BUFFER_USAGE_ACCELERATION_STRUCTURE_STORAGE_BIT_KHR |
                                                    VK_BUFFER_USAGE_SHADER_DEVICE_ADDRESS_BIT);
        m_buffer = de::MovePtr<BufferWithMemory>(new BufferWithMemory(
            vk, device, allocator, bufferCreateInfo,
            MemoryRequirement::HostVisible | MemoryRequirement::Coherent | MemoryRequirement::DeviceAddress));
    }

    // create buffers for bottom-level acceleration structures
    {
        std::vector<uint64_t> addrs;

        for (std::size_t i = 1; i < serialInfo.addresses().size(); ++i)
        {
            const uint64_t &lookAddr = serialInfo.addresses()[i];
            auto end                 = addrs.end();
            auto match = std::find_if(addrs.begin(), end, [&](const uint64_t &item) { return item == lookAddr; });
            if (match == end)
            {
                addrs.emplace_back(lookAddr);
                m_bottoms.emplace_back(de::SharedPtr<SerialStorage>(
                    new SerialStorage(vk, device, allocator, buildType, serialInfo.sizes()[i])));
            }
        }
    }
}

VkDeviceOrHostAddressKHR SerialStorage::getAddress(const DeviceInterface &vk, const VkDevice device,
                                                   const VkAccelerationStructureBuildTypeKHR buildType)
{
    if (buildType == VK_ACCELERATION_STRUCTURE_BUILD_TYPE_DEVICE_KHR)
        return makeDeviceOrHostAddressKHR(vk, device, m_buffer->get(), 0);
    else
        return makeDeviceOrHostAddressKHR(m_buffer->getAllocation().getHostPtr());
}

SerialStorage::AccelerationStructureHeader *SerialStorage::getASHeader()
{
    return reinterpret_cast<AccelerationStructureHeader *>(getHostAddress().hostAddress);
}

bool SerialStorage::hasDeepFormat() const
{
    return (m_serialInfo.sizes().size() >= 2u);
}

de::SharedPtr<SerialStorage> SerialStorage::getBottomStorage(uint32_t index) const
{
    return m_bottoms[index];
}

VkDeviceOrHostAddressKHR SerialStorage::getHostAddress(VkDeviceSize offset)
{
    DE_ASSERT(offset < m_storageSize);
    return makeDeviceOrHostAddressKHR(static_cast<uint8_t *>(m_buffer->getAllocation().getHostPtr()) + offset);
}

VkDeviceOrHostAddressConstKHR SerialStorage::getHostAddressConst(VkDeviceSize offset)
{
    return makeDeviceOrHostAddressConstKHR(static_cast<uint8_t *>(m_buffer->getAllocation().getHostPtr()) + offset);
}

VkDeviceOrHostAddressConstKHR SerialStorage::getAddressConst(const DeviceInterface &vk, const VkDevice device,
                                                             const VkAccelerationStructureBuildTypeKHR buildType)
{
    if (buildType == VK_ACCELERATION_STRUCTURE_BUILD_TYPE_DEVICE_KHR)
        return makeDeviceOrHostAddressConstKHR(vk, device, m_buffer->get(), 0);
    else
        return getHostAddressConst();
}

inline VkDeviceSize SerialStorage::getStorageSize() const
{
    return m_storageSize;
}

inline const SerialInfo &SerialStorage::getSerialInfo() const
{
    return m_serialInfo;
}

uint64_t SerialStorage::getDeserializedSize()
{
    uint64_t result         = 0;
    const uint8_t *startPtr = static_cast<uint8_t *>(m_buffer->getAllocation().getHostPtr());

    DE_ASSERT(sizeof(result) == DESERIALIZED_SIZE_SIZE);

    deMemcpy(&result, startPtr + DESERIALIZED_SIZE_OFFSET, sizeof(result));

    return result;
}

BottomLevelAccelerationStructure::~BottomLevelAccelerationStructure()
{
}

BottomLevelAccelerationStructure::BottomLevelAccelerationStructure()
    : m_structureSize(0u)
    , m_updateScratchSize(0u)
    , m_buildScratchSize(0u)
{
}

void BottomLevelAccelerationStructure::setGeometryData(const std::vector<tcu::Vec3> &geometryData, const bool triangles,
                                                       const VkGeometryFlagsKHR geometryFlags)
{
    if (triangles)
        DE_ASSERT((geometryData.size() % 3) == 0);
    else
        DE_ASSERT((geometryData.size() % 2) == 0);

    setGeometryCount(1u);

    addGeometry(geometryData, triangles, geometryFlags);
}

void BottomLevelAccelerationStructure::setDefaultGeometryData(const VkShaderStageFlagBits testStage,
                                                              const VkGeometryFlagsKHR geometryFlags)
{
    bool trianglesData = false;
    float z            = 0.0f;
    std::vector<tcu::Vec3> geometryData;

    switch (testStage)
    {
    case VK_SHADER_STAGE_RAYGEN_BIT_KHR:
        z             = -1.0f;
        trianglesData = true;
        break;
    case VK_SHADER_STAGE_ANY_HIT_BIT_KHR:
        z             = -1.0f;
        trianglesData = true;
        break;
    case VK_SHADER_STAGE_CLOSEST_HIT_BIT_KHR:
        z             = -1.0f;
        trianglesData = true;
        break;
    case VK_SHADER_STAGE_MISS_BIT_KHR:
        z             = -9.9f;
        trianglesData = true;
        break;
    case VK_SHADER_STAGE_INTERSECTION_BIT_KHR:
        z             = -1.0f;
        trianglesData = false;
        break;
    case VK_SHADER_STAGE_CALLABLE_BIT_KHR:
        z             = -1.0f;
        trianglesData = true;
        break;
    default:
        TCU_THROW(InternalError, "Unacceptable stage");
    }

    if (trianglesData)
    {
        geometryData.reserve(6);

        geometryData.push_back(tcu::Vec3(-1.0f, -1.0f, z));
        geometryData.push_back(tcu::Vec3(-1.0f, +1.0f, z));
        geometryData.push_back(tcu::Vec3(+1.0f, -1.0f, z));
        geometryData.push_back(tcu::Vec3(+1.0f, -1.0f, z));
        geometryData.push_back(tcu::Vec3(-1.0f, +1.0f, z));
        geometryData.push_back(tcu::Vec3(+1.0f, +1.0f, z));
    }
    else
    {
        geometryData.reserve(2);

        geometryData.push_back(tcu::Vec3(-1.0f, -1.0f, z));
        geometryData.push_back(tcu::Vec3(+1.0f, +1.0f, z));
    }

    setGeometryCount(1u);

    addGeometry(geometryData, trianglesData, geometryFlags);
}

void BottomLevelAccelerationStructure::setGeometryCount(const size_t geometryCount)
{
    m_geometriesData.clear();

    m_geometriesData.reserve(geometryCount);
}

void BottomLevelAccelerationStructure::addGeometry(de::SharedPtr<RaytracedGeometryBase> &raytracedGeometry)
{
    m_geometriesData.push_back(raytracedGeometry);
}

void BottomLevelAccelerationStructure::addGeometry(
    const std::vector<tcu::Vec3> &geometryData, const bool triangles, const VkGeometryFlagsKHR geometryFlags,
    const VkAccelerationStructureTrianglesOpacityMicromapEXT *opacityGeometryMicromap)
{
    DE_ASSERT(geometryData.size() > 0);
    DE_ASSERT((triangles && geometryData.size() % 3 == 0) || (!triangles && geometryData.size() % 2 == 0));

    if (!triangles)
        for (size_t posNdx = 0; posNdx < geometryData.size() / 2; ++posNdx)
        {
            DE_ASSERT(geometryData[2 * posNdx].x() <= geometryData[2 * posNdx + 1].x());
            DE_ASSERT(geometryData[2 * posNdx].y() <= geometryData[2 * posNdx + 1].y());
            DE_ASSERT(geometryData[2 * posNdx].z() <= geometryData[2 * posNdx + 1].z());
        }

    de::SharedPtr<RaytracedGeometryBase> geometry =
        makeRaytracedGeometry(triangles ? VK_GEOMETRY_TYPE_TRIANGLES_KHR : VK_GEOMETRY_TYPE_AABBS_KHR,
                              VK_FORMAT_R32G32B32_SFLOAT, VK_INDEX_TYPE_NONE_KHR);
    for (auto it = begin(geometryData), eit = end(geometryData); it != eit; ++it)
        geometry->addVertex(*it);

    geometry->setGeometryFlags(geometryFlags);
    if (opacityGeometryMicromap)
        geometry->setOpacityMicromap(opacityGeometryMicromap);
    addGeometry(geometry);
}

VkAccelerationStructureBuildSizesInfoKHR BottomLevelAccelerationStructure::getStructureBuildSizes() const
{
    return {
        VK_STRUCTURE_TYPE_ACCELERATION_STRUCTURE_BUILD_SIZES_INFO_KHR, //  VkStructureType sType;
        DE_NULL,                                                       //  const void* pNext;
        m_structureSize,                                               //  VkDeviceSize accelerationStructureSize;
        m_updateScratchSize,                                           //  VkDeviceSize updateScratchSize;
        m_buildScratchSize                                             //  VkDeviceSize buildScratchSize;
    };
};

VkDeviceSize getVertexBufferSize(const std::vector<de::SharedPtr<RaytracedGeometryBase>> &geometriesData)
{
    DE_ASSERT(geometriesData.size() != 0);
    VkDeviceSize bufferSizeBytes = 0;
    for (size_t geometryNdx = 0; geometryNdx < geometriesData.size(); ++geometryNdx)
        bufferSizeBytes += deAlignSize(geometriesData[geometryNdx]->getVertexByteSize(), 8);
    return bufferSizeBytes;
}

BufferWithMemory *createVertexBuffer(const DeviceInterface &vk, const VkDevice device, Allocator &allocator,
                                     const VkDeviceSize bufferSizeBytes)
{
    const VkBufferCreateInfo bufferCreateInfo =
        makeBufferCreateInfo(bufferSizeBytes, VK_BUFFER_USAGE_ACCELERATION_STRUCTURE_BUILD_INPUT_READ_ONLY_BIT_KHR |
                                                  VK_BUFFER_USAGE_SHADER_DEVICE_ADDRESS_BIT);
    return new BufferWithMemory(vk, device, allocator, bufferCreateInfo,
                                MemoryRequirement::HostVisible | MemoryRequirement::Coherent |
                                    MemoryRequirement::DeviceAddress);
}

BufferWithMemory *createVertexBuffer(const DeviceInterface &vk, const VkDevice device, Allocator &allocator,
                                     const std::vector<de::SharedPtr<RaytracedGeometryBase>> &geometriesData)
{
    return createVertexBuffer(vk, device, allocator, getVertexBufferSize(geometriesData));
}

void updateVertexBuffer(const DeviceInterface &vk, const VkDevice device,
                        const std::vector<de::SharedPtr<RaytracedGeometryBase>> &geometriesData,
                        BufferWithMemory *vertexBuffer, VkDeviceSize geometriesOffset = 0)
{
    const Allocation &geometryAlloc = vertexBuffer->getAllocation();
    uint8_t *bufferStart            = static_cast<uint8_t *>(geometryAlloc.getHostPtr());
    VkDeviceSize bufferOffset       = geometriesOffset;

    for (size_t geometryNdx = 0; geometryNdx < geometriesData.size(); ++geometryNdx)
    {
        const void *geometryPtr      = geometriesData[geometryNdx]->getVertexPointer();
        const size_t geometryPtrSize = geometriesData[geometryNdx]->getVertexByteSize();

        deMemcpy(&bufferStart[bufferOffset], geometryPtr, geometryPtrSize);

        bufferOffset += deAlignSize(geometryPtrSize, 8);
    }

    // Flush the whole allocation. We could flush only the interesting range, but we'd need to be sure both the offset and size
    // align to VkPhysicalDeviceLimits::nonCoherentAtomSize, which we are not considering. Also note most code uses Coherent memory
    // for the vertex and index buffers, so flushing is actually not needed.
    flushAlloc(vk, device, geometryAlloc);
}

VkDeviceSize getIndexBufferSize(const std::vector<de::SharedPtr<RaytracedGeometryBase>> &geometriesData)
{
    DE_ASSERT(!geometriesData.empty());

    VkDeviceSize bufferSizeBytes = 0;
    for (size_t geometryNdx = 0; geometryNdx < geometriesData.size(); ++geometryNdx)
        if (geometriesData[geometryNdx]->getIndexType() != VK_INDEX_TYPE_NONE_KHR)
            bufferSizeBytes += deAlignSize(geometriesData[geometryNdx]->getIndexByteSize(), 8);
    return bufferSizeBytes;
}

BufferWithMemory *createIndexBuffer(const DeviceInterface &vk, const VkDevice device, Allocator &allocator,
                                    const VkDeviceSize bufferSizeBytes)
{
    DE_ASSERT(bufferSizeBytes);
    const VkBufferCreateInfo bufferCreateInfo =
        makeBufferCreateInfo(bufferSizeBytes, VK_BUFFER_USAGE_ACCELERATION_STRUCTURE_BUILD_INPUT_READ_ONLY_BIT_KHR |
                                                  VK_BUFFER_USAGE_SHADER_DEVICE_ADDRESS_BIT);
    return new BufferWithMemory(vk, device, allocator, bufferCreateInfo,
                                MemoryRequirement::HostVisible | MemoryRequirement::Coherent |
                                    MemoryRequirement::DeviceAddress);
}

BufferWithMemory *createIndexBuffer(const DeviceInterface &vk, const VkDevice device, Allocator &allocator,
                                    const std::vector<de::SharedPtr<RaytracedGeometryBase>> &geometriesData)
{
    const VkDeviceSize bufferSizeBytes = getIndexBufferSize(geometriesData);
    return bufferSizeBytes ? createIndexBuffer(vk, device, allocator, bufferSizeBytes) : nullptr;
}

void updateIndexBuffer(const DeviceInterface &vk, const VkDevice device,
                       const std::vector<de::SharedPtr<RaytracedGeometryBase>> &geometriesData,
                       BufferWithMemory *indexBuffer, VkDeviceSize geometriesOffset)
{
    const Allocation &indexAlloc = indexBuffer->getAllocation();
    uint8_t *bufferStart         = static_cast<uint8_t *>(indexAlloc.getHostPtr());
    VkDeviceSize bufferOffset    = geometriesOffset;

    for (size_t geometryNdx = 0; geometryNdx < geometriesData.size(); ++geometryNdx)
    {
        if (geometriesData[geometryNdx]->getIndexType() != VK_INDEX_TYPE_NONE_KHR)
        {
            const void *indexPtr      = geometriesData[geometryNdx]->getIndexPointer();
            const size_t indexPtrSize = geometriesData[geometryNdx]->getIndexByteSize();

            deMemcpy(&bufferStart[bufferOffset], indexPtr, indexPtrSize);

            bufferOffset += deAlignSize(indexPtrSize, 8);
        }
    }

    // Flush the whole allocation. We could flush only the interesting range, but we'd need to be sure both the offset and size
    // align to VkPhysicalDeviceLimits::nonCoherentAtomSize, which we are not considering. Also note most code uses Coherent memory
    // for the vertex and index buffers, so flushing is actually not needed.
    flushAlloc(vk, device, indexAlloc);
}

class BottomLevelAccelerationStructureKHR : public BottomLevelAccelerationStructure
{
public:
    static uint32_t getRequiredAllocationCount(void);

    BottomLevelAccelerationStructureKHR();
    BottomLevelAccelerationStructureKHR(const BottomLevelAccelerationStructureKHR &other) = delete;
    virtual ~BottomLevelAccelerationStructureKHR();

    void setBuildType(const VkAccelerationStructureBuildTypeKHR buildType) override;
    VkAccelerationStructureBuildTypeKHR getBuildType() const override;
    void setCreateFlags(const VkAccelerationStructureCreateFlagsKHR createFlags) override;
    void setCreateGeneric(bool createGeneric) override;
    void setCreationBufferUnbounded(bool creationBufferUnbounded) override;
    void setBuildFlags(const VkBuildAccelerationStructureFlagsKHR buildFlags) override;
    void setBuildWithoutGeometries(bool buildWithoutGeometries) override;
    void setBuildWithoutPrimitives(bool buildWithoutPrimitives) override;
    void setDeferredOperation(const bool deferredOperation, const uint32_t workerThreadCount) override;
    void setUseArrayOfPointers(const bool useArrayOfPointers) override;
    void setUseMaintenance5(const bool useMaintenance5) override;
    void setIndirectBuildParameters(const VkBuffer indirectBuffer, const VkDeviceSize indirectBufferOffset,
                                    const uint32_t indirectBufferStride) override;
    VkBuildAccelerationStructureFlagsKHR getBuildFlags() const override;

    void create(const DeviceInterface &vk, const VkDevice device, Allocator &allocator, VkDeviceSize structureSize,
                VkDeviceAddress deviceAddress = 0u, const void *pNext = DE_NULL,
                const MemoryRequirement &addMemoryRequirement = MemoryRequirement::Any,
                const VkBuffer creationBuffer = VK_NULL_HANDLE, const VkDeviceSize creationBufferSize = 0u) override;
    void build(const DeviceInterface &vk, const VkDevice device, const VkCommandBuffer cmdBuffer,
               BottomLevelAccelerationStructure *srcAccelerationStructure = DE_NULL) override;
    void copyFrom(const DeviceInterface &vk, const VkDevice device, const VkCommandBuffer cmdBuffer,
                  BottomLevelAccelerationStructure *accelerationStructure, bool compactCopy) override;

    void serialize(const DeviceInterface &vk, const VkDevice device, const VkCommandBuffer cmdBuffer,
                   SerialStorage *storage) override;
    void deserialize(const DeviceInterface &vk, const VkDevice device, const VkCommandBuffer cmdBuffer,
                     SerialStorage *storage) override;

    const VkAccelerationStructureKHR *getPtr(void) const override;
    void updateGeometry(size_t geometryIndex, de::SharedPtr<RaytracedGeometryBase> &raytracedGeometry) override;

protected:
    VkAccelerationStructureBuildTypeKHR m_buildType;
    VkAccelerationStructureCreateFlagsKHR m_createFlags;
    bool m_createGeneric;
    bool m_creationBufferUnbounded;
    VkBuildAccelerationStructureFlagsKHR m_buildFlags;
    bool m_buildWithoutGeometries;
    bool m_buildWithoutPrimitives;
    bool m_deferredOperation;
    uint32_t m_workerThreadCount;
    bool m_useArrayOfPointers;
    bool m_useMaintenance5;
    de::MovePtr<BufferWithMemory> m_accelerationStructureBuffer;
    de::MovePtr<BufferWithMemory> m_vertexBuffer;
    de::MovePtr<BufferWithMemory> m_indexBuffer;
    de::MovePtr<BufferWithMemory> m_deviceScratchBuffer;
    de::UniquePtr<std::vector<uint8_t>> m_hostScratchBuffer;
    Move<VkAccelerationStructureKHR> m_accelerationStructureKHR;
    VkBuffer m_indirectBuffer;
    VkDeviceSize m_indirectBufferOffset;
    uint32_t m_indirectBufferStride;

    void prepareGeometries(
        const DeviceInterface &vk, const VkDevice device,
        std::vector<VkAccelerationStructureGeometryKHR> &accelerationStructureGeometriesKHR,
        std::vector<VkAccelerationStructureGeometryKHR *> &accelerationStructureGeometriesKHRPointers,
        std::vector<VkAccelerationStructureBuildRangeInfoKHR> &accelerationStructureBuildRangeInfoKHR,
        std::vector<VkAccelerationStructureTrianglesOpacityMicromapEXT> &accelerationStructureGeometryMicromapsEXT,
        std::vector<uint32_t> &maxPrimitiveCounts, VkDeviceSize vertexBufferOffset = 0,
        VkDeviceSize indexBufferOffset = 0) const;

    virtual BufferWithMemory *getAccelerationStructureBuffer() const
    {
        return m_accelerationStructureBuffer.get();
    }
    virtual BufferWithMemory *getDeviceScratchBuffer() const
    {
        return m_deviceScratchBuffer.get();
    }
    virtual std::vector<uint8_t> *getHostScratchBuffer() const
    {
        return m_hostScratchBuffer.get();
    }
    virtual BufferWithMemory *getVertexBuffer() const
    {
        return m_vertexBuffer.get();
    }
    virtual BufferWithMemory *getIndexBuffer() const
    {
        return m_indexBuffer.get();
    }

    virtual VkDeviceSize getAccelerationStructureBufferOffset() const
    {
        return 0;
    }
    virtual VkDeviceSize getDeviceScratchBufferOffset() const
    {
        return 0;
    }
    virtual VkDeviceSize getVertexBufferOffset() const
    {
        return 0;
    }
    virtual VkDeviceSize getIndexBufferOffset() const
    {
        return 0;
    }
};

uint32_t BottomLevelAccelerationStructureKHR::getRequiredAllocationCount(void)
{
    /*
        de::MovePtr<BufferWithMemory>                            m_geometryBuffer; // but only when m_buildType == VK_ACCELERATION_STRUCTURE_BUILD_TYPE_DEVICE_KHR
        de::MovePtr<Allocation>                                    m_accelerationStructureAlloc;
        de::MovePtr<BufferWithMemory>                            m_deviceScratchBuffer;
    */
    return 3u;
}

BottomLevelAccelerationStructureKHR::~BottomLevelAccelerationStructureKHR()
{
}

BottomLevelAccelerationStructureKHR::BottomLevelAccelerationStructureKHR()
    : BottomLevelAccelerationStructure()
    , m_buildType(VK_ACCELERATION_STRUCTURE_BUILD_TYPE_DEVICE_KHR)
    , m_createFlags(0u)
    , m_createGeneric(false)
    , m_creationBufferUnbounded(false)
    , m_buildFlags(0u)
    , m_buildWithoutGeometries(false)
    , m_buildWithoutPrimitives(false)
    , m_deferredOperation(false)
    , m_workerThreadCount(0)
    , m_useArrayOfPointers(false)
    , m_useMaintenance5(false)
    , m_accelerationStructureBuffer(VK_NULL_HANDLE)
    , m_vertexBuffer(VK_NULL_HANDLE)
    , m_indexBuffer(VK_NULL_HANDLE)
    , m_deviceScratchBuffer(VK_NULL_HANDLE)
    , m_hostScratchBuffer(new std::vector<uint8_t>)
    , m_accelerationStructureKHR()
    , m_indirectBuffer(VK_NULL_HANDLE)
    , m_indirectBufferOffset(0)
    , m_indirectBufferStride(0)
{
}

void BottomLevelAccelerationStructureKHR::setBuildType(const VkAccelerationStructureBuildTypeKHR buildType)
{
    m_buildType = buildType;
}

VkAccelerationStructureBuildTypeKHR BottomLevelAccelerationStructureKHR::getBuildType() const
{
    return m_buildType;
}

void BottomLevelAccelerationStructureKHR::setCreateFlags(const VkAccelerationStructureCreateFlagsKHR createFlags)
{
    m_createFlags = createFlags;
}

void BottomLevelAccelerationStructureKHR::setCreateGeneric(bool createGeneric)
{
    m_createGeneric = createGeneric;
}

void BottomLevelAccelerationStructureKHR::setCreationBufferUnbounded(bool creationBufferUnbounded)
{
    m_creationBufferUnbounded = creationBufferUnbounded;
}

void BottomLevelAccelerationStructureKHR::setBuildFlags(const VkBuildAccelerationStructureFlagsKHR buildFlags)
{
    m_buildFlags = buildFlags;
}

void BottomLevelAccelerationStructureKHR::setBuildWithoutGeometries(bool buildWithoutGeometries)
{
    m_buildWithoutGeometries = buildWithoutGeometries;
}

void BottomLevelAccelerationStructureKHR::setBuildWithoutPrimitives(bool buildWithoutPrimitives)
{
    m_buildWithoutPrimitives = buildWithoutPrimitives;
}

void BottomLevelAccelerationStructureKHR::setDeferredOperation(const bool deferredOperation,
                                                               const uint32_t workerThreadCount)
{
    m_deferredOperation = deferredOperation;
    m_workerThreadCount = workerThreadCount;
}

void BottomLevelAccelerationStructureKHR::setUseArrayOfPointers(const bool useArrayOfPointers)
{
    m_useArrayOfPointers = useArrayOfPointers;
}

void BottomLevelAccelerationStructureKHR::setUseMaintenance5(const bool useMaintenance5)
{
    m_useMaintenance5 = useMaintenance5;
}

void BottomLevelAccelerationStructureKHR::setIndirectBuildParameters(const VkBuffer indirectBuffer,
                                                                     const VkDeviceSize indirectBufferOffset,
                                                                     const uint32_t indirectBufferStride)
{
    m_indirectBuffer       = indirectBuffer;
    m_indirectBufferOffset = indirectBufferOffset;
    m_indirectBufferStride = indirectBufferStride;
}

VkBuildAccelerationStructureFlagsKHR BottomLevelAccelerationStructureKHR::getBuildFlags() const
{
    return m_buildFlags;
}

void BottomLevelAccelerationStructureKHR::create(const DeviceInterface &vk, const VkDevice device, Allocator &allocator,
                                                 VkDeviceSize structureSize, VkDeviceAddress deviceAddress,
                                                 const void *pNext, const MemoryRequirement &addMemoryRequirement,
                                                 const VkBuffer creationBuffer, const VkDeviceSize creationBufferSize)
{
    // AS may be built from geometries using vkCmdBuildAccelerationStructuresKHR / vkBuildAccelerationStructuresKHR
    // or may be copied/compacted/deserialized from other AS ( in this case AS does not need geometries, but it needs to know its size before creation ).
    DE_ASSERT(!m_geometriesData.empty() != !(structureSize == 0)); // logical xor

    if (structureSize == 0)
    {
        std::vector<VkAccelerationStructureGeometryKHR> accelerationStructureGeometriesKHR;
        std::vector<VkAccelerationStructureGeometryKHR *> accelerationStructureGeometriesKHRPointers;
        std::vector<VkAccelerationStructureBuildRangeInfoKHR> accelerationStructureBuildRangeInfoKHR;
        std::vector<VkAccelerationStructureTrianglesOpacityMicromapEXT> accelerationStructureGeometryMicromapsEXT;
        std::vector<uint32_t> maxPrimitiveCounts;
        prepareGeometries(vk, device, accelerationStructureGeometriesKHR, accelerationStructureGeometriesKHRPointers,
                          accelerationStructureBuildRangeInfoKHR, accelerationStructureGeometryMicromapsEXT,
                          maxPrimitiveCounts);

        const VkAccelerationStructureGeometryKHR *accelerationStructureGeometriesKHRPointer =
            accelerationStructureGeometriesKHR.data();
        const VkAccelerationStructureGeometryKHR *const *accelerationStructureGeometry =
            accelerationStructureGeometriesKHRPointers.data();

        const uint32_t geometryCount =
            (m_buildWithoutGeometries ? 0u : static_cast<uint32_t>(accelerationStructureGeometriesKHR.size()));
        VkAccelerationStructureBuildGeometryInfoKHR accelerationStructureBuildGeometryInfoKHR = {
            VK_STRUCTURE_TYPE_ACCELERATION_STRUCTURE_BUILD_GEOMETRY_INFO_KHR, //  VkStructureType sType;
            DE_NULL,                                                          //  const void* pNext;
            VK_ACCELERATION_STRUCTURE_TYPE_BOTTOM_LEVEL_KHR,                  //  VkAccelerationStructureTypeKHR type;
            m_buildFlags,                                   //  VkBuildAccelerationStructureFlagsKHR flags;
            VK_BUILD_ACCELERATION_STRUCTURE_MODE_BUILD_KHR, //  VkBuildAccelerationStructureModeKHR mode;
            VK_NULL_HANDLE,                                 //  VkAccelerationStructureKHR srcAccelerationStructure;
            VK_NULL_HANDLE,                                 //  VkAccelerationStructureKHR dstAccelerationStructure;
            geometryCount,                                  //  uint32_t geometryCount;
            m_useArrayOfPointers ?
                DE_NULL :
                accelerationStructureGeometriesKHRPointer, //  const VkAccelerationStructureGeometryKHR* pGeometries;
            m_useArrayOfPointers ? accelerationStructureGeometry :
                                   DE_NULL,     //  const VkAccelerationStructureGeometryKHR* const* ppGeometries;
            makeDeviceOrHostAddressKHR(DE_NULL) //  VkDeviceOrHostAddressKHR scratchData;
        };
        VkAccelerationStructureBuildSizesInfoKHR sizeInfo = {
            VK_STRUCTURE_TYPE_ACCELERATION_STRUCTURE_BUILD_SIZES_INFO_KHR, //  VkStructureType sType;
            DE_NULL,                                                       //  const void* pNext;
            0,                                                             //  VkDeviceSize accelerationStructureSize;
            0,                                                             //  VkDeviceSize updateScratchSize;
            0                                                              //  VkDeviceSize buildScratchSize;
        };

        vk.getAccelerationStructureBuildSizesKHR(device, m_buildType, &accelerationStructureBuildGeometryInfoKHR,
                                                 maxPrimitiveCounts.data(), &sizeInfo);

        m_structureSize     = sizeInfo.accelerationStructureSize;
        m_updateScratchSize = sizeInfo.updateScratchSize;
        m_buildScratchSize  = sizeInfo.buildScratchSize;
    }
    else
    {
        m_structureSize     = structureSize;
        m_updateScratchSize = 0u;
        m_buildScratchSize  = 0u;
    }

    const bool externalCreationBuffer = (creationBuffer != VK_NULL_HANDLE);

    if (externalCreationBuffer)
    {
        DE_UNREF(creationBufferSize); // For release builds.
        DE_ASSERT(creationBufferSize >= m_structureSize);
    }

    if (!externalCreationBuffer)
    {
        VkBufferCreateInfo bufferCreateInfo =
            makeBufferCreateInfo(m_structureSize, VK_BUFFER_USAGE_ACCELERATION_STRUCTURE_STORAGE_BIT_KHR |
                                                      VK_BUFFER_USAGE_SHADER_DEVICE_ADDRESS_BIT);
        VkBufferUsageFlags2CreateInfoKHR bufferUsageFlags2 = vk::initVulkanStructure();

        if (m_useMaintenance5)
        {
            bufferUsageFlags2.usage = VK_BUFFER_USAGE_2_ACCELERATION_STRUCTURE_STORAGE_BIT_KHR |
                                      VK_BUFFER_USAGE_2_SHADER_DEVICE_ADDRESS_BIT_KHR;
            bufferCreateInfo.pNext = &bufferUsageFlags2;
            bufferCreateInfo.usage = 0;
        }

        const MemoryRequirement memoryRequirement = addMemoryRequirement | MemoryRequirement::HostVisible |
                                                    MemoryRequirement::Coherent | MemoryRequirement::DeviceAddress;
        const bool bindMemOnCreation = (!m_creationBufferUnbounded);

        try
        {
            m_accelerationStructureBuffer = de::MovePtr<BufferWithMemory>(
                new BufferWithMemory(vk, device, allocator, bufferCreateInfo,
                                     (MemoryRequirement::Cached | memoryRequirement), bindMemOnCreation));
        }
        catch (const tcu::NotSupportedError &)
        {
            // retry without Cached flag
            m_accelerationStructureBuffer = de::MovePtr<BufferWithMemory>(
                new BufferWithMemory(vk, device, allocator, bufferCreateInfo, memoryRequirement, bindMemOnCreation));
        }
    }

    const auto createInfoBuffer = (externalCreationBuffer ? creationBuffer : getAccelerationStructureBuffer()->get());
    const auto createInfoOffset =
        (externalCreationBuffer ? static_cast<VkDeviceSize>(0) : getAccelerationStructureBufferOffset());
    {
        const VkAccelerationStructureTypeKHR structureType =
            (m_createGeneric ? VK_ACCELERATION_STRUCTURE_TYPE_GENERIC_KHR :
                               VK_ACCELERATION_STRUCTURE_TYPE_BOTTOM_LEVEL_KHR);
        const VkAccelerationStructureCreateInfoKHR accelerationStructureCreateInfoKHR{
            VK_STRUCTURE_TYPE_ACCELERATION_STRUCTURE_CREATE_INFO_KHR, //  VkStructureType sType;
            pNext,                                                    //  const void* pNext;
            m_createFlags,    //  VkAccelerationStructureCreateFlagsKHR createFlags;
            createInfoBuffer, //  VkBuffer buffer;
            createInfoOffset, //  VkDeviceSize offset;
            m_structureSize,  //  VkDeviceSize size;
            structureType,    //  VkAccelerationStructureTypeKHR type;
            deviceAddress     //  VkDeviceAddress deviceAddress;
        };

        m_accelerationStructureKHR =
            createAccelerationStructureKHR(vk, device, &accelerationStructureCreateInfoKHR, DE_NULL);

        // Make sure buffer memory is always bound after creation.
        if (!externalCreationBuffer)
            m_accelerationStructureBuffer->bindMemory();
    }

    if (m_buildScratchSize > 0u)
    {
        if (m_buildType == VK_ACCELERATION_STRUCTURE_BUILD_TYPE_DEVICE_KHR)
        {
            const VkBufferCreateInfo bufferCreateInfo = makeBufferCreateInfo(
                m_buildScratchSize, VK_BUFFER_USAGE_STORAGE_BUFFER_BIT | VK_BUFFER_USAGE_SHADER_DEVICE_ADDRESS_BIT);
            m_deviceScratchBuffer = de::MovePtr<BufferWithMemory>(new BufferWithMemory(
                vk, device, allocator, bufferCreateInfo,
                MemoryRequirement::HostVisible | MemoryRequirement::Coherent | MemoryRequirement::DeviceAddress));
        }
        else
        {
            m_hostScratchBuffer->resize(static_cast<size_t>(m_buildScratchSize));
        }
    }

    if (m_buildType == VK_ACCELERATION_STRUCTURE_BUILD_TYPE_DEVICE_KHR && !m_geometriesData.empty())
    {
        VkBufferCreateInfo bufferCreateInfo =
            makeBufferCreateInfo(getVertexBufferSize(m_geometriesData),
                                 VK_BUFFER_USAGE_ACCELERATION_STRUCTURE_BUILD_INPUT_READ_ONLY_BIT_KHR |
                                     VK_BUFFER_USAGE_SHADER_DEVICE_ADDRESS_BIT);
        VkBufferUsageFlags2CreateInfoKHR bufferUsageFlags2 = vk::initVulkanStructure();

        if (m_useMaintenance5)
        {
            bufferUsageFlags2.usage = vk::VK_BUFFER_USAGE_2_ACCELERATION_STRUCTURE_BUILD_INPUT_READ_ONLY_BIT_KHR |
                                      VK_BUFFER_USAGE_2_SHADER_DEVICE_ADDRESS_BIT_KHR;
            bufferCreateInfo.pNext = &bufferUsageFlags2;
            bufferCreateInfo.usage = 0;
        }

        const vk::MemoryRequirement memoryRequirement =
            MemoryRequirement::HostVisible | MemoryRequirement::Coherent | MemoryRequirement::DeviceAddress;
        m_vertexBuffer = de::MovePtr<BufferWithMemory>(
            new BufferWithMemory(vk, device, allocator, bufferCreateInfo, memoryRequirement));

        bufferCreateInfo.size = getIndexBufferSize(m_geometriesData);
        if (bufferCreateInfo.size)
            m_indexBuffer = de::MovePtr<BufferWithMemory>(
                new BufferWithMemory(vk, device, allocator, bufferCreateInfo, memoryRequirement));
        else
            m_indexBuffer = de::MovePtr<BufferWithMemory>(nullptr);
    }
}

void BottomLevelAccelerationStructureKHR::build(const DeviceInterface &vk, const VkDevice device,
                                                const VkCommandBuffer cmdBuffer,
                                                BottomLevelAccelerationStructure *srcAccelerationStructure)
{
    DE_ASSERT(!m_geometriesData.empty());
    DE_ASSERT(m_accelerationStructureKHR.get() != VK_NULL_HANDLE);
    DE_ASSERT(m_buildScratchSize != 0);

    if (m_buildType == VK_ACCELERATION_STRUCTURE_BUILD_TYPE_DEVICE_KHR)
    {
        updateVertexBuffer(vk, device, m_geometriesData, getVertexBuffer(), getVertexBufferOffset());
        if (getIndexBuffer() != VK_NULL_HANDLE)
            updateIndexBuffer(vk, device, m_geometriesData, getIndexBuffer(), getIndexBufferOffset());
    }

    {
        std::vector<VkAccelerationStructureGeometryKHR> accelerationStructureGeometriesKHR;
        std::vector<VkAccelerationStructureGeometryKHR *> accelerationStructureGeometriesKHRPointers;
        std::vector<VkAccelerationStructureBuildRangeInfoKHR> accelerationStructureBuildRangeInfoKHR;
        std::vector<VkAccelerationStructureTrianglesOpacityMicromapEXT> accelerationStructureGeometryMicromapsEXT;
        std::vector<uint32_t> maxPrimitiveCounts;

        prepareGeometries(vk, device, accelerationStructureGeometriesKHR, accelerationStructureGeometriesKHRPointers,
                          accelerationStructureBuildRangeInfoKHR, accelerationStructureGeometryMicromapsEXT,
                          maxPrimitiveCounts, getVertexBufferOffset(), getIndexBufferOffset());

        const VkAccelerationStructureGeometryKHR *accelerationStructureGeometriesKHRPointer =
            accelerationStructureGeometriesKHR.data();
        const VkAccelerationStructureGeometryKHR *const *accelerationStructureGeometry =
            accelerationStructureGeometriesKHRPointers.data();
        VkDeviceOrHostAddressKHR scratchData =
            (m_buildType == VK_ACCELERATION_STRUCTURE_BUILD_TYPE_DEVICE_KHR) ?
                makeDeviceOrHostAddressKHR(vk, device, getDeviceScratchBuffer()->get(),
                                           getDeviceScratchBufferOffset()) :
                makeDeviceOrHostAddressKHR(getHostScratchBuffer()->data());
        const uint32_t geometryCount =
            (m_buildWithoutGeometries ? 0u : static_cast<uint32_t>(accelerationStructureGeometriesKHR.size()));

        VkAccelerationStructureKHR srcStructure =
            (srcAccelerationStructure != DE_NULL) ? *(srcAccelerationStructure->getPtr()) : VK_NULL_HANDLE;
        VkBuildAccelerationStructureModeKHR mode = (srcAccelerationStructure != DE_NULL) ?
                                                       VK_BUILD_ACCELERATION_STRUCTURE_MODE_UPDATE_KHR :
                                                       VK_BUILD_ACCELERATION_STRUCTURE_MODE_BUILD_KHR;

        VkAccelerationStructureBuildGeometryInfoKHR accelerationStructureBuildGeometryInfoKHR = {
            VK_STRUCTURE_TYPE_ACCELERATION_STRUCTURE_BUILD_GEOMETRY_INFO_KHR, //  VkStructureType sType;
            DE_NULL,                                                          //  const void* pNext;
            VK_ACCELERATION_STRUCTURE_TYPE_BOTTOM_LEVEL_KHR,                  //  VkAccelerationStructureTypeKHR type;
            m_buildFlags,                     //  VkBuildAccelerationStructureFlagsKHR flags;
            mode,                             //  VkBuildAccelerationStructureModeKHR mode;
            srcStructure,                     //  VkAccelerationStructureKHR srcAccelerationStructure;
            m_accelerationStructureKHR.get(), //  VkAccelerationStructureKHR dstAccelerationStructure;
            geometryCount,                    //  uint32_t geometryCount;
            m_useArrayOfPointers ?
                DE_NULL :
                accelerationStructureGeometriesKHRPointer, //  const VkAccelerationStructureGeometryKHR* pGeometries;
            m_useArrayOfPointers ? accelerationStructureGeometry :
                                   DE_NULL, //  const VkAccelerationStructureGeometryKHR* const* ppGeometries;
            scratchData                     //  VkDeviceOrHostAddressKHR scratchData;
        };

        VkAccelerationStructureBuildRangeInfoKHR *accelerationStructureBuildRangeInfoKHRPtr =
            accelerationStructureBuildRangeInfoKHR.data();

        if (m_buildType == VK_ACCELERATION_STRUCTURE_BUILD_TYPE_DEVICE_KHR)
        {
            if (m_indirectBuffer == VK_NULL_HANDLE)
                vk.cmdBuildAccelerationStructuresKHR(
                    cmdBuffer, 1u, &accelerationStructureBuildGeometryInfoKHR,
                    (const VkAccelerationStructureBuildRangeInfoKHR **)&accelerationStructureBuildRangeInfoKHRPtr);
            else
            {
                VkDeviceAddress indirectDeviceAddress =
                    getBufferDeviceAddress(vk, device, m_indirectBuffer, m_indirectBufferOffset);
                uint32_t *pMaxPrimitiveCounts = maxPrimitiveCounts.data();
                vk.cmdBuildAccelerationStructuresIndirectKHR(cmdBuffer, 1u, &accelerationStructureBuildGeometryInfoKHR,
                                                             &indirectDeviceAddress, &m_indirectBufferStride,
                                                             &pMaxPrimitiveCounts);
            }
        }
        else if (!m_deferredOperation)
        {
            VK_CHECK(vk.buildAccelerationStructuresKHR(
                device, VK_NULL_HANDLE, 1u, &accelerationStructureBuildGeometryInfoKHR,
                (const VkAccelerationStructureBuildRangeInfoKHR **)&accelerationStructureBuildRangeInfoKHRPtr));
        }
        else
        {
            const auto deferredOperationPtr = createDeferredOperationKHR(vk, device);
            const auto deferredOperation    = deferredOperationPtr.get();

            VkResult result = vk.buildAccelerationStructuresKHR(
                device, deferredOperation, 1u, &accelerationStructureBuildGeometryInfoKHR,
                (const VkAccelerationStructureBuildRangeInfoKHR **)&accelerationStructureBuildRangeInfoKHRPtr);

            DE_ASSERT(result == VK_OPERATION_DEFERRED_KHR || result == VK_OPERATION_NOT_DEFERRED_KHR ||
                      result == VK_SUCCESS);

            finishDeferredOperation(vk, device, deferredOperation, m_workerThreadCount,
                                    result == VK_OPERATION_NOT_DEFERRED_KHR);
        }
    }

    if (m_buildType == VK_ACCELERATION_STRUCTURE_BUILD_TYPE_DEVICE_KHR)
    {
        const VkAccessFlags accessMasks =
            VK_ACCESS_ACCELERATION_STRUCTURE_WRITE_BIT_KHR | VK_ACCESS_ACCELERATION_STRUCTURE_READ_BIT_KHR;
        const VkMemoryBarrier memBarrier = makeMemoryBarrier(accessMasks, accessMasks);

        cmdPipelineMemoryBarrier(vk, cmdBuffer, VK_PIPELINE_STAGE_ACCELERATION_STRUCTURE_BUILD_BIT_KHR,
                                 VK_PIPELINE_STAGE_ALL_COMMANDS_BIT, &memBarrier);
    }
}

void BottomLevelAccelerationStructureKHR::copyFrom(const DeviceInterface &vk, const VkDevice device,
                                                   const VkCommandBuffer cmdBuffer,
                                                   BottomLevelAccelerationStructure *accelerationStructure,
                                                   bool compactCopy)
{
    DE_ASSERT(m_accelerationStructureKHR.get() != VK_NULL_HANDLE);
    DE_ASSERT(accelerationStructure != DE_NULL);

    VkCopyAccelerationStructureInfoKHR copyAccelerationStructureInfo = {
        VK_STRUCTURE_TYPE_COPY_ACCELERATION_STRUCTURE_INFO_KHR, // VkStructureType sType;
        DE_NULL,                                                // const void* pNext;
        *(accelerationStructure->getPtr()),                     // VkAccelerationStructureKHR src;
        *(getPtr()),                                            // VkAccelerationStructureKHR dst;
        compactCopy ? VK_COPY_ACCELERATION_STRUCTURE_MODE_COMPACT_KHR :
                      VK_COPY_ACCELERATION_STRUCTURE_MODE_CLONE_KHR // VkCopyAccelerationStructureModeKHR mode;
    };

    if (m_buildType == VK_ACCELERATION_STRUCTURE_BUILD_TYPE_DEVICE_KHR)
    {
        vk.cmdCopyAccelerationStructureKHR(cmdBuffer, &copyAccelerationStructureInfo);
    }
    else if (!m_deferredOperation)
    {
        VK_CHECK(vk.copyAccelerationStructureKHR(device, VK_NULL_HANDLE, &copyAccelerationStructureInfo));
    }
    else
    {
        const auto deferredOperationPtr = createDeferredOperationKHR(vk, device);
        const auto deferredOperation    = deferredOperationPtr.get();

        VkResult result = vk.copyAccelerationStructureKHR(device, deferredOperation, &copyAccelerationStructureInfo);

        DE_ASSERT(result == VK_OPERATION_DEFERRED_KHR || result == VK_OPERATION_NOT_DEFERRED_KHR ||
                  result == VK_SUCCESS);

        finishDeferredOperation(vk, device, deferredOperation, m_workerThreadCount,
                                result == VK_OPERATION_NOT_DEFERRED_KHR);
    }

    if (m_buildType == VK_ACCELERATION_STRUCTURE_BUILD_TYPE_DEVICE_KHR)
    {
        const VkAccessFlags accessMasks =
            VK_ACCESS_ACCELERATION_STRUCTURE_WRITE_BIT_KHR | VK_ACCESS_ACCELERATION_STRUCTURE_READ_BIT_KHR;
        const VkMemoryBarrier memBarrier = makeMemoryBarrier(accessMasks, accessMasks);

        cmdPipelineMemoryBarrier(vk, cmdBuffer, VK_PIPELINE_STAGE_ACCELERATION_STRUCTURE_BUILD_BIT_KHR,
                                 VK_PIPELINE_STAGE_ALL_COMMANDS_BIT, &memBarrier);
    }
}

void BottomLevelAccelerationStructureKHR::serialize(const DeviceInterface &vk, const VkDevice device,
                                                    const VkCommandBuffer cmdBuffer, SerialStorage *storage)
{
    DE_ASSERT(m_accelerationStructureKHR.get() != VK_NULL_HANDLE);
    DE_ASSERT(storage != DE_NULL);

    const VkCopyAccelerationStructureToMemoryInfoKHR copyAccelerationStructureInfo = {
        VK_STRUCTURE_TYPE_COPY_ACCELERATION_STRUCTURE_TO_MEMORY_INFO_KHR, // VkStructureType sType;
        DE_NULL,                                                          // const void* pNext;
        *(getPtr()),                                                      // VkAccelerationStructureKHR src;
        storage->getAddress(vk, device, m_buildType),                     // VkDeviceOrHostAddressKHR dst;
        VK_COPY_ACCELERATION_STRUCTURE_MODE_SERIALIZE_KHR                 // VkCopyAccelerationStructureModeKHR mode;
    };

    if (m_buildType == VK_ACCELERATION_STRUCTURE_BUILD_TYPE_DEVICE_KHR)
    {
        vk.cmdCopyAccelerationStructureToMemoryKHR(cmdBuffer, &copyAccelerationStructureInfo);
    }
    else if (!m_deferredOperation)
    {
        VK_CHECK(vk.copyAccelerationStructureToMemoryKHR(device, VK_NULL_HANDLE, &copyAccelerationStructureInfo));
    }
    else
    {
        const auto deferredOperationPtr = createDeferredOperationKHR(vk, device);
        const auto deferredOperation    = deferredOperationPtr.get();

        const VkResult result =
            vk.copyAccelerationStructureToMemoryKHR(device, deferredOperation, &copyAccelerationStructureInfo);

        DE_ASSERT(result == VK_OPERATION_DEFERRED_KHR || result == VK_OPERATION_NOT_DEFERRED_KHR ||
                  result == VK_SUCCESS);

        finishDeferredOperation(vk, device, deferredOperation, m_workerThreadCount,
                                result == VK_OPERATION_NOT_DEFERRED_KHR);
    }
}

void BottomLevelAccelerationStructureKHR::deserialize(const DeviceInterface &vk, const VkDevice device,
                                                      const VkCommandBuffer cmdBuffer, SerialStorage *storage)
{
    DE_ASSERT(m_accelerationStructureKHR.get() != VK_NULL_HANDLE);
    DE_ASSERT(storage != DE_NULL);

    const VkCopyMemoryToAccelerationStructureInfoKHR copyAccelerationStructureInfo = {
        VK_STRUCTURE_TYPE_COPY_MEMORY_TO_ACCELERATION_STRUCTURE_INFO_KHR, // VkStructureType sType;
        DE_NULL,                                                          // const void* pNext;
        storage->getAddressConst(vk, device, m_buildType),                // VkDeviceOrHostAddressConstKHR src;
        *(getPtr()),                                                      // VkAccelerationStructureKHR dst;
        VK_COPY_ACCELERATION_STRUCTURE_MODE_DESERIALIZE_KHR               // VkCopyAccelerationStructureModeKHR mode;
    };

    if (m_buildType == VK_ACCELERATION_STRUCTURE_BUILD_TYPE_DEVICE_KHR)
    {
        vk.cmdCopyMemoryToAccelerationStructureKHR(cmdBuffer, &copyAccelerationStructureInfo);
    }
    else if (!m_deferredOperation)
    {
        VK_CHECK(vk.copyMemoryToAccelerationStructureKHR(device, VK_NULL_HANDLE, &copyAccelerationStructureInfo));
    }
    else
    {
        const auto deferredOperationPtr = createDeferredOperationKHR(vk, device);
        const auto deferredOperation    = deferredOperationPtr.get();

        const VkResult result =
            vk.copyMemoryToAccelerationStructureKHR(device, deferredOperation, &copyAccelerationStructureInfo);

        DE_ASSERT(result == VK_OPERATION_DEFERRED_KHR || result == VK_OPERATION_NOT_DEFERRED_KHR ||
                  result == VK_SUCCESS);

        finishDeferredOperation(vk, device, deferredOperation, m_workerThreadCount,
                                result == VK_OPERATION_NOT_DEFERRED_KHR);
    }

    if (m_buildType == VK_ACCELERATION_STRUCTURE_BUILD_TYPE_DEVICE_KHR)
    {
        const VkAccessFlags accessMasks =
            VK_ACCESS_ACCELERATION_STRUCTURE_WRITE_BIT_KHR | VK_ACCESS_ACCELERATION_STRUCTURE_READ_BIT_KHR;
        const VkMemoryBarrier memBarrier = makeMemoryBarrier(accessMasks, accessMasks);

        cmdPipelineMemoryBarrier(vk, cmdBuffer, VK_PIPELINE_STAGE_ACCELERATION_STRUCTURE_BUILD_BIT_KHR,
                                 VK_PIPELINE_STAGE_ALL_COMMANDS_BIT, &memBarrier);
    }
}

const VkAccelerationStructureKHR *BottomLevelAccelerationStructureKHR::getPtr(void) const
{
    return &m_accelerationStructureKHR.get();
}

void BottomLevelAccelerationStructureKHR::prepareGeometries(
    const DeviceInterface &vk, const VkDevice device,
    std::vector<VkAccelerationStructureGeometryKHR> &accelerationStructureGeometriesKHR,
    std::vector<VkAccelerationStructureGeometryKHR *> &accelerationStructureGeometriesKHRPointers,
    std::vector<VkAccelerationStructureBuildRangeInfoKHR> &accelerationStructureBuildRangeInfoKHR,
    std::vector<VkAccelerationStructureTrianglesOpacityMicromapEXT> &accelerationStructureGeometryMicromapsEXT,
    std::vector<uint32_t> &maxPrimitiveCounts, VkDeviceSize vertexBufferOffset, VkDeviceSize indexBufferOffset) const
{
    accelerationStructureGeometriesKHR.resize(m_geometriesData.size());
    accelerationStructureGeometriesKHRPointers.resize(m_geometriesData.size());
    accelerationStructureBuildRangeInfoKHR.resize(m_geometriesData.size());
    accelerationStructureGeometryMicromapsEXT.resize(m_geometriesData.size());
    maxPrimitiveCounts.resize(m_geometriesData.size());

    for (size_t geometryNdx = 0; geometryNdx < m_geometriesData.size(); ++geometryNdx)
    {
        const de::SharedPtr<RaytracedGeometryBase> &geometryData = m_geometriesData[geometryNdx];
        VkDeviceOrHostAddressConstKHR vertexData, indexData;
        if (m_buildType == VK_ACCELERATION_STRUCTURE_BUILD_TYPE_DEVICE_KHR)
        {
            if (getVertexBuffer() != DE_NULL)
            {
                vertexData = makeDeviceOrHostAddressConstKHR(vk, device, getVertexBuffer()->get(), vertexBufferOffset);
                if (m_indirectBuffer == VK_NULL_HANDLE)
                {
                    vertexBufferOffset += deAlignSize(geometryData->getVertexByteSize(), 8);
                }
            }
            else
                vertexData = makeDeviceOrHostAddressConstKHR(DE_NULL);

            if (getIndexBuffer() != DE_NULL && geometryData->getIndexType() != VK_INDEX_TYPE_NONE_KHR)
            {
                indexData = makeDeviceOrHostAddressConstKHR(vk, device, getIndexBuffer()->get(), indexBufferOffset);
                indexBufferOffset += deAlignSize(geometryData->getIndexByteSize(), 8);
            }
            else
                indexData = makeDeviceOrHostAddressConstKHR(DE_NULL);
        }
        else
        {
            vertexData = makeDeviceOrHostAddressConstKHR(geometryData->getVertexPointer());
            if (geometryData->getIndexType() != VK_INDEX_TYPE_NONE_KHR)
                indexData = makeDeviceOrHostAddressConstKHR(geometryData->getIndexPointer());
            else
                indexData = makeDeviceOrHostAddressConstKHR(DE_NULL);
        }

        VkAccelerationStructureGeometryTrianglesDataKHR accelerationStructureGeometryTrianglesDataKHR = {
            VK_STRUCTURE_TYPE_ACCELERATION_STRUCTURE_GEOMETRY_TRIANGLES_DATA_KHR, //  VkStructureType sType;
            DE_NULL,                                                              //  const void* pNext;
            geometryData->getVertexFormat(),                                      //  VkFormat vertexFormat;
            vertexData,                                            //  VkDeviceOrHostAddressConstKHR vertexData;
            geometryData->getVertexStride(),                       //  VkDeviceSize vertexStride;
            static_cast<uint32_t>(geometryData->getVertexCount()), //  uint32_t maxVertex;
            geometryData->getIndexType(),                          //  VkIndexType indexType;
            indexData,                                             //  VkDeviceOrHostAddressConstKHR indexData;
            makeDeviceOrHostAddressConstKHR(DE_NULL),              //  VkDeviceOrHostAddressConstKHR transformData;
        };

        if (geometryData->getHasOpacityMicromap())
            accelerationStructureGeometryTrianglesDataKHR.pNext = &geometryData->getOpacityMicromap();

        const VkAccelerationStructureGeometryAabbsDataKHR accelerationStructureGeometryAabbsDataKHR = {
            VK_STRUCTURE_TYPE_ACCELERATION_STRUCTURE_GEOMETRY_AABBS_DATA_KHR, //  VkStructureType sType;
            DE_NULL,                                                          //  const void* pNext;
            vertexData,                                                       //  VkDeviceOrHostAddressConstKHR data;
            geometryData->getAABBStride()                                     //  VkDeviceSize stride;
        };
        const VkAccelerationStructureGeometryDataKHR geometry =
            (geometryData->isTrianglesType()) ?
                makeVkAccelerationStructureGeometryDataKHR(accelerationStructureGeometryTrianglesDataKHR) :
                makeVkAccelerationStructureGeometryDataKHR(accelerationStructureGeometryAabbsDataKHR);
        const VkAccelerationStructureGeometryKHR accelerationStructureGeometryKHR = {
            VK_STRUCTURE_TYPE_ACCELERATION_STRUCTURE_GEOMETRY_KHR, //  VkStructureType sType;
            DE_NULL,                                               //  const void* pNext;
            geometryData->getGeometryType(),                       //  VkGeometryTypeKHR geometryType;
            geometry,                                              //  VkAccelerationStructureGeometryDataKHR geometry;
            geometryData->getGeometryFlags()                       //  VkGeometryFlagsKHR flags;
        };

        const uint32_t primitiveCount = (m_buildWithoutPrimitives ? 0u : geometryData->getPrimitiveCount());

        const VkAccelerationStructureBuildRangeInfoKHR accelerationStructureBuildRangeInfosKHR = {
            primitiveCount, //  uint32_t primitiveCount;
            0,              //  uint32_t primitiveOffset;
            0,              //  uint32_t firstVertex;
            0               //  uint32_t firstTransform;
        };

        accelerationStructureGeometriesKHR[geometryNdx]         = accelerationStructureGeometryKHR;
        accelerationStructureGeometriesKHRPointers[geometryNdx] = &accelerationStructureGeometriesKHR[geometryNdx];
        accelerationStructureBuildRangeInfoKHR[geometryNdx]     = accelerationStructureBuildRangeInfosKHR;
        maxPrimitiveCounts[geometryNdx]                         = geometryData->getPrimitiveCount();
    }
}

uint32_t BottomLevelAccelerationStructure::getRequiredAllocationCount(void)
{
    return BottomLevelAccelerationStructureKHR::getRequiredAllocationCount();
}

void BottomLevelAccelerationStructure::createAndBuild(const DeviceInterface &vk, const VkDevice device,
                                                      const VkCommandBuffer cmdBuffer, Allocator &allocator,
                                                      VkDeviceAddress deviceAddress)
{
    create(vk, device, allocator, 0u, deviceAddress);
    build(vk, device, cmdBuffer);
}

void BottomLevelAccelerationStructure::createAndCopyFrom(const DeviceInterface &vk, const VkDevice device,
                                                         const VkCommandBuffer cmdBuffer, Allocator &allocator,
                                                         BottomLevelAccelerationStructure *accelerationStructure,
                                                         VkDeviceSize compactCopySize, VkDeviceAddress deviceAddress)
{
    DE_ASSERT(accelerationStructure != NULL);
    VkDeviceSize copiedSize = compactCopySize > 0u ?
                                  compactCopySize :
                                  accelerationStructure->getStructureBuildSizes().accelerationStructureSize;
    DE_ASSERT(copiedSize != 0u);

    create(vk, device, allocator, copiedSize, deviceAddress);
    copyFrom(vk, device, cmdBuffer, accelerationStructure, compactCopySize > 0u);
}

void BottomLevelAccelerationStructure::createAndDeserializeFrom(const DeviceInterface &vk, const VkDevice device,
                                                                const VkCommandBuffer cmdBuffer, Allocator &allocator,
                                                                SerialStorage *storage, VkDeviceAddress deviceAddress)
{
    DE_ASSERT(storage != NULL);
    DE_ASSERT(storage->getStorageSize() >= SerialStorage::SERIAL_STORAGE_SIZE_MIN);
    create(vk, device, allocator, storage->getDeserializedSize(), deviceAddress);
    deserialize(vk, device, cmdBuffer, storage);
}

void BottomLevelAccelerationStructureKHR::updateGeometry(size_t geometryIndex,
                                                         de::SharedPtr<RaytracedGeometryBase> &raytracedGeometry)
{
    DE_ASSERT(geometryIndex < m_geometriesData.size());
    m_geometriesData[geometryIndex] = raytracedGeometry;
}

de::MovePtr<BottomLevelAccelerationStructure> makeBottomLevelAccelerationStructure()
{
    return de::MovePtr<BottomLevelAccelerationStructure>(new BottomLevelAccelerationStructureKHR);
}

// Forward declaration
struct BottomLevelAccelerationStructurePoolImpl;

class BottomLevelAccelerationStructurePoolMember : public BottomLevelAccelerationStructureKHR
{
public:
    friend class BottomLevelAccelerationStructurePool;

    BottomLevelAccelerationStructurePoolMember(BottomLevelAccelerationStructurePoolImpl &pool);
    BottomLevelAccelerationStructurePoolMember(const BottomLevelAccelerationStructurePoolMember &) = delete;
    BottomLevelAccelerationStructurePoolMember(BottomLevelAccelerationStructurePoolMember &&)      = delete;
    virtual ~BottomLevelAccelerationStructurePoolMember()                                          = default;

    virtual void create(const DeviceInterface &, const VkDevice, Allocator &, VkDeviceSize, VkDeviceAddress,
                        const void *, const MemoryRequirement &, const VkBuffer, const VkDeviceSize) override
    {
        DE_ASSERT(0); // Silent this method
    }
    virtual auto computeBuildSize(const DeviceInterface &vk, const VkDevice device, const VkDeviceSize strSize) const
        //              accStrSize,updateScratch, buildScratch, vertexSize,   indexSize
        -> std::tuple<VkDeviceSize, VkDeviceSize, VkDeviceSize, VkDeviceSize, VkDeviceSize>;

protected:
    struct Info;
    virtual void preCreateSetSizesAndOffsets(const Info &info, const VkDeviceSize accStrSize,
                                             const VkDeviceSize updateScratchSize, const VkDeviceSize buildScratchSize);
    virtual void createAccellerationStructure(const DeviceInterface &vk, const VkDevice device,
                                              VkDeviceAddress deviceAddress);

    virtual BufferWithMemory *getAccelerationStructureBuffer() const override;
    virtual BufferWithMemory *getDeviceScratchBuffer() const override;
    virtual std::vector<uint8_t> *getHostScratchBuffer() const override;
    virtual BufferWithMemory *getVertexBuffer() const override;
    virtual BufferWithMemory *getIndexBuffer() const override;

    virtual VkDeviceSize getAccelerationStructureBufferOffset() const override
    {
        return m_info.accStrOffset;
    }
    virtual VkDeviceSize getDeviceScratchBufferOffset() const override
    {
        return m_info.buildScratchBuffOffset;
    }
    virtual VkDeviceSize getVertexBufferOffset() const override
    {
        return m_info.vertBuffOffset;
    }
    virtual VkDeviceSize getIndexBufferOffset() const override
    {
        return m_info.indexBuffOffset;
    }

    BottomLevelAccelerationStructurePoolImpl &m_pool;

    struct Info
    {
        uint32_t accStrIndex;
        VkDeviceSize accStrOffset;
        uint32_t vertBuffIndex;
        VkDeviceSize vertBuffOffset;
        uint32_t indexBuffIndex;
        VkDeviceSize indexBuffOffset;
        uint32_t buildScratchBuffIndex;
        VkDeviceSize buildScratchBuffOffset;
    } m_info;
};

template <class X>
inline X negz(const X &)
{
    return (~static_cast<X>(0));
}
template <class X>
inline bool isnegz(const X &x)
{
    return x == negz(x);
}
template <class Y>
inline auto make_unsigned(const Y &y) -> typename std::make_unsigned<Y>::type
{
    return static_cast<typename std::make_unsigned<Y>::type>(y);
}

BottomLevelAccelerationStructurePoolMember::BottomLevelAccelerationStructurePoolMember(
    BottomLevelAccelerationStructurePoolImpl &pool)
    : m_pool(pool)
    , m_info{}
{
}

struct BottomLevelAccelerationStructurePoolImpl
{
    BottomLevelAccelerationStructurePoolImpl(BottomLevelAccelerationStructurePoolImpl &&)      = delete;
    BottomLevelAccelerationStructurePoolImpl(const BottomLevelAccelerationStructurePoolImpl &) = delete;
    BottomLevelAccelerationStructurePoolImpl(BottomLevelAccelerationStructurePool &pool);

    BottomLevelAccelerationStructurePool &m_pool;
    std::vector<de::SharedPtr<BufferWithMemory>> m_accellerationStructureBuffers;
    de::SharedPtr<BufferWithMemory> m_deviceScratchBuffer;
    de::UniquePtr<std::vector<uint8_t>> m_hostScratchBuffer;
    std::vector<de::SharedPtr<BufferWithMemory>> m_vertexBuffers;
    std::vector<de::SharedPtr<BufferWithMemory>> m_indexBuffers;
};
BottomLevelAccelerationStructurePoolImpl::BottomLevelAccelerationStructurePoolImpl(
    BottomLevelAccelerationStructurePool &pool)
    : m_pool(pool)
    , m_accellerationStructureBuffers()
    , m_deviceScratchBuffer()
    , m_hostScratchBuffer(new std::vector<uint8_t>)
    , m_vertexBuffers()
    , m_indexBuffers()
{
}
BufferWithMemory *BottomLevelAccelerationStructurePoolMember::getAccelerationStructureBuffer() const
{
    BufferWithMemory *result = nullptr;
    if (m_pool.m_accellerationStructureBuffers.size())
    {
        DE_ASSERT(!isnegz(m_info.accStrIndex));
        result = m_pool.m_accellerationStructureBuffers[m_info.accStrIndex].get();
    }
    return result;
}
BufferWithMemory *BottomLevelAccelerationStructurePoolMember::getDeviceScratchBuffer() const
{
    DE_ASSERT(m_info.buildScratchBuffIndex == 0);
    return m_pool.m_deviceScratchBuffer.get();
}
std::vector<uint8_t> *BottomLevelAccelerationStructurePoolMember::getHostScratchBuffer() const
{
    return this->m_buildScratchSize ? m_pool.m_hostScratchBuffer.get() : nullptr;
}

BufferWithMemory *BottomLevelAccelerationStructurePoolMember::getVertexBuffer() const
{
    BufferWithMemory *result = nullptr;
    if (m_pool.m_vertexBuffers.size())
    {
        DE_ASSERT(!isnegz(m_info.vertBuffIndex));
        result = m_pool.m_vertexBuffers[m_info.vertBuffIndex].get();
    }
    return result;
}
BufferWithMemory *BottomLevelAccelerationStructurePoolMember::getIndexBuffer() const
{
    BufferWithMemory *result = nullptr;
    if (m_pool.m_indexBuffers.size())
    {
        DE_ASSERT(!isnegz(m_info.indexBuffIndex));
        result = m_pool.m_indexBuffers[m_info.indexBuffIndex].get();
    }
    return result;
}

struct BottomLevelAccelerationStructurePool::Impl : BottomLevelAccelerationStructurePoolImpl
{
    friend class BottomLevelAccelerationStructurePool;
    friend class BottomLevelAccelerationStructurePoolMember;

    Impl(BottomLevelAccelerationStructurePool &pool) : BottomLevelAccelerationStructurePoolImpl(pool)
    {
    }
};

BottomLevelAccelerationStructurePool::BottomLevelAccelerationStructurePool()
    : m_batchStructCount(4)
    , m_batchGeomCount(0)
    , m_infos()
    , m_structs()
    , m_createOnce(false)
    , m_tryCachedMemory(true)
    , m_structsBuffSize(0)
    , m_updatesScratchSize(0)
    , m_buildsScratchSize(0)
    , m_verticesSize(0)
    , m_indicesSize(0)
    , m_impl(new Impl(*this))
{
}

BottomLevelAccelerationStructurePool::~BottomLevelAccelerationStructurePool()
{
    delete m_impl;
}

void BottomLevelAccelerationStructurePool::batchStructCount(const uint32_t &value)
{
    DE_ASSERT(value >= 1);
    m_batchStructCount = value;
}

auto BottomLevelAccelerationStructurePool::add(VkDeviceSize structureSize, VkDeviceAddress deviceAddress)
    -> BottomLevelAccelerationStructurePool::BlasPtr
{
    // Prevent a programmer from calling this method after batchCreate(...) method has been called.
    if (m_createOnce)
        DE_ASSERT(0);

    auto blas = new BottomLevelAccelerationStructurePoolMember(*m_impl);
    m_infos.push_back({structureSize, deviceAddress});
    m_structs.emplace_back(blas);
    return m_structs.back();
}

void adjustBatchCount(const DeviceInterface &vkd, const VkDevice device,
                      const std::vector<BottomLevelAccelerationStructurePool::BlasPtr> &structs,
                      const std::vector<BottomLevelAccelerationStructurePool::BlasInfo> &infos,
                      const VkDeviceSize maxBufferSize, uint32_t (&result)[4])
{
    tcu::Vector<VkDeviceSize, 4> sizes(0);
    tcu::Vector<VkDeviceSize, 4> sums(0);
    tcu::Vector<uint32_t, 4> tmps(0);
    tcu::Vector<uint32_t, 4> batches(0);

    VkDeviceSize updateScratchSize = 0;
    static_cast<void>(updateScratchSize); // not used yet, disabled for future implementation

    auto updateIf = [&](uint32_t c)
    {
        if (sums[c] + sizes[c] <= maxBufferSize)
        {
            sums[c] += sizes[c];
            tmps[c] += 1;

            batches[c] = std::max(tmps[c], batches[c]);
        }
        else
        {
            sums[c] = 0;
            tmps[c] = 0;
        }
    };

    const uint32_t maxIter = static_cast<uint32_t>(structs.size());
    for (uint32_t i = 0; i < maxIter; ++i)
    {
        auto &str = *dynamic_cast<BottomLevelAccelerationStructurePoolMember *>(structs[i].get());
        std::tie(sizes[0], updateScratchSize, sizes[1], sizes[2], sizes[3]) =
            str.computeBuildSize(vkd, device, infos[i].structureSize);

        updateIf(0);
        updateIf(1);
        updateIf(2);
        updateIf(3);
    }

    result[0] = std::max(batches[0], 1u);
    result[1] = std::max(batches[1], 1u);
    result[2] = std::max(batches[2], 1u);
    result[3] = std::max(batches[3], 1u);
}

size_t BottomLevelAccelerationStructurePool::getAllocationCount() const
{
    return m_impl->m_accellerationStructureBuffers.size() + m_impl->m_vertexBuffers.size() +
           m_impl->m_indexBuffers.size() + 1 /* for scratch buffer */;
}

size_t BottomLevelAccelerationStructurePool::getAllocationCount(const DeviceInterface &vk, const VkDevice device,
                                                                const VkDeviceSize maxBufferSize) const
{
    DE_ASSERT(m_structs.size() != 0);

    std::map<uint32_t, VkDeviceSize> accStrSizes;
    std::map<uint32_t, VkDeviceSize> vertBuffSizes;
    std::map<uint32_t, VkDeviceSize> indexBuffSizes;
    std::map<uint32_t, VkDeviceSize> scratchBuffSizes;

    const uint32_t allStructsCount = structCount();

    uint32_t batchStructCount  = m_batchStructCount;
    uint32_t batchScratchCount = m_batchStructCount;
    uint32_t batchVertexCount  = m_batchGeomCount ? m_batchGeomCount : m_batchStructCount;
    uint32_t batchIndexCount   = batchVertexCount;

    if (!isnegz(maxBufferSize))
    {
        uint32_t batches[4];
        adjustBatchCount(vk, device, m_structs, m_infos, maxBufferSize, batches);
        batchStructCount  = batches[0];
        batchScratchCount = batches[1];
        batchVertexCount  = batches[2];
        batchIndexCount   = batches[3];
    }

    uint32_t iStr     = 0;
    uint32_t iScratch = 0;
    uint32_t iVertex  = 0;
    uint32_t iIndex   = 0;

    VkDeviceSize strSize           = 0;
    VkDeviceSize updateScratchSize = 0;
    VkDeviceSize buildScratchSize  = 0;
    VkDeviceSize vertexSize        = 0;
    VkDeviceSize indexSize         = 0;

    for (; iStr < allStructsCount; ++iStr)
    {
        auto &str = *dynamic_cast<BottomLevelAccelerationStructurePoolMember *>(m_structs[iStr].get());
        std::tie(strSize, updateScratchSize, buildScratchSize, vertexSize, indexSize) =
            str.computeBuildSize(vk, device, m_infos[iStr].structureSize);

        {
            const VkDeviceSize alignedStrSize = deAlign64(strSize, 256);
            const uint32_t accStrIndex        = (iStr / batchStructCount);
            accStrSizes[accStrIndex] += alignedStrSize;
        }

        if (buildScratchSize != 0)
        {
            const VkDeviceSize alignedBuilsScratchSize = deAlign64(buildScratchSize, 256);
            const uint32_t scratchBuffIndex            = (iScratch / batchScratchCount);
            scratchBuffSizes[scratchBuffIndex] += alignedBuilsScratchSize;
            iScratch += 1;
        }

        if (vertexSize != 0)
        {
            const VkDeviceSize alignedVertBuffSize = deAlign64(vertexSize, 8);
            const uint32_t vertBuffIndex           = (iVertex / batchVertexCount);
            vertBuffSizes[vertBuffIndex] += alignedVertBuffSize;
            iVertex += 1;
        }

        if (indexSize != 0)
        {
            const VkDeviceSize alignedIndexBuffSize = deAlign64(indexSize, 8);
            const uint32_t indexBuffIndex           = (iIndex / batchIndexCount);
            indexBuffSizes[indexBuffIndex] += alignedIndexBuffSize;
            iIndex += 1;
        }
    }

    return accStrSizes.size() + vertBuffSizes.size() + indexBuffSizes.size() + scratchBuffSizes.size();
}

tcu::Vector<VkDeviceSize, 4> BottomLevelAccelerationStructurePool::getAllocationSizes(const DeviceInterface &vk,
                                                                                      const VkDevice device) const
{
    if (m_structsBuffSize)
    {
        return tcu::Vector<VkDeviceSize, 4>(m_structsBuffSize, m_buildsScratchSize, m_verticesSize, m_indicesSize);
    }

    VkDeviceSize strSize           = 0;
    VkDeviceSize updateScratchSize = 0;
    static_cast<void>(updateScratchSize); // not used yet, disabled for future implementation
    VkDeviceSize buildScratchSize     = 0;
    VkDeviceSize vertexSize           = 0;
    VkDeviceSize indexSize            = 0;
    VkDeviceSize sumStrSize           = 0;
    VkDeviceSize sumUpdateScratchSize = 0;
    static_cast<void>(sumUpdateScratchSize); // not used yet, disabled for future implementation
    VkDeviceSize sumBuildScratchSize = 0;
    VkDeviceSize sumVertexSize       = 0;
    VkDeviceSize sumIndexSize        = 0;
    for (size_t i = 0; i < structCount(); ++i)
    {
        auto &str = *dynamic_cast<BottomLevelAccelerationStructurePoolMember *>(m_structs[i].get());
        std::tie(strSize, updateScratchSize, buildScratchSize, vertexSize, indexSize) =
            str.computeBuildSize(vk, device, m_infos[i].structureSize);
        sumStrSize += deAlign64(strSize, 256);
        //sumUpdateScratchSize    += deAlign64(updateScratchSize, 256);    not used yet, disabled for future implementation
        sumBuildScratchSize += deAlign64(buildScratchSize, 256);
        sumVertexSize += deAlign64(vertexSize, 8);
        sumIndexSize += deAlign64(indexSize, 8);
    }
    return tcu::Vector<VkDeviceSize, 4>(sumStrSize, sumBuildScratchSize, sumVertexSize, sumIndexSize);
}

void BottomLevelAccelerationStructurePool::batchCreate(const DeviceInterface &vkd, const VkDevice device,
                                                       Allocator &allocator)
{
    batchCreateAdjust(vkd, device, allocator, negz<VkDeviceSize>(0));
}

void BottomLevelAccelerationStructurePool::batchCreateAdjust(const DeviceInterface &vkd, const VkDevice device,
                                                             Allocator &allocator, const VkDeviceSize maxBufferSize)
{
    // Prevent a programmer from calling this method more than once.
    if (m_createOnce)
        DE_ASSERT(0);

    m_createOnce = true;
    DE_ASSERT(m_structs.size() != 0);

    auto createAccellerationStructureBuffer = [&](VkDeviceSize bufferSize) ->
        typename std::add_pointer<BufferWithMemory>::type
    {
        BufferWithMemory *res = nullptr;
        const VkBufferCreateInfo bci =
            makeBufferCreateInfo(bufferSize, VK_BUFFER_USAGE_ACCELERATION_STRUCTURE_STORAGE_BIT_KHR |
                                                 VK_BUFFER_USAGE_SHADER_DEVICE_ADDRESS_BIT);

        if (m_tryCachedMemory)
            try
            {
                res = new BufferWithMemory(vkd, device, allocator, bci,
                                           MemoryRequirement::Cached | MemoryRequirement::HostVisible |
                                               MemoryRequirement::Coherent | MemoryRequirement::DeviceAddress);
            }
            catch (const tcu::NotSupportedError &)
            {
                res = nullptr;
            }

        return (nullptr != res) ? res :
                                  (new BufferWithMemory(vkd, device, allocator, bci,
                                                        MemoryRequirement::HostVisible | MemoryRequirement::Coherent |
                                                            MemoryRequirement::DeviceAddress));
    };

    auto createDeviceScratchBuffer = [&](VkDeviceSize bufferSize) -> de::SharedPtr<BufferWithMemory>
    {
        const VkBufferCreateInfo bci = makeBufferCreateInfo(bufferSize, VK_BUFFER_USAGE_STORAGE_BUFFER_BIT |
                                                                            VK_BUFFER_USAGE_SHADER_DEVICE_ADDRESS_BIT);
        BufferWithMemory *p          = new BufferWithMemory(vkd, device, allocator, bci,
                                                            MemoryRequirement::HostVisible | MemoryRequirement::Coherent |
                                                                MemoryRequirement::DeviceAddress);
        return de::SharedPtr<BufferWithMemory>(p);
    };

    std::map<uint32_t, VkDeviceSize> accStrSizes;
    std::map<uint32_t, VkDeviceSize> vertBuffSizes;
    std::map<uint32_t, VkDeviceSize> indexBuffSizes;

    const uint32_t allStructsCount = structCount();
    uint32_t iterKey               = 0;

    uint32_t batchStructCount = m_batchStructCount;
    uint32_t batchVertexCount = m_batchGeomCount ? m_batchGeomCount : m_batchStructCount;
    uint32_t batchIndexCount  = batchVertexCount;

    if (!isnegz(maxBufferSize))
    {
        uint32_t batches[4];
        adjustBatchCount(vkd, device, m_structs, m_infos, maxBufferSize, batches);
        batchStructCount = batches[0];
        // batches[1]: batchScratchCount
        batchVertexCount = batches[2];
        batchIndexCount  = batches[3];
    }

    uint32_t iStr    = 0;
    uint32_t iVertex = 0;
    uint32_t iIndex  = 0;

    VkDeviceSize strSize             = 0;
    VkDeviceSize updateScratchSize   = 0;
    VkDeviceSize buildScratchSize    = 0;
    VkDeviceSize maxBuildScratchSize = 0;
    VkDeviceSize vertexSize          = 0;
    VkDeviceSize indexSize           = 0;

    VkDeviceSize strOffset    = 0;
    VkDeviceSize vertexOffset = 0;
    VkDeviceSize indexOffset  = 0;

    uint32_t hostStructCount   = 0;
    uint32_t deviceStructCount = 0;

    for (; iStr < allStructsCount; ++iStr)
    {
        BottomLevelAccelerationStructurePoolMember::Info info{};
        auto &str = *dynamic_cast<BottomLevelAccelerationStructurePoolMember *>(m_structs[iStr].get());
        std::tie(strSize, updateScratchSize, buildScratchSize, vertexSize, indexSize) =
            str.computeBuildSize(vkd, device, m_infos[iStr].structureSize);

        ++(str.getBuildType() == VK_ACCELERATION_STRUCTURE_BUILD_TYPE_HOST_KHR ? hostStructCount : deviceStructCount);

        {
            const VkDeviceSize alignedStrSize = deAlign64(strSize, 256);
            const uint32_t accStrIndex        = (iStr / batchStructCount);
            if (iStr != 0 && (iStr % batchStructCount) == 0)
            {
                strOffset = 0;
            }

            info.accStrIndex  = accStrIndex;
            info.accStrOffset = strOffset;
            accStrSizes[accStrIndex] += alignedStrSize;
            strOffset += alignedStrSize;
            m_structsBuffSize += alignedStrSize;
        }

        if (buildScratchSize != 0)
        {
            maxBuildScratchSize = std::max(maxBuildScratchSize, make_unsigned(deAlign64(buildScratchSize, 256u)));

            info.buildScratchBuffIndex  = 0;
            info.buildScratchBuffOffset = 0;
        }

        if (vertexSize != 0)
        {
            const VkDeviceSize alignedVertBuffSize = deAlign64(vertexSize, 8);
            const uint32_t vertBuffIndex           = (iVertex / batchVertexCount);
            if (iVertex != 0 && (iVertex % batchVertexCount) == 0)
            {
                vertexOffset = 0;
            }

            info.vertBuffIndex  = vertBuffIndex;
            info.vertBuffOffset = vertexOffset;
            vertBuffSizes[vertBuffIndex] += alignedVertBuffSize;
            vertexOffset += alignedVertBuffSize;
            m_verticesSize += alignedVertBuffSize;
            iVertex += 1;
        }

        if (indexSize != 0)
        {
            const VkDeviceSize alignedIndexBuffSize = deAlign64(indexSize, 8);
            const uint32_t indexBuffIndex           = (iIndex / batchIndexCount);
            if (iIndex != 0 && (iIndex % batchIndexCount) == 0)
            {
                indexOffset = 0;
            }

            info.indexBuffIndex  = indexBuffIndex;
            info.indexBuffOffset = indexOffset;
            indexBuffSizes[indexBuffIndex] += alignedIndexBuffSize;
            indexOffset += alignedIndexBuffSize;
            m_indicesSize += alignedIndexBuffSize;
            iIndex += 1;
        }

        str.preCreateSetSizesAndOffsets(info, strSize, updateScratchSize, buildScratchSize);
    }

    for (iterKey = 0; iterKey < static_cast<uint32_t>(accStrSizes.size()); ++iterKey)
    {
        m_impl->m_accellerationStructureBuffers.emplace_back(
            createAccellerationStructureBuffer(accStrSizes.at(iterKey)));
    }
    for (iterKey = 0; iterKey < static_cast<uint32_t>(vertBuffSizes.size()); ++iterKey)
    {
        m_impl->m_vertexBuffers.emplace_back(createVertexBuffer(vkd, device, allocator, vertBuffSizes.at(iterKey)));
    }
    for (iterKey = 0; iterKey < static_cast<uint32_t>(indexBuffSizes.size()); ++iterKey)
    {
        m_impl->m_indexBuffers.emplace_back(createIndexBuffer(vkd, device, allocator, indexBuffSizes.at(iterKey)));
    }

    if (maxBuildScratchSize)
    {
        if (hostStructCount)
            m_impl->m_hostScratchBuffer->resize(static_cast<size_t>(maxBuildScratchSize));
        if (deviceStructCount)
            m_impl->m_deviceScratchBuffer = createDeviceScratchBuffer(maxBuildScratchSize);

        m_buildsScratchSize = maxBuildScratchSize;
    }

    for (iterKey = 0; iterKey < allStructsCount; ++iterKey)
    {
        auto &str = *dynamic_cast<BottomLevelAccelerationStructurePoolMember *>(m_structs[iterKey].get());
        str.createAccellerationStructure(vkd, device, m_infos[iterKey].deviceAddress);
    }
}

void BottomLevelAccelerationStructurePool::batchBuild(const DeviceInterface &vk, const VkDevice device,
                                                      VkCommandBuffer cmdBuffer)
{
    for (const auto &str : m_structs)
    {
        str->build(vk, device, cmdBuffer);
    }
}

void BottomLevelAccelerationStructurePool::batchBuild(const DeviceInterface &vk, const VkDevice device,
                                                      VkCommandPool cmdPool, VkQueue queue, qpWatchDog *watchDog)
{
    const uint32_t limit = 10000u;
    const uint32_t count = structCount();
    std::vector<BlasPtr> buildingOnDevice;

    auto buildOnDevice = [&]() -> void
    {
        Move<VkCommandBuffer> cmd = allocateCommandBuffer(vk, device, cmdPool, VK_COMMAND_BUFFER_LEVEL_PRIMARY);

        beginCommandBuffer(vk, *cmd, 0u);
        for (const auto &str : buildingOnDevice)
            str->build(vk, device, *cmd);
        endCommandBuffer(vk, *cmd);

        submitCommandsAndWait(vk, device, queue, *cmd);
        vk.resetCommandPool(device, cmdPool, VK_COMMAND_POOL_RESET_RELEASE_RESOURCES_BIT);
    };

    buildingOnDevice.reserve(limit);
    for (uint32_t i = 0; i < count; ++i)
    {
        auto str = m_structs[i];

        if (str->getBuildType() == VK_ACCELERATION_STRUCTURE_BUILD_TYPE_HOST_KHR)
            str->build(vk, device, DE_NULL);
        else
            buildingOnDevice.emplace_back(str);

        if (buildingOnDevice.size() == limit || (count - 1) == i)
        {
            buildOnDevice();
            buildingOnDevice.clear();
        }

        if ((i % WATCHDOG_INTERVAL) == 0 && watchDog)
            qpWatchDog_touch(watchDog);
    }
}

auto BottomLevelAccelerationStructurePoolMember::computeBuildSize(const DeviceInterface &vk, const VkDevice device,
                                                                  const VkDeviceSize strSize) const
    //              accStrSize,updateScratch,buildScratch, vertexSize, indexSize
    -> std::tuple<VkDeviceSize, VkDeviceSize, VkDeviceSize, VkDeviceSize, VkDeviceSize>
{
    DE_ASSERT(!m_geometriesData.empty() != !(strSize == 0)); // logical xor

    std::tuple<VkDeviceSize, VkDeviceSize, VkDeviceSize, VkDeviceSize, VkDeviceSize> result(deAlign64(strSize, 256), 0,
                                                                                            0, 0, 0);

    if (!m_geometriesData.empty())
    {
        std::vector<VkAccelerationStructureGeometryKHR> accelerationStructureGeometriesKHR;
        std::vector<VkAccelerationStructureGeometryKHR *> accelerationStructureGeometriesKHRPointers;
        std::vector<VkAccelerationStructureBuildRangeInfoKHR> accelerationStructureBuildRangeInfoKHR;
        std::vector<VkAccelerationStructureTrianglesOpacityMicromapEXT> accelerationStructureGeometryMicromapsEXT;
        std::vector<uint32_t> maxPrimitiveCounts;
        prepareGeometries(vk, device, accelerationStructureGeometriesKHR, accelerationStructureGeometriesKHRPointers,
                          accelerationStructureBuildRangeInfoKHR, accelerationStructureGeometryMicromapsEXT,
                          maxPrimitiveCounts);

        const VkAccelerationStructureGeometryKHR *accelerationStructureGeometriesKHRPointer =
            accelerationStructureGeometriesKHR.data();
        const VkAccelerationStructureGeometryKHR *const *accelerationStructureGeometry =
            accelerationStructureGeometriesKHRPointers.data();

        VkAccelerationStructureBuildGeometryInfoKHR accelerationStructureBuildGeometryInfoKHR = {
            VK_STRUCTURE_TYPE_ACCELERATION_STRUCTURE_BUILD_GEOMETRY_INFO_KHR, //  VkStructureType sType;
            DE_NULL,                                                          //  const void* pNext;
            VK_ACCELERATION_STRUCTURE_TYPE_BOTTOM_LEVEL_KHR,                  //  VkAccelerationStructureTypeKHR type;
            m_buildFlags,                                   //  VkBuildAccelerationStructureFlagsKHR flags;
            VK_BUILD_ACCELERATION_STRUCTURE_MODE_BUILD_KHR, //  VkBuildAccelerationStructureModeKHR mode;
            VK_NULL_HANDLE,                                 //  VkAccelerationStructureKHR srcAccelerationStructure;
            VK_NULL_HANDLE,                                 //  VkAccelerationStructureKHR dstAccelerationStructure;
            static_cast<uint32_t>(accelerationStructureGeometriesKHR.size()), //  uint32_t geometryCount;
            m_useArrayOfPointers ?
                DE_NULL :
                accelerationStructureGeometriesKHRPointer, //  const VkAccelerationStructureGeometryKHR* pGeometries;
            m_useArrayOfPointers ? accelerationStructureGeometry :
                                   DE_NULL,     //  const VkAccelerationStructureGeometryKHR* const* ppGeometries;
            makeDeviceOrHostAddressKHR(DE_NULL) //  VkDeviceOrHostAddressKHR scratchData;
        };

        VkAccelerationStructureBuildSizesInfoKHR sizeInfo = {
            VK_STRUCTURE_TYPE_ACCELERATION_STRUCTURE_BUILD_SIZES_INFO_KHR, //  VkStructureType sType;
            DE_NULL,                                                       //  const void* pNext;
            0,                                                             //  VkDeviceSize accelerationStructureSize;
            0,                                                             //  VkDeviceSize updateScratchSize;
            0                                                              //  VkDeviceSize buildScratchSize;
        };

        vk.getAccelerationStructureBuildSizesKHR(device, m_buildType, &accelerationStructureBuildGeometryInfoKHR,
                                                 maxPrimitiveCounts.data(), &sizeInfo);

        std::get<0>(result) = sizeInfo.accelerationStructureSize;
        std::get<1>(result) = sizeInfo.updateScratchSize;
        std::get<2>(result) = sizeInfo.buildScratchSize;
        std::get<3>(result) = getVertexBufferSize(m_geometriesData);
        std::get<4>(result) = getIndexBufferSize(m_geometriesData);
    }

    return result;
}

void BottomLevelAccelerationStructurePoolMember::preCreateSetSizesAndOffsets(const Info &info,
                                                                             const VkDeviceSize accStrSize,
                                                                             const VkDeviceSize updateScratchSize,
                                                                             const VkDeviceSize buildScratchSize)
{
    m_info              = info;
    m_structureSize     = accStrSize;
    m_updateScratchSize = updateScratchSize;
    m_buildScratchSize  = buildScratchSize;
}

void BottomLevelAccelerationStructurePoolMember::createAccellerationStructure(const DeviceInterface &vk,
                                                                              const VkDevice device,
                                                                              VkDeviceAddress deviceAddress)
{
    const VkAccelerationStructureTypeKHR structureType =
        (m_createGeneric ? VK_ACCELERATION_STRUCTURE_TYPE_GENERIC_KHR :
                           VK_ACCELERATION_STRUCTURE_TYPE_BOTTOM_LEVEL_KHR);
    const VkAccelerationStructureCreateInfoKHR accelerationStructureCreateInfoKHR{
        VK_STRUCTURE_TYPE_ACCELERATION_STRUCTURE_CREATE_INFO_KHR, //  VkStructureType sType;
        DE_NULL,                                                  //  const void* pNext;
        m_createFlags,                                            //  VkAccelerationStructureCreateFlagsKHR createFlags;
        getAccelerationStructureBuffer()->get(),                  //  VkBuffer buffer;
        getAccelerationStructureBufferOffset(),                   //  VkDeviceSize offset;
        m_structureSize,                                          //  VkDeviceSize size;
        structureType,                                            //  VkAccelerationStructureTypeKHR type;
        deviceAddress                                             //  VkDeviceAddress deviceAddress;
    };

    m_accelerationStructureKHR =
        createAccelerationStructureKHR(vk, device, &accelerationStructureCreateInfoKHR, DE_NULL);
}

TopLevelAccelerationStructure::~TopLevelAccelerationStructure()
{
}

TopLevelAccelerationStructure::TopLevelAccelerationStructure()
    : m_structureSize(0u)
    , m_updateScratchSize(0u)
    , m_buildScratchSize(0u)
{
}

void TopLevelAccelerationStructure::setInstanceCount(const size_t instanceCount)
{
    m_bottomLevelInstances.reserve(instanceCount);
    m_instanceData.reserve(instanceCount);
}

void TopLevelAccelerationStructure::addInstance(de::SharedPtr<BottomLevelAccelerationStructure> bottomLevelStructure,
                                                const VkTransformMatrixKHR &matrix, uint32_t instanceCustomIndex,
                                                uint32_t mask, uint32_t instanceShaderBindingTableRecordOffset,
                                                VkGeometryInstanceFlagsKHR flags)
{
    m_bottomLevelInstances.push_back(bottomLevelStructure);
    m_instanceData.push_back(
        InstanceData(matrix, instanceCustomIndex, mask, instanceShaderBindingTableRecordOffset, flags));
}

VkAccelerationStructureBuildSizesInfoKHR TopLevelAccelerationStructure::getStructureBuildSizes() const
{
    return {
        VK_STRUCTURE_TYPE_ACCELERATION_STRUCTURE_BUILD_SIZES_INFO_KHR, //  VkStructureType sType;
        DE_NULL,                                                       //  const void* pNext;
        m_structureSize,                                               //  VkDeviceSize accelerationStructureSize;
        m_updateScratchSize,                                           //  VkDeviceSize updateScratchSize;
        m_buildScratchSize                                             //  VkDeviceSize buildScratchSize;
    };
}

void TopLevelAccelerationStructure::createAndBuild(const DeviceInterface &vk, const VkDevice device,
                                                   const VkCommandBuffer cmdBuffer, Allocator &allocator,
                                                   VkDeviceAddress deviceAddress)
{
    create(vk, device, allocator, 0u, deviceAddress);
    build(vk, device, cmdBuffer);
}

void TopLevelAccelerationStructure::createAndCopyFrom(const DeviceInterface &vk, const VkDevice device,
                                                      const VkCommandBuffer cmdBuffer, Allocator &allocator,
                                                      TopLevelAccelerationStructure *accelerationStructure,
                                                      VkDeviceSize compactCopySize, VkDeviceAddress deviceAddress)
{
    DE_ASSERT(accelerationStructure != NULL);
    VkDeviceSize copiedSize = compactCopySize > 0u ?
                                  compactCopySize :
                                  accelerationStructure->getStructureBuildSizes().accelerationStructureSize;
    DE_ASSERT(copiedSize != 0u);

    create(vk, device, allocator, copiedSize, deviceAddress);
    copyFrom(vk, device, cmdBuffer, accelerationStructure, compactCopySize > 0u);
}

void TopLevelAccelerationStructure::createAndDeserializeFrom(const DeviceInterface &vk, const VkDevice device,
                                                             const VkCommandBuffer cmdBuffer, Allocator &allocator,
                                                             SerialStorage *storage, VkDeviceAddress deviceAddress)
{
    DE_ASSERT(storage != NULL);
    DE_ASSERT(storage->getStorageSize() >= SerialStorage::SERIAL_STORAGE_SIZE_MIN);
    create(vk, device, allocator, storage->getDeserializedSize(), deviceAddress);
    if (storage->hasDeepFormat())
        createAndDeserializeBottoms(vk, device, cmdBuffer, allocator, storage);
    deserialize(vk, device, cmdBuffer, storage);
}

BufferWithMemory *createInstanceBuffer(
    const DeviceInterface &vk, const VkDevice device, Allocator &allocator,
    std::vector<de::SharedPtr<BottomLevelAccelerationStructure>> bottomLevelInstances,
    std::vector<InstanceData> instanceData, const bool tryCachedMemory)
{
    DE_ASSERT(bottomLevelInstances.size() != 0);
    DE_ASSERT(bottomLevelInstances.size() == instanceData.size());
    DE_UNREF(instanceData);

    BufferWithMemory *result           = nullptr;
    const VkDeviceSize bufferSizeBytes = bottomLevelInstances.size() * sizeof(VkAccelerationStructureInstanceKHR);
    const VkBufferCreateInfo bufferCreateInfo =
        makeBufferCreateInfo(bufferSizeBytes, VK_BUFFER_USAGE_ACCELERATION_STRUCTURE_BUILD_INPUT_READ_ONLY_BIT_KHR |
                                                  VK_BUFFER_USAGE_SHADER_DEVICE_ADDRESS_BIT);
    if (tryCachedMemory)
        try
        {
            result = new BufferWithMemory(vk, device, allocator, bufferCreateInfo,
                                          MemoryRequirement::Cached | MemoryRequirement::HostVisible |
                                              MemoryRequirement::Coherent | MemoryRequirement::DeviceAddress);
        }
        catch (const tcu::NotSupportedError &)
        {
            result = nullptr;
        }
    return result ? result :
                    new BufferWithMemory(vk, device, allocator, bufferCreateInfo,
                                         MemoryRequirement::HostVisible | MemoryRequirement::Coherent |
                                             MemoryRequirement::DeviceAddress);
}

void updateSingleInstance(const DeviceInterface &vk, const VkDevice device,
                          const BottomLevelAccelerationStructure &bottomLevelAccelerationStructure,
                          const InstanceData &instanceData, uint8_t *bufferLocation,
                          VkAccelerationStructureBuildTypeKHR buildType, bool inactiveInstances)
{
    const VkAccelerationStructureKHR accelerationStructureKHR = *bottomLevelAccelerationStructure.getPtr();

    // This part needs to be fixed once a new version of the VkAccelerationStructureInstanceKHR will be added to vkStructTypes.inl
    VkDeviceAddress accelerationStructureAddress;
    if (buildType == VK_ACCELERATION_STRUCTURE_BUILD_TYPE_DEVICE_KHR)
    {
        VkAccelerationStructureDeviceAddressInfoKHR asDeviceAddressInfo = {
            VK_STRUCTURE_TYPE_ACCELERATION_STRUCTURE_DEVICE_ADDRESS_INFO_KHR, // VkStructureType sType;
            DE_NULL,                                                          // const void* pNext;
            accelerationStructureKHR // VkAccelerationStructureKHR accelerationStructure;
        };
        accelerationStructureAddress = vk.getAccelerationStructureDeviceAddressKHR(device, &asDeviceAddressInfo);
    }

    uint64_t structureReference;
    if (inactiveInstances)
    {
        // Instances will be marked inactive by making their references VK_NULL_HANDLE or having address zero.
        structureReference = 0ull;
    }
    else
    {
        structureReference = (buildType == VK_ACCELERATION_STRUCTURE_BUILD_TYPE_DEVICE_KHR) ?
                                 uint64_t(accelerationStructureAddress) :
                                 uint64_t(accelerationStructureKHR.getInternal());
    }

    VkAccelerationStructureInstanceKHR accelerationStructureInstanceKHR = makeVkAccelerationStructureInstanceKHR(
        instanceData.matrix,                                 //  VkTransformMatrixKHR transform;
        instanceData.instanceCustomIndex,                    //  uint32_t instanceCustomIndex:24;
        instanceData.mask,                                   //  uint32_t mask:8;
        instanceData.instanceShaderBindingTableRecordOffset, //  uint32_t instanceShaderBindingTableRecordOffset:24;
        instanceData.flags,                                  //  VkGeometryInstanceFlagsKHR flags:8;
        structureReference                                   //  uint64_t accelerationStructureReference;
    );

    deMemcpy(bufferLocation, &accelerationStructureInstanceKHR, sizeof(VkAccelerationStructureInstanceKHR));
}

void updateInstanceBuffer(const DeviceInterface &vk, const VkDevice device,
                          const std::vector<de::SharedPtr<BottomLevelAccelerationStructure>> &bottomLevelInstances,
                          const std::vector<InstanceData> &instanceData, const BufferWithMemory *instanceBuffer,
                          VkAccelerationStructureBuildTypeKHR buildType, bool inactiveInstances)
{
    DE_ASSERT(bottomLevelInstances.size() != 0);
    DE_ASSERT(bottomLevelInstances.size() == instanceData.size());

    auto &instancesAlloc      = instanceBuffer->getAllocation();
    auto bufferStart          = reinterpret_cast<uint8_t *>(instancesAlloc.getHostPtr());
    VkDeviceSize bufferOffset = 0ull;

    for (size_t instanceNdx = 0; instanceNdx < bottomLevelInstances.size(); ++instanceNdx)
    {
        const auto &blas = *bottomLevelInstances[instanceNdx];
        updateSingleInstance(vk, device, blas, instanceData[instanceNdx], bufferStart + bufferOffset, buildType,
                             inactiveInstances);
        bufferOffset += sizeof(VkAccelerationStructureInstanceKHR);
    }

    flushMappedMemoryRange(vk, device, instancesAlloc.getMemory(), instancesAlloc.getOffset(), VK_WHOLE_SIZE);
}

class TopLevelAccelerationStructureKHR : public TopLevelAccelerationStructure
{
public:
    static uint32_t getRequiredAllocationCount(void);

    TopLevelAccelerationStructureKHR();
    TopLevelAccelerationStructureKHR(const TopLevelAccelerationStructureKHR &other) = delete;
    virtual ~TopLevelAccelerationStructureKHR();

    void setBuildType(const VkAccelerationStructureBuildTypeKHR buildType) override;
    void setCreateFlags(const VkAccelerationStructureCreateFlagsKHR createFlags) override;
    void setCreateGeneric(bool createGeneric) override;
    void setCreationBufferUnbounded(bool creationBufferUnbounded) override;
    void setBuildFlags(const VkBuildAccelerationStructureFlagsKHR buildFlags) override;
    void setBuildWithoutPrimitives(bool buildWithoutPrimitives) override;
    void setInactiveInstances(bool inactiveInstances) override;
    void setDeferredOperation(const bool deferredOperation, const uint32_t workerThreadCount) override;
    void setUseArrayOfPointers(const bool useArrayOfPointers) override;
    void setIndirectBuildParameters(const VkBuffer indirectBuffer, const VkDeviceSize indirectBufferOffset,
                                    const uint32_t indirectBufferStride) override;
    void setUsePPGeometries(const bool usePPGeometries) override;
    void setTryCachedMemory(const bool tryCachedMemory) override;
    VkBuildAccelerationStructureFlagsKHR getBuildFlags() const override;

    void getCreationSizes(const DeviceInterface &vk, const VkDevice device, const VkDeviceSize structureSize,
                          CreationSizes &sizes) override;
    void create(const DeviceInterface &vk, const VkDevice device, Allocator &allocator, VkDeviceSize structureSize,
                VkDeviceAddress deviceAddress = 0u, const void *pNext = DE_NULL,
                const MemoryRequirement &addMemoryRequirement = MemoryRequirement::Any,
                const VkBuffer creationBuffer = VK_NULL_HANDLE, const VkDeviceSize creationBufferSize = 0u) override;
    void build(const DeviceInterface &vk, const VkDevice device, const VkCommandBuffer cmdBuffer,
               TopLevelAccelerationStructure *srcAccelerationStructure = DE_NULL) override;
    void copyFrom(const DeviceInterface &vk, const VkDevice device, const VkCommandBuffer cmdBuffer,
                  TopLevelAccelerationStructure *accelerationStructure, bool compactCopy) override;
    void serialize(const DeviceInterface &vk, const VkDevice device, const VkCommandBuffer cmdBuffer,
                   SerialStorage *storage) override;
    void deserialize(const DeviceInterface &vk, const VkDevice device, const VkCommandBuffer cmdBuffer,
                     SerialStorage *storage) override;

    std::vector<VkDeviceSize> getSerializingSizes(const DeviceInterface &vk, const VkDevice device, const VkQueue queue,
                                                  const uint32_t queueFamilyIndex) override;

    std::vector<uint64_t> getSerializingAddresses(const DeviceInterface &vk, const VkDevice device) const override;

    const VkAccelerationStructureKHR *getPtr(void) const override;

    void updateInstanceMatrix(const DeviceInterface &vk, const VkDevice device, size_t instanceIndex,
                              const VkTransformMatrixKHR &matrix) override;

protected:
    VkAccelerationStructureBuildTypeKHR m_buildType;
    VkAccelerationStructureCreateFlagsKHR m_createFlags;
    bool m_createGeneric;
    bool m_creationBufferUnbounded;
    VkBuildAccelerationStructureFlagsKHR m_buildFlags;
    bool m_buildWithoutPrimitives;
    bool m_inactiveInstances;
    bool m_deferredOperation;
    uint32_t m_workerThreadCount;
    bool m_useArrayOfPointers;
    de::MovePtr<BufferWithMemory> m_accelerationStructureBuffer;
    de::MovePtr<BufferWithMemory> m_instanceBuffer;
    de::MovePtr<BufferWithMemory> m_instanceAddressBuffer;
    de::MovePtr<BufferWithMemory> m_deviceScratchBuffer;
    std::vector<uint8_t> m_hostScratchBuffer;
    Move<VkAccelerationStructureKHR> m_accelerationStructureKHR;
    VkBuffer m_indirectBuffer;
    VkDeviceSize m_indirectBufferOffset;
    uint32_t m_indirectBufferStride;
    bool m_usePPGeometries;
    bool m_tryCachedMemory;

    void prepareInstances(const DeviceInterface &vk, const VkDevice device,
                          VkAccelerationStructureGeometryKHR &accelerationStructureGeometryKHR,
                          std::vector<uint32_t> &maxPrimitiveCounts);

    void serializeBottoms(const DeviceInterface &vk, const VkDevice device, const VkCommandBuffer cmdBuffer,
                          SerialStorage *storage, VkDeferredOperationKHR deferredOperation);

    void createAndDeserializeBottoms(const DeviceInterface &vk, const VkDevice device, const VkCommandBuffer cmdBuffer,
                                     Allocator &allocator, SerialStorage *storage) override;
};

uint32_t TopLevelAccelerationStructureKHR::getRequiredAllocationCount(void)
{
    /*
        de::MovePtr<BufferWithMemory>                            m_instanceBuffer;
        de::MovePtr<Allocation>                                    m_accelerationStructureAlloc;
        de::MovePtr<BufferWithMemory>                            m_deviceScratchBuffer;
    */
    return 3u;
}

TopLevelAccelerationStructureKHR::TopLevelAccelerationStructureKHR()
    : TopLevelAccelerationStructure()
    , m_buildType(VK_ACCELERATION_STRUCTURE_BUILD_TYPE_DEVICE_KHR)
    , m_createFlags(0u)
    , m_createGeneric(false)
    , m_creationBufferUnbounded(false)
    , m_buildFlags(0u)
    , m_buildWithoutPrimitives(false)
    , m_inactiveInstances(false)
    , m_deferredOperation(false)
    , m_workerThreadCount(0)
    , m_useArrayOfPointers(false)
    , m_accelerationStructureBuffer(DE_NULL)
    , m_instanceBuffer(DE_NULL)
    , m_instanceAddressBuffer(DE_NULL)
    , m_deviceScratchBuffer(DE_NULL)
    , m_accelerationStructureKHR()
    , m_indirectBuffer(VK_NULL_HANDLE)
    , m_indirectBufferOffset(0)
    , m_indirectBufferStride(0)
    , m_usePPGeometries(false)
    , m_tryCachedMemory(true)
{
}

TopLevelAccelerationStructureKHR::~TopLevelAccelerationStructureKHR()
{
}

void TopLevelAccelerationStructureKHR::setBuildType(const VkAccelerationStructureBuildTypeKHR buildType)
{
    m_buildType = buildType;
}

void TopLevelAccelerationStructureKHR::setCreateFlags(const VkAccelerationStructureCreateFlagsKHR createFlags)
{
    m_createFlags = createFlags;
}

void TopLevelAccelerationStructureKHR::setCreateGeneric(bool createGeneric)
{
    m_createGeneric = createGeneric;
}

void TopLevelAccelerationStructureKHR::setCreationBufferUnbounded(bool creationBufferUnbounded)
{
    m_creationBufferUnbounded = creationBufferUnbounded;
}

void TopLevelAccelerationStructureKHR::setInactiveInstances(bool inactiveInstances)
{
    m_inactiveInstances = inactiveInstances;
}

void TopLevelAccelerationStructureKHR::setBuildFlags(const VkBuildAccelerationStructureFlagsKHR buildFlags)
{
    m_buildFlags = buildFlags;
}

void TopLevelAccelerationStructureKHR::setBuildWithoutPrimitives(bool buildWithoutPrimitives)
{
    m_buildWithoutPrimitives = buildWithoutPrimitives;
}

void TopLevelAccelerationStructureKHR::setDeferredOperation(const bool deferredOperation,
                                                            const uint32_t workerThreadCount)
{
    m_deferredOperation = deferredOperation;
    m_workerThreadCount = workerThreadCount;
}

void TopLevelAccelerationStructureKHR::setUseArrayOfPointers(const bool useArrayOfPointers)
{
    m_useArrayOfPointers = useArrayOfPointers;
}

void TopLevelAccelerationStructureKHR::setUsePPGeometries(const bool usePPGeometries)
{
    m_usePPGeometries = usePPGeometries;
}

void TopLevelAccelerationStructureKHR::setTryCachedMemory(const bool tryCachedMemory)
{
    m_tryCachedMemory = tryCachedMemory;
}

void TopLevelAccelerationStructureKHR::setIndirectBuildParameters(const VkBuffer indirectBuffer,
                                                                  const VkDeviceSize indirectBufferOffset,
                                                                  const uint32_t indirectBufferStride)
{
    m_indirectBuffer       = indirectBuffer;
    m_indirectBufferOffset = indirectBufferOffset;
    m_indirectBufferStride = indirectBufferStride;
}

VkBuildAccelerationStructureFlagsKHR TopLevelAccelerationStructureKHR::getBuildFlags() const
{
    return m_buildFlags;
}

VkDeviceSize TopLevelAccelerationStructure::CreationSizes::sum() const
{
    return structure + updateScratch + buildScratch + instancePointers + instancesBuffer;
}

void TopLevelAccelerationStructureKHR::getCreationSizes(const DeviceInterface &vk, const VkDevice device,
                                                        const VkDeviceSize structureSize, CreationSizes &sizes)
{
    // AS may be built from geometries using vkCmdBuildAccelerationStructureKHR / vkBuildAccelerationStructureKHR
    // or may be copied/compacted/deserialized from other AS ( in this case AS does not need geometries, but it needs to know its size before creation ).
    DE_ASSERT(!m_bottomLevelInstances.empty() != !(structureSize == 0)); // logical xor

    if (structureSize == 0)
    {
        VkAccelerationStructureGeometryKHR accelerationStructureGeometryKHR;
        const auto accelerationStructureGeometryKHRPtr = &accelerationStructureGeometryKHR;
        std::vector<uint32_t> maxPrimitiveCounts;
        prepareInstances(vk, device, accelerationStructureGeometryKHR, maxPrimitiveCounts);

        VkAccelerationStructureBuildGeometryInfoKHR accelerationStructureBuildGeometryInfoKHR = {
            VK_STRUCTURE_TYPE_ACCELERATION_STRUCTURE_BUILD_GEOMETRY_INFO_KHR, //  VkStructureType sType;
            DE_NULL,                                                          //  const void* pNext;
            VK_ACCELERATION_STRUCTURE_TYPE_TOP_LEVEL_KHR,                     //  VkAccelerationStructureTypeKHR type;
            m_buildFlags,                                   //  VkBuildAccelerationStructureFlagsKHR flags;
            VK_BUILD_ACCELERATION_STRUCTURE_MODE_BUILD_KHR, //  VkBuildAccelerationStructureModeKHR mode;
            VK_NULL_HANDLE,                                 //  VkAccelerationStructureKHR srcAccelerationStructure;
            VK_NULL_HANDLE,                                 //  VkAccelerationStructureKHR dstAccelerationStructure;
            1u,                                             //  uint32_t geometryCount;
            (m_usePPGeometries ?
                 nullptr :
                 &accelerationStructureGeometryKHR), //  const VkAccelerationStructureGeometryKHR* pGeometries;
            (m_usePPGeometries ? &accelerationStructureGeometryKHRPtr :
                                 nullptr),      //  const VkAccelerationStructureGeometryKHR* const* ppGeometries;
            makeDeviceOrHostAddressKHR(DE_NULL) //  VkDeviceOrHostAddressKHR scratchData;
        };

        VkAccelerationStructureBuildSizesInfoKHR sizeInfo = {
            VK_STRUCTURE_TYPE_ACCELERATION_STRUCTURE_BUILD_SIZES_INFO_KHR, //  VkStructureType sType;
            DE_NULL,                                                       //  const void* pNext;
            0,                                                             //  VkDeviceSize accelerationStructureSize;
            0,                                                             //  VkDeviceSize updateScratchSize;
            0                                                              //  VkDeviceSize buildScratchSize;
        };

        vk.getAccelerationStructureBuildSizesKHR(device, m_buildType, &accelerationStructureBuildGeometryInfoKHR,
                                                 maxPrimitiveCounts.data(), &sizeInfo);

        sizes.structure     = sizeInfo.accelerationStructureSize;
        sizes.updateScratch = sizeInfo.updateScratchSize;
        sizes.buildScratch  = sizeInfo.buildScratchSize;
    }
    else
    {
        sizes.structure     = structureSize;
        sizes.updateScratch = 0u;
        sizes.buildScratch  = 0u;
    }

    sizes.instancePointers = 0u;
    if (m_useArrayOfPointers)
    {
        const size_t pointerSize = (m_buildType == VK_ACCELERATION_STRUCTURE_BUILD_TYPE_DEVICE_KHR) ?
                                       sizeof(VkDeviceOrHostAddressConstKHR::deviceAddress) :
                                       sizeof(VkDeviceOrHostAddressConstKHR::hostAddress);
        sizes.instancePointers   = static_cast<VkDeviceSize>(m_bottomLevelInstances.size() * pointerSize);
    }

    sizes.instancesBuffer = m_bottomLevelInstances.empty() ?
                                0u :
                                m_bottomLevelInstances.size() * sizeof(VkAccelerationStructureInstanceKHR);
}

void TopLevelAccelerationStructureKHR::create(const DeviceInterface &vk, const VkDevice device, Allocator &allocator,
                                              VkDeviceSize structureSize, VkDeviceAddress deviceAddress,
                                              const void *pNext, const MemoryRequirement &addMemoryRequirement,
                                              const VkBuffer creationBuffer, const VkDeviceSize creationBufferSize)
{
    // AS may be built from geometries using vkCmdBuildAccelerationStructureKHR / vkBuildAccelerationStructureKHR
    // or may be copied/compacted/deserialized from other AS ( in this case AS does not need geometries, but it needs to know its size before creation ).
    DE_ASSERT(!m_bottomLevelInstances.empty() != !(structureSize == 0)); // logical xor

    if (structureSize == 0)
    {
        VkAccelerationStructureGeometryKHR accelerationStructureGeometryKHR;
        const auto accelerationStructureGeometryKHRPtr = &accelerationStructureGeometryKHR;
        std::vector<uint32_t> maxPrimitiveCounts;
        prepareInstances(vk, device, accelerationStructureGeometryKHR, maxPrimitiveCounts);

        VkAccelerationStructureBuildGeometryInfoKHR accelerationStructureBuildGeometryInfoKHR = {
            VK_STRUCTURE_TYPE_ACCELERATION_STRUCTURE_BUILD_GEOMETRY_INFO_KHR, //  VkStructureType sType;
            DE_NULL,                                                          //  const void* pNext;
            VK_ACCELERATION_STRUCTURE_TYPE_TOP_LEVEL_KHR,                     //  VkAccelerationStructureTypeKHR type;
            m_buildFlags,                                   //  VkBuildAccelerationStructureFlagsKHR flags;
            VK_BUILD_ACCELERATION_STRUCTURE_MODE_BUILD_KHR, //  VkBuildAccelerationStructureModeKHR mode;
            VK_NULL_HANDLE,                                 //  VkAccelerationStructureKHR srcAccelerationStructure;
            VK_NULL_HANDLE,                                 //  VkAccelerationStructureKHR dstAccelerationStructure;
            1u,                                             //  uint32_t geometryCount;
            (m_usePPGeometries ?
                 nullptr :
                 &accelerationStructureGeometryKHR), //  const VkAccelerationStructureGeometryKHR* pGeometries;
            (m_usePPGeometries ? &accelerationStructureGeometryKHRPtr :
                                 nullptr),      //  const VkAccelerationStructureGeometryKHR* const* ppGeometries;
            makeDeviceOrHostAddressKHR(DE_NULL) //  VkDeviceOrHostAddressKHR scratchData;
        };

        VkAccelerationStructureBuildSizesInfoKHR sizeInfo = {
            VK_STRUCTURE_TYPE_ACCELERATION_STRUCTURE_BUILD_SIZES_INFO_KHR, //  VkStructureType sType;
            DE_NULL,                                                       //  const void* pNext;
            0,                                                             //  VkDeviceSize accelerationStructureSize;
            0,                                                             //  VkDeviceSize updateScratchSize;
            0                                                              //  VkDeviceSize buildScratchSize;
        };

        vk.getAccelerationStructureBuildSizesKHR(device, m_buildType, &accelerationStructureBuildGeometryInfoKHR,
                                                 maxPrimitiveCounts.data(), &sizeInfo);

        m_structureSize     = sizeInfo.accelerationStructureSize;
        m_updateScratchSize = sizeInfo.updateScratchSize;
        m_buildScratchSize  = sizeInfo.buildScratchSize;
    }
    else
    {
        m_structureSize     = structureSize;
        m_updateScratchSize = 0u;
        m_buildScratchSize  = 0u;
    }

    const bool externalCreationBuffer = (creationBuffer != VK_NULL_HANDLE);

    if (externalCreationBuffer)
    {
        DE_UNREF(creationBufferSize); // For release builds.
        DE_ASSERT(creationBufferSize >= m_structureSize);
    }

    if (!externalCreationBuffer)
    {
        const VkBufferCreateInfo bufferCreateInfo =
            makeBufferCreateInfo(m_structureSize, VK_BUFFER_USAGE_ACCELERATION_STRUCTURE_STORAGE_BIT_KHR |
                                                      VK_BUFFER_USAGE_SHADER_DEVICE_ADDRESS_BIT);
        const MemoryRequirement memoryRequirement = addMemoryRequirement | MemoryRequirement::HostVisible |
                                                    MemoryRequirement::Coherent | MemoryRequirement::DeviceAddress;
        const bool bindMemOnCreation = (!m_creationBufferUnbounded);

        try
        {
            m_accelerationStructureBuffer = de::MovePtr<BufferWithMemory>(
                new BufferWithMemory(vk, device, allocator, bufferCreateInfo,
                                     (MemoryRequirement::Cached | memoryRequirement), bindMemOnCreation));
        }
        catch (const tcu::NotSupportedError &)
        {
            // retry without Cached flag
            m_accelerationStructureBuffer = de::MovePtr<BufferWithMemory>(
                new BufferWithMemory(vk, device, allocator, bufferCreateInfo, memoryRequirement, bindMemOnCreation));
        }
    }

    const auto createInfoBuffer = (externalCreationBuffer ? creationBuffer : m_accelerationStructureBuffer->get());
    {
        const VkAccelerationStructureTypeKHR structureType =
            (m_createGeneric ? VK_ACCELERATION_STRUCTURE_TYPE_GENERIC_KHR :
                               VK_ACCELERATION_STRUCTURE_TYPE_TOP_LEVEL_KHR);
        const VkAccelerationStructureCreateInfoKHR accelerationStructureCreateInfoKHR = {
            VK_STRUCTURE_TYPE_ACCELERATION_STRUCTURE_CREATE_INFO_KHR, //  VkStructureType sType;
            pNext,                                                    //  const void* pNext;
            m_createFlags,    //  VkAccelerationStructureCreateFlagsKHR createFlags;
            createInfoBuffer, //  VkBuffer buffer;
            0u,               //  VkDeviceSize offset;
            m_structureSize,  //  VkDeviceSize size;
            structureType,    //  VkAccelerationStructureTypeKHR type;
            deviceAddress     //  VkDeviceAddress deviceAddress;
        };

        m_accelerationStructureKHR =
            createAccelerationStructureKHR(vk, device, &accelerationStructureCreateInfoKHR, DE_NULL);

        // Make sure buffer memory is always bound after creation.
        if (!externalCreationBuffer)
            m_accelerationStructureBuffer->bindMemory();
    }

    if (m_buildScratchSize > 0u)
    {
        if (m_buildType == VK_ACCELERATION_STRUCTURE_BUILD_TYPE_DEVICE_KHR)
        {
            const VkBufferCreateInfo bufferCreateInfo = makeBufferCreateInfo(
                m_buildScratchSize, VK_BUFFER_USAGE_STORAGE_BUFFER_BIT | VK_BUFFER_USAGE_SHADER_DEVICE_ADDRESS_BIT);
            m_deviceScratchBuffer = de::MovePtr<BufferWithMemory>(new BufferWithMemory(
                vk, device, allocator, bufferCreateInfo,
                MemoryRequirement::HostVisible | MemoryRequirement::Coherent | MemoryRequirement::DeviceAddress));
        }
        else
        {
            m_hostScratchBuffer.resize(static_cast<size_t>(m_buildScratchSize));
        }
    }

    if (m_useArrayOfPointers)
    {
        const size_t pointerSize = (m_buildType == VK_ACCELERATION_STRUCTURE_BUILD_TYPE_DEVICE_KHR) ?
                                       sizeof(VkDeviceOrHostAddressConstKHR::deviceAddress) :
                                       sizeof(VkDeviceOrHostAddressConstKHR::hostAddress);
        const VkBufferCreateInfo bufferCreateInfo =
            makeBufferCreateInfo(static_cast<VkDeviceSize>(m_bottomLevelInstances.size() * pointerSize),
                                 VK_BUFFER_USAGE_ACCELERATION_STRUCTURE_BUILD_INPUT_READ_ONLY_BIT_KHR |
                                     VK_BUFFER_USAGE_SHADER_DEVICE_ADDRESS_BIT);
        m_instanceAddressBuffer = de::MovePtr<BufferWithMemory>(new BufferWithMemory(
            vk, device, allocator, bufferCreateInfo,
            MemoryRequirement::HostVisible | MemoryRequirement::Coherent | MemoryRequirement::DeviceAddress));
    }

    if (!m_bottomLevelInstances.empty())
        m_instanceBuffer = de::MovePtr<BufferWithMemory>(
            createInstanceBuffer(vk, device, allocator, m_bottomLevelInstances, m_instanceData, m_tryCachedMemory));
}

void TopLevelAccelerationStructureKHR::updateInstanceMatrix(const DeviceInterface &vk, const VkDevice device,
                                                            size_t instanceIndex, const VkTransformMatrixKHR &matrix)
{
    DE_ASSERT(instanceIndex < m_bottomLevelInstances.size());
    DE_ASSERT(instanceIndex < m_instanceData.size());

    const auto &blas          = *m_bottomLevelInstances[instanceIndex];
    auto &instanceData        = m_instanceData[instanceIndex];
    auto &instancesAlloc      = m_instanceBuffer->getAllocation();
    auto bufferStart          = reinterpret_cast<uint8_t *>(instancesAlloc.getHostPtr());
    VkDeviceSize bufferOffset = sizeof(VkAccelerationStructureInstanceKHR) * instanceIndex;

    instanceData.matrix = matrix;
    updateSingleInstance(vk, device, blas, instanceData, bufferStart + bufferOffset, m_buildType, m_inactiveInstances);
    flushMappedMemoryRange(vk, device, instancesAlloc.getMemory(), instancesAlloc.getOffset(), VK_WHOLE_SIZE);
}

void TopLevelAccelerationStructureKHR::build(const DeviceInterface &vk, const VkDevice device,
                                             const VkCommandBuffer cmdBuffer,
                                             TopLevelAccelerationStructure *srcAccelerationStructure)
{
    DE_ASSERT(!m_bottomLevelInstances.empty());
    DE_ASSERT(m_accelerationStructureKHR.get() != VK_NULL_HANDLE);
    DE_ASSERT(m_buildScratchSize != 0);

    updateInstanceBuffer(vk, device, m_bottomLevelInstances, m_instanceData, m_instanceBuffer.get(), m_buildType,
                         m_inactiveInstances);

    VkAccelerationStructureGeometryKHR accelerationStructureGeometryKHR;
    const auto accelerationStructureGeometryKHRPtr = &accelerationStructureGeometryKHR;
    std::vector<uint32_t> maxPrimitiveCounts;
    prepareInstances(vk, device, accelerationStructureGeometryKHR, maxPrimitiveCounts);

    VkDeviceOrHostAddressKHR scratchData = (m_buildType == VK_ACCELERATION_STRUCTURE_BUILD_TYPE_DEVICE_KHR) ?
                                               makeDeviceOrHostAddressKHR(vk, device, m_deviceScratchBuffer->get(), 0) :
                                               makeDeviceOrHostAddressKHR(m_hostScratchBuffer.data());

    VkAccelerationStructureKHR srcStructure =
        (srcAccelerationStructure != DE_NULL) ? *(srcAccelerationStructure->getPtr()) : VK_NULL_HANDLE;
    VkBuildAccelerationStructureModeKHR mode = (srcAccelerationStructure != DE_NULL) ?
                                                   VK_BUILD_ACCELERATION_STRUCTURE_MODE_UPDATE_KHR :
                                                   VK_BUILD_ACCELERATION_STRUCTURE_MODE_BUILD_KHR;

    VkAccelerationStructureBuildGeometryInfoKHR accelerationStructureBuildGeometryInfoKHR = {
        VK_STRUCTURE_TYPE_ACCELERATION_STRUCTURE_BUILD_GEOMETRY_INFO_KHR, //  VkStructureType sType;
        DE_NULL,                                                          //  const void* pNext;
        VK_ACCELERATION_STRUCTURE_TYPE_TOP_LEVEL_KHR,                     //  VkAccelerationStructureTypeKHR type;
        m_buildFlags,                     //  VkBuildAccelerationStructureFlagsKHR flags;
        mode,                             //  VkBuildAccelerationStructureModeKHR mode;
        srcStructure,                     //  VkAccelerationStructureKHR srcAccelerationStructure;
        m_accelerationStructureKHR.get(), //  VkAccelerationStructureKHR dstAccelerationStructure;
        1u,                               //  uint32_t geometryCount;
        (m_usePPGeometries ?
             nullptr :
             &accelerationStructureGeometryKHR), //  const VkAccelerationStructureGeometryKHR* pGeometries;
        (m_usePPGeometries ? &accelerationStructureGeometryKHRPtr :
                             nullptr), //  const VkAccelerationStructureGeometryKHR* const* ppGeometries;
        scratchData                    //  VkDeviceOrHostAddressKHR scratchData;
    };

    const uint32_t primitiveCount =
        (m_buildWithoutPrimitives ? 0u : static_cast<uint32_t>(m_bottomLevelInstances.size()));

    VkAccelerationStructureBuildRangeInfoKHR accelerationStructureBuildRangeInfoKHR = {
        primitiveCount, //  uint32_t primitiveCount;
        0,              //  uint32_t primitiveOffset;
        0,              //  uint32_t firstVertex;
        0               //  uint32_t transformOffset;
    };
    VkAccelerationStructureBuildRangeInfoKHR *accelerationStructureBuildRangeInfoKHRPtr =
        &accelerationStructureBuildRangeInfoKHR;

    if (m_buildType == VK_ACCELERATION_STRUCTURE_BUILD_TYPE_DEVICE_KHR)
    {
        if (m_indirectBuffer == VK_NULL_HANDLE)
            vk.cmdBuildAccelerationStructuresKHR(
                cmdBuffer, 1u, &accelerationStructureBuildGeometryInfoKHR,
                (const VkAccelerationStructureBuildRangeInfoKHR **)&accelerationStructureBuildRangeInfoKHRPtr);
        else
        {
            VkDeviceAddress indirectDeviceAddress =
                getBufferDeviceAddress(vk, device, m_indirectBuffer, m_indirectBufferOffset);
            uint32_t *pMaxPrimitiveCounts = maxPrimitiveCounts.data();
            vk.cmdBuildAccelerationStructuresIndirectKHR(cmdBuffer, 1u, &accelerationStructureBuildGeometryInfoKHR,
                                                         &indirectDeviceAddress, &m_indirectBufferStride,
                                                         &pMaxPrimitiveCounts);
        }
    }
    else if (!m_deferredOperation)
    {
        VK_CHECK(vk.buildAccelerationStructuresKHR(
            device, VK_NULL_HANDLE, 1u, &accelerationStructureBuildGeometryInfoKHR,
            (const VkAccelerationStructureBuildRangeInfoKHR **)&accelerationStructureBuildRangeInfoKHRPtr));
    }
    else
    {
        const auto deferredOperationPtr = createDeferredOperationKHR(vk, device);
        const auto deferredOperation    = deferredOperationPtr.get();

        VkResult result = vk.buildAccelerationStructuresKHR(
            device, deferredOperation, 1u, &accelerationStructureBuildGeometryInfoKHR,
            (const VkAccelerationStructureBuildRangeInfoKHR **)&accelerationStructureBuildRangeInfoKHRPtr);

        DE_ASSERT(result == VK_OPERATION_DEFERRED_KHR || result == VK_OPERATION_NOT_DEFERRED_KHR ||
                  result == VK_SUCCESS);

        finishDeferredOperation(vk, device, deferredOperation, m_workerThreadCount,
                                result == VK_OPERATION_NOT_DEFERRED_KHR);

        accelerationStructureBuildGeometryInfoKHR.pNext = DE_NULL;
    }

    if (m_buildType == VK_ACCELERATION_STRUCTURE_BUILD_TYPE_DEVICE_KHR)
    {
        const VkAccessFlags accessMasks =
            VK_ACCESS_ACCELERATION_STRUCTURE_WRITE_BIT_KHR | VK_ACCESS_ACCELERATION_STRUCTURE_READ_BIT_KHR;
        const VkMemoryBarrier memBarrier = makeMemoryBarrier(accessMasks, accessMasks);

        cmdPipelineMemoryBarrier(vk, cmdBuffer, VK_PIPELINE_STAGE_ACCELERATION_STRUCTURE_BUILD_BIT_KHR,
                                 VK_PIPELINE_STAGE_ALL_COMMANDS_BIT, &memBarrier);
    }
}

void TopLevelAccelerationStructureKHR::copyFrom(const DeviceInterface &vk, const VkDevice device,
                                                const VkCommandBuffer cmdBuffer,
                                                TopLevelAccelerationStructure *accelerationStructure, bool compactCopy)
{
    DE_ASSERT(m_accelerationStructureKHR.get() != VK_NULL_HANDLE);
    DE_ASSERT(accelerationStructure != DE_NULL);

    VkCopyAccelerationStructureInfoKHR copyAccelerationStructureInfo = {
        VK_STRUCTURE_TYPE_COPY_ACCELERATION_STRUCTURE_INFO_KHR, // VkStructureType sType;
        DE_NULL,                                                // const void* pNext;
        *(accelerationStructure->getPtr()),                     // VkAccelerationStructureKHR src;
        *(getPtr()),                                            // VkAccelerationStructureKHR dst;
        compactCopy ? VK_COPY_ACCELERATION_STRUCTURE_MODE_COMPACT_KHR :
                      VK_COPY_ACCELERATION_STRUCTURE_MODE_CLONE_KHR // VkCopyAccelerationStructureModeKHR mode;
    };

    if (m_buildType == VK_ACCELERATION_STRUCTURE_BUILD_TYPE_DEVICE_KHR)
    {
        vk.cmdCopyAccelerationStructureKHR(cmdBuffer, &copyAccelerationStructureInfo);
    }
    else if (!m_deferredOperation)
    {
        VK_CHECK(vk.copyAccelerationStructureKHR(device, VK_NULL_HANDLE, &copyAccelerationStructureInfo));
    }
    else
    {
        const auto deferredOperationPtr = createDeferredOperationKHR(vk, device);
        const auto deferredOperation    = deferredOperationPtr.get();

        VkResult result = vk.copyAccelerationStructureKHR(device, deferredOperation, &copyAccelerationStructureInfo);

        DE_ASSERT(result == VK_OPERATION_DEFERRED_KHR || result == VK_OPERATION_NOT_DEFERRED_KHR ||
                  result == VK_SUCCESS);

        finishDeferredOperation(vk, device, deferredOperation, m_workerThreadCount,
                                result == VK_OPERATION_NOT_DEFERRED_KHR);
    }

    if (m_buildType == VK_ACCELERATION_STRUCTURE_BUILD_TYPE_DEVICE_KHR)
    {
        const VkAccessFlags accessMasks =
            VK_ACCESS_ACCELERATION_STRUCTURE_WRITE_BIT_KHR | VK_ACCESS_ACCELERATION_STRUCTURE_READ_BIT_KHR;
        const VkMemoryBarrier memBarrier = makeMemoryBarrier(accessMasks, accessMasks);

        cmdPipelineMemoryBarrier(vk, cmdBuffer, VK_PIPELINE_STAGE_ACCELERATION_STRUCTURE_BUILD_BIT_KHR,
                                 VK_PIPELINE_STAGE_ALL_COMMANDS_BIT, &memBarrier);
    }
}

void TopLevelAccelerationStructureKHR::serialize(const DeviceInterface &vk, const VkDevice device,
                                                 const VkCommandBuffer cmdBuffer, SerialStorage *storage)
{
    DE_ASSERT(m_accelerationStructureKHR.get() != VK_NULL_HANDLE);
    DE_ASSERT(storage != DE_NULL);

    const VkCopyAccelerationStructureToMemoryInfoKHR copyAccelerationStructureInfo = {
        VK_STRUCTURE_TYPE_COPY_ACCELERATION_STRUCTURE_TO_MEMORY_INFO_KHR, // VkStructureType sType;
        DE_NULL,                                                          // const void* pNext;
        *(getPtr()),                                                      // VkAccelerationStructureKHR src;
        storage->getAddress(vk, device, m_buildType),                     // VkDeviceOrHostAddressKHR dst;
        VK_COPY_ACCELERATION_STRUCTURE_MODE_SERIALIZE_KHR                 // VkCopyAccelerationStructureModeKHR mode;
    };

    if (m_buildType == VK_ACCELERATION_STRUCTURE_BUILD_TYPE_DEVICE_KHR)
    {
        vk.cmdCopyAccelerationStructureToMemoryKHR(cmdBuffer, &copyAccelerationStructureInfo);
        if (storage->hasDeepFormat())
            serializeBottoms(vk, device, cmdBuffer, storage, VK_NULL_HANDLE);
    }
    else if (!m_deferredOperation)
    {
        VK_CHECK(vk.copyAccelerationStructureToMemoryKHR(device, VK_NULL_HANDLE, &copyAccelerationStructureInfo));
        if (storage->hasDeepFormat())
            serializeBottoms(vk, device, cmdBuffer, storage, VK_NULL_HANDLE);
    }
    else
    {
        const auto deferredOperationPtr = createDeferredOperationKHR(vk, device);
        const auto deferredOperation    = deferredOperationPtr.get();

        const VkResult result =
            vk.copyAccelerationStructureToMemoryKHR(device, deferredOperation, &copyAccelerationStructureInfo);

        DE_ASSERT(result == VK_OPERATION_DEFERRED_KHR || result == VK_OPERATION_NOT_DEFERRED_KHR ||
                  result == VK_SUCCESS);
        if (storage->hasDeepFormat())
            serializeBottoms(vk, device, cmdBuffer, storage, deferredOperation);

        finishDeferredOperation(vk, device, deferredOperation, m_workerThreadCount,
                                result == VK_OPERATION_NOT_DEFERRED_KHR);
    }
}

void TopLevelAccelerationStructureKHR::deserialize(const DeviceInterface &vk, const VkDevice device,
                                                   const VkCommandBuffer cmdBuffer, SerialStorage *storage)
{
    DE_ASSERT(m_accelerationStructureKHR.get() != VK_NULL_HANDLE);
    DE_ASSERT(storage != DE_NULL);

    const VkCopyMemoryToAccelerationStructureInfoKHR copyAccelerationStructureInfo = {
        VK_STRUCTURE_TYPE_COPY_MEMORY_TO_ACCELERATION_STRUCTURE_INFO_KHR, // VkStructureType sType;
        DE_NULL,                                                          // const void* pNext;
        storage->getAddressConst(vk, device, m_buildType),                // VkDeviceOrHostAddressConstKHR src;
        *(getPtr()),                                                      // VkAccelerationStructureKHR dst;
        VK_COPY_ACCELERATION_STRUCTURE_MODE_DESERIALIZE_KHR               // VkCopyAccelerationStructureModeKHR mode;
    };

    if (m_buildType == VK_ACCELERATION_STRUCTURE_BUILD_TYPE_DEVICE_KHR)
    {
        vk.cmdCopyMemoryToAccelerationStructureKHR(cmdBuffer, &copyAccelerationStructureInfo);
    }
    else if (!m_deferredOperation)
    {
        VK_CHECK(vk.copyMemoryToAccelerationStructureKHR(device, VK_NULL_HANDLE, &copyAccelerationStructureInfo));
    }
    else
    {
        const auto deferredOperationPtr = createDeferredOperationKHR(vk, device);
        const auto deferredOperation    = deferredOperationPtr.get();

        const VkResult result =
            vk.copyMemoryToAccelerationStructureKHR(device, deferredOperation, &copyAccelerationStructureInfo);

        DE_ASSERT(result == VK_OPERATION_DEFERRED_KHR || result == VK_OPERATION_NOT_DEFERRED_KHR ||
                  result == VK_SUCCESS);

        finishDeferredOperation(vk, device, deferredOperation, m_workerThreadCount,
                                result == VK_OPERATION_NOT_DEFERRED_KHR);
    }

    if (m_buildType == VK_ACCELERATION_STRUCTURE_BUILD_TYPE_DEVICE_KHR)
    {
        const VkAccessFlags accessMasks =
            VK_ACCESS_ACCELERATION_STRUCTURE_WRITE_BIT_KHR | VK_ACCESS_ACCELERATION_STRUCTURE_READ_BIT_KHR;
        const VkMemoryBarrier memBarrier = makeMemoryBarrier(accessMasks, accessMasks);

        cmdPipelineMemoryBarrier(vk, cmdBuffer, VK_PIPELINE_STAGE_ACCELERATION_STRUCTURE_BUILD_BIT_KHR,
                                 VK_PIPELINE_STAGE_ALL_COMMANDS_BIT, &memBarrier);
    }
}

void TopLevelAccelerationStructureKHR::serializeBottoms(const DeviceInterface &vk, const VkDevice device,
                                                        const VkCommandBuffer cmdBuffer, SerialStorage *storage,
                                                        VkDeferredOperationKHR deferredOperation)
{
    DE_UNREF(deferredOperation);
    DE_ASSERT(storage->hasDeepFormat());

    const std::vector<uint64_t> &addresses = storage->getSerialInfo().addresses();
    const std::size_t cbottoms             = m_bottomLevelInstances.size();

    uint32_t storageIndex = 0;
    std::vector<uint64_t> matches;

    for (std::size_t i = 0; i < cbottoms; ++i)
    {
        const uint64_t &lookAddr = addresses[i + 1];
        auto end                 = matches.end();
        auto match = std::find_if(matches.begin(), end, [&](const uint64_t &item) { return item == lookAddr; });
        if (match == end)
        {
            matches.emplace_back(lookAddr);
            m_bottomLevelInstances[i].get()->serialize(vk, device, cmdBuffer,
                                                       storage->getBottomStorage(storageIndex).get());
            storageIndex += 1;
        }
    }
}

void TopLevelAccelerationStructureKHR::createAndDeserializeBottoms(const DeviceInterface &vk, const VkDevice device,
                                                                   const VkCommandBuffer cmdBuffer,
                                                                   Allocator &allocator, SerialStorage *storage)
{
    DE_ASSERT(storage->hasDeepFormat());
    DE_ASSERT(m_bottomLevelInstances.size() == 0);

    const std::vector<uint64_t> &addresses = storage->getSerialInfo().addresses();
    const std::size_t cbottoms             = addresses.size() - 1;
    uint32_t storageIndex                  = 0;
    std::vector<std::pair<uint64_t, std::size_t>> matches;

    for (std::size_t i = 0; i < cbottoms; ++i)
    {
        const uint64_t &lookAddr = addresses[i + 1];
        auto end                 = matches.end();
        auto match               = std::find_if(matches.begin(), end,
                                                [&](const std::pair<uint64_t, std::size_t> &item) { return item.first == lookAddr; });
        if (match != end)
        {
            m_bottomLevelInstances.emplace_back(m_bottomLevelInstances[match->second]);
        }
        else
        {
            de::MovePtr<BottomLevelAccelerationStructure> blas = makeBottomLevelAccelerationStructure();
            blas->createAndDeserializeFrom(vk, device, cmdBuffer, allocator,
                                           storage->getBottomStorage(storageIndex).get());
            m_bottomLevelInstances.emplace_back(de::SharedPtr<BottomLevelAccelerationStructure>(blas.release()));
            matches.emplace_back(lookAddr, i);
            storageIndex += 1;
        }
    }

    std::vector<uint64_t> newAddresses = getSerializingAddresses(vk, device);
    DE_ASSERT(addresses.size() == newAddresses.size());

    SerialStorage::AccelerationStructureHeader *header = storage->getASHeader();
    DE_ASSERT(cbottoms == header->handleCount);

    // finally update bottom-level AS addresses before top-level AS deserialization
    for (std::size_t i = 0; i < cbottoms; ++i)
    {
        header->handleArray[i] = newAddresses[i + 1];
    }
}

std::vector<VkDeviceSize> TopLevelAccelerationStructureKHR::getSerializingSizes(const DeviceInterface &vk,
                                                                                const VkDevice device,
                                                                                const VkQueue queue,
                                                                                const uint32_t queueFamilyIndex)
{
    const uint32_t queryCount(uint32_t(m_bottomLevelInstances.size()) + 1);
    std::vector<VkAccelerationStructureKHR> handles(queryCount);
    std::vector<VkDeviceSize> sizes(queryCount);

    handles[0] = m_accelerationStructureKHR.get();

    for (uint32_t h = 1; h < queryCount; ++h)
        handles[h] = *m_bottomLevelInstances[h - 1].get()->getPtr();

    if (VK_ACCELERATION_STRUCTURE_BUILD_TYPE_HOST_KHR == m_buildType)
        queryAccelerationStructureSize(vk, device, DE_NULL, handles, m_buildType, VK_NULL_HANDLE,
                                       VK_QUERY_TYPE_ACCELERATION_STRUCTURE_SERIALIZATION_SIZE_KHR, 0u, sizes);
    else
    {
        const Move<VkCommandPool> cmdPool = createCommandPool(vk, device, 0, queueFamilyIndex);
        const Move<VkCommandBuffer> cmdBuffer =
            allocateCommandBuffer(vk, device, *cmdPool, VK_COMMAND_BUFFER_LEVEL_PRIMARY);
        const Move<VkQueryPool> queryPool =
            makeQueryPool(vk, device, VK_QUERY_TYPE_ACCELERATION_STRUCTURE_SERIALIZATION_SIZE_KHR, queryCount);

        beginCommandBuffer(vk, *cmdBuffer);
        queryAccelerationStructureSize(vk, device, *cmdBuffer, handles, m_buildType, *queryPool,
                                       VK_QUERY_TYPE_ACCELERATION_STRUCTURE_SERIALIZATION_SIZE_KHR, 0u, sizes);
        endCommandBuffer(vk, *cmdBuffer);
        submitCommandsAndWait(vk, device, queue, cmdBuffer.get());

        VK_CHECK(vk.getQueryPoolResults(device, *queryPool, 0u, queryCount, queryCount * sizeof(VkDeviceSize),
                                        sizes.data(), sizeof(VkDeviceSize),
                                        VK_QUERY_RESULT_64_BIT | VK_QUERY_RESULT_WAIT_BIT));
    }

    return sizes;
}

std::vector<uint64_t> TopLevelAccelerationStructureKHR::getSerializingAddresses(const DeviceInterface &vk,
                                                                                const VkDevice device) const
{
    std::vector<uint64_t> result(m_bottomLevelInstances.size() + 1);

    VkAccelerationStructureDeviceAddressInfoKHR asDeviceAddressInfo = {
        VK_STRUCTURE_TYPE_ACCELERATION_STRUCTURE_DEVICE_ADDRESS_INFO_KHR, // VkStructureType sType;
        DE_NULL,                                                          // const void* pNext;
        VK_NULL_HANDLE, // VkAccelerationStructureKHR accelerationStructure;
    };

    if (m_buildType == VK_ACCELERATION_STRUCTURE_BUILD_TYPE_DEVICE_KHR)
    {
        asDeviceAddressInfo.accelerationStructure = m_accelerationStructureKHR.get();
        result[0] = vk.getAccelerationStructureDeviceAddressKHR(device, &asDeviceAddressInfo);
    }
    else
    {
        result[0] = uint64_t(getPtr()->getInternal());
    }

    for (size_t instanceNdx = 0; instanceNdx < m_bottomLevelInstances.size(); ++instanceNdx)
    {
        const BottomLevelAccelerationStructure &bottomLevelAccelerationStructure = *m_bottomLevelInstances[instanceNdx];
        const VkAccelerationStructureKHR accelerationStructureKHR = *bottomLevelAccelerationStructure.getPtr();

        if (m_buildType == VK_ACCELERATION_STRUCTURE_BUILD_TYPE_DEVICE_KHR)
        {
            asDeviceAddressInfo.accelerationStructure = accelerationStructureKHR;
            result[instanceNdx + 1] = vk.getAccelerationStructureDeviceAddressKHR(device, &asDeviceAddressInfo);
        }
        else
        {
            result[instanceNdx + 1] = uint64_t(accelerationStructureKHR.getInternal());
        }
    }

    return result;
}

const VkAccelerationStructureKHR *TopLevelAccelerationStructureKHR::getPtr(void) const
{
    return &m_accelerationStructureKHR.get();
}

void TopLevelAccelerationStructureKHR::prepareInstances(
    const DeviceInterface &vk, const VkDevice device,
    VkAccelerationStructureGeometryKHR &accelerationStructureGeometryKHR, std::vector<uint32_t> &maxPrimitiveCounts)
{
    maxPrimitiveCounts.resize(1);
    maxPrimitiveCounts[0] = static_cast<uint32_t>(m_bottomLevelInstances.size());

    VkDeviceOrHostAddressConstKHR instancesData;
    if (m_buildType == VK_ACCELERATION_STRUCTURE_BUILD_TYPE_DEVICE_KHR)
    {
        if (m_instanceBuffer.get() != VK_NULL_HANDLE)
        {
            if (m_useArrayOfPointers)
            {
                uint8_t *bufferStart = static_cast<uint8_t *>(m_instanceAddressBuffer->getAllocation().getHostPtr());
                VkDeviceSize bufferOffset = 0;
                VkDeviceOrHostAddressConstKHR firstInstance =
                    makeDeviceOrHostAddressConstKHR(vk, device, m_instanceBuffer->get(), 0);
                for (size_t instanceNdx = 0; instanceNdx < m_bottomLevelInstances.size(); ++instanceNdx)
                {
                    VkDeviceOrHostAddressConstKHR currentInstance;
                    currentInstance.deviceAddress =
                        firstInstance.deviceAddress + instanceNdx * sizeof(VkAccelerationStructureInstanceKHR);

                    deMemcpy(&bufferStart[bufferOffset], &currentInstance,
                             sizeof(VkDeviceOrHostAddressConstKHR::deviceAddress));
                    bufferOffset += sizeof(VkDeviceOrHostAddressConstKHR::deviceAddress);
                }
                flushMappedMemoryRange(vk, device, m_instanceAddressBuffer->getAllocation().getMemory(),
                                       m_instanceAddressBuffer->getAllocation().getOffset(), VK_WHOLE_SIZE);

                instancesData = makeDeviceOrHostAddressConstKHR(vk, device, m_instanceAddressBuffer->get(), 0);
            }
            else
                instancesData = makeDeviceOrHostAddressConstKHR(vk, device, m_instanceBuffer->get(), 0);
        }
        else
            instancesData = makeDeviceOrHostAddressConstKHR(DE_NULL);
    }
    else
    {
        if (m_instanceBuffer.get() != VK_NULL_HANDLE)
        {
            if (m_useArrayOfPointers)
            {
                uint8_t *bufferStart = static_cast<uint8_t *>(m_instanceAddressBuffer->getAllocation().getHostPtr());
                VkDeviceSize bufferOffset = 0;
                for (size_t instanceNdx = 0; instanceNdx < m_bottomLevelInstances.size(); ++instanceNdx)
                {
                    VkDeviceOrHostAddressConstKHR currentInstance;
                    currentInstance.hostAddress = (uint8_t *)m_instanceBuffer->getAllocation().getHostPtr() +
                                                  instanceNdx * sizeof(VkAccelerationStructureInstanceKHR);

                    deMemcpy(&bufferStart[bufferOffset], &currentInstance,
                             sizeof(VkDeviceOrHostAddressConstKHR::hostAddress));
                    bufferOffset += sizeof(VkDeviceOrHostAddressConstKHR::hostAddress);
                }
                instancesData = makeDeviceOrHostAddressConstKHR(m_instanceAddressBuffer->getAllocation().getHostPtr());
            }
            else
                instancesData = makeDeviceOrHostAddressConstKHR(m_instanceBuffer->getAllocation().getHostPtr());
        }
        else
            instancesData = makeDeviceOrHostAddressConstKHR(DE_NULL);
    }

    VkAccelerationStructureGeometryInstancesDataKHR accelerationStructureGeometryInstancesDataKHR = {
        VK_STRUCTURE_TYPE_ACCELERATION_STRUCTURE_GEOMETRY_INSTANCES_DATA_KHR, //  VkStructureType sType;
        DE_NULL,                                                              //  const void* pNext;
        (VkBool32)(m_useArrayOfPointers ? true : false),                      //  VkBool32 arrayOfPointers;
        instancesData                                                         //  VkDeviceOrHostAddressConstKHR data;
    };

    accelerationStructureGeometryKHR = {
        VK_STRUCTURE_TYPE_ACCELERATION_STRUCTURE_GEOMETRY_KHR, //  VkStructureType sType;
        DE_NULL,                                               //  const void* pNext;
        VK_GEOMETRY_TYPE_INSTANCES_KHR,                        //  VkGeometryTypeKHR geometryType;
        makeVkAccelerationStructureInstancesDataKHR(
            accelerationStructureGeometryInstancesDataKHR), //  VkAccelerationStructureGeometryDataKHR geometry;
        (VkGeometryFlagsKHR)0u                              //  VkGeometryFlagsKHR flags;
    };
}

uint32_t TopLevelAccelerationStructure::getRequiredAllocationCount(void)
{
    return TopLevelAccelerationStructureKHR::getRequiredAllocationCount();
}

de::MovePtr<TopLevelAccelerationStructure> makeTopLevelAccelerationStructure()
{
    return de::MovePtr<TopLevelAccelerationStructure>(new TopLevelAccelerationStructureKHR);
}

bool queryAccelerationStructureSizeKHR(const DeviceInterface &vk, const VkDevice device,
                                       const VkCommandBuffer cmdBuffer,
                                       const std::vector<VkAccelerationStructureKHR> &accelerationStructureHandles,
                                       VkAccelerationStructureBuildTypeKHR buildType, const VkQueryPool queryPool,
                                       VkQueryType queryType, uint32_t firstQuery, std::vector<VkDeviceSize> &results)
{
    DE_ASSERT(queryType == VK_QUERY_TYPE_ACCELERATION_STRUCTURE_COMPACTED_SIZE_KHR ||
              queryType == VK_QUERY_TYPE_ACCELERATION_STRUCTURE_SERIALIZATION_SIZE_KHR);

    if (buildType == VK_ACCELERATION_STRUCTURE_BUILD_TYPE_DEVICE_KHR)
    {
        // queryPool must be large enough to contain at least (firstQuery + accelerationStructureHandles.size()) queries
        vk.cmdResetQueryPool(cmdBuffer, queryPool, firstQuery, uint32_t(accelerationStructureHandles.size()));
        vk.cmdWriteAccelerationStructuresPropertiesKHR(cmdBuffer, uint32_t(accelerationStructureHandles.size()),
                                                       accelerationStructureHandles.data(), queryType, queryPool,
                                                       firstQuery);
        // results cannot be retrieved to CPU at the moment - you need to do it using getQueryPoolResults after cmdBuffer is executed. Meanwhile function returns a vector of 0s.
        results.resize(accelerationStructureHandles.size(), 0u);
        return false;
    }
    // buildType != VK_ACCELERATION_STRUCTURE_BUILD_TYPE_DEVICE_KHR
    results.resize(accelerationStructureHandles.size(), 0u);
    vk.writeAccelerationStructuresPropertiesKHR(
        device, uint32_t(accelerationStructureHandles.size()), accelerationStructureHandles.data(), queryType,
        sizeof(VkDeviceSize) * accelerationStructureHandles.size(), results.data(), sizeof(VkDeviceSize));
    // results will contain proper values
    return true;
}

bool queryAccelerationStructureSize(const DeviceInterface &vk, const VkDevice device, const VkCommandBuffer cmdBuffer,
                                    const std::vector<VkAccelerationStructureKHR> &accelerationStructureHandles,
                                    VkAccelerationStructureBuildTypeKHR buildType, const VkQueryPool queryPool,
                                    VkQueryType queryType, uint32_t firstQuery, std::vector<VkDeviceSize> &results)
{
    return queryAccelerationStructureSizeKHR(vk, device, cmdBuffer, accelerationStructureHandles, buildType, queryPool,
                                             queryType, firstQuery, results);
}

RayTracingPipeline::RayTracingPipeline()
    : m_shadersModules()
    , m_pipelineLibraries()
    , m_shaderCreateInfos()
    , m_shadersGroupCreateInfos()
    , m_pipelineCreateFlags(0U)
    , m_pipelineCreateFlags2(0U)
    , m_maxRecursionDepth(1U)
    , m_maxPayloadSize(0U)
    , m_maxAttributeSize(0U)
    , m_deferredOperation(false)
    , m_workerThreadCount(0)
{
}

RayTracingPipeline::~RayTracingPipeline()
{
}

#define CHECKED_ASSIGN_SHADER(SHADER, STAGE) \
    if (SHADER == VK_SHADER_UNUSED_KHR)      \
        SHADER = STAGE;                      \
    else                                     \
        TCU_THROW(InternalError, "Attempt to reassign shader")

void RayTracingPipeline::addShader(VkShaderStageFlagBits shaderStage, Move<VkShaderModule> shaderModule, uint32_t group,
                                   const VkSpecializationInfo *specializationInfo,
                                   const VkPipelineShaderStageCreateFlags pipelineShaderStageCreateFlags,
                                   const void *pipelineShaderStageCreateInfopNext)
{
    addShader(shaderStage, makeVkSharedPtr(shaderModule), group, specializationInfo, pipelineShaderStageCreateFlags,
              pipelineShaderStageCreateInfopNext);
}

void RayTracingPipeline::addShader(VkShaderStageFlagBits shaderStage, de::SharedPtr<Move<VkShaderModule>> shaderModule,
                                   uint32_t group, const VkSpecializationInfo *specializationInfoPtr,
                                   const VkPipelineShaderStageCreateFlags pipelineShaderStageCreateFlags,
                                   const void *pipelineShaderStageCreateInfopNext)
{
    addShader(shaderStage, **shaderModule, group, specializationInfoPtr, pipelineShaderStageCreateFlags,
              pipelineShaderStageCreateInfopNext);
    m_shadersModules.push_back(shaderModule);
}

void RayTracingPipeline::addShader(VkShaderStageFlagBits shaderStage, VkShaderModule shaderModule, uint32_t group,
                                   const VkSpecializationInfo *specializationInfoPtr,
                                   const VkPipelineShaderStageCreateFlags pipelineShaderStageCreateFlags,
                                   const void *pipelineShaderStageCreateInfopNext)
{
    if (group >= m_shadersGroupCreateInfos.size())
    {
        for (size_t groupNdx = m_shadersGroupCreateInfos.size(); groupNdx <= group; ++groupNdx)
        {
            VkRayTracingShaderGroupCreateInfoKHR shaderGroupCreateInfo = {
                VK_STRUCTURE_TYPE_RAY_TRACING_SHADER_GROUP_CREATE_INFO_KHR, //  VkStructureType sType;
                DE_NULL,                                                    //  const void* pNext;
                VK_RAY_TRACING_SHADER_GROUP_TYPE_MAX_ENUM_KHR,              //  VkRayTracingShaderGroupTypeKHR type;
                VK_SHADER_UNUSED_KHR,                                       //  uint32_t generalShader;
                VK_SHADER_UNUSED_KHR,                                       //  uint32_t closestHitShader;
                VK_SHADER_UNUSED_KHR,                                       //  uint32_t anyHitShader;
                VK_SHADER_UNUSED_KHR,                                       //  uint32_t intersectionShader;
                DE_NULL, //  const void* pShaderGroupCaptureReplayHandle;
            };

            m_shadersGroupCreateInfos.push_back(shaderGroupCreateInfo);
        }
    }

    const uint32_t shaderStageNdx                               = (uint32_t)m_shaderCreateInfos.size();
    VkRayTracingShaderGroupCreateInfoKHR &shaderGroupCreateInfo = m_shadersGroupCreateInfos[group];

    switch (shaderStage)
    {
    case VK_SHADER_STAGE_RAYGEN_BIT_KHR:
        CHECKED_ASSIGN_SHADER(shaderGroupCreateInfo.generalShader, shaderStageNdx);
        break;
    case VK_SHADER_STAGE_MISS_BIT_KHR:
        CHECKED_ASSIGN_SHADER(shaderGroupCreateInfo.generalShader, shaderStageNdx);
        break;
    case VK_SHADER_STAGE_CALLABLE_BIT_KHR:
        CHECKED_ASSIGN_SHADER(shaderGroupCreateInfo.generalShader, shaderStageNdx);
        break;
    case VK_SHADER_STAGE_ANY_HIT_BIT_KHR:
        CHECKED_ASSIGN_SHADER(shaderGroupCreateInfo.anyHitShader, shaderStageNdx);
        break;
    case VK_SHADER_STAGE_CLOSEST_HIT_BIT_KHR:
        CHECKED_ASSIGN_SHADER(shaderGroupCreateInfo.closestHitShader, shaderStageNdx);
        break;
    case VK_SHADER_STAGE_INTERSECTION_BIT_KHR:
        CHECKED_ASSIGN_SHADER(shaderGroupCreateInfo.intersectionShader, shaderStageNdx);
        break;
    default:
        TCU_THROW(InternalError, "Unacceptable stage");
    }

    switch (shaderStage)
    {
    case VK_SHADER_STAGE_RAYGEN_BIT_KHR:
    case VK_SHADER_STAGE_MISS_BIT_KHR:
    case VK_SHADER_STAGE_CALLABLE_BIT_KHR:
    {
        DE_ASSERT(shaderGroupCreateInfo.type == VK_RAY_TRACING_SHADER_GROUP_TYPE_MAX_ENUM_KHR);
        shaderGroupCreateInfo.type = VK_RAY_TRACING_SHADER_GROUP_TYPE_GENERAL_KHR;

        break;
    }

    case VK_SHADER_STAGE_ANY_HIT_BIT_KHR:
    case VK_SHADER_STAGE_CLOSEST_HIT_BIT_KHR:
    case VK_SHADER_STAGE_INTERSECTION_BIT_KHR:
    {
        DE_ASSERT(shaderGroupCreateInfo.type != VK_RAY_TRACING_SHADER_GROUP_TYPE_GENERAL_KHR);
        shaderGroupCreateInfo.type = (shaderGroupCreateInfo.intersectionShader == VK_SHADER_UNUSED_KHR) ?
                                         VK_RAY_TRACING_SHADER_GROUP_TYPE_TRIANGLES_HIT_GROUP_KHR :
                                         VK_RAY_TRACING_SHADER_GROUP_TYPE_PROCEDURAL_HIT_GROUP_KHR;

        break;
    }

    default:
        TCU_THROW(InternalError, "Unacceptable stage");
    }

    {
        const VkPipelineShaderStageCreateInfo shaderCreateInfo = {
            VK_STRUCTURE_TYPE_PIPELINE_SHADER_STAGE_CREATE_INFO, //  VkStructureType sType;
            pipelineShaderStageCreateInfopNext,                  //  const void* pNext;
            pipelineShaderStageCreateFlags,                      //  VkPipelineShaderStageCreateFlags flags;
            shaderStage,                                         //  VkShaderStageFlagBits stage;
            shaderModule,                                        //  VkShaderModule module;
            "main",                                              //  const char* pName;
            specializationInfoPtr,                               //  const VkSpecializationInfo* pSpecializationInfo;
        };

        m_shaderCreateInfos.push_back(shaderCreateInfo);
    }
}

void RayTracingPipeline::setGroupCaptureReplayHandle(uint32_t group, const void *pShaderGroupCaptureReplayHandle)
{
    DE_ASSERT(static_cast<size_t>(group) < m_shadersGroupCreateInfos.size());
    m_shadersGroupCreateInfos[group].pShaderGroupCaptureReplayHandle = pShaderGroupCaptureReplayHandle;
}

void RayTracingPipeline::addLibrary(de::SharedPtr<de::MovePtr<RayTracingPipeline>> pipelineLibrary)
{
    m_pipelineLibraries.push_back(pipelineLibrary);
}

uint32_t RayTracingPipeline::getShaderGroupCount(void)
{
    return de::sizeU32(m_shadersGroupCreateInfos);
}

uint32_t RayTracingPipeline::getFullShaderGroupCount(void)
{
    uint32_t totalCount = getShaderGroupCount();

    for (const auto &lib : m_pipelineLibraries)
        totalCount += lib->get()->getFullShaderGroupCount();

    return totalCount;
}

Move<VkPipeline> RayTracingPipeline::createPipelineKHR(const DeviceInterface &vk, const VkDevice device,
                                                       const VkPipelineLayout pipelineLayout,
                                                       const std::vector<VkPipeline> &pipelineLibraries,
                                                       const VkPipelineCache pipelineCache)
{
    for (size_t groupNdx = 0; groupNdx < m_shadersGroupCreateInfos.size(); ++groupNdx)
        DE_ASSERT(m_shadersGroupCreateInfos[groupNdx].sType ==
                  VK_STRUCTURE_TYPE_RAY_TRACING_SHADER_GROUP_CREATE_INFO_KHR);

    VkPipelineLibraryCreateInfoKHR librariesCreateInfo = {
        VK_STRUCTURE_TYPE_PIPELINE_LIBRARY_CREATE_INFO_KHR, //  VkStructureType sType;
        DE_NULL,                                            //  const void* pNext;
        de::sizeU32(pipelineLibraries),                     //  uint32_t libraryCount;
        de::dataOrNull(pipelineLibraries)                   //  VkPipeline* pLibraries;
    };
    const VkRayTracingPipelineInterfaceCreateInfoKHR pipelineInterfaceCreateInfo = {
        VK_STRUCTURE_TYPE_RAY_TRACING_PIPELINE_INTERFACE_CREATE_INFO_KHR, //  VkStructureType sType;
        DE_NULL,                                                          //  const void* pNext;
        m_maxPayloadSize,                                                 //  uint32_t maxPayloadSize;
        m_maxAttributeSize                                                //  uint32_t maxAttributeSize;
    };
    const bool addPipelineInterfaceCreateInfo = m_maxPayloadSize != 0 || m_maxAttributeSize != 0;
    const VkRayTracingPipelineInterfaceCreateInfoKHR *pipelineInterfaceCreateInfoPtr =
        addPipelineInterfaceCreateInfo ? &pipelineInterfaceCreateInfo : DE_NULL;
    const VkPipelineLibraryCreateInfoKHR *librariesCreateInfoPtr =
        (pipelineLibraries.empty() ? nullptr : &librariesCreateInfo);

    Move<VkDeferredOperationKHR> deferredOperation;
    if (m_deferredOperation)
        deferredOperation = createDeferredOperationKHR(vk, device);

    VkPipelineDynamicStateCreateInfo dynamicStateCreateInfo = {
        VK_STRUCTURE_TYPE_PIPELINE_DYNAMIC_STATE_CREATE_INFO, // VkStructureType sType;
        DE_NULL,                                              // const void* pNext;
        0,                                                    // VkPipelineDynamicStateCreateFlags flags;
        static_cast<uint32_t>(m_dynamicStates.size()),        // uint32_t dynamicStateCount;
        m_dynamicStates.data(),                               // const VkDynamicState* pDynamicStates;
    };

    VkRayTracingPipelineCreateInfoKHR pipelineCreateInfo{
        VK_STRUCTURE_TYPE_RAY_TRACING_PIPELINE_CREATE_INFO_KHR, //  VkStructureType sType;
        DE_NULL,                                                //  const void* pNext;
        m_pipelineCreateFlags,                                  //  VkPipelineCreateFlags flags;
        de::sizeU32(m_shaderCreateInfos),                       //  uint32_t stageCount;
        de::dataOrNull(m_shaderCreateInfos),                    //  const VkPipelineShaderStageCreateInfo* pStages;
        de::sizeU32(m_shadersGroupCreateInfos),                 //  uint32_t groupCount;
        de::dataOrNull(m_shadersGroupCreateInfos),              //  const VkRayTracingShaderGroupCreateInfoKHR* pGroups;
        m_maxRecursionDepth,                                    //  uint32_t maxRecursionDepth;
        librariesCreateInfoPtr,                                 //  VkPipelineLibraryCreateInfoKHR* pLibraryInfo;
        pipelineInterfaceCreateInfoPtr, //  VkRayTracingPipelineInterfaceCreateInfoKHR* pLibraryInterface;
        &dynamicStateCreateInfo,        //  const VkPipelineDynamicStateCreateInfo* pDynamicState;
        pipelineLayout,                 //  VkPipelineLayout layout;
        VK_NULL_HANDLE,                 //  VkPipeline basePipelineHandle;
        0,                              //  int32_t basePipelineIndex;
    };
<<<<<<< HEAD
    VkPipeline object = VK_NULL_HANDLE;
    VkResult result   = vk.createRayTracingPipelinesKHR(device, deferredOperation.get(), pipelineCache, 1u,
                                                        &pipelineCreateInfo, DE_NULL, &object);
    const bool allowCompileRequired =
        ((m_pipelineCreateFlags & VK_PIPELINE_CREATE_FAIL_ON_PIPELINE_COMPILE_REQUIRED_BIT_EXT) != 0);
=======
>>>>>>> 5f1eb996

    VkPipelineCreateFlags2CreateInfoKHR pipelineFlags2CreateInfo = initVulkanStructure();
    if (m_pipelineCreateFlags2)
    {
        pipelineFlags2CreateInfo.flags = m_pipelineCreateFlags2;
        pipelineCreateInfo.pNext       = &pipelineFlags2CreateInfo;
        pipelineCreateInfo.flags       = 0;
    }

    VkPipeline object = DE_NULL;
    VkResult result   = vk.createRayTracingPipelinesKHR(device, deferredOperation.get(), pipelineCache, 1u,
                                                        &pipelineCreateInfo, DE_NULL, &object);
    const bool allowCompileRequired =
        ((m_pipelineCreateFlags & VK_PIPELINE_CREATE_FAIL_ON_PIPELINE_COMPILE_REQUIRED_BIT_EXT) != 0);

    if (m_deferredOperation)
    {
        DE_ASSERT(result == VK_OPERATION_DEFERRED_KHR || result == VK_OPERATION_NOT_DEFERRED_KHR ||
                  result == VK_SUCCESS || (allowCompileRequired && result == VK_PIPELINE_COMPILE_REQUIRED));
        finishDeferredOperation(vk, device, deferredOperation.get(), m_workerThreadCount,
                                result == VK_OPERATION_NOT_DEFERRED_KHR);
    }

    if (allowCompileRequired && result == VK_PIPELINE_COMPILE_REQUIRED)
        throw CompileRequiredError("createRayTracingPipelinesKHR returned VK_PIPELINE_COMPILE_REQUIRED");

    Move<VkPipeline> pipeline(check<VkPipeline>(object), Deleter<VkPipeline>(vk, device, DE_NULL));
    return pipeline;
}

Move<VkPipeline> RayTracingPipeline::createPipeline(
    const DeviceInterface &vk, const VkDevice device, const VkPipelineLayout pipelineLayout,
    const std::vector<de::SharedPtr<Move<VkPipeline>>> &pipelineLibraries)
{
    std::vector<VkPipeline> rawPipelines;
    rawPipelines.reserve(pipelineLibraries.size());
    for (const auto &lib : pipelineLibraries)
        rawPipelines.push_back(lib.get()->get());

    return createPipelineKHR(vk, device, pipelineLayout, rawPipelines);
}

Move<VkPipeline> RayTracingPipeline::createPipeline(const DeviceInterface &vk, const VkDevice device,
                                                    const VkPipelineLayout pipelineLayout,
                                                    const std::vector<VkPipeline> &pipelineLibraries,
                                                    const VkPipelineCache pipelineCache)
{
    return createPipelineKHR(vk, device, pipelineLayout, pipelineLibraries, pipelineCache);
}

std::vector<de::SharedPtr<Move<VkPipeline>>> RayTracingPipeline::createPipelineWithLibraries(
    const DeviceInterface &vk, const VkDevice device, const VkPipelineLayout pipelineLayout)
{
    for (size_t groupNdx = 0; groupNdx < m_shadersGroupCreateInfos.size(); ++groupNdx)
        DE_ASSERT(m_shadersGroupCreateInfos[groupNdx].sType ==
                  VK_STRUCTURE_TYPE_RAY_TRACING_SHADER_GROUP_CREATE_INFO_KHR);

    DE_ASSERT(m_shaderCreateInfos.size() > 0);
    DE_ASSERT(m_shadersGroupCreateInfos.size() > 0);

    std::vector<de::SharedPtr<Move<VkPipeline>>> result, allLibraries, firstLibraries;
    for (auto it = begin(m_pipelineLibraries), eit = end(m_pipelineLibraries); it != eit; ++it)
    {
        auto childLibraries = (*it)->get()->createPipelineWithLibraries(vk, device, pipelineLayout);
        DE_ASSERT(childLibraries.size() > 0);
        firstLibraries.push_back(childLibraries[0]);
        std::copy(begin(childLibraries), end(childLibraries), std::back_inserter(allLibraries));
    }
    result.push_back(makeVkSharedPtr(createPipeline(vk, device, pipelineLayout, firstLibraries)));
    std::copy(begin(allLibraries), end(allLibraries), std::back_inserter(result));
    return result;
}

std::vector<uint8_t> RayTracingPipeline::getShaderGroupHandles(const DeviceInterface &vk, const VkDevice device,
                                                               const VkPipeline pipeline,
                                                               const uint32_t shaderGroupHandleSize,
                                                               const uint32_t firstGroup,
                                                               const uint32_t groupCount) const
{
    const auto handleArraySizeBytes = groupCount * shaderGroupHandleSize;
    std::vector<uint8_t> shaderHandles(handleArraySizeBytes);

    VK_CHECK(getRayTracingShaderGroupHandles(vk, device, pipeline, firstGroup, groupCount,
                                             static_cast<uintptr_t>(shaderHandles.size()),
                                             de::dataOrNull(shaderHandles)));

    return shaderHandles;
}

std::vector<uint8_t> RayTracingPipeline::getShaderGroupReplayHandles(const DeviceInterface &vk, const VkDevice device,
                                                                     const VkPipeline pipeline,
                                                                     const uint32_t shaderGroupHandleReplaySize,
                                                                     const uint32_t firstGroup,
                                                                     const uint32_t groupCount) const
{
    const auto handleArraySizeBytes = groupCount * shaderGroupHandleReplaySize;
    std::vector<uint8_t> shaderHandles(handleArraySizeBytes);

    VK_CHECK(getRayTracingCaptureReplayShaderGroupHandles(vk, device, pipeline, firstGroup, groupCount,
                                                          static_cast<uintptr_t>(shaderHandles.size()),
                                                          de::dataOrNull(shaderHandles)));

    return shaderHandles;
}

de::MovePtr<BufferWithMemory> RayTracingPipeline::createShaderBindingTable(
    const DeviceInterface &vk, const VkDevice device, const VkPipeline pipeline, Allocator &allocator,
    const uint32_t &shaderGroupHandleSize, const uint32_t shaderGroupBaseAlignment, const uint32_t &firstGroup,
    const uint32_t &groupCount, const VkBufferCreateFlags &additionalBufferCreateFlags,
    const VkBufferUsageFlags &additionalBufferUsageFlags, const MemoryRequirement &additionalMemoryRequirement,
    const VkDeviceAddress &opaqueCaptureAddress, const uint32_t shaderBindingTableOffset,
    const uint32_t shaderRecordSize, const void **shaderGroupDataPtrPerGroup, const bool autoAlignRecords)
{
    const auto shaderHandles =
        getShaderGroupHandles(vk, device, pipeline, shaderGroupHandleSize, firstGroup, groupCount);
    return createShaderBindingTable(vk, device, allocator, shaderGroupHandleSize, shaderGroupBaseAlignment,
                                    shaderHandles, additionalBufferCreateFlags, additionalBufferUsageFlags,
                                    additionalMemoryRequirement, opaqueCaptureAddress, shaderBindingTableOffset,
                                    shaderRecordSize, shaderGroupDataPtrPerGroup, autoAlignRecords);
}

de::MovePtr<BufferWithMemory> RayTracingPipeline::createShaderBindingTable(
    const DeviceInterface &vk, const VkDevice device, Allocator &allocator, const uint32_t shaderGroupHandleSize,
    const uint32_t shaderGroupBaseAlignment, const std::vector<uint8_t> &shaderHandles,
    const VkBufferCreateFlags additionalBufferCreateFlags, const VkBufferUsageFlags additionalBufferUsageFlags,
    const MemoryRequirement &additionalMemoryRequirement, const VkDeviceAddress opaqueCaptureAddress,
    const uint32_t shaderBindingTableOffset, const uint32_t shaderRecordSize, const void **shaderGroupDataPtrPerGroup,
    const bool autoAlignRecords)
{
    DE_ASSERT(shaderGroupBaseAlignment != 0u);
    DE_ASSERT((shaderBindingTableOffset % shaderGroupBaseAlignment) == 0);
    DE_UNREF(shaderGroupBaseAlignment);

    const auto groupCount = de::sizeU32(shaderHandles) / shaderGroupHandleSize;
    const auto totalEntrySize =
        (autoAlignRecords ? (deAlign32(shaderGroupHandleSize + shaderRecordSize, shaderGroupHandleSize)) :
                            (shaderGroupHandleSize + shaderRecordSize));
    const uint32_t sbtSize            = shaderBindingTableOffset + groupCount * totalEntrySize;
    const VkBufferUsageFlags sbtFlags = VK_BUFFER_USAGE_TRANSFER_DST_BIT |
                                        VK_BUFFER_USAGE_SHADER_BINDING_TABLE_BIT_KHR |
                                        VK_BUFFER_USAGE_SHADER_DEVICE_ADDRESS_BIT | additionalBufferUsageFlags;
    VkBufferCreateInfo sbtCreateInfo = makeBufferCreateInfo(sbtSize, sbtFlags);
    sbtCreateInfo.flags |= additionalBufferCreateFlags;
    VkBufferUsageFlags2CreateInfoKHR bufferUsageFlags2           = vk::initVulkanStructure();
    VkBufferOpaqueCaptureAddressCreateInfo sbtCaptureAddressInfo = {
        VK_STRUCTURE_TYPE_BUFFER_OPAQUE_CAPTURE_ADDRESS_CREATE_INFO, // VkStructureType sType;
        DE_NULL,                                                     // const void* pNext;
        uint64_t(opaqueCaptureAddress)                               // uint64_t opaqueCaptureAddress;
    };

    // when maintenance5 is tested then m_pipelineCreateFlags2 is non-zero
    if (m_pipelineCreateFlags2)
    {
        bufferUsageFlags2.usage = (VkBufferUsageFlags2KHR)sbtFlags;
        sbtCreateInfo.pNext     = &bufferUsageFlags2;
        sbtCreateInfo.usage     = 0;
    }

    if (opaqueCaptureAddress != 0u)
    {
        sbtCreateInfo.pNext = &sbtCaptureAddressInfo;
        sbtCreateInfo.flags |= VK_BUFFER_CREATE_DEVICE_ADDRESS_CAPTURE_REPLAY_BIT;
    }
    const MemoryRequirement sbtMemRequirements = MemoryRequirement::HostVisible | MemoryRequirement::Coherent |
                                                 MemoryRequirement::DeviceAddress | additionalMemoryRequirement;
    de::MovePtr<BufferWithMemory> sbtBuffer =
        de::MovePtr<BufferWithMemory>(new BufferWithMemory(vk, device, allocator, sbtCreateInfo, sbtMemRequirements));
    vk::Allocation &sbtAlloc = sbtBuffer->getAllocation();

    // Copy handles to table, leaving space for ShaderRecordKHR after each handle.
    uint8_t *shaderBegin = (uint8_t *)sbtAlloc.getHostPtr() + shaderBindingTableOffset;
    for (uint32_t idx = 0; idx < groupCount; ++idx)
    {
        const uint8_t *shaderSrcPos = shaderHandles.data() + idx * shaderGroupHandleSize;
        uint8_t *shaderDstPos       = shaderBegin + idx * totalEntrySize;
        deMemcpy(shaderDstPos, shaderSrcPos, shaderGroupHandleSize);

        if (shaderGroupDataPtrPerGroup != nullptr && shaderGroupDataPtrPerGroup[idx] != nullptr)
        {
            DE_ASSERT(sbtSize >= static_cast<uint32_t>(shaderDstPos - shaderBegin) + shaderGroupHandleSize);

            deMemcpy(shaderDstPos + shaderGroupHandleSize, shaderGroupDataPtrPerGroup[idx], shaderRecordSize);
        }
    }

    flushMappedMemoryRange(vk, device, sbtAlloc.getMemory(), sbtAlloc.getOffset(), VK_WHOLE_SIZE);

    return sbtBuffer;
}

void RayTracingPipeline::setCreateFlags(const VkPipelineCreateFlags &pipelineCreateFlags)
{
    m_pipelineCreateFlags = pipelineCreateFlags;
}

void RayTracingPipeline::setCreateFlags2(const VkPipelineCreateFlags2KHR &pipelineCreateFlags2)
{
    m_pipelineCreateFlags2 = pipelineCreateFlags2;
}

void RayTracingPipeline::setMaxRecursionDepth(const uint32_t &maxRecursionDepth)
{
    m_maxRecursionDepth = maxRecursionDepth;
}

void RayTracingPipeline::setMaxPayloadSize(const uint32_t &maxPayloadSize)
{
    m_maxPayloadSize = maxPayloadSize;
}

void RayTracingPipeline::setMaxAttributeSize(const uint32_t &maxAttributeSize)
{
    m_maxAttributeSize = maxAttributeSize;
}

void RayTracingPipeline::setDeferredOperation(const bool deferredOperation, const uint32_t workerThreadCount)
{
    m_deferredOperation = deferredOperation;
    m_workerThreadCount = workerThreadCount;
}

void RayTracingPipeline::addDynamicState(const VkDynamicState &dynamicState)
{
    m_dynamicStates.push_back(dynamicState);
}

class RayTracingPropertiesKHR : public RayTracingProperties
{
public:
    RayTracingPropertiesKHR() = delete;
    RayTracingPropertiesKHR(const InstanceInterface &vki, const VkPhysicalDevice physicalDevice);
    virtual ~RayTracingPropertiesKHR();

    uint32_t getShaderGroupHandleSize(void) override
    {
        return m_rayTracingPipelineProperties.shaderGroupHandleSize;
    }
    uint32_t getShaderGroupHandleAlignment(void) override
    {
        return m_rayTracingPipelineProperties.shaderGroupHandleAlignment;
    }
    uint32_t getShaderGroupHandleCaptureReplaySize(void) override
    {
        return m_rayTracingPipelineProperties.shaderGroupHandleCaptureReplaySize;
    }
    uint32_t getMaxRecursionDepth(void) override
    {
        return m_rayTracingPipelineProperties.maxRayRecursionDepth;
    }
    uint32_t getMaxShaderGroupStride(void) override
    {
        return m_rayTracingPipelineProperties.maxShaderGroupStride;
    }
    uint32_t getShaderGroupBaseAlignment(void) override
    {
        return m_rayTracingPipelineProperties.shaderGroupBaseAlignment;
    }
    uint64_t getMaxGeometryCount(void) override
    {
        return m_accelerationStructureProperties.maxGeometryCount;
    }
    uint64_t getMaxInstanceCount(void) override
    {
        return m_accelerationStructureProperties.maxInstanceCount;
    }
    uint64_t getMaxPrimitiveCount(void) override
    {
        return m_accelerationStructureProperties.maxPrimitiveCount;
    }
    uint32_t getMaxDescriptorSetAccelerationStructures(void) override
    {
        return m_accelerationStructureProperties.maxDescriptorSetAccelerationStructures;
    }
    uint32_t getMaxRayDispatchInvocationCount(void) override
    {
        return m_rayTracingPipelineProperties.maxRayDispatchInvocationCount;
    }
    uint32_t getMaxRayHitAttributeSize(void) override
    {
        return m_rayTracingPipelineProperties.maxRayHitAttributeSize;
    }
    uint32_t getMaxMemoryAllocationCount(void) override
    {
        return m_maxMemoryAllocationCount;
    }

protected:
    VkPhysicalDeviceAccelerationStructurePropertiesKHR m_accelerationStructureProperties;
    VkPhysicalDeviceRayTracingPipelinePropertiesKHR m_rayTracingPipelineProperties;
    uint32_t m_maxMemoryAllocationCount;
};

RayTracingPropertiesKHR::~RayTracingPropertiesKHR()
{
}

RayTracingPropertiesKHR::RayTracingPropertiesKHR(const InstanceInterface &vki, const VkPhysicalDevice physicalDevice)
    : RayTracingProperties(vki, physicalDevice)
{
    m_accelerationStructureProperties = getPhysicalDeviceExtensionProperties(vki, physicalDevice);
    m_rayTracingPipelineProperties    = getPhysicalDeviceExtensionProperties(vki, physicalDevice);
    m_maxMemoryAllocationCount = getPhysicalDeviceProperties(vki, physicalDevice).limits.maxMemoryAllocationCount;
}

de::MovePtr<RayTracingProperties> makeRayTracingProperties(const InstanceInterface &vki,
                                                           const VkPhysicalDevice physicalDevice)
{
    return de::MovePtr<RayTracingProperties>(new RayTracingPropertiesKHR(vki, physicalDevice));
}

static inline void cmdTraceRaysKHR(const DeviceInterface &vk, VkCommandBuffer commandBuffer,
                                   const VkStridedDeviceAddressRegionKHR *raygenShaderBindingTableRegion,
                                   const VkStridedDeviceAddressRegionKHR *missShaderBindingTableRegion,
                                   const VkStridedDeviceAddressRegionKHR *hitShaderBindingTableRegion,
                                   const VkStridedDeviceAddressRegionKHR *callableShaderBindingTableRegion,
                                   uint32_t width, uint32_t height, uint32_t depth)
{
    return vk.cmdTraceRaysKHR(commandBuffer, raygenShaderBindingTableRegion, missShaderBindingTableRegion,
                              hitShaderBindingTableRegion, callableShaderBindingTableRegion, width, height, depth);
}

void cmdTraceRays(const DeviceInterface &vk, VkCommandBuffer commandBuffer,
                  const VkStridedDeviceAddressRegionKHR *raygenShaderBindingTableRegion,
                  const VkStridedDeviceAddressRegionKHR *missShaderBindingTableRegion,
                  const VkStridedDeviceAddressRegionKHR *hitShaderBindingTableRegion,
                  const VkStridedDeviceAddressRegionKHR *callableShaderBindingTableRegion, uint32_t width,
                  uint32_t height, uint32_t depth)
{
    DE_ASSERT(raygenShaderBindingTableRegion != DE_NULL);
    DE_ASSERT(missShaderBindingTableRegion != DE_NULL);
    DE_ASSERT(hitShaderBindingTableRegion != DE_NULL);
    DE_ASSERT(callableShaderBindingTableRegion != DE_NULL);

    return cmdTraceRaysKHR(vk, commandBuffer, raygenShaderBindingTableRegion, missShaderBindingTableRegion,
                           hitShaderBindingTableRegion, callableShaderBindingTableRegion, width, height, depth);
}

static inline void cmdTraceRaysIndirectKHR(const DeviceInterface &vk, VkCommandBuffer commandBuffer,
                                           const VkStridedDeviceAddressRegionKHR *raygenShaderBindingTableRegion,
                                           const VkStridedDeviceAddressRegionKHR *missShaderBindingTableRegion,
                                           const VkStridedDeviceAddressRegionKHR *hitShaderBindingTableRegion,
                                           const VkStridedDeviceAddressRegionKHR *callableShaderBindingTableRegion,
                                           VkDeviceAddress indirectDeviceAddress)
{
    DE_ASSERT(raygenShaderBindingTableRegion != DE_NULL);
    DE_ASSERT(missShaderBindingTableRegion != DE_NULL);
    DE_ASSERT(hitShaderBindingTableRegion != DE_NULL);
    DE_ASSERT(callableShaderBindingTableRegion != DE_NULL);
    DE_ASSERT(indirectDeviceAddress != 0);

    return vk.cmdTraceRaysIndirectKHR(commandBuffer, raygenShaderBindingTableRegion, missShaderBindingTableRegion,
                                      hitShaderBindingTableRegion, callableShaderBindingTableRegion,
                                      indirectDeviceAddress);
}

void cmdTraceRaysIndirect(const DeviceInterface &vk, VkCommandBuffer commandBuffer,
                          const VkStridedDeviceAddressRegionKHR *raygenShaderBindingTableRegion,
                          const VkStridedDeviceAddressRegionKHR *missShaderBindingTableRegion,
                          const VkStridedDeviceAddressRegionKHR *hitShaderBindingTableRegion,
                          const VkStridedDeviceAddressRegionKHR *callableShaderBindingTableRegion,
                          VkDeviceAddress indirectDeviceAddress)
{
    return cmdTraceRaysIndirectKHR(vk, commandBuffer, raygenShaderBindingTableRegion, missShaderBindingTableRegion,
                                   hitShaderBindingTableRegion, callableShaderBindingTableRegion,
                                   indirectDeviceAddress);
}

static inline void cmdTraceRaysIndirect2KHR(const DeviceInterface &vk, VkCommandBuffer commandBuffer,
                                            VkDeviceAddress indirectDeviceAddress)
{
    DE_ASSERT(indirectDeviceAddress != 0);

    return vk.cmdTraceRaysIndirect2KHR(commandBuffer, indirectDeviceAddress);
}

void cmdTraceRaysIndirect2(const DeviceInterface &vk, VkCommandBuffer commandBuffer,
                           VkDeviceAddress indirectDeviceAddress)
{
    return cmdTraceRaysIndirect2KHR(vk, commandBuffer, indirectDeviceAddress);
}

constexpr uint32_t NO_INT_VALUE = spv::RayQueryCommittedIntersectionTypeMax;

void generateRayQueryShaders(SourceCollections &programCollection, RayQueryTestParams params, std::string rayQueryPart,
                             float max_t)
{
    std::stringstream genericMiss;
    genericMiss << "#version 460\n"
                   "#extension GL_EXT_ray_tracing : require\n"
                   "#extension GL_EXT_ray_query : require\n"
                   "layout(location = 0) rayPayloadInEXT vec4 payload;\n"
                   "void main()\n"
                   "{\n"
                   "  payload.x = 2000;\n"
                   "  payload.y = 2000;\n"
                   "  payload.z = 2000;\n"
                   "  payload.w = 2000;\n"
                   "}\n";

    std::stringstream genericIsect;
    genericIsect << "#version 460\n"
                    "#extension GL_EXT_ray_tracing : require\n"
                    "hitAttributeEXT uvec4 hitValue;\n"
                    "void main()\n"
                    "{\n"
                    "  reportIntersectionEXT(0.5f, 0);\n"
                    "}\n";

    std::stringstream rtChit;
    rtChit << "#version 460    \n"
              "#extension GL_EXT_ray_tracing : require\n"
              "#extension GL_EXT_ray_query : require\n"
              "layout(location = 0) rayPayloadInEXT vec4 payload;\n"
              "void main()\n"
              "{\n"
              "  uint index = (gl_LaunchIDEXT.z * gl_LaunchSizeEXT.x * gl_LaunchSizeEXT.y) + (gl_LaunchIDEXT.y * "
              "gl_LaunchSizeEXT.x) + gl_LaunchIDEXT.x;\n"
              "  payload.x = index;\n"
              "  payload.y = gl_HitTEXT;\n"
              "  payload.z = 1000;\n"
              "  payload.w = 1000;\n"
              "}\n";

    std::stringstream genericChit;
    genericChit << "#version 460    \n"
                   "#extension GL_EXT_ray_tracing : require\n"
                   "#extension GL_EXT_ray_query : require\n"
                   "layout(location = 0) rayPayloadInEXT vec4 payload;\n"
                   "void main()\n"
                   "{\n"
                   "  payload.x = 1000;\n"
                   "  payload.y = 1000;\n"
                   "  payload.z = 1000;\n"
                   "  payload.w = 1000;\n"
                   "}\n";

    std::stringstream genericRayTracingSetResultsShader;
    genericRayTracingSetResultsShader << "#version 460    \n"
                                         "#extension GL_EXT_ray_tracing : require\n"
                                         "#extension GL_EXT_ray_query : require\n"
                                         "layout(location = 0) rayPayloadInEXT vec4 payload;\n"
                                         "struct Ray { vec3 pos; float tmin; vec3 dir; float tmax; };\n"
                                         "layout(set = 0, binding = 1) uniform accelerationStructureEXT scene;\n"
                                         "layout(std430, set = 0, binding = 2) buffer Rays { Ray rays[]; };\n"
                                      << params.shaderFunctions
                                      << "void main()\n"
                                         "{\n"
                                         "  uint index = (gl_LaunchIDEXT.z * gl_LaunchSizeEXT.x * gl_LaunchSizeEXT.y) "
                                         "+ (gl_LaunchIDEXT.y * gl_LaunchSizeEXT.x) + gl_LaunchIDEXT.x;\n"
                                      << rayQueryPart
                                      << "  payload.x = x;\n"
                                         "  payload.y = y;\n"
                                         "  payload.z = z;\n"
                                         "  payload.w = w;\n"
                                         "}\n";

    const vk::ShaderBuildOptions buildOptions(programCollection.usedVulkanVersion, vk::SPIRV_VERSION_1_5, 0u, true);

    switch (params.pipelineType)
    {
    case RayQueryShaderSourcePipeline::COMPUTE:
    {
        std::ostringstream compute;
        compute << "#version 460\n"
                   "#extension GL_EXT_ray_tracing : enable\n"
                   "#extension GL_EXT_ray_query : require\n"
                   "\n"
                   "struct Ray { vec3 pos; float tmin; vec3 dir; float tmax; };\n"
                   "struct ResultType { float x; float y; float z; float w; };\n"
                   "layout(std430, set = 0, binding = 0) buffer Results { ResultType results[]; };\n"
                   "layout(set = 0, binding = 1) uniform accelerationStructureEXT scene;\n"
                   "layout(std430, set = 0, binding = 2) buffer Rays { Ray rays[]; };\n"
                   "layout (local_size_x = 1, local_size_y = 1, local_size_z = 1) in;\n"
                << params.shaderFunctions
                << "void main() {\n"
                   "   uint index = (gl_NumWorkGroups.x * gl_WorkGroupSize.x) * gl_GlobalInvocationID.y + "
                   "gl_GlobalInvocationID.x;\n"
                << rayQueryPart
                << "   results[index].x = x;\n"
                   "   results[index].y = y;\n"
                   "   results[index].z = z;\n"
                   "   results[index].w = w;\n"
                   "}";

        programCollection.glslSources.add("comp", &buildOptions) << glu::ComputeSource(compute.str());

        break;
    }
    case RayQueryShaderSourcePipeline::GRAPHICS:
    {
        std::ostringstream vertex;

        if (params.shaderSourceType == RayQueryShaderSourceType::VERTEX)
        {
            vertex << "#version 460\n"
                      "#extension GL_EXT_ray_tracing : enable\n"
                      "#extension GL_EXT_ray_query : require\n"
                      "struct Ray { vec3 pos; float tmin; vec3 dir; float tmax; };\n"
                      "layout(location = 0) in vec4 in_position;\n"
                      "layout(rgba32f, set = 0, binding = 0) uniform image3D resultImage;\n"
                      "layout(set = 0, binding = 1) uniform accelerationStructureEXT scene;\n"
                      "layout(std430, set = 0, binding = 2) buffer Rays { Ray rays[]; };\n"
                   << params.shaderFunctions
                   << "void main(void)\n"
                      "{\n"
                      "  const int  vertId = int(gl_VertexIndex % 3);\n"
                      "  if (vertId == 0)\n"
                      "  {\n"
                      "    ivec3 sz = imageSize(resultImage);\n"
                      "    int index = int(in_position.z);\n"
                      "    int idx = int(index % sz.x);\n"
                      "    int idy = int(index / sz.y);\n"
                   << rayQueryPart
                   << "     imageStore(resultImage, ivec3(idx, idy, 0), vec4(x, y, z, w));\n"
                      "  }\n"
                      "}\n";
        }
        else
        {
            vertex << "#version 460\n"
                      "layout(location = 0) in highp vec3 position;\n"
                      "\n"
                      "out gl_PerVertex {\n"
                      "   vec4 gl_Position;\n"
                      "};\n"
                      "\n"
                      "void main (void)\n"
                      "{\n"
                      "    gl_Position = vec4(position, 1.0);\n"
                      "}\n";
        }

        programCollection.glslSources.add("vert", &buildOptions) << glu::VertexSource(vertex.str());

        if (params.shaderSourceType == RayQueryShaderSourceType::FRAGMENT)
        {
            std::ostringstream frag;
            frag << "#version 460\n"
                    "#extension GL_EXT_ray_tracing : enable\n"
                    "#extension GL_EXT_ray_query : require\n"
                    "struct Ray { vec3 pos; float tmin; vec3 dir; float tmax; };\n"
                    "layout(rgba32f, set = 0, binding = 0) uniform image3D resultImage;\n"
                    "layout(set = 0, binding = 1) uniform accelerationStructureEXT scene;\n"
                    "layout(std430, set = 0, binding = 2) buffer Rays { Ray rays[]; };\n"
                 << params.shaderFunctions
                 << "void main() {\n"
                    "    ivec3 sz = imageSize(resultImage);\n"
                    "    uint index = uint(gl_FragCoord.x) + sz.x * uint(gl_FragCoord.y);\n"
                 << rayQueryPart
                 << "    imageStore(resultImage, ivec3(gl_FragCoord.xy, 0), vec4(x, y, z, w));\n"
                    "}";

            programCollection.glslSources.add("frag", &buildOptions) << glu::FragmentSource(frag.str());
        }
        else if (params.shaderSourceType == RayQueryShaderSourceType::GEOMETRY)
        {
            std::stringstream geom;
            geom << "#version 460\n"
                    "#extension GL_EXT_ray_tracing : enable\n"
                    "#extension GL_EXT_ray_query : require\n"
                    "struct Ray { vec3 pos; float tmin; vec3 dir; float tmax; };\n"
                    "layout(triangles) in;\n"
                    "layout (triangle_strip, max_vertices = 3) out;\n"
                    "layout(rgba32f, set = 0, binding = 0) uniform image3D resultImage;\n"
                    "layout(set = 0, binding = 1) uniform accelerationStructureEXT scene;\n"
                    "layout(std430, set = 0, binding = 2) buffer Rays { Ray rays[]; };\n"
                    "\n"
                    "in gl_PerVertex {\n"
                    "  vec4  gl_Position;\n"
                    "} gl_in[];\n"
                    "out gl_PerVertex {\n"
                    "  vec4 gl_Position;\n"
                    "};\n"
                 << params.shaderFunctions
                 << "void main (void)\n"
                    "{\n"
                    "  ivec3 sz = imageSize(resultImage);\n"
                    "  int index = int(gl_in[0].gl_Position.z);\n"
                    "  int idx = int(index % sz.x);\n"
                    "  int idy = int(index / sz.y);\n"
                 << rayQueryPart
                 << "  imageStore(resultImage, ivec3(idx, idy, 0), vec4(x, y, z, w));\n"
                    "  for (int i = 0; i < gl_in.length(); ++i)\n"
                    "  {\n"
                    "        gl_Position      = gl_in[i].gl_Position;\n"
                    "        EmitVertex();\n"
                    "  }\n"
                    "  EndPrimitive();\n"
                    "}\n";

            programCollection.glslSources.add("geom", &buildOptions) << glu::GeometrySource(geom.str());
        }
        else if (params.shaderSourceType == RayQueryShaderSourceType::TESSELLATION_EVALUATION)
        {
            {
                std::stringstream tesc;
                tesc << "#version 460\n"
                        "#extension GL_EXT_tessellation_shader : require\n"
                        "in gl_PerVertex\n"
                        "{\n"
                        "  vec4 gl_Position;\n"
                        "} gl_in[];\n"
                        "layout(vertices = 4) out;\n"
                        "out gl_PerVertex\n"
                        "{\n"
                        "  vec4 gl_Position;\n"
                        "} gl_out[];\n"
                        "\n"
                        "void main (void)\n"
                        "{\n"
                        "  gl_out[gl_InvocationID].gl_Position = gl_in[gl_InvocationID].gl_Position;\n"
                        "  gl_TessLevelInner[0] = 1;\n"
                        "  gl_TessLevelInner[1] = 1;\n"
                        "  gl_TessLevelOuter[gl_InvocationID] = 1;\n"
                        "}\n";
                programCollection.glslSources.add("tesc", &buildOptions) << glu::TessellationControlSource(tesc.str());
            }

            {
                std::ostringstream tese;
                tese << "#version 460\n"
                        "#extension GL_EXT_ray_tracing : enable\n"
                        "#extension GL_EXT_tessellation_shader : require\n"
                        "#extension GL_EXT_ray_query : require\n"
                        "struct Ray { vec3 pos; float tmin; vec3 dir; float tmax; };\n"
                        "layout(rgba32f, set = 0, binding = 0) uniform image3D resultImage;\n"
                        "layout(set = 0, binding = 1) uniform accelerationStructureEXT scene;\n"
                        "layout(std430, set = 0, binding = 2) buffer Rays { Ray rays[]; };\n"
                        "layout(quads, equal_spacing, ccw) in;\n"
                        "in gl_PerVertex\n"
                        "{\n"
                        "  vec4 gl_Position;\n"
                        "} gl_in[];\n"
                     << params.shaderFunctions
                     << "void main(void)\n"
                        "{\n"
                        "  ivec3 sz = imageSize(resultImage);\n"
                        "  int index = int(gl_in[0].gl_Position.z);\n"
                        "  int idx = int(index % sz.x);\n"
                        "  int idy = int(index / sz.y);\n"
                     << rayQueryPart
                     << "  imageStore(resultImage, ivec3(idx, idy, 0), vec4(x, y, z, w));\n"
                        "  gl_Position = gl_in[0].gl_Position;\n"
                        "}\n";

                programCollection.glslSources.add("tese", &buildOptions)
                    << glu::TessellationEvaluationSource(tese.str());
            }
        }
        else if (params.shaderSourceType == RayQueryShaderSourceType::TESSELLATION_CONTROL)
        {
            {
                std::ostringstream tesc;
                tesc << "#version 460\n"
                        "#extension GL_EXT_ray_tracing : enable\n"
                        "#extension GL_EXT_tessellation_shader : require\n"
                        "#extension GL_EXT_ray_query : require\n"
                        "struct Ray { vec3 pos; float tmin; vec3 dir; float tmax; };\n"
                        "layout(rgba32f, set = 0, binding = 0) uniform image3D resultImage;\n"
                        "layout(set = 0, binding = 1) uniform accelerationStructureEXT scene;\n"
                        "layout(std430, set = 0, binding = 2) buffer Rays { Ray rays[]; };\n"
                        "in gl_PerVertex\n"
                        "{\n"
                        "  vec4 gl_Position;\n"
                        "} gl_in[];\n"
                        "layout(vertices = 4) out;\n"
                        "out gl_PerVertex\n"
                        "{\n"
                        "  vec4 gl_Position;\n"
                        "} gl_out[];\n"
                        "\n"
                     << params.shaderFunctions
                     << "void main(void)\n"
                        "{\n"
                        "  ivec3 sz = imageSize(resultImage);\n"
                        "  int index = int(gl_in[0].gl_Position.z);\n"
                        "  int idx = int(index % sz.x);\n"
                        "  int idy = int(index / sz.y);\n"
                     << rayQueryPart
                     << "  imageStore(resultImage, ivec3(idx, idy, 0), vec4(x, y, z, w));\n"
                        "  gl_out[gl_InvocationID].gl_Position = gl_in[gl_InvocationID].gl_Position;\n"
                        "  gl_TessLevelInner[0] = 1;\n"
                        "  gl_TessLevelInner[1] = 1;\n"
                        "  gl_TessLevelOuter[gl_InvocationID] = 1;\n"
                        "}\n";

                programCollection.glslSources.add("tesc", &buildOptions) << glu::TessellationControlSource(tesc.str());
            }

            {
                std::ostringstream tese;
                tese << "#version 460\n"
                        "#extension GL_EXT_tessellation_shader : require\n"
                        "layout(quads, equal_spacing, ccw) in;\n"
                        "in gl_PerVertex\n"
                        "{\n"
                        "  vec4 gl_Position;\n"
                        "} gl_in[];\n"
                        "\n"
                        "void main(void)\n"
                        "{\n"
                        "  gl_Position = gl_in[0].gl_Position;\n"
                        "}\n";

                programCollection.glslSources.add("tese", &buildOptions)
                    << glu::TessellationEvaluationSource(tese.str());
            }
        }

        break;
    }
    case RayQueryShaderSourcePipeline::RAYTRACING:
    {
        std::stringstream rayGen;

        if (params.shaderSourceType == RayQueryShaderSourceType::RAY_GENERATION_RT)
        {
            rayGen << "#version 460\n"
                      "#extension GL_EXT_ray_tracing : enable\n"
                      "#extension GL_EXT_ray_query : require\n"
                      "struct Ray { vec3 pos; float tmin; vec3 dir; float tmax; };\n"
                      "struct ResultType { float x; float y; float z; float w; };\n"
                      "layout(std430, set = 0, binding = 0) buffer Results { ResultType results[]; };\n"
                      "layout(set = 0, binding = 1) uniform accelerationStructureEXT scene;\n"
                      "layout(std430, set = 0, binding = 2) buffer Rays { Ray rays[]; };\n"
                      "layout(location = 0) rayPayloadEXT vec4 payload;\n"
                   << params.shaderFunctions
                   << "void main() {\n"
                      "   payload = vec4("
                   << NO_INT_VALUE << "," << max_t * 2
                   << ",0,0);\n"
                      "   uint index = (gl_LaunchIDEXT.z * gl_LaunchSizeEXT.x * gl_LaunchSizeEXT.y) + "
                      "(gl_LaunchIDEXT.y * gl_LaunchSizeEXT.x) + gl_LaunchIDEXT.x;\n"
                   << rayQueryPart
                   << "   results[index].x = x;\n"
                      "   results[index].y = y;\n"
                      "   results[index].z = z;\n"
                      "   results[index].w = w;\n"
                      "}";

            programCollection.glslSources.add("isect_rt", &buildOptions)
                << glu::IntersectionSource(updateRayTracingGLSL(genericIsect.str()));
            programCollection.glslSources.add("chit_rt", &buildOptions) << glu::ClosestHitSource(rtChit.str());
            programCollection.glslSources.add("ahit_rt", &buildOptions) << glu::AnyHitSource(genericChit.str());
            programCollection.glslSources.add("miss_rt", &buildOptions) << glu::MissSource(genericMiss.str());
        }
        else if (params.shaderSourceType == RayQueryShaderSourceType::RAY_GENERATION)
        {
            rayGen << "#version 460\n"
                      "#extension GL_EXT_ray_tracing : enable\n"
                      "#extension GL_EXT_ray_query : require\n"
                      "struct Ray { vec3 pos; float tmin; vec3 dir; float tmax; };\n"
                      "struct ResultType { float x; float y; float z; float w; };\n"
                      "layout(std430, set = 0, binding = 0) buffer Results { ResultType results[]; };\n"
                      "layout(set = 0, binding = 1) uniform accelerationStructureEXT scene;\n"
                      "layout(std430, set = 0, binding = 2) buffer Rays { Ray rays[]; };\n"
                   << params.shaderFunctions
                   << "void main() {\n"
                      "   uint index = (gl_LaunchIDEXT.z * gl_LaunchSizeEXT.x * gl_LaunchSizeEXT.y) + "
                      "(gl_LaunchIDEXT.y * gl_LaunchSizeEXT.x) + gl_LaunchIDEXT.x;\n"
                   << rayQueryPart
                   << "   results[index].x = x;\n"
                      "   results[index].y = y;\n"
                      "   results[index].z = z;\n"
                      "   results[index].w = w;\n"
                      "}";
        }
        else if (params.shaderSourceType == RayQueryShaderSourceType::CALLABLE)
        {
            rayGen << "#version 460\n"
                      "#extension GL_EXT_ray_tracing : require\n"
                      "struct CallValue\n{\n"
                      "  uint index;\n"
                      "  vec4 hitAttrib;\n"
                      "};\n"
                      "layout(location = 0) callableDataEXT CallValue param;\n"
                      "struct ResultType { float x; float y; float z; float w; };\n"
                      "layout(std430, set = 0, binding = 0) buffer Results { ResultType results[]; };\n"
                      "void main()\n"
                      "{\n"
                      "  uint index = (gl_LaunchIDEXT.z * gl_LaunchSizeEXT.x * gl_LaunchSizeEXT.y) + (gl_LaunchIDEXT.y "
                      "* gl_LaunchSizeEXT.x) + gl_LaunchIDEXT.x;\n"
                      "  param.index = index;\n"
                      "  param.hitAttrib = vec4(0, 0, 0, 0);\n"
                      "  executeCallableEXT(0, 0);\n"
                      "  results[index].x = param.hitAttrib.x;\n"
                      "  results[index].y = param.hitAttrib.y;\n"
                      "  results[index].z = param.hitAttrib.z;\n"
                      "  results[index].w = param.hitAttrib.w;\n"
                      "}\n";
        }
        else
        {
            rayGen << "#version 460\n"
                      "#extension GL_EXT_ray_tracing : require\n"
                      "#extension GL_EXT_ray_query : require\n"
                      "layout(location = 0) rayPayloadEXT vec4 payload;\n"
                      "struct ResultType { float x; float y; float z; float w; };\n"
                      "layout(std430, set = 0, binding = 0) buffer Results { ResultType results[]; };\n"
                      "layout(set = 0, binding = 3) uniform accelerationStructureEXT traceEXTAccel;\n"
                      "void main()\n"
                      "{\n"
                      "  payload = vec4("
                   << NO_INT_VALUE << "," << max_t * 2
                   << ",0,0);\n"
                      "  uint index = (gl_LaunchIDEXT.z * gl_LaunchSizeEXT.x * gl_LaunchSizeEXT.y) + (gl_LaunchIDEXT.y "
                      "* gl_LaunchSizeEXT.x) + gl_LaunchIDEXT.x;\n"
                      "  traceRayEXT(traceEXTAccel, 0, 0xFF, 0, 0, 0, vec3(0.1, 0.1, 0.0), 0.0, vec3(0.0, 0.0, 1.0), "
                      "500.0, 0);\n"
                      "  results[index].x = payload.x;\n"
                      "  results[index].y = payload.y;\n"
                      "  results[index].z = payload.z;\n"
                      "  results[index].w = payload.w;\n"
                      "}\n";
        }

        programCollection.glslSources.add("rgen", &buildOptions) << glu::RaygenSource(rayGen.str());

        if (params.shaderSourceType == RayQueryShaderSourceType::CLOSEST_HIT)
        {
            programCollection.glslSources.add("chit", &buildOptions)
                << glu::ClosestHitSource(genericRayTracingSetResultsShader.str());
            programCollection.glslSources.add("miss", &buildOptions) << glu::MissSource(genericMiss.str());
            programCollection.glslSources.add("isect", &buildOptions)
                << glu::IntersectionSource(updateRayTracingGLSL(genericIsect.str()));
        }
        else if (params.shaderSourceType == RayQueryShaderSourceType::ANY_HIT)
        {
            programCollection.glslSources.add("ahit", &buildOptions)
                << glu::AnyHitSource(genericRayTracingSetResultsShader.str());
            programCollection.glslSources.add("miss", &buildOptions) << glu::MissSource(genericMiss.str());
            programCollection.glslSources.add("isect", &buildOptions)
                << glu::IntersectionSource(updateRayTracingGLSL(genericIsect.str()));
        }
        else if (params.shaderSourceType == RayQueryShaderSourceType::MISS)
        {

            programCollection.glslSources.add("chit", &buildOptions) << glu::ClosestHitSource(genericChit.str());
            programCollection.glslSources.add("miss_1", &buildOptions)
                << glu::MissSource(genericRayTracingSetResultsShader.str());
            programCollection.glslSources.add("isect", &buildOptions)
                << glu::IntersectionSource(updateRayTracingGLSL(genericIsect.str()));
        }
        else if (params.shaderSourceType == RayQueryShaderSourceType::INTERSECTION)
        {
            {
                std::stringstream chit;
                chit << "#version 460    \n"
                        "#extension GL_EXT_ray_tracing : require\n"
                        "#extension GL_EXT_ray_query : require\n"
                        "layout(location = 0) rayPayloadInEXT vec4 payload;\n"
                        "hitAttributeEXT vec4 hitAttrib;\n"
                        "void main()\n"
                        "{\n"
                        "  payload = hitAttrib;\n"
                        "}\n";

                programCollection.glslSources.add("chit", &buildOptions) << glu::ClosestHitSource(chit.str());
            }

            programCollection.glslSources.add("miss", &buildOptions) << glu::MissSource(genericMiss.str());

            {
                std::stringstream isect;
                isect << "#version 460\n"
                         "#extension GL_EXT_ray_tracing : require\n"
                         "#extension GL_EXT_ray_query : require\n"
                         "hitAttributeEXT vec4 hitValue;\n"
                         "struct Ray { vec3 pos; float tmin; vec3 dir; float tmax; };\n"
                         "layout(set = 0, binding = 1) uniform accelerationStructureEXT scene;\n"
                         "layout(std430, set = 0, binding = 2) buffer Rays { Ray rays[]; };\n"
                      << params.shaderFunctions
                      << "void main()\n"
                         "{\n"
                         "  uint index = (gl_LaunchIDEXT.z * gl_LaunchSizeEXT.x * gl_LaunchSizeEXT.y) + "
                         "(gl_LaunchIDEXT.y * gl_LaunchSizeEXT.x) + gl_LaunchIDEXT.x;\n"
                      << rayQueryPart
                      << "  hitValue.x = x;\n"
                         "  hitValue.y = y;\n"
                         "  hitValue.z = z;\n"
                         "  hitValue.w = w;\n"
                         "  reportIntersectionEXT(0.5f, 0);\n"
                         "}\n";

                programCollection.glslSources.add("isect_1", &buildOptions)
                    << glu::IntersectionSource(updateRayTracingGLSL(isect.str()));
            }
        }
        else if (params.shaderSourceType == RayQueryShaderSourceType::CALLABLE)
        {
            {
                std::stringstream call;
                call << "#version 460\n"
                        "#extension GL_EXT_ray_tracing : require\n"
                        "#extension GL_EXT_ray_query : require\n"
                        "struct CallValue\n{\n"
                        "  uint index;\n"
                        "  vec4 hitAttrib;\n"
                        "};\n"
                        "layout(location = 0) callableDataInEXT CallValue result;\n"
                        "struct Ray { vec3 pos; float tmin; vec3 dir; float tmax; };\n"
                        "layout(set = 0, binding = 1) uniform accelerationStructureEXT scene;\n"
                        "layout(std430, set = 0, binding = 2) buffer Rays { Ray rays[]; };\n"
                     << params.shaderFunctions
                     << "void main()\n"
                        "{\n"
                        "  uint index = result.index;\n"
                     << rayQueryPart
                     << "  result.hitAttrib.x = x;\n"
                        "  result.hitAttrib.y = y;\n"
                        "  result.hitAttrib.z = z;\n"
                        "  result.hitAttrib.w = w;\n"
                        "}\n";

                programCollection.glslSources.add("call", &buildOptions)
                    << glu::CallableSource(updateRayTracingGLSL(call.str()));
            }

            programCollection.glslSources.add("chit", &buildOptions) << glu::ClosestHitSource(genericChit.str());
            programCollection.glslSources.add("miss", &buildOptions) << glu::MissSource(genericMiss.str());
        }

        break;
    }
    default:
    {
        TCU_FAIL("Shader type not valid.");
    }
    }
}

#else

uint32_t rayTracingDefineAnything()
{
    return 0;
}

#endif // CTS_USES_VULKANSC

} // namespace vk<|MERGE_RESOLUTION|>--- conflicted
+++ resolved
@@ -3795,14 +3795,6 @@
         VK_NULL_HANDLE,                 //  VkPipeline basePipelineHandle;
         0,                              //  int32_t basePipelineIndex;
     };
-<<<<<<< HEAD
-    VkPipeline object = VK_NULL_HANDLE;
-    VkResult result   = vk.createRayTracingPipelinesKHR(device, deferredOperation.get(), pipelineCache, 1u,
-                                                        &pipelineCreateInfo, DE_NULL, &object);
-    const bool allowCompileRequired =
-        ((m_pipelineCreateFlags & VK_PIPELINE_CREATE_FAIL_ON_PIPELINE_COMPILE_REQUIRED_BIT_EXT) != 0);
-=======
->>>>>>> 5f1eb996
 
     VkPipelineCreateFlags2CreateInfoKHR pipelineFlags2CreateInfo = initVulkanStructure();
     if (m_pipelineCreateFlags2)
@@ -3812,7 +3804,7 @@
         pipelineCreateInfo.flags       = 0;
     }
 
-    VkPipeline object = DE_NULL;
+    VkPipeline object = VK_NULL_HANDLE;
     VkResult result   = vk.createRayTracingPipelinesKHR(device, deferredOperation.get(), pipelineCache, 1u,
                                                         &pipelineCreateInfo, DE_NULL, &object);
     const bool allowCompileRequired =
