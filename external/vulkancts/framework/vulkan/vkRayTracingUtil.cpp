--- conflicted
+++ resolved
@@ -958,12 +958,8 @@
     VkBuildAccelerationStructureFlagsKHR getBuildFlags() const override;
 
     void create(const DeviceInterface &vk, const VkDevice device, Allocator &allocator, VkDeviceSize structureSize,
-<<<<<<< HEAD
-                VkDeviceAddress deviceAddress = 0u, const void *pNext = nullptr,
-=======
                 VkDeviceAddress deviceAddress = 0u, uint64_t bufferOpaqueCaptureAddr = 0u,
-                uint64_t memoryOpaqueCaptureAddr = 0u, const void *pNext = DE_NULL,
->>>>>>> 24f7a28e
+                uint64_t memoryOpaqueCaptureAddr = 0u, const void *pNext = nullptr,
                 const MemoryRequirement &addMemoryRequirement = MemoryRequirement::Any,
                 const VkBuffer creationBuffer = VK_NULL_HANDLE, const VkDeviceSize creationBufferSize = 0u) override;
     void build(const DeviceInterface &vk, const VkDevice device, const VkCommandBuffer cmdBuffer,
@@ -2689,12 +2685,8 @@
     void getCreationSizes(const DeviceInterface &vk, const VkDevice device, const VkDeviceSize structureSize,
                           CreationSizes &sizes) override;
     void create(const DeviceInterface &vk, const VkDevice device, Allocator &allocator, VkDeviceSize structureSize,
-<<<<<<< HEAD
-                VkDeviceAddress deviceAddress = 0u, const void *pNext = nullptr,
-=======
                 VkDeviceAddress deviceAddress = 0u, uint64_t bufferOpaqueCaptureAddr = 0u,
-                uint64_t memoryOpaqueCaptureAddr = 0u, const void *pNext = DE_NULL,
->>>>>>> 24f7a28e
+                uint64_t memoryOpaqueCaptureAddr = 0u, const void *pNext = nullptr,
                 const MemoryRequirement &addMemoryRequirement = MemoryRequirement::Any,
                 const VkBuffer creationBuffer = VK_NULL_HANDLE, const VkDeviceSize creationBufferSize = 0u) override;
     void build(const DeviceInterface &vk, const VkDevice device, const VkCommandBuffer cmdBuffer,
