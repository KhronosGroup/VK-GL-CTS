/*-------------------------------------------------------------------------
 * Vulkan CTS Framework
 * --------------------
 *
 * Copyright (c) 2020 The Khronos Group Inc.
 *
 * Licensed under the Apache License, Version 2.0 (the "License");
 * you may not use this file except in compliance with the License.
 * You may obtain a copy of the License at
 *
 *      http://www.apache.org/licenses/LICENSE-2.0
 *
 * Unless required by applicable law or agreed to in writing, software
 * distributed under the License is distributed on an "AS IS" BASIS,
 * WITHOUT WARRANTIES OR CONDITIONS OF ANY KIND, either express or implied.
 * See the License for the specific language governing permissions and
 * limitations under the License.
 *
 *//*!
 * \file
 * \brief Utilities for creating commonly used Vulkan objects
 *//*--------------------------------------------------------------------*/

#include "vkRayTracingUtil.hpp"

#include "vkRefUtil.hpp"
#include "vkQueryUtil.hpp"
#include "vkObjUtil.hpp"
#include "vkBarrierUtil.hpp"
#include "vkCmdUtil.hpp"

#include "deStringUtil.hpp"
#include "deSTLUtil.hpp"

#include <vector>
#include <string>
#include <thread>
#include <limits>
#include <type_traits>
#include <map>

#include "SPIRV/spirv.hpp"

namespace vk
{

#ifndef CTS_USES_VULKANSC

static const uint32_t WATCHDOG_INTERVAL = 16384; // Touch watchDog every N iterations.

struct DeferredThreadParams
{
    const DeviceInterface &vk;
    VkDevice device;
    VkDeferredOperationKHR deferredOperation;
    VkResult result;
};

std::string getFormatSimpleName(vk::VkFormat format)
{
    constexpr size_t kPrefixLen = 10; // strlen("VK_FORMAT_")
    return de::toLower(de::toString(format).substr(kPrefixLen));
}

bool pointInTriangle2D(const tcu::Vec3 &p, const tcu::Vec3 &p0, const tcu::Vec3 &p1, const tcu::Vec3 &p2)
{
    float s = p0.y() * p2.x() - p0.x() * p2.y() + (p2.y() - p0.y()) * p.x() + (p0.x() - p2.x()) * p.y();
    float t = p0.x() * p1.y() - p0.y() * p1.x() + (p0.y() - p1.y()) * p.x() + (p1.x() - p0.x()) * p.y();

    if ((s < 0) != (t < 0))
        return false;

    float a = -p1.y() * p2.x() + p0.y() * (p2.x() - p1.x()) + p0.x() * (p1.y() - p2.y()) + p1.x() * p2.y();

    return a < 0 ? (s <= 0 && s + t >= a) : (s >= 0 && s + t <= a);
}

// Returns true if VK_FORMAT_FEATURE_ACCELERATION_STRUCTURE_VERTEX_BUFFER_BIT_KHR needs to be supported for the given format.
static bool isMandatoryAccelerationStructureVertexBufferFormat(vk::VkFormat format)
{
    bool mandatory = false;

    switch (format)
    {
    case VK_FORMAT_R32G32_SFLOAT:
    case VK_FORMAT_R32G32B32_SFLOAT:
    case VK_FORMAT_R16G16_SFLOAT:
    case VK_FORMAT_R16G16B16A16_SFLOAT:
    case VK_FORMAT_R16G16_SNORM:
    case VK_FORMAT_R16G16B16A16_SNORM:
        mandatory = true;
        break;
    default:
        break;
    }

    return mandatory;
}

void checkAccelerationStructureVertexBufferFormat(const vk::InstanceInterface &vki, vk::VkPhysicalDevice physicalDevice,
                                                  vk::VkFormat format)
{
    const vk::VkFormatProperties formatProperties = getPhysicalDeviceFormatProperties(vki, physicalDevice, format);

    if ((formatProperties.bufferFeatures & vk::VK_FORMAT_FEATURE_ACCELERATION_STRUCTURE_VERTEX_BUFFER_BIT_KHR) == 0u)
    {
        const std::string errorMsg = "Format not supported for acceleration structure vertex buffers";
        if (isMandatoryAccelerationStructureVertexBufferFormat(format))
            TCU_FAIL(errorMsg);
        TCU_THROW(NotSupportedError, errorMsg);
    }
}

std::string getCommonRayGenerationShader(void)
{
    return "#version 460 core\n"
           "#extension GL_EXT_ray_tracing : require\n"
           "layout(location = 0) rayPayloadEXT vec3 hitValue;\n"
           "layout(set = 0, binding = 1) uniform accelerationStructureEXT topLevelAS;\n"
           "\n"
           "void main()\n"
           "{\n"
           "  uint  rayFlags = 0;\n"
           "  uint  cullMask = 0xFF;\n"
           "  float tmin     = 0.0;\n"
           "  float tmax     = 9.0;\n"
           "  vec3  origin   = vec3((float(gl_LaunchIDEXT.x) + 0.5f) / float(gl_LaunchSizeEXT.x), "
           "(float(gl_LaunchIDEXT.y) + 0.5f) / float(gl_LaunchSizeEXT.y), 0.0);\n"
           "  vec3  direct   = vec3(0.0, 0.0, -1.0);\n"
           "  traceRayEXT(topLevelAS, rayFlags, cullMask, 0, 0, 0, origin, tmin, direct, tmax, 0);\n"
           "}\n";
}

RaytracedGeometryBase::RaytracedGeometryBase(VkGeometryTypeKHR geometryType, VkFormat vertexFormat,
                                             VkIndexType indexType)
    : m_geometryType(geometryType)
    , m_vertexFormat(vertexFormat)
    , m_indexType(indexType)
    , m_geometryFlags((VkGeometryFlagsKHR)0u)
    , m_hasOpacityMicromap(false)
{
    if (m_geometryType == VK_GEOMETRY_TYPE_AABBS_KHR)
        DE_ASSERT(m_vertexFormat == VK_FORMAT_R32G32B32_SFLOAT);
}

RaytracedGeometryBase::~RaytracedGeometryBase()
{
}

struct GeometryBuilderParams
{
    VkGeometryTypeKHR geometryType;
    bool usePadding;
};

template <typename V, typename I>
RaytracedGeometryBase *buildRaytracedGeometry(const GeometryBuilderParams &params)
{
    return new RaytracedGeometry<V, I>(params.geometryType, (params.usePadding ? 1u : 0u));
}

de::SharedPtr<RaytracedGeometryBase> makeRaytracedGeometry(VkGeometryTypeKHR geometryType, VkFormat vertexFormat,
                                                           VkIndexType indexType, bool padVertices)
{
    const GeometryBuilderParams builderParams{geometryType, padVertices};

    switch (vertexFormat)
    {
    case VK_FORMAT_R32G32_SFLOAT:
        switch (indexType)
        {
        case VK_INDEX_TYPE_UINT16:
            return de::SharedPtr<RaytracedGeometryBase>(buildRaytracedGeometry<tcu::Vec2, uint16_t>(builderParams));
        case VK_INDEX_TYPE_UINT32:
            return de::SharedPtr<RaytracedGeometryBase>(buildRaytracedGeometry<tcu::Vec2, uint32_t>(builderParams));
        case VK_INDEX_TYPE_NONE_KHR:
            return de::SharedPtr<RaytracedGeometryBase>(buildRaytracedGeometry<tcu::Vec2, EmptyIndex>(builderParams));
        default:
            TCU_THROW(InternalError, "Wrong index type");
        }
    case VK_FORMAT_R32G32B32_SFLOAT:
        switch (indexType)
        {
        case VK_INDEX_TYPE_UINT16:
            return de::SharedPtr<RaytracedGeometryBase>(buildRaytracedGeometry<tcu::Vec3, uint16_t>(builderParams));
        case VK_INDEX_TYPE_UINT32:
            return de::SharedPtr<RaytracedGeometryBase>(buildRaytracedGeometry<tcu::Vec3, uint32_t>(builderParams));
        case VK_INDEX_TYPE_NONE_KHR:
            return de::SharedPtr<RaytracedGeometryBase>(buildRaytracedGeometry<tcu::Vec3, EmptyIndex>(builderParams));
        default:
            TCU_THROW(InternalError, "Wrong index type");
        }
    case VK_FORMAT_R32G32B32A32_SFLOAT:
        switch (indexType)
        {
        case VK_INDEX_TYPE_UINT16:
            return de::SharedPtr<RaytracedGeometryBase>(buildRaytracedGeometry<tcu::Vec4, uint16_t>(builderParams));
        case VK_INDEX_TYPE_UINT32:
            return de::SharedPtr<RaytracedGeometryBase>(buildRaytracedGeometry<tcu::Vec4, uint32_t>(builderParams));
        case VK_INDEX_TYPE_NONE_KHR:
            return de::SharedPtr<RaytracedGeometryBase>(buildRaytracedGeometry<tcu::Vec4, EmptyIndex>(builderParams));
        default:
            TCU_THROW(InternalError, "Wrong index type");
        }
    case VK_FORMAT_R16G16_SFLOAT:
        switch (indexType)
        {
        case VK_INDEX_TYPE_UINT16:
            return de::SharedPtr<RaytracedGeometryBase>(buildRaytracedGeometry<Vec2_16, uint16_t>(builderParams));
        case VK_INDEX_TYPE_UINT32:
            return de::SharedPtr<RaytracedGeometryBase>(buildRaytracedGeometry<Vec2_16, uint32_t>(builderParams));
        case VK_INDEX_TYPE_NONE_KHR:
            return de::SharedPtr<RaytracedGeometryBase>(buildRaytracedGeometry<Vec2_16, EmptyIndex>(builderParams));
        default:
            TCU_THROW(InternalError, "Wrong index type");
        }
    case VK_FORMAT_R16G16B16_SFLOAT:
        switch (indexType)
        {
        case VK_INDEX_TYPE_UINT16:
            return de::SharedPtr<RaytracedGeometryBase>(buildRaytracedGeometry<Vec3_16, uint16_t>(builderParams));
        case VK_INDEX_TYPE_UINT32:
            return de::SharedPtr<RaytracedGeometryBase>(buildRaytracedGeometry<Vec3_16, uint32_t>(builderParams));
        case VK_INDEX_TYPE_NONE_KHR:
            return de::SharedPtr<RaytracedGeometryBase>(buildRaytracedGeometry<Vec3_16, EmptyIndex>(builderParams));
        default:
            TCU_THROW(InternalError, "Wrong index type");
        }
    case VK_FORMAT_R16G16B16A16_SFLOAT:
        switch (indexType)
        {
        case VK_INDEX_TYPE_UINT16:
            return de::SharedPtr<RaytracedGeometryBase>(buildRaytracedGeometry<Vec4_16, uint16_t>(builderParams));
        case VK_INDEX_TYPE_UINT32:
            return de::SharedPtr<RaytracedGeometryBase>(buildRaytracedGeometry<Vec4_16, uint32_t>(builderParams));
        case VK_INDEX_TYPE_NONE_KHR:
            return de::SharedPtr<RaytracedGeometryBase>(buildRaytracedGeometry<Vec4_16, EmptyIndex>(builderParams));
        default:
            TCU_THROW(InternalError, "Wrong index type");
        }
    case VK_FORMAT_R16G16_SNORM:
        switch (indexType)
        {
        case VK_INDEX_TYPE_UINT16:
            return de::SharedPtr<RaytracedGeometryBase>(buildRaytracedGeometry<Vec2_16SNorm, uint16_t>(builderParams));
        case VK_INDEX_TYPE_UINT32:
            return de::SharedPtr<RaytracedGeometryBase>(buildRaytracedGeometry<Vec2_16SNorm, uint32_t>(builderParams));
        case VK_INDEX_TYPE_NONE_KHR:
            return de::SharedPtr<RaytracedGeometryBase>(
                buildRaytracedGeometry<Vec2_16SNorm, EmptyIndex>(builderParams));
        default:
            TCU_THROW(InternalError, "Wrong index type");
        }
    case VK_FORMAT_R16G16B16_SNORM:
        switch (indexType)
        {
        case VK_INDEX_TYPE_UINT16:
            return de::SharedPtr<RaytracedGeometryBase>(buildRaytracedGeometry<Vec3_16SNorm, uint16_t>(builderParams));
        case VK_INDEX_TYPE_UINT32:
            return de::SharedPtr<RaytracedGeometryBase>(buildRaytracedGeometry<Vec3_16SNorm, uint32_t>(builderParams));
        case VK_INDEX_TYPE_NONE_KHR:
            return de::SharedPtr<RaytracedGeometryBase>(
                buildRaytracedGeometry<Vec3_16SNorm, EmptyIndex>(builderParams));
        default:
            TCU_THROW(InternalError, "Wrong index type");
        }
    case VK_FORMAT_R16G16B16A16_SNORM:
        switch (indexType)
        {
        case VK_INDEX_TYPE_UINT16:
            return de::SharedPtr<RaytracedGeometryBase>(buildRaytracedGeometry<Vec4_16SNorm, uint16_t>(builderParams));
        case VK_INDEX_TYPE_UINT32:
            return de::SharedPtr<RaytracedGeometryBase>(buildRaytracedGeometry<Vec4_16SNorm, uint32_t>(builderParams));
        case VK_INDEX_TYPE_NONE_KHR:
            return de::SharedPtr<RaytracedGeometryBase>(
                buildRaytracedGeometry<Vec4_16SNorm, EmptyIndex>(builderParams));
        default:
            TCU_THROW(InternalError, "Wrong index type");
        }
    case VK_FORMAT_R64G64_SFLOAT:
        switch (indexType)
        {
        case VK_INDEX_TYPE_UINT16:
            return de::SharedPtr<RaytracedGeometryBase>(buildRaytracedGeometry<tcu::DVec2, uint16_t>(builderParams));
        case VK_INDEX_TYPE_UINT32:
            return de::SharedPtr<RaytracedGeometryBase>(buildRaytracedGeometry<tcu::DVec2, uint32_t>(builderParams));
        case VK_INDEX_TYPE_NONE_KHR:
            return de::SharedPtr<RaytracedGeometryBase>(buildRaytracedGeometry<tcu::DVec2, EmptyIndex>(builderParams));
        default:
            TCU_THROW(InternalError, "Wrong index type");
        }
    case VK_FORMAT_R64G64B64_SFLOAT:
        switch (indexType)
        {
        case VK_INDEX_TYPE_UINT16:
            return de::SharedPtr<RaytracedGeometryBase>(buildRaytracedGeometry<tcu::DVec3, uint16_t>(builderParams));
        case VK_INDEX_TYPE_UINT32:
            return de::SharedPtr<RaytracedGeometryBase>(buildRaytracedGeometry<tcu::DVec3, uint32_t>(builderParams));
        case VK_INDEX_TYPE_NONE_KHR:
            return de::SharedPtr<RaytracedGeometryBase>(buildRaytracedGeometry<tcu::DVec3, EmptyIndex>(builderParams));
        default:
            TCU_THROW(InternalError, "Wrong index type");
        }
    case VK_FORMAT_R64G64B64A64_SFLOAT:
        switch (indexType)
        {
        case VK_INDEX_TYPE_UINT16:
            return de::SharedPtr<RaytracedGeometryBase>(buildRaytracedGeometry<tcu::DVec4, uint16_t>(builderParams));
        case VK_INDEX_TYPE_UINT32:
            return de::SharedPtr<RaytracedGeometryBase>(buildRaytracedGeometry<tcu::DVec4, uint32_t>(builderParams));
        case VK_INDEX_TYPE_NONE_KHR:
            return de::SharedPtr<RaytracedGeometryBase>(buildRaytracedGeometry<tcu::DVec4, EmptyIndex>(builderParams));
        default:
            TCU_THROW(InternalError, "Wrong index type");
        }
    case VK_FORMAT_R8G8_SNORM:
        switch (indexType)
        {
        case VK_INDEX_TYPE_UINT16:
            return de::SharedPtr<RaytracedGeometryBase>(buildRaytracedGeometry<Vec2_8SNorm, uint16_t>(builderParams));
        case VK_INDEX_TYPE_UINT32:
            return de::SharedPtr<RaytracedGeometryBase>(buildRaytracedGeometry<Vec2_8SNorm, uint32_t>(builderParams));
        case VK_INDEX_TYPE_NONE_KHR:
            return de::SharedPtr<RaytracedGeometryBase>(buildRaytracedGeometry<Vec2_8SNorm, EmptyIndex>(builderParams));
        default:
            TCU_THROW(InternalError, "Wrong index type");
        }
    case VK_FORMAT_R8G8B8_SNORM:
        switch (indexType)
        {
        case VK_INDEX_TYPE_UINT16:
            return de::SharedPtr<RaytracedGeometryBase>(buildRaytracedGeometry<Vec3_8SNorm, uint16_t>(builderParams));
        case VK_INDEX_TYPE_UINT32:
            return de::SharedPtr<RaytracedGeometryBase>(buildRaytracedGeometry<Vec3_8SNorm, uint32_t>(builderParams));
        case VK_INDEX_TYPE_NONE_KHR:
            return de::SharedPtr<RaytracedGeometryBase>(buildRaytracedGeometry<Vec3_8SNorm, EmptyIndex>(builderParams));
        default:
            TCU_THROW(InternalError, "Wrong index type");
        }
    case VK_FORMAT_R8G8B8A8_SNORM:
        switch (indexType)
        {
        case VK_INDEX_TYPE_UINT16:
            return de::SharedPtr<RaytracedGeometryBase>(buildRaytracedGeometry<Vec4_8SNorm, uint16_t>(builderParams));
        case VK_INDEX_TYPE_UINT32:
            return de::SharedPtr<RaytracedGeometryBase>(buildRaytracedGeometry<Vec4_8SNorm, uint32_t>(builderParams));
        case VK_INDEX_TYPE_NONE_KHR:
            return de::SharedPtr<RaytracedGeometryBase>(buildRaytracedGeometry<Vec4_8SNorm, EmptyIndex>(builderParams));
        default:
            TCU_THROW(InternalError, "Wrong index type");
        }
    default:
        TCU_THROW(InternalError, "Wrong vertex format");
    }
}

VkDeviceAddress getBufferDeviceAddress(const DeviceInterface &vk, const VkDevice device, const VkBuffer buffer,
                                       VkDeviceSize offset)
{

    if (buffer == VK_NULL_HANDLE)
        return 0;

    VkBufferDeviceAddressInfo deviceAddressInfo{
        VK_STRUCTURE_TYPE_BUFFER_DEVICE_ADDRESS_INFO, // VkStructureType    sType
        nullptr,                                      // const void*        pNext
        buffer                                        // VkBuffer           buffer;
    };
    return vk.getBufferDeviceAddress(device, &deviceAddressInfo) + offset;
}

static inline Move<VkQueryPool> makeQueryPool(const DeviceInterface &vk, const VkDevice device,
                                              const VkQueryType queryType, uint32_t queryCount)
{
    const VkQueryPoolCreateInfo queryPoolCreateInfo = {
        VK_STRUCTURE_TYPE_QUERY_POOL_CREATE_INFO, // sType
        nullptr,                                  // pNext
        (VkQueryPoolCreateFlags)0,                // flags
        queryType,                                // queryType
        queryCount,                               // queryCount
        0u,                                       // pipelineStatistics
    };
    return createQueryPool(vk, device, &queryPoolCreateInfo);
}

static inline VkAccelerationStructureGeometryDataKHR makeVkAccelerationStructureGeometryDataKHR(
    const VkAccelerationStructureGeometryTrianglesDataKHR &triangles)
{
    VkAccelerationStructureGeometryDataKHR result;

    deMemset(&result, 0, sizeof(result));

    result.triangles = triangles;

    return result;
}

static inline VkAccelerationStructureGeometryDataKHR makeVkAccelerationStructureGeometryDataKHR(
    const VkAccelerationStructureGeometryAabbsDataKHR &aabbs)
{
    VkAccelerationStructureGeometryDataKHR result;

    deMemset(&result, 0, sizeof(result));

    result.aabbs = aabbs;

    return result;
}

static inline VkAccelerationStructureGeometryDataKHR makeVkAccelerationStructureInstancesDataKHR(
    const VkAccelerationStructureGeometryInstancesDataKHR &instances)
{
    VkAccelerationStructureGeometryDataKHR result;

    deMemset(&result, 0, sizeof(result));

    result.instances = instances;

    return result;
}

static inline VkAccelerationStructureInstanceKHR makeVkAccelerationStructureInstanceKHR(
    const VkTransformMatrixKHR &transform, uint32_t instanceCustomIndex, uint32_t mask,
    uint32_t instanceShaderBindingTableRecordOffset, VkGeometryInstanceFlagsKHR flags,
    uint64_t accelerationStructureReference)
{
    VkAccelerationStructureInstanceKHR instance     = {transform, 0, 0, 0, 0, accelerationStructureReference};
    instance.instanceCustomIndex                    = instanceCustomIndex & 0xFFFFFF;
    instance.mask                                   = mask & 0xFF;
    instance.instanceShaderBindingTableRecordOffset = instanceShaderBindingTableRecordOffset & 0xFFFFFF;
    instance.flags                                  = flags & 0xFF;
    return instance;
}

VkResult getRayTracingShaderGroupHandlesKHR(const DeviceInterface &vk, const VkDevice device, const VkPipeline pipeline,
                                            const uint32_t firstGroup, const uint32_t groupCount,
                                            const uintptr_t dataSize, void *pData)
{
    return vk.getRayTracingShaderGroupHandlesKHR(device, pipeline, firstGroup, groupCount, dataSize, pData);
}

VkResult getRayTracingShaderGroupHandles(const DeviceInterface &vk, const VkDevice device, const VkPipeline pipeline,
                                         const uint32_t firstGroup, const uint32_t groupCount, const uintptr_t dataSize,
                                         void *pData)
{
    return getRayTracingShaderGroupHandlesKHR(vk, device, pipeline, firstGroup, groupCount, dataSize, pData);
}

VkResult getRayTracingCaptureReplayShaderGroupHandles(const DeviceInterface &vk, const VkDevice device,
                                                      const VkPipeline pipeline, const uint32_t firstGroup,
                                                      const uint32_t groupCount, const uintptr_t dataSize, void *pData)
{
    return vk.getRayTracingCaptureReplayShaderGroupHandlesKHR(device, pipeline, firstGroup, groupCount, dataSize,
                                                              pData);
}

VkResult finishDeferredOperation(const DeviceInterface &vk, VkDevice device, VkDeferredOperationKHR deferredOperation)
{
    VkResult result = vk.deferredOperationJoinKHR(device, deferredOperation);

    while (result == VK_THREAD_IDLE_KHR)
    {
        std::this_thread::yield();
        result = vk.deferredOperationJoinKHR(device, deferredOperation);
    }

    switch (result)
    {
    case VK_SUCCESS:
    {
        // Deferred operation has finished. Query its result
        result = vk.getDeferredOperationResultKHR(device, deferredOperation);

        break;
    }

    case VK_THREAD_DONE_KHR:
    {
        // Deferred operation is being wrapped up by another thread
        // wait for that thread to finish
        do
        {
            std::this_thread::yield();
            result = vk.getDeferredOperationResultKHR(device, deferredOperation);
        } while (result == VK_NOT_READY);

        break;
    }

    default:
    {
        DE_ASSERT(false);

        break;
    }
    }

    return result;
}

void finishDeferredOperationThreaded(DeferredThreadParams *deferredThreadParams)
{
    deferredThreadParams->result = finishDeferredOperation(deferredThreadParams->vk, deferredThreadParams->device,
                                                           deferredThreadParams->deferredOperation);
}

void finishDeferredOperation(const DeviceInterface &vk, VkDevice device, VkDeferredOperationKHR deferredOperation,
                             const uint32_t workerThreadCount, const bool operationNotDeferred)
{

    if (operationNotDeferred)
    {
        // when the operation deferral returns VK_OPERATION_NOT_DEFERRED_KHR,
        // the deferred operation should act as if no command was deferred
        VK_CHECK(vk.getDeferredOperationResultKHR(device, deferredOperation));

        // there is not need to join any threads to the deferred operation,
        // so below can be skipped.
        return;
    }

    if (workerThreadCount == 0)
    {
        VK_CHECK(finishDeferredOperation(vk, device, deferredOperation));
    }
    else
    {
        const uint32_t maxThreadCountSupported =
            deMinu32(256u, vk.getDeferredOperationMaxConcurrencyKHR(device, deferredOperation));
        const uint32_t requestedThreadCount = workerThreadCount;
        const uint32_t testThreadCount      = requestedThreadCount == std::numeric_limits<uint32_t>::max() ?
                                                  maxThreadCountSupported :
                                                  requestedThreadCount;

        if (maxThreadCountSupported == 0)
            TCU_FAIL("vkGetDeferredOperationMaxConcurrencyKHR must not return 0");

        const DeferredThreadParams deferredThreadParams = {
            vk,                 //  const DeviceInterface& vk;
            device,             //  VkDevice device;
            deferredOperation,  //  VkDeferredOperationKHR deferredOperation;
            VK_RESULT_MAX_ENUM, //  VResult result;
        };
        std::vector<DeferredThreadParams> threadParams(testThreadCount, deferredThreadParams);
        std::vector<de::MovePtr<std::thread>> threads(testThreadCount);
        bool executionResult = false;

        DE_ASSERT(threads.size() > 0 && threads.size() == testThreadCount);

        for (uint32_t threadNdx = 0; threadNdx < testThreadCount; ++threadNdx)
            threads[threadNdx] =
                de::MovePtr<std::thread>(new std::thread(finishDeferredOperationThreaded, &threadParams[threadNdx]));

        for (uint32_t threadNdx = 0; threadNdx < testThreadCount; ++threadNdx)
            threads[threadNdx]->join();

        for (uint32_t threadNdx = 0; threadNdx < testThreadCount; ++threadNdx)
            if (threadParams[threadNdx].result == VK_SUCCESS)
                executionResult = true;

        if (!executionResult)
            TCU_FAIL("Neither reported VK_SUCCESS");
    }
}

SerialStorage::SerialStorage(const DeviceInterface &vk, const VkDevice device, Allocator &allocator,
                             const VkAccelerationStructureBuildTypeKHR buildType, const VkDeviceSize storageSize)
    : m_buildType(buildType)
    , m_storageSize(storageSize)
    , m_serialInfo()
{
    const VkBufferCreateInfo bufferCreateInfo =
        makeBufferCreateInfo(storageSize, VK_BUFFER_USAGE_ACCELERATION_STRUCTURE_STORAGE_BIT_KHR |
                                              VK_BUFFER_USAGE_SHADER_DEVICE_ADDRESS_BIT);
    try
    {
        m_buffer = de::MovePtr<BufferWithMemory>(
            new BufferWithMemory(vk, device, allocator, bufferCreateInfo,
                                 MemoryRequirement::Cached | MemoryRequirement::HostVisible |
                                     MemoryRequirement::Coherent | MemoryRequirement::DeviceAddress));
    }
    catch (const tcu::NotSupportedError &)
    {
        // retry without Cached flag
        m_buffer = de::MovePtr<BufferWithMemory>(new BufferWithMemory(
            vk, device, allocator, bufferCreateInfo,
            MemoryRequirement::HostVisible | MemoryRequirement::Coherent | MemoryRequirement::DeviceAddress));
    }
}

SerialStorage::SerialStorage(const DeviceInterface &vk, const VkDevice device, Allocator &allocator,
                             const VkAccelerationStructureBuildTypeKHR buildType, const SerialInfo &serialInfo)
    : m_buildType(buildType)
    , m_storageSize(serialInfo.sizes()[0]) // raise assertion if serialInfo is empty
    , m_serialInfo(serialInfo)
{
    DE_ASSERT(serialInfo.sizes().size() >= 2u);

    // create buffer for top-level acceleration structure
    {
        const VkBufferCreateInfo bufferCreateInfo =
            makeBufferCreateInfo(m_storageSize, VK_BUFFER_USAGE_ACCELERATION_STRUCTURE_STORAGE_BIT_KHR |
                                                    VK_BUFFER_USAGE_SHADER_DEVICE_ADDRESS_BIT);
        m_buffer = de::MovePtr<BufferWithMemory>(new BufferWithMemory(
            vk, device, allocator, bufferCreateInfo,
            MemoryRequirement::HostVisible | MemoryRequirement::Coherent | MemoryRequirement::DeviceAddress));
    }

    // create buffers for bottom-level acceleration structures
    {
        std::vector<uint64_t> addrs;

        for (std::size_t i = 1; i < serialInfo.addresses().size(); ++i)
        {
            const uint64_t &lookAddr = serialInfo.addresses()[i];
            auto end                 = addrs.end();
            auto match = std::find_if(addrs.begin(), end, [&](const uint64_t &item) { return item == lookAddr; });
            if (match == end)
            {
                addrs.emplace_back(lookAddr);
                m_bottoms.emplace_back(de::SharedPtr<SerialStorage>(
                    new SerialStorage(vk, device, allocator, buildType, serialInfo.sizes()[i])));
            }
        }
    }
}

VkDeviceOrHostAddressKHR SerialStorage::getAddress(const DeviceInterface &vk, const VkDevice device,
                                                   const VkAccelerationStructureBuildTypeKHR buildType)
{
    if (buildType == VK_ACCELERATION_STRUCTURE_BUILD_TYPE_DEVICE_KHR)
        return makeDeviceOrHostAddressKHR(vk, device, m_buffer->get(), 0);
    else
        return makeDeviceOrHostAddressKHR(m_buffer->getAllocation().getHostPtr());
}

SerialStorage::AccelerationStructureHeader *SerialStorage::getASHeader()
{
    return reinterpret_cast<AccelerationStructureHeader *>(getHostAddress().hostAddress);
}

bool SerialStorage::hasDeepFormat() const
{
    return (m_serialInfo.sizes().size() >= 2u);
}

de::SharedPtr<SerialStorage> SerialStorage::getBottomStorage(uint32_t index) const
{
    return m_bottoms[index];
}

VkDeviceOrHostAddressKHR SerialStorage::getHostAddress(VkDeviceSize offset)
{
    DE_ASSERT(offset < m_storageSize);
    return makeDeviceOrHostAddressKHR(static_cast<uint8_t *>(m_buffer->getAllocation().getHostPtr()) + offset);
}

VkDeviceOrHostAddressConstKHR SerialStorage::getHostAddressConst(VkDeviceSize offset)
{
    return makeDeviceOrHostAddressConstKHR(static_cast<uint8_t *>(m_buffer->getAllocation().getHostPtr()) + offset);
}

VkDeviceOrHostAddressConstKHR SerialStorage::getAddressConst(const DeviceInterface &vk, const VkDevice device,
                                                             const VkAccelerationStructureBuildTypeKHR buildType)
{
    if (buildType == VK_ACCELERATION_STRUCTURE_BUILD_TYPE_DEVICE_KHR)
        return makeDeviceOrHostAddressConstKHR(vk, device, m_buffer->get(), 0);
    else
        return getHostAddressConst();
}

inline VkDeviceSize SerialStorage::getStorageSize() const
{
    return m_storageSize;
}

inline const SerialInfo &SerialStorage::getSerialInfo() const
{
    return m_serialInfo;
}

uint64_t SerialStorage::getDeserializedSize()
{
    uint64_t result         = 0;
    const uint8_t *startPtr = static_cast<uint8_t *>(m_buffer->getAllocation().getHostPtr());

    DE_ASSERT(sizeof(result) == DESERIALIZED_SIZE_SIZE);

    deMemcpy(&result, startPtr + DESERIALIZED_SIZE_OFFSET, sizeof(result));

    return result;
}

BottomLevelAccelerationStructure::~BottomLevelAccelerationStructure()
{
}

BottomLevelAccelerationStructure::BottomLevelAccelerationStructure()
    : m_structureSize(0u)
    , m_updateScratchSize(0u)
    , m_buildScratchSize(0u)
{
}

void BottomLevelAccelerationStructure::setGeometryData(const std::vector<tcu::Vec3> &geometryData, const bool triangles,
                                                       const VkGeometryFlagsKHR geometryFlags)
{
    if (triangles)
        DE_ASSERT((geometryData.size() % 3) == 0);
    else
        DE_ASSERT((geometryData.size() % 2) == 0);

    setGeometryCount(1u);

    addGeometry(geometryData, triangles, geometryFlags);
}

void BottomLevelAccelerationStructure::setDefaultGeometryData(const VkShaderStageFlagBits testStage,
                                                              const VkGeometryFlagsKHR geometryFlags)
{
    bool trianglesData = false;
    float z            = 0.0f;
    std::vector<tcu::Vec3> geometryData;

    switch (testStage)
    {
    case VK_SHADER_STAGE_RAYGEN_BIT_KHR:
        z             = -1.0f;
        trianglesData = true;
        break;
    case VK_SHADER_STAGE_ANY_HIT_BIT_KHR:
        z             = -1.0f;
        trianglesData = true;
        break;
    case VK_SHADER_STAGE_CLOSEST_HIT_BIT_KHR:
        z             = -1.0f;
        trianglesData = true;
        break;
    case VK_SHADER_STAGE_MISS_BIT_KHR:
        z             = -9.9f;
        trianglesData = true;
        break;
    case VK_SHADER_STAGE_INTERSECTION_BIT_KHR:
        z             = -1.0f;
        trianglesData = false;
        break;
    case VK_SHADER_STAGE_CALLABLE_BIT_KHR:
        z             = -1.0f;
        trianglesData = true;
        break;
    default:
        TCU_THROW(InternalError, "Unacceptable stage");
    }

    if (trianglesData)
    {
        geometryData.reserve(6);

        geometryData.push_back(tcu::Vec3(-1.0f, -1.0f, z));
        geometryData.push_back(tcu::Vec3(-1.0f, +1.0f, z));
        geometryData.push_back(tcu::Vec3(+1.0f, -1.0f, z));
        geometryData.push_back(tcu::Vec3(+1.0f, -1.0f, z));
        geometryData.push_back(tcu::Vec3(-1.0f, +1.0f, z));
        geometryData.push_back(tcu::Vec3(+1.0f, +1.0f, z));
    }
    else
    {
        geometryData.reserve(2);

        geometryData.push_back(tcu::Vec3(-1.0f, -1.0f, z));
        geometryData.push_back(tcu::Vec3(+1.0f, +1.0f, z));
    }

    setGeometryCount(1u);

    addGeometry(geometryData, trianglesData, geometryFlags);
}

void BottomLevelAccelerationStructure::setGeometryCount(const size_t geometryCount)
{
    m_geometriesData.clear();

    m_geometriesData.reserve(geometryCount);
}

void BottomLevelAccelerationStructure::addGeometry(de::SharedPtr<RaytracedGeometryBase> &raytracedGeometry)
{
    m_geometriesData.push_back(raytracedGeometry);
}

void BottomLevelAccelerationStructure::addGeometry(
    const std::vector<tcu::Vec3> &geometryData, const bool triangles, const VkGeometryFlagsKHR geometryFlags,
    const VkAccelerationStructureTrianglesOpacityMicromapEXT *opacityGeometryMicromap)
{
    DE_ASSERT(geometryData.size() > 0);
    DE_ASSERT((triangles && geometryData.size() % 3 == 0) || (!triangles && geometryData.size() % 2 == 0));

    if (!triangles)
        for (size_t posNdx = 0; posNdx < geometryData.size() / 2; ++posNdx)
        {
            DE_ASSERT(geometryData[2 * posNdx].x() <= geometryData[2 * posNdx + 1].x());
            DE_ASSERT(geometryData[2 * posNdx].y() <= geometryData[2 * posNdx + 1].y());
            DE_ASSERT(geometryData[2 * posNdx].z() <= geometryData[2 * posNdx + 1].z());
        }

    de::SharedPtr<RaytracedGeometryBase> geometry =
        makeRaytracedGeometry(triangles ? VK_GEOMETRY_TYPE_TRIANGLES_KHR : VK_GEOMETRY_TYPE_AABBS_KHR,
                              VK_FORMAT_R32G32B32_SFLOAT, VK_INDEX_TYPE_NONE_KHR);
    for (auto it = begin(geometryData), eit = end(geometryData); it != eit; ++it)
        geometry->addVertex(*it);

    geometry->setGeometryFlags(geometryFlags);
    if (opacityGeometryMicromap)
        geometry->setOpacityMicromap(opacityGeometryMicromap);
    addGeometry(geometry);
}

VkAccelerationStructureBuildSizesInfoKHR BottomLevelAccelerationStructure::getStructureBuildSizes() const
{
    return {
        VK_STRUCTURE_TYPE_ACCELERATION_STRUCTURE_BUILD_SIZES_INFO_KHR, //  VkStructureType sType;
        nullptr,                                                       //  const void* pNext;
        m_structureSize,                                               //  VkDeviceSize accelerationStructureSize;
        m_updateScratchSize,                                           //  VkDeviceSize updateScratchSize;
        m_buildScratchSize                                             //  VkDeviceSize buildScratchSize;
    };
};

VkDeviceSize getVertexBufferSize(const std::vector<de::SharedPtr<RaytracedGeometryBase>> &geometriesData)
{
    DE_ASSERT(geometriesData.size() != 0);
    VkDeviceSize bufferSizeBytes = 0;
    for (size_t geometryNdx = 0; geometryNdx < geometriesData.size(); ++geometryNdx)
        bufferSizeBytes += deAlignSize(geometriesData[geometryNdx]->getVertexByteSize(), 8);
    return bufferSizeBytes;
}

BufferWithMemory *createVertexBuffer(const DeviceInterface &vk, const VkDevice device, Allocator &allocator,
                                     const VkDeviceSize bufferSizeBytes)
{
    const VkBufferCreateInfo bufferCreateInfo =
        makeBufferCreateInfo(bufferSizeBytes, VK_BUFFER_USAGE_ACCELERATION_STRUCTURE_BUILD_INPUT_READ_ONLY_BIT_KHR |
                                                  VK_BUFFER_USAGE_SHADER_DEVICE_ADDRESS_BIT);
    return new BufferWithMemory(vk, device, allocator, bufferCreateInfo,
                                MemoryRequirement::HostVisible | MemoryRequirement::Coherent |
                                    MemoryRequirement::DeviceAddress);
}

BufferWithMemory *createVertexBuffer(const DeviceInterface &vk, const VkDevice device, Allocator &allocator,
                                     const std::vector<de::SharedPtr<RaytracedGeometryBase>> &geometriesData)
{
    return createVertexBuffer(vk, device, allocator, getVertexBufferSize(geometriesData));
}

void updateVertexBuffer(const DeviceInterface &vk, const VkDevice device,
                        const std::vector<de::SharedPtr<RaytracedGeometryBase>> &geometriesData,
                        BufferWithMemory *vertexBuffer, VkDeviceSize geometriesOffset = 0)
{
    const Allocation &geometryAlloc = vertexBuffer->getAllocation();
    uint8_t *bufferStart            = static_cast<uint8_t *>(geometryAlloc.getHostPtr());
    VkDeviceSize bufferOffset       = geometriesOffset;

    for (size_t geometryNdx = 0; geometryNdx < geometriesData.size(); ++geometryNdx)
    {
        const void *geometryPtr      = geometriesData[geometryNdx]->getVertexPointer();
        const size_t geometryPtrSize = geometriesData[geometryNdx]->getVertexByteSize();

        deMemcpy(&bufferStart[bufferOffset], geometryPtr, geometryPtrSize);

        bufferOffset += deAlignSize(geometryPtrSize, 8);
    }

    // Flush the whole allocation. We could flush only the interesting range, but we'd need to be sure both the offset and size
    // align to VkPhysicalDeviceLimits::nonCoherentAtomSize, which we are not considering. Also note most code uses Coherent memory
    // for the vertex and index buffers, so flushing is actually not needed.
    flushAlloc(vk, device, geometryAlloc);
}

VkDeviceSize getIndexBufferSize(const std::vector<de::SharedPtr<RaytracedGeometryBase>> &geometriesData)
{
    DE_ASSERT(!geometriesData.empty());

    VkDeviceSize bufferSizeBytes = 0;
    for (size_t geometryNdx = 0; geometryNdx < geometriesData.size(); ++geometryNdx)
        if (geometriesData[geometryNdx]->getIndexType() != VK_INDEX_TYPE_NONE_KHR)
            bufferSizeBytes += deAlignSize(geometriesData[geometryNdx]->getIndexByteSize(), 8);
    return bufferSizeBytes;
}

BufferWithMemory *createIndexBuffer(const DeviceInterface &vk, const VkDevice device, Allocator &allocator,
                                    const VkDeviceSize bufferSizeBytes)
{
    DE_ASSERT(bufferSizeBytes);
    const VkBufferCreateInfo bufferCreateInfo =
        makeBufferCreateInfo(bufferSizeBytes, VK_BUFFER_USAGE_ACCELERATION_STRUCTURE_BUILD_INPUT_READ_ONLY_BIT_KHR |
                                                  VK_BUFFER_USAGE_SHADER_DEVICE_ADDRESS_BIT);
    return new BufferWithMemory(vk, device, allocator, bufferCreateInfo,
                                MemoryRequirement::HostVisible | MemoryRequirement::Coherent |
                                    MemoryRequirement::DeviceAddress);
}

BufferWithMemory *createIndexBuffer(const DeviceInterface &vk, const VkDevice device, Allocator &allocator,
                                    const std::vector<de::SharedPtr<RaytracedGeometryBase>> &geometriesData)
{
    const VkDeviceSize bufferSizeBytes = getIndexBufferSize(geometriesData);
    return bufferSizeBytes ? createIndexBuffer(vk, device, allocator, bufferSizeBytes) : nullptr;
}

void updateIndexBuffer(const DeviceInterface &vk, const VkDevice device,
                       const std::vector<de::SharedPtr<RaytracedGeometryBase>> &geometriesData,
                       BufferWithMemory *indexBuffer, VkDeviceSize geometriesOffset)
{
    const Allocation &indexAlloc = indexBuffer->getAllocation();
    uint8_t *bufferStart         = static_cast<uint8_t *>(indexAlloc.getHostPtr());
    VkDeviceSize bufferOffset    = geometriesOffset;

    for (size_t geometryNdx = 0; geometryNdx < geometriesData.size(); ++geometryNdx)
    {
        if (geometriesData[geometryNdx]->getIndexType() != VK_INDEX_TYPE_NONE_KHR)
        {
            const void *indexPtr      = geometriesData[geometryNdx]->getIndexPointer();
            const size_t indexPtrSize = geometriesData[geometryNdx]->getIndexByteSize();

            deMemcpy(&bufferStart[bufferOffset], indexPtr, indexPtrSize);

            bufferOffset += deAlignSize(indexPtrSize, 8);
        }
    }

    // Flush the whole allocation. We could flush only the interesting range, but we'd need to be sure both the offset and size
    // align to VkPhysicalDeviceLimits::nonCoherentAtomSize, which we are not considering. Also note most code uses Coherent memory
    // for the vertex and index buffers, so flushing is actually not needed.
    flushAlloc(vk, device, indexAlloc);
}

class BottomLevelAccelerationStructureKHR : public BottomLevelAccelerationStructure
{
public:
    static uint32_t getRequiredAllocationCount(void);

    BottomLevelAccelerationStructureKHR();
    BottomLevelAccelerationStructureKHR(const BottomLevelAccelerationStructureKHR &other) = delete;
    virtual ~BottomLevelAccelerationStructureKHR();

    void setBuildType(const VkAccelerationStructureBuildTypeKHR buildType) override;
    VkAccelerationStructureBuildTypeKHR getBuildType() const override;
    void setCreateFlags(const VkAccelerationStructureCreateFlagsKHR createFlags) override;
    void setCreateGeneric(bool createGeneric) override;
    void setCreationBufferUnbounded(bool creationBufferUnbounded) override;
    void setBuildFlags(const VkBuildAccelerationStructureFlagsKHR buildFlags) override;
    void setBuildWithoutGeometries(bool buildWithoutGeometries) override;
    void setBuildWithoutPrimitives(bool buildWithoutPrimitives) override;
    void setDeferredOperation(const bool deferredOperation, const uint32_t workerThreadCount) override;
    void setUseArrayOfPointers(const bool useArrayOfPointers) override;
    void setUseMaintenance5(const bool useMaintenance5) override;
    void setIndirectBuildParameters(const VkBuffer indirectBuffer, const VkDeviceSize indirectBufferOffset,
                                    const uint32_t indirectBufferStride) override;
    VkBuildAccelerationStructureFlagsKHR getBuildFlags() const override;

    void create(const DeviceInterface &vk, const VkDevice device, Allocator &allocator, VkDeviceSize structureSize,
                VkDeviceAddress deviceAddress = 0u, const void *pNext = nullptr,
                const MemoryRequirement &addMemoryRequirement = MemoryRequirement::Any,
                const VkBuffer creationBuffer = VK_NULL_HANDLE, const VkDeviceSize creationBufferSize = 0u) override;
    void build(const DeviceInterface &vk, const VkDevice device, const VkCommandBuffer cmdBuffer,
               BottomLevelAccelerationStructure *srcAccelerationStructure = nullptr,
               VkPipelineStageFlags barrierDstStages =
                   static_cast<VkPipelineStageFlags>(VK_PIPELINE_STAGE_ALL_COMMANDS_BIT)) override;
    void copyFrom(const DeviceInterface &vk, const VkDevice device, const VkCommandBuffer cmdBuffer,
                  BottomLevelAccelerationStructure *accelerationStructure, bool compactCopy) override;

    void serialize(const DeviceInterface &vk, const VkDevice device, const VkCommandBuffer cmdBuffer,
                   SerialStorage *storage) override;
    void deserialize(const DeviceInterface &vk, const VkDevice device, const VkCommandBuffer cmdBuffer,
                     SerialStorage *storage) override;

    const VkAccelerationStructureKHR *getPtr(void) const override;
    void updateGeometry(size_t geometryIndex, de::SharedPtr<RaytracedGeometryBase> &raytracedGeometry) override;

protected:
    VkAccelerationStructureBuildTypeKHR m_buildType;
    VkAccelerationStructureCreateFlagsKHR m_createFlags;
    bool m_createGeneric;
    bool m_creationBufferUnbounded;
    VkBuildAccelerationStructureFlagsKHR m_buildFlags;
    bool m_buildWithoutGeometries;
    bool m_buildWithoutPrimitives;
    bool m_deferredOperation;
    uint32_t m_workerThreadCount;
    bool m_useArrayOfPointers;
    bool m_useMaintenance5;
    de::MovePtr<BufferWithMemory> m_accelerationStructureBuffer;
    de::MovePtr<BufferWithMemory> m_vertexBuffer;
    de::MovePtr<BufferWithMemory> m_indexBuffer;
    de::MovePtr<BufferWithMemory> m_deviceScratchBuffer;
    de::UniquePtr<std::vector<uint8_t>> m_hostScratchBuffer;
    Move<VkAccelerationStructureKHR> m_accelerationStructureKHR;
    VkBuffer m_indirectBuffer;
    VkDeviceSize m_indirectBufferOffset;
    uint32_t m_indirectBufferStride;

    void prepareGeometries(
        const DeviceInterface &vk, const VkDevice device,
        std::vector<VkAccelerationStructureGeometryKHR> &accelerationStructureGeometriesKHR,
        std::vector<VkAccelerationStructureGeometryKHR *> &accelerationStructureGeometriesKHRPointers,
        std::vector<VkAccelerationStructureBuildRangeInfoKHR> &accelerationStructureBuildRangeInfoKHR,
        std::vector<VkAccelerationStructureTrianglesOpacityMicromapEXT> &accelerationStructureGeometryMicromapsEXT,
        std::vector<uint32_t> &maxPrimitiveCounts, VkDeviceSize vertexBufferOffset = 0,
        VkDeviceSize indexBufferOffset = 0) const;

    virtual BufferWithMemory *getAccelerationStructureBuffer() const
    {
        return m_accelerationStructureBuffer.get();
    }
    virtual BufferWithMemory *getDeviceScratchBuffer() const
    {
        return m_deviceScratchBuffer.get();
    }
    virtual std::vector<uint8_t> *getHostScratchBuffer() const
    {
        return m_hostScratchBuffer.get();
    }
    virtual BufferWithMemory *getVertexBuffer() const
    {
        return m_vertexBuffer.get();
    }
    virtual BufferWithMemory *getIndexBuffer() const
    {
        return m_indexBuffer.get();
    }

    virtual VkDeviceSize getAccelerationStructureBufferOffset() const
    {
        return 0;
    }
    virtual VkDeviceSize getDeviceScratchBufferOffset() const
    {
        return 0;
    }
    virtual VkDeviceSize getVertexBufferOffset() const
    {
        return 0;
    }
    virtual VkDeviceSize getIndexBufferOffset() const
    {
        return 0;
    }
};

uint32_t BottomLevelAccelerationStructureKHR::getRequiredAllocationCount(void)
{
    /*
        de::MovePtr<BufferWithMemory>                            m_geometryBuffer; // but only when m_buildType == VK_ACCELERATION_STRUCTURE_BUILD_TYPE_DEVICE_KHR
        de::MovePtr<Allocation>                                    m_accelerationStructureAlloc;
        de::MovePtr<BufferWithMemory>                            m_deviceScratchBuffer;
    */
    return 3u;
}

BottomLevelAccelerationStructureKHR::~BottomLevelAccelerationStructureKHR()
{
}

BottomLevelAccelerationStructureKHR::BottomLevelAccelerationStructureKHR()
    : BottomLevelAccelerationStructure()
    , m_buildType(VK_ACCELERATION_STRUCTURE_BUILD_TYPE_DEVICE_KHR)
    , m_createFlags(0u)
    , m_createGeneric(false)
    , m_creationBufferUnbounded(false)
    , m_buildFlags(0u)
    , m_buildWithoutGeometries(false)
    , m_buildWithoutPrimitives(false)
    , m_deferredOperation(false)
    , m_workerThreadCount(0)
    , m_useArrayOfPointers(false)
    , m_useMaintenance5(false)
    , m_accelerationStructureBuffer()
    , m_vertexBuffer()
    , m_indexBuffer()
    , m_deviceScratchBuffer()
    , m_hostScratchBuffer(new std::vector<uint8_t>)
    , m_accelerationStructureKHR()
    , m_indirectBuffer(VK_NULL_HANDLE)
    , m_indirectBufferOffset(0)
    , m_indirectBufferStride(0)
{
}

void BottomLevelAccelerationStructureKHR::setBuildType(const VkAccelerationStructureBuildTypeKHR buildType)
{
    m_buildType = buildType;
}

VkAccelerationStructureBuildTypeKHR BottomLevelAccelerationStructureKHR::getBuildType() const
{
    return m_buildType;
}

void BottomLevelAccelerationStructureKHR::setCreateFlags(const VkAccelerationStructureCreateFlagsKHR createFlags)
{
    m_createFlags = createFlags;
}

void BottomLevelAccelerationStructureKHR::setCreateGeneric(bool createGeneric)
{
    m_createGeneric = createGeneric;
}

void BottomLevelAccelerationStructureKHR::setCreationBufferUnbounded(bool creationBufferUnbounded)
{
    m_creationBufferUnbounded = creationBufferUnbounded;
}

void BottomLevelAccelerationStructureKHR::setBuildFlags(const VkBuildAccelerationStructureFlagsKHR buildFlags)
{
    m_buildFlags = buildFlags;
}

void BottomLevelAccelerationStructureKHR::setBuildWithoutGeometries(bool buildWithoutGeometries)
{
    m_buildWithoutGeometries = buildWithoutGeometries;
}

void BottomLevelAccelerationStructureKHR::setBuildWithoutPrimitives(bool buildWithoutPrimitives)
{
    m_buildWithoutPrimitives = buildWithoutPrimitives;
}

void BottomLevelAccelerationStructureKHR::setDeferredOperation(const bool deferredOperation,
                                                               const uint32_t workerThreadCount)
{
    m_deferredOperation = deferredOperation;
    m_workerThreadCount = workerThreadCount;
}

void BottomLevelAccelerationStructureKHR::setUseArrayOfPointers(const bool useArrayOfPointers)
{
    m_useArrayOfPointers = useArrayOfPointers;
}

void BottomLevelAccelerationStructureKHR::setUseMaintenance5(const bool useMaintenance5)
{
    m_useMaintenance5 = useMaintenance5;
}

void BottomLevelAccelerationStructureKHR::setIndirectBuildParameters(const VkBuffer indirectBuffer,
                                                                     const VkDeviceSize indirectBufferOffset,
                                                                     const uint32_t indirectBufferStride)
{
    m_indirectBuffer       = indirectBuffer;
    m_indirectBufferOffset = indirectBufferOffset;
    m_indirectBufferStride = indirectBufferStride;
}

VkBuildAccelerationStructureFlagsKHR BottomLevelAccelerationStructureKHR::getBuildFlags() const
{
    return m_buildFlags;
}

void BottomLevelAccelerationStructureKHR::create(const DeviceInterface &vk, const VkDevice device, Allocator &allocator,
                                                 VkDeviceSize structureSize, VkDeviceAddress deviceAddress,
                                                 const void *pNext, const MemoryRequirement &addMemoryRequirement,
                                                 const VkBuffer creationBuffer, const VkDeviceSize creationBufferSize)
{
    // AS may be built from geometries using vkCmdBuildAccelerationStructuresKHR / vkBuildAccelerationStructuresKHR
    // or may be copied/compacted/deserialized from other AS ( in this case AS does not need geometries, but it needs to know its size before creation ).
    DE_ASSERT(!m_geometriesData.empty() != !(structureSize == 0)); // logical xor

    if (structureSize == 0)
    {
        std::vector<VkAccelerationStructureGeometryKHR> accelerationStructureGeometriesKHR;
        std::vector<VkAccelerationStructureGeometryKHR *> accelerationStructureGeometriesKHRPointers;
        std::vector<VkAccelerationStructureBuildRangeInfoKHR> accelerationStructureBuildRangeInfoKHR;
        std::vector<VkAccelerationStructureTrianglesOpacityMicromapEXT> accelerationStructureGeometryMicromapsEXT;
        std::vector<uint32_t> maxPrimitiveCounts;
        prepareGeometries(vk, device, accelerationStructureGeometriesKHR, accelerationStructureGeometriesKHRPointers,
                          accelerationStructureBuildRangeInfoKHR, accelerationStructureGeometryMicromapsEXT,
                          maxPrimitiveCounts);

        const VkAccelerationStructureGeometryKHR *accelerationStructureGeometriesKHRPointer =
            accelerationStructureGeometriesKHR.data();
        const VkAccelerationStructureGeometryKHR *const *accelerationStructureGeometry =
            accelerationStructureGeometriesKHRPointers.data();

        const uint32_t geometryCount =
            (m_buildWithoutGeometries ? 0u : static_cast<uint32_t>(accelerationStructureGeometriesKHR.size()));
        VkAccelerationStructureBuildGeometryInfoKHR accelerationStructureBuildGeometryInfoKHR = {
            VK_STRUCTURE_TYPE_ACCELERATION_STRUCTURE_BUILD_GEOMETRY_INFO_KHR, //  VkStructureType sType;
            nullptr,                                                          //  const void* pNext;
            VK_ACCELERATION_STRUCTURE_TYPE_BOTTOM_LEVEL_KHR,                  //  VkAccelerationStructureTypeKHR type;
            m_buildFlags,                                   //  VkBuildAccelerationStructureFlagsKHR flags;
            VK_BUILD_ACCELERATION_STRUCTURE_MODE_BUILD_KHR, //  VkBuildAccelerationStructureModeKHR mode;
            VK_NULL_HANDLE,                                 //  VkAccelerationStructureKHR srcAccelerationStructure;
            VK_NULL_HANDLE,                                 //  VkAccelerationStructureKHR dstAccelerationStructure;
            geometryCount,                                  //  uint32_t geometryCount;
            m_useArrayOfPointers ?
                nullptr :
                accelerationStructureGeometriesKHRPointer, //  const VkAccelerationStructureGeometryKHR* pGeometries;
            m_useArrayOfPointers ? accelerationStructureGeometry :
                                   nullptr,     //  const VkAccelerationStructureGeometryKHR* const* ppGeometries;
            makeDeviceOrHostAddressKHR(nullptr) //  VkDeviceOrHostAddressKHR scratchData;
        };
        VkAccelerationStructureBuildSizesInfoKHR sizeInfo = {
            VK_STRUCTURE_TYPE_ACCELERATION_STRUCTURE_BUILD_SIZES_INFO_KHR, //  VkStructureType sType;
            nullptr,                                                       //  const void* pNext;
            0,                                                             //  VkDeviceSize accelerationStructureSize;
            0,                                                             //  VkDeviceSize updateScratchSize;
            0                                                              //  VkDeviceSize buildScratchSize;
        };

        vk.getAccelerationStructureBuildSizesKHR(device, m_buildType, &accelerationStructureBuildGeometryInfoKHR,
                                                 maxPrimitiveCounts.data(), &sizeInfo);

        m_structureSize     = sizeInfo.accelerationStructureSize;
        m_updateScratchSize = sizeInfo.updateScratchSize;
        m_buildScratchSize  = sizeInfo.buildScratchSize;
    }
    else
    {
        m_structureSize     = structureSize;
        m_updateScratchSize = 0u;
        m_buildScratchSize  = 0u;
    }

    const bool externalCreationBuffer = (creationBuffer != VK_NULL_HANDLE);

    if (externalCreationBuffer)
    {
        DE_UNREF(creationBufferSize); // For release builds.
        DE_ASSERT(creationBufferSize >= m_structureSize);
    }

    if (!externalCreationBuffer)
    {
        VkBufferCreateInfo bufferCreateInfo =
            makeBufferCreateInfo(m_structureSize, VK_BUFFER_USAGE_ACCELERATION_STRUCTURE_STORAGE_BIT_KHR |
                                                      VK_BUFFER_USAGE_SHADER_DEVICE_ADDRESS_BIT);
        VkBufferUsageFlags2CreateInfoKHR bufferUsageFlags2 = vk::initVulkanStructure();

        if (m_useMaintenance5)
        {
            bufferUsageFlags2.usage = VK_BUFFER_USAGE_2_ACCELERATION_STRUCTURE_STORAGE_BIT_KHR |
                                      VK_BUFFER_USAGE_2_SHADER_DEVICE_ADDRESS_BIT_KHR;
            bufferCreateInfo.pNext = &bufferUsageFlags2;
            bufferCreateInfo.usage = 0;
        }

        const MemoryRequirement memoryRequirement = addMemoryRequirement | MemoryRequirement::HostVisible |
                                                    MemoryRequirement::Coherent | MemoryRequirement::DeviceAddress;
        const bool bindMemOnCreation = (!m_creationBufferUnbounded);

        try
        {
            m_accelerationStructureBuffer = de::MovePtr<BufferWithMemory>(
                new BufferWithMemory(vk, device, allocator, bufferCreateInfo,
                                     (MemoryRequirement::Cached | memoryRequirement), bindMemOnCreation));
        }
        catch (const tcu::NotSupportedError &)
        {
            // retry without Cached flag
            m_accelerationStructureBuffer = de::MovePtr<BufferWithMemory>(
                new BufferWithMemory(vk, device, allocator, bufferCreateInfo, memoryRequirement, bindMemOnCreation));
        }
    }

    const auto createInfoBuffer = (externalCreationBuffer ? creationBuffer : getAccelerationStructureBuffer()->get());
    const auto createInfoOffset =
        (externalCreationBuffer ? static_cast<VkDeviceSize>(0) : getAccelerationStructureBufferOffset());
    {
        const VkAccelerationStructureTypeKHR structureType =
            (m_createGeneric ? VK_ACCELERATION_STRUCTURE_TYPE_GENERIC_KHR :
                               VK_ACCELERATION_STRUCTURE_TYPE_BOTTOM_LEVEL_KHR);
        const VkAccelerationStructureCreateInfoKHR accelerationStructureCreateInfoKHR{
            VK_STRUCTURE_TYPE_ACCELERATION_STRUCTURE_CREATE_INFO_KHR, //  VkStructureType sType;
            pNext,                                                    //  const void* pNext;
            m_createFlags,    //  VkAccelerationStructureCreateFlagsKHR createFlags;
            createInfoBuffer, //  VkBuffer buffer;
            createInfoOffset, //  VkDeviceSize offset;
            m_structureSize,  //  VkDeviceSize size;
            structureType,    //  VkAccelerationStructureTypeKHR type;
            deviceAddress     //  VkDeviceAddress deviceAddress;
        };

        m_accelerationStructureKHR =
            createAccelerationStructureKHR(vk, device, &accelerationStructureCreateInfoKHR, nullptr);

        // Make sure buffer memory is always bound after creation.
        if (!externalCreationBuffer)
            m_accelerationStructureBuffer->bindMemory();
    }

    if (m_buildScratchSize > 0u)
    {
        if (m_buildType == VK_ACCELERATION_STRUCTURE_BUILD_TYPE_DEVICE_KHR)
        {
            const VkBufferCreateInfo bufferCreateInfo = makeBufferCreateInfo(
                m_buildScratchSize, VK_BUFFER_USAGE_STORAGE_BUFFER_BIT | VK_BUFFER_USAGE_SHADER_DEVICE_ADDRESS_BIT);
            m_deviceScratchBuffer = de::MovePtr<BufferWithMemory>(new BufferWithMemory(
                vk, device, allocator, bufferCreateInfo,
                MemoryRequirement::HostVisible | MemoryRequirement::Coherent | MemoryRequirement::DeviceAddress));
        }
        else
        {
            m_hostScratchBuffer->resize(static_cast<size_t>(m_buildScratchSize));
        }
    }

    if (m_buildType == VK_ACCELERATION_STRUCTURE_BUILD_TYPE_DEVICE_KHR && !m_geometriesData.empty())
    {
        VkBufferCreateInfo bufferCreateInfo =
            makeBufferCreateInfo(getVertexBufferSize(m_geometriesData),
                                 VK_BUFFER_USAGE_ACCELERATION_STRUCTURE_BUILD_INPUT_READ_ONLY_BIT_KHR |
                                     VK_BUFFER_USAGE_SHADER_DEVICE_ADDRESS_BIT);
        VkBufferUsageFlags2CreateInfoKHR bufferUsageFlags2 = vk::initVulkanStructure();

        if (m_useMaintenance5)
        {
            bufferUsageFlags2.usage = vk::VK_BUFFER_USAGE_2_ACCELERATION_STRUCTURE_BUILD_INPUT_READ_ONLY_BIT_KHR |
                                      VK_BUFFER_USAGE_2_SHADER_DEVICE_ADDRESS_BIT_KHR;
            bufferCreateInfo.pNext = &bufferUsageFlags2;
            bufferCreateInfo.usage = 0;
        }

        const vk::MemoryRequirement memoryRequirement =
            MemoryRequirement::HostVisible | MemoryRequirement::Coherent | MemoryRequirement::DeviceAddress;
        m_vertexBuffer = de::MovePtr<BufferWithMemory>(
            new BufferWithMemory(vk, device, allocator, bufferCreateInfo, memoryRequirement));

        bufferCreateInfo.size = getIndexBufferSize(m_geometriesData);
        if (bufferCreateInfo.size)
            m_indexBuffer = de::MovePtr<BufferWithMemory>(
                new BufferWithMemory(vk, device, allocator, bufferCreateInfo, memoryRequirement));
        else
            m_indexBuffer = de::MovePtr<BufferWithMemory>(nullptr);
    }
}

void BottomLevelAccelerationStructureKHR::build(const DeviceInterface &vk, const VkDevice device,
                                                const VkCommandBuffer cmdBuffer,
                                                BottomLevelAccelerationStructure *srcAccelerationStructure,
                                                VkPipelineStageFlags barrierDstStages)
{
    DE_ASSERT(!m_geometriesData.empty());
    DE_ASSERT(m_accelerationStructureKHR.get() != VK_NULL_HANDLE);
    DE_ASSERT(m_buildScratchSize != 0);

    if (m_buildType == VK_ACCELERATION_STRUCTURE_BUILD_TYPE_DEVICE_KHR)
    {
        updateVertexBuffer(vk, device, m_geometriesData, getVertexBuffer(), getVertexBufferOffset());
        if (getIndexBuffer() != VK_NULL_HANDLE)
            updateIndexBuffer(vk, device, m_geometriesData, getIndexBuffer(), getIndexBufferOffset());
    }

    {
        std::vector<VkAccelerationStructureGeometryKHR> accelerationStructureGeometriesKHR;
        std::vector<VkAccelerationStructureGeometryKHR *> accelerationStructureGeometriesKHRPointers;
        std::vector<VkAccelerationStructureBuildRangeInfoKHR> accelerationStructureBuildRangeInfoKHR;
        std::vector<VkAccelerationStructureTrianglesOpacityMicromapEXT> accelerationStructureGeometryMicromapsEXT;
        std::vector<uint32_t> maxPrimitiveCounts;

        prepareGeometries(vk, device, accelerationStructureGeometriesKHR, accelerationStructureGeometriesKHRPointers,
                          accelerationStructureBuildRangeInfoKHR, accelerationStructureGeometryMicromapsEXT,
                          maxPrimitiveCounts, getVertexBufferOffset(), getIndexBufferOffset());

        const VkAccelerationStructureGeometryKHR *accelerationStructureGeometriesKHRPointer =
            accelerationStructureGeometriesKHR.data();
        const VkAccelerationStructureGeometryKHR *const *accelerationStructureGeometry =
            accelerationStructureGeometriesKHRPointers.data();
        VkDeviceOrHostAddressKHR scratchData =
            (m_buildType == VK_ACCELERATION_STRUCTURE_BUILD_TYPE_DEVICE_KHR) ?
                makeDeviceOrHostAddressKHR(vk, device, getDeviceScratchBuffer()->get(),
                                           getDeviceScratchBufferOffset()) :
                makeDeviceOrHostAddressKHR(getHostScratchBuffer()->data());
        const uint32_t geometryCount =
            (m_buildWithoutGeometries ? 0u : static_cast<uint32_t>(accelerationStructureGeometriesKHR.size()));

        VkAccelerationStructureKHR srcStructure =
            (srcAccelerationStructure != nullptr) ? *(srcAccelerationStructure->getPtr()) : VK_NULL_HANDLE;
        VkBuildAccelerationStructureModeKHR mode = (srcAccelerationStructure != nullptr) ?
                                                       VK_BUILD_ACCELERATION_STRUCTURE_MODE_UPDATE_KHR :
                                                       VK_BUILD_ACCELERATION_STRUCTURE_MODE_BUILD_KHR;

        VkAccelerationStructureBuildGeometryInfoKHR accelerationStructureBuildGeometryInfoKHR = {
            VK_STRUCTURE_TYPE_ACCELERATION_STRUCTURE_BUILD_GEOMETRY_INFO_KHR, //  VkStructureType sType;
            nullptr,                                                          //  const void* pNext;
            VK_ACCELERATION_STRUCTURE_TYPE_BOTTOM_LEVEL_KHR,                  //  VkAccelerationStructureTypeKHR type;
            m_buildFlags,                     //  VkBuildAccelerationStructureFlagsKHR flags;
            mode,                             //  VkBuildAccelerationStructureModeKHR mode;
            srcStructure,                     //  VkAccelerationStructureKHR srcAccelerationStructure;
            m_accelerationStructureKHR.get(), //  VkAccelerationStructureKHR dstAccelerationStructure;
            geometryCount,                    //  uint32_t geometryCount;
            m_useArrayOfPointers ?
                nullptr :
                accelerationStructureGeometriesKHRPointer, //  const VkAccelerationStructureGeometryKHR* pGeometries;
            m_useArrayOfPointers ? accelerationStructureGeometry :
                                   nullptr, //  const VkAccelerationStructureGeometryKHR* const* ppGeometries;
            scratchData                     //  VkDeviceOrHostAddressKHR scratchData;
        };

        VkAccelerationStructureBuildRangeInfoKHR *accelerationStructureBuildRangeInfoKHRPtr =
            accelerationStructureBuildRangeInfoKHR.data();

        if (m_buildType == VK_ACCELERATION_STRUCTURE_BUILD_TYPE_DEVICE_KHR)
        {
            if (m_indirectBuffer == VK_NULL_HANDLE)
                vk.cmdBuildAccelerationStructuresKHR(
                    cmdBuffer, 1u, &accelerationStructureBuildGeometryInfoKHR,
                    (const VkAccelerationStructureBuildRangeInfoKHR **)&accelerationStructureBuildRangeInfoKHRPtr);
            else
            {
                VkDeviceAddress indirectDeviceAddress =
                    getBufferDeviceAddress(vk, device, m_indirectBuffer, m_indirectBufferOffset);
                uint32_t *pMaxPrimitiveCounts = maxPrimitiveCounts.data();
                vk.cmdBuildAccelerationStructuresIndirectKHR(cmdBuffer, 1u, &accelerationStructureBuildGeometryInfoKHR,
                                                             &indirectDeviceAddress, &m_indirectBufferStride,
                                                             &pMaxPrimitiveCounts);
            }
        }
        else if (!m_deferredOperation)
        {
            VK_CHECK(vk.buildAccelerationStructuresKHR(
                device, VK_NULL_HANDLE, 1u, &accelerationStructureBuildGeometryInfoKHR,
                (const VkAccelerationStructureBuildRangeInfoKHR **)&accelerationStructureBuildRangeInfoKHRPtr));
        }
        else
        {
            const auto deferredOperationPtr = createDeferredOperationKHR(vk, device);
            const auto deferredOperation    = deferredOperationPtr.get();

            VkResult result = vk.buildAccelerationStructuresKHR(
                device, deferredOperation, 1u, &accelerationStructureBuildGeometryInfoKHR,
                (const VkAccelerationStructureBuildRangeInfoKHR **)&accelerationStructureBuildRangeInfoKHRPtr);

            DE_ASSERT(result == VK_OPERATION_DEFERRED_KHR || result == VK_OPERATION_NOT_DEFERRED_KHR ||
                      result == VK_SUCCESS);

            finishDeferredOperation(vk, device, deferredOperation, m_workerThreadCount,
                                    result == VK_OPERATION_NOT_DEFERRED_KHR);
        }
    }

    if (m_buildType == VK_ACCELERATION_STRUCTURE_BUILD_TYPE_DEVICE_KHR)
    {
        const VkAccessFlags accessMasks =
            VK_ACCESS_ACCELERATION_STRUCTURE_WRITE_BIT_KHR | VK_ACCESS_ACCELERATION_STRUCTURE_READ_BIT_KHR;
        const VkMemoryBarrier memBarrier = makeMemoryBarrier(accessMasks, accessMasks);

        cmdPipelineMemoryBarrier(vk, cmdBuffer, VK_PIPELINE_STAGE_ACCELERATION_STRUCTURE_BUILD_BIT_KHR,
                                 barrierDstStages, &memBarrier);
    }
}

void BottomLevelAccelerationStructureKHR::copyFrom(const DeviceInterface &vk, const VkDevice device,
                                                   const VkCommandBuffer cmdBuffer,
                                                   BottomLevelAccelerationStructure *accelerationStructure,
                                                   bool compactCopy)
{
    DE_ASSERT(m_accelerationStructureKHR.get() != VK_NULL_HANDLE);
    DE_ASSERT(accelerationStructure != nullptr);

    VkCopyAccelerationStructureInfoKHR copyAccelerationStructureInfo = {
        VK_STRUCTURE_TYPE_COPY_ACCELERATION_STRUCTURE_INFO_KHR, // VkStructureType sType;
        nullptr,                                                // const void* pNext;
        *(accelerationStructure->getPtr()),                     // VkAccelerationStructureKHR src;
        *(getPtr()),                                            // VkAccelerationStructureKHR dst;
        compactCopy ? VK_COPY_ACCELERATION_STRUCTURE_MODE_COMPACT_KHR :
                      VK_COPY_ACCELERATION_STRUCTURE_MODE_CLONE_KHR // VkCopyAccelerationStructureModeKHR mode;
    };

    if (m_buildType == VK_ACCELERATION_STRUCTURE_BUILD_TYPE_DEVICE_KHR)
    {
        vk.cmdCopyAccelerationStructureKHR(cmdBuffer, &copyAccelerationStructureInfo);
    }
    else if (!m_deferredOperation)
    {
        VK_CHECK(vk.copyAccelerationStructureKHR(device, VK_NULL_HANDLE, &copyAccelerationStructureInfo));
    }
    else
    {
        const auto deferredOperationPtr = createDeferredOperationKHR(vk, device);
        const auto deferredOperation    = deferredOperationPtr.get();

        VkResult result = vk.copyAccelerationStructureKHR(device, deferredOperation, &copyAccelerationStructureInfo);

        DE_ASSERT(result == VK_OPERATION_DEFERRED_KHR || result == VK_OPERATION_NOT_DEFERRED_KHR ||
                  result == VK_SUCCESS);

        finishDeferredOperation(vk, device, deferredOperation, m_workerThreadCount,
                                result == VK_OPERATION_NOT_DEFERRED_KHR);
    }

    if (m_buildType == VK_ACCELERATION_STRUCTURE_BUILD_TYPE_DEVICE_KHR)
    {
        const VkAccessFlags accessMasks =
            VK_ACCESS_ACCELERATION_STRUCTURE_WRITE_BIT_KHR | VK_ACCESS_ACCELERATION_STRUCTURE_READ_BIT_KHR;
        const VkMemoryBarrier memBarrier = makeMemoryBarrier(accessMasks, accessMasks);

        cmdPipelineMemoryBarrier(vk, cmdBuffer, VK_PIPELINE_STAGE_ACCELERATION_STRUCTURE_BUILD_BIT_KHR,
                                 VK_PIPELINE_STAGE_ALL_COMMANDS_BIT, &memBarrier);
    }
}

void BottomLevelAccelerationStructureKHR::serialize(const DeviceInterface &vk, const VkDevice device,
                                                    const VkCommandBuffer cmdBuffer, SerialStorage *storage)
{
    DE_ASSERT(m_accelerationStructureKHR.get() != VK_NULL_HANDLE);
    DE_ASSERT(storage != nullptr);

    const VkCopyAccelerationStructureToMemoryInfoKHR copyAccelerationStructureInfo = {
        VK_STRUCTURE_TYPE_COPY_ACCELERATION_STRUCTURE_TO_MEMORY_INFO_KHR, // VkStructureType sType;
        nullptr,                                                          // const void* pNext;
        *(getPtr()),                                                      // VkAccelerationStructureKHR src;
        storage->getAddress(vk, device, m_buildType),                     // VkDeviceOrHostAddressKHR dst;
        VK_COPY_ACCELERATION_STRUCTURE_MODE_SERIALIZE_KHR                 // VkCopyAccelerationStructureModeKHR mode;
    };

    if (m_buildType == VK_ACCELERATION_STRUCTURE_BUILD_TYPE_DEVICE_KHR)
    {
        vk.cmdCopyAccelerationStructureToMemoryKHR(cmdBuffer, &copyAccelerationStructureInfo);
    }
    else if (!m_deferredOperation)
    {
        VK_CHECK(vk.copyAccelerationStructureToMemoryKHR(device, VK_NULL_HANDLE, &copyAccelerationStructureInfo));
    }
    else
    {
        const auto deferredOperationPtr = createDeferredOperationKHR(vk, device);
        const auto deferredOperation    = deferredOperationPtr.get();

        const VkResult result =
            vk.copyAccelerationStructureToMemoryKHR(device, deferredOperation, &copyAccelerationStructureInfo);

        DE_ASSERT(result == VK_OPERATION_DEFERRED_KHR || result == VK_OPERATION_NOT_DEFERRED_KHR ||
                  result == VK_SUCCESS);

        finishDeferredOperation(vk, device, deferredOperation, m_workerThreadCount,
                                result == VK_OPERATION_NOT_DEFERRED_KHR);
    }
}

void BottomLevelAccelerationStructureKHR::deserialize(const DeviceInterface &vk, const VkDevice device,
                                                      const VkCommandBuffer cmdBuffer, SerialStorage *storage)
{
    DE_ASSERT(m_accelerationStructureKHR.get() != VK_NULL_HANDLE);
    DE_ASSERT(storage != nullptr);

    const VkCopyMemoryToAccelerationStructureInfoKHR copyAccelerationStructureInfo = {
        VK_STRUCTURE_TYPE_COPY_MEMORY_TO_ACCELERATION_STRUCTURE_INFO_KHR, // VkStructureType sType;
        nullptr,                                                          // const void* pNext;
        storage->getAddressConst(vk, device, m_buildType),                // VkDeviceOrHostAddressConstKHR src;
        *(getPtr()),                                                      // VkAccelerationStructureKHR dst;
        VK_COPY_ACCELERATION_STRUCTURE_MODE_DESERIALIZE_KHR               // VkCopyAccelerationStructureModeKHR mode;
    };

    if (m_buildType == VK_ACCELERATION_STRUCTURE_BUILD_TYPE_DEVICE_KHR)
    {
        vk.cmdCopyMemoryToAccelerationStructureKHR(cmdBuffer, &copyAccelerationStructureInfo);
    }
    else if (!m_deferredOperation)
    {
        VK_CHECK(vk.copyMemoryToAccelerationStructureKHR(device, VK_NULL_HANDLE, &copyAccelerationStructureInfo));
    }
    else
    {
        const auto deferredOperationPtr = createDeferredOperationKHR(vk, device);
        const auto deferredOperation    = deferredOperationPtr.get();

        const VkResult result =
            vk.copyMemoryToAccelerationStructureKHR(device, deferredOperation, &copyAccelerationStructureInfo);

        DE_ASSERT(result == VK_OPERATION_DEFERRED_KHR || result == VK_OPERATION_NOT_DEFERRED_KHR ||
                  result == VK_SUCCESS);

        finishDeferredOperation(vk, device, deferredOperation, m_workerThreadCount,
                                result == VK_OPERATION_NOT_DEFERRED_KHR);
    }

    if (m_buildType == VK_ACCELERATION_STRUCTURE_BUILD_TYPE_DEVICE_KHR)
    {
        const VkAccessFlags accessMasks =
            VK_ACCESS_ACCELERATION_STRUCTURE_WRITE_BIT_KHR | VK_ACCESS_ACCELERATION_STRUCTURE_READ_BIT_KHR;
        const VkMemoryBarrier memBarrier = makeMemoryBarrier(accessMasks, accessMasks);

        cmdPipelineMemoryBarrier(vk, cmdBuffer, VK_PIPELINE_STAGE_ACCELERATION_STRUCTURE_BUILD_BIT_KHR,
                                 VK_PIPELINE_STAGE_ALL_COMMANDS_BIT, &memBarrier);
    }
}

const VkAccelerationStructureKHR *BottomLevelAccelerationStructureKHR::getPtr(void) const
{
    return &m_accelerationStructureKHR.get();
}

void BottomLevelAccelerationStructureKHR::prepareGeometries(
    const DeviceInterface &vk, const VkDevice device,
    std::vector<VkAccelerationStructureGeometryKHR> &accelerationStructureGeometriesKHR,
    std::vector<VkAccelerationStructureGeometryKHR *> &accelerationStructureGeometriesKHRPointers,
    std::vector<VkAccelerationStructureBuildRangeInfoKHR> &accelerationStructureBuildRangeInfoKHR,
    std::vector<VkAccelerationStructureTrianglesOpacityMicromapEXT> &accelerationStructureGeometryMicromapsEXT,
    std::vector<uint32_t> &maxPrimitiveCounts, VkDeviceSize vertexBufferOffset, VkDeviceSize indexBufferOffset) const
{
    accelerationStructureGeometriesKHR.resize(m_geometriesData.size());
    accelerationStructureGeometriesKHRPointers.resize(m_geometriesData.size());
    accelerationStructureBuildRangeInfoKHR.resize(m_geometriesData.size());
    accelerationStructureGeometryMicromapsEXT.resize(m_geometriesData.size());
    maxPrimitiveCounts.resize(m_geometriesData.size());

    for (size_t geometryNdx = 0; geometryNdx < m_geometriesData.size(); ++geometryNdx)
    {
        const de::SharedPtr<RaytracedGeometryBase> &geometryData = m_geometriesData[geometryNdx];
        VkDeviceOrHostAddressConstKHR vertexData, indexData;
        if (m_buildType == VK_ACCELERATION_STRUCTURE_BUILD_TYPE_DEVICE_KHR)
        {
            if (getVertexBuffer() != nullptr)
            {
                vertexData = makeDeviceOrHostAddressConstKHR(vk, device, getVertexBuffer()->get(), vertexBufferOffset);
                if (m_indirectBuffer == VK_NULL_HANDLE)
                {
                    vertexBufferOffset += deAlignSize(geometryData->getVertexByteSize(), 8);
                }
            }
            else
                vertexData = makeDeviceOrHostAddressConstKHR(nullptr);

            if (getIndexBuffer() != nullptr && geometryData->getIndexType() != VK_INDEX_TYPE_NONE_KHR)
            {
                indexData = makeDeviceOrHostAddressConstKHR(vk, device, getIndexBuffer()->get(), indexBufferOffset);
                indexBufferOffset += deAlignSize(geometryData->getIndexByteSize(), 8);
            }
            else
                indexData = makeDeviceOrHostAddressConstKHR(nullptr);
        }
        else
        {
            vertexData = makeDeviceOrHostAddressConstKHR(geometryData->getVertexPointer());
            if (geometryData->getIndexType() != VK_INDEX_TYPE_NONE_KHR)
                indexData = makeDeviceOrHostAddressConstKHR(geometryData->getIndexPointer());
            else
                indexData = makeDeviceOrHostAddressConstKHR(nullptr);
        }

        VkAccelerationStructureGeometryTrianglesDataKHR accelerationStructureGeometryTrianglesDataKHR = {
            VK_STRUCTURE_TYPE_ACCELERATION_STRUCTURE_GEOMETRY_TRIANGLES_DATA_KHR, //  VkStructureType sType;
            nullptr,                                                              //  const void* pNext;
            geometryData->getVertexFormat(),                                      //  VkFormat vertexFormat;
            vertexData,                                            //  VkDeviceOrHostAddressConstKHR vertexData;
            geometryData->getVertexStride(),                       //  VkDeviceSize vertexStride;
            static_cast<uint32_t>(geometryData->getVertexCount()), //  uint32_t maxVertex;
            geometryData->getIndexType(),                          //  VkIndexType indexType;
            indexData,                                             //  VkDeviceOrHostAddressConstKHR indexData;
            makeDeviceOrHostAddressConstKHR(nullptr),              //  VkDeviceOrHostAddressConstKHR transformData;
        };

        if (geometryData->getHasOpacityMicromap())
            accelerationStructureGeometryTrianglesDataKHR.pNext = &geometryData->getOpacityMicromap();

        const VkAccelerationStructureGeometryAabbsDataKHR accelerationStructureGeometryAabbsDataKHR = {
            VK_STRUCTURE_TYPE_ACCELERATION_STRUCTURE_GEOMETRY_AABBS_DATA_KHR, //  VkStructureType sType;
            nullptr,                                                          //  const void* pNext;
            vertexData,                                                       //  VkDeviceOrHostAddressConstKHR data;
            geometryData->getAABBStride()                                     //  VkDeviceSize stride;
        };
        const VkAccelerationStructureGeometryDataKHR geometry =
            (geometryData->isTrianglesType()) ?
                makeVkAccelerationStructureGeometryDataKHR(accelerationStructureGeometryTrianglesDataKHR) :
                makeVkAccelerationStructureGeometryDataKHR(accelerationStructureGeometryAabbsDataKHR);
        const VkAccelerationStructureGeometryKHR accelerationStructureGeometryKHR = {
            VK_STRUCTURE_TYPE_ACCELERATION_STRUCTURE_GEOMETRY_KHR, //  VkStructureType sType;
            nullptr,                                               //  const void* pNext;
            geometryData->getGeometryType(),                       //  VkGeometryTypeKHR geometryType;
            geometry,                                              //  VkAccelerationStructureGeometryDataKHR geometry;
            geometryData->getGeometryFlags()                       //  VkGeometryFlagsKHR flags;
        };

        const uint32_t primitiveCount = (m_buildWithoutPrimitives ? 0u : geometryData->getPrimitiveCount());

        const VkAccelerationStructureBuildRangeInfoKHR accelerationStructureBuildRangeInfosKHR = {
            primitiveCount, //  uint32_t primitiveCount;
            0,              //  uint32_t primitiveOffset;
            0,              //  uint32_t firstVertex;
            0               //  uint32_t firstTransform;
        };

        accelerationStructureGeometriesKHR[geometryNdx]         = accelerationStructureGeometryKHR;
        accelerationStructureGeometriesKHRPointers[geometryNdx] = &accelerationStructureGeometriesKHR[geometryNdx];
        accelerationStructureBuildRangeInfoKHR[geometryNdx]     = accelerationStructureBuildRangeInfosKHR;
        maxPrimitiveCounts[geometryNdx]                         = geometryData->getPrimitiveCount();
    }
}

uint32_t BottomLevelAccelerationStructure::getRequiredAllocationCount(void)
{
    return BottomLevelAccelerationStructureKHR::getRequiredAllocationCount();
}

void BottomLevelAccelerationStructure::createAndBuild(const DeviceInterface &vk, const VkDevice device,
                                                      const VkCommandBuffer cmdBuffer, Allocator &allocator,
                                                      VkDeviceAddress deviceAddress)
{
    create(vk, device, allocator, 0u, deviceAddress);
    build(vk, device, cmdBuffer);
}

void BottomLevelAccelerationStructure::createAndCopyFrom(const DeviceInterface &vk, const VkDevice device,
                                                         const VkCommandBuffer cmdBuffer, Allocator &allocator,
                                                         BottomLevelAccelerationStructure *accelerationStructure,
                                                         VkDeviceSize compactCopySize, VkDeviceAddress deviceAddress)
{
    DE_ASSERT(accelerationStructure != NULL);
    VkDeviceSize copiedSize = compactCopySize > 0u ?
                                  compactCopySize :
                                  accelerationStructure->getStructureBuildSizes().accelerationStructureSize;
    DE_ASSERT(copiedSize != 0u);

    create(vk, device, allocator, copiedSize, deviceAddress);
    copyFrom(vk, device, cmdBuffer, accelerationStructure, compactCopySize > 0u);
}

void BottomLevelAccelerationStructure::createAndDeserializeFrom(const DeviceInterface &vk, const VkDevice device,
                                                                const VkCommandBuffer cmdBuffer, Allocator &allocator,
                                                                SerialStorage *storage, VkDeviceAddress deviceAddress)
{
    DE_ASSERT(storage != NULL);
    DE_ASSERT(storage->getStorageSize() >= SerialStorage::SERIAL_STORAGE_SIZE_MIN);
    create(vk, device, allocator, storage->getDeserializedSize(), deviceAddress);
    deserialize(vk, device, cmdBuffer, storage);
}

void BottomLevelAccelerationStructureKHR::updateGeometry(size_t geometryIndex,
                                                         de::SharedPtr<RaytracedGeometryBase> &raytracedGeometry)
{
    DE_ASSERT(geometryIndex < m_geometriesData.size());
    m_geometriesData[geometryIndex] = raytracedGeometry;
}

de::MovePtr<BottomLevelAccelerationStructure> makeBottomLevelAccelerationStructure()
{
    return de::MovePtr<BottomLevelAccelerationStructure>(new BottomLevelAccelerationStructureKHR);
}

// Forward declaration
struct BottomLevelAccelerationStructurePoolImpl;

class BottomLevelAccelerationStructurePoolMember : public BottomLevelAccelerationStructureKHR
{
public:
    friend class BottomLevelAccelerationStructurePool;

    BottomLevelAccelerationStructurePoolMember(BottomLevelAccelerationStructurePoolImpl &pool);
    BottomLevelAccelerationStructurePoolMember(const BottomLevelAccelerationStructurePoolMember &) = delete;
    BottomLevelAccelerationStructurePoolMember(BottomLevelAccelerationStructurePoolMember &&)      = delete;
    virtual ~BottomLevelAccelerationStructurePoolMember()                                          = default;

    virtual void create(const DeviceInterface &, const VkDevice, Allocator &, VkDeviceSize, VkDeviceAddress,
                        const void *, const MemoryRequirement &, const VkBuffer, const VkDeviceSize) override
    {
        DE_ASSERT(0); // Silent this method
    }
    virtual auto computeBuildSize(const DeviceInterface &vk, const VkDevice device, const VkDeviceSize strSize) const
        //              accStrSize,updateScratch, buildScratch, vertexSize,   indexSize
        -> std::tuple<VkDeviceSize, VkDeviceSize, VkDeviceSize, VkDeviceSize, VkDeviceSize>;

protected:
    struct Info;
    virtual void preCreateSetSizesAndOffsets(const Info &info, const VkDeviceSize accStrSize,
                                             const VkDeviceSize updateScratchSize, const VkDeviceSize buildScratchSize);
    virtual void createAccellerationStructure(const DeviceInterface &vk, const VkDevice device,
                                              VkDeviceAddress deviceAddress);

    virtual BufferWithMemory *getAccelerationStructureBuffer() const override;
    virtual BufferWithMemory *getDeviceScratchBuffer() const override;
    virtual std::vector<uint8_t> *getHostScratchBuffer() const override;
    virtual BufferWithMemory *getVertexBuffer() const override;
    virtual BufferWithMemory *getIndexBuffer() const override;

    virtual VkDeviceSize getAccelerationStructureBufferOffset() const override
    {
        return m_info.accStrOffset;
    }
    virtual VkDeviceSize getDeviceScratchBufferOffset() const override
    {
        return m_info.buildScratchBuffOffset;
    }
    virtual VkDeviceSize getVertexBufferOffset() const override
    {
        return m_info.vertBuffOffset;
    }
    virtual VkDeviceSize getIndexBufferOffset() const override
    {
        return m_info.indexBuffOffset;
    }

    BottomLevelAccelerationStructurePoolImpl &m_pool;

    struct Info
    {
        uint32_t accStrIndex;
        VkDeviceSize accStrOffset;
        uint32_t vertBuffIndex;
        VkDeviceSize vertBuffOffset;
        uint32_t indexBuffIndex;
        VkDeviceSize indexBuffOffset;
        uint32_t buildScratchBuffIndex;
        VkDeviceSize buildScratchBuffOffset;
    } m_info;
};

template <class X>
inline X negz(const X &)
{
    return (~static_cast<X>(0));
}
template <class X>
inline bool isnegz(const X &x)
{
    return x == negz(x);
}
template <class Y>
inline auto make_unsigned(const Y &y) -> typename std::make_unsigned<Y>::type
{
    return static_cast<typename std::make_unsigned<Y>::type>(y);
}

BottomLevelAccelerationStructurePoolMember::BottomLevelAccelerationStructurePoolMember(
    BottomLevelAccelerationStructurePoolImpl &pool)
    : m_pool(pool)
    , m_info{}
{
}

struct BottomLevelAccelerationStructurePoolImpl
{
    BottomLevelAccelerationStructurePoolImpl(BottomLevelAccelerationStructurePoolImpl &&)      = delete;
    BottomLevelAccelerationStructurePoolImpl(const BottomLevelAccelerationStructurePoolImpl &) = delete;
    BottomLevelAccelerationStructurePoolImpl(BottomLevelAccelerationStructurePool &pool);

    BottomLevelAccelerationStructurePool &m_pool;
    std::vector<de::SharedPtr<BufferWithMemory>> m_accellerationStructureBuffers;
    de::SharedPtr<BufferWithMemory> m_deviceScratchBuffer;
    de::UniquePtr<std::vector<uint8_t>> m_hostScratchBuffer;
    std::vector<de::SharedPtr<BufferWithMemory>> m_vertexBuffers;
    std::vector<de::SharedPtr<BufferWithMemory>> m_indexBuffers;
};
BottomLevelAccelerationStructurePoolImpl::BottomLevelAccelerationStructurePoolImpl(
    BottomLevelAccelerationStructurePool &pool)
    : m_pool(pool)
    , m_accellerationStructureBuffers()
    , m_deviceScratchBuffer()
    , m_hostScratchBuffer(new std::vector<uint8_t>)
    , m_vertexBuffers()
    , m_indexBuffers()
{
}
BufferWithMemory *BottomLevelAccelerationStructurePoolMember::getAccelerationStructureBuffer() const
{
    BufferWithMemory *result = nullptr;
    if (m_pool.m_accellerationStructureBuffers.size())
    {
        DE_ASSERT(!isnegz(m_info.accStrIndex));
        result = m_pool.m_accellerationStructureBuffers[m_info.accStrIndex].get();
    }
    return result;
}
BufferWithMemory *BottomLevelAccelerationStructurePoolMember::getDeviceScratchBuffer() const
{
    DE_ASSERT(m_info.buildScratchBuffIndex == 0);
    return m_pool.m_deviceScratchBuffer.get();
}
std::vector<uint8_t> *BottomLevelAccelerationStructurePoolMember::getHostScratchBuffer() const
{
    return this->m_buildScratchSize ? m_pool.m_hostScratchBuffer.get() : nullptr;
}

BufferWithMemory *BottomLevelAccelerationStructurePoolMember::getVertexBuffer() const
{
    BufferWithMemory *result = nullptr;
    if (m_pool.m_vertexBuffers.size())
    {
        DE_ASSERT(!isnegz(m_info.vertBuffIndex));
        result = m_pool.m_vertexBuffers[m_info.vertBuffIndex].get();
    }
    return result;
}
BufferWithMemory *BottomLevelAccelerationStructurePoolMember::getIndexBuffer() const
{
    BufferWithMemory *result = nullptr;
    if (m_pool.m_indexBuffers.size())
    {
        DE_ASSERT(!isnegz(m_info.indexBuffIndex));
        result = m_pool.m_indexBuffers[m_info.indexBuffIndex].get();
    }
    return result;
}

struct BottomLevelAccelerationStructurePool::Impl : BottomLevelAccelerationStructurePoolImpl
{
    friend class BottomLevelAccelerationStructurePool;
    friend class BottomLevelAccelerationStructurePoolMember;

    Impl(BottomLevelAccelerationStructurePool &pool) : BottomLevelAccelerationStructurePoolImpl(pool)
    {
    }
};

BottomLevelAccelerationStructurePool::BottomLevelAccelerationStructurePool()
    : m_batchStructCount(4)
    , m_batchGeomCount(0)
    , m_infos()
    , m_structs()
    , m_createOnce(false)
    , m_tryCachedMemory(true)
    , m_structsBuffSize(0)
    , m_updatesScratchSize(0)
    , m_buildsScratchSize(0)
    , m_verticesSize(0)
    , m_indicesSize(0)
    , m_impl(new Impl(*this))
{
}

BottomLevelAccelerationStructurePool::~BottomLevelAccelerationStructurePool()
{
    delete m_impl;
}

void BottomLevelAccelerationStructurePool::batchStructCount(const uint32_t &value)
{
    DE_ASSERT(value >= 1);
    m_batchStructCount = value;
}

auto BottomLevelAccelerationStructurePool::add(VkDeviceSize structureSize, VkDeviceAddress deviceAddress)
    -> BottomLevelAccelerationStructurePool::BlasPtr
{
    // Prevent a programmer from calling this method after batchCreate(...) method has been called.
    if (m_createOnce)
        DE_ASSERT(0);

    auto blas = new BottomLevelAccelerationStructurePoolMember(*m_impl);
    m_infos.push_back({structureSize, deviceAddress});
    m_structs.emplace_back(blas);
    return m_structs.back();
}

void adjustBatchCount(const DeviceInterface &vkd, const VkDevice device,
                      const std::vector<BottomLevelAccelerationStructurePool::BlasPtr> &structs,
                      const std::vector<BottomLevelAccelerationStructurePool::BlasInfo> &infos,
                      const VkDeviceSize maxBufferSize, uint32_t (&result)[4])
{
    tcu::Vector<VkDeviceSize, 4> sizes(0);
    tcu::Vector<VkDeviceSize, 4> sums(0);
    tcu::Vector<uint32_t, 4> tmps(0);
    tcu::Vector<uint32_t, 4> batches(0);

    VkDeviceSize updateScratchSize = 0;
    static_cast<void>(updateScratchSize); // not used yet, disabled for future implementation

    auto updateIf = [&](uint32_t c)
    {
        if (sums[c] + sizes[c] <= maxBufferSize)
        {
            sums[c] += sizes[c];
            tmps[c] += 1;

            batches[c] = std::max(tmps[c], batches[c]);
        }
        else
        {
            sums[c] = 0;
            tmps[c] = 0;
        }
    };

    const uint32_t maxIter = static_cast<uint32_t>(structs.size());
    for (uint32_t i = 0; i < maxIter; ++i)
    {
        auto &str = *dynamic_cast<BottomLevelAccelerationStructurePoolMember *>(structs[i].get());
        std::tie(sizes[0], updateScratchSize, sizes[1], sizes[2], sizes[3]) =
            str.computeBuildSize(vkd, device, infos[i].structureSize);

        updateIf(0);
        updateIf(1);
        updateIf(2);
        updateIf(3);
    }

    result[0] = std::max(batches[0], 1u);
    result[1] = std::max(batches[1], 1u);
    result[2] = std::max(batches[2], 1u);
    result[3] = std::max(batches[3], 1u);
}

size_t BottomLevelAccelerationStructurePool::getAllocationCount() const
{
    return m_impl->m_accellerationStructureBuffers.size() + m_impl->m_vertexBuffers.size() +
           m_impl->m_indexBuffers.size() + 1 /* for scratch buffer */;
}

size_t BottomLevelAccelerationStructurePool::getAllocationCount(const DeviceInterface &vk, const VkDevice device,
                                                                const VkDeviceSize maxBufferSize) const
{
    DE_ASSERT(m_structs.size() != 0);

    std::map<uint32_t, VkDeviceSize> accStrSizes;
    std::map<uint32_t, VkDeviceSize> vertBuffSizes;
    std::map<uint32_t, VkDeviceSize> indexBuffSizes;
    std::map<uint32_t, VkDeviceSize> scratchBuffSizes;

    const uint32_t allStructsCount = structCount();

    uint32_t batchStructCount  = m_batchStructCount;
    uint32_t batchScratchCount = m_batchStructCount;
    uint32_t batchVertexCount  = m_batchGeomCount ? m_batchGeomCount : m_batchStructCount;
    uint32_t batchIndexCount   = batchVertexCount;

    if (!isnegz(maxBufferSize))
    {
        uint32_t batches[4];
        adjustBatchCount(vk, device, m_structs, m_infos, maxBufferSize, batches);
        batchStructCount  = batches[0];
        batchScratchCount = batches[1];
        batchVertexCount  = batches[2];
        batchIndexCount   = batches[3];
    }

    uint32_t iStr     = 0;
    uint32_t iScratch = 0;
    uint32_t iVertex  = 0;
    uint32_t iIndex   = 0;

    VkDeviceSize strSize           = 0;
    VkDeviceSize updateScratchSize = 0;
    VkDeviceSize buildScratchSize  = 0;
    VkDeviceSize vertexSize        = 0;
    VkDeviceSize indexSize         = 0;

    for (; iStr < allStructsCount; ++iStr)
    {
        auto &str = *dynamic_cast<BottomLevelAccelerationStructurePoolMember *>(m_structs[iStr].get());
        std::tie(strSize, updateScratchSize, buildScratchSize, vertexSize, indexSize) =
            str.computeBuildSize(vk, device, m_infos[iStr].structureSize);

        {
            const VkDeviceSize alignedStrSize = deAlign64(strSize, 256);
            const uint32_t accStrIndex        = (iStr / batchStructCount);
            accStrSizes[accStrIndex] += alignedStrSize;
        }

        if (buildScratchSize != 0)
        {
            const VkDeviceSize alignedBuilsScratchSize = deAlign64(buildScratchSize, 256);
            const uint32_t scratchBuffIndex            = (iScratch / batchScratchCount);
            scratchBuffSizes[scratchBuffIndex] += alignedBuilsScratchSize;
            iScratch += 1;
        }

        if (vertexSize != 0)
        {
            const VkDeviceSize alignedVertBuffSize = deAlign64(vertexSize, 8);
            const uint32_t vertBuffIndex           = (iVertex / batchVertexCount);
            vertBuffSizes[vertBuffIndex] += alignedVertBuffSize;
            iVertex += 1;
        }

        if (indexSize != 0)
        {
            const VkDeviceSize alignedIndexBuffSize = deAlign64(indexSize, 8);
            const uint32_t indexBuffIndex           = (iIndex / batchIndexCount);
            indexBuffSizes[indexBuffIndex] += alignedIndexBuffSize;
            iIndex += 1;
        }
    }

    return accStrSizes.size() + vertBuffSizes.size() + indexBuffSizes.size() + scratchBuffSizes.size();
}

tcu::Vector<VkDeviceSize, 4> BottomLevelAccelerationStructurePool::getAllocationSizes(const DeviceInterface &vk,
                                                                                      const VkDevice device) const
{
    if (m_structsBuffSize)
    {
        return tcu::Vector<VkDeviceSize, 4>(m_structsBuffSize, m_buildsScratchSize, m_verticesSize, m_indicesSize);
    }

    VkDeviceSize strSize           = 0;
    VkDeviceSize updateScratchSize = 0;
    static_cast<void>(updateScratchSize); // not used yet, disabled for future implementation
    VkDeviceSize buildScratchSize     = 0;
    VkDeviceSize vertexSize           = 0;
    VkDeviceSize indexSize            = 0;
    VkDeviceSize sumStrSize           = 0;
    VkDeviceSize sumUpdateScratchSize = 0;
    static_cast<void>(sumUpdateScratchSize); // not used yet, disabled for future implementation
    VkDeviceSize sumBuildScratchSize = 0;
    VkDeviceSize sumVertexSize       = 0;
    VkDeviceSize sumIndexSize        = 0;
    for (size_t i = 0; i < structCount(); ++i)
    {
        auto &str = *dynamic_cast<BottomLevelAccelerationStructurePoolMember *>(m_structs[i].get());
        std::tie(strSize, updateScratchSize, buildScratchSize, vertexSize, indexSize) =
            str.computeBuildSize(vk, device, m_infos[i].structureSize);
        sumStrSize += deAlign64(strSize, 256);
        //sumUpdateScratchSize    += deAlign64(updateScratchSize, 256);    not used yet, disabled for future implementation
        sumBuildScratchSize += deAlign64(buildScratchSize, 256);
        sumVertexSize += deAlign64(vertexSize, 8);
        sumIndexSize += deAlign64(indexSize, 8);
    }
    return tcu::Vector<VkDeviceSize, 4>(sumStrSize, sumBuildScratchSize, sumVertexSize, sumIndexSize);
}

void BottomLevelAccelerationStructurePool::batchCreate(const DeviceInterface &vkd, const VkDevice device,
                                                       Allocator &allocator)
{
    batchCreateAdjust(vkd, device, allocator, negz<VkDeviceSize>(0));
}

void BottomLevelAccelerationStructurePool::batchCreateAdjust(const DeviceInterface &vkd, const VkDevice device,
                                                             Allocator &allocator, const VkDeviceSize maxBufferSize,
                                                             bool scratchIsHostVisible)
{
    // Prevent a programmer from calling this method more than once.
    if (m_createOnce)
        DE_ASSERT(0);

    m_createOnce = true;
    DE_ASSERT(m_structs.size() != 0);

    auto createAccellerationStructureBuffer = [&](VkDeviceSize bufferSize) ->
        typename std::add_pointer<BufferWithMemory>::type
    {
        BufferWithMemory *res = nullptr;
        const VkBufferCreateInfo bci =
            makeBufferCreateInfo(bufferSize, VK_BUFFER_USAGE_ACCELERATION_STRUCTURE_STORAGE_BIT_KHR |
                                                 VK_BUFFER_USAGE_SHADER_DEVICE_ADDRESS_BIT);

        if (m_tryCachedMemory)
            try
            {
                res = new BufferWithMemory(vkd, device, allocator, bci,
                                           MemoryRequirement::Cached | MemoryRequirement::HostVisible |
                                               MemoryRequirement::Coherent | MemoryRequirement::DeviceAddress);
            }
            catch (const tcu::NotSupportedError &)
            {
                res = nullptr;
            }

        return (nullptr != res) ? res :
                                  (new BufferWithMemory(vkd, device, allocator, bci,
                                                        MemoryRequirement::HostVisible | MemoryRequirement::Coherent |
                                                            MemoryRequirement::DeviceAddress));
    };

    auto createDeviceScratchBuffer = [&](VkDeviceSize bufferSize) -> de::SharedPtr<BufferWithMemory>
    {
        const auto extraMemReqs =
            (scratchIsHostVisible ? (MemoryRequirement::HostVisible | MemoryRequirement::Coherent) :
                                    MemoryRequirement::Any);
        const auto memReqs = (MemoryRequirement::DeviceAddress | extraMemReqs);

        const VkBufferCreateInfo bci = makeBufferCreateInfo(bufferSize, VK_BUFFER_USAGE_STORAGE_BUFFER_BIT |
                                                                            VK_BUFFER_USAGE_SHADER_DEVICE_ADDRESS_BIT);
        BufferWithMemory *p          = new BufferWithMemory(vkd, device, allocator, bci, memReqs);
        return de::SharedPtr<BufferWithMemory>(p);
    };

    std::map<uint32_t, VkDeviceSize> accStrSizes;
    std::map<uint32_t, VkDeviceSize> vertBuffSizes;
    std::map<uint32_t, VkDeviceSize> indexBuffSizes;

    const uint32_t allStructsCount = structCount();
    uint32_t iterKey               = 0;

    uint32_t batchStructCount = m_batchStructCount;
    uint32_t batchVertexCount = m_batchGeomCount ? m_batchGeomCount : m_batchStructCount;
    uint32_t batchIndexCount  = batchVertexCount;

    if (!isnegz(maxBufferSize))
    {
        uint32_t batches[4];
        adjustBatchCount(vkd, device, m_structs, m_infos, maxBufferSize, batches);
        batchStructCount = batches[0];
        // batches[1]: batchScratchCount
        batchVertexCount = batches[2];
        batchIndexCount  = batches[3];
    }

    uint32_t iStr    = 0;
    uint32_t iVertex = 0;
    uint32_t iIndex  = 0;

    VkDeviceSize strSize             = 0;
    VkDeviceSize updateScratchSize   = 0;
    VkDeviceSize buildScratchSize    = 0;
    VkDeviceSize maxBuildScratchSize = 0;
    VkDeviceSize vertexSize          = 0;
    VkDeviceSize indexSize           = 0;

    VkDeviceSize strOffset    = 0;
    VkDeviceSize vertexOffset = 0;
    VkDeviceSize indexOffset  = 0;

    uint32_t hostStructCount   = 0;
    uint32_t deviceStructCount = 0;

    for (; iStr < allStructsCount; ++iStr)
    {
        BottomLevelAccelerationStructurePoolMember::Info info{};
        auto &str = *dynamic_cast<BottomLevelAccelerationStructurePoolMember *>(m_structs[iStr].get());
        std::tie(strSize, updateScratchSize, buildScratchSize, vertexSize, indexSize) =
            str.computeBuildSize(vkd, device, m_infos[iStr].structureSize);

        ++(str.getBuildType() == VK_ACCELERATION_STRUCTURE_BUILD_TYPE_HOST_KHR ? hostStructCount : deviceStructCount);

        {
            const VkDeviceSize alignedStrSize = deAlign64(strSize, 256);
            const uint32_t accStrIndex        = (iStr / batchStructCount);
            if (iStr != 0 && (iStr % batchStructCount) == 0)
            {
                strOffset = 0;
            }

            info.accStrIndex  = accStrIndex;
            info.accStrOffset = strOffset;
            accStrSizes[accStrIndex] += alignedStrSize;
            strOffset += alignedStrSize;
            m_structsBuffSize += alignedStrSize;
        }

        if (buildScratchSize != 0)
        {
            maxBuildScratchSize = std::max(maxBuildScratchSize, make_unsigned(deAlign64(buildScratchSize, 256u)));

            info.buildScratchBuffIndex  = 0;
            info.buildScratchBuffOffset = 0;
        }

        if (vertexSize != 0)
        {
            const VkDeviceSize alignedVertBuffSize = deAlign64(vertexSize, 8);
            const uint32_t vertBuffIndex           = (iVertex / batchVertexCount);
            if (iVertex != 0 && (iVertex % batchVertexCount) == 0)
            {
                vertexOffset = 0;
            }

            info.vertBuffIndex  = vertBuffIndex;
            info.vertBuffOffset = vertexOffset;
            vertBuffSizes[vertBuffIndex] += alignedVertBuffSize;
            vertexOffset += alignedVertBuffSize;
            m_verticesSize += alignedVertBuffSize;
            iVertex += 1;
        }

        if (indexSize != 0)
        {
            const VkDeviceSize alignedIndexBuffSize = deAlign64(indexSize, 8);
            const uint32_t indexBuffIndex           = (iIndex / batchIndexCount);
            if (iIndex != 0 && (iIndex % batchIndexCount) == 0)
            {
                indexOffset = 0;
            }

            info.indexBuffIndex  = indexBuffIndex;
            info.indexBuffOffset = indexOffset;
            indexBuffSizes[indexBuffIndex] += alignedIndexBuffSize;
            indexOffset += alignedIndexBuffSize;
            m_indicesSize += alignedIndexBuffSize;
            iIndex += 1;
        }

        str.preCreateSetSizesAndOffsets(info, strSize, updateScratchSize, buildScratchSize);
    }

    for (iterKey = 0; iterKey < static_cast<uint32_t>(accStrSizes.size()); ++iterKey)
    {
        m_impl->m_accellerationStructureBuffers.emplace_back(
            createAccellerationStructureBuffer(accStrSizes.at(iterKey)));
    }
    for (iterKey = 0; iterKey < static_cast<uint32_t>(vertBuffSizes.size()); ++iterKey)
    {
        m_impl->m_vertexBuffers.emplace_back(createVertexBuffer(vkd, device, allocator, vertBuffSizes.at(iterKey)));
    }
    for (iterKey = 0; iterKey < static_cast<uint32_t>(indexBuffSizes.size()); ++iterKey)
    {
        m_impl->m_indexBuffers.emplace_back(createIndexBuffer(vkd, device, allocator, indexBuffSizes.at(iterKey)));
    }

    if (maxBuildScratchSize)
    {
        if (hostStructCount)
            m_impl->m_hostScratchBuffer->resize(static_cast<size_t>(maxBuildScratchSize));
        if (deviceStructCount)
            m_impl->m_deviceScratchBuffer = createDeviceScratchBuffer(maxBuildScratchSize);

        m_buildsScratchSize = maxBuildScratchSize;
    }

    for (iterKey = 0; iterKey < allStructsCount; ++iterKey)
    {
        auto &str = *dynamic_cast<BottomLevelAccelerationStructurePoolMember *>(m_structs[iterKey].get());
        str.createAccellerationStructure(vkd, device, m_infos[iterKey].deviceAddress);
    }
}

void BottomLevelAccelerationStructurePool::batchBuild(const DeviceInterface &vk, const VkDevice device,
                                                      VkCommandBuffer cmdBuffer)
{
    for (size_t i = 0u; i < m_structs.size(); ++i)
    {
        const bool last = (i == m_structs.size() - 1u);
        const VkPipelineStageFlags barrierDst =
            (last ? VK_PIPELINE_STAGE_ALL_COMMANDS_BIT : VK_PIPELINE_STAGE_ACCELERATION_STRUCTURE_BUILD_BIT_KHR);
        m_structs.at(i)->build(vk, device, cmdBuffer, nullptr, barrierDst);
    }
}

void BottomLevelAccelerationStructurePool::batchBuild(const DeviceInterface &vk, const VkDevice device,
                                                      VkCommandPool cmdPool, VkQueue queue, qpWatchDog *watchDog)
{
    const uint32_t limit = 10000u;
    const uint32_t count = structCount();
    std::vector<BlasPtr> buildingOnDevice;

    auto buildOnDevice = [&]() -> void
    {
        Move<VkCommandBuffer> cmd = allocateCommandBuffer(vk, device, cmdPool, VK_COMMAND_BUFFER_LEVEL_PRIMARY);

        beginCommandBuffer(vk, *cmd, 0u);
        for (const auto &str : buildingOnDevice)
            str->build(vk, device, *cmd);
        endCommandBuffer(vk, *cmd);

        submitCommandsAndWait(vk, device, queue, *cmd);
        vk.resetCommandPool(device, cmdPool, VK_COMMAND_POOL_RESET_RELEASE_RESOURCES_BIT);
    };

    buildingOnDevice.reserve(limit);
    for (uint32_t i = 0; i < count; ++i)
    {
        auto str = m_structs[i];

        if (str->getBuildType() == VK_ACCELERATION_STRUCTURE_BUILD_TYPE_HOST_KHR)
            str->build(vk, device, nullptr);
        else
            buildingOnDevice.emplace_back(str);

        if (buildingOnDevice.size() == limit || (count - 1) == i)
        {
            buildOnDevice();
            buildingOnDevice.clear();
        }

        if ((i % WATCHDOG_INTERVAL) == 0 && watchDog)
            qpWatchDog_touch(watchDog);
    }
}

auto BottomLevelAccelerationStructurePoolMember::computeBuildSize(const DeviceInterface &vk, const VkDevice device,
                                                                  const VkDeviceSize strSize) const
    //              accStrSize,updateScratch,buildScratch, vertexSize, indexSize
    -> std::tuple<VkDeviceSize, VkDeviceSize, VkDeviceSize, VkDeviceSize, VkDeviceSize>
{
    DE_ASSERT(!m_geometriesData.empty() != !(strSize == 0)); // logical xor

    std::tuple<VkDeviceSize, VkDeviceSize, VkDeviceSize, VkDeviceSize, VkDeviceSize> result(deAlign64(strSize, 256), 0,
                                                                                            0, 0, 0);

    if (!m_geometriesData.empty())
    {
        std::vector<VkAccelerationStructureGeometryKHR> accelerationStructureGeometriesKHR;
        std::vector<VkAccelerationStructureGeometryKHR *> accelerationStructureGeometriesKHRPointers;
        std::vector<VkAccelerationStructureBuildRangeInfoKHR> accelerationStructureBuildRangeInfoKHR;
        std::vector<VkAccelerationStructureTrianglesOpacityMicromapEXT> accelerationStructureGeometryMicromapsEXT;
        std::vector<uint32_t> maxPrimitiveCounts;
        prepareGeometries(vk, device, accelerationStructureGeometriesKHR, accelerationStructureGeometriesKHRPointers,
                          accelerationStructureBuildRangeInfoKHR, accelerationStructureGeometryMicromapsEXT,
                          maxPrimitiveCounts);

        const VkAccelerationStructureGeometryKHR *accelerationStructureGeometriesKHRPointer =
            accelerationStructureGeometriesKHR.data();
        const VkAccelerationStructureGeometryKHR *const *accelerationStructureGeometry =
            accelerationStructureGeometriesKHRPointers.data();

        VkAccelerationStructureBuildGeometryInfoKHR accelerationStructureBuildGeometryInfoKHR = {
            VK_STRUCTURE_TYPE_ACCELERATION_STRUCTURE_BUILD_GEOMETRY_INFO_KHR, //  VkStructureType sType;
            nullptr,                                                          //  const void* pNext;
            VK_ACCELERATION_STRUCTURE_TYPE_BOTTOM_LEVEL_KHR,                  //  VkAccelerationStructureTypeKHR type;
            m_buildFlags,                                   //  VkBuildAccelerationStructureFlagsKHR flags;
            VK_BUILD_ACCELERATION_STRUCTURE_MODE_BUILD_KHR, //  VkBuildAccelerationStructureModeKHR mode;
            VK_NULL_HANDLE,                                 //  VkAccelerationStructureKHR srcAccelerationStructure;
            VK_NULL_HANDLE,                                 //  VkAccelerationStructureKHR dstAccelerationStructure;
            static_cast<uint32_t>(accelerationStructureGeometriesKHR.size()), //  uint32_t geometryCount;
            m_useArrayOfPointers ?
                nullptr :
                accelerationStructureGeometriesKHRPointer, //  const VkAccelerationStructureGeometryKHR* pGeometries;
            m_useArrayOfPointers ? accelerationStructureGeometry :
                                   nullptr,     //  const VkAccelerationStructureGeometryKHR* const* ppGeometries;
            makeDeviceOrHostAddressKHR(nullptr) //  VkDeviceOrHostAddressKHR scratchData;
        };

        VkAccelerationStructureBuildSizesInfoKHR sizeInfo = {
            VK_STRUCTURE_TYPE_ACCELERATION_STRUCTURE_BUILD_SIZES_INFO_KHR, //  VkStructureType sType;
            nullptr,                                                       //  const void* pNext;
            0,                                                             //  VkDeviceSize accelerationStructureSize;
            0,                                                             //  VkDeviceSize updateScratchSize;
            0                                                              //  VkDeviceSize buildScratchSize;
        };

        vk.getAccelerationStructureBuildSizesKHR(device, m_buildType, &accelerationStructureBuildGeometryInfoKHR,
                                                 maxPrimitiveCounts.data(), &sizeInfo);

        std::get<0>(result) = sizeInfo.accelerationStructureSize;
        std::get<1>(result) = sizeInfo.updateScratchSize;
        std::get<2>(result) = sizeInfo.buildScratchSize;
        std::get<3>(result) = getVertexBufferSize(m_geometriesData);
        std::get<4>(result) = getIndexBufferSize(m_geometriesData);
    }

    return result;
}

void BottomLevelAccelerationStructurePoolMember::preCreateSetSizesAndOffsets(const Info &info,
                                                                             const VkDeviceSize accStrSize,
                                                                             const VkDeviceSize updateScratchSize,
                                                                             const VkDeviceSize buildScratchSize)
{
    m_info              = info;
    m_structureSize     = accStrSize;
    m_updateScratchSize = updateScratchSize;
    m_buildScratchSize  = buildScratchSize;
}

void BottomLevelAccelerationStructurePoolMember::createAccellerationStructure(const DeviceInterface &vk,
                                                                              const VkDevice device,
                                                                              VkDeviceAddress deviceAddress)
{
    const VkAccelerationStructureTypeKHR structureType =
        (m_createGeneric ? VK_ACCELERATION_STRUCTURE_TYPE_GENERIC_KHR :
                           VK_ACCELERATION_STRUCTURE_TYPE_BOTTOM_LEVEL_KHR);
    const VkAccelerationStructureCreateInfoKHR accelerationStructureCreateInfoKHR{
        VK_STRUCTURE_TYPE_ACCELERATION_STRUCTURE_CREATE_INFO_KHR, //  VkStructureType sType;
        nullptr,                                                  //  const void* pNext;
        m_createFlags,                                            //  VkAccelerationStructureCreateFlagsKHR createFlags;
        getAccelerationStructureBuffer()->get(),                  //  VkBuffer buffer;
        getAccelerationStructureBufferOffset(),                   //  VkDeviceSize offset;
        m_structureSize,                                          //  VkDeviceSize size;
        structureType,                                            //  VkAccelerationStructureTypeKHR type;
        deviceAddress                                             //  VkDeviceAddress deviceAddress;
    };

    m_accelerationStructureKHR =
        createAccelerationStructureKHR(vk, device, &accelerationStructureCreateInfoKHR, nullptr);
}

TopLevelAccelerationStructure::~TopLevelAccelerationStructure()
{
}

TopLevelAccelerationStructure::TopLevelAccelerationStructure()
    : m_structureSize(0u)
    , m_updateScratchSize(0u)
    , m_buildScratchSize(0u)
{
}

void TopLevelAccelerationStructure::setInstanceCount(const size_t instanceCount)
{
    m_bottomLevelInstances.reserve(instanceCount);
    m_instanceData.reserve(instanceCount);
}

void TopLevelAccelerationStructure::addInstance(de::SharedPtr<BottomLevelAccelerationStructure> bottomLevelStructure,
                                                const VkTransformMatrixKHR &matrix, uint32_t instanceCustomIndex,
                                                uint32_t mask, uint32_t instanceShaderBindingTableRecordOffset,
                                                VkGeometryInstanceFlagsKHR flags)
{
    m_bottomLevelInstances.push_back(bottomLevelStructure);
    m_instanceData.push_back(
        InstanceData(matrix, instanceCustomIndex, mask, instanceShaderBindingTableRecordOffset, flags));
}

VkAccelerationStructureBuildSizesInfoKHR TopLevelAccelerationStructure::getStructureBuildSizes() const
{
    return {
        VK_STRUCTURE_TYPE_ACCELERATION_STRUCTURE_BUILD_SIZES_INFO_KHR, //  VkStructureType sType;
        nullptr,                                                       //  const void* pNext;
        m_structureSize,                                               //  VkDeviceSize accelerationStructureSize;
        m_updateScratchSize,                                           //  VkDeviceSize updateScratchSize;
        m_buildScratchSize                                             //  VkDeviceSize buildScratchSize;
    };
}

void TopLevelAccelerationStructure::createAndBuild(const DeviceInterface &vk, const VkDevice device,
                                                   const VkCommandBuffer cmdBuffer, Allocator &allocator,
                                                   VkDeviceAddress deviceAddress)
{
    create(vk, device, allocator, 0u, deviceAddress);
    build(vk, device, cmdBuffer);
}

void TopLevelAccelerationStructure::createAndCopyFrom(const DeviceInterface &vk, const VkDevice device,
                                                      const VkCommandBuffer cmdBuffer, Allocator &allocator,
                                                      TopLevelAccelerationStructure *accelerationStructure,
                                                      VkDeviceSize compactCopySize, VkDeviceAddress deviceAddress)
{
    DE_ASSERT(accelerationStructure != NULL);
    VkDeviceSize copiedSize = compactCopySize > 0u ?
                                  compactCopySize :
                                  accelerationStructure->getStructureBuildSizes().accelerationStructureSize;
    DE_ASSERT(copiedSize != 0u);

    create(vk, device, allocator, copiedSize, deviceAddress);
    copyFrom(vk, device, cmdBuffer, accelerationStructure, compactCopySize > 0u);
}

void TopLevelAccelerationStructure::createAndDeserializeFrom(const DeviceInterface &vk, const VkDevice device,
                                                             const VkCommandBuffer cmdBuffer, Allocator &allocator,
                                                             SerialStorage *storage, VkDeviceAddress deviceAddress)
{
    DE_ASSERT(storage != NULL);
    DE_ASSERT(storage->getStorageSize() >= SerialStorage::SERIAL_STORAGE_SIZE_MIN);
    create(vk, device, allocator, storage->getDeserializedSize(), deviceAddress);
    if (storage->hasDeepFormat())
        createAndDeserializeBottoms(vk, device, cmdBuffer, allocator, storage);
    deserialize(vk, device, cmdBuffer, storage);
}

BufferWithMemory *createInstanceBuffer(
    const DeviceInterface &vk, const VkDevice device, Allocator &allocator,
    std::vector<de::SharedPtr<BottomLevelAccelerationStructure>> bottomLevelInstances,
    std::vector<InstanceData> instanceData, const bool tryCachedMemory)
{
    DE_ASSERT(bottomLevelInstances.size() != 0);
    DE_ASSERT(bottomLevelInstances.size() == instanceData.size());
    DE_UNREF(instanceData);

    BufferWithMemory *result           = nullptr;
    const VkDeviceSize bufferSizeBytes = bottomLevelInstances.size() * sizeof(VkAccelerationStructureInstanceKHR);
    const VkBufferCreateInfo bufferCreateInfo =
        makeBufferCreateInfo(bufferSizeBytes, VK_BUFFER_USAGE_ACCELERATION_STRUCTURE_BUILD_INPUT_READ_ONLY_BIT_KHR |
                                                  VK_BUFFER_USAGE_SHADER_DEVICE_ADDRESS_BIT);
    if (tryCachedMemory)
        try
        {
            result = new BufferWithMemory(vk, device, allocator, bufferCreateInfo,
                                          MemoryRequirement::Cached | MemoryRequirement::HostVisible |
                                              MemoryRequirement::Coherent | MemoryRequirement::DeviceAddress);
        }
        catch (const tcu::NotSupportedError &)
        {
            result = nullptr;
        }
    return result ? result :
                    new BufferWithMemory(vk, device, allocator, bufferCreateInfo,
                                         MemoryRequirement::HostVisible | MemoryRequirement::Coherent |
                                             MemoryRequirement::DeviceAddress);
}

void updateSingleInstance(const DeviceInterface &vk, const VkDevice device,
                          const BottomLevelAccelerationStructure &bottomLevelAccelerationStructure,
                          const InstanceData &instanceData, uint8_t *bufferLocation,
                          VkAccelerationStructureBuildTypeKHR buildType, bool inactiveInstances)
{
    const VkAccelerationStructureKHR accelerationStructureKHR = *bottomLevelAccelerationStructure.getPtr();

    // This part needs to be fixed once a new version of the VkAccelerationStructureInstanceKHR will be added to vkStructTypes.inl
    VkDeviceAddress accelerationStructureAddress;
    if (buildType == VK_ACCELERATION_STRUCTURE_BUILD_TYPE_DEVICE_KHR)
    {
        VkAccelerationStructureDeviceAddressInfoKHR asDeviceAddressInfo = {
            VK_STRUCTURE_TYPE_ACCELERATION_STRUCTURE_DEVICE_ADDRESS_INFO_KHR, // VkStructureType sType;
            nullptr,                                                          // const void* pNext;
            accelerationStructureKHR // VkAccelerationStructureKHR accelerationStructure;
        };
        accelerationStructureAddress = vk.getAccelerationStructureDeviceAddressKHR(device, &asDeviceAddressInfo);
    }

    uint64_t structureReference;
    if (inactiveInstances)
    {
        // Instances will be marked inactive by making their references VK_NULL_HANDLE or having address zero.
        structureReference = 0ull;
    }
    else
    {
        structureReference = (buildType == VK_ACCELERATION_STRUCTURE_BUILD_TYPE_DEVICE_KHR) ?
                                 uint64_t(accelerationStructureAddress) :
                                 uint64_t(accelerationStructureKHR.getInternal());
    }

    VkAccelerationStructureInstanceKHR accelerationStructureInstanceKHR = makeVkAccelerationStructureInstanceKHR(
        instanceData.matrix,                                 //  VkTransformMatrixKHR transform;
        instanceData.instanceCustomIndex,                    //  uint32_t instanceCustomIndex:24;
        instanceData.mask,                                   //  uint32_t mask:8;
        instanceData.instanceShaderBindingTableRecordOffset, //  uint32_t instanceShaderBindingTableRecordOffset:24;
        instanceData.flags,                                  //  VkGeometryInstanceFlagsKHR flags:8;
        structureReference                                   //  uint64_t accelerationStructureReference;
    );

    deMemcpy(bufferLocation, &accelerationStructureInstanceKHR, sizeof(VkAccelerationStructureInstanceKHR));
}

void updateInstanceBuffer(const DeviceInterface &vk, const VkDevice device,
                          const std::vector<de::SharedPtr<BottomLevelAccelerationStructure>> &bottomLevelInstances,
                          const std::vector<InstanceData> &instanceData, const BufferWithMemory *instanceBuffer,
                          VkAccelerationStructureBuildTypeKHR buildType, bool inactiveInstances)
{
    DE_ASSERT(bottomLevelInstances.size() != 0);
    DE_ASSERT(bottomLevelInstances.size() == instanceData.size());

    auto &instancesAlloc      = instanceBuffer->getAllocation();
    auto bufferStart          = reinterpret_cast<uint8_t *>(instancesAlloc.getHostPtr());
    VkDeviceSize bufferOffset = 0ull;

    for (size_t instanceNdx = 0; instanceNdx < bottomLevelInstances.size(); ++instanceNdx)
    {
        const auto &blas = *bottomLevelInstances[instanceNdx];
        updateSingleInstance(vk, device, blas, instanceData[instanceNdx], bufferStart + bufferOffset, buildType,
                             inactiveInstances);
        bufferOffset += sizeof(VkAccelerationStructureInstanceKHR);
    }

    flushMappedMemoryRange(vk, device, instancesAlloc.getMemory(), instancesAlloc.getOffset(), VK_WHOLE_SIZE);
}

class TopLevelAccelerationStructureKHR : public TopLevelAccelerationStructure
{
public:
    static uint32_t getRequiredAllocationCount(void);

    TopLevelAccelerationStructureKHR();
    TopLevelAccelerationStructureKHR(const TopLevelAccelerationStructureKHR &other) = delete;
    virtual ~TopLevelAccelerationStructureKHR();

    void setBuildType(const VkAccelerationStructureBuildTypeKHR buildType) override;
    void setCreateFlags(const VkAccelerationStructureCreateFlagsKHR createFlags) override;
    void setCreateGeneric(bool createGeneric) override;
    void setCreationBufferUnbounded(bool creationBufferUnbounded) override;
    void setBuildFlags(const VkBuildAccelerationStructureFlagsKHR buildFlags) override;
    void setBuildWithoutPrimitives(bool buildWithoutPrimitives) override;
    void setInactiveInstances(bool inactiveInstances) override;
    void setDeferredOperation(const bool deferredOperation, const uint32_t workerThreadCount) override;
    void setUseArrayOfPointers(const bool useArrayOfPointers) override;
    void setIndirectBuildParameters(const VkBuffer indirectBuffer, const VkDeviceSize indirectBufferOffset,
                                    const uint32_t indirectBufferStride) override;
    void setUsePPGeometries(const bool usePPGeometries) override;
    void setTryCachedMemory(const bool tryCachedMemory) override;
    VkBuildAccelerationStructureFlagsKHR getBuildFlags() const override;

    void getCreationSizes(const DeviceInterface &vk, const VkDevice device, const VkDeviceSize structureSize,
                          CreationSizes &sizes) override;
    void create(const DeviceInterface &vk, const VkDevice device, Allocator &allocator, VkDeviceSize structureSize,
                VkDeviceAddress deviceAddress = 0u, const void *pNext = nullptr,
                const MemoryRequirement &addMemoryRequirement = MemoryRequirement::Any,
                const VkBuffer creationBuffer = VK_NULL_HANDLE, const VkDeviceSize creationBufferSize = 0u) override;
    void build(const DeviceInterface &vk, const VkDevice device, const VkCommandBuffer cmdBuffer,
               TopLevelAccelerationStructure *srcAccelerationStructure = nullptr) override;
    void copyFrom(const DeviceInterface &vk, const VkDevice device, const VkCommandBuffer cmdBuffer,
                  TopLevelAccelerationStructure *accelerationStructure, bool compactCopy) override;
    void serialize(const DeviceInterface &vk, const VkDevice device, const VkCommandBuffer cmdBuffer,
                   SerialStorage *storage) override;
    void deserialize(const DeviceInterface &vk, const VkDevice device, const VkCommandBuffer cmdBuffer,
                     SerialStorage *storage) override;

    std::vector<VkDeviceSize> getSerializingSizes(const DeviceInterface &vk, const VkDevice device, const VkQueue queue,
                                                  const uint32_t queueFamilyIndex) override;

    std::vector<uint64_t> getSerializingAddresses(const DeviceInterface &vk, const VkDevice device) const override;

    const VkAccelerationStructureKHR *getPtr(void) const override;

    void updateInstanceMatrix(const DeviceInterface &vk, const VkDevice device, size_t instanceIndex,
                              const VkTransformMatrixKHR &matrix) override;

protected:
    VkAccelerationStructureBuildTypeKHR m_buildType;
    VkAccelerationStructureCreateFlagsKHR m_createFlags;
    bool m_createGeneric;
    bool m_creationBufferUnbounded;
    VkBuildAccelerationStructureFlagsKHR m_buildFlags;
    bool m_buildWithoutPrimitives;
    bool m_inactiveInstances;
    bool m_deferredOperation;
    uint32_t m_workerThreadCount;
    bool m_useArrayOfPointers;
    de::MovePtr<BufferWithMemory> m_accelerationStructureBuffer;
    de::MovePtr<BufferWithMemory> m_instanceBuffer;
    de::MovePtr<BufferWithMemory> m_instanceAddressBuffer;
    de::MovePtr<BufferWithMemory> m_deviceScratchBuffer;
    std::vector<uint8_t> m_hostScratchBuffer;
    Move<VkAccelerationStructureKHR> m_accelerationStructureKHR;
    VkBuffer m_indirectBuffer;
    VkDeviceSize m_indirectBufferOffset;
    uint32_t m_indirectBufferStride;
    bool m_usePPGeometries;
    bool m_tryCachedMemory;

    void prepareInstances(const DeviceInterface &vk, const VkDevice device,
                          VkAccelerationStructureGeometryKHR &accelerationStructureGeometryKHR,
                          std::vector<uint32_t> &maxPrimitiveCounts);

    void serializeBottoms(const DeviceInterface &vk, const VkDevice device, const VkCommandBuffer cmdBuffer,
                          SerialStorage *storage, VkDeferredOperationKHR deferredOperation);

    void createAndDeserializeBottoms(const DeviceInterface &vk, const VkDevice device, const VkCommandBuffer cmdBuffer,
                                     Allocator &allocator, SerialStorage *storage) override;
};

uint32_t TopLevelAccelerationStructureKHR::getRequiredAllocationCount(void)
{
    /*
        de::MovePtr<BufferWithMemory>                            m_instanceBuffer;
        de::MovePtr<Allocation>                                    m_accelerationStructureAlloc;
        de::MovePtr<BufferWithMemory>                            m_deviceScratchBuffer;
    */
    return 3u;
}

TopLevelAccelerationStructureKHR::TopLevelAccelerationStructureKHR()
    : TopLevelAccelerationStructure()
    , m_buildType(VK_ACCELERATION_STRUCTURE_BUILD_TYPE_DEVICE_KHR)
    , m_createFlags(0u)
    , m_createGeneric(false)
    , m_creationBufferUnbounded(false)
    , m_buildFlags(0u)
    , m_buildWithoutPrimitives(false)
    , m_inactiveInstances(false)
    , m_deferredOperation(false)
    , m_workerThreadCount(0)
    , m_useArrayOfPointers(false)
    , m_accelerationStructureBuffer(nullptr)
    , m_instanceBuffer(nullptr)
    , m_instanceAddressBuffer(nullptr)
    , m_deviceScratchBuffer(nullptr)
    , m_accelerationStructureKHR()
    , m_indirectBuffer(VK_NULL_HANDLE)
    , m_indirectBufferOffset(0)
    , m_indirectBufferStride(0)
    , m_usePPGeometries(false)
    , m_tryCachedMemory(true)
{
}

TopLevelAccelerationStructureKHR::~TopLevelAccelerationStructureKHR()
{
}

void TopLevelAccelerationStructureKHR::setBuildType(const VkAccelerationStructureBuildTypeKHR buildType)
{
    m_buildType = buildType;
}

void TopLevelAccelerationStructureKHR::setCreateFlags(const VkAccelerationStructureCreateFlagsKHR createFlags)
{
    m_createFlags = createFlags;
}

void TopLevelAccelerationStructureKHR::setCreateGeneric(bool createGeneric)
{
    m_createGeneric = createGeneric;
}

void TopLevelAccelerationStructureKHR::setCreationBufferUnbounded(bool creationBufferUnbounded)
{
    m_creationBufferUnbounded = creationBufferUnbounded;
}

void TopLevelAccelerationStructureKHR::setInactiveInstances(bool inactiveInstances)
{
    m_inactiveInstances = inactiveInstances;
}

void TopLevelAccelerationStructureKHR::setBuildFlags(const VkBuildAccelerationStructureFlagsKHR buildFlags)
{
    m_buildFlags = buildFlags;
}

void TopLevelAccelerationStructureKHR::setBuildWithoutPrimitives(bool buildWithoutPrimitives)
{
    m_buildWithoutPrimitives = buildWithoutPrimitives;
}

void TopLevelAccelerationStructureKHR::setDeferredOperation(const bool deferredOperation,
                                                            const uint32_t workerThreadCount)
{
    m_deferredOperation = deferredOperation;
    m_workerThreadCount = workerThreadCount;
}

void TopLevelAccelerationStructureKHR::setUseArrayOfPointers(const bool useArrayOfPointers)
{
    m_useArrayOfPointers = useArrayOfPointers;
}

void TopLevelAccelerationStructureKHR::setUsePPGeometries(const bool usePPGeometries)
{
    m_usePPGeometries = usePPGeometries;
}

void TopLevelAccelerationStructureKHR::setTryCachedMemory(const bool tryCachedMemory)
{
    m_tryCachedMemory = tryCachedMemory;
}

void TopLevelAccelerationStructureKHR::setIndirectBuildParameters(const VkBuffer indirectBuffer,
                                                                  const VkDeviceSize indirectBufferOffset,
                                                                  const uint32_t indirectBufferStride)
{
    m_indirectBuffer       = indirectBuffer;
    m_indirectBufferOffset = indirectBufferOffset;
    m_indirectBufferStride = indirectBufferStride;
}

VkBuildAccelerationStructureFlagsKHR TopLevelAccelerationStructureKHR::getBuildFlags() const
{
    return m_buildFlags;
}

VkDeviceSize TopLevelAccelerationStructure::CreationSizes::sum() const
{
    return structure + updateScratch + buildScratch + instancePointers + instancesBuffer;
}

void TopLevelAccelerationStructureKHR::getCreationSizes(const DeviceInterface &vk, const VkDevice device,
                                                        const VkDeviceSize structureSize, CreationSizes &sizes)
{
    // AS may be built from geometries using vkCmdBuildAccelerationStructureKHR / vkBuildAccelerationStructureKHR
    // or may be copied/compacted/deserialized from other AS ( in this case AS does not need geometries, but it needs to know its size before creation ).
    DE_ASSERT(!m_bottomLevelInstances.empty() != !(structureSize == 0)); // logical xor

    if (structureSize == 0)
    {
        VkAccelerationStructureGeometryKHR accelerationStructureGeometryKHR;
        const auto accelerationStructureGeometryKHRPtr = &accelerationStructureGeometryKHR;
        std::vector<uint32_t> maxPrimitiveCounts;
        prepareInstances(vk, device, accelerationStructureGeometryKHR, maxPrimitiveCounts);

        VkAccelerationStructureBuildGeometryInfoKHR accelerationStructureBuildGeometryInfoKHR = {
            VK_STRUCTURE_TYPE_ACCELERATION_STRUCTURE_BUILD_GEOMETRY_INFO_KHR, //  VkStructureType sType;
            nullptr,                                                          //  const void* pNext;
            VK_ACCELERATION_STRUCTURE_TYPE_TOP_LEVEL_KHR,                     //  VkAccelerationStructureTypeKHR type;
            m_buildFlags,                                   //  VkBuildAccelerationStructureFlagsKHR flags;
            VK_BUILD_ACCELERATION_STRUCTURE_MODE_BUILD_KHR, //  VkBuildAccelerationStructureModeKHR mode;
            VK_NULL_HANDLE,                                 //  VkAccelerationStructureKHR srcAccelerationStructure;
            VK_NULL_HANDLE,                                 //  VkAccelerationStructureKHR dstAccelerationStructure;
            1u,                                             //  uint32_t geometryCount;
            (m_usePPGeometries ?
                 nullptr :
                 &accelerationStructureGeometryKHR), //  const VkAccelerationStructureGeometryKHR* pGeometries;
            (m_usePPGeometries ? &accelerationStructureGeometryKHRPtr :
                                 nullptr),      //  const VkAccelerationStructureGeometryKHR* const* ppGeometries;
            makeDeviceOrHostAddressKHR(nullptr) //  VkDeviceOrHostAddressKHR scratchData;
        };

        VkAccelerationStructureBuildSizesInfoKHR sizeInfo = {
            VK_STRUCTURE_TYPE_ACCELERATION_STRUCTURE_BUILD_SIZES_INFO_KHR, //  VkStructureType sType;
            nullptr,                                                       //  const void* pNext;
            0,                                                             //  VkDeviceSize accelerationStructureSize;
            0,                                                             //  VkDeviceSize updateScratchSize;
            0                                                              //  VkDeviceSize buildScratchSize;
        };

        vk.getAccelerationStructureBuildSizesKHR(device, m_buildType, &accelerationStructureBuildGeometryInfoKHR,
                                                 maxPrimitiveCounts.data(), &sizeInfo);

        sizes.structure     = sizeInfo.accelerationStructureSize;
        sizes.updateScratch = sizeInfo.updateScratchSize;
        sizes.buildScratch  = sizeInfo.buildScratchSize;
    }
    else
    {
        sizes.structure     = structureSize;
        sizes.updateScratch = 0u;
        sizes.buildScratch  = 0u;
    }

    sizes.instancePointers = 0u;
    if (m_useArrayOfPointers)
    {
        const size_t pointerSize = (m_buildType == VK_ACCELERATION_STRUCTURE_BUILD_TYPE_DEVICE_KHR) ?
                                       sizeof(VkDeviceOrHostAddressConstKHR::deviceAddress) :
                                       sizeof(VkDeviceOrHostAddressConstKHR::hostAddress);
        sizes.instancePointers   = static_cast<VkDeviceSize>(m_bottomLevelInstances.size() * pointerSize);
    }

    sizes.instancesBuffer = m_bottomLevelInstances.empty() ?
                                0u :
                                m_bottomLevelInstances.size() * sizeof(VkAccelerationStructureInstanceKHR);
}

void TopLevelAccelerationStructureKHR::create(const DeviceInterface &vk, const VkDevice device, Allocator &allocator,
                                              VkDeviceSize structureSize, VkDeviceAddress deviceAddress,
                                              const void *pNext, const MemoryRequirement &addMemoryRequirement,
                                              const VkBuffer creationBuffer, const VkDeviceSize creationBufferSize)
{
    // AS may be built from geometries using vkCmdBuildAccelerationStructureKHR / vkBuildAccelerationStructureKHR
    // or may be copied/compacted/deserialized from other AS ( in this case AS does not need geometries, but it needs to know its size before creation ).
    DE_ASSERT(!m_bottomLevelInstances.empty() != !(structureSize == 0)); // logical xor

    if (structureSize == 0)
    {
        VkAccelerationStructureGeometryKHR accelerationStructureGeometryKHR;
        const auto accelerationStructureGeometryKHRPtr = &accelerationStructureGeometryKHR;
        std::vector<uint32_t> maxPrimitiveCounts;
        prepareInstances(vk, device, accelerationStructureGeometryKHR, maxPrimitiveCounts);

        VkAccelerationStructureBuildGeometryInfoKHR accelerationStructureBuildGeometryInfoKHR = {
            VK_STRUCTURE_TYPE_ACCELERATION_STRUCTURE_BUILD_GEOMETRY_INFO_KHR, //  VkStructureType sType;
            nullptr,                                                          //  const void* pNext;
            VK_ACCELERATION_STRUCTURE_TYPE_TOP_LEVEL_KHR,                     //  VkAccelerationStructureTypeKHR type;
            m_buildFlags,                                   //  VkBuildAccelerationStructureFlagsKHR flags;
            VK_BUILD_ACCELERATION_STRUCTURE_MODE_BUILD_KHR, //  VkBuildAccelerationStructureModeKHR mode;
            VK_NULL_HANDLE,                                 //  VkAccelerationStructureKHR srcAccelerationStructure;
            VK_NULL_HANDLE,                                 //  VkAccelerationStructureKHR dstAccelerationStructure;
            1u,                                             //  uint32_t geometryCount;
            (m_usePPGeometries ?
                 nullptr :
                 &accelerationStructureGeometryKHR), //  const VkAccelerationStructureGeometryKHR* pGeometries;
            (m_usePPGeometries ? &accelerationStructureGeometryKHRPtr :
                                 nullptr),      //  const VkAccelerationStructureGeometryKHR* const* ppGeometries;
            makeDeviceOrHostAddressKHR(nullptr) //  VkDeviceOrHostAddressKHR scratchData;
        };

        VkAccelerationStructureBuildSizesInfoKHR sizeInfo = {
            VK_STRUCTURE_TYPE_ACCELERATION_STRUCTURE_BUILD_SIZES_INFO_KHR, //  VkStructureType sType;
            nullptr,                                                       //  const void* pNext;
            0,                                                             //  VkDeviceSize accelerationStructureSize;
            0,                                                             //  VkDeviceSize updateScratchSize;
            0                                                              //  VkDeviceSize buildScratchSize;
        };

        vk.getAccelerationStructureBuildSizesKHR(device, m_buildType, &accelerationStructureBuildGeometryInfoKHR,
                                                 maxPrimitiveCounts.data(), &sizeInfo);

        m_structureSize     = sizeInfo.accelerationStructureSize;
        m_updateScratchSize = sizeInfo.updateScratchSize;
        m_buildScratchSize  = sizeInfo.buildScratchSize;
    }
    else
    {
        m_structureSize     = structureSize;
        m_updateScratchSize = 0u;
        m_buildScratchSize  = 0u;
    }

    const bool externalCreationBuffer = (creationBuffer != VK_NULL_HANDLE);

    if (externalCreationBuffer)
    {
        DE_UNREF(creationBufferSize); // For release builds.
        DE_ASSERT(creationBufferSize >= m_structureSize);
    }

    if (!externalCreationBuffer)
    {
        const VkBufferCreateInfo bufferCreateInfo =
            makeBufferCreateInfo(m_structureSize, VK_BUFFER_USAGE_ACCELERATION_STRUCTURE_STORAGE_BIT_KHR |
                                                      VK_BUFFER_USAGE_SHADER_DEVICE_ADDRESS_BIT);
        const MemoryRequirement memoryRequirement = addMemoryRequirement | MemoryRequirement::HostVisible |
                                                    MemoryRequirement::Coherent | MemoryRequirement::DeviceAddress;
        const bool bindMemOnCreation = (!m_creationBufferUnbounded);

        try
        {
            m_accelerationStructureBuffer = de::MovePtr<BufferWithMemory>(
                new BufferWithMemory(vk, device, allocator, bufferCreateInfo,
                                     (MemoryRequirement::Cached | memoryRequirement), bindMemOnCreation));
        }
        catch (const tcu::NotSupportedError &)
        {
            // retry without Cached flag
            m_accelerationStructureBuffer = de::MovePtr<BufferWithMemory>(
                new BufferWithMemory(vk, device, allocator, bufferCreateInfo, memoryRequirement, bindMemOnCreation));
        }
    }

    const auto createInfoBuffer = (externalCreationBuffer ? creationBuffer : m_accelerationStructureBuffer->get());
    {
        const VkAccelerationStructureTypeKHR structureType =
            (m_createGeneric ? VK_ACCELERATION_STRUCTURE_TYPE_GENERIC_KHR :
                               VK_ACCELERATION_STRUCTURE_TYPE_TOP_LEVEL_KHR);
        const VkAccelerationStructureCreateInfoKHR accelerationStructureCreateInfoKHR = {
            VK_STRUCTURE_TYPE_ACCELERATION_STRUCTURE_CREATE_INFO_KHR, //  VkStructureType sType;
            pNext,                                                    //  const void* pNext;
            m_createFlags,    //  VkAccelerationStructureCreateFlagsKHR createFlags;
            createInfoBuffer, //  VkBuffer buffer;
            0u,               //  VkDeviceSize offset;
            m_structureSize,  //  VkDeviceSize size;
            structureType,    //  VkAccelerationStructureTypeKHR type;
            deviceAddress     //  VkDeviceAddress deviceAddress;
        };

        m_accelerationStructureKHR =
            createAccelerationStructureKHR(vk, device, &accelerationStructureCreateInfoKHR, nullptr);

        // Make sure buffer memory is always bound after creation.
        if (!externalCreationBuffer)
            m_accelerationStructureBuffer->bindMemory();
    }

    if (m_buildScratchSize > 0u)
    {
        if (m_buildType == VK_ACCELERATION_STRUCTURE_BUILD_TYPE_DEVICE_KHR)
        {
            const VkBufferCreateInfo bufferCreateInfo = makeBufferCreateInfo(
                m_buildScratchSize, VK_BUFFER_USAGE_STORAGE_BUFFER_BIT | VK_BUFFER_USAGE_SHADER_DEVICE_ADDRESS_BIT);
            m_deviceScratchBuffer = de::MovePtr<BufferWithMemory>(new BufferWithMemory(
                vk, device, allocator, bufferCreateInfo,
                MemoryRequirement::HostVisible | MemoryRequirement::Coherent | MemoryRequirement::DeviceAddress));
        }
        else
        {
            m_hostScratchBuffer.resize(static_cast<size_t>(m_buildScratchSize));
        }
    }

    if (m_useArrayOfPointers)
    {
        const size_t pointerSize = (m_buildType == VK_ACCELERATION_STRUCTURE_BUILD_TYPE_DEVICE_KHR) ?
                                       sizeof(VkDeviceOrHostAddressConstKHR::deviceAddress) :
                                       sizeof(VkDeviceOrHostAddressConstKHR::hostAddress);
        const VkBufferCreateInfo bufferCreateInfo =
            makeBufferCreateInfo(static_cast<VkDeviceSize>(m_bottomLevelInstances.size() * pointerSize),
                                 VK_BUFFER_USAGE_ACCELERATION_STRUCTURE_BUILD_INPUT_READ_ONLY_BIT_KHR |
                                     VK_BUFFER_USAGE_SHADER_DEVICE_ADDRESS_BIT);
        m_instanceAddressBuffer = de::MovePtr<BufferWithMemory>(new BufferWithMemory(
            vk, device, allocator, bufferCreateInfo,
            MemoryRequirement::HostVisible | MemoryRequirement::Coherent | MemoryRequirement::DeviceAddress));
    }

    if (!m_bottomLevelInstances.empty())
        m_instanceBuffer = de::MovePtr<BufferWithMemory>(
            createInstanceBuffer(vk, device, allocator, m_bottomLevelInstances, m_instanceData, m_tryCachedMemory));
}

void TopLevelAccelerationStructureKHR::updateInstanceMatrix(const DeviceInterface &vk, const VkDevice device,
                                                            size_t instanceIndex, const VkTransformMatrixKHR &matrix)
{
    DE_ASSERT(instanceIndex < m_bottomLevelInstances.size());
    DE_ASSERT(instanceIndex < m_instanceData.size());

    const auto &blas          = *m_bottomLevelInstances[instanceIndex];
    auto &instanceData        = m_instanceData[instanceIndex];
    auto &instancesAlloc      = m_instanceBuffer->getAllocation();
    auto bufferStart          = reinterpret_cast<uint8_t *>(instancesAlloc.getHostPtr());
    VkDeviceSize bufferOffset = sizeof(VkAccelerationStructureInstanceKHR) * instanceIndex;

    instanceData.matrix = matrix;
    updateSingleInstance(vk, device, blas, instanceData, bufferStart + bufferOffset, m_buildType, m_inactiveInstances);
    flushMappedMemoryRange(vk, device, instancesAlloc.getMemory(), instancesAlloc.getOffset(), VK_WHOLE_SIZE);
}

void TopLevelAccelerationStructureKHR::build(const DeviceInterface &vk, const VkDevice device,
                                             const VkCommandBuffer cmdBuffer,
                                             TopLevelAccelerationStructure *srcAccelerationStructure)
{
    DE_ASSERT(!m_bottomLevelInstances.empty());
    DE_ASSERT(m_accelerationStructureKHR.get() != VK_NULL_HANDLE);
    DE_ASSERT(m_buildScratchSize != 0);

    updateInstanceBuffer(vk, device, m_bottomLevelInstances, m_instanceData, m_instanceBuffer.get(), m_buildType,
                         m_inactiveInstances);

    VkAccelerationStructureGeometryKHR accelerationStructureGeometryKHR;
    const auto accelerationStructureGeometryKHRPtr = &accelerationStructureGeometryKHR;
    std::vector<uint32_t> maxPrimitiveCounts;
    prepareInstances(vk, device, accelerationStructureGeometryKHR, maxPrimitiveCounts);

    VkDeviceOrHostAddressKHR scratchData = (m_buildType == VK_ACCELERATION_STRUCTURE_BUILD_TYPE_DEVICE_KHR) ?
                                               makeDeviceOrHostAddressKHR(vk, device, m_deviceScratchBuffer->get(), 0) :
                                               makeDeviceOrHostAddressKHR(m_hostScratchBuffer.data());

    VkAccelerationStructureKHR srcStructure =
        (srcAccelerationStructure != nullptr) ? *(srcAccelerationStructure->getPtr()) : VK_NULL_HANDLE;
    VkBuildAccelerationStructureModeKHR mode = (srcAccelerationStructure != nullptr) ?
                                                   VK_BUILD_ACCELERATION_STRUCTURE_MODE_UPDATE_KHR :
                                                   VK_BUILD_ACCELERATION_STRUCTURE_MODE_BUILD_KHR;

    VkAccelerationStructureBuildGeometryInfoKHR accelerationStructureBuildGeometryInfoKHR = {
        VK_STRUCTURE_TYPE_ACCELERATION_STRUCTURE_BUILD_GEOMETRY_INFO_KHR, //  VkStructureType sType;
        nullptr,                                                          //  const void* pNext;
        VK_ACCELERATION_STRUCTURE_TYPE_TOP_LEVEL_KHR,                     //  VkAccelerationStructureTypeKHR type;
        m_buildFlags,                     //  VkBuildAccelerationStructureFlagsKHR flags;
        mode,                             //  VkBuildAccelerationStructureModeKHR mode;
        srcStructure,                     //  VkAccelerationStructureKHR srcAccelerationStructure;
        m_accelerationStructureKHR.get(), //  VkAccelerationStructureKHR dstAccelerationStructure;
        1u,                               //  uint32_t geometryCount;
        (m_usePPGeometries ?
             nullptr :
             &accelerationStructureGeometryKHR), //  const VkAccelerationStructureGeometryKHR* pGeometries;
        (m_usePPGeometries ? &accelerationStructureGeometryKHRPtr :
                             nullptr), //  const VkAccelerationStructureGeometryKHR* const* ppGeometries;
        scratchData                    //  VkDeviceOrHostAddressKHR scratchData;
    };

    const uint32_t primitiveCount =
        (m_buildWithoutPrimitives ? 0u : static_cast<uint32_t>(m_bottomLevelInstances.size()));

    VkAccelerationStructureBuildRangeInfoKHR accelerationStructureBuildRangeInfoKHR = {
        primitiveCount, //  uint32_t primitiveCount;
        0,              //  uint32_t primitiveOffset;
        0,              //  uint32_t firstVertex;
        0               //  uint32_t transformOffset;
    };
    VkAccelerationStructureBuildRangeInfoKHR *accelerationStructureBuildRangeInfoKHRPtr =
        &accelerationStructureBuildRangeInfoKHR;

    if (m_buildType == VK_ACCELERATION_STRUCTURE_BUILD_TYPE_DEVICE_KHR)
    {
        if (m_indirectBuffer == VK_NULL_HANDLE)
            vk.cmdBuildAccelerationStructuresKHR(
                cmdBuffer, 1u, &accelerationStructureBuildGeometryInfoKHR,
                (const VkAccelerationStructureBuildRangeInfoKHR **)&accelerationStructureBuildRangeInfoKHRPtr);
        else
        {
            VkDeviceAddress indirectDeviceAddress =
                getBufferDeviceAddress(vk, device, m_indirectBuffer, m_indirectBufferOffset);
            uint32_t *pMaxPrimitiveCounts = maxPrimitiveCounts.data();
            vk.cmdBuildAccelerationStructuresIndirectKHR(cmdBuffer, 1u, &accelerationStructureBuildGeometryInfoKHR,
                                                         &indirectDeviceAddress, &m_indirectBufferStride,
                                                         &pMaxPrimitiveCounts);
        }
    }
    else if (!m_deferredOperation)
    {
        VK_CHECK(vk.buildAccelerationStructuresKHR(
            device, VK_NULL_HANDLE, 1u, &accelerationStructureBuildGeometryInfoKHR,
            (const VkAccelerationStructureBuildRangeInfoKHR **)&accelerationStructureBuildRangeInfoKHRPtr));
    }
    else
    {
        const auto deferredOperationPtr = createDeferredOperationKHR(vk, device);
        const auto deferredOperation    = deferredOperationPtr.get();

        VkResult result = vk.buildAccelerationStructuresKHR(
            device, deferredOperation, 1u, &accelerationStructureBuildGeometryInfoKHR,
            (const VkAccelerationStructureBuildRangeInfoKHR **)&accelerationStructureBuildRangeInfoKHRPtr);

        DE_ASSERT(result == VK_OPERATION_DEFERRED_KHR || result == VK_OPERATION_NOT_DEFERRED_KHR ||
                  result == VK_SUCCESS);

        finishDeferredOperation(vk, device, deferredOperation, m_workerThreadCount,
                                result == VK_OPERATION_NOT_DEFERRED_KHR);

        accelerationStructureBuildGeometryInfoKHR.pNext = nullptr;
    }

    if (m_buildType == VK_ACCELERATION_STRUCTURE_BUILD_TYPE_DEVICE_KHR)
    {
        const VkAccessFlags accessMasks =
            VK_ACCESS_ACCELERATION_STRUCTURE_WRITE_BIT_KHR | VK_ACCESS_ACCELERATION_STRUCTURE_READ_BIT_KHR;
        const VkMemoryBarrier memBarrier = makeMemoryBarrier(accessMasks, accessMasks);

        cmdPipelineMemoryBarrier(vk, cmdBuffer, VK_PIPELINE_STAGE_ACCELERATION_STRUCTURE_BUILD_BIT_KHR,
                                 VK_PIPELINE_STAGE_ALL_COMMANDS_BIT, &memBarrier);
    }
}

void TopLevelAccelerationStructureKHR::copyFrom(const DeviceInterface &vk, const VkDevice device,
                                                const VkCommandBuffer cmdBuffer,
                                                TopLevelAccelerationStructure *accelerationStructure, bool compactCopy)
{
    DE_ASSERT(m_accelerationStructureKHR.get() != VK_NULL_HANDLE);
    DE_ASSERT(accelerationStructure != nullptr);

    VkCopyAccelerationStructureInfoKHR copyAccelerationStructureInfo = {
        VK_STRUCTURE_TYPE_COPY_ACCELERATION_STRUCTURE_INFO_KHR, // VkStructureType sType;
        nullptr,                                                // const void* pNext;
        *(accelerationStructure->getPtr()),                     // VkAccelerationStructureKHR src;
        *(getPtr()),                                            // VkAccelerationStructureKHR dst;
        compactCopy ? VK_COPY_ACCELERATION_STRUCTURE_MODE_COMPACT_KHR :
                      VK_COPY_ACCELERATION_STRUCTURE_MODE_CLONE_KHR // VkCopyAccelerationStructureModeKHR mode;
    };

    if (m_buildType == VK_ACCELERATION_STRUCTURE_BUILD_TYPE_DEVICE_KHR)
    {
        vk.cmdCopyAccelerationStructureKHR(cmdBuffer, &copyAccelerationStructureInfo);
    }
    else if (!m_deferredOperation)
    {
        VK_CHECK(vk.copyAccelerationStructureKHR(device, VK_NULL_HANDLE, &copyAccelerationStructureInfo));
    }
    else
    {
        const auto deferredOperationPtr = createDeferredOperationKHR(vk, device);
        const auto deferredOperation    = deferredOperationPtr.get();

        VkResult result = vk.copyAccelerationStructureKHR(device, deferredOperation, &copyAccelerationStructureInfo);

        DE_ASSERT(result == VK_OPERATION_DEFERRED_KHR || result == VK_OPERATION_NOT_DEFERRED_KHR ||
                  result == VK_SUCCESS);

        finishDeferredOperation(vk, device, deferredOperation, m_workerThreadCount,
                                result == VK_OPERATION_NOT_DEFERRED_KHR);
    }

    if (m_buildType == VK_ACCELERATION_STRUCTURE_BUILD_TYPE_DEVICE_KHR)
    {
        const VkAccessFlags accessMasks =
            VK_ACCESS_ACCELERATION_STRUCTURE_WRITE_BIT_KHR | VK_ACCESS_ACCELERATION_STRUCTURE_READ_BIT_KHR;
        const VkMemoryBarrier memBarrier = makeMemoryBarrier(accessMasks, accessMasks);

        cmdPipelineMemoryBarrier(vk, cmdBuffer, VK_PIPELINE_STAGE_ACCELERATION_STRUCTURE_BUILD_BIT_KHR,
                                 VK_PIPELINE_STAGE_ALL_COMMANDS_BIT, &memBarrier);
    }
}

void TopLevelAccelerationStructureKHR::serialize(const DeviceInterface &vk, const VkDevice device,
                                                 const VkCommandBuffer cmdBuffer, SerialStorage *storage)
{
    DE_ASSERT(m_accelerationStructureKHR.get() != VK_NULL_HANDLE);
    DE_ASSERT(storage != nullptr);

    const VkCopyAccelerationStructureToMemoryInfoKHR copyAccelerationStructureInfo = {
        VK_STRUCTURE_TYPE_COPY_ACCELERATION_STRUCTURE_TO_MEMORY_INFO_KHR, // VkStructureType sType;
        nullptr,                                                          // const void* pNext;
        *(getPtr()),                                                      // VkAccelerationStructureKHR src;
        storage->getAddress(vk, device, m_buildType),                     // VkDeviceOrHostAddressKHR dst;
        VK_COPY_ACCELERATION_STRUCTURE_MODE_SERIALIZE_KHR                 // VkCopyAccelerationStructureModeKHR mode;
    };

    if (m_buildType == VK_ACCELERATION_STRUCTURE_BUILD_TYPE_DEVICE_KHR)
    {
        vk.cmdCopyAccelerationStructureToMemoryKHR(cmdBuffer, &copyAccelerationStructureInfo);
        if (storage->hasDeepFormat())
            serializeBottoms(vk, device, cmdBuffer, storage, VK_NULL_HANDLE);
    }
    else if (!m_deferredOperation)
    {
        VK_CHECK(vk.copyAccelerationStructureToMemoryKHR(device, VK_NULL_HANDLE, &copyAccelerationStructureInfo));
        if (storage->hasDeepFormat())
            serializeBottoms(vk, device, cmdBuffer, storage, VK_NULL_HANDLE);
    }
    else
    {
        const auto deferredOperationPtr = createDeferredOperationKHR(vk, device);
        const auto deferredOperation    = deferredOperationPtr.get();

        const VkResult result =
            vk.copyAccelerationStructureToMemoryKHR(device, deferredOperation, &copyAccelerationStructureInfo);

        DE_ASSERT(result == VK_OPERATION_DEFERRED_KHR || result == VK_OPERATION_NOT_DEFERRED_KHR ||
                  result == VK_SUCCESS);
        if (storage->hasDeepFormat())
            serializeBottoms(vk, device, cmdBuffer, storage, deferredOperation);

        finishDeferredOperation(vk, device, deferredOperation, m_workerThreadCount,
                                result == VK_OPERATION_NOT_DEFERRED_KHR);
    }
}

void TopLevelAccelerationStructureKHR::deserialize(const DeviceInterface &vk, const VkDevice device,
                                                   const VkCommandBuffer cmdBuffer, SerialStorage *storage)
{
    DE_ASSERT(m_accelerationStructureKHR.get() != VK_NULL_HANDLE);
    DE_ASSERT(storage != nullptr);

    const VkCopyMemoryToAccelerationStructureInfoKHR copyAccelerationStructureInfo = {
        VK_STRUCTURE_TYPE_COPY_MEMORY_TO_ACCELERATION_STRUCTURE_INFO_KHR, // VkStructureType sType;
        nullptr,                                                          // const void* pNext;
        storage->getAddressConst(vk, device, m_buildType),                // VkDeviceOrHostAddressConstKHR src;
        *(getPtr()),                                                      // VkAccelerationStructureKHR dst;
        VK_COPY_ACCELERATION_STRUCTURE_MODE_DESERIALIZE_KHR               // VkCopyAccelerationStructureModeKHR mode;
    };

    if (m_buildType == VK_ACCELERATION_STRUCTURE_BUILD_TYPE_DEVICE_KHR)
    {
        vk.cmdCopyMemoryToAccelerationStructureKHR(cmdBuffer, &copyAccelerationStructureInfo);
    }
    else if (!m_deferredOperation)
    {
        VK_CHECK(vk.copyMemoryToAccelerationStructureKHR(device, VK_NULL_HANDLE, &copyAccelerationStructureInfo));
    }
    else
    {
        const auto deferredOperationPtr = createDeferredOperationKHR(vk, device);
        const auto deferredOperation    = deferredOperationPtr.get();

        const VkResult result =
            vk.copyMemoryToAccelerationStructureKHR(device, deferredOperation, &copyAccelerationStructureInfo);

        DE_ASSERT(result == VK_OPERATION_DEFERRED_KHR || result == VK_OPERATION_NOT_DEFERRED_KHR ||
                  result == VK_SUCCESS);

        finishDeferredOperation(vk, device, deferredOperation, m_workerThreadCount,
                                result == VK_OPERATION_NOT_DEFERRED_KHR);
    }

    if (m_buildType == VK_ACCELERATION_STRUCTURE_BUILD_TYPE_DEVICE_KHR)
    {
        const VkAccessFlags accessMasks =
            VK_ACCESS_ACCELERATION_STRUCTURE_WRITE_BIT_KHR | VK_ACCESS_ACCELERATION_STRUCTURE_READ_BIT_KHR;
        const VkMemoryBarrier memBarrier = makeMemoryBarrier(accessMasks, accessMasks);

        cmdPipelineMemoryBarrier(vk, cmdBuffer, VK_PIPELINE_STAGE_ACCELERATION_STRUCTURE_BUILD_BIT_KHR,
                                 VK_PIPELINE_STAGE_ALL_COMMANDS_BIT, &memBarrier);
    }
}

void TopLevelAccelerationStructureKHR::serializeBottoms(const DeviceInterface &vk, const VkDevice device,
                                                        const VkCommandBuffer cmdBuffer, SerialStorage *storage,
                                                        VkDeferredOperationKHR deferredOperation)
{
    DE_UNREF(deferredOperation);
    DE_ASSERT(storage->hasDeepFormat());

    const std::vector<uint64_t> &addresses = storage->getSerialInfo().addresses();
    const std::size_t cbottoms             = m_bottomLevelInstances.size();

    uint32_t storageIndex = 0;
    std::vector<uint64_t> matches;

    for (std::size_t i = 0; i < cbottoms; ++i)
    {
        const uint64_t &lookAddr = addresses[i + 1];
        auto end                 = matches.end();
        auto match = std::find_if(matches.begin(), end, [&](const uint64_t &item) { return item == lookAddr; });
        if (match == end)
        {
            matches.emplace_back(lookAddr);
            m_bottomLevelInstances[i].get()->serialize(vk, device, cmdBuffer,
                                                       storage->getBottomStorage(storageIndex).get());
            storageIndex += 1;
        }
    }
}

void TopLevelAccelerationStructureKHR::createAndDeserializeBottoms(const DeviceInterface &vk, const VkDevice device,
                                                                   const VkCommandBuffer cmdBuffer,
                                                                   Allocator &allocator, SerialStorage *storage)
{
    DE_ASSERT(storage->hasDeepFormat());
    DE_ASSERT(m_bottomLevelInstances.size() == 0);

    const std::vector<uint64_t> &addresses = storage->getSerialInfo().addresses();
    const std::size_t cbottoms             = addresses.size() - 1;
    uint32_t storageIndex                  = 0;
    std::vector<std::pair<uint64_t, std::size_t>> matches;

    for (std::size_t i = 0; i < cbottoms; ++i)
    {
        const uint64_t &lookAddr = addresses[i + 1];
        auto end                 = matches.end();
        auto match               = std::find_if(matches.begin(), end,
                                                [&](const std::pair<uint64_t, std::size_t> &item) { return item.first == lookAddr; });
        if (match != end)
        {
            m_bottomLevelInstances.emplace_back(m_bottomLevelInstances[match->second]);
        }
        else
        {
            de::MovePtr<BottomLevelAccelerationStructure> blas = makeBottomLevelAccelerationStructure();
            blas->createAndDeserializeFrom(vk, device, cmdBuffer, allocator,
                                           storage->getBottomStorage(storageIndex).get());
            m_bottomLevelInstances.emplace_back(de::SharedPtr<BottomLevelAccelerationStructure>(blas.release()));
            matches.emplace_back(lookAddr, i);
            storageIndex += 1;
        }
    }

    std::vector<uint64_t> newAddresses = getSerializingAddresses(vk, device);
    DE_ASSERT(addresses.size() == newAddresses.size());

    SerialStorage::AccelerationStructureHeader *header = storage->getASHeader();
    DE_ASSERT(cbottoms == header->handleCount);

    // finally update bottom-level AS addresses before top-level AS deserialization
    for (std::size_t i = 0; i < cbottoms; ++i)
    {
        header->handleArray[i] = newAddresses[i + 1];
    }
}

std::vector<VkDeviceSize> TopLevelAccelerationStructureKHR::getSerializingSizes(const DeviceInterface &vk,
                                                                                const VkDevice device,
                                                                                const VkQueue queue,
                                                                                const uint32_t queueFamilyIndex)
{
    const uint32_t queryCount(uint32_t(m_bottomLevelInstances.size()) + 1);
    std::vector<VkAccelerationStructureKHR> handles(queryCount);
    std::vector<VkDeviceSize> sizes(queryCount);

    handles[0] = m_accelerationStructureKHR.get();

    for (uint32_t h = 1; h < queryCount; ++h)
        handles[h] = *m_bottomLevelInstances[h - 1].get()->getPtr();

    if (VK_ACCELERATION_STRUCTURE_BUILD_TYPE_HOST_KHR == m_buildType)
        queryAccelerationStructureSize(vk, device, nullptr, handles, m_buildType, VK_NULL_HANDLE,
                                       VK_QUERY_TYPE_ACCELERATION_STRUCTURE_SERIALIZATION_SIZE_KHR, 0u, sizes);
    else
    {
        const Move<VkCommandPool> cmdPool = createCommandPool(vk, device, 0, queueFamilyIndex);
        const Move<VkCommandBuffer> cmdBuffer =
            allocateCommandBuffer(vk, device, *cmdPool, VK_COMMAND_BUFFER_LEVEL_PRIMARY);
        const Move<VkQueryPool> queryPool =
            makeQueryPool(vk, device, VK_QUERY_TYPE_ACCELERATION_STRUCTURE_SERIALIZATION_SIZE_KHR, queryCount);

        beginCommandBuffer(vk, *cmdBuffer);
        queryAccelerationStructureSize(vk, device, *cmdBuffer, handles, m_buildType, *queryPool,
                                       VK_QUERY_TYPE_ACCELERATION_STRUCTURE_SERIALIZATION_SIZE_KHR, 0u, sizes);
        endCommandBuffer(vk, *cmdBuffer);
        submitCommandsAndWait(vk, device, queue, cmdBuffer.get());

        VK_CHECK(vk.getQueryPoolResults(device, *queryPool, 0u, queryCount, queryCount * sizeof(VkDeviceSize),
                                        sizes.data(), sizeof(VkDeviceSize),
                                        VK_QUERY_RESULT_64_BIT | VK_QUERY_RESULT_WAIT_BIT));
    }

    return sizes;
}

std::vector<uint64_t> TopLevelAccelerationStructureKHR::getSerializingAddresses(const DeviceInterface &vk,
                                                                                const VkDevice device) const
{
    std::vector<uint64_t> result(m_bottomLevelInstances.size() + 1);

    VkAccelerationStructureDeviceAddressInfoKHR asDeviceAddressInfo = {
        VK_STRUCTURE_TYPE_ACCELERATION_STRUCTURE_DEVICE_ADDRESS_INFO_KHR, // VkStructureType sType;
        nullptr,                                                          // const void* pNext;
        VK_NULL_HANDLE, // VkAccelerationStructureKHR accelerationStructure;
    };

    if (m_buildType == VK_ACCELERATION_STRUCTURE_BUILD_TYPE_DEVICE_KHR)
    {
        asDeviceAddressInfo.accelerationStructure = m_accelerationStructureKHR.get();
        result[0] = vk.getAccelerationStructureDeviceAddressKHR(device, &asDeviceAddressInfo);
    }
    else
    {
        result[0] = uint64_t(getPtr()->getInternal());
    }

    for (size_t instanceNdx = 0; instanceNdx < m_bottomLevelInstances.size(); ++instanceNdx)
    {
        const BottomLevelAccelerationStructure &bottomLevelAccelerationStructure = *m_bottomLevelInstances[instanceNdx];
        const VkAccelerationStructureKHR accelerationStructureKHR = *bottomLevelAccelerationStructure.getPtr();

        if (m_buildType == VK_ACCELERATION_STRUCTURE_BUILD_TYPE_DEVICE_KHR)
        {
            asDeviceAddressInfo.accelerationStructure = accelerationStructureKHR;
            result[instanceNdx + 1] = vk.getAccelerationStructureDeviceAddressKHR(device, &asDeviceAddressInfo);
        }
        else
        {
            result[instanceNdx + 1] = uint64_t(accelerationStructureKHR.getInternal());
        }
    }

    return result;
}

const VkAccelerationStructureKHR *TopLevelAccelerationStructureKHR::getPtr(void) const
{
    return &m_accelerationStructureKHR.get();
}

void TopLevelAccelerationStructureKHR::prepareInstances(
    const DeviceInterface &vk, const VkDevice device,
    VkAccelerationStructureGeometryKHR &accelerationStructureGeometryKHR, std::vector<uint32_t> &maxPrimitiveCounts)
{
    maxPrimitiveCounts.resize(1);
    maxPrimitiveCounts[0] = static_cast<uint32_t>(m_bottomLevelInstances.size());

    VkDeviceOrHostAddressConstKHR instancesData;
    if (m_buildType == VK_ACCELERATION_STRUCTURE_BUILD_TYPE_DEVICE_KHR)
    {
        if (m_instanceBuffer.get() != VK_NULL_HANDLE)
        {
            if (m_useArrayOfPointers)
            {
                uint8_t *bufferStart = static_cast<uint8_t *>(m_instanceAddressBuffer->getAllocation().getHostPtr());
                VkDeviceSize bufferOffset = 0;
                VkDeviceOrHostAddressConstKHR firstInstance =
                    makeDeviceOrHostAddressConstKHR(vk, device, m_instanceBuffer->get(), 0);
                for (size_t instanceNdx = 0; instanceNdx < m_bottomLevelInstances.size(); ++instanceNdx)
                {
                    VkDeviceOrHostAddressConstKHR currentInstance;
                    currentInstance.deviceAddress =
                        firstInstance.deviceAddress + instanceNdx * sizeof(VkAccelerationStructureInstanceKHR);

                    deMemcpy(&bufferStart[bufferOffset], &currentInstance,
                             sizeof(VkDeviceOrHostAddressConstKHR::deviceAddress));
                    bufferOffset += sizeof(VkDeviceOrHostAddressConstKHR::deviceAddress);
                }
                flushMappedMemoryRange(vk, device, m_instanceAddressBuffer->getAllocation().getMemory(),
                                       m_instanceAddressBuffer->getAllocation().getOffset(), VK_WHOLE_SIZE);

                instancesData = makeDeviceOrHostAddressConstKHR(vk, device, m_instanceAddressBuffer->get(), 0);
            }
            else
                instancesData = makeDeviceOrHostAddressConstKHR(vk, device, m_instanceBuffer->get(), 0);
        }
        else
            instancesData = makeDeviceOrHostAddressConstKHR(nullptr);
    }
    else
    {
        if (m_instanceBuffer.get() != VK_NULL_HANDLE)
        {
            if (m_useArrayOfPointers)
            {
                uint8_t *bufferStart = static_cast<uint8_t *>(m_instanceAddressBuffer->getAllocation().getHostPtr());
                VkDeviceSize bufferOffset = 0;
                for (size_t instanceNdx = 0; instanceNdx < m_bottomLevelInstances.size(); ++instanceNdx)
                {
                    VkDeviceOrHostAddressConstKHR currentInstance;
                    currentInstance.hostAddress = (uint8_t *)m_instanceBuffer->getAllocation().getHostPtr() +
                                                  instanceNdx * sizeof(VkAccelerationStructureInstanceKHR);

                    deMemcpy(&bufferStart[bufferOffset], &currentInstance,
                             sizeof(VkDeviceOrHostAddressConstKHR::hostAddress));
                    bufferOffset += sizeof(VkDeviceOrHostAddressConstKHR::hostAddress);
                }
                instancesData = makeDeviceOrHostAddressConstKHR(m_instanceAddressBuffer->getAllocation().getHostPtr());
            }
            else
                instancesData = makeDeviceOrHostAddressConstKHR(m_instanceBuffer->getAllocation().getHostPtr());
        }
        else
            instancesData = makeDeviceOrHostAddressConstKHR(nullptr);
    }

    VkAccelerationStructureGeometryInstancesDataKHR accelerationStructureGeometryInstancesDataKHR = {
        VK_STRUCTURE_TYPE_ACCELERATION_STRUCTURE_GEOMETRY_INSTANCES_DATA_KHR, //  VkStructureType sType;
        nullptr,                                                              //  const void* pNext;
        (VkBool32)(m_useArrayOfPointers ? true : false),                      //  VkBool32 arrayOfPointers;
        instancesData                                                         //  VkDeviceOrHostAddressConstKHR data;
    };

    accelerationStructureGeometryKHR = {
        VK_STRUCTURE_TYPE_ACCELERATION_STRUCTURE_GEOMETRY_KHR, //  VkStructureType sType;
        nullptr,                                               //  const void* pNext;
        VK_GEOMETRY_TYPE_INSTANCES_KHR,                        //  VkGeometryTypeKHR geometryType;
        makeVkAccelerationStructureInstancesDataKHR(
            accelerationStructureGeometryInstancesDataKHR), //  VkAccelerationStructureGeometryDataKHR geometry;
        (VkGeometryFlagsKHR)0u                              //  VkGeometryFlagsKHR flags;
    };
}

uint32_t TopLevelAccelerationStructure::getRequiredAllocationCount(void)
{
    return TopLevelAccelerationStructureKHR::getRequiredAllocationCount();
}

de::MovePtr<TopLevelAccelerationStructure> makeTopLevelAccelerationStructure()
{
    return de::MovePtr<TopLevelAccelerationStructure>(new TopLevelAccelerationStructureKHR);
}

bool queryAccelerationStructureSizeKHR(const DeviceInterface &vk, const VkDevice device,
                                       const VkCommandBuffer cmdBuffer,
                                       const std::vector<VkAccelerationStructureKHR> &accelerationStructureHandles,
                                       VkAccelerationStructureBuildTypeKHR buildType, const VkQueryPool queryPool,
                                       VkQueryType queryType, uint32_t firstQuery, std::vector<VkDeviceSize> &results)
{
    DE_ASSERT(queryType == VK_QUERY_TYPE_ACCELERATION_STRUCTURE_COMPACTED_SIZE_KHR ||
              queryType == VK_QUERY_TYPE_ACCELERATION_STRUCTURE_SERIALIZATION_SIZE_KHR);

    if (buildType == VK_ACCELERATION_STRUCTURE_BUILD_TYPE_DEVICE_KHR)
    {
        // queryPool must be large enough to contain at least (firstQuery + accelerationStructureHandles.size()) queries
        vk.cmdResetQueryPool(cmdBuffer, queryPool, firstQuery, uint32_t(accelerationStructureHandles.size()));
        vk.cmdWriteAccelerationStructuresPropertiesKHR(cmdBuffer, uint32_t(accelerationStructureHandles.size()),
                                                       accelerationStructureHandles.data(), queryType, queryPool,
                                                       firstQuery);
        // results cannot be retrieved to CPU at the moment - you need to do it using getQueryPoolResults after cmdBuffer is executed. Meanwhile function returns a vector of 0s.
        results.resize(accelerationStructureHandles.size(), 0u);
        return false;
    }
    // buildType != VK_ACCELERATION_STRUCTURE_BUILD_TYPE_DEVICE_KHR
    results.resize(accelerationStructureHandles.size(), 0u);
    vk.writeAccelerationStructuresPropertiesKHR(
        device, uint32_t(accelerationStructureHandles.size()), accelerationStructureHandles.data(), queryType,
        sizeof(VkDeviceSize) * accelerationStructureHandles.size(), results.data(), sizeof(VkDeviceSize));
    // results will contain proper values
    return true;
}

bool queryAccelerationStructureSize(const DeviceInterface &vk, const VkDevice device, const VkCommandBuffer cmdBuffer,
                                    const std::vector<VkAccelerationStructureKHR> &accelerationStructureHandles,
                                    VkAccelerationStructureBuildTypeKHR buildType, const VkQueryPool queryPool,
                                    VkQueryType queryType, uint32_t firstQuery, std::vector<VkDeviceSize> &results)
{
    return queryAccelerationStructureSizeKHR(vk, device, cmdBuffer, accelerationStructureHandles, buildType, queryPool,
                                             queryType, firstQuery, results);
}

RayTracingPipeline::RayTracingPipeline()
    : m_shadersModules()
    , m_pipelineLibraries()
    , m_shaderCreateInfos()
    , m_shadersGroupCreateInfos()
    , m_pipelineCreateFlags(0U)
    , m_pipelineCreateFlags2(0U)
    , m_maxRecursionDepth(1U)
    , m_maxPayloadSize(0U)
    , m_maxAttributeSize(0U)
    , m_deferredOperation(false)
    , m_workerThreadCount(0)
{
}

RayTracingPipeline::~RayTracingPipeline()
{
}

#define CHECKED_ASSIGN_SHADER(SHADER, STAGE) \
    if (SHADER == VK_SHADER_UNUSED_KHR)      \
        SHADER = STAGE;                      \
    else                                     \
        TCU_THROW(InternalError, "Attempt to reassign shader")

void RayTracingPipeline::addShader(VkShaderStageFlagBits shaderStage, Move<VkShaderModule> shaderModule, uint32_t group,
                                   const VkSpecializationInfo *specializationInfo,
                                   const VkPipelineShaderStageCreateFlags pipelineShaderStageCreateFlags,
                                   const void *pipelineShaderStageCreateInfopNext)
{
    addShader(shaderStage, makeVkSharedPtr(shaderModule), group, specializationInfo, pipelineShaderStageCreateFlags,
              pipelineShaderStageCreateInfopNext);
}

void RayTracingPipeline::addShader(VkShaderStageFlagBits shaderStage, de::SharedPtr<Move<VkShaderModule>> shaderModule,
                                   uint32_t group, const VkSpecializationInfo *specializationInfoPtr,
                                   const VkPipelineShaderStageCreateFlags pipelineShaderStageCreateFlags,
                                   const void *pipelineShaderStageCreateInfopNext)
{
    addShader(shaderStage, **shaderModule, group, specializationInfoPtr, pipelineShaderStageCreateFlags,
              pipelineShaderStageCreateInfopNext);
    m_shadersModules.push_back(shaderModule);
}

void RayTracingPipeline::addShader(VkShaderStageFlagBits shaderStage, VkShaderModule shaderModule, uint32_t group,
                                   const VkSpecializationInfo *specializationInfoPtr,
                                   const VkPipelineShaderStageCreateFlags pipelineShaderStageCreateFlags,
                                   const void *pipelineShaderStageCreateInfopNext)
{
    if (group >= m_shadersGroupCreateInfos.size())
    {
        for (size_t groupNdx = m_shadersGroupCreateInfos.size(); groupNdx <= group; ++groupNdx)
        {
            VkRayTracingShaderGroupCreateInfoKHR shaderGroupCreateInfo = {
                VK_STRUCTURE_TYPE_RAY_TRACING_SHADER_GROUP_CREATE_INFO_KHR, //  VkStructureType sType;
                nullptr,                                                    //  const void* pNext;
                VK_RAY_TRACING_SHADER_GROUP_TYPE_MAX_ENUM_KHR,              //  VkRayTracingShaderGroupTypeKHR type;
                VK_SHADER_UNUSED_KHR,                                       //  uint32_t generalShader;
                VK_SHADER_UNUSED_KHR,                                       //  uint32_t closestHitShader;
                VK_SHADER_UNUSED_KHR,                                       //  uint32_t anyHitShader;
                VK_SHADER_UNUSED_KHR,                                       //  uint32_t intersectionShader;
                nullptr, //  const void* pShaderGroupCaptureReplayHandle;
            };

            m_shadersGroupCreateInfos.push_back(shaderGroupCreateInfo);
        }
    }

    const uint32_t shaderStageNdx                               = (uint32_t)m_shaderCreateInfos.size();
    VkRayTracingShaderGroupCreateInfoKHR &shaderGroupCreateInfo = m_shadersGroupCreateInfos[group];

    switch (shaderStage)
    {
    case VK_SHADER_STAGE_RAYGEN_BIT_KHR:
        CHECKED_ASSIGN_SHADER(shaderGroupCreateInfo.generalShader, shaderStageNdx);
        break;
    case VK_SHADER_STAGE_MISS_BIT_KHR:
        CHECKED_ASSIGN_SHADER(shaderGroupCreateInfo.generalShader, shaderStageNdx);
        break;
    case VK_SHADER_STAGE_CALLABLE_BIT_KHR:
        CHECKED_ASSIGN_SHADER(shaderGroupCreateInfo.generalShader, shaderStageNdx);
        break;
    case VK_SHADER_STAGE_ANY_HIT_BIT_KHR:
        CHECKED_ASSIGN_SHADER(shaderGroupCreateInfo.anyHitShader, shaderStageNdx);
        break;
    case VK_SHADER_STAGE_CLOSEST_HIT_BIT_KHR:
        CHECKED_ASSIGN_SHADER(shaderGroupCreateInfo.closestHitShader, shaderStageNdx);
        break;
    case VK_SHADER_STAGE_INTERSECTION_BIT_KHR:
        CHECKED_ASSIGN_SHADER(shaderGroupCreateInfo.intersectionShader, shaderStageNdx);
        break;
    default:
        TCU_THROW(InternalError, "Unacceptable stage");
    }

    switch (shaderStage)
    {
    case VK_SHADER_STAGE_RAYGEN_BIT_KHR:
    case VK_SHADER_STAGE_MISS_BIT_KHR:
    case VK_SHADER_STAGE_CALLABLE_BIT_KHR:
    {
        DE_ASSERT(shaderGroupCreateInfo.type == VK_RAY_TRACING_SHADER_GROUP_TYPE_MAX_ENUM_KHR);
        shaderGroupCreateInfo.type = VK_RAY_TRACING_SHADER_GROUP_TYPE_GENERAL_KHR;

        break;
    }

    case VK_SHADER_STAGE_ANY_HIT_BIT_KHR:
    case VK_SHADER_STAGE_CLOSEST_HIT_BIT_KHR:
    case VK_SHADER_STAGE_INTERSECTION_BIT_KHR:
    {
        DE_ASSERT(shaderGroupCreateInfo.type != VK_RAY_TRACING_SHADER_GROUP_TYPE_GENERAL_KHR);
        shaderGroupCreateInfo.type = (shaderGroupCreateInfo.intersectionShader == VK_SHADER_UNUSED_KHR) ?
                                         VK_RAY_TRACING_SHADER_GROUP_TYPE_TRIANGLES_HIT_GROUP_KHR :
                                         VK_RAY_TRACING_SHADER_GROUP_TYPE_PROCEDURAL_HIT_GROUP_KHR;

        break;
    }

    default:
        TCU_THROW(InternalError, "Unacceptable stage");
    }

    {
        const VkPipelineShaderStageCreateInfo shaderCreateInfo = {
            VK_STRUCTURE_TYPE_PIPELINE_SHADER_STAGE_CREATE_INFO, //  VkStructureType sType;
            pipelineShaderStageCreateInfopNext,                  //  const void* pNext;
            pipelineShaderStageCreateFlags,                      //  VkPipelineShaderStageCreateFlags flags;
            shaderStage,                                         //  VkShaderStageFlagBits stage;
            shaderModule,                                        //  VkShaderModule module;
            "main",                                              //  const char* pName;
            specializationInfoPtr,                               //  const VkSpecializationInfo* pSpecializationInfo;
        };

        m_shaderCreateInfos.push_back(shaderCreateInfo);
    }
}

void RayTracingPipeline::setGroupCaptureReplayHandle(uint32_t group, const void *pShaderGroupCaptureReplayHandle)
{
    DE_ASSERT(static_cast<size_t>(group) < m_shadersGroupCreateInfos.size());
    m_shadersGroupCreateInfos[group].pShaderGroupCaptureReplayHandle = pShaderGroupCaptureReplayHandle;
}

void RayTracingPipeline::addLibrary(de::SharedPtr<de::MovePtr<RayTracingPipeline>> pipelineLibrary)
{
    m_pipelineLibraries.push_back(pipelineLibrary);
}

uint32_t RayTracingPipeline::getShaderGroupCount(void)
{
    return de::sizeU32(m_shadersGroupCreateInfos);
}

uint32_t RayTracingPipeline::getFullShaderGroupCount(void)
{
    uint32_t totalCount = getShaderGroupCount();

    for (const auto &lib : m_pipelineLibraries)
        totalCount += lib->get()->getFullShaderGroupCount();

    return totalCount;
}

Move<VkPipeline> RayTracingPipeline::createPipelineKHR(const DeviceInterface &vk, const VkDevice device,
                                                       const VkPipelineLayout pipelineLayout,
                                                       const std::vector<VkPipeline> &pipelineLibraries,
                                                       const VkPipelineCache pipelineCache)
{
    for (size_t groupNdx = 0; groupNdx < m_shadersGroupCreateInfos.size(); ++groupNdx)
        DE_ASSERT(m_shadersGroupCreateInfos[groupNdx].sType ==
                  VK_STRUCTURE_TYPE_RAY_TRACING_SHADER_GROUP_CREATE_INFO_KHR);

    VkPipelineLibraryCreateInfoKHR librariesCreateInfo = {
        VK_STRUCTURE_TYPE_PIPELINE_LIBRARY_CREATE_INFO_KHR, //  VkStructureType sType;
        nullptr,                                            //  const void* pNext;
        de::sizeU32(pipelineLibraries),                     //  uint32_t libraryCount;
        de::dataOrNull(pipelineLibraries)                   //  VkPipeline* pLibraries;
    };
    const VkRayTracingPipelineInterfaceCreateInfoKHR pipelineInterfaceCreateInfo = {
        VK_STRUCTURE_TYPE_RAY_TRACING_PIPELINE_INTERFACE_CREATE_INFO_KHR, //  VkStructureType sType;
        nullptr,                                                          //  const void* pNext;
        m_maxPayloadSize,                                                 //  uint32_t maxPayloadSize;
        m_maxAttributeSize                                                //  uint32_t maxAttributeSize;
    };
    const bool addPipelineInterfaceCreateInfo = m_maxPayloadSize != 0 || m_maxAttributeSize != 0;
    const VkRayTracingPipelineInterfaceCreateInfoKHR *pipelineInterfaceCreateInfoPtr =
        addPipelineInterfaceCreateInfo ? &pipelineInterfaceCreateInfo : nullptr;
    const VkPipelineLibraryCreateInfoKHR *librariesCreateInfoPtr =
        (pipelineLibraries.empty() ? nullptr : &librariesCreateInfo);

    Move<VkDeferredOperationKHR> deferredOperation;
    if (m_deferredOperation)
        deferredOperation = createDeferredOperationKHR(vk, device);

    VkPipelineDynamicStateCreateInfo dynamicStateCreateInfo = {
        VK_STRUCTURE_TYPE_PIPELINE_DYNAMIC_STATE_CREATE_INFO, // VkStructureType sType;
        nullptr,                                              // const void* pNext;
        0,                                                    // VkPipelineDynamicStateCreateFlags flags;
        static_cast<uint32_t>(m_dynamicStates.size()),        // uint32_t dynamicStateCount;
        m_dynamicStates.data(),                               // const VkDynamicState* pDynamicStates;
    };

    VkRayTracingPipelineCreateInfoKHR pipelineCreateInfo{
        VK_STRUCTURE_TYPE_RAY_TRACING_PIPELINE_CREATE_INFO_KHR, //  VkStructureType sType;
        nullptr,                                                //  const void* pNext;
        m_pipelineCreateFlags,                                  //  VkPipelineCreateFlags flags;
        de::sizeU32(m_shaderCreateInfos),                       //  uint32_t stageCount;
        de::dataOrNull(m_shaderCreateInfos),                    //  const VkPipelineShaderStageCreateInfo* pStages;
        de::sizeU32(m_shadersGroupCreateInfos),                 //  uint32_t groupCount;
        de::dataOrNull(m_shadersGroupCreateInfos),              //  const VkRayTracingShaderGroupCreateInfoKHR* pGroups;
        m_maxRecursionDepth,                                    //  uint32_t maxRecursionDepth;
        librariesCreateInfoPtr,                                 //  VkPipelineLibraryCreateInfoKHR* pLibraryInfo;
        pipelineInterfaceCreateInfoPtr, //  VkRayTracingPipelineInterfaceCreateInfoKHR* pLibraryInterface;
        &dynamicStateCreateInfo,        //  const VkPipelineDynamicStateCreateInfo* pDynamicState;
        pipelineLayout,                 //  VkPipelineLayout layout;
        VK_NULL_HANDLE,                 //  VkPipeline basePipelineHandle;
        0,                              //  int32_t basePipelineIndex;
    };
<<<<<<< HEAD

=======
>>>>>>> 3ab9a65c
    VkPipelineCreateFlags2CreateInfoKHR pipelineFlags2CreateInfo = initVulkanStructure();
    if (m_pipelineCreateFlags2)
    {
        pipelineFlags2CreateInfo.flags = m_pipelineCreateFlags2;
        pipelineCreateInfo.pNext       = &pipelineFlags2CreateInfo;
        pipelineCreateInfo.flags       = 0;
    }

    VkPipeline object = VK_NULL_HANDLE;
    VkResult result   = vk.createRayTracingPipelinesKHR(device, deferredOperation.get(), pipelineCache, 1u,
<<<<<<< HEAD
                                                        &pipelineCreateInfo, nullptr, &object);
=======
                                                        &pipelineCreateInfo, DE_NULL, &object);
>>>>>>> 3ab9a65c
    const bool allowCompileRequired =
        ((m_pipelineCreateFlags & VK_PIPELINE_CREATE_FAIL_ON_PIPELINE_COMPILE_REQUIRED_BIT_EXT) != 0);

    if (m_deferredOperation)
    {
        DE_ASSERT(result == VK_OPERATION_DEFERRED_KHR || result == VK_OPERATION_NOT_DEFERRED_KHR ||
                  result == VK_SUCCESS || (allowCompileRequired && result == VK_PIPELINE_COMPILE_REQUIRED));
        finishDeferredOperation(vk, device, deferredOperation.get(), m_workerThreadCount,
                                result == VK_OPERATION_NOT_DEFERRED_KHR);
    }

    if (allowCompileRequired && result == VK_PIPELINE_COMPILE_REQUIRED)
        throw CompileRequiredError("createRayTracingPipelinesKHR returned VK_PIPELINE_COMPILE_REQUIRED");

    Move<VkPipeline> pipeline(check<VkPipeline>(object), Deleter<VkPipeline>(vk, device, nullptr));
    return pipeline;
}

Move<VkPipeline> RayTracingPipeline::createPipeline(
    const DeviceInterface &vk, const VkDevice device, const VkPipelineLayout pipelineLayout,
    const std::vector<de::SharedPtr<Move<VkPipeline>>> &pipelineLibraries)
{
    std::vector<VkPipeline> rawPipelines;
    rawPipelines.reserve(pipelineLibraries.size());
    for (const auto &lib : pipelineLibraries)
        rawPipelines.push_back(lib.get()->get());

    return createPipelineKHR(vk, device, pipelineLayout, rawPipelines);
}

Move<VkPipeline> RayTracingPipeline::createPipeline(const DeviceInterface &vk, const VkDevice device,
                                                    const VkPipelineLayout pipelineLayout,
                                                    const std::vector<VkPipeline> &pipelineLibraries,
                                                    const VkPipelineCache pipelineCache)
{
    return createPipelineKHR(vk, device, pipelineLayout, pipelineLibraries, pipelineCache);
}

std::vector<de::SharedPtr<Move<VkPipeline>>> RayTracingPipeline::createPipelineWithLibraries(
    const DeviceInterface &vk, const VkDevice device, const VkPipelineLayout pipelineLayout)
{
    for (size_t groupNdx = 0; groupNdx < m_shadersGroupCreateInfos.size(); ++groupNdx)
        DE_ASSERT(m_shadersGroupCreateInfos[groupNdx].sType ==
                  VK_STRUCTURE_TYPE_RAY_TRACING_SHADER_GROUP_CREATE_INFO_KHR);

    DE_ASSERT(m_shaderCreateInfos.size() > 0);
    DE_ASSERT(m_shadersGroupCreateInfos.size() > 0);

    std::vector<de::SharedPtr<Move<VkPipeline>>> result, allLibraries, firstLibraries;
    for (auto it = begin(m_pipelineLibraries), eit = end(m_pipelineLibraries); it != eit; ++it)
    {
        auto childLibraries = (*it)->get()->createPipelineWithLibraries(vk, device, pipelineLayout);
        DE_ASSERT(childLibraries.size() > 0);
        firstLibraries.push_back(childLibraries[0]);
        std::copy(begin(childLibraries), end(childLibraries), std::back_inserter(allLibraries));
    }
    result.push_back(makeVkSharedPtr(createPipeline(vk, device, pipelineLayout, firstLibraries)));
    std::copy(begin(allLibraries), end(allLibraries), std::back_inserter(result));
    return result;
}

std::vector<uint8_t> RayTracingPipeline::getShaderGroupHandles(const DeviceInterface &vk, const VkDevice device,
                                                               const VkPipeline pipeline,
                                                               const uint32_t shaderGroupHandleSize,
                                                               const uint32_t firstGroup,
                                                               const uint32_t groupCount) const
{
    const auto handleArraySizeBytes = groupCount * shaderGroupHandleSize;
    std::vector<uint8_t> shaderHandles(handleArraySizeBytes);

    VK_CHECK(getRayTracingShaderGroupHandles(vk, device, pipeline, firstGroup, groupCount,
                                             static_cast<uintptr_t>(shaderHandles.size()),
                                             de::dataOrNull(shaderHandles)));

    return shaderHandles;
}

std::vector<uint8_t> RayTracingPipeline::getShaderGroupReplayHandles(const DeviceInterface &vk, const VkDevice device,
                                                                     const VkPipeline pipeline,
                                                                     const uint32_t shaderGroupHandleReplaySize,
                                                                     const uint32_t firstGroup,
                                                                     const uint32_t groupCount) const
{
    const auto handleArraySizeBytes = groupCount * shaderGroupHandleReplaySize;
    std::vector<uint8_t> shaderHandles(handleArraySizeBytes);

    VK_CHECK(getRayTracingCaptureReplayShaderGroupHandles(vk, device, pipeline, firstGroup, groupCount,
                                                          static_cast<uintptr_t>(shaderHandles.size()),
                                                          de::dataOrNull(shaderHandles)));

    return shaderHandles;
}

de::MovePtr<BufferWithMemory> RayTracingPipeline::createShaderBindingTable(
    const DeviceInterface &vk, const VkDevice device, const VkPipeline pipeline, Allocator &allocator,
    const uint32_t &shaderGroupHandleSize, const uint32_t shaderGroupBaseAlignment, const uint32_t &firstGroup,
    const uint32_t &groupCount, const VkBufferCreateFlags &additionalBufferCreateFlags,
    const VkBufferUsageFlags &additionalBufferUsageFlags, const MemoryRequirement &additionalMemoryRequirement,
    const VkDeviceAddress &opaqueCaptureAddress, const uint32_t shaderBindingTableOffset,
    const uint32_t shaderRecordSize, const void **shaderGroupDataPtrPerGroup, const bool autoAlignRecords)
{
    const auto shaderHandles =
        getShaderGroupHandles(vk, device, pipeline, shaderGroupHandleSize, firstGroup, groupCount);
    return createShaderBindingTable(vk, device, allocator, shaderGroupHandleSize, shaderGroupBaseAlignment,
                                    shaderHandles, additionalBufferCreateFlags, additionalBufferUsageFlags,
                                    additionalMemoryRequirement, opaqueCaptureAddress, shaderBindingTableOffset,
                                    shaderRecordSize, shaderGroupDataPtrPerGroup, autoAlignRecords);
}

de::MovePtr<BufferWithMemory> RayTracingPipeline::createShaderBindingTable(
    const DeviceInterface &vk, const VkDevice device, Allocator &allocator, const uint32_t shaderGroupHandleSize,
    const uint32_t shaderGroupBaseAlignment, const std::vector<uint8_t> &shaderHandles,
    const VkBufferCreateFlags additionalBufferCreateFlags, const VkBufferUsageFlags additionalBufferUsageFlags,
    const MemoryRequirement &additionalMemoryRequirement, const VkDeviceAddress opaqueCaptureAddress,
    const uint32_t shaderBindingTableOffset, const uint32_t shaderRecordSize, const void **shaderGroupDataPtrPerGroup,
    const bool autoAlignRecords)
{
    DE_ASSERT(shaderGroupBaseAlignment != 0u);
    DE_ASSERT((shaderBindingTableOffset % shaderGroupBaseAlignment) == 0);
    DE_UNREF(shaderGroupBaseAlignment);

    const auto groupCount = de::sizeU32(shaderHandles) / shaderGroupHandleSize;
    const auto totalEntrySize =
        (autoAlignRecords ? (deAlign32(shaderGroupHandleSize + shaderRecordSize, shaderGroupHandleSize)) :
                            (shaderGroupHandleSize + shaderRecordSize));
    const uint32_t sbtSize            = shaderBindingTableOffset + groupCount * totalEntrySize;
    const VkBufferUsageFlags sbtFlags = VK_BUFFER_USAGE_TRANSFER_DST_BIT |
                                        VK_BUFFER_USAGE_SHADER_BINDING_TABLE_BIT_KHR |
                                        VK_BUFFER_USAGE_SHADER_DEVICE_ADDRESS_BIT | additionalBufferUsageFlags;
    VkBufferCreateInfo sbtCreateInfo = makeBufferCreateInfo(sbtSize, sbtFlags);
    sbtCreateInfo.flags |= additionalBufferCreateFlags;
    VkBufferUsageFlags2CreateInfoKHR bufferUsageFlags2           = vk::initVulkanStructure();
    VkBufferOpaqueCaptureAddressCreateInfo sbtCaptureAddressInfo = {
        VK_STRUCTURE_TYPE_BUFFER_OPAQUE_CAPTURE_ADDRESS_CREATE_INFO, // VkStructureType sType;
        nullptr,                                                     // const void* pNext;
        uint64_t(opaqueCaptureAddress)                               // uint64_t opaqueCaptureAddress;
    };

    // when maintenance5 is tested then m_pipelineCreateFlags2 is non-zero
    if (m_pipelineCreateFlags2)
    {
        bufferUsageFlags2.usage = (VkBufferUsageFlags2KHR)sbtFlags;
        sbtCreateInfo.pNext     = &bufferUsageFlags2;
        sbtCreateInfo.usage     = 0;
    }

    if (opaqueCaptureAddress != 0u)
    {
        sbtCreateInfo.pNext = &sbtCaptureAddressInfo;
        sbtCreateInfo.flags |= VK_BUFFER_CREATE_DEVICE_ADDRESS_CAPTURE_REPLAY_BIT;
    }
    const MemoryRequirement sbtMemRequirements = MemoryRequirement::HostVisible | MemoryRequirement::Coherent |
                                                 MemoryRequirement::DeviceAddress | additionalMemoryRequirement;
    de::MovePtr<BufferWithMemory> sbtBuffer =
        de::MovePtr<BufferWithMemory>(new BufferWithMemory(vk, device, allocator, sbtCreateInfo, sbtMemRequirements));
    vk::Allocation &sbtAlloc = sbtBuffer->getAllocation();

    // Copy handles to table, leaving space for ShaderRecordKHR after each handle.
    uint8_t *shaderBegin = (uint8_t *)sbtAlloc.getHostPtr() + shaderBindingTableOffset;
    for (uint32_t idx = 0; idx < groupCount; ++idx)
    {
        const uint8_t *shaderSrcPos = shaderHandles.data() + idx * shaderGroupHandleSize;
        uint8_t *shaderDstPos       = shaderBegin + idx * totalEntrySize;
        deMemcpy(shaderDstPos, shaderSrcPos, shaderGroupHandleSize);

        if (shaderGroupDataPtrPerGroup != nullptr && shaderGroupDataPtrPerGroup[idx] != nullptr)
        {
            DE_ASSERT(sbtSize >= static_cast<uint32_t>(shaderDstPos - shaderBegin) + shaderGroupHandleSize);

            deMemcpy(shaderDstPos + shaderGroupHandleSize, shaderGroupDataPtrPerGroup[idx], shaderRecordSize);
        }
    }

    flushMappedMemoryRange(vk, device, sbtAlloc.getMemory(), sbtAlloc.getOffset(), VK_WHOLE_SIZE);

    return sbtBuffer;
}

void RayTracingPipeline::setCreateFlags(const VkPipelineCreateFlags &pipelineCreateFlags)
{
    m_pipelineCreateFlags = pipelineCreateFlags;
}

void RayTracingPipeline::setCreateFlags2(const VkPipelineCreateFlags2KHR &pipelineCreateFlags2)
{
    m_pipelineCreateFlags2 = pipelineCreateFlags2;
}

void RayTracingPipeline::setMaxRecursionDepth(const uint32_t &maxRecursionDepth)
{
    m_maxRecursionDepth = maxRecursionDepth;
}

void RayTracingPipeline::setMaxPayloadSize(const uint32_t &maxPayloadSize)
{
    m_maxPayloadSize = maxPayloadSize;
}

void RayTracingPipeline::setMaxAttributeSize(const uint32_t &maxAttributeSize)
{
    m_maxAttributeSize = maxAttributeSize;
}

void RayTracingPipeline::setDeferredOperation(const bool deferredOperation, const uint32_t workerThreadCount)
{
    m_deferredOperation = deferredOperation;
    m_workerThreadCount = workerThreadCount;
}

void RayTracingPipeline::addDynamicState(const VkDynamicState &dynamicState)
{
    m_dynamicStates.push_back(dynamicState);
}

class RayTracingPropertiesKHR : public RayTracingProperties
{
public:
    RayTracingPropertiesKHR() = delete;
    RayTracingPropertiesKHR(const InstanceInterface &vki, const VkPhysicalDevice physicalDevice);
    virtual ~RayTracingPropertiesKHR();

    uint32_t getShaderGroupHandleSize(void) override
    {
        return m_rayTracingPipelineProperties.shaderGroupHandleSize;
    }
    uint32_t getShaderGroupHandleAlignment(void) override
    {
        return m_rayTracingPipelineProperties.shaderGroupHandleAlignment;
    }
    uint32_t getShaderGroupHandleCaptureReplaySize(void) override
    {
        return m_rayTracingPipelineProperties.shaderGroupHandleCaptureReplaySize;
    }
    uint32_t getMaxRecursionDepth(void) override
    {
        return m_rayTracingPipelineProperties.maxRayRecursionDepth;
    }
    uint32_t getMaxShaderGroupStride(void) override
    {
        return m_rayTracingPipelineProperties.maxShaderGroupStride;
    }
    uint32_t getShaderGroupBaseAlignment(void) override
    {
        return m_rayTracingPipelineProperties.shaderGroupBaseAlignment;
    }
    uint64_t getMaxGeometryCount(void) override
    {
        return m_accelerationStructureProperties.maxGeometryCount;
    }
    uint64_t getMaxInstanceCount(void) override
    {
        return m_accelerationStructureProperties.maxInstanceCount;
    }
    uint64_t getMaxPrimitiveCount(void) override
    {
        return m_accelerationStructureProperties.maxPrimitiveCount;
    }
    uint32_t getMaxDescriptorSetAccelerationStructures(void) override
    {
        return m_accelerationStructureProperties.maxDescriptorSetAccelerationStructures;
    }
    uint32_t getMaxRayDispatchInvocationCount(void) override
    {
        return m_rayTracingPipelineProperties.maxRayDispatchInvocationCount;
    }
    uint32_t getMaxRayHitAttributeSize(void) override
    {
        return m_rayTracingPipelineProperties.maxRayHitAttributeSize;
    }
    uint32_t getMaxMemoryAllocationCount(void) override
    {
        return m_maxMemoryAllocationCount;
    }

protected:
    VkPhysicalDeviceAccelerationStructurePropertiesKHR m_accelerationStructureProperties;
    VkPhysicalDeviceRayTracingPipelinePropertiesKHR m_rayTracingPipelineProperties;
    uint32_t m_maxMemoryAllocationCount;
};

RayTracingPropertiesKHR::~RayTracingPropertiesKHR()
{
}

RayTracingPropertiesKHR::RayTracingPropertiesKHR(const InstanceInterface &vki, const VkPhysicalDevice physicalDevice)
    : RayTracingProperties(vki, physicalDevice)
{
    m_accelerationStructureProperties = getPhysicalDeviceExtensionProperties(vki, physicalDevice);
    m_rayTracingPipelineProperties    = getPhysicalDeviceExtensionProperties(vki, physicalDevice);
    m_maxMemoryAllocationCount = getPhysicalDeviceProperties(vki, physicalDevice).limits.maxMemoryAllocationCount;
}

de::MovePtr<RayTracingProperties> makeRayTracingProperties(const InstanceInterface &vki,
                                                           const VkPhysicalDevice physicalDevice)
{
    return de::MovePtr<RayTracingProperties>(new RayTracingPropertiesKHR(vki, physicalDevice));
}

static inline void cmdTraceRaysKHR(const DeviceInterface &vk, VkCommandBuffer commandBuffer,
                                   const VkStridedDeviceAddressRegionKHR *raygenShaderBindingTableRegion,
                                   const VkStridedDeviceAddressRegionKHR *missShaderBindingTableRegion,
                                   const VkStridedDeviceAddressRegionKHR *hitShaderBindingTableRegion,
                                   const VkStridedDeviceAddressRegionKHR *callableShaderBindingTableRegion,
                                   uint32_t width, uint32_t height, uint32_t depth)
{
    return vk.cmdTraceRaysKHR(commandBuffer, raygenShaderBindingTableRegion, missShaderBindingTableRegion,
                              hitShaderBindingTableRegion, callableShaderBindingTableRegion, width, height, depth);
}

void cmdTraceRays(const DeviceInterface &vk, VkCommandBuffer commandBuffer,
                  const VkStridedDeviceAddressRegionKHR *raygenShaderBindingTableRegion,
                  const VkStridedDeviceAddressRegionKHR *missShaderBindingTableRegion,
                  const VkStridedDeviceAddressRegionKHR *hitShaderBindingTableRegion,
                  const VkStridedDeviceAddressRegionKHR *callableShaderBindingTableRegion, uint32_t width,
                  uint32_t height, uint32_t depth)
{
    DE_ASSERT(raygenShaderBindingTableRegion != nullptr);
    DE_ASSERT(missShaderBindingTableRegion != nullptr);
    DE_ASSERT(hitShaderBindingTableRegion != nullptr);
    DE_ASSERT(callableShaderBindingTableRegion != nullptr);

    return cmdTraceRaysKHR(vk, commandBuffer, raygenShaderBindingTableRegion, missShaderBindingTableRegion,
                           hitShaderBindingTableRegion, callableShaderBindingTableRegion, width, height, depth);
}

static inline void cmdTraceRaysIndirectKHR(const DeviceInterface &vk, VkCommandBuffer commandBuffer,
                                           const VkStridedDeviceAddressRegionKHR *raygenShaderBindingTableRegion,
                                           const VkStridedDeviceAddressRegionKHR *missShaderBindingTableRegion,
                                           const VkStridedDeviceAddressRegionKHR *hitShaderBindingTableRegion,
                                           const VkStridedDeviceAddressRegionKHR *callableShaderBindingTableRegion,
                                           VkDeviceAddress indirectDeviceAddress)
{
    DE_ASSERT(raygenShaderBindingTableRegion != nullptr);
    DE_ASSERT(missShaderBindingTableRegion != nullptr);
    DE_ASSERT(hitShaderBindingTableRegion != nullptr);
    DE_ASSERT(callableShaderBindingTableRegion != nullptr);
    DE_ASSERT(indirectDeviceAddress != 0);

    return vk.cmdTraceRaysIndirectKHR(commandBuffer, raygenShaderBindingTableRegion, missShaderBindingTableRegion,
                                      hitShaderBindingTableRegion, callableShaderBindingTableRegion,
                                      indirectDeviceAddress);
}

void cmdTraceRaysIndirect(const DeviceInterface &vk, VkCommandBuffer commandBuffer,
                          const VkStridedDeviceAddressRegionKHR *raygenShaderBindingTableRegion,
                          const VkStridedDeviceAddressRegionKHR *missShaderBindingTableRegion,
                          const VkStridedDeviceAddressRegionKHR *hitShaderBindingTableRegion,
                          const VkStridedDeviceAddressRegionKHR *callableShaderBindingTableRegion,
                          VkDeviceAddress indirectDeviceAddress)
{
    return cmdTraceRaysIndirectKHR(vk, commandBuffer, raygenShaderBindingTableRegion, missShaderBindingTableRegion,
                                   hitShaderBindingTableRegion, callableShaderBindingTableRegion,
                                   indirectDeviceAddress);
}

static inline void cmdTraceRaysIndirect2KHR(const DeviceInterface &vk, VkCommandBuffer commandBuffer,
                                            VkDeviceAddress indirectDeviceAddress)
{
    DE_ASSERT(indirectDeviceAddress != 0);

    return vk.cmdTraceRaysIndirect2KHR(commandBuffer, indirectDeviceAddress);
}

void cmdTraceRaysIndirect2(const DeviceInterface &vk, VkCommandBuffer commandBuffer,
                           VkDeviceAddress indirectDeviceAddress)
{
    return cmdTraceRaysIndirect2KHR(vk, commandBuffer, indirectDeviceAddress);
}

constexpr uint32_t NO_INT_VALUE = spv::RayQueryCommittedIntersectionTypeMax;

void generateRayQueryShaders(SourceCollections &programCollection, RayQueryTestParams params, std::string rayQueryPart,
                             float max_t)
{
    std::stringstream genericMiss;
    genericMiss << "#version 460\n"
                   "#extension GL_EXT_ray_tracing : require\n"
                   "#extension GL_EXT_ray_query : require\n"
                   "layout(location = 0) rayPayloadInEXT vec4 payload;\n"
                   "void main()\n"
                   "{\n"
                   "  payload.x = 2000;\n"
                   "  payload.y = 2000;\n"
                   "  payload.z = 2000;\n"
                   "  payload.w = 2000;\n"
                   "}\n";

    std::stringstream genericIsect;
    genericIsect << "#version 460\n"
                    "#extension GL_EXT_ray_tracing : require\n"
                    "hitAttributeEXT uvec4 hitValue;\n"
                    "void main()\n"
                    "{\n"
                    "  reportIntersectionEXT(0.5f, 0);\n"
                    "}\n";

    std::stringstream rtChit;
    rtChit << "#version 460    \n"
              "#extension GL_EXT_ray_tracing : require\n"
              "#extension GL_EXT_ray_query : require\n"
              "layout(location = 0) rayPayloadInEXT vec4 payload;\n"
              "void main()\n"
              "{\n"
              "  uint index = (gl_LaunchIDEXT.z * gl_LaunchSizeEXT.x * gl_LaunchSizeEXT.y) + (gl_LaunchIDEXT.y * "
              "gl_LaunchSizeEXT.x) + gl_LaunchIDEXT.x;\n"
              "  payload.x = index;\n"
              "  payload.y = gl_HitTEXT;\n"
              "  payload.z = 1000;\n"
              "  payload.w = 1000;\n"
              "}\n";

    std::stringstream genericChit;
    genericChit << "#version 460    \n"
                   "#extension GL_EXT_ray_tracing : require\n"
                   "#extension GL_EXT_ray_query : require\n"
                   "layout(location = 0) rayPayloadInEXT vec4 payload;\n"
                   "void main()\n"
                   "{\n"
                   "  payload.x = 1000;\n"
                   "  payload.y = 1000;\n"
                   "  payload.z = 1000;\n"
                   "  payload.w = 1000;\n"
                   "}\n";

    std::stringstream genericRayTracingSetResultsShader;
    genericRayTracingSetResultsShader << "#version 460    \n"
                                         "#extension GL_EXT_ray_tracing : require\n"
                                         "#extension GL_EXT_ray_query : require\n"
                                         "layout(location = 0) rayPayloadInEXT vec4 payload;\n"
                                         "struct Ray { vec3 pos; float tmin; vec3 dir; float tmax; };\n"
                                         "layout(set = 0, binding = 1) uniform accelerationStructureEXT scene;\n"
                                         "layout(std430, set = 0, binding = 2) buffer Rays { Ray rays[]; };\n"
                                      << params.shaderFunctions
                                      << "void main()\n"
                                         "{\n"
                                         "  uint index = (gl_LaunchIDEXT.z * gl_LaunchSizeEXT.x * gl_LaunchSizeEXT.y) "
                                         "+ (gl_LaunchIDEXT.y * gl_LaunchSizeEXT.x) + gl_LaunchIDEXT.x;\n"
                                      << rayQueryPart
                                      << "  payload.x = x;\n"
                                         "  payload.y = y;\n"
                                         "  payload.z = z;\n"
                                         "  payload.w = w;\n"
                                         "}\n";

    const vk::ShaderBuildOptions buildOptions(programCollection.usedVulkanVersion, vk::SPIRV_VERSION_1_5, 0u, true);

    switch (params.pipelineType)
    {
    case RayQueryShaderSourcePipeline::COMPUTE:
    {
        std::ostringstream compute;
        compute << "#version 460\n"
                   "#extension GL_EXT_ray_tracing : enable\n"
                   "#extension GL_EXT_ray_query : require\n"
                   "\n"
                   "struct Ray { vec3 pos; float tmin; vec3 dir; float tmax; };\n"
                   "struct ResultType { float x; float y; float z; float w; };\n"
                   "layout(std430, set = 0, binding = 0) buffer Results { ResultType results[]; };\n"
                   "layout(set = 0, binding = 1) uniform accelerationStructureEXT scene;\n"
                   "layout(std430, set = 0, binding = 2) buffer Rays { Ray rays[]; };\n"
                   "layout (local_size_x = 1, local_size_y = 1, local_size_z = 1) in;\n"
                << params.shaderFunctions
                << "void main() {\n"
                   "   uint index = (gl_NumWorkGroups.x * gl_WorkGroupSize.x) * gl_GlobalInvocationID.y + "
                   "gl_GlobalInvocationID.x;\n"
                << rayQueryPart
                << "   results[index].x = x;\n"
                   "   results[index].y = y;\n"
                   "   results[index].z = z;\n"
                   "   results[index].w = w;\n"
                   "}";

        programCollection.glslSources.add("comp", &buildOptions) << glu::ComputeSource(compute.str());

        break;
    }
    case RayQueryShaderSourcePipeline::GRAPHICS:
    {
        std::ostringstream vertex;

        if (params.shaderSourceType == RayQueryShaderSourceType::VERTEX)
        {
            vertex << "#version 460\n"
                      "#extension GL_EXT_ray_tracing : enable\n"
                      "#extension GL_EXT_ray_query : require\n"
                      "struct Ray { vec3 pos; float tmin; vec3 dir; float tmax; };\n"
                      "layout(location = 0) in vec4 in_position;\n"
                      "layout(rgba32f, set = 0, binding = 0) uniform image3D resultImage;\n"
                      "layout(set = 0, binding = 1) uniform accelerationStructureEXT scene;\n"
                      "layout(std430, set = 0, binding = 2) buffer Rays { Ray rays[]; };\n"
                   << params.shaderFunctions
                   << "void main(void)\n"
                      "{\n"
                      "  const int  vertId = int(gl_VertexIndex % 3);\n"
                      "  if (vertId == 0)\n"
                      "  {\n"
                      "    ivec3 sz = imageSize(resultImage);\n"
                      "    int index = int(in_position.z);\n"
                      "    int idx = int(index % sz.x);\n"
                      "    int idy = int(index / sz.y);\n"
                   << rayQueryPart
                   << "     imageStore(resultImage, ivec3(idx, idy, 0), vec4(x, y, z, w));\n"
                      "  }\n"
                      "}\n";
        }
        else
        {
            vertex << "#version 460\n"
                      "layout(location = 0) in highp vec3 position;\n"
                      "\n"
                      "out gl_PerVertex {\n"
                      "   vec4 gl_Position;\n"
                      "};\n"
                      "\n"
                      "void main (void)\n"
                      "{\n"
                      "    gl_Position = vec4(position, 1.0);\n"
                      "}\n";
        }

        programCollection.glslSources.add("vert", &buildOptions) << glu::VertexSource(vertex.str());

        if (params.shaderSourceType == RayQueryShaderSourceType::FRAGMENT)
        {
            std::ostringstream frag;
            frag << "#version 460\n"
                    "#extension GL_EXT_ray_tracing : enable\n"
                    "#extension GL_EXT_ray_query : require\n"
                    "struct Ray { vec3 pos; float tmin; vec3 dir; float tmax; };\n"
                    "layout(rgba32f, set = 0, binding = 0) uniform image3D resultImage;\n"
                    "layout(set = 0, binding = 1) uniform accelerationStructureEXT scene;\n"
                    "layout(std430, set = 0, binding = 2) buffer Rays { Ray rays[]; };\n"
                 << params.shaderFunctions
                 << "void main() {\n"
                    "    ivec3 sz = imageSize(resultImage);\n"
                    "    uint index = uint(gl_FragCoord.x) + sz.x * uint(gl_FragCoord.y);\n"
                 << rayQueryPart
                 << "    imageStore(resultImage, ivec3(gl_FragCoord.xy, 0), vec4(x, y, z, w));\n"
                    "}";

            programCollection.glslSources.add("frag", &buildOptions) << glu::FragmentSource(frag.str());
        }
        else if (params.shaderSourceType == RayQueryShaderSourceType::GEOMETRY)
        {
            std::stringstream geom;
            geom << "#version 460\n"
                    "#extension GL_EXT_ray_tracing : enable\n"
                    "#extension GL_EXT_ray_query : require\n"
                    "struct Ray { vec3 pos; float tmin; vec3 dir; float tmax; };\n"
                    "layout(triangles) in;\n"
                    "layout (triangle_strip, max_vertices = 3) out;\n"
                    "layout(rgba32f, set = 0, binding = 0) uniform image3D resultImage;\n"
                    "layout(set = 0, binding = 1) uniform accelerationStructureEXT scene;\n"
                    "layout(std430, set = 0, binding = 2) buffer Rays { Ray rays[]; };\n"
                    "\n"
                    "in gl_PerVertex {\n"
                    "  vec4  gl_Position;\n"
                    "} gl_in[];\n"
                    "out gl_PerVertex {\n"
                    "  vec4 gl_Position;\n"
                    "};\n"
                 << params.shaderFunctions
                 << "void main (void)\n"
                    "{\n"
                    "  ivec3 sz = imageSize(resultImage);\n"
                    "  int index = int(gl_in[0].gl_Position.z);\n"
                    "  int idx = int(index % sz.x);\n"
                    "  int idy = int(index / sz.y);\n"
                 << rayQueryPart
                 << "  imageStore(resultImage, ivec3(idx, idy, 0), vec4(x, y, z, w));\n"
                    "  for (int i = 0; i < gl_in.length(); ++i)\n"
                    "  {\n"
                    "        gl_Position      = gl_in[i].gl_Position;\n"
                    "        EmitVertex();\n"
                    "  }\n"
                    "  EndPrimitive();\n"
                    "}\n";

            programCollection.glslSources.add("geom", &buildOptions) << glu::GeometrySource(geom.str());
        }
        else if (params.shaderSourceType == RayQueryShaderSourceType::TESSELLATION_EVALUATION)
        {
            {
                std::stringstream tesc;
                tesc << "#version 460\n"
                        "#extension GL_EXT_tessellation_shader : require\n"
                        "in gl_PerVertex\n"
                        "{\n"
                        "  vec4 gl_Position;\n"
                        "} gl_in[];\n"
                        "layout(vertices = 4) out;\n"
                        "out gl_PerVertex\n"
                        "{\n"
                        "  vec4 gl_Position;\n"
                        "} gl_out[];\n"
                        "\n"
                        "void main (void)\n"
                        "{\n"
                        "  gl_out[gl_InvocationID].gl_Position = gl_in[gl_InvocationID].gl_Position;\n"
                        "  gl_TessLevelInner[0] = 1;\n"
                        "  gl_TessLevelInner[1] = 1;\n"
                        "  gl_TessLevelOuter[gl_InvocationID] = 1;\n"
                        "}\n";
                programCollection.glslSources.add("tesc", &buildOptions) << glu::TessellationControlSource(tesc.str());
            }

            {
                std::ostringstream tese;
                tese << "#version 460\n"
                        "#extension GL_EXT_ray_tracing : enable\n"
                        "#extension GL_EXT_tessellation_shader : require\n"
                        "#extension GL_EXT_ray_query : require\n"
                        "struct Ray { vec3 pos; float tmin; vec3 dir; float tmax; };\n"
                        "layout(rgba32f, set = 0, binding = 0) uniform image3D resultImage;\n"
                        "layout(set = 0, binding = 1) uniform accelerationStructureEXT scene;\n"
                        "layout(std430, set = 0, binding = 2) buffer Rays { Ray rays[]; };\n"
                        "layout(quads, equal_spacing, ccw) in;\n"
                        "in gl_PerVertex\n"
                        "{\n"
                        "  vec4 gl_Position;\n"
                        "} gl_in[];\n"
                     << params.shaderFunctions
                     << "void main(void)\n"
                        "{\n"
                        "  ivec3 sz = imageSize(resultImage);\n"
                        "  int index = int(gl_in[0].gl_Position.z);\n"
                        "  int idx = int(index % sz.x);\n"
                        "  int idy = int(index / sz.y);\n"
                     << rayQueryPart
                     << "  imageStore(resultImage, ivec3(idx, idy, 0), vec4(x, y, z, w));\n"
                        "  gl_Position = gl_in[0].gl_Position;\n"
                        "}\n";

                programCollection.glslSources.add("tese", &buildOptions)
                    << glu::TessellationEvaluationSource(tese.str());
            }
        }
        else if (params.shaderSourceType == RayQueryShaderSourceType::TESSELLATION_CONTROL)
        {
            {
                std::ostringstream tesc;
                tesc << "#version 460\n"
                        "#extension GL_EXT_ray_tracing : enable\n"
                        "#extension GL_EXT_tessellation_shader : require\n"
                        "#extension GL_EXT_ray_query : require\n"
                        "struct Ray { vec3 pos; float tmin; vec3 dir; float tmax; };\n"
                        "layout(rgba32f, set = 0, binding = 0) uniform image3D resultImage;\n"
                        "layout(set = 0, binding = 1) uniform accelerationStructureEXT scene;\n"
                        "layout(std430, set = 0, binding = 2) buffer Rays { Ray rays[]; };\n"
                        "in gl_PerVertex\n"
                        "{\n"
                        "  vec4 gl_Position;\n"
                        "} gl_in[];\n"
                        "layout(vertices = 4) out;\n"
                        "out gl_PerVertex\n"
                        "{\n"
                        "  vec4 gl_Position;\n"
                        "} gl_out[];\n"
                        "\n"
                     << params.shaderFunctions
                     << "void main(void)\n"
                        "{\n"
                        "  ivec3 sz = imageSize(resultImage);\n"
                        "  int index = int(gl_in[0].gl_Position.z);\n"
                        "  int idx = int(index % sz.x);\n"
                        "  int idy = int(index / sz.y);\n"
                     << rayQueryPart
                     << "  imageStore(resultImage, ivec3(idx, idy, 0), vec4(x, y, z, w));\n"
                        "  gl_out[gl_InvocationID].gl_Position = gl_in[gl_InvocationID].gl_Position;\n"
                        "  gl_TessLevelInner[0] = 1;\n"
                        "  gl_TessLevelInner[1] = 1;\n"
                        "  gl_TessLevelOuter[gl_InvocationID] = 1;\n"
                        "}\n";

                programCollection.glslSources.add("tesc", &buildOptions) << glu::TessellationControlSource(tesc.str());
            }

            {
                std::ostringstream tese;
                tese << "#version 460\n"
                        "#extension GL_EXT_tessellation_shader : require\n"
                        "layout(quads, equal_spacing, ccw) in;\n"
                        "in gl_PerVertex\n"
                        "{\n"
                        "  vec4 gl_Position;\n"
                        "} gl_in[];\n"
                        "\n"
                        "void main(void)\n"
                        "{\n"
                        "  gl_Position = gl_in[0].gl_Position;\n"
                        "}\n";

                programCollection.glslSources.add("tese", &buildOptions)
                    << glu::TessellationEvaluationSource(tese.str());
            }
        }

        break;
    }
    case RayQueryShaderSourcePipeline::RAYTRACING:
    {
        std::stringstream rayGen;

        if (params.shaderSourceType == RayQueryShaderSourceType::RAY_GENERATION_RT)
        {
            rayGen << "#version 460\n"
                      "#extension GL_EXT_ray_tracing : enable\n"
                      "#extension GL_EXT_ray_query : require\n"
                      "struct Ray { vec3 pos; float tmin; vec3 dir; float tmax; };\n"
                      "struct ResultType { float x; float y; float z; float w; };\n"
                      "layout(std430, set = 0, binding = 0) buffer Results { ResultType results[]; };\n"
                      "layout(set = 0, binding = 1) uniform accelerationStructureEXT scene;\n"
                      "layout(std430, set = 0, binding = 2) buffer Rays { Ray rays[]; };\n"
                      "layout(location = 0) rayPayloadEXT vec4 payload;\n"
                   << params.shaderFunctions
                   << "void main() {\n"
                      "   payload = vec4("
                   << NO_INT_VALUE << "," << max_t * 2
                   << ",0,0);\n"
                      "   uint index = (gl_LaunchIDEXT.z * gl_LaunchSizeEXT.x * gl_LaunchSizeEXT.y) + "
                      "(gl_LaunchIDEXT.y * gl_LaunchSizeEXT.x) + gl_LaunchIDEXT.x;\n"
                   << rayQueryPart
                   << "   results[index].x = x;\n"
                      "   results[index].y = y;\n"
                      "   results[index].z = z;\n"
                      "   results[index].w = w;\n"
                      "}";

            programCollection.glslSources.add("isect_rt", &buildOptions)
                << glu::IntersectionSource(updateRayTracingGLSL(genericIsect.str()));
            programCollection.glslSources.add("chit_rt", &buildOptions) << glu::ClosestHitSource(rtChit.str());
            programCollection.glslSources.add("ahit_rt", &buildOptions) << glu::AnyHitSource(genericChit.str());
            programCollection.glslSources.add("miss_rt", &buildOptions) << glu::MissSource(genericMiss.str());
        }
        else if (params.shaderSourceType == RayQueryShaderSourceType::RAY_GENERATION)
        {
            rayGen << "#version 460\n"
                      "#extension GL_EXT_ray_tracing : enable\n"
                      "#extension GL_EXT_ray_query : require\n"
                      "struct Ray { vec3 pos; float tmin; vec3 dir; float tmax; };\n"
                      "struct ResultType { float x; float y; float z; float w; };\n"
                      "layout(std430, set = 0, binding = 0) buffer Results { ResultType results[]; };\n"
                      "layout(set = 0, binding = 1) uniform accelerationStructureEXT scene;\n"
                      "layout(std430, set = 0, binding = 2) buffer Rays { Ray rays[]; };\n"
                   << params.shaderFunctions
                   << "void main() {\n"
                      "   uint index = (gl_LaunchIDEXT.z * gl_LaunchSizeEXT.x * gl_LaunchSizeEXT.y) + "
                      "(gl_LaunchIDEXT.y * gl_LaunchSizeEXT.x) + gl_LaunchIDEXT.x;\n"
                   << rayQueryPart
                   << "   results[index].x = x;\n"
                      "   results[index].y = y;\n"
                      "   results[index].z = z;\n"
                      "   results[index].w = w;\n"
                      "}";
        }
        else if (params.shaderSourceType == RayQueryShaderSourceType::CALLABLE)
        {
            rayGen << "#version 460\n"
                      "#extension GL_EXT_ray_tracing : require\n"
                      "struct CallValue\n{\n"
                      "  uint index;\n"
                      "  vec4 hitAttrib;\n"
                      "};\n"
                      "layout(location = 0) callableDataEXT CallValue param;\n"
                      "struct ResultType { float x; float y; float z; float w; };\n"
                      "layout(std430, set = 0, binding = 0) buffer Results { ResultType results[]; };\n"
                      "void main()\n"
                      "{\n"
                      "  uint index = (gl_LaunchIDEXT.z * gl_LaunchSizeEXT.x * gl_LaunchSizeEXT.y) + (gl_LaunchIDEXT.y "
                      "* gl_LaunchSizeEXT.x) + gl_LaunchIDEXT.x;\n"
                      "  param.index = index;\n"
                      "  param.hitAttrib = vec4(0, 0, 0, 0);\n"
                      "  executeCallableEXT(0, 0);\n"
                      "  results[index].x = param.hitAttrib.x;\n"
                      "  results[index].y = param.hitAttrib.y;\n"
                      "  results[index].z = param.hitAttrib.z;\n"
                      "  results[index].w = param.hitAttrib.w;\n"
                      "}\n";
        }
        else
        {
            rayGen << "#version 460\n"
                      "#extension GL_EXT_ray_tracing : require\n"
                      "#extension GL_EXT_ray_query : require\n"
                      "layout(location = 0) rayPayloadEXT vec4 payload;\n"
                      "struct ResultType { float x; float y; float z; float w; };\n"
                      "layout(std430, set = 0, binding = 0) buffer Results { ResultType results[]; };\n"
                      "layout(set = 0, binding = 3) uniform accelerationStructureEXT traceEXTAccel;\n"
                      "void main()\n"
                      "{\n"
                      "  payload = vec4("
                   << NO_INT_VALUE << "," << max_t * 2
                   << ",0,0);\n"
                      "  uint index = (gl_LaunchIDEXT.z * gl_LaunchSizeEXT.x * gl_LaunchSizeEXT.y) + (gl_LaunchIDEXT.y "
                      "* gl_LaunchSizeEXT.x) + gl_LaunchIDEXT.x;\n"
                      "  traceRayEXT(traceEXTAccel, 0, 0xFF, 0, 0, 0, vec3(0.1, 0.1, 0.0), 0.0, vec3(0.0, 0.0, 1.0), "
                      "500.0, 0);\n"
                      "  results[index].x = payload.x;\n"
                      "  results[index].y = payload.y;\n"
                      "  results[index].z = payload.z;\n"
                      "  results[index].w = payload.w;\n"
                      "}\n";
        }

        programCollection.glslSources.add("rgen", &buildOptions) << glu::RaygenSource(rayGen.str());

        if (params.shaderSourceType == RayQueryShaderSourceType::CLOSEST_HIT)
        {
            programCollection.glslSources.add("chit", &buildOptions)
                << glu::ClosestHitSource(genericRayTracingSetResultsShader.str());
            programCollection.glslSources.add("miss", &buildOptions) << glu::MissSource(genericMiss.str());
            programCollection.glslSources.add("isect", &buildOptions)
                << glu::IntersectionSource(updateRayTracingGLSL(genericIsect.str()));
        }
        else if (params.shaderSourceType == RayQueryShaderSourceType::ANY_HIT)
        {
            programCollection.glslSources.add("ahit", &buildOptions)
                << glu::AnyHitSource(genericRayTracingSetResultsShader.str());
            programCollection.glslSources.add("miss", &buildOptions) << glu::MissSource(genericMiss.str());
            programCollection.glslSources.add("isect", &buildOptions)
                << glu::IntersectionSource(updateRayTracingGLSL(genericIsect.str()));
        }
        else if (params.shaderSourceType == RayQueryShaderSourceType::MISS)
        {

            programCollection.glslSources.add("chit", &buildOptions) << glu::ClosestHitSource(genericChit.str());
            programCollection.glslSources.add("miss_1", &buildOptions)
                << glu::MissSource(genericRayTracingSetResultsShader.str());
            programCollection.glslSources.add("isect", &buildOptions)
                << glu::IntersectionSource(updateRayTracingGLSL(genericIsect.str()));
        }
        else if (params.shaderSourceType == RayQueryShaderSourceType::INTERSECTION)
        {
            {
                std::stringstream chit;
                chit << "#version 460    \n"
                        "#extension GL_EXT_ray_tracing : require\n"
                        "#extension GL_EXT_ray_query : require\n"
                        "layout(location = 0) rayPayloadInEXT vec4 payload;\n"
                        "hitAttributeEXT vec4 hitAttrib;\n"
                        "void main()\n"
                        "{\n"
                        "  payload = hitAttrib;\n"
                        "}\n";

                programCollection.glslSources.add("chit", &buildOptions) << glu::ClosestHitSource(chit.str());
            }

            programCollection.glslSources.add("miss", &buildOptions) << glu::MissSource(genericMiss.str());

            {
                std::stringstream isect;
                isect << "#version 460\n"
                         "#extension GL_EXT_ray_tracing : require\n"
                         "#extension GL_EXT_ray_query : require\n"
                         "hitAttributeEXT vec4 hitValue;\n"
                         "struct Ray { vec3 pos; float tmin; vec3 dir; float tmax; };\n"
                         "layout(set = 0, binding = 1) uniform accelerationStructureEXT scene;\n"
                         "layout(std430, set = 0, binding = 2) buffer Rays { Ray rays[]; };\n"
                      << params.shaderFunctions
                      << "void main()\n"
                         "{\n"
                         "  uint index = (gl_LaunchIDEXT.z * gl_LaunchSizeEXT.x * gl_LaunchSizeEXT.y) + "
                         "(gl_LaunchIDEXT.y * gl_LaunchSizeEXT.x) + gl_LaunchIDEXT.x;\n"
                      << rayQueryPart
                      << "  hitValue.x = x;\n"
                         "  hitValue.y = y;\n"
                         "  hitValue.z = z;\n"
                         "  hitValue.w = w;\n"
                         "  reportIntersectionEXT(0.5f, 0);\n"
                         "}\n";

                programCollection.glslSources.add("isect_1", &buildOptions)
                    << glu::IntersectionSource(updateRayTracingGLSL(isect.str()));
            }
        }
        else if (params.shaderSourceType == RayQueryShaderSourceType::CALLABLE)
        {
            {
                std::stringstream call;
                call << "#version 460\n"
                        "#extension GL_EXT_ray_tracing : require\n"
                        "#extension GL_EXT_ray_query : require\n"
                        "struct CallValue\n{\n"
                        "  uint index;\n"
                        "  vec4 hitAttrib;\n"
                        "};\n"
                        "layout(location = 0) callableDataInEXT CallValue result;\n"
                        "struct Ray { vec3 pos; float tmin; vec3 dir; float tmax; };\n"
                        "layout(set = 0, binding = 1) uniform accelerationStructureEXT scene;\n"
                        "layout(std430, set = 0, binding = 2) buffer Rays { Ray rays[]; };\n"
                     << params.shaderFunctions
                     << "void main()\n"
                        "{\n"
                        "  uint index = result.index;\n"
                     << rayQueryPart
                     << "  result.hitAttrib.x = x;\n"
                        "  result.hitAttrib.y = y;\n"
                        "  result.hitAttrib.z = z;\n"
                        "  result.hitAttrib.w = w;\n"
                        "}\n";

                programCollection.glslSources.add("call", &buildOptions)
                    << glu::CallableSource(updateRayTracingGLSL(call.str()));
            }

            programCollection.glslSources.add("chit", &buildOptions) << glu::ClosestHitSource(genericChit.str());
            programCollection.glslSources.add("miss", &buildOptions) << glu::MissSource(genericMiss.str());
        }

        break;
    }
    default:
    {
        TCU_FAIL("Shader type not valid.");
    }
    }
}

#else

uint32_t rayTracingDefineAnything()
{
    return 0;
}

#endif // CTS_USES_VULKANSC

} // namespace vk<|MERGE_RESOLUTION|>--- conflicted
+++ resolved
@@ -3805,10 +3805,6 @@
         VK_NULL_HANDLE,                 //  VkPipeline basePipelineHandle;
         0,                              //  int32_t basePipelineIndex;
     };
-<<<<<<< HEAD
-
-=======
->>>>>>> 3ab9a65c
     VkPipelineCreateFlags2CreateInfoKHR pipelineFlags2CreateInfo = initVulkanStructure();
     if (m_pipelineCreateFlags2)
     {
@@ -3819,11 +3815,7 @@
 
     VkPipeline object = VK_NULL_HANDLE;
     VkResult result   = vk.createRayTracingPipelinesKHR(device, deferredOperation.get(), pipelineCache, 1u,
-<<<<<<< HEAD
                                                         &pipelineCreateInfo, nullptr, &object);
-=======
-                                                        &pipelineCreateInfo, DE_NULL, &object);
->>>>>>> 3ab9a65c
     const bool allowCompileRequired =
         ((m_pipelineCreateFlags & VK_PIPELINE_CREATE_FAIL_ON_PIPELINE_COMPILE_REQUIRED_BIT_EXT) != 0);
 
