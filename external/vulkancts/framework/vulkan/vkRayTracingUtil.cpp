/*-------------------------------------------------------------------------
 * Vulkan CTS Framework
 * --------------------
 *
 * Copyright (c) 2020 The Khronos Group Inc.
 *
 * Licensed under the Apache License, Version 2.0 (the "License");
 * you may not use this file except in compliance with the License.
 * You may obtain a copy of the License at
 *
 *      http://www.apache.org/licenses/LICENSE-2.0
 *
 * Unless required by applicable law or agreed to in writing, software
 * distributed under the License is distributed on an "AS IS" BASIS,
 * WITHOUT WARRANTIES OR CONDITIONS OF ANY KIND, either express or implied.
 * See the License for the specific language governing permissions and
 * limitations under the License.
 *
 *//*!
 * \file
 * \brief Utilities for creating commonly used Vulkan objects
 *//*--------------------------------------------------------------------*/

#include "vkRayTracingUtil.hpp"

#include "vkRef.hpp"
#include "vkRefUtil.hpp"
#include "vkQueryUtil.hpp"
#include "vkObjUtil.hpp"
#include "vkBarrierUtil.hpp"
#include "vkCmdUtil.hpp"

#include "deStringUtil.hpp"
#include "deSTLUtil.hpp"

#include <vector>
#include <string>
#include <thread>
#include <limits>
#include <type_traits>
#include <map>

#include "SPIRV/spirv.hpp"

namespace vk
{

#ifndef CTS_USES_VULKANSC

static const uint32_t WATCHDOG_INTERVAL = 16384; // Touch watchDog every N iterations.

struct DeferredThreadParams
{
    const DeviceInterface &vk;
    VkDevice device;
    VkDeferredOperationKHR deferredOperation;
    VkResult result;
};

std::string getFormatSimpleName(vk::VkFormat format)
{
    constexpr size_t kPrefixLen = 10; // strlen("VK_FORMAT_")
    return de::toLower(de::toString(format).substr(kPrefixLen));
}

bool pointInTriangle2D(const tcu::Vec3 &p, const tcu::Vec3 &p0, const tcu::Vec3 &p1, const tcu::Vec3 &p2)
{
    float s = p0.y() * p2.x() - p0.x() * p2.y() + (p2.y() - p0.y()) * p.x() + (p0.x() - p2.x()) * p.y();
    float t = p0.x() * p1.y() - p0.y() * p1.x() + (p0.y() - p1.y()) * p.x() + (p1.x() - p0.x()) * p.y();

    if ((s < 0) != (t < 0))
        return false;

    float a = -p1.y() * p2.x() + p0.y() * (p2.x() - p1.x()) + p0.x() * (p1.y() - p2.y()) + p1.x() * p2.y();

    return a < 0 ? (s <= 0 && s + t >= a) : (s >= 0 && s + t <= a);
}

// Returns true if VK_FORMAT_FEATURE_ACCELERATION_STRUCTURE_VERTEX_BUFFER_BIT_KHR needs to be supported for the given format.
static bool isMandatoryAccelerationStructureVertexBufferFormat(vk::VkFormat format)
{
    bool mandatory = false;

    switch (format)
    {
    case VK_FORMAT_R32G32_SFLOAT:
    case VK_FORMAT_R32G32B32_SFLOAT:
    case VK_FORMAT_R16G16_SFLOAT:
    case VK_FORMAT_R16G16B16A16_SFLOAT:
    case VK_FORMAT_R16G16_SNORM:
    case VK_FORMAT_R16G16B16A16_SNORM:
        mandatory = true;
        break;
    default:
        break;
    }

    return mandatory;
}

void checkAccelerationStructureVertexBufferFormat(const vk::InstanceInterface &vki, vk::VkPhysicalDevice physicalDevice,
                                                  vk::VkFormat format)
{
    const vk::VkFormatProperties formatProperties = getPhysicalDeviceFormatProperties(vki, physicalDevice, format);

    if ((formatProperties.bufferFeatures & vk::VK_FORMAT_FEATURE_ACCELERATION_STRUCTURE_VERTEX_BUFFER_BIT_KHR) == 0u)
    {
        const std::string errorMsg = "Format not supported for acceleration structure vertex buffers";
        if (isMandatoryAccelerationStructureVertexBufferFormat(format))
            TCU_FAIL(errorMsg);
        TCU_THROW(NotSupportedError, errorMsg);
    }
}

std::string getCommonRayGenerationShader(uint32_t set, uint32_t binding)
{
    return std::string("#version 460 core\n"
                       "#extension GL_EXT_ray_tracing : require\n"
                       "layout(location = 0) rayPayloadEXT vec3 hitValue;\n"
                       "layout(set = ") +
           std::to_string(set) + std::string(", binding = ") + std::to_string(binding) +
           std::string(") uniform accelerationStructureEXT topLevelAS;\n"
                       "\n"
                       "void main()\n"
                       "{\n"
                       "  uint  rayFlags = 0;\n"
                       "  uint  cullMask = 0xFF;\n"
                       "  float tmin     = 0.0;\n"
                       "  float tmax     = 9.0;\n"
                       "  vec3  origin   = vec3((float(gl_LaunchIDEXT.x) + 0.5f) / float(gl_LaunchSizeEXT.x), "
                       "(float(gl_LaunchIDEXT.y) + 0.5f) / float(gl_LaunchSizeEXT.y), 0.0);\n"
                       "  vec3  direct   = vec3(0.0, 0.0, -1.0);\n"
                       "  traceRayEXT(topLevelAS, rayFlags, cullMask, 0, 0, 0, origin, tmin, direct, tmax, 0);\n"
                       "}\n");
}

void bindBuffer(const DeviceInterface &vk, const VkDevice device, VkQueue queue, VkBuffer buffer, VkDeviceMemory memory,
                VkDeviceSize size, ResourceResidency residency, VkDeviceSize offset = 0)
{
    if (residency == ResourceResidency::TRADITIONAL)
    {
        VK_CHECK(vk.bindBufferMemory(device, buffer, memory, offset));
    }
    else // Sparse binding and sparse residency
    {
        DE_ASSERT(queue != VK_NULL_HANDLE);

        // Fence to signal when sparse binding operation ends
        const Unique<VkFence> sparseBindFence(createFence(vk, device));

        const VkSparseMemoryBind sparseMemBind = {
            0u,     // VkDeviceSize               resourceOffset;
            size,   // VkDeviceSize               size;
            memory, // VkDeviceMemory             memory;
            offset, // VkDeviceSize               memoryOffset;
            0,      // VkSparseMemoryBindFlags    flags;
        };

        const VkSparseBufferMemoryBindInfo sparseBufferMemBindInfo = {
            buffer,         // VkBuffer                     buffer;
            1,              // uint32_t                     bindCount;
            &sparseMemBind, // const VkSparseMemoryBind*    pBinds;
        };

        VkBindSparseInfo bindSparseInfo = initVulkanStructure();
        bindSparseInfo.bufferBindCount  = 1;
        bindSparseInfo.pBufferBinds     = &sparseBufferMemBindInfo;

        VK_CHECK(vk.queueBindSparse(queue, 1, &bindSparseInfo, *sparseBindFence));

        VK_CHECK(vk.waitForFences(device, 1u, &sparseBindFence.get(), true, ~0ull));
    }
}

RaytracedGeometryBase::RaytracedGeometryBase(VkGeometryTypeKHR geometryType, VkFormat vertexFormat,
                                             VkIndexType indexType)
    : m_geometryType(geometryType)
    , m_vertexFormat(vertexFormat)
    , m_indexType(indexType)
    , m_geometryFlags((VkGeometryFlagsKHR)0u)
    , m_hasOpacityMicromap(false)
{
    if (m_geometryType == VK_GEOMETRY_TYPE_AABBS_KHR)
        DE_ASSERT(m_vertexFormat == VK_FORMAT_R32G32B32_SFLOAT);
}

RaytracedGeometryBase::~RaytracedGeometryBase()
{
}

struct GeometryBuilderParams
{
    VkGeometryTypeKHR geometryType;
    bool usePadding;
};

template <typename V, typename I>
RaytracedGeometryBase *buildRaytracedGeometry(const GeometryBuilderParams &params)
{
    return new RaytracedGeometry<V, I>(params.geometryType, (params.usePadding ? 1u : 0u));
}

de::SharedPtr<RaytracedGeometryBase> makeRaytracedGeometry(VkGeometryTypeKHR geometryType, VkFormat vertexFormat,
                                                           VkIndexType indexType, bool padVertices)
{
    const GeometryBuilderParams builderParams{geometryType, padVertices};

    switch (vertexFormat)
    {
    case VK_FORMAT_R32G32_SFLOAT:
        switch (indexType)
        {
        case VK_INDEX_TYPE_UINT16:
            return de::SharedPtr<RaytracedGeometryBase>(buildRaytracedGeometry<tcu::Vec2, uint16_t>(builderParams));
        case VK_INDEX_TYPE_UINT32:
            return de::SharedPtr<RaytracedGeometryBase>(buildRaytracedGeometry<tcu::Vec2, uint32_t>(builderParams));
        case VK_INDEX_TYPE_NONE_KHR:
            return de::SharedPtr<RaytracedGeometryBase>(buildRaytracedGeometry<tcu::Vec2, EmptyIndex>(builderParams));
        default:
            TCU_THROW(InternalError, "Wrong index type");
        }
    case VK_FORMAT_R32G32B32_SFLOAT:
        switch (indexType)
        {
        case VK_INDEX_TYPE_UINT16:
            return de::SharedPtr<RaytracedGeometryBase>(buildRaytracedGeometry<tcu::Vec3, uint16_t>(builderParams));
        case VK_INDEX_TYPE_UINT32:
            return de::SharedPtr<RaytracedGeometryBase>(buildRaytracedGeometry<tcu::Vec3, uint32_t>(builderParams));
        case VK_INDEX_TYPE_NONE_KHR:
            return de::SharedPtr<RaytracedGeometryBase>(buildRaytracedGeometry<tcu::Vec3, EmptyIndex>(builderParams));
        default:
            TCU_THROW(InternalError, "Wrong index type");
        }
    case VK_FORMAT_R32G32B32A32_SFLOAT:
        switch (indexType)
        {
        case VK_INDEX_TYPE_UINT16:
            return de::SharedPtr<RaytracedGeometryBase>(buildRaytracedGeometry<tcu::Vec4, uint16_t>(builderParams));
        case VK_INDEX_TYPE_UINT32:
            return de::SharedPtr<RaytracedGeometryBase>(buildRaytracedGeometry<tcu::Vec4, uint32_t>(builderParams));
        case VK_INDEX_TYPE_NONE_KHR:
            return de::SharedPtr<RaytracedGeometryBase>(buildRaytracedGeometry<tcu::Vec4, EmptyIndex>(builderParams));
        default:
            TCU_THROW(InternalError, "Wrong index type");
        }
    case VK_FORMAT_R16G16_SFLOAT:
        switch (indexType)
        {
        case VK_INDEX_TYPE_UINT16:
            return de::SharedPtr<RaytracedGeometryBase>(buildRaytracedGeometry<Vec2_16, uint16_t>(builderParams));
        case VK_INDEX_TYPE_UINT32:
            return de::SharedPtr<RaytracedGeometryBase>(buildRaytracedGeometry<Vec2_16, uint32_t>(builderParams));
        case VK_INDEX_TYPE_NONE_KHR:
            return de::SharedPtr<RaytracedGeometryBase>(buildRaytracedGeometry<Vec2_16, EmptyIndex>(builderParams));
        default:
            TCU_THROW(InternalError, "Wrong index type");
        }
    case VK_FORMAT_R16G16B16_SFLOAT:
        switch (indexType)
        {
        case VK_INDEX_TYPE_UINT16:
            return de::SharedPtr<RaytracedGeometryBase>(buildRaytracedGeometry<Vec3_16, uint16_t>(builderParams));
        case VK_INDEX_TYPE_UINT32:
            return de::SharedPtr<RaytracedGeometryBase>(buildRaytracedGeometry<Vec3_16, uint32_t>(builderParams));
        case VK_INDEX_TYPE_NONE_KHR:
            return de::SharedPtr<RaytracedGeometryBase>(buildRaytracedGeometry<Vec3_16, EmptyIndex>(builderParams));
        default:
            TCU_THROW(InternalError, "Wrong index type");
        }
    case VK_FORMAT_R16G16B16A16_SFLOAT:
        switch (indexType)
        {
        case VK_INDEX_TYPE_UINT16:
            return de::SharedPtr<RaytracedGeometryBase>(buildRaytracedGeometry<Vec4_16, uint16_t>(builderParams));
        case VK_INDEX_TYPE_UINT32:
            return de::SharedPtr<RaytracedGeometryBase>(buildRaytracedGeometry<Vec4_16, uint32_t>(builderParams));
        case VK_INDEX_TYPE_NONE_KHR:
            return de::SharedPtr<RaytracedGeometryBase>(buildRaytracedGeometry<Vec4_16, EmptyIndex>(builderParams));
        default:
            TCU_THROW(InternalError, "Wrong index type");
        }
    case VK_FORMAT_R16G16_SNORM:
        switch (indexType)
        {
        case VK_INDEX_TYPE_UINT16:
            return de::SharedPtr<RaytracedGeometryBase>(buildRaytracedGeometry<Vec2_16SNorm, uint16_t>(builderParams));
        case VK_INDEX_TYPE_UINT32:
            return de::SharedPtr<RaytracedGeometryBase>(buildRaytracedGeometry<Vec2_16SNorm, uint32_t>(builderParams));
        case VK_INDEX_TYPE_NONE_KHR:
            return de::SharedPtr<RaytracedGeometryBase>(
                buildRaytracedGeometry<Vec2_16SNorm, EmptyIndex>(builderParams));
        default:
            TCU_THROW(InternalError, "Wrong index type");
        }
    case VK_FORMAT_R16G16B16_SNORM:
        switch (indexType)
        {
        case VK_INDEX_TYPE_UINT16:
            return de::SharedPtr<RaytracedGeometryBase>(buildRaytracedGeometry<Vec3_16SNorm, uint16_t>(builderParams));
        case VK_INDEX_TYPE_UINT32:
            return de::SharedPtr<RaytracedGeometryBase>(buildRaytracedGeometry<Vec3_16SNorm, uint32_t>(builderParams));
        case VK_INDEX_TYPE_NONE_KHR:
            return de::SharedPtr<RaytracedGeometryBase>(
                buildRaytracedGeometry<Vec3_16SNorm, EmptyIndex>(builderParams));
        default:
            TCU_THROW(InternalError, "Wrong index type");
        }
    case VK_FORMAT_R16G16B16A16_SNORM:
        switch (indexType)
        {
        case VK_INDEX_TYPE_UINT16:
            return de::SharedPtr<RaytracedGeometryBase>(buildRaytracedGeometry<Vec4_16SNorm, uint16_t>(builderParams));
        case VK_INDEX_TYPE_UINT32:
            return de::SharedPtr<RaytracedGeometryBase>(buildRaytracedGeometry<Vec4_16SNorm, uint32_t>(builderParams));
        case VK_INDEX_TYPE_NONE_KHR:
            return de::SharedPtr<RaytracedGeometryBase>(
                buildRaytracedGeometry<Vec4_16SNorm, EmptyIndex>(builderParams));
        default:
            TCU_THROW(InternalError, "Wrong index type");
        }
    case VK_FORMAT_R64G64_SFLOAT:
        switch (indexType)
        {
        case VK_INDEX_TYPE_UINT16:
            return de::SharedPtr<RaytracedGeometryBase>(buildRaytracedGeometry<tcu::DVec2, uint16_t>(builderParams));
        case VK_INDEX_TYPE_UINT32:
            return de::SharedPtr<RaytracedGeometryBase>(buildRaytracedGeometry<tcu::DVec2, uint32_t>(builderParams));
        case VK_INDEX_TYPE_NONE_KHR:
            return de::SharedPtr<RaytracedGeometryBase>(buildRaytracedGeometry<tcu::DVec2, EmptyIndex>(builderParams));
        default:
            TCU_THROW(InternalError, "Wrong index type");
        }
    case VK_FORMAT_R64G64B64_SFLOAT:
        switch (indexType)
        {
        case VK_INDEX_TYPE_UINT16:
            return de::SharedPtr<RaytracedGeometryBase>(buildRaytracedGeometry<tcu::DVec3, uint16_t>(builderParams));
        case VK_INDEX_TYPE_UINT32:
            return de::SharedPtr<RaytracedGeometryBase>(buildRaytracedGeometry<tcu::DVec3, uint32_t>(builderParams));
        case VK_INDEX_TYPE_NONE_KHR:
            return de::SharedPtr<RaytracedGeometryBase>(buildRaytracedGeometry<tcu::DVec3, EmptyIndex>(builderParams));
        default:
            TCU_THROW(InternalError, "Wrong index type");
        }
    case VK_FORMAT_R64G64B64A64_SFLOAT:
        switch (indexType)
        {
        case VK_INDEX_TYPE_UINT16:
            return de::SharedPtr<RaytracedGeometryBase>(buildRaytracedGeometry<tcu::DVec4, uint16_t>(builderParams));
        case VK_INDEX_TYPE_UINT32:
            return de::SharedPtr<RaytracedGeometryBase>(buildRaytracedGeometry<tcu::DVec4, uint32_t>(builderParams));
        case VK_INDEX_TYPE_NONE_KHR:
            return de::SharedPtr<RaytracedGeometryBase>(buildRaytracedGeometry<tcu::DVec4, EmptyIndex>(builderParams));
        default:
            TCU_THROW(InternalError, "Wrong index type");
        }
    case VK_FORMAT_R8G8_SNORM:
        switch (indexType)
        {
        case VK_INDEX_TYPE_UINT16:
            return de::SharedPtr<RaytracedGeometryBase>(buildRaytracedGeometry<Vec2_8SNorm, uint16_t>(builderParams));
        case VK_INDEX_TYPE_UINT32:
            return de::SharedPtr<RaytracedGeometryBase>(buildRaytracedGeometry<Vec2_8SNorm, uint32_t>(builderParams));
        case VK_INDEX_TYPE_NONE_KHR:
            return de::SharedPtr<RaytracedGeometryBase>(buildRaytracedGeometry<Vec2_8SNorm, EmptyIndex>(builderParams));
        default:
            TCU_THROW(InternalError, "Wrong index type");
        }
    case VK_FORMAT_R8G8B8_SNORM:
        switch (indexType)
        {
        case VK_INDEX_TYPE_UINT16:
            return de::SharedPtr<RaytracedGeometryBase>(buildRaytracedGeometry<Vec3_8SNorm, uint16_t>(builderParams));
        case VK_INDEX_TYPE_UINT32:
            return de::SharedPtr<RaytracedGeometryBase>(buildRaytracedGeometry<Vec3_8SNorm, uint32_t>(builderParams));
        case VK_INDEX_TYPE_NONE_KHR:
            return de::SharedPtr<RaytracedGeometryBase>(buildRaytracedGeometry<Vec3_8SNorm, EmptyIndex>(builderParams));
        default:
            TCU_THROW(InternalError, "Wrong index type");
        }
    case VK_FORMAT_R8G8B8A8_SNORM:
        switch (indexType)
        {
        case VK_INDEX_TYPE_UINT16:
            return de::SharedPtr<RaytracedGeometryBase>(buildRaytracedGeometry<Vec4_8SNorm, uint16_t>(builderParams));
        case VK_INDEX_TYPE_UINT32:
            return de::SharedPtr<RaytracedGeometryBase>(buildRaytracedGeometry<Vec4_8SNorm, uint32_t>(builderParams));
        case VK_INDEX_TYPE_NONE_KHR:
            return de::SharedPtr<RaytracedGeometryBase>(buildRaytracedGeometry<Vec4_8SNorm, EmptyIndex>(builderParams));
        default:
            TCU_THROW(InternalError, "Wrong index type");
        }
    default:
        TCU_THROW(InternalError, "Wrong vertex format");
    }
}

VkDeviceAddress getBufferDeviceAddress(const DeviceInterface &vk, const VkDevice device, const VkBuffer buffer,
                                       VkDeviceSize offset)
{

    if (buffer == VK_NULL_HANDLE)
        return 0;

    VkBufferDeviceAddressInfo deviceAddressInfo{
        VK_STRUCTURE_TYPE_BUFFER_DEVICE_ADDRESS_INFO, // VkStructureType    sType
        nullptr,                                      // const void*        pNext
        buffer                                        // VkBuffer           buffer;
    };
    return vk.getBufferDeviceAddress(device, &deviceAddressInfo) + offset;
}

static inline Move<VkQueryPool> makeQueryPool(const DeviceInterface &vk, const VkDevice device,
                                              const VkQueryType queryType, uint32_t queryCount)
{
    const VkQueryPoolCreateInfo queryPoolCreateInfo = {
        VK_STRUCTURE_TYPE_QUERY_POOL_CREATE_INFO, // sType
        nullptr,                                  // pNext
        (VkQueryPoolCreateFlags)0,                // flags
        queryType,                                // queryType
        queryCount,                               // queryCount
        0u,                                       // pipelineStatistics
    };
    return createQueryPool(vk, device, &queryPoolCreateInfo);
}

static inline VkAccelerationStructureGeometryDataKHR makeVkAccelerationStructureGeometryDataKHR(
    const VkAccelerationStructureGeometryTrianglesDataKHR &triangles)
{
    VkAccelerationStructureGeometryDataKHR result;

    deMemset(&result, 0, sizeof(result));

    result.triangles = triangles;

    return result;
}

static inline VkAccelerationStructureGeometryDataKHR makeVkAccelerationStructureGeometryDataKHR(
    const VkAccelerationStructureGeometryAabbsDataKHR &aabbs)
{
    VkAccelerationStructureGeometryDataKHR result;

    deMemset(&result, 0, sizeof(result));

    result.aabbs = aabbs;

    return result;
}

static inline VkAccelerationStructureGeometryDataKHR makeVkAccelerationStructureInstancesDataKHR(
    const VkAccelerationStructureGeometryInstancesDataKHR &instances)
{
    VkAccelerationStructureGeometryDataKHR result;

    deMemset(&result, 0, sizeof(result));

    result.instances = instances;

    return result;
}

static inline VkAccelerationStructureInstanceKHR makeVkAccelerationStructureInstanceKHR(
    const VkTransformMatrixKHR &transform, uint32_t instanceCustomIndex, uint32_t mask,
    uint32_t instanceShaderBindingTableRecordOffset, VkGeometryInstanceFlagsKHR flags,
    uint64_t accelerationStructureReference)
{
    VkAccelerationStructureInstanceKHR instance     = {transform, 0, 0, 0, 0, accelerationStructureReference};
    instance.instanceCustomIndex                    = instanceCustomIndex & 0xFFFFFF;
    instance.mask                                   = mask & 0xFF;
    instance.instanceShaderBindingTableRecordOffset = instanceShaderBindingTableRecordOffset & 0xFFFFFF;
    instance.flags                                  = flags & 0xFF;
    return instance;
}

VkResult getRayTracingShaderGroupHandlesKHR(const DeviceInterface &vk, const VkDevice device, const VkPipeline pipeline,
                                            const uint32_t firstGroup, const uint32_t groupCount,
                                            const uintptr_t dataSize, void *pData)
{
    return vk.getRayTracingShaderGroupHandlesKHR(device, pipeline, firstGroup, groupCount, dataSize, pData);
}

VkResult getRayTracingShaderGroupHandles(const DeviceInterface &vk, const VkDevice device, const VkPipeline pipeline,
                                         const uint32_t firstGroup, const uint32_t groupCount, const uintptr_t dataSize,
                                         void *pData)
{
    return getRayTracingShaderGroupHandlesKHR(vk, device, pipeline, firstGroup, groupCount, dataSize, pData);
}

VkResult getRayTracingCaptureReplayShaderGroupHandles(const DeviceInterface &vk, const VkDevice device,
                                                      const VkPipeline pipeline, const uint32_t firstGroup,
                                                      const uint32_t groupCount, const uintptr_t dataSize, void *pData)
{
    return vk.getRayTracingCaptureReplayShaderGroupHandlesKHR(device, pipeline, firstGroup, groupCount, dataSize,
                                                              pData);
}

VkResult finishDeferredOperation(const DeviceInterface &vk, VkDevice device, VkDeferredOperationKHR deferredOperation)
{
    VkResult result = vk.deferredOperationJoinKHR(device, deferredOperation);

    while (result == VK_THREAD_IDLE_KHR)
    {
        std::this_thread::yield();
        result = vk.deferredOperationJoinKHR(device, deferredOperation);
    }

    switch (result)
    {
    case VK_SUCCESS:
    {
        // Deferred operation has finished. Query its result
        result = vk.getDeferredOperationResultKHR(device, deferredOperation);

        break;
    }

    case VK_THREAD_DONE_KHR:
    {
        // Deferred operation is being wrapped up by another thread
        // wait for that thread to finish
        do
        {
            std::this_thread::yield();
            result = vk.getDeferredOperationResultKHR(device, deferredOperation);
        } while (result == VK_NOT_READY);

        break;
    }

    default:
    {
        DE_ASSERT(false);

        break;
    }
    }

    return result;
}

void finishDeferredOperationThreaded(DeferredThreadParams *deferredThreadParams)
{
    deferredThreadParams->result = finishDeferredOperation(deferredThreadParams->vk, deferredThreadParams->device,
                                                           deferredThreadParams->deferredOperation);
}

void finishDeferredOperation(const DeviceInterface &vk, VkDevice device, VkDeferredOperationKHR deferredOperation,
                             const uint32_t workerThreadCount, const bool operationNotDeferred)
{

    if (operationNotDeferred)
    {
        // when the operation deferral returns VK_OPERATION_NOT_DEFERRED_KHR,
        // the deferred operation should act as if no command was deferred
        VK_CHECK(vk.getDeferredOperationResultKHR(device, deferredOperation));

        // there is not need to join any threads to the deferred operation,
        // so below can be skipped.
        return;
    }

    if (workerThreadCount == 0)
    {
        VK_CHECK(finishDeferredOperation(vk, device, deferredOperation));
    }
    else
    {
        const uint32_t maxThreadCountSupported =
            deMinu32(256u, vk.getDeferredOperationMaxConcurrencyKHR(device, deferredOperation));
        const uint32_t requestedThreadCount = workerThreadCount;
        const uint32_t testThreadCount      = requestedThreadCount == std::numeric_limits<uint32_t>::max() ?
                                                  maxThreadCountSupported :
                                                  requestedThreadCount;

        if (maxThreadCountSupported == 0)
            TCU_FAIL("vkGetDeferredOperationMaxConcurrencyKHR must not return 0");

        const DeferredThreadParams deferredThreadParams = {
            vk,                 //  const DeviceInterface& vk;
            device,             //  VkDevice device;
            deferredOperation,  //  VkDeferredOperationKHR deferredOperation;
            VK_RESULT_MAX_ENUM, //  VResult result;
        };
        std::vector<DeferredThreadParams> threadParams(testThreadCount, deferredThreadParams);
        std::vector<de::MovePtr<std::thread>> threads(testThreadCount);
        bool executionResult = false;

        DE_ASSERT(threads.size() > 0 && threads.size() == testThreadCount);

        for (uint32_t threadNdx = 0; threadNdx < testThreadCount; ++threadNdx)
            threads[threadNdx] =
                de::MovePtr<std::thread>(new std::thread(finishDeferredOperationThreaded, &threadParams[threadNdx]));

        for (uint32_t threadNdx = 0; threadNdx < testThreadCount; ++threadNdx)
            threads[threadNdx]->join();

        for (uint32_t threadNdx = 0; threadNdx < testThreadCount; ++threadNdx)
            if (threadParams[threadNdx].result == VK_SUCCESS)
                executionResult = true;

        if (!executionResult)
            TCU_FAIL("Neither reported VK_SUCCESS");
    }
}

SerialStorage::SerialStorage(const DeviceInterface &vk, const VkDevice device, Allocator &allocator,
                             const VkAccelerationStructureBuildTypeKHR buildType, const VkDeviceSize storageSize)
    : m_buildType(buildType)
    , m_storageSize(storageSize)
    , m_serialInfo()
{
    const VkBufferCreateInfo bufferCreateInfo =
        makeBufferCreateInfo(storageSize, VK_BUFFER_USAGE_ACCELERATION_STRUCTURE_STORAGE_BIT_KHR |
                                              VK_BUFFER_USAGE_SHADER_DEVICE_ADDRESS_BIT);
    try
    {
        m_buffer = de::MovePtr<BufferWithMemory>(
            new BufferWithMemory(vk, device, allocator, bufferCreateInfo,
                                 MemoryRequirement::Cached | MemoryRequirement::HostVisible |
                                     MemoryRequirement::Coherent | MemoryRequirement::DeviceAddress));
    }
    catch (const tcu::NotSupportedError &)
    {
        // retry without Cached flag
        m_buffer = de::MovePtr<BufferWithMemory>(new BufferWithMemory(
            vk, device, allocator, bufferCreateInfo,
            MemoryRequirement::HostVisible | MemoryRequirement::Coherent | MemoryRequirement::DeviceAddress));
    }
}

SerialStorage::SerialStorage(const DeviceInterface &vk, const VkDevice device, Allocator &allocator,
                             const VkAccelerationStructureBuildTypeKHR buildType, const SerialInfo &serialInfo)
    : m_buildType(buildType)
    , m_storageSize(serialInfo.sizes()[0]) // raise assertion if serialInfo is empty
    , m_serialInfo(serialInfo)
{
    DE_ASSERT(serialInfo.sizes().size() >= 2u);

    // create buffer for top-level acceleration structure
    {
        const VkBufferCreateInfo bufferCreateInfo =
            makeBufferCreateInfo(m_storageSize, VK_BUFFER_USAGE_ACCELERATION_STRUCTURE_STORAGE_BIT_KHR |
                                                    VK_BUFFER_USAGE_SHADER_DEVICE_ADDRESS_BIT);
        m_buffer = de::MovePtr<BufferWithMemory>(new BufferWithMemory(
            vk, device, allocator, bufferCreateInfo,
            MemoryRequirement::HostVisible | MemoryRequirement::Coherent | MemoryRequirement::DeviceAddress));
    }

    // create buffers for bottom-level acceleration structures
    {
        std::vector<uint64_t> addrs;

        for (std::size_t i = 1; i < serialInfo.addresses().size(); ++i)
        {
            const uint64_t &lookAddr = serialInfo.addresses()[i];
            auto end                 = addrs.end();
            auto match = std::find_if(addrs.begin(), end, [&](const uint64_t &item) { return item == lookAddr; });
            if (match == end)
            {
                addrs.emplace_back(lookAddr);
                m_bottoms.emplace_back(de::SharedPtr<SerialStorage>(
                    new SerialStorage(vk, device, allocator, buildType, serialInfo.sizes()[i])));
            }
        }
    }
}

VkDeviceOrHostAddressKHR SerialStorage::getAddress(const DeviceInterface &vk, const VkDevice device,
                                                   const VkAccelerationStructureBuildTypeKHR buildType)
{
    if (buildType == VK_ACCELERATION_STRUCTURE_BUILD_TYPE_DEVICE_KHR)
        return makeDeviceOrHostAddressKHR(vk, device, m_buffer->get(), 0);
    else
        return makeDeviceOrHostAddressKHR(m_buffer->getAllocation().getHostPtr());
}

SerialStorage::AccelerationStructureHeader *SerialStorage::getASHeader()
{
    return reinterpret_cast<AccelerationStructureHeader *>(getHostAddress().hostAddress);
}

bool SerialStorage::hasDeepFormat() const
{
    return (m_serialInfo.sizes().size() >= 2u);
}

de::SharedPtr<SerialStorage> SerialStorage::getBottomStorage(uint32_t index) const
{
    return m_bottoms[index];
}

VkDeviceOrHostAddressKHR SerialStorage::getHostAddress(VkDeviceSize offset)
{
    DE_ASSERT(offset < m_storageSize);
    return makeDeviceOrHostAddressKHR(static_cast<uint8_t *>(m_buffer->getAllocation().getHostPtr()) + offset);
}

VkDeviceOrHostAddressConstKHR SerialStorage::getHostAddressConst(VkDeviceSize offset)
{
    return makeDeviceOrHostAddressConstKHR(static_cast<uint8_t *>(m_buffer->getAllocation().getHostPtr()) + offset);
}

VkDeviceOrHostAddressConstKHR SerialStorage::getAddressConst(const DeviceInterface &vk, const VkDevice device,
                                                             const VkAccelerationStructureBuildTypeKHR buildType)
{
    if (buildType == VK_ACCELERATION_STRUCTURE_BUILD_TYPE_DEVICE_KHR)
        return makeDeviceOrHostAddressConstKHR(vk, device, m_buffer->get(), 0);
    else
        return getHostAddressConst();
}

inline VkDeviceSize SerialStorage::getStorageSize() const
{
    return m_storageSize;
}

inline const SerialInfo &SerialStorage::getSerialInfo() const
{
    return m_serialInfo;
}

uint64_t SerialStorage::getDeserializedSize()
{
    uint64_t result         = 0;
    const uint8_t *startPtr = static_cast<uint8_t *>(m_buffer->getAllocation().getHostPtr());

    DE_ASSERT(sizeof(result) == DESERIALIZED_SIZE_SIZE);

    deMemcpy(&result, startPtr + DESERIALIZED_SIZE_OFFSET, sizeof(result));

    return result;
}

BottomLevelAccelerationStructure::~BottomLevelAccelerationStructure()
{
}

BottomLevelAccelerationStructure::BottomLevelAccelerationStructure()
    : m_structureSize(0u)
    , m_updateScratchSize(0u)
    , m_buildScratchSize(0u)
{
}

void BottomLevelAccelerationStructure::setGeometryData(const std::vector<tcu::Vec3> &geometryData, const bool triangles,
                                                       const VkGeometryFlagsKHR geometryFlags)
{
    if (triangles)
        DE_ASSERT((geometryData.size() % 3) == 0);
    else
        DE_ASSERT((geometryData.size() % 2) == 0);

    setGeometryCount(1u);

    addGeometry(geometryData, triangles, geometryFlags);
}

void BottomLevelAccelerationStructure::setDefaultGeometryData(const VkShaderStageFlagBits testStage,
                                                              const VkGeometryFlagsKHR geometryFlags)
{
    bool trianglesData = false;
    float z            = 0.0f;
    std::vector<tcu::Vec3> geometryData;

    switch (testStage)
    {
    case VK_SHADER_STAGE_RAYGEN_BIT_KHR:
        z             = -1.0f;
        trianglesData = true;
        break;
    case VK_SHADER_STAGE_ANY_HIT_BIT_KHR:
        z             = -1.0f;
        trianglesData = true;
        break;
    case VK_SHADER_STAGE_CLOSEST_HIT_BIT_KHR:
        z             = -1.0f;
        trianglesData = true;
        break;
    case VK_SHADER_STAGE_MISS_BIT_KHR:
        z             = -9.9f;
        trianglesData = true;
        break;
    case VK_SHADER_STAGE_INTERSECTION_BIT_KHR:
        z             = -1.0f;
        trianglesData = false;
        break;
    case VK_SHADER_STAGE_CALLABLE_BIT_KHR:
        z             = -1.0f;
        trianglesData = true;
        break;
    default:
        TCU_THROW(InternalError, "Unacceptable stage");
    }

    if (trianglesData)
    {
        geometryData.reserve(6);

        geometryData.push_back(tcu::Vec3(-1.0f, -1.0f, z));
        geometryData.push_back(tcu::Vec3(-1.0f, +1.0f, z));
        geometryData.push_back(tcu::Vec3(+1.0f, -1.0f, z));
        geometryData.push_back(tcu::Vec3(+1.0f, -1.0f, z));
        geometryData.push_back(tcu::Vec3(-1.0f, +1.0f, z));
        geometryData.push_back(tcu::Vec3(+1.0f, +1.0f, z));
    }
    else
    {
        geometryData.reserve(2);

        geometryData.push_back(tcu::Vec3(-1.0f, -1.0f, z));
        geometryData.push_back(tcu::Vec3(+1.0f, +1.0f, z));
    }

    setGeometryCount(1u);

    addGeometry(geometryData, trianglesData, geometryFlags);
}

void BottomLevelAccelerationStructure::setGeometryCount(const size_t geometryCount)
{
    m_geometriesData.clear();

    m_geometriesData.reserve(geometryCount);
}

void BottomLevelAccelerationStructure::addGeometry(de::SharedPtr<RaytracedGeometryBase> &raytracedGeometry)
{
    m_geometriesData.push_back(raytracedGeometry);
}

void BottomLevelAccelerationStructure::addGeometry(
    const std::vector<tcu::Vec3> &geometryData, const bool triangles, const VkGeometryFlagsKHR geometryFlags,
    const VkAccelerationStructureTrianglesOpacityMicromapEXT *opacityGeometryMicromap)
{
    DE_ASSERT(geometryData.size() > 0);
    DE_ASSERT((triangles && geometryData.size() % 3 == 0) || (!triangles && geometryData.size() % 2 == 0));

    if (!triangles)
        for (size_t posNdx = 0; posNdx < geometryData.size() / 2; ++posNdx)
        {
            DE_ASSERT(geometryData[2 * posNdx].x() <= geometryData[2 * posNdx + 1].x());
            DE_ASSERT(geometryData[2 * posNdx].y() <= geometryData[2 * posNdx + 1].y());
            DE_ASSERT(geometryData[2 * posNdx].z() <= geometryData[2 * posNdx + 1].z());
        }

    de::SharedPtr<RaytracedGeometryBase> geometry =
        makeRaytracedGeometry(triangles ? VK_GEOMETRY_TYPE_TRIANGLES_KHR : VK_GEOMETRY_TYPE_AABBS_KHR,
                              VK_FORMAT_R32G32B32_SFLOAT, VK_INDEX_TYPE_NONE_KHR);
    for (auto it = begin(geometryData), eit = end(geometryData); it != eit; ++it)
        geometry->addVertex(*it);

    geometry->setGeometryFlags(geometryFlags);
    if (opacityGeometryMicromap)
        geometry->setOpacityMicromap(opacityGeometryMicromap);
    addGeometry(geometry);
}

VkAccelerationStructureBuildSizesInfoKHR BottomLevelAccelerationStructure::getStructureBuildSizes() const
{
    return {
        VK_STRUCTURE_TYPE_ACCELERATION_STRUCTURE_BUILD_SIZES_INFO_KHR, //  VkStructureType sType;
        nullptr,                                                       //  const void* pNext;
        m_structureSize,                                               //  VkDeviceSize accelerationStructureSize;
        m_updateScratchSize,                                           //  VkDeviceSize updateScratchSize;
        m_buildScratchSize                                             //  VkDeviceSize buildScratchSize;
    };
};

VkDeviceSize getVertexBufferSize(const std::vector<de::SharedPtr<RaytracedGeometryBase>> &geometriesData)
{
    DE_ASSERT(geometriesData.size() != 0);
    VkDeviceSize bufferSizeBytes = 0;
    for (size_t geometryNdx = 0; geometryNdx < geometriesData.size(); ++geometryNdx)
        bufferSizeBytes += deAlignSize(geometriesData[geometryNdx]->getVertexByteSize(), 8);
    return bufferSizeBytes;
}

BufferWithMemory *createVertexBuffer(const DeviceInterface &vk, const VkDevice device, Allocator &allocator,
                                     const VkDeviceSize bufferSizeBytes)
{
    const VkBufferCreateInfo bufferCreateInfo =
        makeBufferCreateInfo(bufferSizeBytes, VK_BUFFER_USAGE_ACCELERATION_STRUCTURE_BUILD_INPUT_READ_ONLY_BIT_KHR |
                                                  VK_BUFFER_USAGE_SHADER_DEVICE_ADDRESS_BIT);
    return new BufferWithMemory(vk, device, allocator, bufferCreateInfo,
                                MemoryRequirement::HostVisible | MemoryRequirement::Coherent |
                                    MemoryRequirement::DeviceAddress);
}

BufferWithMemory *createVertexBuffer(const DeviceInterface &vk, const VkDevice device, Allocator &allocator,
                                     const std::vector<de::SharedPtr<RaytracedGeometryBase>> &geometriesData)
{
    return createVertexBuffer(vk, device, allocator, getVertexBufferSize(geometriesData));
}

void updateVertexBuffer(const DeviceInterface &vk, const VkDevice device,
                        const std::vector<de::SharedPtr<RaytracedGeometryBase>> &geometriesData,
                        BufferWithMemory *vertexBuffer, VkDeviceSize geometriesOffset = 0)
{
    const Allocation &geometryAlloc = vertexBuffer->getAllocation();
    uint8_t *bufferStart            = static_cast<uint8_t *>(geometryAlloc.getHostPtr());
    VkDeviceSize bufferOffset       = geometriesOffset;

    for (size_t geometryNdx = 0; geometryNdx < geometriesData.size(); ++geometryNdx)
    {
        const void *geometryPtr      = geometriesData[geometryNdx]->getVertexPointer();
        const size_t geometryPtrSize = geometriesData[geometryNdx]->getVertexByteSize();

        deMemcpy(&bufferStart[bufferOffset], geometryPtr, geometryPtrSize);

        bufferOffset += deAlignSize(geometryPtrSize, 8);
    }

    // Flush the whole allocation. We could flush only the interesting range, but we'd need to be sure both the offset and size
    // align to VkPhysicalDeviceLimits::nonCoherentAtomSize, which we are not considering. Also note most code uses Coherent memory
    // for the vertex and index buffers, so flushing is actually not needed.
    flushAlloc(vk, device, geometryAlloc);
}

VkDeviceSize getIndexBufferSize(const std::vector<de::SharedPtr<RaytracedGeometryBase>> &geometriesData)
{
    DE_ASSERT(!geometriesData.empty());

    VkDeviceSize bufferSizeBytes = 0;
    for (size_t geometryNdx = 0; geometryNdx < geometriesData.size(); ++geometryNdx)
        if (geometriesData[geometryNdx]->getIndexType() != VK_INDEX_TYPE_NONE_KHR)
            bufferSizeBytes += deAlignSize(geometriesData[geometryNdx]->getIndexByteSize(), 8);
    return bufferSizeBytes;
}

BufferWithMemory *createIndexBuffer(const DeviceInterface &vk, const VkDevice device, Allocator &allocator,
                                    const VkDeviceSize bufferSizeBytes)
{
    DE_ASSERT(bufferSizeBytes);
    const VkBufferCreateInfo bufferCreateInfo =
        makeBufferCreateInfo(bufferSizeBytes, VK_BUFFER_USAGE_ACCELERATION_STRUCTURE_BUILD_INPUT_READ_ONLY_BIT_KHR |
                                                  VK_BUFFER_USAGE_SHADER_DEVICE_ADDRESS_BIT);
    return new BufferWithMemory(vk, device, allocator, bufferCreateInfo,
                                MemoryRequirement::HostVisible | MemoryRequirement::Coherent |
                                    MemoryRequirement::DeviceAddress);
}

BufferWithMemory *createIndexBuffer(const DeviceInterface &vk, const VkDevice device, Allocator &allocator,
                                    const std::vector<de::SharedPtr<RaytracedGeometryBase>> &geometriesData)
{
    const VkDeviceSize bufferSizeBytes = getIndexBufferSize(geometriesData);
    return bufferSizeBytes ? createIndexBuffer(vk, device, allocator, bufferSizeBytes) : nullptr;
}

void updateIndexBuffer(const DeviceInterface &vk, const VkDevice device,
                       const std::vector<de::SharedPtr<RaytracedGeometryBase>> &geometriesData,
                       BufferWithMemory *indexBuffer, VkDeviceSize geometriesOffset)
{
    const Allocation &indexAlloc = indexBuffer->getAllocation();
    uint8_t *bufferStart         = static_cast<uint8_t *>(indexAlloc.getHostPtr());
    VkDeviceSize bufferOffset    = geometriesOffset;

    for (size_t geometryNdx = 0; geometryNdx < geometriesData.size(); ++geometryNdx)
    {
        if (geometriesData[geometryNdx]->getIndexType() != VK_INDEX_TYPE_NONE_KHR)
        {
            const void *indexPtr      = geometriesData[geometryNdx]->getIndexPointer();
            const size_t indexPtrSize = geometriesData[geometryNdx]->getIndexByteSize();

            deMemcpy(&bufferStart[bufferOffset], indexPtr, indexPtrSize);

            bufferOffset += deAlignSize(indexPtrSize, 8);
        }
    }

    // Flush the whole allocation. We could flush only the interesting range, but we'd need to be sure both the offset and size
    // align to VkPhysicalDeviceLimits::nonCoherentAtomSize, which we are not considering. Also note most code uses Coherent memory
    // for the vertex and index buffers, so flushing is actually not needed.
    flushAlloc(vk, device, indexAlloc);
}

VkDeviceSize getTransformBufferSize(const std::vector<de::SharedPtr<RaytracedGeometryBase>> &geometriesData)
{
    DE_ASSERT(!geometriesData.empty());

    VkDeviceSize bufferSizeBytes = 0;
    for (size_t geometryNdx = 0; geometryNdx < geometriesData.size(); ++geometryNdx)
        if (geometriesData[geometryNdx]->getTransformPointer() != nullptr)
            bufferSizeBytes += deAlignSize(sizeof(VkTransformMatrixKHR), 8);
    return bufferSizeBytes;
}

BufferWithMemory *createTransformBuffer(const DeviceInterface &vk, const VkDevice device, Allocator &allocator,
                                        const VkDeviceSize bufferSizeBytes)
{
    DE_ASSERT(bufferSizeBytes);
    const VkBufferCreateInfo bufferCreateInfo =
        makeBufferCreateInfo(bufferSizeBytes, VK_BUFFER_USAGE_ACCELERATION_STRUCTURE_BUILD_INPUT_READ_ONLY_BIT_KHR |
                                                  VK_BUFFER_USAGE_SHADER_DEVICE_ADDRESS_BIT);
    return new BufferWithMemory(vk, device, allocator, bufferCreateInfo,
                                MemoryRequirement::HostVisible | MemoryRequirement::Coherent |
                                    MemoryRequirement::DeviceAddress);
}

BufferWithMemory *createTransformBuffer(const DeviceInterface &vk, const VkDevice device, Allocator &allocator,
                                        const std::vector<de::SharedPtr<RaytracedGeometryBase>> &geometriesData)
{
    const VkDeviceSize bufferSizeBytes = getTransformBufferSize(geometriesData);
    return bufferSizeBytes ? createTransformBuffer(vk, device, allocator, bufferSizeBytes) : nullptr;
}

void updateTransformBuffer(const DeviceInterface &vk, const VkDevice device,
                           const std::vector<de::SharedPtr<RaytracedGeometryBase>> &geometriesData,
                           BufferWithMemory *transformBuffer, VkDeviceSize geometriesOffset)
{
    const Allocation &transformAlloc = transformBuffer->getAllocation();
    uint8_t *bufferStart             = static_cast<uint8_t *>(transformAlloc.getHostPtr());
    VkDeviceSize bufferOffset        = geometriesOffset;

    for (size_t geometryNdx = 0; geometryNdx < geometriesData.size(); ++geometryNdx)
    {
        const void *transformPtr = geometriesData[geometryNdx]->getTransformPointer();
        if (transformPtr != nullptr)
        {
            const size_t transformPtrSize = geometriesData[geometryNdx]->getTransformByteSize();

            deMemcpy(&bufferStart[bufferOffset], transformPtr, transformPtrSize);

            bufferOffset += deAlignSize(transformPtrSize, 16);
        }
    }

    // Flush the whole allocation. We could flush only the interesting range, but we'd need to be sure both the offset and size
    // align to VkPhysicalDeviceLimits::nonCoherentAtomSize, which we are not considering. Also note most code uses Coherent memory
    // for the transform buffers, so flushing is actually not needed.
    flushAlloc(vk, device, transformAlloc);
}

class BottomLevelAccelerationStructureKHR : public BottomLevelAccelerationStructure
{
public:
    static uint32_t getRequiredAllocationCount(void);

    BottomLevelAccelerationStructureKHR();
    BottomLevelAccelerationStructureKHR(const BottomLevelAccelerationStructureKHR &other) = delete;
    virtual ~BottomLevelAccelerationStructureKHR();

    void setBuildType(const VkAccelerationStructureBuildTypeKHR buildType) override;
    VkAccelerationStructureBuildTypeKHR getBuildType() const override;
    void setCreateFlags(const VkAccelerationStructureCreateFlagsKHR createFlags) override;
    void setCreateGeneric(bool createGeneric) override;
    void setCreationBufferUnbounded(bool creationBufferUnbounded) override;
    void setBuildFlags(const VkBuildAccelerationStructureFlagsKHR buildFlags) override;
    void setBuildWithoutGeometries(bool buildWithoutGeometries) override;
    void setBuildWithoutPrimitives(bool buildWithoutPrimitives) override;
    void setDeferredOperation(const bool deferredOperation, const uint32_t workerThreadCount) override;
    void setUseArrayOfPointers(const bool useArrayOfPointers) override;
    void setUseMaintenance5(const bool useMaintenance5) override;
    void setIndirectBuildParameters(const VkBuffer indirectBuffer, const VkDeviceSize indirectBufferOffset,
                                    const uint32_t indirectBufferStride) override;
    VkBuildAccelerationStructureFlagsKHR getBuildFlags() const override;

<<<<<<< HEAD
    virtual void create(const DeviceInterface &vk, const VkDevice device, Allocator &allocator,
                        const AccelerationStructBufferProperties &bufferProps, VkDeviceSize structureSize,
                        VkDeviceAddress deviceAddress = 0u, const void *pNext = nullptr,
                        const MemoryRequirement &addMemoryRequirement = MemoryRequirement::Any) override;
=======
    void create(const DeviceInterface &vk, const VkDevice device, Allocator &allocator, VkDeviceSize structureSize,
                VkDeviceAddress deviceAddress = 0u, uint64_t bufferOpaqueCaptureAddr = 0u,
                uint64_t memoryOpaqueCaptureAddr = 0u, const void *pNext = nullptr,
                const MemoryRequirement &addMemoryRequirement = MemoryRequirement::Any,
                const VkBuffer creationBuffer = VK_NULL_HANDLE, const VkDeviceSize creationBufferSize = 0u) override;
>>>>>>> cbb7879d
    void build(const DeviceInterface &vk, const VkDevice device, const VkCommandBuffer cmdBuffer,
               BottomLevelAccelerationStructure *srcAccelerationStructure = nullptr,
               VkPipelineStageFlags barrierDstStages =
                   static_cast<VkPipelineStageFlags>(VK_PIPELINE_STAGE_ALL_COMMANDS_BIT)) override;
    void copyFrom(const DeviceInterface &vk, const VkDevice device, const VkCommandBuffer cmdBuffer,
                  BottomLevelAccelerationStructure *accelerationStructure, bool compactCopy) override;

    void serialize(const DeviceInterface &vk, const VkDevice device, const VkCommandBuffer cmdBuffer,
                   SerialStorage *storage) override;
    void deserialize(const DeviceInterface &vk, const VkDevice device, const VkCommandBuffer cmdBuffer,
                     SerialStorage *storage) override;

    const VkAccelerationStructureKHR *getPtr(void) const override;
    void updateGeometry(size_t geometryIndex, de::SharedPtr<RaytracedGeometryBase> &raytracedGeometry) override;

    void setGeometryTransform(size_t geometryIndex, VkTransformMatrixKHR transformMatrix) override;
    void setVertexBufferAddressOffset(int32_t vertexBufferAddressOffset) override;
    void setIndexBufferAddressOffset(int32_t indexBufferAddressOffset) override;
    void setTransformBufferAddressOffset(int32_t transformBufferAddressOffset) override;

protected:
    VkAccelerationStructureBuildTypeKHR m_buildType;
    VkAccelerationStructureCreateFlagsKHR m_createFlags;
    bool m_createGeneric;
    bool m_creationBufferUnbounded;
    VkBuildAccelerationStructureFlagsKHR m_buildFlags;
    bool m_buildWithoutGeometries;
    bool m_buildWithoutPrimitives;
    bool m_deferredOperation;
    uint32_t m_workerThreadCount;
    bool m_useArrayOfPointers;
    bool m_useMaintenance5;
    Move<VkBuffer> m_accelerationStructureBuffer;
    de::MovePtr<Allocation> m_accelerationStructureAlloc;
    de::MovePtr<BufferWithMemory> m_vertexBuffer;
    de::MovePtr<BufferWithMemory> m_indexBuffer;
    de::MovePtr<BufferWithMemory> m_transformBuffer;
    de::MovePtr<BufferWithMemory> m_deviceScratchBuffer;
    de::UniquePtr<std::vector<uint8_t>> m_hostScratchBuffer;
    Move<VkAccelerationStructureKHR> m_accelerationStructureKHR;
    int32_t m_vertexBufferAddressOffset;
    int32_t m_indexBufferAddressOffset;
    int32_t m_transformBufferAddressOffset;
    VkBuffer m_indirectBuffer;
    VkDeviceSize m_indirectBufferOffset;
    uint32_t m_indirectBufferStride;

    void prepareGeometries(
        const DeviceInterface &vk, const VkDevice device,
        std::vector<VkAccelerationStructureGeometryKHR> &accelerationStructureGeometriesKHR,
        std::vector<VkAccelerationStructureGeometryKHR *> &accelerationStructureGeometriesKHRPointers,
        std::vector<VkAccelerationStructureBuildRangeInfoKHR> &accelerationStructureBuildRangeInfoKHR,
        std::vector<VkAccelerationStructureTrianglesOpacityMicromapEXT> &accelerationStructureGeometryMicromapsEXT,
        std::vector<uint32_t> &maxPrimitiveCounts, VkDeviceSize vertexBufferOffset = 0,
        VkDeviceSize indexBufferOffset = 0, VkDeviceSize transformBufferOffset = 0) const;

<<<<<<< HEAD
    virtual VkBuffer getAccelerationStructureBuffer() const
=======
    virtual BufferWithMemory *getAccelerationStructureBuffer() const override
>>>>>>> cbb7879d
    {
        return m_accelerationStructureBuffer.get();
    }
    virtual BufferWithMemory *getDeviceScratchBuffer() const
    {
        return m_deviceScratchBuffer.get();
    }
    virtual std::vector<uint8_t> *getHostScratchBuffer() const
    {
        return m_hostScratchBuffer.get();
    }
    virtual BufferWithMemory *getVertexBuffer() const
    {
        return m_vertexBuffer.get();
    }
    virtual BufferWithMemory *getIndexBuffer() const
    {
        return m_indexBuffer.get();
    }
    virtual BufferWithMemory *getTransformBuffer() const
    {
        return m_transformBuffer.get();
    }

    virtual VkDeviceSize getAccelerationStructureBufferOffset() const
    {
        return 0;
    }
    virtual VkDeviceSize getDeviceScratchBufferOffset() const
    {
        return 0;
    }
    virtual VkDeviceSize getVertexBufferOffset() const
    {
        return 0;
    }
    virtual VkDeviceSize getIndexBufferOffset() const
    {
        return 0;
    }
    virtual VkDeviceSize getTransformBufferOffset() const
    {
        return 0;
    }
};

uint32_t BottomLevelAccelerationStructureKHR::getRequiredAllocationCount(void)
{
    /*
        de::MovePtr<BufferWithMemory>                            m_geometryBuffer; // but only when m_buildType == VK_ACCELERATION_STRUCTURE_BUILD_TYPE_DEVICE_KHR
        de::MovePtr<Allocation>                                    m_accelerationStructureAlloc;
        de::MovePtr<BufferWithMemory>                            m_deviceScratchBuffer;
    */
    return 3u;
}

BottomLevelAccelerationStructureKHR::~BottomLevelAccelerationStructureKHR()
{
}

BottomLevelAccelerationStructureKHR::BottomLevelAccelerationStructureKHR()
    : BottomLevelAccelerationStructure()
    , m_buildType(VK_ACCELERATION_STRUCTURE_BUILD_TYPE_DEVICE_KHR)
    , m_createFlags(0u)
    , m_createGeneric(false)
    , m_creationBufferUnbounded(false)
    , m_buildFlags(0u)
    , m_buildWithoutGeometries(false)
    , m_buildWithoutPrimitives(false)
    , m_deferredOperation(false)
    , m_workerThreadCount(0)
    , m_useArrayOfPointers(false)
    , m_useMaintenance5(false)
    , m_accelerationStructureBuffer()
    , m_vertexBuffer()
    , m_indexBuffer()
    , m_transformBuffer()
    , m_deviceScratchBuffer()
    , m_hostScratchBuffer(new std::vector<uint8_t>)
    , m_accelerationStructureKHR()
    , m_vertexBufferAddressOffset(0)
    , m_indexBufferAddressOffset(0)
    , m_transformBufferAddressOffset(0)
    , m_indirectBuffer(VK_NULL_HANDLE)
    , m_indirectBufferOffset(0)
    , m_indirectBufferStride(0)
{
}

void BottomLevelAccelerationStructureKHR::setBuildType(const VkAccelerationStructureBuildTypeKHR buildType)
{
    m_buildType = buildType;
}

VkAccelerationStructureBuildTypeKHR BottomLevelAccelerationStructureKHR::getBuildType() const
{
    return m_buildType;
}

void BottomLevelAccelerationStructureKHR::setCreateFlags(const VkAccelerationStructureCreateFlagsKHR createFlags)
{
    m_createFlags = createFlags;
}

void BottomLevelAccelerationStructureKHR::setCreateGeneric(bool createGeneric)
{
    m_createGeneric = createGeneric;
}

void BottomLevelAccelerationStructureKHR::setCreationBufferUnbounded(bool creationBufferUnbounded)
{
    m_creationBufferUnbounded = creationBufferUnbounded;
}

void BottomLevelAccelerationStructureKHR::setBuildFlags(const VkBuildAccelerationStructureFlagsKHR buildFlags)
{
    m_buildFlags = buildFlags;
}

void BottomLevelAccelerationStructureKHR::setBuildWithoutGeometries(bool buildWithoutGeometries)
{
    m_buildWithoutGeometries = buildWithoutGeometries;
}

void BottomLevelAccelerationStructureKHR::setBuildWithoutPrimitives(bool buildWithoutPrimitives)
{
    m_buildWithoutPrimitives = buildWithoutPrimitives;
}

void BottomLevelAccelerationStructureKHR::setDeferredOperation(const bool deferredOperation,
                                                               const uint32_t workerThreadCount)
{
    m_deferredOperation = deferredOperation;
    m_workerThreadCount = workerThreadCount;
}

void BottomLevelAccelerationStructureKHR::setUseArrayOfPointers(const bool useArrayOfPointers)
{
    m_useArrayOfPointers = useArrayOfPointers;
}

void BottomLevelAccelerationStructureKHR::setUseMaintenance5(const bool useMaintenance5)
{
    m_useMaintenance5 = useMaintenance5;
}

void BottomLevelAccelerationStructureKHR::setIndirectBuildParameters(const VkBuffer indirectBuffer,
                                                                     const VkDeviceSize indirectBufferOffset,
                                                                     const uint32_t indirectBufferStride)
{
    m_indirectBuffer       = indirectBuffer;
    m_indirectBufferOffset = indirectBufferOffset;
    m_indirectBufferStride = indirectBufferStride;
}

VkBuildAccelerationStructureFlagsKHR BottomLevelAccelerationStructureKHR::getBuildFlags() const
{
    return m_buildFlags;
}

void BottomLevelAccelerationStructureKHR::create(const DeviceInterface &vk, const VkDevice device, Allocator &allocator,
                                                 const AccelerationStructBufferProperties &bufferProps,
                                                 VkDeviceSize structureSize, VkDeviceAddress deviceAddress,
<<<<<<< HEAD
                                                 const void *pNext, const MemoryRequirement &addMemoryRequirement)
=======
                                                 uint64_t bufferOpaqueCaptureAddr, uint64_t memoryOpaqueCaptureAddr,
                                                 const void *pNext, const MemoryRequirement &addMemoryRequirement,
                                                 const VkBuffer creationBuffer, const VkDeviceSize creationBufferSize)
>>>>>>> cbb7879d
{
    // AS may be built from geometries using vkCmdBuildAccelerationStructuresKHR / vkBuildAccelerationStructuresKHR
    // or may be copied/compacted/deserialized from other AS ( in this case AS does not need geometries, but it needs to know its size before creation ).
    DE_ASSERT(!m_geometriesData.empty() != !(structureSize == 0)); // logical xor

    if (structureSize == 0)
    {
        std::vector<VkAccelerationStructureGeometryKHR> accelerationStructureGeometriesKHR;
        std::vector<VkAccelerationStructureGeometryKHR *> accelerationStructureGeometriesKHRPointers;
        std::vector<VkAccelerationStructureBuildRangeInfoKHR> accelerationStructureBuildRangeInfoKHR;
        std::vector<VkAccelerationStructureTrianglesOpacityMicromapEXT> accelerationStructureGeometryMicromapsEXT;
        std::vector<uint32_t> maxPrimitiveCounts;
        prepareGeometries(vk, device, accelerationStructureGeometriesKHR, accelerationStructureGeometriesKHRPointers,
                          accelerationStructureBuildRangeInfoKHR, accelerationStructureGeometryMicromapsEXT,
                          maxPrimitiveCounts);

        const VkAccelerationStructureGeometryKHR *accelerationStructureGeometriesKHRPointer =
            accelerationStructureGeometriesKHR.data();
        const VkAccelerationStructureGeometryKHR *const *accelerationStructureGeometry =
            accelerationStructureGeometriesKHRPointers.data();

        const uint32_t geometryCount =
            (m_buildWithoutGeometries ? 0u : static_cast<uint32_t>(accelerationStructureGeometriesKHR.size()));
        VkAccelerationStructureBuildGeometryInfoKHR accelerationStructureBuildGeometryInfoKHR = {
            VK_STRUCTURE_TYPE_ACCELERATION_STRUCTURE_BUILD_GEOMETRY_INFO_KHR, //  VkStructureType sType;
            nullptr,                                                          //  const void* pNext;
            VK_ACCELERATION_STRUCTURE_TYPE_BOTTOM_LEVEL_KHR,                  //  VkAccelerationStructureTypeKHR type;
            m_buildFlags,                                   //  VkBuildAccelerationStructureFlagsKHR flags;
            VK_BUILD_ACCELERATION_STRUCTURE_MODE_BUILD_KHR, //  VkBuildAccelerationStructureModeKHR mode;
            VK_NULL_HANDLE,                                 //  VkAccelerationStructureKHR srcAccelerationStructure;
            VK_NULL_HANDLE,                                 //  VkAccelerationStructureKHR dstAccelerationStructure;
            geometryCount,                                  //  uint32_t geometryCount;
            m_useArrayOfPointers ?
                nullptr :
                accelerationStructureGeometriesKHRPointer, //  const VkAccelerationStructureGeometryKHR* pGeometries;
            m_useArrayOfPointers ? accelerationStructureGeometry :
                                   nullptr,     //  const VkAccelerationStructureGeometryKHR* const* ppGeometries;
            makeDeviceOrHostAddressKHR(nullptr) //  VkDeviceOrHostAddressKHR scratchData;
        };
        VkAccelerationStructureBuildSizesInfoKHR sizeInfo = {
            VK_STRUCTURE_TYPE_ACCELERATION_STRUCTURE_BUILD_SIZES_INFO_KHR, //  VkStructureType sType;
            nullptr,                                                       //  const void* pNext;
            0,                                                             //  VkDeviceSize accelerationStructureSize;
            0,                                                             //  VkDeviceSize updateScratchSize;
            0                                                              //  VkDeviceSize buildScratchSize;
        };

        vk.getAccelerationStructureBuildSizesKHR(device, m_buildType, &accelerationStructureBuildGeometryInfoKHR,
                                                 maxPrimitiveCounts.data(), &sizeInfo);

        m_structureSize     = sizeInfo.accelerationStructureSize;
        m_updateScratchSize = sizeInfo.updateScratchSize;
        m_buildScratchSize  = sizeInfo.buildScratchSize;
    }
    else
    {
        m_structureSize     = structureSize;
        m_updateScratchSize = 0u;
        m_buildScratchSize  = 0u;
    }

    const bool externalCreationBuffer = bufferProps.useExternalBuffer;

    if (externalCreationBuffer)
    {
        DE_UNREF(bufferProps.extBuffer.size); // For release builds.
        DE_ASSERT(bufferProps.extBuffer.size >= m_structureSize);
    }

    if (!externalCreationBuffer)
    {
<<<<<<< HEAD
        VkBufferCreateFlags createFlags = 0;
        if (bufferProps.props.residency == ResourceResidency::SPARSE_BINDING)
        {
            createFlags |= VK_BUFFER_CREATE_SPARSE_BINDING_BIT;
        }

        VkBufferCreateInfo bufferCreateInfo = makeBufferCreateInfo(
            m_structureSize,
            VK_BUFFER_USAGE_ACCELERATION_STRUCTURE_STORAGE_BIT_KHR | VK_BUFFER_USAGE_SHADER_DEVICE_ADDRESS_BIT,
            createFlags);
        VkBufferUsageFlags2CreateInfoKHR bufferUsageFlags2 = vk::initVulkanStructure();
=======
        VkBufferCreateInfo bufferCreateInfo =
            makeBufferCreateInfo(m_structureSize, VK_BUFFER_USAGE_ACCELERATION_STRUCTURE_STORAGE_BIT_KHR |
                                                      VK_BUFFER_USAGE_SHADER_DEVICE_ADDRESS_BIT);
        VkBufferUsageFlags2CreateInfoKHR bufferUsageFlags2                    = vk::initVulkanStructure();
        VkBufferOpaqueCaptureAddressCreateInfoKHR bufferOpaqueCaptureAddrInfo = vk::initVulkanStructure();
        const void **pCurrentPnext                                            = &bufferCreateInfo.pNext;
        const MemoryRequirement captureReplayReq =
            (m_createFlags & VK_ACCELERATION_STRUCTURE_CREATE_DEVICE_ADDRESS_CAPTURE_REPLAY_BIT_KHR) ?
                MemoryRequirement::DeviceAddressCaptureReplay :
                MemoryRequirement::Any;
>>>>>>> cbb7879d

        if (m_useMaintenance5)
        {
            bufferUsageFlags2.usage = VK_BUFFER_USAGE_2_ACCELERATION_STRUCTURE_STORAGE_BIT_KHR |
                                      VK_BUFFER_USAGE_2_SHADER_DEVICE_ADDRESS_BIT_KHR;
            bufferCreateInfo.usage = 0;
            *pCurrentPnext         = &bufferUsageFlags2;
            pCurrentPnext          = &bufferUsageFlags2.pNext;
        }

<<<<<<< HEAD
        m_accelerationStructureBuffer = createBuffer(vk, device, &bufferCreateInfo);

        VkMemoryRequirements bufferMemReqs = getBufferMemoryRequirements(vk, device, *m_accelerationStructureBuffer);

        const MemoryRequirement memoryRequirement = bufferProps.props.residency == ResourceResidency::TRADITIONAL ?
                                                        addMemoryRequirement | MemoryRequirement::HostVisible |
                                                            MemoryRequirement::Coherent |
                                                            MemoryRequirement::DeviceAddress :
                                                        addMemoryRequirement | MemoryRequirement::DeviceAddress;

        m_accelerationStructureAlloc = allocator.allocate(bufferMemReqs, memoryRequirement);

        if (!m_creationBufferUnbounded)
        {
            bindBuffer(vk, device, bufferProps.props.queue, *m_accelerationStructureBuffer,
                       m_accelerationStructureAlloc->getMemory(), bufferMemReqs.size, bufferProps.props.residency,
                       m_accelerationStructureAlloc->getOffset());
=======
        if (m_createFlags & VK_ACCELERATION_STRUCTURE_CREATE_DEVICE_ADDRESS_CAPTURE_REPLAY_BIT_KHR)
        {
            bufferCreateInfo.flags |= VK_BUFFER_CREATE_DEVICE_ADDRESS_CAPTURE_REPLAY_BIT_KHR;

            if (bufferOpaqueCaptureAddr)
            {
                bufferOpaqueCaptureAddrInfo.opaqueCaptureAddress = bufferOpaqueCaptureAddr;
                *pCurrentPnext                                   = &bufferOpaqueCaptureAddrInfo;
            }
        }

        const MemoryRequirement memoryRequirement = addMemoryRequirement | captureReplayReq |
                                                    MemoryRequirement::HostVisible | MemoryRequirement::Coherent |
                                                    MemoryRequirement::DeviceAddress;
        const bool bindMemOnCreation = (!m_creationBufferUnbounded);

        try
        {
            m_accelerationStructureBuffer = de::MovePtr<BufferWithMemory>(new BufferWithMemory(
                vk, device, allocator, bufferCreateInfo, (MemoryRequirement::Cached | memoryRequirement),
                bindMemOnCreation, memoryOpaqueCaptureAddr));
        }
        catch (const tcu::NotSupportedError &)
        {
            // retry without Cached flag
            m_accelerationStructureBuffer = de::MovePtr<BufferWithMemory>(
                new BufferWithMemory(vk, device, allocator, bufferCreateInfo, memoryRequirement, bindMemOnCreation,
                                     memoryOpaqueCaptureAddr));
>>>>>>> cbb7879d
        }
    }

    const auto createInfoBuffer =
        (externalCreationBuffer ? bufferProps.extBuffer.buffer : getAccelerationStructureBuffer());
    const auto createInfoOffset =
        (externalCreationBuffer ? static_cast<VkDeviceSize>(0) : getAccelerationStructureBufferOffset());
    {
        const VkAccelerationStructureTypeKHR structureType =
            (m_createGeneric ? VK_ACCELERATION_STRUCTURE_TYPE_GENERIC_KHR :
                               VK_ACCELERATION_STRUCTURE_TYPE_BOTTOM_LEVEL_KHR);
        const VkAccelerationStructureCreateInfoKHR accelerationStructureCreateInfoKHR{
            VK_STRUCTURE_TYPE_ACCELERATION_STRUCTURE_CREATE_INFO_KHR, //  VkStructureType sType;
            pNext,                                                    //  const void* pNext;
            m_createFlags,    //  VkAccelerationStructureCreateFlagsKHR createFlags;
            createInfoBuffer, //  VkBuffer buffer;
            createInfoOffset, //  VkDeviceSize offset;
            m_structureSize,  //  VkDeviceSize size;
            structureType,    //  VkAccelerationStructureTypeKHR type;
            deviceAddress     //  VkDeviceAddress deviceAddress;
        };

        m_accelerationStructureKHR =
            createAccelerationStructureKHR(vk, device, &accelerationStructureCreateInfoKHR, nullptr);
    }

    if ((!externalCreationBuffer) && (m_creationBufferUnbounded))
    {
        const VkMemoryRequirements bufferMemReqs =
            getBufferMemoryRequirements(vk, device, *m_accelerationStructureBuffer);

        bindBuffer(vk, device, bufferProps.props.queue, *m_accelerationStructureBuffer,
                   m_accelerationStructureAlloc->getMemory(), bufferMemReqs.size, bufferProps.props.residency,
                   m_accelerationStructureAlloc->getOffset());
    }

    if (m_buildScratchSize > 0u || m_updateScratchSize > 0u)
    {
        VkDeviceSize scratch_size = de::max(m_buildScratchSize, m_updateScratchSize);
        if (m_buildType == VK_ACCELERATION_STRUCTURE_BUILD_TYPE_DEVICE_KHR)
        {
            const VkBufferCreateInfo bufferCreateInfo = makeBufferCreateInfo(
                scratch_size, VK_BUFFER_USAGE_STORAGE_BUFFER_BIT | VK_BUFFER_USAGE_SHADER_DEVICE_ADDRESS_BIT);
            m_deviceScratchBuffer = de::MovePtr<BufferWithMemory>(new BufferWithMemory(
                vk, device, allocator, bufferCreateInfo,
                MemoryRequirement::HostVisible | MemoryRequirement::Coherent | MemoryRequirement::DeviceAddress));
        }
        else
        {
            m_hostScratchBuffer->resize(static_cast<size_t>(scratch_size));
        }
    }

    if (m_buildType == VK_ACCELERATION_STRUCTURE_BUILD_TYPE_DEVICE_KHR && !m_geometriesData.empty())
    {
        VkBufferCreateInfo bufferCreateInfo =
            makeBufferCreateInfo(getVertexBufferSize(m_geometriesData),
                                 VK_BUFFER_USAGE_ACCELERATION_STRUCTURE_BUILD_INPUT_READ_ONLY_BIT_KHR |
                                     VK_BUFFER_USAGE_SHADER_DEVICE_ADDRESS_BIT);
        VkBufferUsageFlags2CreateInfoKHR bufferUsageFlags2 = vk::initVulkanStructure();

        if (m_useMaintenance5)
        {
            bufferUsageFlags2.usage = vk::VK_BUFFER_USAGE_2_ACCELERATION_STRUCTURE_BUILD_INPUT_READ_ONLY_BIT_KHR |
                                      VK_BUFFER_USAGE_2_SHADER_DEVICE_ADDRESS_BIT_KHR;
            bufferCreateInfo.pNext = &bufferUsageFlags2;
            bufferCreateInfo.usage = 0;
        }

        const vk::MemoryRequirement memoryRequirement =
            MemoryRequirement::HostVisible | MemoryRequirement::Coherent | MemoryRequirement::DeviceAddress;
        m_vertexBuffer = de::MovePtr<BufferWithMemory>(
            new BufferWithMemory(vk, device, allocator, bufferCreateInfo, memoryRequirement));

        bufferCreateInfo.size = getIndexBufferSize(m_geometriesData);
        if (bufferCreateInfo.size)
            m_indexBuffer = de::MovePtr<BufferWithMemory>(
                new BufferWithMemory(vk, device, allocator, bufferCreateInfo, memoryRequirement));
        else
            m_indexBuffer = de::MovePtr<BufferWithMemory>(nullptr);

        bufferCreateInfo.size = getTransformBufferSize(m_geometriesData);
        if (bufferCreateInfo.size)
            m_transformBuffer = de::MovePtr<BufferWithMemory>(
                new BufferWithMemory(vk, device, allocator, bufferCreateInfo, memoryRequirement));
        else
            m_transformBuffer = de::MovePtr<BufferWithMemory>(nullptr);
    }
}

void BottomLevelAccelerationStructureKHR::build(const DeviceInterface &vk, const VkDevice device,
                                                const VkCommandBuffer cmdBuffer,
                                                BottomLevelAccelerationStructure *srcAccelerationStructure,
                                                VkPipelineStageFlags barrierDstStages)
{
    DE_ASSERT(!m_geometriesData.empty());
    DE_ASSERT(m_accelerationStructureKHR.get() != VK_NULL_HANDLE);
    DE_ASSERT(m_buildScratchSize != 0);

    if (m_buildType == VK_ACCELERATION_STRUCTURE_BUILD_TYPE_DEVICE_KHR)
    {
        updateVertexBuffer(vk, device, m_geometriesData, getVertexBuffer(), getVertexBufferOffset());
        if (getIndexBuffer() != VK_NULL_HANDLE)
            updateIndexBuffer(vk, device, m_geometriesData, getIndexBuffer(), getIndexBufferOffset());
        if (getTransformBuffer() != VK_NULL_HANDLE)
            updateTransformBuffer(vk, device, m_geometriesData, getTransformBuffer(), getTransformBufferOffset());
    }

    {
        std::vector<VkAccelerationStructureGeometryKHR> accelerationStructureGeometriesKHR;
        std::vector<VkAccelerationStructureGeometryKHR *> accelerationStructureGeometriesKHRPointers;
        std::vector<VkAccelerationStructureBuildRangeInfoKHR> accelerationStructureBuildRangeInfoKHR;
        std::vector<VkAccelerationStructureTrianglesOpacityMicromapEXT> accelerationStructureGeometryMicromapsEXT;
        std::vector<uint32_t> maxPrimitiveCounts;

        prepareGeometries(vk, device, accelerationStructureGeometriesKHR, accelerationStructureGeometriesKHRPointers,
                          accelerationStructureBuildRangeInfoKHR, accelerationStructureGeometryMicromapsEXT,
                          maxPrimitiveCounts, getVertexBufferOffset() + m_vertexBufferAddressOffset,
                          getIndexBufferOffset() + m_indexBufferAddressOffset,
                          getTransformBufferOffset() + m_transformBufferAddressOffset);

        const VkAccelerationStructureGeometryKHR *accelerationStructureGeometriesKHRPointer =
            accelerationStructureGeometriesKHR.data();
        const VkAccelerationStructureGeometryKHR *const *accelerationStructureGeometry =
            accelerationStructureGeometriesKHRPointers.data();
        VkDeviceOrHostAddressKHR scratchData =
            (m_buildType == VK_ACCELERATION_STRUCTURE_BUILD_TYPE_DEVICE_KHR) ?
                makeDeviceOrHostAddressKHR(vk, device, getDeviceScratchBuffer()->get(),
                                           getDeviceScratchBufferOffset()) :
                makeDeviceOrHostAddressKHR(getHostScratchBuffer()->data());
        const uint32_t geometryCount =
            (m_buildWithoutGeometries ? 0u : static_cast<uint32_t>(accelerationStructureGeometriesKHR.size()));

        VkAccelerationStructureKHR srcStructure =
            (srcAccelerationStructure != nullptr) ? *(srcAccelerationStructure->getPtr()) : VK_NULL_HANDLE;
        VkBuildAccelerationStructureModeKHR mode = (srcAccelerationStructure != nullptr) ?
                                                       VK_BUILD_ACCELERATION_STRUCTURE_MODE_UPDATE_KHR :
                                                       VK_BUILD_ACCELERATION_STRUCTURE_MODE_BUILD_KHR;

        VkAccelerationStructureBuildGeometryInfoKHR accelerationStructureBuildGeometryInfoKHR = {
            VK_STRUCTURE_TYPE_ACCELERATION_STRUCTURE_BUILD_GEOMETRY_INFO_KHR, //  VkStructureType sType;
            nullptr,                                                          //  const void* pNext;
            VK_ACCELERATION_STRUCTURE_TYPE_BOTTOM_LEVEL_KHR,                  //  VkAccelerationStructureTypeKHR type;
            m_buildFlags,                     //  VkBuildAccelerationStructureFlagsKHR flags;
            mode,                             //  VkBuildAccelerationStructureModeKHR mode;
            srcStructure,                     //  VkAccelerationStructureKHR srcAccelerationStructure;
            m_accelerationStructureKHR.get(), //  VkAccelerationStructureKHR dstAccelerationStructure;
            geometryCount,                    //  uint32_t geometryCount;
            m_useArrayOfPointers ?
                nullptr :
                accelerationStructureGeometriesKHRPointer, //  const VkAccelerationStructureGeometryKHR* pGeometries;
            m_useArrayOfPointers ? accelerationStructureGeometry :
                                   nullptr, //  const VkAccelerationStructureGeometryKHR* const* ppGeometries;
            scratchData                     //  VkDeviceOrHostAddressKHR scratchData;
        };

        VkAccelerationStructureBuildRangeInfoKHR *accelerationStructureBuildRangeInfoKHRPtr =
            accelerationStructureBuildRangeInfoKHR.data();

        if (m_buildType == VK_ACCELERATION_STRUCTURE_BUILD_TYPE_DEVICE_KHR)
        {
            if (m_indirectBuffer == VK_NULL_HANDLE)
                vk.cmdBuildAccelerationStructuresKHR(
                    cmdBuffer, 1u, &accelerationStructureBuildGeometryInfoKHR,
                    (const VkAccelerationStructureBuildRangeInfoKHR **)&accelerationStructureBuildRangeInfoKHRPtr);
            else
            {
                VkDeviceAddress indirectDeviceAddress =
                    getBufferDeviceAddress(vk, device, m_indirectBuffer, m_indirectBufferOffset);
                uint32_t *pMaxPrimitiveCounts = maxPrimitiveCounts.data();
                vk.cmdBuildAccelerationStructuresIndirectKHR(cmdBuffer, 1u, &accelerationStructureBuildGeometryInfoKHR,
                                                             &indirectDeviceAddress, &m_indirectBufferStride,
                                                             &pMaxPrimitiveCounts);
            }
        }
        else if (!m_deferredOperation)
        {
            VK_CHECK(vk.buildAccelerationStructuresKHR(
                device, VK_NULL_HANDLE, 1u, &accelerationStructureBuildGeometryInfoKHR,
                (const VkAccelerationStructureBuildRangeInfoKHR **)&accelerationStructureBuildRangeInfoKHRPtr));
        }
        else
        {
            const auto deferredOperationPtr = createDeferredOperationKHR(vk, device);
            const auto deferredOperation    = deferredOperationPtr.get();

            VkResult result = vk.buildAccelerationStructuresKHR(
                device, deferredOperation, 1u, &accelerationStructureBuildGeometryInfoKHR,
                (const VkAccelerationStructureBuildRangeInfoKHR **)&accelerationStructureBuildRangeInfoKHRPtr);

            DE_ASSERT(result == VK_OPERATION_DEFERRED_KHR || result == VK_OPERATION_NOT_DEFERRED_KHR ||
                      result == VK_SUCCESS);

            finishDeferredOperation(vk, device, deferredOperation, m_workerThreadCount,
                                    result == VK_OPERATION_NOT_DEFERRED_KHR);
        }
    }

    if (m_buildType == VK_ACCELERATION_STRUCTURE_BUILD_TYPE_DEVICE_KHR)
    {
        const VkAccessFlags accessMasks =
            VK_ACCESS_ACCELERATION_STRUCTURE_WRITE_BIT_KHR | VK_ACCESS_ACCELERATION_STRUCTURE_READ_BIT_KHR;
        const VkMemoryBarrier memBarrier = makeMemoryBarrier(accessMasks, accessMasks);

        cmdPipelineMemoryBarrier(vk, cmdBuffer, VK_PIPELINE_STAGE_ACCELERATION_STRUCTURE_BUILD_BIT_KHR,
                                 barrierDstStages, &memBarrier);
    }
}

void BottomLevelAccelerationStructureKHR::copyFrom(const DeviceInterface &vk, const VkDevice device,
                                                   const VkCommandBuffer cmdBuffer,
                                                   BottomLevelAccelerationStructure *accelerationStructure,
                                                   bool compactCopy)
{
    DE_ASSERT(m_accelerationStructureKHR.get() != VK_NULL_HANDLE);
    DE_ASSERT(accelerationStructure != nullptr);

    VkCopyAccelerationStructureInfoKHR copyAccelerationStructureInfo = {
        VK_STRUCTURE_TYPE_COPY_ACCELERATION_STRUCTURE_INFO_KHR, // VkStructureType sType;
        nullptr,                                                // const void* pNext;
        *(accelerationStructure->getPtr()),                     // VkAccelerationStructureKHR src;
        *(getPtr()),                                            // VkAccelerationStructureKHR dst;
        compactCopy ? VK_COPY_ACCELERATION_STRUCTURE_MODE_COMPACT_KHR :
                      VK_COPY_ACCELERATION_STRUCTURE_MODE_CLONE_KHR // VkCopyAccelerationStructureModeKHR mode;
    };

    if (m_buildType == VK_ACCELERATION_STRUCTURE_BUILD_TYPE_DEVICE_KHR)
    {
        vk.cmdCopyAccelerationStructureKHR(cmdBuffer, &copyAccelerationStructureInfo);
    }
    else if (!m_deferredOperation)
    {
        VK_CHECK(vk.copyAccelerationStructureKHR(device, VK_NULL_HANDLE, &copyAccelerationStructureInfo));
    }
    else
    {
        const auto deferredOperationPtr = createDeferredOperationKHR(vk, device);
        const auto deferredOperation    = deferredOperationPtr.get();

        VkResult result = vk.copyAccelerationStructureKHR(device, deferredOperation, &copyAccelerationStructureInfo);

        DE_ASSERT(result == VK_OPERATION_DEFERRED_KHR || result == VK_OPERATION_NOT_DEFERRED_KHR ||
                  result == VK_SUCCESS);

        finishDeferredOperation(vk, device, deferredOperation, m_workerThreadCount,
                                result == VK_OPERATION_NOT_DEFERRED_KHR);
    }

    if (m_buildType == VK_ACCELERATION_STRUCTURE_BUILD_TYPE_DEVICE_KHR)
    {
        const VkAccessFlags accessMasks =
            VK_ACCESS_ACCELERATION_STRUCTURE_WRITE_BIT_KHR | VK_ACCESS_ACCELERATION_STRUCTURE_READ_BIT_KHR;
        const VkMemoryBarrier memBarrier = makeMemoryBarrier(accessMasks, accessMasks);

        cmdPipelineMemoryBarrier(vk, cmdBuffer, VK_PIPELINE_STAGE_ACCELERATION_STRUCTURE_BUILD_BIT_KHR,
                                 VK_PIPELINE_STAGE_ALL_COMMANDS_BIT, &memBarrier);
    }
}

void BottomLevelAccelerationStructureKHR::serialize(const DeviceInterface &vk, const VkDevice device,
                                                    const VkCommandBuffer cmdBuffer, SerialStorage *storage)
{
    DE_ASSERT(m_accelerationStructureKHR.get() != VK_NULL_HANDLE);
    DE_ASSERT(storage != nullptr);

    const VkCopyAccelerationStructureToMemoryInfoKHR copyAccelerationStructureInfo = {
        VK_STRUCTURE_TYPE_COPY_ACCELERATION_STRUCTURE_TO_MEMORY_INFO_KHR, // VkStructureType sType;
        nullptr,                                                          // const void* pNext;
        *(getPtr()),                                                      // VkAccelerationStructureKHR src;
        storage->getAddress(vk, device, m_buildType),                     // VkDeviceOrHostAddressKHR dst;
        VK_COPY_ACCELERATION_STRUCTURE_MODE_SERIALIZE_KHR                 // VkCopyAccelerationStructureModeKHR mode;
    };

    if (m_buildType == VK_ACCELERATION_STRUCTURE_BUILD_TYPE_DEVICE_KHR)
    {
        vk.cmdCopyAccelerationStructureToMemoryKHR(cmdBuffer, &copyAccelerationStructureInfo);
    }
    else if (!m_deferredOperation)
    {
        VK_CHECK(vk.copyAccelerationStructureToMemoryKHR(device, VK_NULL_HANDLE, &copyAccelerationStructureInfo));
    }
    else
    {
        const auto deferredOperationPtr = createDeferredOperationKHR(vk, device);
        const auto deferredOperation    = deferredOperationPtr.get();

        const VkResult result =
            vk.copyAccelerationStructureToMemoryKHR(device, deferredOperation, &copyAccelerationStructureInfo);

        DE_ASSERT(result == VK_OPERATION_DEFERRED_KHR || result == VK_OPERATION_NOT_DEFERRED_KHR ||
                  result == VK_SUCCESS);

        finishDeferredOperation(vk, device, deferredOperation, m_workerThreadCount,
                                result == VK_OPERATION_NOT_DEFERRED_KHR);
    }
}

void BottomLevelAccelerationStructureKHR::deserialize(const DeviceInterface &vk, const VkDevice device,
                                                      const VkCommandBuffer cmdBuffer, SerialStorage *storage)
{
    DE_ASSERT(m_accelerationStructureKHR.get() != VK_NULL_HANDLE);
    DE_ASSERT(storage != nullptr);

    const VkCopyMemoryToAccelerationStructureInfoKHR copyAccelerationStructureInfo = {
        VK_STRUCTURE_TYPE_COPY_MEMORY_TO_ACCELERATION_STRUCTURE_INFO_KHR, // VkStructureType sType;
        nullptr,                                                          // const void* pNext;
        storage->getAddressConst(vk, device, m_buildType),                // VkDeviceOrHostAddressConstKHR src;
        *(getPtr()),                                                      // VkAccelerationStructureKHR dst;
        VK_COPY_ACCELERATION_STRUCTURE_MODE_DESERIALIZE_KHR               // VkCopyAccelerationStructureModeKHR mode;
    };

    if (m_buildType == VK_ACCELERATION_STRUCTURE_BUILD_TYPE_DEVICE_KHR)
    {
        vk.cmdCopyMemoryToAccelerationStructureKHR(cmdBuffer, &copyAccelerationStructureInfo);
    }
    else if (!m_deferredOperation)
    {
        VK_CHECK(vk.copyMemoryToAccelerationStructureKHR(device, VK_NULL_HANDLE, &copyAccelerationStructureInfo));
    }
    else
    {
        const auto deferredOperationPtr = createDeferredOperationKHR(vk, device);
        const auto deferredOperation    = deferredOperationPtr.get();

        const VkResult result =
            vk.copyMemoryToAccelerationStructureKHR(device, deferredOperation, &copyAccelerationStructureInfo);

        DE_ASSERT(result == VK_OPERATION_DEFERRED_KHR || result == VK_OPERATION_NOT_DEFERRED_KHR ||
                  result == VK_SUCCESS);

        finishDeferredOperation(vk, device, deferredOperation, m_workerThreadCount,
                                result == VK_OPERATION_NOT_DEFERRED_KHR);
    }

    if (m_buildType == VK_ACCELERATION_STRUCTURE_BUILD_TYPE_DEVICE_KHR)
    {
        const VkAccessFlags accessMasks =
            VK_ACCESS_ACCELERATION_STRUCTURE_WRITE_BIT_KHR | VK_ACCESS_ACCELERATION_STRUCTURE_READ_BIT_KHR;
        const VkMemoryBarrier memBarrier = makeMemoryBarrier(accessMasks, accessMasks);

        cmdPipelineMemoryBarrier(vk, cmdBuffer, VK_PIPELINE_STAGE_ACCELERATION_STRUCTURE_BUILD_BIT_KHR,
                                 VK_PIPELINE_STAGE_ALL_COMMANDS_BIT, &memBarrier);
    }
}

const VkAccelerationStructureKHR *BottomLevelAccelerationStructureKHR::getPtr(void) const
{
    return &m_accelerationStructureKHR.get();
}

void BottomLevelAccelerationStructureKHR::prepareGeometries(
    const DeviceInterface &vk, const VkDevice device,
    std::vector<VkAccelerationStructureGeometryKHR> &accelerationStructureGeometriesKHR,
    std::vector<VkAccelerationStructureGeometryKHR *> &accelerationStructureGeometriesKHRPointers,
    std::vector<VkAccelerationStructureBuildRangeInfoKHR> &accelerationStructureBuildRangeInfoKHR,
    std::vector<VkAccelerationStructureTrianglesOpacityMicromapEXT> &accelerationStructureGeometryMicromapsEXT,
    std::vector<uint32_t> &maxPrimitiveCounts, VkDeviceSize vertexBufferOffset, VkDeviceSize indexBufferOffset,
    VkDeviceSize transformBufferOffset) const
{
    accelerationStructureGeometriesKHR.resize(m_geometriesData.size());
    accelerationStructureGeometriesKHRPointers.resize(m_geometriesData.size());
    accelerationStructureBuildRangeInfoKHR.resize(m_geometriesData.size());
    accelerationStructureGeometryMicromapsEXT.resize(m_geometriesData.size());
    maxPrimitiveCounts.resize(m_geometriesData.size());

    for (size_t geometryNdx = 0; geometryNdx < m_geometriesData.size(); ++geometryNdx)
    {
        const de::SharedPtr<RaytracedGeometryBase> &geometryData = m_geometriesData[geometryNdx];
        VkDeviceOrHostAddressConstKHR vertexData, indexData, transformData;
        if (m_buildType == VK_ACCELERATION_STRUCTURE_BUILD_TYPE_DEVICE_KHR)
        {
            if (getVertexBuffer() != nullptr)
            {
                vertexData = makeDeviceOrHostAddressConstKHR(vk, device, getVertexBuffer()->get(), vertexBufferOffset);
                vertexBufferOffset += deAlignSize(geometryData->getVertexByteSize(), 8);
            }
            else
                vertexData = makeDeviceOrHostAddressConstKHR(nullptr);

            if (getIndexBuffer() != nullptr && geometryData->getIndexType() != VK_INDEX_TYPE_NONE_KHR)
            {
                indexData = makeDeviceOrHostAddressConstKHR(vk, device, getIndexBuffer()->get(), indexBufferOffset);
                indexBufferOffset += deAlignSize(geometryData->getIndexByteSize(), 8);
            }
            else
                indexData = makeDeviceOrHostAddressConstKHR(nullptr);

            if (getTransformBuffer() != nullptr && geometryData->getTransformPointer() != nullptr)
            {
                transformData =
                    makeDeviceOrHostAddressConstKHR(vk, device, getTransformBuffer()->get(), transformBufferOffset);
                transformBufferOffset += deAlignSize(geometryData->getTransformByteSize(), 16);
            }
            else
                transformData = makeDeviceOrHostAddressConstKHR(nullptr);
        }
        else
        {
            vertexData = makeDeviceOrHostAddressConstKHR(geometryData->getVertexPointer());
            if (geometryData->getIndexType() != VK_INDEX_TYPE_NONE_KHR)
                indexData = makeDeviceOrHostAddressConstKHR(geometryData->getIndexPointer());
            else

                indexData = makeDeviceOrHostAddressConstKHR(nullptr);

            if (getTransformBuffer() != nullptr)
                transformData = makeDeviceOrHostAddressConstKHR(geometryData->getTransformPointer());
            else
                transformData = makeDeviceOrHostAddressConstKHR(nullptr);
        }

        VkAccelerationStructureGeometryTrianglesDataKHR accelerationStructureGeometryTrianglesDataKHR = {
            VK_STRUCTURE_TYPE_ACCELERATION_STRUCTURE_GEOMETRY_TRIANGLES_DATA_KHR, //  VkStructureType sType;
            nullptr,                                                              //  const void* pNext;
            geometryData->getVertexFormat(),                                      //  VkFormat vertexFormat;
            vertexData,                                                //  VkDeviceOrHostAddressConstKHR vertexData;
            geometryData->getVertexStride(),                           //  VkDeviceSize vertexStride;
            static_cast<uint32_t>(geometryData->getVertexCount() - 1), //  uint32_t maxVertex;
            geometryData->getIndexType(),                              //  VkIndexType indexType;
            indexData,                                                 //  VkDeviceOrHostAddressConstKHR indexData;
            transformData,                                             //  VkDeviceOrHostAddressConstKHR transformData;
        };

        if (geometryData->getHasOpacityMicromap())
            accelerationStructureGeometryTrianglesDataKHR.pNext = &geometryData->getOpacityMicromap();

        const VkAccelerationStructureGeometryAabbsDataKHR accelerationStructureGeometryAabbsDataKHR = {
            VK_STRUCTURE_TYPE_ACCELERATION_STRUCTURE_GEOMETRY_AABBS_DATA_KHR, //  VkStructureType sType;
            nullptr,                                                          //  const void* pNext;
            vertexData,                                                       //  VkDeviceOrHostAddressConstKHR data;
            geometryData->getAABBStride()                                     //  VkDeviceSize stride;
        };
        const VkAccelerationStructureGeometryDataKHR geometry =
            (geometryData->isTrianglesType()) ?
                makeVkAccelerationStructureGeometryDataKHR(accelerationStructureGeometryTrianglesDataKHR) :
                makeVkAccelerationStructureGeometryDataKHR(accelerationStructureGeometryAabbsDataKHR);
        const VkAccelerationStructureGeometryKHR accelerationStructureGeometryKHR = {
            VK_STRUCTURE_TYPE_ACCELERATION_STRUCTURE_GEOMETRY_KHR, //  VkStructureType sType;
            nullptr,                                               //  const void* pNext;
            geometryData->getGeometryType(),                       //  VkGeometryTypeKHR geometryType;
            geometry,                                              //  VkAccelerationStructureGeometryDataKHR geometry;
            geometryData->getGeometryFlags()                       //  VkGeometryFlagsKHR flags;
        };

        const uint32_t primitiveCount = (m_buildWithoutPrimitives ? 0u : geometryData->getPrimitiveCount());

        const VkAccelerationStructureBuildRangeInfoKHR accelerationStructureBuildRangeInfosKHR = {
            primitiveCount, //  uint32_t primitiveCount;
            0,              //  uint32_t primitiveOffset;
            0,              //  uint32_t firstVertex;
            0               //  uint32_t transformOffset;
        };

        accelerationStructureGeometriesKHR[geometryNdx]         = accelerationStructureGeometryKHR;
        accelerationStructureGeometriesKHRPointers[geometryNdx] = &accelerationStructureGeometriesKHR[geometryNdx];
        accelerationStructureBuildRangeInfoKHR[geometryNdx]     = accelerationStructureBuildRangeInfosKHR;
        maxPrimitiveCounts[geometryNdx]                         = geometryData->getPrimitiveCount();
    }
}

uint32_t BottomLevelAccelerationStructure::getRequiredAllocationCount(void)
{
    return BottomLevelAccelerationStructureKHR::getRequiredAllocationCount();
}

void BottomLevelAccelerationStructure::createAndBuild(const DeviceInterface &vk, const VkDevice device,
                                                      const VkCommandBuffer cmdBuffer, Allocator &allocator,
<<<<<<< HEAD
                                                      const AccelerationStructBufferProperties &bufferProps,
                                                      VkDeviceAddress deviceAddress)
{
    create(vk, device, allocator, bufferProps, 0u, deviceAddress);
=======
                                                      VkDeviceAddress deviceAddress, uint64_t bufferOpaqueCaptureAddr,
                                                      uint64_t memoryOpaqueCaptureAddr)
{
    create(vk, device, allocator, 0u, deviceAddress, bufferOpaqueCaptureAddr, memoryOpaqueCaptureAddr);
>>>>>>> cbb7879d
    build(vk, device, cmdBuffer);
}

void BottomLevelAccelerationStructure::createAndCopyFrom(const DeviceInterface &vk, const VkDevice device,
                                                         const VkCommandBuffer cmdBuffer, Allocator &allocator,
                                                         const AccelerationStructBufferProperties &bufferProps,
                                                         BottomLevelAccelerationStructure *accelerationStructure,
                                                         VkDeviceSize compactCopySize, VkDeviceAddress deviceAddress,
                                                         uint64_t bufferOpaqueCaptureAddr,
                                                         uint64_t memoryOpaqueCaptureAddr)
{
    DE_ASSERT(accelerationStructure != NULL);
    VkDeviceSize copiedSize = compactCopySize > 0u ?
                                  compactCopySize :
                                  accelerationStructure->getStructureBuildSizes().accelerationStructureSize;
    DE_ASSERT(copiedSize != 0u);

<<<<<<< HEAD
    create(vk, device, allocator, bufferProps, copiedSize, deviceAddress);
=======
    create(vk, device, allocator, copiedSize, deviceAddress, bufferOpaqueCaptureAddr, memoryOpaqueCaptureAddr);
>>>>>>> cbb7879d
    copyFrom(vk, device, cmdBuffer, accelerationStructure, compactCopySize > 0u);
}

void BottomLevelAccelerationStructure::createAndDeserializeFrom(const DeviceInterface &vk, const VkDevice device,
                                                                const VkCommandBuffer cmdBuffer, Allocator &allocator,
<<<<<<< HEAD
                                                                const AccelerationStructBufferProperties &bufferProps,
                                                                SerialStorage *storage, VkDeviceAddress deviceAddress)
{
    DE_ASSERT(storage != NULL);
    DE_ASSERT(storage->getStorageSize() >= SerialStorage::SERIAL_STORAGE_SIZE_MIN);
    create(vk, device, allocator, bufferProps, storage->getDeserializedSize(), deviceAddress);
=======
                                                                SerialStorage *storage, VkDeviceAddress deviceAddress,
                                                                uint64_t bufferOpaqueCaptureAddr,
                                                                uint64_t memoryOpaqueCaptureAddr)
{
    DE_ASSERT(storage != NULL);
    DE_ASSERT(storage->getStorageSize() >= SerialStorage::SERIAL_STORAGE_SIZE_MIN);
    create(vk, device, allocator, storage->getDeserializedSize(), deviceAddress, bufferOpaqueCaptureAddr,
           memoryOpaqueCaptureAddr);
>>>>>>> cbb7879d
    deserialize(vk, device, cmdBuffer, storage);
}

void BottomLevelAccelerationStructureKHR::updateGeometry(size_t geometryIndex,
                                                         de::SharedPtr<RaytracedGeometryBase> &raytracedGeometry)
{
    DE_ASSERT(geometryIndex < m_geometriesData.size());
    m_geometriesData[geometryIndex] = raytracedGeometry;
}

void BottomLevelAccelerationStructureKHR::setGeometryTransform(size_t geometryIndex,
                                                               VkTransformMatrixKHR transformMatrix)
{
    DE_ASSERT(geometryIndex < m_geometriesData.size());
    m_geometriesData[geometryIndex]->setTransformMatrix(transformMatrix);
}

void BottomLevelAccelerationStructureKHR::setVertexBufferAddressOffset(int32_t vertexBufferAddressOffset)
{
    m_vertexBufferAddressOffset = vertexBufferAddressOffset;
}

void BottomLevelAccelerationStructureKHR::setIndexBufferAddressOffset(int32_t indexBufferAddressOffset)
{
    m_indexBufferAddressOffset = indexBufferAddressOffset;
}

void BottomLevelAccelerationStructureKHR::setTransformBufferAddressOffset(int32_t transformBufferAddressOffset)
{
    m_transformBufferAddressOffset = transformBufferAddressOffset;
}

de::MovePtr<BottomLevelAccelerationStructure> makeBottomLevelAccelerationStructure()
{
    return de::MovePtr<BottomLevelAccelerationStructure>(new BottomLevelAccelerationStructureKHR);
}

// Forward declaration
struct BottomLevelAccelerationStructurePoolImpl;

class BottomLevelAccelerationStructurePoolMember : public BottomLevelAccelerationStructureKHR
{
public:
    friend class BottomLevelAccelerationStructurePool;

    BottomLevelAccelerationStructurePoolMember(BottomLevelAccelerationStructurePoolImpl &pool);
    BottomLevelAccelerationStructurePoolMember(const BottomLevelAccelerationStructurePoolMember &) = delete;
    BottomLevelAccelerationStructurePoolMember(BottomLevelAccelerationStructurePoolMember &&)      = delete;
    virtual ~BottomLevelAccelerationStructurePoolMember()                                          = default;

<<<<<<< HEAD
    virtual void create(const DeviceInterface &, const VkDevice, Allocator &,
                        const AccelerationStructBufferProperties &, VkDeviceSize, VkDeviceAddress, const void *,
                        const MemoryRequirement &) override
=======
    virtual void create(const DeviceInterface &, const VkDevice, Allocator &, VkDeviceSize, VkDeviceAddress, uint64_t,
                        uint64_t, const void *, const MemoryRequirement &, const VkBuffer, const VkDeviceSize) override
>>>>>>> cbb7879d
    {
        DE_ASSERT(0); // Silent this method
    }
    virtual auto computeBuildSize(const DeviceInterface &vk, const VkDevice device, const VkDeviceSize strSize) const
        //              accStrSize,updateScratch, buildScratch, vertexSize,   indexSize,    transformSize
        -> std::tuple<VkDeviceSize, VkDeviceSize, VkDeviceSize, VkDeviceSize, VkDeviceSize, VkDeviceSize>;

protected:
    struct Info;
    virtual void preCreateSetSizesAndOffsets(const Info &info, const VkDeviceSize accStrSize,
                                             const VkDeviceSize updateScratchSize, const VkDeviceSize buildScratchSize);
    virtual void createAccellerationStructure(const DeviceInterface &vk, const VkDevice device,
                                              VkDeviceAddress deviceAddress);

    virtual VkBuffer getAccelerationStructureBuffer() const override;
    virtual BufferWithMemory *getDeviceScratchBuffer() const override;
    virtual std::vector<uint8_t> *getHostScratchBuffer() const override;
    virtual BufferWithMemory *getVertexBuffer() const override;
    virtual BufferWithMemory *getIndexBuffer() const override;
    virtual BufferWithMemory *getTransformBuffer() const override;

    virtual VkDeviceSize getAccelerationStructureBufferOffset() const override
    {
        return m_info.accStrOffset;
    }
    virtual VkDeviceSize getDeviceScratchBufferOffset() const override
    {
        return m_info.buildScratchBuffOffset;
    }
    virtual VkDeviceSize getVertexBufferOffset() const override
    {
        return m_info.vertBuffOffset;
    }
    virtual VkDeviceSize getIndexBufferOffset() const override
    {
        return m_info.indexBuffOffset;
    }
    virtual VkDeviceSize getTransformBufferOffset() const override
    {
        return m_info.transformBuffOffset;
    }

    BottomLevelAccelerationStructurePoolImpl &m_pool;

    struct Info
    {
        uint32_t accStrIndex;
        VkDeviceSize accStrOffset;
        uint32_t vertBuffIndex;
        VkDeviceSize vertBuffOffset;
        uint32_t indexBuffIndex;
        VkDeviceSize indexBuffOffset;
        uint32_t transformBuffIndex;
        VkDeviceSize transformBuffOffset;
        uint32_t buildScratchBuffIndex;
        VkDeviceSize buildScratchBuffOffset;
    } m_info;
};

template <class X>
inline X negz(const X &)
{
    return (~static_cast<X>(0));
}
template <class X>
inline bool isnegz(const X &x)
{
    return x == negz(x);
}
template <class Y>
inline auto make_unsigned(const Y &y) -> typename std::make_unsigned<Y>::type
{
    return static_cast<typename std::make_unsigned<Y>::type>(y);
}

BottomLevelAccelerationStructurePoolMember::BottomLevelAccelerationStructurePoolMember(
    BottomLevelAccelerationStructurePoolImpl &pool)
    : m_pool(pool)
    , m_info{}
{
}

struct BottomLevelAccelerationStructurePoolImpl
{
    BottomLevelAccelerationStructurePoolImpl(BottomLevelAccelerationStructurePoolImpl &&)      = delete;
    BottomLevelAccelerationStructurePoolImpl(const BottomLevelAccelerationStructurePoolImpl &) = delete;
    BottomLevelAccelerationStructurePoolImpl(BottomLevelAccelerationStructurePool &pool);

    BottomLevelAccelerationStructurePool &m_pool;
    std::vector<de::SharedPtr<BufferWithMemory>> m_accellerationStructureBuffers;
    de::SharedPtr<BufferWithMemory> m_deviceScratchBuffer;
    de::UniquePtr<std::vector<uint8_t>> m_hostScratchBuffer;
    std::vector<de::SharedPtr<BufferWithMemory>> m_vertexBuffers;
    std::vector<de::SharedPtr<BufferWithMemory>> m_indexBuffers;
    std::vector<de::SharedPtr<BufferWithMemory>> m_transformBuffers;
};
BottomLevelAccelerationStructurePoolImpl::BottomLevelAccelerationStructurePoolImpl(
    BottomLevelAccelerationStructurePool &pool)
    : m_pool(pool)
    , m_accellerationStructureBuffers()
    , m_deviceScratchBuffer()
    , m_hostScratchBuffer(new std::vector<uint8_t>)
    , m_vertexBuffers()
    , m_indexBuffers()
    , m_transformBuffers()
{
}
VkBuffer BottomLevelAccelerationStructurePoolMember::getAccelerationStructureBuffer() const
{
    /// TEMP SOLUTION
    VkBuffer result = VK_NULL_HANDLE;
    if (m_pool.m_accellerationStructureBuffers.size())
    {
        DE_ASSERT(!isnegz(m_info.accStrIndex));
        result = m_pool.m_accellerationStructureBuffers[m_info.accStrIndex].get()->get();
    }
    return result;
}
BufferWithMemory *BottomLevelAccelerationStructurePoolMember::getDeviceScratchBuffer() const
{
    DE_ASSERT(m_info.buildScratchBuffIndex == 0);
    return m_pool.m_deviceScratchBuffer.get();
}
std::vector<uint8_t> *BottomLevelAccelerationStructurePoolMember::getHostScratchBuffer() const
{
    return this->m_buildScratchSize ? m_pool.m_hostScratchBuffer.get() : nullptr;
}

BufferWithMemory *BottomLevelAccelerationStructurePoolMember::getVertexBuffer() const
{
    BufferWithMemory *result = nullptr;
    if (m_pool.m_vertexBuffers.size())
    {
        DE_ASSERT(!isnegz(m_info.vertBuffIndex));
        result = m_pool.m_vertexBuffers[m_info.vertBuffIndex].get();
    }
    return result;
}
BufferWithMemory *BottomLevelAccelerationStructurePoolMember::getIndexBuffer() const
{
    BufferWithMemory *result = nullptr;
    if (m_pool.m_indexBuffers.size())
    {
        DE_ASSERT(!isnegz(m_info.indexBuffIndex));
        result = m_pool.m_indexBuffers[m_info.indexBuffIndex].get();
    }
    return result;
}
BufferWithMemory *BottomLevelAccelerationStructurePoolMember::getTransformBuffer() const
{
    BufferWithMemory *result = nullptr;
    if (m_pool.m_transformBuffers.size())
    {
        DE_ASSERT(!isnegz(m_info.indexBuffIndex));
        result = m_pool.m_transformBuffers[m_info.indexBuffIndex].get();
    }
    return result;
}

struct BottomLevelAccelerationStructurePool::Impl : BottomLevelAccelerationStructurePoolImpl
{
    friend class BottomLevelAccelerationStructurePool;
    friend class BottomLevelAccelerationStructurePoolMember;

    Impl(BottomLevelAccelerationStructurePool &pool) : BottomLevelAccelerationStructurePoolImpl(pool)
    {
    }
};

BottomLevelAccelerationStructurePool::BottomLevelAccelerationStructurePool()
    : m_batchStructCount(4)
    , m_batchGeomCount(0)
    , m_infos()
    , m_structs()
    , m_createOnce(false)
    , m_tryCachedMemory(true)
    , m_structsBuffSize(0)
    , m_updatesScratchSize(0)
    , m_buildsScratchSize(0)
    , m_verticesSize(0)
    , m_indicesSize(0)
    , m_transformsSize(0)
    , m_impl(new Impl(*this))
{
}

BottomLevelAccelerationStructurePool::~BottomLevelAccelerationStructurePool()
{
    delete m_impl;
}

void BottomLevelAccelerationStructurePool::batchStructCount(const uint32_t &value)
{
    DE_ASSERT(value >= 1);
    m_batchStructCount = value;
}

auto BottomLevelAccelerationStructurePool::add(VkDeviceSize structureSize, VkDeviceAddress deviceAddress)
    -> BottomLevelAccelerationStructurePool::BlasPtr
{
    // Prevent a programmer from calling this method after batchCreate(...) method has been called.
    if (m_createOnce)
        DE_ASSERT(0);

    auto blas = new BottomLevelAccelerationStructurePoolMember(*m_impl);
    m_infos.push_back({structureSize, deviceAddress});
    m_structs.emplace_back(blas);
    return m_structs.back();
}

void adjustBatchCount(const DeviceInterface &vkd, const VkDevice device,
                      const std::vector<BottomLevelAccelerationStructurePool::BlasPtr> &structs,
                      const std::vector<BottomLevelAccelerationStructurePool::BlasInfo> &infos,
                      const VkDeviceSize maxBufferSize, uint32_t (&result)[5])
{
    constexpr auto kDataCount = 5;
    tcu::Vector<VkDeviceSize, kDataCount> sizes(0);
    tcu::Vector<VkDeviceSize, kDataCount> sums(0);
    tcu::Vector<uint32_t, kDataCount> tmps(0);
    tcu::Vector<uint32_t, kDataCount> batches(0);

    VkDeviceSize updateScratchSize = 0;
    static_cast<void>(updateScratchSize); // not used yet, disabled for future implementation

    auto updateIf = [&](uint32_t c)
    {
        if (sums[c] + sizes[c] <= maxBufferSize)
        {
            sums[c] += sizes[c];
            tmps[c] += 1;

            batches[c] = std::max(tmps[c], batches[c]);
        }
        else
        {
            sums[c] = 0;
            tmps[c] = 0;
        }
    };

    const uint32_t maxIter = static_cast<uint32_t>(structs.size());
    for (uint32_t i = 0; i < maxIter; ++i)
    {
        auto &str = *dynamic_cast<BottomLevelAccelerationStructurePoolMember *>(structs[i].get());
        std::tie(sizes[0], updateScratchSize, sizes[1], sizes[2], sizes[3], sizes[4]) =
            str.computeBuildSize(vkd, device, infos[i].structureSize);

        for (uint32_t j = 0; j < kDataCount; ++j)
        {
            updateIf(j);
        }
    }

    for (uint32_t i = 0; i < kDataCount; ++i)
    {
        result[i] = std::max(batches[i], 1u);
    }
}

size_t BottomLevelAccelerationStructurePool::getAllocationCount() const
{
    return m_impl->m_accellerationStructureBuffers.size() + m_impl->m_vertexBuffers.size() +
           m_impl->m_indexBuffers.size() + m_impl->m_transformBuffers.size() + 1 /* for scratch buffer */;
}

size_t BottomLevelAccelerationStructurePool::getAllocationCount(const DeviceInterface &vk, const VkDevice device,
                                                                const VkDeviceSize maxBufferSize) const
{
    DE_ASSERT(m_structs.size() != 0);

    std::map<uint32_t, VkDeviceSize> accStrSizes;
    std::map<uint32_t, VkDeviceSize> vertBuffSizes;
    std::map<uint32_t, VkDeviceSize> indexBuffSizes;
    std::map<uint32_t, VkDeviceSize> transformBuffSizes;
    std::map<uint32_t, VkDeviceSize> scratchBuffSizes;

    const uint32_t allStructsCount = structCount();

    uint32_t batchStructCount    = m_batchStructCount;
    uint32_t batchScratchCount   = m_batchStructCount;
    uint32_t batchVertexCount    = m_batchGeomCount ? m_batchGeomCount : m_batchStructCount;
    uint32_t batchIndexCount     = batchVertexCount;
    uint32_t batchTransformCount = m_batchGeomCount;

    if (!isnegz(maxBufferSize))
    {
        uint32_t batches[5];
        adjustBatchCount(vk, device, m_structs, m_infos, maxBufferSize, batches);
        batchStructCount    = batches[0];
        batchScratchCount   = batches[1];
        batchVertexCount    = batches[2];
        batchIndexCount     = batches[3];
        batchTransformCount = batches[4];
    }

    uint32_t iStr       = 0;
    uint32_t iScratch   = 0;
    uint32_t iVertex    = 0;
    uint32_t iIndex     = 0;
    uint32_t iTransform = 0;

    VkDeviceSize strSize           = 0;
    VkDeviceSize updateScratchSize = 0;
    VkDeviceSize buildScratchSize  = 0;
    VkDeviceSize vertexSize        = 0;
    VkDeviceSize indexSize         = 0;
    VkDeviceSize transformSize     = 0;

    for (; iStr < allStructsCount; ++iStr)
    {
        auto &str = *dynamic_cast<BottomLevelAccelerationStructurePoolMember *>(m_structs[iStr].get());
        std::tie(strSize, updateScratchSize, buildScratchSize, vertexSize, indexSize, transformSize) =
            str.computeBuildSize(vk, device, m_infos[iStr].structureSize);

        {
            const VkDeviceSize alignedStrSize = deAlign64(strSize, 256);
            const uint32_t accStrIndex        = (iStr / batchStructCount);
            accStrSizes[accStrIndex] += alignedStrSize;
        }

        if (buildScratchSize != 0)
        {
            const VkDeviceSize alignedBuilsScratchSize = deAlign64(buildScratchSize, 256);
            const uint32_t scratchBuffIndex            = (iScratch / batchScratchCount);
            scratchBuffSizes[scratchBuffIndex] += alignedBuilsScratchSize;
            iScratch += 1;
        }

        if (vertexSize != 0)
        {
            const VkDeviceSize alignedVertBuffSize = deAlign64(vertexSize, 8);
            const uint32_t vertBuffIndex           = (iVertex / batchVertexCount);
            vertBuffSizes[vertBuffIndex] += alignedVertBuffSize;
            iVertex += 1;
        }

        if (indexSize != 0)
        {
            const VkDeviceSize alignedIndexBuffSize = deAlign64(indexSize, 8);
            const uint32_t indexBuffIndex           = (iIndex / batchIndexCount);
            indexBuffSizes[indexBuffIndex] += alignedIndexBuffSize;
            iIndex += 1;
        }

        if (transformSize != 0)
        {
            const VkDeviceSize alignedTransformBuffSize = deAlign64(transformSize, 8);
            const uint32_t transformBuffTransform       = (iTransform / batchTransformCount);
            transformBuffSizes[transformBuffTransform] += alignedTransformBuffSize;
            iTransform += 1;
        }
    }

    return accStrSizes.size() + vertBuffSizes.size() + indexBuffSizes.size() + transformBuffSizes.size() +
           scratchBuffSizes.size();
}

tcu::Vector<VkDeviceSize, 5> BottomLevelAccelerationStructurePool::getAllocationSizes(const DeviceInterface &vk,
                                                                                      const VkDevice device) const
{
    if (m_structsBuffSize)
    {
        return tcu::Vector<VkDeviceSize, 5>(
            {m_structsBuffSize, m_buildsScratchSize, m_verticesSize, m_indicesSize, m_transformsSize});
    }

    VkDeviceSize strSize           = 0;
    VkDeviceSize updateScratchSize = 0;
    static_cast<void>(updateScratchSize); // not used yet, disabled for future implementation
    VkDeviceSize buildScratchSize     = 0;
    VkDeviceSize vertexSize           = 0;
    VkDeviceSize indexSize            = 0;
    VkDeviceSize transformSize        = 0;
    VkDeviceSize sumStrSize           = 0;
    VkDeviceSize sumUpdateScratchSize = 0;
    static_cast<void>(sumUpdateScratchSize); // not used yet, disabled for future implementation
    VkDeviceSize sumBuildScratchSize = 0;
    VkDeviceSize sumVertexSize       = 0;
    VkDeviceSize sumIndexSize        = 0;
    VkDeviceSize sumTransformSize    = 0;
    for (size_t i = 0; i < structCount(); ++i)
    {
        auto &str = *dynamic_cast<BottomLevelAccelerationStructurePoolMember *>(m_structs[i].get());
        std::tie(strSize, updateScratchSize, buildScratchSize, vertexSize, indexSize, transformSize) =
            str.computeBuildSize(vk, device, m_infos[i].structureSize);
        sumStrSize += deAlign64(strSize, 256);
        //sumUpdateScratchSize    += deAlign64(updateScratchSize, 256);    not used yet, disabled for future implementation
        sumBuildScratchSize += deAlign64(buildScratchSize, 256);
        sumVertexSize += deAlign64(vertexSize, 8);
        sumIndexSize += deAlign64(indexSize, 8);
        sumTransformSize += deAlign64(transformSize, 16);
    }
    return tcu::Vector<VkDeviceSize, 5>(
        {sumStrSize, sumBuildScratchSize, sumVertexSize, sumIndexSize, sumTransformSize});
}

void BottomLevelAccelerationStructurePool::batchCreate(const DeviceInterface &vkd, const VkDevice device,
                                                       Allocator &allocator)
{
    batchCreateAdjust(vkd, device, allocator, negz<VkDeviceSize>(0));
}

void BottomLevelAccelerationStructurePool::batchCreateAdjust(const DeviceInterface &vkd, const VkDevice device,
                                                             Allocator &allocator, const VkDeviceSize maxBufferSize,
                                                             bool scratchIsHostVisible)
{
    // Prevent a programmer from calling this method more than once.
    if (m_createOnce)
        DE_ASSERT(0);

    m_createOnce = true;
    DE_ASSERT(m_structs.size() != 0);

    auto createAccellerationStructureBuffer = [&](VkDeviceSize bufferSize) ->
        typename std::add_pointer<BufferWithMemory>::type
    {
        BufferWithMemory *res = nullptr;
        const VkBufferCreateInfo bci =
            makeBufferCreateInfo(bufferSize, VK_BUFFER_USAGE_ACCELERATION_STRUCTURE_STORAGE_BIT_KHR |
                                                 VK_BUFFER_USAGE_SHADER_DEVICE_ADDRESS_BIT);

        if (m_tryCachedMemory)
            try
            {
                res = new BufferWithMemory(vkd, device, allocator, bci,
                                           MemoryRequirement::Cached | MemoryRequirement::HostVisible |
                                               MemoryRequirement::Coherent | MemoryRequirement::DeviceAddress);
            }
            catch (const tcu::NotSupportedError &)
            {
                res = nullptr;
            }

        return (nullptr != res) ? res :
                                  (new BufferWithMemory(vkd, device, allocator, bci,
                                                        MemoryRequirement::HostVisible | MemoryRequirement::Coherent |
                                                            MemoryRequirement::DeviceAddress));
    };

    auto createDeviceScratchBuffer = [&](VkDeviceSize bufferSize) -> de::SharedPtr<BufferWithMemory>
    {
        const auto extraMemReqs =
            (scratchIsHostVisible ? (MemoryRequirement::HostVisible | MemoryRequirement::Coherent) :
                                    MemoryRequirement::Any);
        const auto memReqs = (MemoryRequirement::DeviceAddress | extraMemReqs);

        const VkBufferCreateInfo bci = makeBufferCreateInfo(bufferSize, VK_BUFFER_USAGE_STORAGE_BUFFER_BIT |
                                                                            VK_BUFFER_USAGE_SHADER_DEVICE_ADDRESS_BIT);
        BufferWithMemory *p          = new BufferWithMemory(vkd, device, allocator, bci, memReqs);
        return de::SharedPtr<BufferWithMemory>(p);
    };

    std::map<uint32_t, VkDeviceSize> accStrSizes;
    std::map<uint32_t, VkDeviceSize> vertBuffSizes;
    std::map<uint32_t, VkDeviceSize> indexBuffSizes;
    std::map<uint32_t, VkDeviceSize> transformBuffSizes;

    const uint32_t allStructsCount = structCount();
    uint32_t iterKey               = 0;

    uint32_t batchStructCount    = m_batchStructCount;
    uint32_t batchVertexCount    = m_batchGeomCount ? m_batchGeomCount : m_batchStructCount;
    uint32_t batchIndexCount     = batchVertexCount;
    uint32_t batchTransformCount = m_batchGeomCount;

    if (!isnegz(maxBufferSize))
    {
        uint32_t batches[5];
        adjustBatchCount(vkd, device, m_structs, m_infos, maxBufferSize, batches);
        batchStructCount = batches[0];
        // batches[1]: batchScratchCount
        batchVertexCount    = batches[2];
        batchIndexCount     = batches[3];
        batchTransformCount = batches[4];
    }

    uint32_t iStr       = 0;
    uint32_t iVertex    = 0;
    uint32_t iIndex     = 0;
    uint32_t iTransform = 0;

    VkDeviceSize strSize             = 0;
    VkDeviceSize updateScratchSize   = 0;
    VkDeviceSize buildScratchSize    = 0;
    VkDeviceSize maxBuildScratchSize = 0;
    VkDeviceSize vertexSize          = 0;
    VkDeviceSize indexSize           = 0;
    VkDeviceSize transformSize       = 0;

    VkDeviceSize strOffset       = 0;
    VkDeviceSize vertexOffset    = 0;
    VkDeviceSize indexOffset     = 0;
    VkDeviceSize transformOffset = 0;

    uint32_t hostStructCount   = 0;
    uint32_t deviceStructCount = 0;

    for (; iStr < allStructsCount; ++iStr)
    {
        BottomLevelAccelerationStructurePoolMember::Info info{};
        auto &str = *dynamic_cast<BottomLevelAccelerationStructurePoolMember *>(m_structs[iStr].get());
        std::tie(strSize, updateScratchSize, buildScratchSize, vertexSize, indexSize, transformSize) =
            str.computeBuildSize(vkd, device, m_infos[iStr].structureSize);

        ++(str.getBuildType() == VK_ACCELERATION_STRUCTURE_BUILD_TYPE_HOST_KHR ? hostStructCount : deviceStructCount);

        {
            const VkDeviceSize alignedStrSize = deAlign64(strSize, 256);
            const uint32_t accStrIndex        = (iStr / batchStructCount);
            if (iStr != 0 && (iStr % batchStructCount) == 0)
            {
                strOffset = 0;
            }

            info.accStrIndex  = accStrIndex;
            info.accStrOffset = strOffset;
            accStrSizes[accStrIndex] += alignedStrSize;
            strOffset += alignedStrSize;
            m_structsBuffSize += alignedStrSize;
        }

        if (buildScratchSize != 0)
        {
            maxBuildScratchSize = std::max(maxBuildScratchSize, make_unsigned(deAlign64(buildScratchSize, 256u)));

            info.buildScratchBuffIndex  = 0;
            info.buildScratchBuffOffset = 0;
        }

        if (vertexSize != 0)
        {
            const VkDeviceSize alignedVertBuffSize = deAlign64(vertexSize, 8);
            const uint32_t vertBuffIndex           = (iVertex / batchVertexCount);
            if (iVertex != 0 && (iVertex % batchVertexCount) == 0)
            {
                vertexOffset = 0;
            }

            info.vertBuffIndex  = vertBuffIndex;
            info.vertBuffOffset = vertexOffset;
            vertBuffSizes[vertBuffIndex] += alignedVertBuffSize;
            vertexOffset += alignedVertBuffSize;
            m_verticesSize += alignedVertBuffSize;
            iVertex += 1;
        }

        if (indexSize != 0)
        {
            const VkDeviceSize alignedIndexBuffSize = deAlign64(indexSize, 8);
            const uint32_t indexBuffIndex           = (iIndex / batchIndexCount);
            if (iIndex != 0 && (iIndex % batchIndexCount) == 0)
            {
                indexOffset = 0;
            }

            info.indexBuffIndex  = indexBuffIndex;
            info.indexBuffOffset = indexOffset;
            indexBuffSizes[indexBuffIndex] += alignedIndexBuffSize;
            indexOffset += alignedIndexBuffSize;
            m_indicesSize += alignedIndexBuffSize;
            iIndex += 1;
        }

        if (transformSize != 0)
        {
            const VkDeviceSize alignedTransformBuffSize = deAlign64(transformSize, 8);
            const uint32_t transformBuffIndex           = (iTransform / batchTransformCount);
            if (iTransform != 0 && (iTransform % batchTransformCount) == 0)
            {
                transformOffset = 0;
            }

            info.transformBuffIndex  = transformBuffIndex;
            info.transformBuffOffset = transformOffset;
            transformBuffSizes[transformBuffIndex] += alignedTransformBuffSize;
            transformOffset += alignedTransformBuffSize;
            m_transformsSize += alignedTransformBuffSize;
            iTransform += 1;
        }
        str.preCreateSetSizesAndOffsets(info, strSize, updateScratchSize, buildScratchSize);
    }

    for (iterKey = 0; iterKey < static_cast<uint32_t>(accStrSizes.size()); ++iterKey)
    {
        m_impl->m_accellerationStructureBuffers.emplace_back(
            createAccellerationStructureBuffer(accStrSizes.at(iterKey)));
    }
    for (iterKey = 0; iterKey < static_cast<uint32_t>(vertBuffSizes.size()); ++iterKey)
    {
        m_impl->m_vertexBuffers.emplace_back(createVertexBuffer(vkd, device, allocator, vertBuffSizes.at(iterKey)));
    }
    for (iterKey = 0; iterKey < static_cast<uint32_t>(indexBuffSizes.size()); ++iterKey)
    {
        m_impl->m_indexBuffers.emplace_back(createIndexBuffer(vkd, device, allocator, indexBuffSizes.at(iterKey)));
    }
    for (iterKey = 0; iterKey < static_cast<uint32_t>(transformBuffSizes.size()); ++iterKey)
    {
        m_impl->m_transformBuffers.emplace_back(
            createTransformBuffer(vkd, device, allocator, transformBuffSizes.at(iterKey)));
    }

    if (maxBuildScratchSize)
    {
        if (hostStructCount)
            m_impl->m_hostScratchBuffer->resize(static_cast<size_t>(maxBuildScratchSize));
        if (deviceStructCount)
            m_impl->m_deviceScratchBuffer = createDeviceScratchBuffer(maxBuildScratchSize);

        m_buildsScratchSize = maxBuildScratchSize;
    }

    for (iterKey = 0; iterKey < allStructsCount; ++iterKey)
    {
        auto &str = *dynamic_cast<BottomLevelAccelerationStructurePoolMember *>(m_structs[iterKey].get());
        str.createAccellerationStructure(vkd, device, m_infos[iterKey].deviceAddress);
    }
}

void BottomLevelAccelerationStructurePool::batchBuild(const DeviceInterface &vk, const VkDevice device,
                                                      VkCommandBuffer cmdBuffer)
{
    for (size_t i = 0u; i < m_structs.size(); ++i)
    {
        const bool last = (i == m_structs.size() - 1u);
        const VkPipelineStageFlags barrierDst =
            (last ? VK_PIPELINE_STAGE_ALL_COMMANDS_BIT : VK_PIPELINE_STAGE_ACCELERATION_STRUCTURE_BUILD_BIT_KHR);
        m_structs.at(i)->build(vk, device, cmdBuffer, nullptr, barrierDst);
    }
}

void BottomLevelAccelerationStructurePool::batchBuild(const DeviceInterface &vk, const VkDevice device,
                                                      VkCommandPool cmdPool, VkQueue queue, qpWatchDog *watchDog)
{
    const uint32_t limit = 10000u;
    const uint32_t count = structCount();
    std::vector<BlasPtr> buildingOnDevice;

    auto buildOnDevice = [&]() -> void
    {
        Move<VkCommandBuffer> cmd = allocateCommandBuffer(vk, device, cmdPool, VK_COMMAND_BUFFER_LEVEL_PRIMARY);

        beginCommandBuffer(vk, *cmd, 0u);
        for (const auto &str : buildingOnDevice)
            str->build(vk, device, *cmd);
        endCommandBuffer(vk, *cmd);

        submitCommandsAndWait(vk, device, queue, *cmd);
        vk.resetCommandPool(device, cmdPool, VK_COMMAND_POOL_RESET_RELEASE_RESOURCES_BIT);
    };

    buildingOnDevice.reserve(limit);
    for (uint32_t i = 0; i < count; ++i)
    {
        auto str = m_structs[i];

        if (str->getBuildType() == VK_ACCELERATION_STRUCTURE_BUILD_TYPE_HOST_KHR)
            str->build(vk, device, nullptr);
        else
            buildingOnDevice.emplace_back(str);

        if (buildingOnDevice.size() == limit || (count - 1) == i)
        {
            buildOnDevice();
            buildingOnDevice.clear();
        }

        if ((i % WATCHDOG_INTERVAL) == 0 && watchDog)
            qpWatchDog_touch(watchDog);
    }
}

auto BottomLevelAccelerationStructurePoolMember::computeBuildSize(const DeviceInterface &vk, const VkDevice device,
                                                                  const VkDeviceSize strSize) const
    //            accStrSize,  updateScratch, buildScratch, vertexSize,   indexSize,    transformSize
    -> std::tuple<VkDeviceSize, VkDeviceSize, VkDeviceSize, VkDeviceSize, VkDeviceSize, VkDeviceSize>
{
    DE_ASSERT(!m_geometriesData.empty() != !(strSize == 0)); // logical xor

    std::tuple<VkDeviceSize, VkDeviceSize, VkDeviceSize, VkDeviceSize, VkDeviceSize, VkDeviceSize> result(
        deAlign64(strSize, 256), 0, 0, 0, 0, 0);

    if (!m_geometriesData.empty())
    {
        std::vector<VkAccelerationStructureGeometryKHR> accelerationStructureGeometriesKHR;
        std::vector<VkAccelerationStructureGeometryKHR *> accelerationStructureGeometriesKHRPointers;
        std::vector<VkAccelerationStructureBuildRangeInfoKHR> accelerationStructureBuildRangeInfoKHR;
        std::vector<VkAccelerationStructureTrianglesOpacityMicromapEXT> accelerationStructureGeometryMicromapsEXT;
        std::vector<uint32_t> maxPrimitiveCounts;
        prepareGeometries(vk, device, accelerationStructureGeometriesKHR, accelerationStructureGeometriesKHRPointers,
                          accelerationStructureBuildRangeInfoKHR, accelerationStructureGeometryMicromapsEXT,
                          maxPrimitiveCounts);

        const VkAccelerationStructureGeometryKHR *accelerationStructureGeometriesKHRPointer =
            accelerationStructureGeometriesKHR.data();
        const VkAccelerationStructureGeometryKHR *const *accelerationStructureGeometry =
            accelerationStructureGeometriesKHRPointers.data();

        VkAccelerationStructureBuildGeometryInfoKHR accelerationStructureBuildGeometryInfoKHR = {
            VK_STRUCTURE_TYPE_ACCELERATION_STRUCTURE_BUILD_GEOMETRY_INFO_KHR, //  VkStructureType sType;
            nullptr,                                                          //  const void* pNext;
            VK_ACCELERATION_STRUCTURE_TYPE_BOTTOM_LEVEL_KHR,                  //  VkAccelerationStructureTypeKHR type;
            m_buildFlags,                                   //  VkBuildAccelerationStructureFlagsKHR flags;
            VK_BUILD_ACCELERATION_STRUCTURE_MODE_BUILD_KHR, //  VkBuildAccelerationStructureModeKHR mode;
            VK_NULL_HANDLE,                                 //  VkAccelerationStructureKHR srcAccelerationStructure;
            VK_NULL_HANDLE,                                 //  VkAccelerationStructureKHR dstAccelerationStructure;
            static_cast<uint32_t>(accelerationStructureGeometriesKHR.size()), //  uint32_t geometryCount;
            m_useArrayOfPointers ?
                nullptr :
                accelerationStructureGeometriesKHRPointer, //  const VkAccelerationStructureGeometryKHR* pGeometries;
            m_useArrayOfPointers ? accelerationStructureGeometry :
                                   nullptr,     //  const VkAccelerationStructureGeometryKHR* const* ppGeometries;
            makeDeviceOrHostAddressKHR(nullptr) //  VkDeviceOrHostAddressKHR scratchData;
        };

        VkAccelerationStructureBuildSizesInfoKHR sizeInfo = {
            VK_STRUCTURE_TYPE_ACCELERATION_STRUCTURE_BUILD_SIZES_INFO_KHR, //  VkStructureType sType;
            nullptr,                                                       //  const void* pNext;
            0,                                                             //  VkDeviceSize accelerationStructureSize;
            0,                                                             //  VkDeviceSize updateScratchSize;
            0                                                              //  VkDeviceSize buildScratchSize;
        };

        vk.getAccelerationStructureBuildSizesKHR(device, m_buildType, &accelerationStructureBuildGeometryInfoKHR,
                                                 maxPrimitiveCounts.data(), &sizeInfo);

        std::get<0>(result) = sizeInfo.accelerationStructureSize;
        std::get<1>(result) = sizeInfo.updateScratchSize;
        std::get<2>(result) = sizeInfo.buildScratchSize;
        std::get<3>(result) = getVertexBufferSize(m_geometriesData);
        std::get<4>(result) = getIndexBufferSize(m_geometriesData);
        std::get<5>(result) = getTransformBufferSize(m_geometriesData);
    }

    return result;
}

void BottomLevelAccelerationStructurePoolMember::preCreateSetSizesAndOffsets(const Info &info,
                                                                             const VkDeviceSize accStrSize,
                                                                             const VkDeviceSize updateScratchSize,
                                                                             const VkDeviceSize buildScratchSize)
{
    m_info              = info;
    m_structureSize     = accStrSize;
    m_updateScratchSize = updateScratchSize;
    m_buildScratchSize  = buildScratchSize;
}

void BottomLevelAccelerationStructurePoolMember::createAccellerationStructure(const DeviceInterface &vk,
                                                                              const VkDevice device,
                                                                              VkDeviceAddress deviceAddress)
{
    const VkAccelerationStructureTypeKHR structureType =
        (m_createGeneric ? VK_ACCELERATION_STRUCTURE_TYPE_GENERIC_KHR :
                           VK_ACCELERATION_STRUCTURE_TYPE_BOTTOM_LEVEL_KHR);
    const VkAccelerationStructureCreateInfoKHR accelerationStructureCreateInfoKHR{
        VK_STRUCTURE_TYPE_ACCELERATION_STRUCTURE_CREATE_INFO_KHR, //  VkStructureType sType;
        nullptr,                                                  //  const void* pNext;
        m_createFlags,                                            //  VkAccelerationStructureCreateFlagsKHR createFlags;
        getAccelerationStructureBuffer(),                         //  VkBuffer buffer;
        getAccelerationStructureBufferOffset(),                   //  VkDeviceSize offset;
        m_structureSize,                                          //  VkDeviceSize size;
        structureType,                                            //  VkAccelerationStructureTypeKHR type;
        deviceAddress                                             //  VkDeviceAddress deviceAddress;
    };

    m_accelerationStructureKHR =
        createAccelerationStructureKHR(vk, device, &accelerationStructureCreateInfoKHR, nullptr);
}

TopLevelAccelerationStructure::~TopLevelAccelerationStructure()
{
}

TopLevelAccelerationStructure::TopLevelAccelerationStructure()
    : m_structureSize(0u)
    , m_updateScratchSize(0u)
    , m_buildScratchSize(0u)
{
}

void TopLevelAccelerationStructure::setInstanceCount(const size_t instanceCount)
{
    m_bottomLevelInstances.reserve(instanceCount);
    m_instanceData.reserve(instanceCount);
}

void TopLevelAccelerationStructure::addInstance(de::SharedPtr<BottomLevelAccelerationStructure> bottomLevelStructure,
                                                const VkTransformMatrixKHR &matrix, uint32_t instanceCustomIndex,
                                                uint32_t mask, uint32_t instanceShaderBindingTableRecordOffset,
                                                VkGeometryInstanceFlagsKHR flags)
{
    m_bottomLevelInstances.push_back(bottomLevelStructure);
    m_instanceData.push_back(
        InstanceData(matrix, instanceCustomIndex, mask, instanceShaderBindingTableRecordOffset, flags));
}

VkAccelerationStructureBuildSizesInfoKHR TopLevelAccelerationStructure::getStructureBuildSizes() const
{
    return {
        VK_STRUCTURE_TYPE_ACCELERATION_STRUCTURE_BUILD_SIZES_INFO_KHR, //  VkStructureType sType;
        nullptr,                                                       //  const void* pNext;
        m_structureSize,                                               //  VkDeviceSize accelerationStructureSize;
        m_updateScratchSize,                                           //  VkDeviceSize updateScratchSize;
        m_buildScratchSize                                             //  VkDeviceSize buildScratchSize;
    };
}

void TopLevelAccelerationStructure::createAndBuild(const DeviceInterface &vk, const VkDevice device,
                                                   const VkCommandBuffer cmdBuffer, Allocator &allocator,
<<<<<<< HEAD
                                                   const AccelerationStructBufferProperties &bufferProps,
                                                   VkDeviceAddress deviceAddress)
{
    create(vk, device, allocator, bufferProps, 0u, deviceAddress);
=======
                                                   VkDeviceAddress deviceAddress, uint64_t bufferOpaqueCaptureAddr,
                                                   uint64_t memoryOpaqueCaptureAddr)
{
    create(vk, device, allocator, 0u, deviceAddress, bufferOpaqueCaptureAddr, memoryOpaqueCaptureAddr);
>>>>>>> cbb7879d
    build(vk, device, cmdBuffer);
}

void TopLevelAccelerationStructure::createAndCopyFrom(const DeviceInterface &vk, const VkDevice device,
                                                      const VkCommandBuffer cmdBuffer, Allocator &allocator,
                                                      const AccelerationStructBufferProperties &bufferProps,
                                                      TopLevelAccelerationStructure *accelerationStructure,
                                                      VkDeviceSize compactCopySize, VkDeviceAddress deviceAddress,
                                                      uint64_t bufferOpaqueCaptureAddr,
                                                      uint64_t memoryOpaqueCaptureAddr)
{
    DE_ASSERT(accelerationStructure != NULL);
    VkDeviceSize copiedSize = compactCopySize > 0u ?
                                  compactCopySize :
                                  accelerationStructure->getStructureBuildSizes().accelerationStructureSize;
    DE_ASSERT(copiedSize != 0u);

<<<<<<< HEAD
    create(vk, device, allocator, bufferProps, copiedSize, deviceAddress);
=======
    create(vk, device, allocator, copiedSize, deviceAddress, bufferOpaqueCaptureAddr, memoryOpaqueCaptureAddr);
>>>>>>> cbb7879d
    copyFrom(vk, device, cmdBuffer, accelerationStructure, compactCopySize > 0u);
}

void TopLevelAccelerationStructure::createAndDeserializeFrom(const DeviceInterface &vk, const VkDevice device,
                                                             const VkCommandBuffer cmdBuffer, Allocator &allocator,
<<<<<<< HEAD
                                                             const AccelerationStructBufferProperties &bufferProps,
                                                             SerialStorage *storage, VkDeviceAddress deviceAddress)
{
    DE_ASSERT(storage != NULL);
    DE_ASSERT(storage->getStorageSize() >= SerialStorage::SERIAL_STORAGE_SIZE_MIN);
    create(vk, device, allocator, bufferProps, storage->getDeserializedSize(), deviceAddress);
=======
                                                             SerialStorage *storage, VkDeviceAddress deviceAddress,
                                                             uint64_t bufferOpaqueCaptureAddr,
                                                             uint64_t memoryOpaqueCaptureAddr)
{
    DE_ASSERT(storage != NULL);
    DE_ASSERT(storage->getStorageSize() >= SerialStorage::SERIAL_STORAGE_SIZE_MIN);
    create(vk, device, allocator, storage->getDeserializedSize(), deviceAddress, bufferOpaqueCaptureAddr,
           memoryOpaqueCaptureAddr);
>>>>>>> cbb7879d
    if (storage->hasDeepFormat())
        createAndDeserializeBottoms(vk, device, cmdBuffer, allocator, bufferProps, storage);
    deserialize(vk, device, cmdBuffer, storage);
}

BufferWithMemory *createInstanceBuffer(
    const DeviceInterface &vk, const VkDevice device, Allocator &allocator,
    std::vector<de::SharedPtr<BottomLevelAccelerationStructure>> bottomLevelInstances,
    std::vector<InstanceData> instanceData, const bool tryCachedMemory)
{
    DE_ASSERT(bottomLevelInstances.size() != 0);
    DE_ASSERT(bottomLevelInstances.size() == instanceData.size());
    DE_UNREF(instanceData);

    BufferWithMemory *result           = nullptr;
    const VkDeviceSize bufferSizeBytes = bottomLevelInstances.size() * sizeof(VkAccelerationStructureInstanceKHR);
    const VkBufferCreateInfo bufferCreateInfo =
        makeBufferCreateInfo(bufferSizeBytes, VK_BUFFER_USAGE_ACCELERATION_STRUCTURE_BUILD_INPUT_READ_ONLY_BIT_KHR |
                                                  VK_BUFFER_USAGE_SHADER_DEVICE_ADDRESS_BIT);
    if (tryCachedMemory)
        try
        {
            result = new BufferWithMemory(vk, device, allocator, bufferCreateInfo,
                                          MemoryRequirement::Cached | MemoryRequirement::HostVisible |
                                              MemoryRequirement::Coherent | MemoryRequirement::DeviceAddress);
        }
        catch (const tcu::NotSupportedError &)
        {
            result = nullptr;
        }
    return result ? result :
                    new BufferWithMemory(vk, device, allocator, bufferCreateInfo,
                                         MemoryRequirement::HostVisible | MemoryRequirement::Coherent |
                                             MemoryRequirement::DeviceAddress);
}

void updateSingleInstance(const DeviceInterface &vk, const VkDevice device,
                          const BottomLevelAccelerationStructure &bottomLevelAccelerationStructure,
                          const InstanceData &instanceData, uint8_t *bufferLocation,
                          VkAccelerationStructureBuildTypeKHR buildType, bool inactiveInstances)
{
    const VkAccelerationStructureKHR accelerationStructureKHR = *bottomLevelAccelerationStructure.getPtr();

    // This part needs to be fixed once a new version of the VkAccelerationStructureInstanceKHR will be added to vkStructTypes.inl
    VkDeviceAddress accelerationStructureAddress;
    if (buildType == VK_ACCELERATION_STRUCTURE_BUILD_TYPE_DEVICE_KHR)
    {
        VkAccelerationStructureDeviceAddressInfoKHR asDeviceAddressInfo = {
            VK_STRUCTURE_TYPE_ACCELERATION_STRUCTURE_DEVICE_ADDRESS_INFO_KHR, // VkStructureType sType;
            nullptr,                                                          // const void* pNext;
            accelerationStructureKHR // VkAccelerationStructureKHR accelerationStructure;
        };
        accelerationStructureAddress = vk.getAccelerationStructureDeviceAddressKHR(device, &asDeviceAddressInfo);
    }

    uint64_t structureReference;
    if (inactiveInstances)
    {
        // Instances will be marked inactive by making their references VK_NULL_HANDLE or having address zero.
        structureReference = 0ull;
    }
    else
    {
        structureReference = (buildType == VK_ACCELERATION_STRUCTURE_BUILD_TYPE_DEVICE_KHR) ?
                                 uint64_t(accelerationStructureAddress) :
                                 uint64_t(accelerationStructureKHR.getInternal());
    }

    VkAccelerationStructureInstanceKHR accelerationStructureInstanceKHR = makeVkAccelerationStructureInstanceKHR(
        instanceData.matrix,                                 //  VkTransformMatrixKHR transform;
        instanceData.instanceCustomIndex,                    //  uint32_t instanceCustomIndex:24;
        instanceData.mask,                                   //  uint32_t mask:8;
        instanceData.instanceShaderBindingTableRecordOffset, //  uint32_t instanceShaderBindingTableRecordOffset:24;
        instanceData.flags,                                  //  VkGeometryInstanceFlagsKHR flags:8;
        structureReference                                   //  uint64_t accelerationStructureReference;
    );

    deMemcpy(bufferLocation, &accelerationStructureInstanceKHR, sizeof(VkAccelerationStructureInstanceKHR));
}

void updateInstanceBuffer(const DeviceInterface &vk, const VkDevice device,
                          const std::vector<de::SharedPtr<BottomLevelAccelerationStructure>> &bottomLevelInstances,
                          const std::vector<InstanceData> &instanceData, const BufferWithMemory *instanceBuffer,
                          VkAccelerationStructureBuildTypeKHR buildType, bool inactiveInstances)
{
    DE_ASSERT(bottomLevelInstances.size() != 0);
    DE_ASSERT(bottomLevelInstances.size() == instanceData.size());

    auto &instancesAlloc      = instanceBuffer->getAllocation();
    auto bufferStart          = reinterpret_cast<uint8_t *>(instancesAlloc.getHostPtr());
    VkDeviceSize bufferOffset = 0ull;

    for (size_t instanceNdx = 0; instanceNdx < bottomLevelInstances.size(); ++instanceNdx)
    {
        const auto &blas = *bottomLevelInstances[instanceNdx];
        updateSingleInstance(vk, device, blas, instanceData[instanceNdx], bufferStart + bufferOffset, buildType,
                             inactiveInstances);
        bufferOffset += sizeof(VkAccelerationStructureInstanceKHR);
    }

    flushMappedMemoryRange(vk, device, instancesAlloc.getMemory(), instancesAlloc.getOffset(), VK_WHOLE_SIZE);
}

class TopLevelAccelerationStructureKHR : public TopLevelAccelerationStructure
{
public:
    static uint32_t getRequiredAllocationCount(void);

    TopLevelAccelerationStructureKHR();
    TopLevelAccelerationStructureKHR(const TopLevelAccelerationStructureKHR &other) = delete;
    virtual ~TopLevelAccelerationStructureKHR();

    void setBuildType(const VkAccelerationStructureBuildTypeKHR buildType) override;
    void setCreateFlags(const VkAccelerationStructureCreateFlagsKHR createFlags) override;
    void setCreateGeneric(bool createGeneric) override;
    void setCreationBufferUnbounded(bool creationBufferUnbounded) override;
    void setBuildFlags(const VkBuildAccelerationStructureFlagsKHR buildFlags) override;
    void setBuildWithoutPrimitives(bool buildWithoutPrimitives) override;
    void setInactiveInstances(bool inactiveInstances) override;
    void setDeferredOperation(const bool deferredOperation, const uint32_t workerThreadCount) override;
    void setUseArrayOfPointers(const bool useArrayOfPointers) override;
    void setIndirectBuildParameters(const VkBuffer indirectBuffer, const VkDeviceSize indirectBufferOffset,
                                    const uint32_t indirectBufferStride) override;
    void setUsePPGeometries(const bool usePPGeometries) override;
    void setTryCachedMemory(const bool tryCachedMemory) override;
    VkBuildAccelerationStructureFlagsKHR getBuildFlags() const override;

    void getCreationSizes(const DeviceInterface &vk, const VkDevice device, const VkDeviceSize structureSize,
                          CreationSizes &sizes) override;
<<<<<<< HEAD
    void create(const DeviceInterface &vk, const VkDevice device, Allocator &allocator,
                const AccelerationStructBufferProperties &bufferProps, VkDeviceSize structureSize,
                VkDeviceAddress deviceAddress = 0u, const void *pNext = nullptr,
                const MemoryRequirement &addMemoryRequirement = MemoryRequirement::Any) override;
=======
    void create(const DeviceInterface &vk, const VkDevice device, Allocator &allocator, VkDeviceSize structureSize,
                VkDeviceAddress deviceAddress = 0u, uint64_t bufferOpaqueCaptureAddr = 0u,
                uint64_t memoryOpaqueCaptureAddr = 0u, const void *pNext = nullptr,
                const MemoryRequirement &addMemoryRequirement = MemoryRequirement::Any,
                const VkBuffer creationBuffer = VK_NULL_HANDLE, const VkDeviceSize creationBufferSize = 0u) override;
>>>>>>> cbb7879d
    void build(const DeviceInterface &vk, const VkDevice device, const VkCommandBuffer cmdBuffer,
               TopLevelAccelerationStructure *srcAccelerationStructure = nullptr) override;
    void copyFrom(const DeviceInterface &vk, const VkDevice device, const VkCommandBuffer cmdBuffer,
                  TopLevelAccelerationStructure *accelerationStructure, bool compactCopy) override;
    void serialize(const DeviceInterface &vk, const VkDevice device, const VkCommandBuffer cmdBuffer,
                   SerialStorage *storage) override;
    void deserialize(const DeviceInterface &vk, const VkDevice device, const VkCommandBuffer cmdBuffer,
                     SerialStorage *storage) override;

    std::vector<VkDeviceSize> getSerializingSizes(const DeviceInterface &vk, const VkDevice device, const VkQueue queue,
                                                  const uint32_t queueFamilyIndex) override;

    std::vector<uint64_t> getSerializingAddresses(const DeviceInterface &vk, const VkDevice device) const override;

    const VkAccelerationStructureKHR *getPtr(void) const override;

    void updateInstanceMatrix(const DeviceInterface &vk, const VkDevice device, size_t instanceIndex,
                              const VkTransformMatrixKHR &matrix) override;

<<<<<<< HEAD
    void setInstanceBufferAddressOffset(int32_t instanceBufferAddressOffset) override;
=======
    virtual BufferWithMemory *getAccelerationStructureBuffer() const override
    {
        return m_accelerationStructureBuffer.get();
    }
>>>>>>> cbb7879d

protected:
    VkAccelerationStructureBuildTypeKHR m_buildType;
    VkAccelerationStructureCreateFlagsKHR m_createFlags;
    bool m_createGeneric;
    bool m_creationBufferUnbounded;
    VkBuildAccelerationStructureFlagsKHR m_buildFlags;
    bool m_buildWithoutPrimitives;
    bool m_inactiveInstances;
    bool m_deferredOperation;
    uint32_t m_workerThreadCount;
    bool m_useArrayOfPointers;
    Move<VkBuffer> m_accelerationStructureBuffer;
    de::MovePtr<Allocation> m_accelerationStructureAlloc;
    de::MovePtr<BufferWithMemory> m_instanceBuffer;
    de::MovePtr<BufferWithMemory> m_instanceAddressBuffer;
    de::MovePtr<BufferWithMemory> m_deviceScratchBuffer;
    std::vector<uint8_t> m_hostScratchBuffer;
    Move<VkAccelerationStructureKHR> m_accelerationStructureKHR;
    VkBuffer m_indirectBuffer;
    VkDeviceSize m_indirectBufferOffset;
    uint32_t m_indirectBufferStride;
    bool m_usePPGeometries;
    bool m_tryCachedMemory;
    int32_t m_instanceBufferAddressOffset;

    void prepareInstances(const DeviceInterface &vk, const VkDevice device,
                          VkAccelerationStructureGeometryKHR &accelerationStructureGeometryKHR,
                          std::vector<uint32_t> &maxPrimitiveCounts);

    void serializeBottoms(const DeviceInterface &vk, const VkDevice device, const VkCommandBuffer cmdBuffer,
                          SerialStorage *storage, VkDeferredOperationKHR deferredOperation);

    void createAndDeserializeBottoms(const DeviceInterface &vk, const VkDevice device, const VkCommandBuffer cmdBuffer,
                                     Allocator &allocator, const AccelerationStructBufferProperties &bufferProps,
                                     SerialStorage *storage) override;
};

uint32_t TopLevelAccelerationStructureKHR::getRequiredAllocationCount(void)
{
    /*
        de::MovePtr<BufferWithMemory>                            m_instanceBuffer;
        de::MovePtr<Allocation>                                    m_accelerationStructureAlloc;
        de::MovePtr<BufferWithMemory>                            m_deviceScratchBuffer;
    */
    return 3u;
}

TopLevelAccelerationStructureKHR::TopLevelAccelerationStructureKHR()
    : TopLevelAccelerationStructure()
    , m_buildType(VK_ACCELERATION_STRUCTURE_BUILD_TYPE_DEVICE_KHR)
    , m_createFlags(0u)
    , m_createGeneric(false)
    , m_creationBufferUnbounded(false)
    , m_buildFlags(0u)
    , m_buildWithoutPrimitives(false)
    , m_inactiveInstances(false)
    , m_deferredOperation(false)
    , m_workerThreadCount(0)
    , m_useArrayOfPointers(false)
    , m_accelerationStructureBuffer()
    , m_instanceBuffer(nullptr)
    , m_instanceAddressBuffer(nullptr)
    , m_deviceScratchBuffer(nullptr)
    , m_accelerationStructureKHR()
    , m_indirectBuffer(VK_NULL_HANDLE)
    , m_indirectBufferOffset(0)
    , m_indirectBufferStride(0)
    , m_usePPGeometries(false)
    , m_tryCachedMemory(true)
    , m_instanceBufferAddressOffset(0)
{
}

TopLevelAccelerationStructureKHR::~TopLevelAccelerationStructureKHR()
{
}

void TopLevelAccelerationStructureKHR::setBuildType(const VkAccelerationStructureBuildTypeKHR buildType)
{
    m_buildType = buildType;
}

void TopLevelAccelerationStructureKHR::setCreateFlags(const VkAccelerationStructureCreateFlagsKHR createFlags)
{
    m_createFlags = createFlags;
}

void TopLevelAccelerationStructureKHR::setCreateGeneric(bool createGeneric)
{
    m_createGeneric = createGeneric;
}

void TopLevelAccelerationStructureKHR::setCreationBufferUnbounded(bool creationBufferUnbounded)
{
    m_creationBufferUnbounded = creationBufferUnbounded;
}

void TopLevelAccelerationStructureKHR::setInactiveInstances(bool inactiveInstances)
{
    m_inactiveInstances = inactiveInstances;
}

void TopLevelAccelerationStructureKHR::setBuildFlags(const VkBuildAccelerationStructureFlagsKHR buildFlags)
{
    m_buildFlags = buildFlags;
}

void TopLevelAccelerationStructureKHR::setBuildWithoutPrimitives(bool buildWithoutPrimitives)
{
    m_buildWithoutPrimitives = buildWithoutPrimitives;
}

void TopLevelAccelerationStructureKHR::setDeferredOperation(const bool deferredOperation,
                                                            const uint32_t workerThreadCount)
{
    m_deferredOperation = deferredOperation;
    m_workerThreadCount = workerThreadCount;
}

void TopLevelAccelerationStructureKHR::setUseArrayOfPointers(const bool useArrayOfPointers)
{
    m_useArrayOfPointers = useArrayOfPointers;
}

void TopLevelAccelerationStructureKHR::setUsePPGeometries(const bool usePPGeometries)
{
    m_usePPGeometries = usePPGeometries;
}

void TopLevelAccelerationStructureKHR::setTryCachedMemory(const bool tryCachedMemory)
{
    m_tryCachedMemory = tryCachedMemory;
}

void TopLevelAccelerationStructureKHR::setIndirectBuildParameters(const VkBuffer indirectBuffer,
                                                                  const VkDeviceSize indirectBufferOffset,
                                                                  const uint32_t indirectBufferStride)
{
    m_indirectBuffer       = indirectBuffer;
    m_indirectBufferOffset = indirectBufferOffset;
    m_indirectBufferStride = indirectBufferStride;
}

VkBuildAccelerationStructureFlagsKHR TopLevelAccelerationStructureKHR::getBuildFlags() const
{
    return m_buildFlags;
}

VkDeviceSize TopLevelAccelerationStructure::CreationSizes::sum() const
{
    return structure + updateScratch + buildScratch + instancePointers + instancesBuffer;
}

void TopLevelAccelerationStructureKHR::getCreationSizes(const DeviceInterface &vk, const VkDevice device,
                                                        const VkDeviceSize structureSize, CreationSizes &sizes)
{
    // AS may be built from geometries using vkCmdBuildAccelerationStructureKHR / vkBuildAccelerationStructureKHR
    // or may be copied/compacted/deserialized from other AS ( in this case AS does not need geometries, but it needs to know its size before creation ).
    DE_ASSERT(!m_bottomLevelInstances.empty() != !(structureSize == 0)); // logical xor

    if (structureSize == 0)
    {
        VkAccelerationStructureGeometryKHR accelerationStructureGeometryKHR;
        const auto accelerationStructureGeometryKHRPtr = &accelerationStructureGeometryKHR;
        std::vector<uint32_t> maxPrimitiveCounts;
        prepareInstances(vk, device, accelerationStructureGeometryKHR, maxPrimitiveCounts);

        VkAccelerationStructureBuildGeometryInfoKHR accelerationStructureBuildGeometryInfoKHR = {
            VK_STRUCTURE_TYPE_ACCELERATION_STRUCTURE_BUILD_GEOMETRY_INFO_KHR, //  VkStructureType sType;
            nullptr,                                                          //  const void* pNext;
            VK_ACCELERATION_STRUCTURE_TYPE_TOP_LEVEL_KHR,                     //  VkAccelerationStructureTypeKHR type;
            m_buildFlags,                                   //  VkBuildAccelerationStructureFlagsKHR flags;
            VK_BUILD_ACCELERATION_STRUCTURE_MODE_BUILD_KHR, //  VkBuildAccelerationStructureModeKHR mode;
            VK_NULL_HANDLE,                                 //  VkAccelerationStructureKHR srcAccelerationStructure;
            VK_NULL_HANDLE,                                 //  VkAccelerationStructureKHR dstAccelerationStructure;
            1u,                                             //  uint32_t geometryCount;
            (m_usePPGeometries ?
                 nullptr :
                 &accelerationStructureGeometryKHR), //  const VkAccelerationStructureGeometryKHR* pGeometries;
            (m_usePPGeometries ? &accelerationStructureGeometryKHRPtr :
                                 nullptr),      //  const VkAccelerationStructureGeometryKHR* const* ppGeometries;
            makeDeviceOrHostAddressKHR(nullptr) //  VkDeviceOrHostAddressKHR scratchData;
        };

        VkAccelerationStructureBuildSizesInfoKHR sizeInfo = {
            VK_STRUCTURE_TYPE_ACCELERATION_STRUCTURE_BUILD_SIZES_INFO_KHR, //  VkStructureType sType;
            nullptr,                                                       //  const void* pNext;
            0,                                                             //  VkDeviceSize accelerationStructureSize;
            0,                                                             //  VkDeviceSize updateScratchSize;
            0                                                              //  VkDeviceSize buildScratchSize;
        };

        vk.getAccelerationStructureBuildSizesKHR(device, m_buildType, &accelerationStructureBuildGeometryInfoKHR,
                                                 maxPrimitiveCounts.data(), &sizeInfo);

        sizes.structure     = sizeInfo.accelerationStructureSize;
        sizes.updateScratch = sizeInfo.updateScratchSize;
        sizes.buildScratch  = sizeInfo.buildScratchSize;
    }
    else
    {
        sizes.structure     = structureSize;
        sizes.updateScratch = 0u;
        sizes.buildScratch  = 0u;
    }

    sizes.instancePointers = 0u;
    if (m_useArrayOfPointers)
    {
        const size_t pointerSize = (m_buildType == VK_ACCELERATION_STRUCTURE_BUILD_TYPE_DEVICE_KHR) ?
                                       sizeof(VkDeviceOrHostAddressConstKHR::deviceAddress) :
                                       sizeof(VkDeviceOrHostAddressConstKHR::hostAddress);
        sizes.instancePointers   = static_cast<VkDeviceSize>(m_bottomLevelInstances.size() * pointerSize);
    }

    sizes.instancesBuffer = m_bottomLevelInstances.empty() ?
                                0u :
                                m_bottomLevelInstances.size() * sizeof(VkAccelerationStructureInstanceKHR);
}

void TopLevelAccelerationStructureKHR::create(const DeviceInterface &vk, const VkDevice device, Allocator &allocator,
                                              const AccelerationStructBufferProperties &bufferProps,
                                              VkDeviceSize structureSize, VkDeviceAddress deviceAddress,
<<<<<<< HEAD
                                              const void *pNext, const MemoryRequirement &addMemoryRequirement)
=======
                                              uint64_t bufferOpaqueCaptureAddr, uint64_t memoryOpaqueCaptureAddr,
                                              const void *pNext, const MemoryRequirement &addMemoryRequirement,
                                              const VkBuffer creationBuffer, const VkDeviceSize creationBufferSize)
>>>>>>> cbb7879d
{
    // AS may be built from geometries using vkCmdBuildAccelerationStructureKHR / vkBuildAccelerationStructureKHR
    // or may be copied/compacted/deserialized from other AS ( in this case AS does not need geometries, but it needs to know its size before creation ).
    DE_ASSERT(!m_bottomLevelInstances.empty() != !(structureSize == 0)); // logical xor

    if (structureSize == 0)
    {
        VkAccelerationStructureGeometryKHR accelerationStructureGeometryKHR;
        const auto accelerationStructureGeometryKHRPtr = &accelerationStructureGeometryKHR;
        std::vector<uint32_t> maxPrimitiveCounts;
        prepareInstances(vk, device, accelerationStructureGeometryKHR, maxPrimitiveCounts);

        VkAccelerationStructureBuildGeometryInfoKHR accelerationStructureBuildGeometryInfoKHR = {
            VK_STRUCTURE_TYPE_ACCELERATION_STRUCTURE_BUILD_GEOMETRY_INFO_KHR, //  VkStructureType sType;
            nullptr,                                                          //  const void* pNext;
            VK_ACCELERATION_STRUCTURE_TYPE_TOP_LEVEL_KHR,                     //  VkAccelerationStructureTypeKHR type;
            m_buildFlags,                                   //  VkBuildAccelerationStructureFlagsKHR flags;
            VK_BUILD_ACCELERATION_STRUCTURE_MODE_BUILD_KHR, //  VkBuildAccelerationStructureModeKHR mode;
            VK_NULL_HANDLE,                                 //  VkAccelerationStructureKHR srcAccelerationStructure;
            VK_NULL_HANDLE,                                 //  VkAccelerationStructureKHR dstAccelerationStructure;
            1u,                                             //  uint32_t geometryCount;
            (m_usePPGeometries ?
                 nullptr :
                 &accelerationStructureGeometryKHR), //  const VkAccelerationStructureGeometryKHR* pGeometries;
            (m_usePPGeometries ? &accelerationStructureGeometryKHRPtr :
                                 nullptr),      //  const VkAccelerationStructureGeometryKHR* const* ppGeometries;
            makeDeviceOrHostAddressKHR(nullptr) //  VkDeviceOrHostAddressKHR scratchData;
        };

        VkAccelerationStructureBuildSizesInfoKHR sizeInfo = {
            VK_STRUCTURE_TYPE_ACCELERATION_STRUCTURE_BUILD_SIZES_INFO_KHR, //  VkStructureType sType;
            nullptr,                                                       //  const void* pNext;
            0,                                                             //  VkDeviceSize accelerationStructureSize;
            0,                                                             //  VkDeviceSize updateScratchSize;
            0                                                              //  VkDeviceSize buildScratchSize;
        };

        vk.getAccelerationStructureBuildSizesKHR(device, m_buildType, &accelerationStructureBuildGeometryInfoKHR,
                                                 maxPrimitiveCounts.data(), &sizeInfo);

        m_structureSize     = sizeInfo.accelerationStructureSize;
        m_updateScratchSize = sizeInfo.updateScratchSize;
        m_buildScratchSize  = sizeInfo.buildScratchSize;
    }
    else
    {
        m_structureSize     = structureSize;
        m_updateScratchSize = 0u;
        m_buildScratchSize  = 0u;
    }

    const bool externalCreationBuffer = bufferProps.useExternalBuffer;

    if (externalCreationBuffer)
    {
        DE_UNREF(bufferProps.extBuffer.size); // For release builds.
        DE_ASSERT(bufferProps.extBuffer.size >= m_structureSize);
    }

    if (!externalCreationBuffer)
    {
<<<<<<< HEAD
        VkBufferCreateFlags createFlags = 0;
        if (bufferProps.props.residency == ResourceResidency::SPARSE_BINDING)
        {
            createFlags |= VK_BUFFER_CREATE_SPARSE_BINDING_BIT;
=======
        VkBufferCreateInfo bufferCreateInfo =
            makeBufferCreateInfo(m_structureSize, VK_BUFFER_USAGE_ACCELERATION_STRUCTURE_STORAGE_BIT_KHR |
                                                      VK_BUFFER_USAGE_SHADER_DEVICE_ADDRESS_BIT);
        VkBufferOpaqueCaptureAddressCreateInfoKHR bufferOpaqueCaptureAddrInfo = vk::initVulkanStructure();
        const MemoryRequirement captureReplayReq =
            (m_createFlags & VK_ACCELERATION_STRUCTURE_CREATE_DEVICE_ADDRESS_CAPTURE_REPLAY_BIT_KHR) ?
                MemoryRequirement::DeviceAddressCaptureReplay :
                MemoryRequirement::Any;
        const MemoryRequirement memoryRequirement = captureReplayReq | addMemoryRequirement |
                                                    MemoryRequirement::HostVisible | MemoryRequirement::Coherent |
                                                    MemoryRequirement::DeviceAddress;
        const bool bindMemOnCreation = (!m_creationBufferUnbounded);

        if (m_createFlags & VK_ACCELERATION_STRUCTURE_CREATE_DEVICE_ADDRESS_CAPTURE_REPLAY_BIT_KHR)
        {
            bufferCreateInfo.flags |= VK_BUFFER_CREATE_DEVICE_ADDRESS_CAPTURE_REPLAY_BIT_KHR;

            if (bufferOpaqueCaptureAddr)
            {
                bufferOpaqueCaptureAddrInfo.opaqueCaptureAddress = bufferOpaqueCaptureAddr;
                bufferCreateInfo.pNext                           = &bufferOpaqueCaptureAddrInfo;
            }
        }

        try
        {
            m_accelerationStructureBuffer = de::MovePtr<BufferWithMemory>(new BufferWithMemory(
                vk, device, allocator, bufferCreateInfo, (MemoryRequirement::Cached | memoryRequirement),
                bindMemOnCreation, memoryOpaqueCaptureAddr));
>>>>>>> cbb7879d
        }

        VkBufferCreateInfo bufferCreateInfo = makeBufferCreateInfo(
            m_structureSize,
            VK_BUFFER_USAGE_ACCELERATION_STRUCTURE_STORAGE_BIT_KHR | VK_BUFFER_USAGE_SHADER_DEVICE_ADDRESS_BIT,
            createFlags);

        m_accelerationStructureBuffer = createBuffer(vk, device, &bufferCreateInfo);

        VkMemoryRequirements bufferMemReqs = getBufferMemoryRequirements(vk, device, *m_accelerationStructureBuffer);

        const MemoryRequirement memoryRequirement = bufferProps.props.residency == ResourceResidency::TRADITIONAL ?
                                                        addMemoryRequirement | MemoryRequirement::HostVisible |
                                                            MemoryRequirement::Coherent |
                                                            MemoryRequirement::DeviceAddress :
                                                        addMemoryRequirement | MemoryRequirement::DeviceAddress;

        m_accelerationStructureAlloc = allocator.allocate(bufferMemReqs, memoryRequirement);

        if (!m_creationBufferUnbounded)
        {
<<<<<<< HEAD
            bindBuffer(vk, device, bufferProps.props.queue, *m_accelerationStructureBuffer,
                       m_accelerationStructureAlloc->getMemory(), bufferMemReqs.size, bufferProps.props.residency,
                       m_accelerationStructureAlloc->getOffset());
=======
            // retry without Cached flag
            m_accelerationStructureBuffer = de::MovePtr<BufferWithMemory>(
                new BufferWithMemory(vk, device, allocator, bufferCreateInfo, memoryRequirement, bindMemOnCreation,
                                     memoryOpaqueCaptureAddr));
>>>>>>> cbb7879d
        }
    }

    const auto createInfoBuffer =
        (externalCreationBuffer ? bufferProps.extBuffer.buffer : *m_accelerationStructureBuffer);
    {
        const VkAccelerationStructureTypeKHR structureType =
            (m_createGeneric ? VK_ACCELERATION_STRUCTURE_TYPE_GENERIC_KHR :
                               VK_ACCELERATION_STRUCTURE_TYPE_TOP_LEVEL_KHR);
        const VkAccelerationStructureCreateInfoKHR accelerationStructureCreateInfoKHR = {
            VK_STRUCTURE_TYPE_ACCELERATION_STRUCTURE_CREATE_INFO_KHR, //  VkStructureType sType;
            pNext,                                                    //  const void* pNext;
            m_createFlags,    //  VkAccelerationStructureCreateFlagsKHR createFlags;
            createInfoBuffer, //  VkBuffer buffer;
            0u,               //  VkDeviceSize offset;
            m_structureSize,  //  VkDeviceSize size;
            structureType,    //  VkAccelerationStructureTypeKHR type;
            deviceAddress     //  VkDeviceAddress deviceAddress;
        };

        m_accelerationStructureKHR =
            createAccelerationStructureKHR(vk, device, &accelerationStructureCreateInfoKHR, nullptr);
    }

    if ((!externalCreationBuffer) && (m_creationBufferUnbounded))
    {
        const VkMemoryRequirements bufferMemReqs =
            getBufferMemoryRequirements(vk, device, *m_accelerationStructureBuffer);

        bindBuffer(vk, device, bufferProps.props.queue, *m_accelerationStructureBuffer,
                   m_accelerationStructureAlloc->getMemory(), bufferMemReqs.size, bufferProps.props.residency,
                   m_accelerationStructureAlloc->getOffset());
    }

    if (m_buildScratchSize > 0u || m_updateScratchSize > 0u)
    {
        VkDeviceSize scratch_size = de::max(m_buildScratchSize, m_updateScratchSize);
        if (m_buildType == VK_ACCELERATION_STRUCTURE_BUILD_TYPE_DEVICE_KHR)
        {
            const VkBufferCreateInfo bufferCreateInfo = makeBufferCreateInfo(
                scratch_size, VK_BUFFER_USAGE_STORAGE_BUFFER_BIT | VK_BUFFER_USAGE_SHADER_DEVICE_ADDRESS_BIT);
            m_deviceScratchBuffer = de::MovePtr<BufferWithMemory>(new BufferWithMemory(
                vk, device, allocator, bufferCreateInfo,
                MemoryRequirement::HostVisible | MemoryRequirement::Coherent | MemoryRequirement::DeviceAddress));
        }
        else
        {
            m_hostScratchBuffer.resize(static_cast<size_t>(scratch_size));
        }
    }

    if (m_useArrayOfPointers)
    {
        const size_t pointerSize = (m_buildType == VK_ACCELERATION_STRUCTURE_BUILD_TYPE_DEVICE_KHR) ?
                                       sizeof(VkDeviceOrHostAddressConstKHR::deviceAddress) :
                                       sizeof(VkDeviceOrHostAddressConstKHR::hostAddress);
        const VkBufferCreateInfo bufferCreateInfo =
            makeBufferCreateInfo(static_cast<VkDeviceSize>(m_bottomLevelInstances.size() * pointerSize),
                                 VK_BUFFER_USAGE_ACCELERATION_STRUCTURE_BUILD_INPUT_READ_ONLY_BIT_KHR |
                                     VK_BUFFER_USAGE_SHADER_DEVICE_ADDRESS_BIT);
        m_instanceAddressBuffer = de::MovePtr<BufferWithMemory>(new BufferWithMemory(
            vk, device, allocator, bufferCreateInfo,
            MemoryRequirement::HostVisible | MemoryRequirement::Coherent | MemoryRequirement::DeviceAddress));
    }

    if (!m_bottomLevelInstances.empty())
        m_instanceBuffer = de::MovePtr<BufferWithMemory>(
            createInstanceBuffer(vk, device, allocator, m_bottomLevelInstances, m_instanceData, m_tryCachedMemory));
}

void TopLevelAccelerationStructureKHR::updateInstanceMatrix(const DeviceInterface &vk, const VkDevice device,
                                                            size_t instanceIndex, const VkTransformMatrixKHR &matrix)
{
    DE_ASSERT(instanceIndex < m_bottomLevelInstances.size());
    DE_ASSERT(instanceIndex < m_instanceData.size());

    const auto &blas          = *m_bottomLevelInstances[instanceIndex];
    auto &instanceData        = m_instanceData[instanceIndex];
    auto &instancesAlloc      = m_instanceBuffer->getAllocation();
    auto bufferStart          = reinterpret_cast<uint8_t *>(instancesAlloc.getHostPtr());
    VkDeviceSize bufferOffset = sizeof(VkAccelerationStructureInstanceKHR) * instanceIndex;

    instanceData.matrix = matrix;
    updateSingleInstance(vk, device, blas, instanceData, bufferStart + bufferOffset, m_buildType, m_inactiveInstances);
    flushMappedMemoryRange(vk, device, instancesAlloc.getMemory(), instancesAlloc.getOffset(), VK_WHOLE_SIZE);
}

void TopLevelAccelerationStructureKHR::setInstanceBufferAddressOffset(int32_t instanceBufferAddressOffset)
{
    m_instanceBufferAddressOffset = instanceBufferAddressOffset;
}

void TopLevelAccelerationStructureKHR::build(const DeviceInterface &vk, const VkDevice device,
                                             const VkCommandBuffer cmdBuffer,
                                             TopLevelAccelerationStructure *srcAccelerationStructure)
{
    DE_ASSERT(!m_bottomLevelInstances.empty());
    DE_ASSERT(m_accelerationStructureKHR.get() != VK_NULL_HANDLE);
    DE_ASSERT(m_buildScratchSize != 0);

    updateInstanceBuffer(vk, device, m_bottomLevelInstances, m_instanceData, m_instanceBuffer.get(), m_buildType,
                         m_inactiveInstances);

    VkAccelerationStructureGeometryKHR accelerationStructureGeometryKHR;
    const auto accelerationStructureGeometryKHRPtr = &accelerationStructureGeometryKHR;
    std::vector<uint32_t> maxPrimitiveCounts;
    prepareInstances(vk, device, accelerationStructureGeometryKHR, maxPrimitiveCounts);

    VkDeviceOrHostAddressKHR scratchData = (m_buildType == VK_ACCELERATION_STRUCTURE_BUILD_TYPE_DEVICE_KHR) ?
                                               makeDeviceOrHostAddressKHR(vk, device, m_deviceScratchBuffer->get(), 0) :
                                               makeDeviceOrHostAddressKHR(m_hostScratchBuffer.data());

    VkAccelerationStructureKHR srcStructure =
        (srcAccelerationStructure != nullptr) ? *(srcAccelerationStructure->getPtr()) : VK_NULL_HANDLE;
    VkBuildAccelerationStructureModeKHR mode = (srcAccelerationStructure != nullptr) ?
                                                   VK_BUILD_ACCELERATION_STRUCTURE_MODE_UPDATE_KHR :
                                                   VK_BUILD_ACCELERATION_STRUCTURE_MODE_BUILD_KHR;

    VkAccelerationStructureBuildGeometryInfoKHR accelerationStructureBuildGeometryInfoKHR = {
        VK_STRUCTURE_TYPE_ACCELERATION_STRUCTURE_BUILD_GEOMETRY_INFO_KHR, //  VkStructureType sType;
        nullptr,                                                          //  const void* pNext;
        VK_ACCELERATION_STRUCTURE_TYPE_TOP_LEVEL_KHR,                     //  VkAccelerationStructureTypeKHR type;
        m_buildFlags,                     //  VkBuildAccelerationStructureFlagsKHR flags;
        mode,                             //  VkBuildAccelerationStructureModeKHR mode;
        srcStructure,                     //  VkAccelerationStructureKHR srcAccelerationStructure;
        m_accelerationStructureKHR.get(), //  VkAccelerationStructureKHR dstAccelerationStructure;
        1u,                               //  uint32_t geometryCount;
        (m_usePPGeometries ?
             nullptr :
             &accelerationStructureGeometryKHR), //  const VkAccelerationStructureGeometryKHR* pGeometries;
        (m_usePPGeometries ? &accelerationStructureGeometryKHRPtr :
                             nullptr), //  const VkAccelerationStructureGeometryKHR* const* ppGeometries;
        scratchData                    //  VkDeviceOrHostAddressKHR scratchData;
    };

    const uint32_t primitiveCount =
        (m_buildWithoutPrimitives ? 0u : static_cast<uint32_t>(m_bottomLevelInstances.size()));

    VkAccelerationStructureBuildRangeInfoKHR accelerationStructureBuildRangeInfoKHR = {
        primitiveCount, //  uint32_t primitiveCount;
        0,              //  uint32_t primitiveOffset;
        0,              //  uint32_t firstVertex;
        0               //  uint32_t transformOffset;
    };
    VkAccelerationStructureBuildRangeInfoKHR *accelerationStructureBuildRangeInfoKHRPtr =
        &accelerationStructureBuildRangeInfoKHR;

    if (m_buildType == VK_ACCELERATION_STRUCTURE_BUILD_TYPE_DEVICE_KHR)
    {
        if (m_indirectBuffer == VK_NULL_HANDLE)
            vk.cmdBuildAccelerationStructuresKHR(
                cmdBuffer, 1u, &accelerationStructureBuildGeometryInfoKHR,
                (const VkAccelerationStructureBuildRangeInfoKHR **)&accelerationStructureBuildRangeInfoKHRPtr);
        else
        {
            VkDeviceAddress indirectDeviceAddress =
                getBufferDeviceAddress(vk, device, m_indirectBuffer, m_indirectBufferOffset);
            uint32_t *pMaxPrimitiveCounts = maxPrimitiveCounts.data();
            vk.cmdBuildAccelerationStructuresIndirectKHR(cmdBuffer, 1u, &accelerationStructureBuildGeometryInfoKHR,
                                                         &indirectDeviceAddress, &m_indirectBufferStride,
                                                         &pMaxPrimitiveCounts);
        }
    }
    else if (!m_deferredOperation)
    {
        VK_CHECK(vk.buildAccelerationStructuresKHR(
            device, VK_NULL_HANDLE, 1u, &accelerationStructureBuildGeometryInfoKHR,
            (const VkAccelerationStructureBuildRangeInfoKHR **)&accelerationStructureBuildRangeInfoKHRPtr));
    }
    else
    {
        const auto deferredOperationPtr = createDeferredOperationKHR(vk, device);
        const auto deferredOperation    = deferredOperationPtr.get();

        VkResult result = vk.buildAccelerationStructuresKHR(
            device, deferredOperation, 1u, &accelerationStructureBuildGeometryInfoKHR,
            (const VkAccelerationStructureBuildRangeInfoKHR **)&accelerationStructureBuildRangeInfoKHRPtr);

        DE_ASSERT(result == VK_OPERATION_DEFERRED_KHR || result == VK_OPERATION_NOT_DEFERRED_KHR ||
                  result == VK_SUCCESS);

        finishDeferredOperation(vk, device, deferredOperation, m_workerThreadCount,
                                result == VK_OPERATION_NOT_DEFERRED_KHR);

        accelerationStructureBuildGeometryInfoKHR.pNext = nullptr;
    }

    if (m_buildType == VK_ACCELERATION_STRUCTURE_BUILD_TYPE_DEVICE_KHR)
    {
        const VkAccessFlags accessMasks =
            VK_ACCESS_ACCELERATION_STRUCTURE_WRITE_BIT_KHR | VK_ACCESS_ACCELERATION_STRUCTURE_READ_BIT_KHR;
        const VkMemoryBarrier memBarrier = makeMemoryBarrier(accessMasks, accessMasks);

        cmdPipelineMemoryBarrier(vk, cmdBuffer, VK_PIPELINE_STAGE_ACCELERATION_STRUCTURE_BUILD_BIT_KHR,
                                 VK_PIPELINE_STAGE_ALL_COMMANDS_BIT, &memBarrier);
    }
}

void TopLevelAccelerationStructureKHR::copyFrom(const DeviceInterface &vk, const VkDevice device,
                                                const VkCommandBuffer cmdBuffer,
                                                TopLevelAccelerationStructure *accelerationStructure, bool compactCopy)
{
    DE_ASSERT(m_accelerationStructureKHR.get() != VK_NULL_HANDLE);
    DE_ASSERT(accelerationStructure != nullptr);

    VkCopyAccelerationStructureInfoKHR copyAccelerationStructureInfo = {
        VK_STRUCTURE_TYPE_COPY_ACCELERATION_STRUCTURE_INFO_KHR, // VkStructureType sType;
        nullptr,                                                // const void* pNext;
        *(accelerationStructure->getPtr()),                     // VkAccelerationStructureKHR src;
        *(getPtr()),                                            // VkAccelerationStructureKHR dst;
        compactCopy ? VK_COPY_ACCELERATION_STRUCTURE_MODE_COMPACT_KHR :
                      VK_COPY_ACCELERATION_STRUCTURE_MODE_CLONE_KHR // VkCopyAccelerationStructureModeKHR mode;
    };

    if (m_buildType == VK_ACCELERATION_STRUCTURE_BUILD_TYPE_DEVICE_KHR)
    {
        vk.cmdCopyAccelerationStructureKHR(cmdBuffer, &copyAccelerationStructureInfo);
    }
    else if (!m_deferredOperation)
    {
        VK_CHECK(vk.copyAccelerationStructureKHR(device, VK_NULL_HANDLE, &copyAccelerationStructureInfo));
    }
    else
    {
        const auto deferredOperationPtr = createDeferredOperationKHR(vk, device);
        const auto deferredOperation    = deferredOperationPtr.get();

        VkResult result = vk.copyAccelerationStructureKHR(device, deferredOperation, &copyAccelerationStructureInfo);

        DE_ASSERT(result == VK_OPERATION_DEFERRED_KHR || result == VK_OPERATION_NOT_DEFERRED_KHR ||
                  result == VK_SUCCESS);

        finishDeferredOperation(vk, device, deferredOperation, m_workerThreadCount,
                                result == VK_OPERATION_NOT_DEFERRED_KHR);
    }

    if (m_buildType == VK_ACCELERATION_STRUCTURE_BUILD_TYPE_DEVICE_KHR)
    {
        const VkAccessFlags accessMasks =
            VK_ACCESS_ACCELERATION_STRUCTURE_WRITE_BIT_KHR | VK_ACCESS_ACCELERATION_STRUCTURE_READ_BIT_KHR;
        const VkMemoryBarrier memBarrier = makeMemoryBarrier(accessMasks, accessMasks);

        cmdPipelineMemoryBarrier(vk, cmdBuffer, VK_PIPELINE_STAGE_ACCELERATION_STRUCTURE_BUILD_BIT_KHR,
                                 VK_PIPELINE_STAGE_ALL_COMMANDS_BIT, &memBarrier);
    }
}

void TopLevelAccelerationStructureKHR::serialize(const DeviceInterface &vk, const VkDevice device,
                                                 const VkCommandBuffer cmdBuffer, SerialStorage *storage)
{
    DE_ASSERT(m_accelerationStructureKHR.get() != VK_NULL_HANDLE);
    DE_ASSERT(storage != nullptr);

    const VkCopyAccelerationStructureToMemoryInfoKHR copyAccelerationStructureInfo = {
        VK_STRUCTURE_TYPE_COPY_ACCELERATION_STRUCTURE_TO_MEMORY_INFO_KHR, // VkStructureType sType;
        nullptr,                                                          // const void* pNext;
        *(getPtr()),                                                      // VkAccelerationStructureKHR src;
        storage->getAddress(vk, device, m_buildType),                     // VkDeviceOrHostAddressKHR dst;
        VK_COPY_ACCELERATION_STRUCTURE_MODE_SERIALIZE_KHR                 // VkCopyAccelerationStructureModeKHR mode;
    };

    if (m_buildType == VK_ACCELERATION_STRUCTURE_BUILD_TYPE_DEVICE_KHR)
    {
        vk.cmdCopyAccelerationStructureToMemoryKHR(cmdBuffer, &copyAccelerationStructureInfo);
        if (storage->hasDeepFormat())
            serializeBottoms(vk, device, cmdBuffer, storage, VK_NULL_HANDLE);
    }
    else if (!m_deferredOperation)
    {
        VK_CHECK(vk.copyAccelerationStructureToMemoryKHR(device, VK_NULL_HANDLE, &copyAccelerationStructureInfo));
        if (storage->hasDeepFormat())
            serializeBottoms(vk, device, cmdBuffer, storage, VK_NULL_HANDLE);
    }
    else
    {
        const auto deferredOperationPtr = createDeferredOperationKHR(vk, device);
        const auto deferredOperation    = deferredOperationPtr.get();

        const VkResult result =
            vk.copyAccelerationStructureToMemoryKHR(device, deferredOperation, &copyAccelerationStructureInfo);

        DE_ASSERT(result == VK_OPERATION_DEFERRED_KHR || result == VK_OPERATION_NOT_DEFERRED_KHR ||
                  result == VK_SUCCESS);
        if (storage->hasDeepFormat())
            serializeBottoms(vk, device, cmdBuffer, storage, deferredOperation);

        finishDeferredOperation(vk, device, deferredOperation, m_workerThreadCount,
                                result == VK_OPERATION_NOT_DEFERRED_KHR);
    }
}

void TopLevelAccelerationStructureKHR::deserialize(const DeviceInterface &vk, const VkDevice device,
                                                   const VkCommandBuffer cmdBuffer, SerialStorage *storage)
{
    DE_ASSERT(m_accelerationStructureKHR.get() != VK_NULL_HANDLE);
    DE_ASSERT(storage != nullptr);

    const VkCopyMemoryToAccelerationStructureInfoKHR copyAccelerationStructureInfo = {
        VK_STRUCTURE_TYPE_COPY_MEMORY_TO_ACCELERATION_STRUCTURE_INFO_KHR, // VkStructureType sType;
        nullptr,                                                          // const void* pNext;
        storage->getAddressConst(vk, device, m_buildType),                // VkDeviceOrHostAddressConstKHR src;
        *(getPtr()),                                                      // VkAccelerationStructureKHR dst;
        VK_COPY_ACCELERATION_STRUCTURE_MODE_DESERIALIZE_KHR               // VkCopyAccelerationStructureModeKHR mode;
    };

    if (m_buildType == VK_ACCELERATION_STRUCTURE_BUILD_TYPE_DEVICE_KHR)
    {
        vk.cmdCopyMemoryToAccelerationStructureKHR(cmdBuffer, &copyAccelerationStructureInfo);
    }
    else if (!m_deferredOperation)
    {
        VK_CHECK(vk.copyMemoryToAccelerationStructureKHR(device, VK_NULL_HANDLE, &copyAccelerationStructureInfo));
    }
    else
    {
        const auto deferredOperationPtr = createDeferredOperationKHR(vk, device);
        const auto deferredOperation    = deferredOperationPtr.get();

        const VkResult result =
            vk.copyMemoryToAccelerationStructureKHR(device, deferredOperation, &copyAccelerationStructureInfo);

        DE_ASSERT(result == VK_OPERATION_DEFERRED_KHR || result == VK_OPERATION_NOT_DEFERRED_KHR ||
                  result == VK_SUCCESS);

        finishDeferredOperation(vk, device, deferredOperation, m_workerThreadCount,
                                result == VK_OPERATION_NOT_DEFERRED_KHR);
    }

    if (m_buildType == VK_ACCELERATION_STRUCTURE_BUILD_TYPE_DEVICE_KHR)
    {
        const VkAccessFlags accessMasks =
            VK_ACCESS_ACCELERATION_STRUCTURE_WRITE_BIT_KHR | VK_ACCESS_ACCELERATION_STRUCTURE_READ_BIT_KHR;
        const VkMemoryBarrier memBarrier = makeMemoryBarrier(accessMasks, accessMasks);

        cmdPipelineMemoryBarrier(vk, cmdBuffer, VK_PIPELINE_STAGE_ACCELERATION_STRUCTURE_BUILD_BIT_KHR,
                                 VK_PIPELINE_STAGE_ALL_COMMANDS_BIT, &memBarrier);
    }
}

void TopLevelAccelerationStructureKHR::serializeBottoms(const DeviceInterface &vk, const VkDevice device,
                                                        const VkCommandBuffer cmdBuffer, SerialStorage *storage,
                                                        VkDeferredOperationKHR deferredOperation)
{
    DE_UNREF(deferredOperation);
    DE_ASSERT(storage->hasDeepFormat());

    const std::vector<uint64_t> &addresses = storage->getSerialInfo().addresses();
    const std::size_t cbottoms             = m_bottomLevelInstances.size();

    uint32_t storageIndex = 0;
    std::vector<uint64_t> matches;

    for (std::size_t i = 0; i < cbottoms; ++i)
    {
        const uint64_t &lookAddr = addresses[i + 1];
        auto end                 = matches.end();
        auto match = std::find_if(matches.begin(), end, [&](const uint64_t &item) { return item == lookAddr; });
        if (match == end)
        {
            matches.emplace_back(lookAddr);
            m_bottomLevelInstances[i].get()->serialize(vk, device, cmdBuffer,
                                                       storage->getBottomStorage(storageIndex).get());
            storageIndex += 1;
        }
    }
}

void TopLevelAccelerationStructureKHR::createAndDeserializeBottoms(
    const DeviceInterface &vk, const VkDevice device, const VkCommandBuffer cmdBuffer, Allocator &allocator,
    const AccelerationStructBufferProperties &bufferProps, SerialStorage *storage)
{
    DE_ASSERT(storage->hasDeepFormat());
    DE_ASSERT(m_bottomLevelInstances.size() == 0);

    const std::vector<uint64_t> &addresses = storage->getSerialInfo().addresses();
    const std::size_t cbottoms             = addresses.size() - 1;
    uint32_t storageIndex                  = 0;
    std::vector<std::pair<uint64_t, std::size_t>> matches;

    for (std::size_t i = 0; i < cbottoms; ++i)
    {
        const uint64_t &lookAddr = addresses[i + 1];
        auto end                 = matches.end();
        auto match               = std::find_if(matches.begin(), end,
                                                [&](const std::pair<uint64_t, std::size_t> &item) { return item.first == lookAddr; });
        if (match != end)
        {
            m_bottomLevelInstances.emplace_back(m_bottomLevelInstances[match->second]);
        }
        else
        {
            de::MovePtr<BottomLevelAccelerationStructure> blas = makeBottomLevelAccelerationStructure();
            blas->createAndDeserializeFrom(vk, device, cmdBuffer, allocator, bufferProps,
                                           storage->getBottomStorage(storageIndex).get());
            m_bottomLevelInstances.emplace_back(de::SharedPtr<BottomLevelAccelerationStructure>(blas.release()));
            matches.emplace_back(lookAddr, i);
            storageIndex += 1;
        }
    }

    std::vector<uint64_t> newAddresses = getSerializingAddresses(vk, device);
    DE_ASSERT(addresses.size() == newAddresses.size());

    SerialStorage::AccelerationStructureHeader *header = storage->getASHeader();
    DE_ASSERT(cbottoms == header->handleCount);

    // finally update bottom-level AS addresses before top-level AS deserialization
    for (std::size_t i = 0; i < cbottoms; ++i)
    {
        header->handleArray[i] = newAddresses[i + 1];
    }
}

std::vector<VkDeviceSize> TopLevelAccelerationStructureKHR::getSerializingSizes(const DeviceInterface &vk,
                                                                                const VkDevice device,
                                                                                const VkQueue queue,
                                                                                const uint32_t queueFamilyIndex)
{
    const uint32_t queryCount(uint32_t(m_bottomLevelInstances.size()) + 1);
    std::vector<VkAccelerationStructureKHR> handles(queryCount);
    std::vector<VkDeviceSize> sizes(queryCount);

    handles[0] = m_accelerationStructureKHR.get();

    for (uint32_t h = 1; h < queryCount; ++h)
        handles[h] = *m_bottomLevelInstances[h - 1].get()->getPtr();

    if (VK_ACCELERATION_STRUCTURE_BUILD_TYPE_HOST_KHR == m_buildType)
        queryAccelerationStructureSize(vk, device, nullptr, handles, m_buildType, VK_NULL_HANDLE,
                                       VK_QUERY_TYPE_ACCELERATION_STRUCTURE_SERIALIZATION_SIZE_KHR, 0u, sizes);
    else
    {
        const Move<VkCommandPool> cmdPool = createCommandPool(vk, device, 0, queueFamilyIndex);
        const Move<VkCommandBuffer> cmdBuffer =
            allocateCommandBuffer(vk, device, *cmdPool, VK_COMMAND_BUFFER_LEVEL_PRIMARY);
        const Move<VkQueryPool> queryPool =
            makeQueryPool(vk, device, VK_QUERY_TYPE_ACCELERATION_STRUCTURE_SERIALIZATION_SIZE_KHR, queryCount);

        beginCommandBuffer(vk, *cmdBuffer);
        queryAccelerationStructureSize(vk, device, *cmdBuffer, handles, m_buildType, *queryPool,
                                       VK_QUERY_TYPE_ACCELERATION_STRUCTURE_SERIALIZATION_SIZE_KHR, 0u, sizes);
        endCommandBuffer(vk, *cmdBuffer);
        submitCommandsAndWait(vk, device, queue, cmdBuffer.get());

        VK_CHECK(vk.getQueryPoolResults(device, *queryPool, 0u, queryCount, queryCount * sizeof(VkDeviceSize),
                                        sizes.data(), sizeof(VkDeviceSize),
                                        VK_QUERY_RESULT_64_BIT | VK_QUERY_RESULT_WAIT_BIT));
    }

    return sizes;
}

std::vector<uint64_t> TopLevelAccelerationStructureKHR::getSerializingAddresses(const DeviceInterface &vk,
                                                                                const VkDevice device) const
{
    std::vector<uint64_t> result(m_bottomLevelInstances.size() + 1);

    VkAccelerationStructureDeviceAddressInfoKHR asDeviceAddressInfo = {
        VK_STRUCTURE_TYPE_ACCELERATION_STRUCTURE_DEVICE_ADDRESS_INFO_KHR, // VkStructureType sType;
        nullptr,                                                          // const void* pNext;
        VK_NULL_HANDLE, // VkAccelerationStructureKHR accelerationStructure;
    };

    if (m_buildType == VK_ACCELERATION_STRUCTURE_BUILD_TYPE_DEVICE_KHR)
    {
        asDeviceAddressInfo.accelerationStructure = m_accelerationStructureKHR.get();
        result[0] = vk.getAccelerationStructureDeviceAddressKHR(device, &asDeviceAddressInfo);
    }
    else
    {
        result[0] = uint64_t(getPtr()->getInternal());
    }

    for (size_t instanceNdx = 0; instanceNdx < m_bottomLevelInstances.size(); ++instanceNdx)
    {
        const BottomLevelAccelerationStructure &bottomLevelAccelerationStructure = *m_bottomLevelInstances[instanceNdx];
        const VkAccelerationStructureKHR accelerationStructureKHR = *bottomLevelAccelerationStructure.getPtr();

        if (m_buildType == VK_ACCELERATION_STRUCTURE_BUILD_TYPE_DEVICE_KHR)
        {
            asDeviceAddressInfo.accelerationStructure = accelerationStructureKHR;
            result[instanceNdx + 1] = vk.getAccelerationStructureDeviceAddressKHR(device, &asDeviceAddressInfo);
        }
        else
        {
            result[instanceNdx + 1] = uint64_t(accelerationStructureKHR.getInternal());
        }
    }

    return result;
}

const VkAccelerationStructureKHR *TopLevelAccelerationStructureKHR::getPtr(void) const
{
    return &m_accelerationStructureKHR.get();
}

void TopLevelAccelerationStructureKHR::prepareInstances(
    const DeviceInterface &vk, const VkDevice device,
    VkAccelerationStructureGeometryKHR &accelerationStructureGeometryKHR, std::vector<uint32_t> &maxPrimitiveCounts)
{
    maxPrimitiveCounts.resize(1);
    maxPrimitiveCounts[0] = static_cast<uint32_t>(m_bottomLevelInstances.size());

    VkDeviceOrHostAddressConstKHR instancesData;
    if (m_buildType == VK_ACCELERATION_STRUCTURE_BUILD_TYPE_DEVICE_KHR)
    {
        if (m_instanceBuffer.get() != VK_NULL_HANDLE)
        {
            if (m_useArrayOfPointers)
            {
                uint8_t *bufferStart = static_cast<uint8_t *>(m_instanceAddressBuffer->getAllocation().getHostPtr());
                VkDeviceSize bufferOffset = 0;
                VkDeviceOrHostAddressConstKHR firstInstance =
                    makeDeviceOrHostAddressConstKHR(vk, device, m_instanceBuffer->get(), 0);
                for (size_t instanceNdx = 0; instanceNdx < m_bottomLevelInstances.size(); ++instanceNdx)
                {
                    VkDeviceOrHostAddressConstKHR currentInstance;
                    currentInstance.deviceAddress = firstInstance.deviceAddress + m_instanceBufferAddressOffset +
                                                    instanceNdx * sizeof(VkAccelerationStructureInstanceKHR);

                    deMemcpy(&bufferStart[bufferOffset], &currentInstance,
                             sizeof(VkDeviceOrHostAddressConstKHR::deviceAddress));
                    bufferOffset += sizeof(VkDeviceOrHostAddressConstKHR::deviceAddress);
                }
                flushMappedMemoryRange(vk, device, m_instanceAddressBuffer->getAllocation().getMemory(),
                                       m_instanceAddressBuffer->getAllocation().getOffset(), VK_WHOLE_SIZE);

                instancesData = makeDeviceOrHostAddressConstKHR(vk, device, m_instanceAddressBuffer->get(), 0);
            }
            else
            {
                instancesData = makeDeviceOrHostAddressConstKHR(vk, device, m_instanceBuffer->get(), 0);
                instancesData.deviceAddress += m_instanceBufferAddressOffset;
            }
        }
        else
            instancesData = makeDeviceOrHostAddressConstKHR(nullptr);
    }
    else
    {
        if (m_instanceBuffer.get() != VK_NULL_HANDLE)
        {
            if (m_useArrayOfPointers)
            {
                uint8_t *bufferStart = static_cast<uint8_t *>(m_instanceAddressBuffer->getAllocation().getHostPtr());
                VkDeviceSize bufferOffset = 0;
                for (size_t instanceNdx = 0; instanceNdx < m_bottomLevelInstances.size(); ++instanceNdx)
                {
                    VkDeviceOrHostAddressConstKHR currentInstance;
                    currentInstance.hostAddress = (uint8_t *)m_instanceBuffer->getAllocation().getHostPtr() +
                                                  instanceNdx * sizeof(VkAccelerationStructureInstanceKHR) +
                                                  m_instanceBufferAddressOffset;

                    deMemcpy(&bufferStart[bufferOffset], &currentInstance,
                             sizeof(VkDeviceOrHostAddressConstKHR::hostAddress));
                    bufferOffset += sizeof(VkDeviceOrHostAddressConstKHR::hostAddress);
                }
                instancesData = makeDeviceOrHostAddressConstKHR(m_instanceAddressBuffer->getAllocation().getHostPtr());
            }
            else
            {
                instancesData = makeDeviceOrHostAddressConstKHR(m_instanceBuffer->getAllocation().getHostPtr());
                instancesData.deviceAddress += m_instanceBufferAddressOffset;
            }
        }
        else
            instancesData = makeDeviceOrHostAddressConstKHR(nullptr);
    }

    VkAccelerationStructureGeometryInstancesDataKHR accelerationStructureGeometryInstancesDataKHR = {
        VK_STRUCTURE_TYPE_ACCELERATION_STRUCTURE_GEOMETRY_INSTANCES_DATA_KHR, //  VkStructureType sType;
        nullptr,                                                              //  const void* pNext;
        (VkBool32)(m_useArrayOfPointers ? true : false),                      //  VkBool32 arrayOfPointers;
        instancesData                                                         //  VkDeviceOrHostAddressConstKHR data;
    };

    accelerationStructureGeometryKHR = {
        VK_STRUCTURE_TYPE_ACCELERATION_STRUCTURE_GEOMETRY_KHR, //  VkStructureType sType;
        nullptr,                                               //  const void* pNext;
        VK_GEOMETRY_TYPE_INSTANCES_KHR,                        //  VkGeometryTypeKHR geometryType;
        makeVkAccelerationStructureInstancesDataKHR(
            accelerationStructureGeometryInstancesDataKHR), //  VkAccelerationStructureGeometryDataKHR geometry;
        (VkGeometryFlagsKHR)0u                              //  VkGeometryFlagsKHR flags;
    };
}

uint32_t TopLevelAccelerationStructure::getRequiredAllocationCount(void)
{
    return TopLevelAccelerationStructureKHR::getRequiredAllocationCount();
}

de::MovePtr<TopLevelAccelerationStructure> makeTopLevelAccelerationStructure()
{
    return de::MovePtr<TopLevelAccelerationStructure>(new TopLevelAccelerationStructureKHR);
}

bool queryAccelerationStructureSizeKHR(const DeviceInterface &vk, const VkDevice device,
                                       const VkCommandBuffer cmdBuffer,
                                       const std::vector<VkAccelerationStructureKHR> &accelerationStructureHandles,
                                       VkAccelerationStructureBuildTypeKHR buildType, const VkQueryPool queryPool,
                                       VkQueryType queryType, uint32_t firstQuery, std::vector<VkDeviceSize> &results)
{
    DE_ASSERT(queryType == VK_QUERY_TYPE_ACCELERATION_STRUCTURE_COMPACTED_SIZE_KHR ||
              queryType == VK_QUERY_TYPE_ACCELERATION_STRUCTURE_SERIALIZATION_SIZE_KHR);

    if (buildType == VK_ACCELERATION_STRUCTURE_BUILD_TYPE_DEVICE_KHR)
    {
        // queryPool must be large enough to contain at least (firstQuery + accelerationStructureHandles.size()) queries
        vk.cmdResetQueryPool(cmdBuffer, queryPool, firstQuery, uint32_t(accelerationStructureHandles.size()));
        vk.cmdWriteAccelerationStructuresPropertiesKHR(cmdBuffer, uint32_t(accelerationStructureHandles.size()),
                                                       accelerationStructureHandles.data(), queryType, queryPool,
                                                       firstQuery);
        // results cannot be retrieved to CPU at the moment - you need to do it using getQueryPoolResults after cmdBuffer is executed. Meanwhile function returns a vector of 0s.
        results.resize(accelerationStructureHandles.size(), 0u);
        return false;
    }
    // buildType != VK_ACCELERATION_STRUCTURE_BUILD_TYPE_DEVICE_KHR
    results.resize(accelerationStructureHandles.size(), 0u);
    vk.writeAccelerationStructuresPropertiesKHR(
        device, uint32_t(accelerationStructureHandles.size()), accelerationStructureHandles.data(), queryType,
        sizeof(VkDeviceSize) * accelerationStructureHandles.size(), results.data(), sizeof(VkDeviceSize));
    // results will contain proper values
    return true;
}

bool queryAccelerationStructureSize(const DeviceInterface &vk, const VkDevice device, const VkCommandBuffer cmdBuffer,
                                    const std::vector<VkAccelerationStructureKHR> &accelerationStructureHandles,
                                    VkAccelerationStructureBuildTypeKHR buildType, const VkQueryPool queryPool,
                                    VkQueryType queryType, uint32_t firstQuery, std::vector<VkDeviceSize> &results)
{
    return queryAccelerationStructureSizeKHR(vk, device, cmdBuffer, accelerationStructureHandles, buildType, queryPool,
                                             queryType, firstQuery, results);
}

RayTracingPipeline::RayTracingPipeline()
    : m_shadersModules()
    , m_pipelineLibraries()
    , m_shaderCreateInfos()
    , m_shadersGroupCreateInfos()
    , m_pipelineCreateFlags(0U)
    , m_pipelineCreateFlags2(0U)
    , m_maxRecursionDepth(1U)
    , m_maxPayloadSize(0U)
    , m_maxAttributeSize(0U)
    , m_deferredOperation(false)
    , m_workerThreadCount(0)
{
}

RayTracingPipeline::~RayTracingPipeline()
{
}

#define CHECKED_ASSIGN_SHADER(SHADER, STAGE) \
    if (SHADER == VK_SHADER_UNUSED_KHR)      \
        SHADER = STAGE;                      \
    else                                     \
        TCU_THROW(InternalError, "Attempt to reassign shader")

void RayTracingPipeline::addShader(VkShaderStageFlagBits shaderStage, Move<VkShaderModule> shaderModule, uint32_t group,
                                   const VkSpecializationInfo *specializationInfo,
                                   const VkPipelineShaderStageCreateFlags pipelineShaderStageCreateFlags,
                                   const void *pipelineShaderStageCreateInfopNext)
{
    addShader(shaderStage, makeVkSharedPtr(shaderModule), group, specializationInfo, pipelineShaderStageCreateFlags,
              pipelineShaderStageCreateInfopNext);
}

void RayTracingPipeline::addShader(VkShaderStageFlagBits shaderStage, de::SharedPtr<Move<VkShaderModule>> shaderModule,
                                   uint32_t group, const VkSpecializationInfo *specializationInfoPtr,
                                   const VkPipelineShaderStageCreateFlags pipelineShaderStageCreateFlags,
                                   const void *pipelineShaderStageCreateInfopNext)
{
    addShader(shaderStage, **shaderModule, group, specializationInfoPtr, pipelineShaderStageCreateFlags,
              pipelineShaderStageCreateInfopNext);
    m_shadersModules.push_back(shaderModule);
}

void RayTracingPipeline::addShader(VkShaderStageFlagBits shaderStage, VkShaderModule shaderModule, uint32_t group,
                                   const VkSpecializationInfo *specializationInfoPtr,
                                   const VkPipelineShaderStageCreateFlags pipelineShaderStageCreateFlags,
                                   const void *pipelineShaderStageCreateInfopNext)
{
    if (group >= m_shadersGroupCreateInfos.size())
    {
        for (size_t groupNdx = m_shadersGroupCreateInfos.size(); groupNdx <= group; ++groupNdx)
        {
            VkRayTracingShaderGroupCreateInfoKHR shaderGroupCreateInfo = {
                VK_STRUCTURE_TYPE_RAY_TRACING_SHADER_GROUP_CREATE_INFO_KHR, //  VkStructureType sType;
                nullptr,                                                    //  const void* pNext;
                VK_RAY_TRACING_SHADER_GROUP_TYPE_MAX_ENUM_KHR,              //  VkRayTracingShaderGroupTypeKHR type;
                VK_SHADER_UNUSED_KHR,                                       //  uint32_t generalShader;
                VK_SHADER_UNUSED_KHR,                                       //  uint32_t closestHitShader;
                VK_SHADER_UNUSED_KHR,                                       //  uint32_t anyHitShader;
                VK_SHADER_UNUSED_KHR,                                       //  uint32_t intersectionShader;
                nullptr, //  const void* pShaderGroupCaptureReplayHandle;
            };

            m_shadersGroupCreateInfos.push_back(shaderGroupCreateInfo);
        }
    }

    const uint32_t shaderStageNdx                               = (uint32_t)m_shaderCreateInfos.size();
    VkRayTracingShaderGroupCreateInfoKHR &shaderGroupCreateInfo = m_shadersGroupCreateInfos[group];

    switch (shaderStage)
    {
    case VK_SHADER_STAGE_RAYGEN_BIT_KHR:
        CHECKED_ASSIGN_SHADER(shaderGroupCreateInfo.generalShader, shaderStageNdx);
        break;
    case VK_SHADER_STAGE_MISS_BIT_KHR:
        CHECKED_ASSIGN_SHADER(shaderGroupCreateInfo.generalShader, shaderStageNdx);
        break;
    case VK_SHADER_STAGE_CALLABLE_BIT_KHR:
        CHECKED_ASSIGN_SHADER(shaderGroupCreateInfo.generalShader, shaderStageNdx);
        break;
    case VK_SHADER_STAGE_ANY_HIT_BIT_KHR:
        CHECKED_ASSIGN_SHADER(shaderGroupCreateInfo.anyHitShader, shaderStageNdx);
        break;
    case VK_SHADER_STAGE_CLOSEST_HIT_BIT_KHR:
        CHECKED_ASSIGN_SHADER(shaderGroupCreateInfo.closestHitShader, shaderStageNdx);
        break;
    case VK_SHADER_STAGE_INTERSECTION_BIT_KHR:
        CHECKED_ASSIGN_SHADER(shaderGroupCreateInfo.intersectionShader, shaderStageNdx);
        break;
    default:
        TCU_THROW(InternalError, "Unacceptable stage");
    }

    switch (shaderStage)
    {
    case VK_SHADER_STAGE_RAYGEN_BIT_KHR:
    case VK_SHADER_STAGE_MISS_BIT_KHR:
    case VK_SHADER_STAGE_CALLABLE_BIT_KHR:
    {
        DE_ASSERT(shaderGroupCreateInfo.type == VK_RAY_TRACING_SHADER_GROUP_TYPE_MAX_ENUM_KHR);
        shaderGroupCreateInfo.type = VK_RAY_TRACING_SHADER_GROUP_TYPE_GENERAL_KHR;

        break;
    }

    case VK_SHADER_STAGE_ANY_HIT_BIT_KHR:
    case VK_SHADER_STAGE_CLOSEST_HIT_BIT_KHR:
    case VK_SHADER_STAGE_INTERSECTION_BIT_KHR:
    {
        DE_ASSERT(shaderGroupCreateInfo.type != VK_RAY_TRACING_SHADER_GROUP_TYPE_GENERAL_KHR);
        shaderGroupCreateInfo.type = (shaderGroupCreateInfo.intersectionShader == VK_SHADER_UNUSED_KHR) ?
                                         VK_RAY_TRACING_SHADER_GROUP_TYPE_TRIANGLES_HIT_GROUP_KHR :
                                         VK_RAY_TRACING_SHADER_GROUP_TYPE_PROCEDURAL_HIT_GROUP_KHR;

        break;
    }

    default:
        TCU_THROW(InternalError, "Unacceptable stage");
    }

    {
        const VkPipelineShaderStageCreateInfo shaderCreateInfo = {
            VK_STRUCTURE_TYPE_PIPELINE_SHADER_STAGE_CREATE_INFO, //  VkStructureType sType;
            pipelineShaderStageCreateInfopNext,                  //  const void* pNext;
            pipelineShaderStageCreateFlags,                      //  VkPipelineShaderStageCreateFlags flags;
            shaderStage,                                         //  VkShaderStageFlagBits stage;
            shaderModule,                                        //  VkShaderModule module;
            "main",                                              //  const char* pName;
            specializationInfoPtr,                               //  const VkSpecializationInfo* pSpecializationInfo;
        };

        m_shaderCreateInfos.push_back(shaderCreateInfo);
    }
}

void RayTracingPipeline::setGroupCaptureReplayHandle(uint32_t group, const void *pShaderGroupCaptureReplayHandle)
{
    DE_ASSERT(static_cast<size_t>(group) < m_shadersGroupCreateInfos.size());
    m_shadersGroupCreateInfos[group].pShaderGroupCaptureReplayHandle = pShaderGroupCaptureReplayHandle;
}

void RayTracingPipeline::addLibrary(de::SharedPtr<de::MovePtr<RayTracingPipeline>> pipelineLibrary)
{
    m_pipelineLibraries.push_back(pipelineLibrary);
}

uint32_t RayTracingPipeline::getShaderGroupCount(void)
{
    return de::sizeU32(m_shadersGroupCreateInfos);
}

uint32_t RayTracingPipeline::getFullShaderGroupCount(void)
{
    uint32_t totalCount = getShaderGroupCount();

    for (const auto &lib : m_pipelineLibraries)
        totalCount += lib->get()->getFullShaderGroupCount();

    return totalCount;
}

Move<VkPipeline> RayTracingPipeline::createPipelineKHR(const DeviceInterface &vk, const VkDevice device,
                                                       const VkPipelineLayout pipelineLayout,
                                                       const std::vector<VkPipeline> &pipelineLibraries,
                                                       const VkPipelineCache pipelineCache)
{
    for (size_t groupNdx = 0; groupNdx < m_shadersGroupCreateInfos.size(); ++groupNdx)
        DE_ASSERT(m_shadersGroupCreateInfos[groupNdx].sType ==
                  VK_STRUCTURE_TYPE_RAY_TRACING_SHADER_GROUP_CREATE_INFO_KHR);

    VkPipelineLibraryCreateInfoKHR librariesCreateInfo = {
        VK_STRUCTURE_TYPE_PIPELINE_LIBRARY_CREATE_INFO_KHR, //  VkStructureType sType;
        nullptr,                                            //  const void* pNext;
        de::sizeU32(pipelineLibraries),                     //  uint32_t libraryCount;
        de::dataOrNull(pipelineLibraries)                   //  VkPipeline* pLibraries;
    };
    const VkRayTracingPipelineInterfaceCreateInfoKHR pipelineInterfaceCreateInfo = {
        VK_STRUCTURE_TYPE_RAY_TRACING_PIPELINE_INTERFACE_CREATE_INFO_KHR, //  VkStructureType sType;
        nullptr,                                                          //  const void* pNext;
        m_maxPayloadSize,                                                 //  uint32_t maxPayloadSize;
        m_maxAttributeSize                                                //  uint32_t maxAttributeSize;
    };
    const bool addPipelineInterfaceCreateInfo = m_maxPayloadSize != 0 || m_maxAttributeSize != 0;
    const VkRayTracingPipelineInterfaceCreateInfoKHR *pipelineInterfaceCreateInfoPtr =
        addPipelineInterfaceCreateInfo ? &pipelineInterfaceCreateInfo : nullptr;
    const VkPipelineLibraryCreateInfoKHR *librariesCreateInfoPtr =
        (pipelineLibraries.empty() ? nullptr : &librariesCreateInfo);

    Move<VkDeferredOperationKHR> deferredOperation;
    if (m_deferredOperation)
        deferredOperation = createDeferredOperationKHR(vk, device);

    VkPipelineDynamicStateCreateInfo dynamicStateCreateInfo = {
        VK_STRUCTURE_TYPE_PIPELINE_DYNAMIC_STATE_CREATE_INFO, // VkStructureType sType;
        nullptr,                                              // const void* pNext;
        0,                                                    // VkPipelineDynamicStateCreateFlags flags;
        static_cast<uint32_t>(m_dynamicStates.size()),        // uint32_t dynamicStateCount;
        m_dynamicStates.data(),                               // const VkDynamicState* pDynamicStates;
    };

    VkRayTracingPipelineCreateInfoKHR pipelineCreateInfo{
        VK_STRUCTURE_TYPE_RAY_TRACING_PIPELINE_CREATE_INFO_KHR, //  VkStructureType sType;
        nullptr,                                                //  const void* pNext;
        m_pipelineCreateFlags,                                  //  VkPipelineCreateFlags flags;
        de::sizeU32(m_shaderCreateInfos),                       //  uint32_t stageCount;
        de::dataOrNull(m_shaderCreateInfos),                    //  const VkPipelineShaderStageCreateInfo* pStages;
        de::sizeU32(m_shadersGroupCreateInfos),                 //  uint32_t groupCount;
        de::dataOrNull(m_shadersGroupCreateInfos),              //  const VkRayTracingShaderGroupCreateInfoKHR* pGroups;
        m_maxRecursionDepth,                                    //  uint32_t maxRecursionDepth;
        librariesCreateInfoPtr,                                 //  VkPipelineLibraryCreateInfoKHR* pLibraryInfo;
        pipelineInterfaceCreateInfoPtr, //  VkRayTracingPipelineInterfaceCreateInfoKHR* pLibraryInterface;
        &dynamicStateCreateInfo,        //  const VkPipelineDynamicStateCreateInfo* pDynamicState;
        pipelineLayout,                 //  VkPipelineLayout layout;
        VK_NULL_HANDLE,                 //  VkPipeline basePipelineHandle;
        0,                              //  int32_t basePipelineIndex;
    };
    VkPipelineCreateFlags2CreateInfoKHR pipelineFlags2CreateInfo = initVulkanStructure();
    if (m_pipelineCreateFlags2)
    {
        pipelineFlags2CreateInfo.flags = m_pipelineCreateFlags2;
        pipelineCreateInfo.pNext       = &pipelineFlags2CreateInfo;
        pipelineCreateInfo.flags       = 0;
    }

    VkPipeline object = VK_NULL_HANDLE;
    VkResult result   = vk.createRayTracingPipelinesKHR(device, deferredOperation.get(), pipelineCache, 1u,
                                                        &pipelineCreateInfo, nullptr, &object);
    const bool allowCompileRequired =
        ((m_pipelineCreateFlags & VK_PIPELINE_CREATE_FAIL_ON_PIPELINE_COMPILE_REQUIRED_BIT_EXT) != 0);

    if (m_deferredOperation)
    {
        DE_ASSERT(result == VK_OPERATION_DEFERRED_KHR || result == VK_OPERATION_NOT_DEFERRED_KHR ||
                  result == VK_SUCCESS || (allowCompileRequired && result == VK_PIPELINE_COMPILE_REQUIRED));
        finishDeferredOperation(vk, device, deferredOperation.get(), m_workerThreadCount,
                                result == VK_OPERATION_NOT_DEFERRED_KHR);
    }

    if (allowCompileRequired && result == VK_PIPELINE_COMPILE_REQUIRED)
        throw CompileRequiredError("createRayTracingPipelinesKHR returned VK_PIPELINE_COMPILE_REQUIRED");

    Move<VkPipeline> pipeline(check<VkPipeline>(object), Deleter<VkPipeline>(vk, device, nullptr));
    return pipeline;
}

Move<VkPipeline> RayTracingPipeline::createPipeline(
    const DeviceInterface &vk, const VkDevice device, const VkPipelineLayout pipelineLayout,
    const std::vector<de::SharedPtr<Move<VkPipeline>>> &pipelineLibraries)
{
    std::vector<VkPipeline> rawPipelines;
    rawPipelines.reserve(pipelineLibraries.size());
    for (const auto &lib : pipelineLibraries)
        rawPipelines.push_back(lib.get()->get());

    return createPipelineKHR(vk, device, pipelineLayout, rawPipelines);
}

Move<VkPipeline> RayTracingPipeline::createPipeline(const DeviceInterface &vk, const VkDevice device,
                                                    const VkPipelineLayout pipelineLayout,
                                                    const std::vector<VkPipeline> &pipelineLibraries,
                                                    const VkPipelineCache pipelineCache)
{
    return createPipelineKHR(vk, device, pipelineLayout, pipelineLibraries, pipelineCache);
}

std::vector<de::SharedPtr<Move<VkPipeline>>> RayTracingPipeline::createPipelineWithLibraries(
    const DeviceInterface &vk, const VkDevice device, const VkPipelineLayout pipelineLayout)
{
    for (size_t groupNdx = 0; groupNdx < m_shadersGroupCreateInfos.size(); ++groupNdx)
        DE_ASSERT(m_shadersGroupCreateInfos[groupNdx].sType ==
                  VK_STRUCTURE_TYPE_RAY_TRACING_SHADER_GROUP_CREATE_INFO_KHR);

    DE_ASSERT(m_shaderCreateInfos.size() > 0);
    DE_ASSERT(m_shadersGroupCreateInfos.size() > 0);

    std::vector<de::SharedPtr<Move<VkPipeline>>> result, allLibraries, firstLibraries;
    for (auto it = begin(m_pipelineLibraries), eit = end(m_pipelineLibraries); it != eit; ++it)
    {
        auto childLibraries = (*it)->get()->createPipelineWithLibraries(vk, device, pipelineLayout);
        DE_ASSERT(childLibraries.size() > 0);
        firstLibraries.push_back(childLibraries[0]);
        std::copy(begin(childLibraries), end(childLibraries), std::back_inserter(allLibraries));
    }
    result.push_back(makeVkSharedPtr(createPipeline(vk, device, pipelineLayout, firstLibraries)));
    std::copy(begin(allLibraries), end(allLibraries), std::back_inserter(result));
    return result;
}

std::vector<uint8_t> RayTracingPipeline::getShaderGroupHandles(const DeviceInterface &vk, const VkDevice device,
                                                               const VkPipeline pipeline,
                                                               const uint32_t shaderGroupHandleSize,
                                                               const uint32_t firstGroup,
                                                               const uint32_t groupCount) const
{
    const auto handleArraySizeBytes = groupCount * shaderGroupHandleSize;
    std::vector<uint8_t> shaderHandles(handleArraySizeBytes);

    VK_CHECK(getRayTracingShaderGroupHandles(vk, device, pipeline, firstGroup, groupCount,
                                             static_cast<uintptr_t>(shaderHandles.size()),
                                             de::dataOrNull(shaderHandles)));

    return shaderHandles;
}

std::vector<uint8_t> RayTracingPipeline::getShaderGroupReplayHandles(const DeviceInterface &vk, const VkDevice device,
                                                                     const VkPipeline pipeline,
                                                                     const uint32_t shaderGroupHandleReplaySize,
                                                                     const uint32_t firstGroup,
                                                                     const uint32_t groupCount) const
{
    const auto handleArraySizeBytes = groupCount * shaderGroupHandleReplaySize;
    std::vector<uint8_t> shaderHandles(handleArraySizeBytes);

    VK_CHECK(getRayTracingCaptureReplayShaderGroupHandles(vk, device, pipeline, firstGroup, groupCount,
                                                          static_cast<uintptr_t>(shaderHandles.size()),
                                                          de::dataOrNull(shaderHandles)));

    return shaderHandles;
}

de::MovePtr<BufferWithMemory> RayTracingPipeline::createShaderBindingTable(
    const DeviceInterface &vk, const VkDevice device, const VkPipeline pipeline, Allocator &allocator,
    const uint32_t &shaderGroupHandleSize, const uint32_t shaderGroupBaseAlignment, const uint32_t &firstGroup,
    const uint32_t &groupCount, const VkBufferCreateFlags &additionalBufferCreateFlags,
    const VkBufferUsageFlags &additionalBufferUsageFlags, const MemoryRequirement &additionalMemoryRequirement,
    const VkDeviceAddress &opaqueCaptureAddress, const uint32_t shaderBindingTableOffset,
    const uint32_t shaderRecordSize, const void **shaderGroupDataPtrPerGroup, const bool autoAlignRecords)
{
    const auto shaderHandles =
        getShaderGroupHandles(vk, device, pipeline, shaderGroupHandleSize, firstGroup, groupCount);
    return createShaderBindingTable(vk, device, allocator, shaderGroupHandleSize, shaderGroupBaseAlignment,
                                    shaderHandles, additionalBufferCreateFlags, additionalBufferUsageFlags,
                                    additionalMemoryRequirement, opaqueCaptureAddress, shaderBindingTableOffset,
                                    shaderRecordSize, shaderGroupDataPtrPerGroup, autoAlignRecords);
}

de::MovePtr<BufferWithMemory> RayTracingPipeline::createShaderBindingTable(
    const DeviceInterface &vk, const VkDevice device, Allocator &allocator, const uint32_t shaderGroupHandleSize,
    const uint32_t shaderGroupBaseAlignment, const std::vector<uint8_t> &shaderHandles,
    const VkBufferCreateFlags additionalBufferCreateFlags, const VkBufferUsageFlags additionalBufferUsageFlags,
    const MemoryRequirement &additionalMemoryRequirement, const VkDeviceAddress opaqueCaptureAddress,
    const uint32_t shaderBindingTableOffset, const uint32_t shaderRecordSize, const void **shaderGroupDataPtrPerGroup,
    const bool autoAlignRecords)
{
    DE_ASSERT(shaderGroupBaseAlignment != 0u);
    DE_ASSERT((shaderBindingTableOffset % shaderGroupBaseAlignment) == 0);
    DE_UNREF(shaderGroupBaseAlignment);

    const auto groupCount = de::sizeU32(shaderHandles) / shaderGroupHandleSize;
    const auto totalEntrySize =
        (autoAlignRecords ? (deAlign32(shaderGroupHandleSize + shaderRecordSize, shaderGroupHandleSize)) :
                            (shaderGroupHandleSize + shaderRecordSize));
    const uint32_t sbtSize            = shaderBindingTableOffset + groupCount * totalEntrySize;
    const VkBufferUsageFlags sbtFlags = VK_BUFFER_USAGE_TRANSFER_DST_BIT |
                                        VK_BUFFER_USAGE_SHADER_BINDING_TABLE_BIT_KHR |
                                        VK_BUFFER_USAGE_SHADER_DEVICE_ADDRESS_BIT | additionalBufferUsageFlags;
    VkBufferCreateInfo sbtCreateInfo = makeBufferCreateInfo(sbtSize, sbtFlags);
    sbtCreateInfo.flags |= additionalBufferCreateFlags;
    VkBufferUsageFlags2CreateInfoKHR bufferUsageFlags2           = vk::initVulkanStructure();
    VkBufferOpaqueCaptureAddressCreateInfo sbtCaptureAddressInfo = {
        VK_STRUCTURE_TYPE_BUFFER_OPAQUE_CAPTURE_ADDRESS_CREATE_INFO, // VkStructureType sType;
        nullptr,                                                     // const void* pNext;
        uint64_t(opaqueCaptureAddress)                               // uint64_t opaqueCaptureAddress;
    };

    // when maintenance5 is tested then m_pipelineCreateFlags2 is non-zero
    if (m_pipelineCreateFlags2)
    {
        bufferUsageFlags2.usage = (VkBufferUsageFlags2KHR)sbtFlags;
        sbtCreateInfo.pNext     = &bufferUsageFlags2;
        sbtCreateInfo.usage     = 0;
    }

    if (opaqueCaptureAddress != 0u)
    {
        sbtCreateInfo.pNext = &sbtCaptureAddressInfo;
        sbtCreateInfo.flags |= VK_BUFFER_CREATE_DEVICE_ADDRESS_CAPTURE_REPLAY_BIT;
    }
    const MemoryRequirement sbtMemRequirements = MemoryRequirement::HostVisible | MemoryRequirement::Coherent |
                                                 MemoryRequirement::DeviceAddress | additionalMemoryRequirement;
    de::MovePtr<BufferWithMemory> sbtBuffer =
        de::MovePtr<BufferWithMemory>(new BufferWithMemory(vk, device, allocator, sbtCreateInfo, sbtMemRequirements));
    vk::Allocation &sbtAlloc = sbtBuffer->getAllocation();

    // Copy handles to table, leaving space for ShaderRecordKHR after each handle.
    uint8_t *shaderBegin = (uint8_t *)sbtAlloc.getHostPtr() + shaderBindingTableOffset;
    for (uint32_t idx = 0; idx < groupCount; ++idx)
    {
        const uint8_t *shaderSrcPos = shaderHandles.data() + idx * shaderGroupHandleSize;
        uint8_t *shaderDstPos       = shaderBegin + idx * totalEntrySize;
        deMemcpy(shaderDstPos, shaderSrcPos, shaderGroupHandleSize);

        if (shaderGroupDataPtrPerGroup != nullptr && shaderGroupDataPtrPerGroup[idx] != nullptr)
        {
            DE_ASSERT(sbtSize >= static_cast<uint32_t>(shaderDstPos - shaderBegin) + shaderGroupHandleSize);

            deMemcpy(shaderDstPos + shaderGroupHandleSize, shaderGroupDataPtrPerGroup[idx], shaderRecordSize);
        }
    }

    flushMappedMemoryRange(vk, device, sbtAlloc.getMemory(), sbtAlloc.getOffset(), VK_WHOLE_SIZE);

    return sbtBuffer;
}

void RayTracingPipeline::setCreateFlags(const VkPipelineCreateFlags &pipelineCreateFlags)
{
    m_pipelineCreateFlags = pipelineCreateFlags;
}

void RayTracingPipeline::setCreateFlags2(const VkPipelineCreateFlags2KHR &pipelineCreateFlags2)
{
    m_pipelineCreateFlags2 = pipelineCreateFlags2;
}

void RayTracingPipeline::setMaxRecursionDepth(const uint32_t &maxRecursionDepth)
{
    m_maxRecursionDepth = maxRecursionDepth;
}

void RayTracingPipeline::setMaxPayloadSize(const uint32_t &maxPayloadSize)
{
    m_maxPayloadSize = maxPayloadSize;
}

void RayTracingPipeline::setMaxAttributeSize(const uint32_t &maxAttributeSize)
{
    m_maxAttributeSize = maxAttributeSize;
}

void RayTracingPipeline::setDeferredOperation(const bool deferredOperation, const uint32_t workerThreadCount)
{
    m_deferredOperation = deferredOperation;
    m_workerThreadCount = workerThreadCount;
}

void RayTracingPipeline::addDynamicState(const VkDynamicState &dynamicState)
{
    m_dynamicStates.push_back(dynamicState);
}

class RayTracingPropertiesKHR : public RayTracingProperties
{
public:
    RayTracingPropertiesKHR() = delete;
    RayTracingPropertiesKHR(const InstanceInterface &vki, const VkPhysicalDevice physicalDevice);
    virtual ~RayTracingPropertiesKHR();

    uint32_t getShaderGroupHandleSize(void) override
    {
        return m_rayTracingPipelineProperties.shaderGroupHandleSize;
    }
    uint32_t getShaderGroupHandleAlignment(void) override
    {
        return m_rayTracingPipelineProperties.shaderGroupHandleAlignment;
    }
    uint32_t getShaderGroupHandleCaptureReplaySize(void) override
    {
        return m_rayTracingPipelineProperties.shaderGroupHandleCaptureReplaySize;
    }
    uint32_t getMaxRecursionDepth(void) override
    {
        return m_rayTracingPipelineProperties.maxRayRecursionDepth;
    }
    uint32_t getMaxShaderGroupStride(void) override
    {
        return m_rayTracingPipelineProperties.maxShaderGroupStride;
    }
    uint32_t getShaderGroupBaseAlignment(void) override
    {
        return m_rayTracingPipelineProperties.shaderGroupBaseAlignment;
    }
    uint64_t getMaxGeometryCount(void) override
    {
        return m_accelerationStructureProperties.maxGeometryCount;
    }
    uint64_t getMaxInstanceCount(void) override
    {
        return m_accelerationStructureProperties.maxInstanceCount;
    }
    uint64_t getMaxPrimitiveCount(void) override
    {
        return m_accelerationStructureProperties.maxPrimitiveCount;
    }
    uint32_t getMaxDescriptorSetAccelerationStructures(void) override
    {
        return m_accelerationStructureProperties.maxDescriptorSetAccelerationStructures;
    }
    uint32_t getMaxRayDispatchInvocationCount(void) override
    {
        return m_rayTracingPipelineProperties.maxRayDispatchInvocationCount;
    }
    uint32_t getMaxRayHitAttributeSize(void) override
    {
        return m_rayTracingPipelineProperties.maxRayHitAttributeSize;
    }
    uint32_t getMaxMemoryAllocationCount(void) override
    {
        return m_maxMemoryAllocationCount;
    }

protected:
    VkPhysicalDeviceAccelerationStructurePropertiesKHR m_accelerationStructureProperties;
    VkPhysicalDeviceRayTracingPipelinePropertiesKHR m_rayTracingPipelineProperties;
    uint32_t m_maxMemoryAllocationCount;
};

RayTracingPropertiesKHR::~RayTracingPropertiesKHR()
{
}

RayTracingPropertiesKHR::RayTracingPropertiesKHR(const InstanceInterface &vki, const VkPhysicalDevice physicalDevice)
    : RayTracingProperties(vki, physicalDevice)
{
    m_accelerationStructureProperties = getPhysicalDeviceExtensionProperties(vki, physicalDevice);
    m_rayTracingPipelineProperties    = getPhysicalDeviceExtensionProperties(vki, physicalDevice);
    m_maxMemoryAllocationCount = getPhysicalDeviceProperties(vki, physicalDevice).limits.maxMemoryAllocationCount;
}

de::MovePtr<RayTracingProperties> makeRayTracingProperties(const InstanceInterface &vki,
                                                           const VkPhysicalDevice physicalDevice)
{
    return de::MovePtr<RayTracingProperties>(new RayTracingPropertiesKHR(vki, physicalDevice));
}

static inline void cmdTraceRaysKHR(const DeviceInterface &vk, VkCommandBuffer commandBuffer,
                                   const VkStridedDeviceAddressRegionKHR *raygenShaderBindingTableRegion,
                                   const VkStridedDeviceAddressRegionKHR *missShaderBindingTableRegion,
                                   const VkStridedDeviceAddressRegionKHR *hitShaderBindingTableRegion,
                                   const VkStridedDeviceAddressRegionKHR *callableShaderBindingTableRegion,
                                   uint32_t width, uint32_t height, uint32_t depth)
{
    return vk.cmdTraceRaysKHR(commandBuffer, raygenShaderBindingTableRegion, missShaderBindingTableRegion,
                              hitShaderBindingTableRegion, callableShaderBindingTableRegion, width, height, depth);
}

void cmdTraceRays(const DeviceInterface &vk, VkCommandBuffer commandBuffer,
                  const VkStridedDeviceAddressRegionKHR *raygenShaderBindingTableRegion,
                  const VkStridedDeviceAddressRegionKHR *missShaderBindingTableRegion,
                  const VkStridedDeviceAddressRegionKHR *hitShaderBindingTableRegion,
                  const VkStridedDeviceAddressRegionKHR *callableShaderBindingTableRegion, uint32_t width,
                  uint32_t height, uint32_t depth)
{
    DE_ASSERT(raygenShaderBindingTableRegion != nullptr);
    DE_ASSERT(missShaderBindingTableRegion != nullptr);
    DE_ASSERT(hitShaderBindingTableRegion != nullptr);
    DE_ASSERT(callableShaderBindingTableRegion != nullptr);

    return cmdTraceRaysKHR(vk, commandBuffer, raygenShaderBindingTableRegion, missShaderBindingTableRegion,
                           hitShaderBindingTableRegion, callableShaderBindingTableRegion, width, height, depth);
}

static inline void cmdTraceRaysIndirectKHR(const DeviceInterface &vk, VkCommandBuffer commandBuffer,
                                           const VkStridedDeviceAddressRegionKHR *raygenShaderBindingTableRegion,
                                           const VkStridedDeviceAddressRegionKHR *missShaderBindingTableRegion,
                                           const VkStridedDeviceAddressRegionKHR *hitShaderBindingTableRegion,
                                           const VkStridedDeviceAddressRegionKHR *callableShaderBindingTableRegion,
                                           VkDeviceAddress indirectDeviceAddress)
{
    DE_ASSERT(raygenShaderBindingTableRegion != nullptr);
    DE_ASSERT(missShaderBindingTableRegion != nullptr);
    DE_ASSERT(hitShaderBindingTableRegion != nullptr);
    DE_ASSERT(callableShaderBindingTableRegion != nullptr);
    DE_ASSERT(indirectDeviceAddress != 0);

    return vk.cmdTraceRaysIndirectKHR(commandBuffer, raygenShaderBindingTableRegion, missShaderBindingTableRegion,
                                      hitShaderBindingTableRegion, callableShaderBindingTableRegion,
                                      indirectDeviceAddress);
}

void cmdTraceRaysIndirect(const DeviceInterface &vk, VkCommandBuffer commandBuffer,
                          const VkStridedDeviceAddressRegionKHR *raygenShaderBindingTableRegion,
                          const VkStridedDeviceAddressRegionKHR *missShaderBindingTableRegion,
                          const VkStridedDeviceAddressRegionKHR *hitShaderBindingTableRegion,
                          const VkStridedDeviceAddressRegionKHR *callableShaderBindingTableRegion,
                          VkDeviceAddress indirectDeviceAddress)
{
    return cmdTraceRaysIndirectKHR(vk, commandBuffer, raygenShaderBindingTableRegion, missShaderBindingTableRegion,
                                   hitShaderBindingTableRegion, callableShaderBindingTableRegion,
                                   indirectDeviceAddress);
}

static inline void cmdTraceRaysIndirect2KHR(const DeviceInterface &vk, VkCommandBuffer commandBuffer,
                                            VkDeviceAddress indirectDeviceAddress)
{
    DE_ASSERT(indirectDeviceAddress != 0);

    return vk.cmdTraceRaysIndirect2KHR(commandBuffer, indirectDeviceAddress);
}

void cmdTraceRaysIndirect2(const DeviceInterface &vk, VkCommandBuffer commandBuffer,
                           VkDeviceAddress indirectDeviceAddress)
{
    return cmdTraceRaysIndirect2KHR(vk, commandBuffer, indirectDeviceAddress);
}

constexpr uint32_t NO_INT_VALUE = spv::RayQueryCommittedIntersectionTypeMax;

void generateRayQueryShaders(SourceCollections &programCollection, RayQueryTestParams params, std::string rayQueryPart,
                             float max_t)
{
    std::stringstream genericMiss;
    genericMiss << "#version 460\n"
                   "#extension GL_EXT_ray_tracing : require\n"
                   "#extension GL_EXT_ray_query : require\n"
                   "layout(location = 0) rayPayloadInEXT vec4 payload;\n"
                   "void main()\n"
                   "{\n"
                   "  payload.x = 2000;\n"
                   "  payload.y = 2000;\n"
                   "  payload.z = 2000;\n"
                   "  payload.w = 2000;\n"
                   "}\n";

    std::stringstream genericIsect;
    genericIsect << "#version 460\n"
                    "#extension GL_EXT_ray_tracing : require\n"
                    "hitAttributeEXT uvec4 hitValue;\n"
                    "void main()\n"
                    "{\n"
                    "  reportIntersectionEXT(0.5f, 0);\n"
                    "}\n";

    std::stringstream rtChit;
    rtChit << "#version 460    \n"
              "#extension GL_EXT_ray_tracing : require\n"
              "#extension GL_EXT_ray_query : require\n"
              "layout(location = 0) rayPayloadInEXT vec4 payload;\n"
              "void main()\n"
              "{\n"
              "  uint index = (gl_LaunchIDEXT.z * gl_LaunchSizeEXT.x * gl_LaunchSizeEXT.y) + (gl_LaunchIDEXT.y * "
              "gl_LaunchSizeEXT.x) + gl_LaunchIDEXT.x;\n"
              "  payload.x = index;\n"
              "  payload.y = gl_HitTEXT;\n"
              "  payload.z = 1000;\n"
              "  payload.w = 1000;\n"
              "}\n";

    std::stringstream genericChit;
    genericChit << "#version 460    \n"
                   "#extension GL_EXT_ray_tracing : require\n"
                   "#extension GL_EXT_ray_query : require\n"
                   "layout(location = 0) rayPayloadInEXT vec4 payload;\n"
                   "void main()\n"
                   "{\n"
                   "  payload.x = 1000;\n"
                   "  payload.y = 1000;\n"
                   "  payload.z = 1000;\n"
                   "  payload.w = 1000;\n"
                   "}\n";

    std::stringstream genericRayTracingSetResultsShader;
    genericRayTracingSetResultsShader << "#version 460    \n"
                                         "#extension GL_EXT_ray_tracing : require\n"
                                         "#extension GL_EXT_ray_query : require\n"
                                         "layout(location = 0) rayPayloadInEXT vec4 payload;\n"
                                         "struct Ray { vec3 pos; float tmin; vec3 dir; float tmax; };\n"
                                         "layout(set = 0, binding = 1) uniform accelerationStructureEXT scene;\n"
                                         "layout(std430, set = 0, binding = 2) buffer Rays { Ray rays[]; };\n"
                                      << params.shaderFunctions
                                      << "void main()\n"
                                         "{\n"
                                         "  uint index = (gl_LaunchIDEXT.z * gl_LaunchSizeEXT.x * gl_LaunchSizeEXT.y) "
                                         "+ (gl_LaunchIDEXT.y * gl_LaunchSizeEXT.x) + gl_LaunchIDEXT.x;\n"
                                      << rayQueryPart
                                      << "  payload.x = x;\n"
                                         "  payload.y = y;\n"
                                         "  payload.z = z;\n"
                                         "  payload.w = w;\n"
                                         "}\n";

    const vk::ShaderBuildOptions buildOptions(programCollection.usedVulkanVersion, vk::SPIRV_VERSION_1_5, 0u, true);

    switch (params.pipelineType)
    {
    case RayQueryShaderSourcePipeline::COMPUTE:
    {
        std::ostringstream compute;
        compute << "#version 460\n"
                   "#extension GL_EXT_ray_tracing : enable\n"
                   "#extension GL_EXT_ray_query : require\n"
                   "\n"
                   "struct Ray { vec3 pos; float tmin; vec3 dir; float tmax; };\n"
                   "struct ResultType { float x; float y; float z; float w; };\n"
                   "layout(std430, set = 0, binding = 0) buffer Results { ResultType results[]; };\n"
                   "layout(set = 0, binding = 1) uniform accelerationStructureEXT scene;\n"
                   "layout(std430, set = 0, binding = 2) buffer Rays { Ray rays[]; };\n"
                   "layout (local_size_x = 1, local_size_y = 1, local_size_z = 1) in;\n"
                << params.shaderFunctions
                << "void main() {\n"
                   "   uint index = (gl_NumWorkGroups.x * gl_WorkGroupSize.x) * gl_GlobalInvocationID.y + "
                   "gl_GlobalInvocationID.x;\n"
                << rayQueryPart
                << "   results[index].x = x;\n"
                   "   results[index].y = y;\n"
                   "   results[index].z = z;\n"
                   "   results[index].w = w;\n"
                   "}";

        programCollection.glslSources.add("comp", &buildOptions) << glu::ComputeSource(compute.str());

        break;
    }
    case RayQueryShaderSourcePipeline::GRAPHICS:
    {
        std::ostringstream vertex;

        if (params.shaderSourceType == RayQueryShaderSourceType::VERTEX)
        {
            vertex << "#version 460\n"
                      "#extension GL_EXT_ray_tracing : enable\n"
                      "#extension GL_EXT_ray_query : require\n"
                      "struct Ray { vec3 pos; float tmin; vec3 dir; float tmax; };\n"
                      "layout(location = 0) in vec4 in_position;\n"
                      "layout(rgba32f, set = 0, binding = 0) uniform image3D resultImage;\n"
                      "layout(set = 0, binding = 1) uniform accelerationStructureEXT scene;\n"
                      "layout(std430, set = 0, binding = 2) buffer Rays { Ray rays[]; };\n"
                   << params.shaderFunctions
                   << "void main(void)\n"
                      "{\n"
                      "  const int  vertId = int(gl_VertexIndex % 3);\n"
                      "  if (vertId == 0)\n"
                      "  {\n"
                      "    ivec3 sz = imageSize(resultImage);\n"
                      "    int index = int(in_position.z);\n"
                      "    int idx = int(index % sz.x);\n"
                      "    int idy = int(index / sz.y);\n"
                   << rayQueryPart
                   << "     imageStore(resultImage, ivec3(idx, idy, 0), vec4(x, y, z, w));\n"
                      "  }\n"
                      "}\n";
        }
        else
        {
            vertex << "#version 460\n"
                      "layout(location = 0) in highp vec3 position;\n"
                      "\n"
                      "out gl_PerVertex {\n"
                      "   vec4 gl_Position;\n"
                      "};\n"
                      "\n"
                      "void main (void)\n"
                      "{\n"
                      "    gl_Position = vec4(position, 1.0);\n"
                      "}\n";
        }

        programCollection.glslSources.add("vert", &buildOptions) << glu::VertexSource(vertex.str());

        if (params.shaderSourceType == RayQueryShaderSourceType::FRAGMENT)
        {
            std::ostringstream frag;
            frag << "#version 460\n"
                    "#extension GL_EXT_ray_tracing : enable\n"
                    "#extension GL_EXT_ray_query : require\n"
                    "struct Ray { vec3 pos; float tmin; vec3 dir; float tmax; };\n"
                    "layout(rgba32f, set = 0, binding = 0) uniform image3D resultImage;\n"
                    "layout(set = 0, binding = 1) uniform accelerationStructureEXT scene;\n"
                    "layout(std430, set = 0, binding = 2) buffer Rays { Ray rays[]; };\n"
                 << params.shaderFunctions
                 << "void main() {\n"
                    "    ivec3 sz = imageSize(resultImage);\n"
                    "    uint index = uint(gl_FragCoord.x) + sz.x * uint(gl_FragCoord.y);\n"
                 << rayQueryPart
                 << "    imageStore(resultImage, ivec3(gl_FragCoord.xy, 0), vec4(x, y, z, w));\n"
                    "}";

            programCollection.glslSources.add("frag", &buildOptions) << glu::FragmentSource(frag.str());
        }
        else if (params.shaderSourceType == RayQueryShaderSourceType::GEOMETRY)
        {
            std::stringstream geom;
            geom << "#version 460\n"
                    "#extension GL_EXT_ray_tracing : enable\n"
                    "#extension GL_EXT_ray_query : require\n"
                    "struct Ray { vec3 pos; float tmin; vec3 dir; float tmax; };\n"
                    "layout(triangles) in;\n"
                    "layout (triangle_strip, max_vertices = 3) out;\n"
                    "layout(rgba32f, set = 0, binding = 0) uniform image3D resultImage;\n"
                    "layout(set = 0, binding = 1) uniform accelerationStructureEXT scene;\n"
                    "layout(std430, set = 0, binding = 2) buffer Rays { Ray rays[]; };\n"
                    "\n"
                    "in gl_PerVertex {\n"
                    "  vec4  gl_Position;\n"
                    "} gl_in[];\n"
                    "out gl_PerVertex {\n"
                    "  vec4 gl_Position;\n"
                    "};\n"
                 << params.shaderFunctions
                 << "void main (void)\n"
                    "{\n"
                    "  ivec3 sz = imageSize(resultImage);\n"
                    "  int index = int(gl_in[0].gl_Position.z);\n"
                    "  int idx = int(index % sz.x);\n"
                    "  int idy = int(index / sz.y);\n"
                 << rayQueryPart
                 << "  imageStore(resultImage, ivec3(idx, idy, 0), vec4(x, y, z, w));\n"
                    "  for (int i = 0; i < gl_in.length(); ++i)\n"
                    "  {\n"
                    "        gl_Position      = gl_in[i].gl_Position;\n"
                    "        EmitVertex();\n"
                    "  }\n"
                    "  EndPrimitive();\n"
                    "}\n";

            programCollection.glslSources.add("geom", &buildOptions) << glu::GeometrySource(geom.str());
        }
        else if (params.shaderSourceType == RayQueryShaderSourceType::TESSELLATION_EVALUATION)
        {
            {
                std::stringstream tesc;
                tesc << "#version 460\n"
                        "#extension GL_EXT_tessellation_shader : require\n"
                        "in gl_PerVertex\n"
                        "{\n"
                        "  vec4 gl_Position;\n"
                        "} gl_in[];\n"
                        "layout(vertices = 4) out;\n"
                        "out gl_PerVertex\n"
                        "{\n"
                        "  vec4 gl_Position;\n"
                        "} gl_out[];\n"
                        "\n"
                        "void main (void)\n"
                        "{\n"
                        "  gl_out[gl_InvocationID].gl_Position = gl_in[gl_InvocationID].gl_Position;\n"
                        "  gl_TessLevelInner[0] = 1;\n"
                        "  gl_TessLevelInner[1] = 1;\n"
                        "  gl_TessLevelOuter[gl_InvocationID] = 1;\n"
                        "}\n";
                programCollection.glslSources.add("tesc", &buildOptions) << glu::TessellationControlSource(tesc.str());
            }

            {
                std::ostringstream tese;
                tese << "#version 460\n"
                        "#extension GL_EXT_ray_tracing : enable\n"
                        "#extension GL_EXT_tessellation_shader : require\n"
                        "#extension GL_EXT_ray_query : require\n"
                        "struct Ray { vec3 pos; float tmin; vec3 dir; float tmax; };\n"
                        "layout(rgba32f, set = 0, binding = 0) uniform image3D resultImage;\n"
                        "layout(set = 0, binding = 1) uniform accelerationStructureEXT scene;\n"
                        "layout(std430, set = 0, binding = 2) buffer Rays { Ray rays[]; };\n"
                        "layout(quads, equal_spacing, ccw) in;\n"
                        "in gl_PerVertex\n"
                        "{\n"
                        "  vec4 gl_Position;\n"
                        "} gl_in[];\n"
                     << params.shaderFunctions
                     << "void main(void)\n"
                        "{\n"
                        "  ivec3 sz = imageSize(resultImage);\n"
                        "  int index = int(gl_in[0].gl_Position.z);\n"
                        "  int idx = int(index % sz.x);\n"
                        "  int idy = int(index / sz.y);\n"
                     << rayQueryPart
                     << "  imageStore(resultImage, ivec3(idx, idy, 0), vec4(x, y, z, w));\n"
                        "  gl_Position = gl_in[0].gl_Position;\n"
                        "}\n";

                programCollection.glslSources.add("tese", &buildOptions)
                    << glu::TessellationEvaluationSource(tese.str());
            }
        }
        else if (params.shaderSourceType == RayQueryShaderSourceType::TESSELLATION_CONTROL)
        {
            {
                std::ostringstream tesc;
                tesc << "#version 460\n"
                        "#extension GL_EXT_ray_tracing : enable\n"
                        "#extension GL_EXT_tessellation_shader : require\n"
                        "#extension GL_EXT_ray_query : require\n"
                        "struct Ray { vec3 pos; float tmin; vec3 dir; float tmax; };\n"
                        "layout(rgba32f, set = 0, binding = 0) uniform image3D resultImage;\n"
                        "layout(set = 0, binding = 1) uniform accelerationStructureEXT scene;\n"
                        "layout(std430, set = 0, binding = 2) buffer Rays { Ray rays[]; };\n"
                        "in gl_PerVertex\n"
                        "{\n"
                        "  vec4 gl_Position;\n"
                        "} gl_in[];\n"
                        "layout(vertices = 3) out;\n"
                        "out gl_PerVertex\n"
                        "{\n"
                        "  vec4 gl_Position;\n"
                        "} gl_out[];\n"
                        "\n"
                     << params.shaderFunctions
                     << "void main(void)\n"
                        "{\n"
                        "  ivec3 sz = imageSize(resultImage);\n"
                        "  int index = int(gl_in[0].gl_Position.z);\n"
                        "  int idx = int(index % sz.x);\n"
                        "  int idy = int(index / sz.y);\n"
                     << rayQueryPart
                     << "  imageStore(resultImage, ivec3(idx, idy, 0), vec4(x, y, z, w));\n"
                        "  gl_out[gl_InvocationID].gl_Position = gl_in[gl_InvocationID].gl_Position;\n"
                        "  gl_TessLevelInner[0] = 1;\n"
                        "  gl_TessLevelInner[1] = 1;\n"
                        "  gl_TessLevelOuter[gl_InvocationID] = 1;\n"
                        "}\n";

                programCollection.glslSources.add("tesc", &buildOptions) << glu::TessellationControlSource(tesc.str());
            }

            {
                std::ostringstream tese;
                tese << "#version 460\n"
                        "#extension GL_EXT_tessellation_shader : require\n"
                        "layout(quads, equal_spacing, ccw) in;\n"
                        "in gl_PerVertex\n"
                        "{\n"
                        "  vec4 gl_Position;\n"
                        "} gl_in[];\n"
                        "\n"
                        "void main(void)\n"
                        "{\n"
                        "  gl_Position = gl_in[0].gl_Position;\n"
                        "}\n";

                programCollection.glslSources.add("tese", &buildOptions)
                    << glu::TessellationEvaluationSource(tese.str());
            }
        }

        break;
    }
    case RayQueryShaderSourcePipeline::RAYTRACING:
    {
        std::stringstream rayGen;

        if (params.shaderSourceType == RayQueryShaderSourceType::RAY_GENERATION_RT)
        {
            rayGen << "#version 460\n"
                      "#extension GL_EXT_ray_tracing : enable\n"
                      "#extension GL_EXT_ray_query : require\n"
                      "struct Ray { vec3 pos; float tmin; vec3 dir; float tmax; };\n"
                      "struct ResultType { float x; float y; float z; float w; };\n"
                      "layout(std430, set = 0, binding = 0) buffer Results { ResultType results[]; };\n"
                      "layout(set = 0, binding = 1) uniform accelerationStructureEXT scene;\n"
                      "layout(std430, set = 0, binding = 2) buffer Rays { Ray rays[]; };\n"
                      "layout(location = 0) rayPayloadEXT vec4 payload;\n"
                   << params.shaderFunctions
                   << "void main() {\n"
                      "   payload = vec4("
                   << NO_INT_VALUE << "," << max_t * 2
                   << ",0,0);\n"
                      "   uint index = (gl_LaunchIDEXT.z * gl_LaunchSizeEXT.x * gl_LaunchSizeEXT.y) + "
                      "(gl_LaunchIDEXT.y * gl_LaunchSizeEXT.x) + gl_LaunchIDEXT.x;\n"
                   << rayQueryPart
                   << "   results[index].x = x;\n"
                      "   results[index].y = y;\n"
                      "   results[index].z = z;\n"
                      "   results[index].w = w;\n"
                      "}";

            programCollection.glslSources.add("isect_rt", &buildOptions)
                << glu::IntersectionSource(updateRayTracingGLSL(genericIsect.str()));
            programCollection.glslSources.add("chit_rt", &buildOptions) << glu::ClosestHitSource(rtChit.str());
            programCollection.glslSources.add("ahit_rt", &buildOptions) << glu::AnyHitSource(genericChit.str());
            programCollection.glslSources.add("miss_rt", &buildOptions) << glu::MissSource(genericMiss.str());
        }
        else if (params.shaderSourceType == RayQueryShaderSourceType::RAY_GENERATION)
        {
            rayGen << "#version 460\n"
                      "#extension GL_EXT_ray_tracing : enable\n"
                      "#extension GL_EXT_ray_query : require\n"
                      "struct Ray { vec3 pos; float tmin; vec3 dir; float tmax; };\n"
                      "struct ResultType { float x; float y; float z; float w; };\n"
                      "layout(std430, set = 0, binding = 0) buffer Results { ResultType results[]; };\n"
                      "layout(set = 0, binding = 1) uniform accelerationStructureEXT scene;\n"
                      "layout(std430, set = 0, binding = 2) buffer Rays { Ray rays[]; };\n"
                   << params.shaderFunctions
                   << "void main() {\n"
                      "   uint index = (gl_LaunchIDEXT.z * gl_LaunchSizeEXT.x * gl_LaunchSizeEXT.y) + "
                      "(gl_LaunchIDEXT.y * gl_LaunchSizeEXT.x) + gl_LaunchIDEXT.x;\n"
                   << rayQueryPart
                   << "   results[index].x = x;\n"
                      "   results[index].y = y;\n"
                      "   results[index].z = z;\n"
                      "   results[index].w = w;\n"
                      "}";
        }
        else if (params.shaderSourceType == RayQueryShaderSourceType::CALLABLE)
        {
            rayGen << "#version 460\n"
                      "#extension GL_EXT_ray_tracing : require\n"
                      "struct CallValue\n{\n"
                      "  uint index;\n"
                      "  vec4 hitAttrib;\n"
                      "};\n"
                      "layout(location = 0) callableDataEXT CallValue param;\n"
                      "struct ResultType { float x; float y; float z; float w; };\n"
                      "layout(std430, set = 0, binding = 0) buffer Results { ResultType results[]; };\n"
                      "void main()\n"
                      "{\n"
                      "  uint index = (gl_LaunchIDEXT.z * gl_LaunchSizeEXT.x * gl_LaunchSizeEXT.y) + (gl_LaunchIDEXT.y "
                      "* gl_LaunchSizeEXT.x) + gl_LaunchIDEXT.x;\n"
                      "  param.index = index;\n"
                      "  param.hitAttrib = vec4(0, 0, 0, 0);\n"
                      "  executeCallableEXT(0, 0);\n"
                      "  results[index].x = param.hitAttrib.x;\n"
                      "  results[index].y = param.hitAttrib.y;\n"
                      "  results[index].z = param.hitAttrib.z;\n"
                      "  results[index].w = param.hitAttrib.w;\n"
                      "}\n";
        }
        else
        {
            rayGen << "#version 460\n"
                      "#extension GL_EXT_ray_tracing : require\n"
                      "#extension GL_EXT_ray_query : require\n"
                      "layout(location = 0) rayPayloadEXT vec4 payload;\n"
                      "struct ResultType { float x; float y; float z; float w; };\n"
                      "layout(std430, set = 0, binding = 0) buffer Results { ResultType results[]; };\n"
                      "layout(set = 0, binding = 3) uniform accelerationStructureEXT traceEXTAccel;\n"
                      "void main()\n"
                      "{\n"
                      "  payload = vec4("
                   << NO_INT_VALUE << "," << max_t * 2
                   << ",0,0);\n"
                      "  uint index = (gl_LaunchIDEXT.z * gl_LaunchSizeEXT.x * gl_LaunchSizeEXT.y) + (gl_LaunchIDEXT.y "
                      "* gl_LaunchSizeEXT.x) + gl_LaunchIDEXT.x;\n"
                      "  traceRayEXT(traceEXTAccel, 0, 0xFF, 0, 0, 0, vec3(0.1, 0.1, 0.0), 0.0, vec3(0.0, 0.0, 1.0), "
                      "500.0, 0);\n"
                      "  results[index].x = payload.x;\n"
                      "  results[index].y = payload.y;\n"
                      "  results[index].z = payload.z;\n"
                      "  results[index].w = payload.w;\n"
                      "}\n";
        }

        programCollection.glslSources.add("rgen", &buildOptions) << glu::RaygenSource(rayGen.str());

        if (params.shaderSourceType == RayQueryShaderSourceType::CLOSEST_HIT)
        {
            programCollection.glslSources.add("chit", &buildOptions)
                << glu::ClosestHitSource(genericRayTracingSetResultsShader.str());
            programCollection.glslSources.add("miss", &buildOptions) << glu::MissSource(genericMiss.str());
            programCollection.glslSources.add("isect", &buildOptions)
                << glu::IntersectionSource(updateRayTracingGLSL(genericIsect.str()));
        }
        else if (params.shaderSourceType == RayQueryShaderSourceType::ANY_HIT)
        {
            programCollection.glslSources.add("ahit", &buildOptions)
                << glu::AnyHitSource(genericRayTracingSetResultsShader.str());
            programCollection.glslSources.add("miss", &buildOptions) << glu::MissSource(genericMiss.str());
            programCollection.glslSources.add("isect", &buildOptions)
                << glu::IntersectionSource(updateRayTracingGLSL(genericIsect.str()));
        }
        else if (params.shaderSourceType == RayQueryShaderSourceType::MISS)
        {

            programCollection.glslSources.add("chit", &buildOptions) << glu::ClosestHitSource(genericChit.str());
            programCollection.glslSources.add("miss_1", &buildOptions)
                << glu::MissSource(genericRayTracingSetResultsShader.str());
            programCollection.glslSources.add("isect", &buildOptions)
                << glu::IntersectionSource(updateRayTracingGLSL(genericIsect.str()));
        }
        else if (params.shaderSourceType == RayQueryShaderSourceType::INTERSECTION)
        {
            {
                std::stringstream chit;
                chit << "#version 460    \n"
                        "#extension GL_EXT_ray_tracing : require\n"
                        "#extension GL_EXT_ray_query : require\n"
                        "layout(location = 0) rayPayloadInEXT vec4 payload;\n"
                        "hitAttributeEXT vec4 hitAttrib;\n"
                        "void main()\n"
                        "{\n"
                        "  payload = hitAttrib;\n"
                        "}\n";

                programCollection.glslSources.add("chit", &buildOptions) << glu::ClosestHitSource(chit.str());
            }

            programCollection.glslSources.add("miss", &buildOptions) << glu::MissSource(genericMiss.str());

            {
                std::stringstream isect;
                isect << "#version 460\n"
                         "#extension GL_EXT_ray_tracing : require\n"
                         "#extension GL_EXT_ray_query : require\n"
                         "hitAttributeEXT vec4 hitValue;\n"
                         "struct Ray { vec3 pos; float tmin; vec3 dir; float tmax; };\n"
                         "layout(set = 0, binding = 1) uniform accelerationStructureEXT scene;\n"
                         "layout(std430, set = 0, binding = 2) buffer Rays { Ray rays[]; };\n"
                      << params.shaderFunctions
                      << "void main()\n"
                         "{\n"
                         "  uint index = (gl_LaunchIDEXT.z * gl_LaunchSizeEXT.x * gl_LaunchSizeEXT.y) + "
                         "(gl_LaunchIDEXT.y * gl_LaunchSizeEXT.x) + gl_LaunchIDEXT.x;\n"
                      << rayQueryPart
                      << "  hitValue.x = x;\n"
                         "  hitValue.y = y;\n"
                         "  hitValue.z = z;\n"
                         "  hitValue.w = w;\n"
                         "  reportIntersectionEXT(0.5f, 0);\n"
                         "}\n";

                programCollection.glslSources.add("isect_1", &buildOptions)
                    << glu::IntersectionSource(updateRayTracingGLSL(isect.str()));
            }
        }
        else if (params.shaderSourceType == RayQueryShaderSourceType::CALLABLE)
        {
            {
                std::stringstream call;
                call << "#version 460\n"
                        "#extension GL_EXT_ray_tracing : require\n"
                        "#extension GL_EXT_ray_query : require\n"
                        "struct CallValue\n{\n"
                        "  uint index;\n"
                        "  vec4 hitAttrib;\n"
                        "};\n"
                        "layout(location = 0) callableDataInEXT CallValue result;\n"
                        "struct Ray { vec3 pos; float tmin; vec3 dir; float tmax; };\n"
                        "layout(set = 0, binding = 1) uniform accelerationStructureEXT scene;\n"
                        "layout(std430, set = 0, binding = 2) buffer Rays { Ray rays[]; };\n"
                     << params.shaderFunctions
                     << "void main()\n"
                        "{\n"
                        "  uint index = result.index;\n"
                     << rayQueryPart
                     << "  result.hitAttrib.x = x;\n"
                        "  result.hitAttrib.y = y;\n"
                        "  result.hitAttrib.z = z;\n"
                        "  result.hitAttrib.w = w;\n"
                        "}\n";

                programCollection.glslSources.add("call", &buildOptions)
                    << glu::CallableSource(updateRayTracingGLSL(call.str()));
            }

            programCollection.glslSources.add("chit", &buildOptions) << glu::ClosestHitSource(genericChit.str());
            programCollection.glslSources.add("miss", &buildOptions) << glu::MissSource(genericMiss.str());
        }

        break;
    }
    default:
    {
        TCU_FAIL("Shader type not valid.");
    }
    }
}

#else

uint32_t rayTracingDefineAnything()
{
    return 0;
}

#endif // CTS_USES_VULKANSC

} // namespace vk<|MERGE_RESOLUTION|>--- conflicted
+++ resolved
@@ -1055,18 +1055,11 @@
                                     const uint32_t indirectBufferStride) override;
     VkBuildAccelerationStructureFlagsKHR getBuildFlags() const override;
 
-<<<<<<< HEAD
     virtual void create(const DeviceInterface &vk, const VkDevice device, Allocator &allocator,
                         const AccelerationStructBufferProperties &bufferProps, VkDeviceSize structureSize,
-                        VkDeviceAddress deviceAddress = 0u, const void *pNext = nullptr,
+                        VkDeviceAddress deviceAddress = 0u, uint64_t bufferOpaqueCaptureAddr = 0u,
+                        uint64_t memoryOpaqueCaptureAddr = 0u, const void *pNext = nullptr,
                         const MemoryRequirement &addMemoryRequirement = MemoryRequirement::Any) override;
-=======
-    void create(const DeviceInterface &vk, const VkDevice device, Allocator &allocator, VkDeviceSize structureSize,
-                VkDeviceAddress deviceAddress = 0u, uint64_t bufferOpaqueCaptureAddr = 0u,
-                uint64_t memoryOpaqueCaptureAddr = 0u, const void *pNext = nullptr,
-                const MemoryRequirement &addMemoryRequirement = MemoryRequirement::Any,
-                const VkBuffer creationBuffer = VK_NULL_HANDLE, const VkDeviceSize creationBufferSize = 0u) override;
->>>>>>> cbb7879d
     void build(const DeviceInterface &vk, const VkDevice device, const VkCommandBuffer cmdBuffer,
                BottomLevelAccelerationStructure *srcAccelerationStructure = nullptr,
                VkPipelineStageFlags barrierDstStages =
@@ -1123,13 +1116,13 @@
         std::vector<uint32_t> &maxPrimitiveCounts, VkDeviceSize vertexBufferOffset = 0,
         VkDeviceSize indexBufferOffset = 0, VkDeviceSize transformBufferOffset = 0) const;
 
-<<<<<<< HEAD
-    virtual VkBuffer getAccelerationStructureBuffer() const
-=======
-    virtual BufferWithMemory *getAccelerationStructureBuffer() const override
->>>>>>> cbb7879d
+    virtual VkBuffer getAccelerationStructureBuffer() const override
     {
         return m_accelerationStructureBuffer.get();
+    }
+    virtual vk::Allocation &getAllocation(void) const override
+    {
+        return *m_accelerationStructureAlloc;
     }
     virtual BufferWithMemory *getDeviceScratchBuffer() const
     {
@@ -1291,13 +1284,8 @@
 void BottomLevelAccelerationStructureKHR::create(const DeviceInterface &vk, const VkDevice device, Allocator &allocator,
                                                  const AccelerationStructBufferProperties &bufferProps,
                                                  VkDeviceSize structureSize, VkDeviceAddress deviceAddress,
-<<<<<<< HEAD
+                                                 uint64_t bufferOpaqueCaptureAddr, uint64_t memoryOpaqueCaptureAddr,
                                                  const void *pNext, const MemoryRequirement &addMemoryRequirement)
-=======
-                                                 uint64_t bufferOpaqueCaptureAddr, uint64_t memoryOpaqueCaptureAddr,
-                                                 const void *pNext, const MemoryRequirement &addMemoryRequirement,
-                                                 const VkBuffer creationBuffer, const VkDeviceSize creationBufferSize)
->>>>>>> cbb7879d
 {
     // AS may be built from geometries using vkCmdBuildAccelerationStructuresKHR / vkBuildAccelerationStructuresKHR
     // or may be copied/compacted/deserialized from other AS ( in this case AS does not need geometries, but it needs to know its size before creation ).
@@ -1369,7 +1357,6 @@
 
     if (!externalCreationBuffer)
     {
-<<<<<<< HEAD
         VkBufferCreateFlags createFlags = 0;
         if (bufferProps.props.residency == ResourceResidency::SPARSE_BINDING)
         {
@@ -1380,11 +1367,6 @@
             m_structureSize,
             VK_BUFFER_USAGE_ACCELERATION_STRUCTURE_STORAGE_BIT_KHR | VK_BUFFER_USAGE_SHADER_DEVICE_ADDRESS_BIT,
             createFlags);
-        VkBufferUsageFlags2CreateInfoKHR bufferUsageFlags2 = vk::initVulkanStructure();
-=======
-        VkBufferCreateInfo bufferCreateInfo =
-            makeBufferCreateInfo(m_structureSize, VK_BUFFER_USAGE_ACCELERATION_STRUCTURE_STORAGE_BIT_KHR |
-                                                      VK_BUFFER_USAGE_SHADER_DEVICE_ADDRESS_BIT);
         VkBufferUsageFlags2CreateInfoKHR bufferUsageFlags2                    = vk::initVulkanStructure();
         VkBufferOpaqueCaptureAddressCreateInfoKHR bufferOpaqueCaptureAddrInfo = vk::initVulkanStructure();
         const void **pCurrentPnext                                            = &bufferCreateInfo.pNext;
@@ -1392,7 +1374,6 @@
             (m_createFlags & VK_ACCELERATION_STRUCTURE_CREATE_DEVICE_ADDRESS_CAPTURE_REPLAY_BIT_KHR) ?
                 MemoryRequirement::DeviceAddressCaptureReplay :
                 MemoryRequirement::Any;
->>>>>>> cbb7879d
 
         if (m_useMaintenance5)
         {
@@ -1403,25 +1384,6 @@
             pCurrentPnext          = &bufferUsageFlags2.pNext;
         }
 
-<<<<<<< HEAD
-        m_accelerationStructureBuffer = createBuffer(vk, device, &bufferCreateInfo);
-
-        VkMemoryRequirements bufferMemReqs = getBufferMemoryRequirements(vk, device, *m_accelerationStructureBuffer);
-
-        const MemoryRequirement memoryRequirement = bufferProps.props.residency == ResourceResidency::TRADITIONAL ?
-                                                        addMemoryRequirement | MemoryRequirement::HostVisible |
-                                                            MemoryRequirement::Coherent |
-                                                            MemoryRequirement::DeviceAddress :
-                                                        addMemoryRequirement | MemoryRequirement::DeviceAddress;
-
-        m_accelerationStructureAlloc = allocator.allocate(bufferMemReqs, memoryRequirement);
-
-        if (!m_creationBufferUnbounded)
-        {
-            bindBuffer(vk, device, bufferProps.props.queue, *m_accelerationStructureBuffer,
-                       m_accelerationStructureAlloc->getMemory(), bufferMemReqs.size, bufferProps.props.residency,
-                       m_accelerationStructureAlloc->getOffset());
-=======
         if (m_createFlags & VK_ACCELERATION_STRUCTURE_CREATE_DEVICE_ADDRESS_CAPTURE_REPLAY_BIT_KHR)
         {
             bufferCreateInfo.flags |= VK_BUFFER_CREATE_DEVICE_ADDRESS_CAPTURE_REPLAY_BIT_KHR;
@@ -1433,24 +1395,22 @@
             }
         }
 
-        const MemoryRequirement memoryRequirement = addMemoryRequirement | captureReplayReq |
-                                                    MemoryRequirement::HostVisible | MemoryRequirement::Coherent |
-                                                    MemoryRequirement::DeviceAddress;
-        const bool bindMemOnCreation = (!m_creationBufferUnbounded);
-
-        try
-        {
-            m_accelerationStructureBuffer = de::MovePtr<BufferWithMemory>(new BufferWithMemory(
-                vk, device, allocator, bufferCreateInfo, (MemoryRequirement::Cached | memoryRequirement),
-                bindMemOnCreation, memoryOpaqueCaptureAddr));
-        }
-        catch (const tcu::NotSupportedError &)
-        {
-            // retry without Cached flag
-            m_accelerationStructureBuffer = de::MovePtr<BufferWithMemory>(
-                new BufferWithMemory(vk, device, allocator, bufferCreateInfo, memoryRequirement, bindMemOnCreation,
-                                     memoryOpaqueCaptureAddr));
->>>>>>> cbb7879d
+        m_accelerationStructureBuffer      = createBuffer(vk, device, &bufferCreateInfo);
+        VkMemoryRequirements bufferMemReqs = getBufferMemoryRequirements(vk, device, *m_accelerationStructureBuffer);
+
+        const MemoryRequirement memoryRequirement =
+            bufferProps.props.residency == ResourceResidency::TRADITIONAL ?
+                captureReplayReq | addMemoryRequirement | MemoryRequirement::HostVisible | MemoryRequirement::Coherent |
+                    MemoryRequirement::DeviceAddress :
+                captureReplayReq | addMemoryRequirement | MemoryRequirement::DeviceAddress;
+
+        m_accelerationStructureAlloc = allocator.allocate(bufferMemReqs, memoryRequirement, memoryOpaqueCaptureAddr);
+
+        if (!m_creationBufferUnbounded)
+        {
+            bindBuffer(vk, device, bufferProps.props.queue, *m_accelerationStructureBuffer,
+                       m_accelerationStructureAlloc->getMemory(), bufferMemReqs.size, bufferProps.props.residency,
+                       m_accelerationStructureAlloc->getOffset());
         }
     }
 
@@ -1918,17 +1878,11 @@
 
 void BottomLevelAccelerationStructure::createAndBuild(const DeviceInterface &vk, const VkDevice device,
                                                       const VkCommandBuffer cmdBuffer, Allocator &allocator,
-<<<<<<< HEAD
                                                       const AccelerationStructBufferProperties &bufferProps,
-                                                      VkDeviceAddress deviceAddress)
-{
-    create(vk, device, allocator, bufferProps, 0u, deviceAddress);
-=======
                                                       VkDeviceAddress deviceAddress, uint64_t bufferOpaqueCaptureAddr,
                                                       uint64_t memoryOpaqueCaptureAddr)
 {
-    create(vk, device, allocator, 0u, deviceAddress, bufferOpaqueCaptureAddr, memoryOpaqueCaptureAddr);
->>>>>>> cbb7879d
+    create(vk, device, allocator, bufferProps, 0u, deviceAddress, bufferOpaqueCaptureAddr, memoryOpaqueCaptureAddr);
     build(vk, device, cmdBuffer);
 }
 
@@ -1946,33 +1900,22 @@
                                   accelerationStructure->getStructureBuildSizes().accelerationStructureSize;
     DE_ASSERT(copiedSize != 0u);
 
-<<<<<<< HEAD
-    create(vk, device, allocator, bufferProps, copiedSize, deviceAddress);
-=======
-    create(vk, device, allocator, copiedSize, deviceAddress, bufferOpaqueCaptureAddr, memoryOpaqueCaptureAddr);
->>>>>>> cbb7879d
+    create(vk, device, allocator, bufferProps, copiedSize, deviceAddress, bufferOpaqueCaptureAddr,
+           memoryOpaqueCaptureAddr);
     copyFrom(vk, device, cmdBuffer, accelerationStructure, compactCopySize > 0u);
 }
 
 void BottomLevelAccelerationStructure::createAndDeserializeFrom(const DeviceInterface &vk, const VkDevice device,
                                                                 const VkCommandBuffer cmdBuffer, Allocator &allocator,
-<<<<<<< HEAD
                                                                 const AccelerationStructBufferProperties &bufferProps,
-                                                                SerialStorage *storage, VkDeviceAddress deviceAddress)
-{
-    DE_ASSERT(storage != NULL);
-    DE_ASSERT(storage->getStorageSize() >= SerialStorage::SERIAL_STORAGE_SIZE_MIN);
-    create(vk, device, allocator, bufferProps, storage->getDeserializedSize(), deviceAddress);
-=======
                                                                 SerialStorage *storage, VkDeviceAddress deviceAddress,
                                                                 uint64_t bufferOpaqueCaptureAddr,
                                                                 uint64_t memoryOpaqueCaptureAddr)
 {
     DE_ASSERT(storage != NULL);
     DE_ASSERT(storage->getStorageSize() >= SerialStorage::SERIAL_STORAGE_SIZE_MIN);
-    create(vk, device, allocator, storage->getDeserializedSize(), deviceAddress, bufferOpaqueCaptureAddr,
+    create(vk, device, allocator, bufferProps, storage->getDeserializedSize(), deviceAddress, bufferOpaqueCaptureAddr,
            memoryOpaqueCaptureAddr);
->>>>>>> cbb7879d
     deserialize(vk, device, cmdBuffer, storage);
 }
 
@@ -2023,14 +1966,9 @@
     BottomLevelAccelerationStructurePoolMember(BottomLevelAccelerationStructurePoolMember &&)      = delete;
     virtual ~BottomLevelAccelerationStructurePoolMember()                                          = default;
 
-<<<<<<< HEAD
     virtual void create(const DeviceInterface &, const VkDevice, Allocator &,
-                        const AccelerationStructBufferProperties &, VkDeviceSize, VkDeviceAddress, const void *,
-                        const MemoryRequirement &) override
-=======
-    virtual void create(const DeviceInterface &, const VkDevice, Allocator &, VkDeviceSize, VkDeviceAddress, uint64_t,
-                        uint64_t, const void *, const MemoryRequirement &, const VkBuffer, const VkDeviceSize) override
->>>>>>> cbb7879d
+                        const AccelerationStructBufferProperties &, VkDeviceSize, VkDeviceAddress, uint64_t, uint64_t,
+                        const void *, const MemoryRequirement &) override
     {
         DE_ASSERT(0); // Silent this method
     }
@@ -2840,17 +2778,11 @@
 
 void TopLevelAccelerationStructure::createAndBuild(const DeviceInterface &vk, const VkDevice device,
                                                    const VkCommandBuffer cmdBuffer, Allocator &allocator,
-<<<<<<< HEAD
                                                    const AccelerationStructBufferProperties &bufferProps,
-                                                   VkDeviceAddress deviceAddress)
-{
-    create(vk, device, allocator, bufferProps, 0u, deviceAddress);
-=======
                                                    VkDeviceAddress deviceAddress, uint64_t bufferOpaqueCaptureAddr,
                                                    uint64_t memoryOpaqueCaptureAddr)
 {
-    create(vk, device, allocator, 0u, deviceAddress, bufferOpaqueCaptureAddr, memoryOpaqueCaptureAddr);
->>>>>>> cbb7879d
+    create(vk, device, allocator, bufferProps, 0u, deviceAddress, bufferOpaqueCaptureAddr, memoryOpaqueCaptureAddr);
     build(vk, device, cmdBuffer);
 }
 
@@ -2868,33 +2800,22 @@
                                   accelerationStructure->getStructureBuildSizes().accelerationStructureSize;
     DE_ASSERT(copiedSize != 0u);
 
-<<<<<<< HEAD
-    create(vk, device, allocator, bufferProps, copiedSize, deviceAddress);
-=======
-    create(vk, device, allocator, copiedSize, deviceAddress, bufferOpaqueCaptureAddr, memoryOpaqueCaptureAddr);
->>>>>>> cbb7879d
+    create(vk, device, allocator, bufferProps, copiedSize, deviceAddress, bufferOpaqueCaptureAddr,
+           memoryOpaqueCaptureAddr);
     copyFrom(vk, device, cmdBuffer, accelerationStructure, compactCopySize > 0u);
 }
 
 void TopLevelAccelerationStructure::createAndDeserializeFrom(const DeviceInterface &vk, const VkDevice device,
                                                              const VkCommandBuffer cmdBuffer, Allocator &allocator,
-<<<<<<< HEAD
                                                              const AccelerationStructBufferProperties &bufferProps,
-                                                             SerialStorage *storage, VkDeviceAddress deviceAddress)
-{
-    DE_ASSERT(storage != NULL);
-    DE_ASSERT(storage->getStorageSize() >= SerialStorage::SERIAL_STORAGE_SIZE_MIN);
-    create(vk, device, allocator, bufferProps, storage->getDeserializedSize(), deviceAddress);
-=======
                                                              SerialStorage *storage, VkDeviceAddress deviceAddress,
                                                              uint64_t bufferOpaqueCaptureAddr,
                                                              uint64_t memoryOpaqueCaptureAddr)
 {
     DE_ASSERT(storage != NULL);
     DE_ASSERT(storage->getStorageSize() >= SerialStorage::SERIAL_STORAGE_SIZE_MIN);
-    create(vk, device, allocator, storage->getDeserializedSize(), deviceAddress, bufferOpaqueCaptureAddr,
+    create(vk, device, allocator, bufferProps, storage->getDeserializedSize(), deviceAddress, bufferOpaqueCaptureAddr,
            memoryOpaqueCaptureAddr);
->>>>>>> cbb7879d
     if (storage->hasDeepFormat())
         createAndDeserializeBottoms(vk, device, cmdBuffer, allocator, bufferProps, storage);
     deserialize(vk, device, cmdBuffer, storage);
@@ -3024,18 +2945,11 @@
 
     void getCreationSizes(const DeviceInterface &vk, const VkDevice device, const VkDeviceSize structureSize,
                           CreationSizes &sizes) override;
-<<<<<<< HEAD
     void create(const DeviceInterface &vk, const VkDevice device, Allocator &allocator,
                 const AccelerationStructBufferProperties &bufferProps, VkDeviceSize structureSize,
-                VkDeviceAddress deviceAddress = 0u, const void *pNext = nullptr,
-                const MemoryRequirement &addMemoryRequirement = MemoryRequirement::Any) override;
-=======
-    void create(const DeviceInterface &vk, const VkDevice device, Allocator &allocator, VkDeviceSize structureSize,
                 VkDeviceAddress deviceAddress = 0u, uint64_t bufferOpaqueCaptureAddr = 0u,
                 uint64_t memoryOpaqueCaptureAddr = 0u, const void *pNext = nullptr,
-                const MemoryRequirement &addMemoryRequirement = MemoryRequirement::Any,
-                const VkBuffer creationBuffer = VK_NULL_HANDLE, const VkDeviceSize creationBufferSize = 0u) override;
->>>>>>> cbb7879d
+                const MemoryRequirement &addMemoryRequirement = MemoryRequirement::Any) override;
     void build(const DeviceInterface &vk, const VkDevice device, const VkCommandBuffer cmdBuffer,
                TopLevelAccelerationStructure *srcAccelerationStructure = nullptr) override;
     void copyFrom(const DeviceInterface &vk, const VkDevice device, const VkCommandBuffer cmdBuffer,
@@ -3055,14 +2969,15 @@
     void updateInstanceMatrix(const DeviceInterface &vk, const VkDevice device, size_t instanceIndex,
                               const VkTransformMatrixKHR &matrix) override;
 
-<<<<<<< HEAD
+    virtual VkBuffer getAccelerationStructureBuffer() const override
+    {
+        return m_accelerationStructureBuffer.get();
+    }
+    virtual vk::Allocation &getAllocation(void) const override
+    {
+        return *m_accelerationStructureAlloc;
+    }
     void setInstanceBufferAddressOffset(int32_t instanceBufferAddressOffset) override;
-=======
-    virtual BufferWithMemory *getAccelerationStructureBuffer() const override
-    {
-        return m_accelerationStructureBuffer.get();
-    }
->>>>>>> cbb7879d
 
 protected:
     VkAccelerationStructureBuildTypeKHR m_buildType;
@@ -3287,13 +3202,8 @@
 void TopLevelAccelerationStructureKHR::create(const DeviceInterface &vk, const VkDevice device, Allocator &allocator,
                                               const AccelerationStructBufferProperties &bufferProps,
                                               VkDeviceSize structureSize, VkDeviceAddress deviceAddress,
-<<<<<<< HEAD
+                                              uint64_t bufferOpaqueCaptureAddr, uint64_t memoryOpaqueCaptureAddr,
                                               const void *pNext, const MemoryRequirement &addMemoryRequirement)
-=======
-                                              uint64_t bufferOpaqueCaptureAddr, uint64_t memoryOpaqueCaptureAddr,
-                                              const void *pNext, const MemoryRequirement &addMemoryRequirement,
-                                              const VkBuffer creationBuffer, const VkDeviceSize creationBufferSize)
->>>>>>> cbb7879d
 {
     // AS may be built from geometries using vkCmdBuildAccelerationStructureKHR / vkBuildAccelerationStructureKHR
     // or may be copied/compacted/deserialized from other AS ( in this case AS does not need geometries, but it needs to know its size before creation ).
@@ -3355,24 +3265,21 @@
 
     if (!externalCreationBuffer)
     {
-<<<<<<< HEAD
         VkBufferCreateFlags createFlags = 0;
         if (bufferProps.props.residency == ResourceResidency::SPARSE_BINDING)
         {
             createFlags |= VK_BUFFER_CREATE_SPARSE_BINDING_BIT;
-=======
-        VkBufferCreateInfo bufferCreateInfo =
-            makeBufferCreateInfo(m_structureSize, VK_BUFFER_USAGE_ACCELERATION_STRUCTURE_STORAGE_BIT_KHR |
-                                                      VK_BUFFER_USAGE_SHADER_DEVICE_ADDRESS_BIT);
+        }
+
+        VkBufferCreateInfo bufferCreateInfo = makeBufferCreateInfo(
+            m_structureSize,
+            VK_BUFFER_USAGE_ACCELERATION_STRUCTURE_STORAGE_BIT_KHR | VK_BUFFER_USAGE_SHADER_DEVICE_ADDRESS_BIT,
+            createFlags);
         VkBufferOpaqueCaptureAddressCreateInfoKHR bufferOpaqueCaptureAddrInfo = vk::initVulkanStructure();
         const MemoryRequirement captureReplayReq =
             (m_createFlags & VK_ACCELERATION_STRUCTURE_CREATE_DEVICE_ADDRESS_CAPTURE_REPLAY_BIT_KHR) ?
                 MemoryRequirement::DeviceAddressCaptureReplay :
                 MemoryRequirement::Any;
-        const MemoryRequirement memoryRequirement = captureReplayReq | addMemoryRequirement |
-                                                    MemoryRequirement::HostVisible | MemoryRequirement::Coherent |
-                                                    MemoryRequirement::DeviceAddress;
-        const bool bindMemOnCreation = (!m_creationBufferUnbounded);
 
         if (m_createFlags & VK_ACCELERATION_STRUCTURE_CREATE_DEVICE_ADDRESS_CAPTURE_REPLAY_BIT_KHR)
         {
@@ -3385,43 +3292,23 @@
             }
         }
 
-        try
-        {
-            m_accelerationStructureBuffer = de::MovePtr<BufferWithMemory>(new BufferWithMemory(
-                vk, device, allocator, bufferCreateInfo, (MemoryRequirement::Cached | memoryRequirement),
-                bindMemOnCreation, memoryOpaqueCaptureAddr));
->>>>>>> cbb7879d
-        }
-
-        VkBufferCreateInfo bufferCreateInfo = makeBufferCreateInfo(
-            m_structureSize,
-            VK_BUFFER_USAGE_ACCELERATION_STRUCTURE_STORAGE_BIT_KHR | VK_BUFFER_USAGE_SHADER_DEVICE_ADDRESS_BIT,
-            createFlags);
-
         m_accelerationStructureBuffer = createBuffer(vk, device, &bufferCreateInfo);
 
         VkMemoryRequirements bufferMemReqs = getBufferMemoryRequirements(vk, device, *m_accelerationStructureBuffer);
 
-        const MemoryRequirement memoryRequirement = bufferProps.props.residency == ResourceResidency::TRADITIONAL ?
-                                                        addMemoryRequirement | MemoryRequirement::HostVisible |
-                                                            MemoryRequirement::Coherent |
-                                                            MemoryRequirement::DeviceAddress :
-                                                        addMemoryRequirement | MemoryRequirement::DeviceAddress;
-
-        m_accelerationStructureAlloc = allocator.allocate(bufferMemReqs, memoryRequirement);
+        const MemoryRequirement memoryRequirement =
+            bufferProps.props.residency == ResourceResidency::TRADITIONAL ?
+                captureReplayReq | addMemoryRequirement | MemoryRequirement::HostVisible | MemoryRequirement::Coherent |
+                    MemoryRequirement::DeviceAddress :
+                captureReplayReq | addMemoryRequirement | MemoryRequirement::DeviceAddress;
+
+        m_accelerationStructureAlloc = allocator.allocate(bufferMemReqs, memoryRequirement, memoryOpaqueCaptureAddr);
 
         if (!m_creationBufferUnbounded)
         {
-<<<<<<< HEAD
             bindBuffer(vk, device, bufferProps.props.queue, *m_accelerationStructureBuffer,
                        m_accelerationStructureAlloc->getMemory(), bufferMemReqs.size, bufferProps.props.residency,
                        m_accelerationStructureAlloc->getOffset());
-=======
-            // retry without Cached flag
-            m_accelerationStructureBuffer = de::MovePtr<BufferWithMemory>(
-                new BufferWithMemory(vk, device, allocator, bufferCreateInfo, memoryRequirement, bindMemOnCreation,
-                                     memoryOpaqueCaptureAddr));
->>>>>>> cbb7879d
         }
     }
 
