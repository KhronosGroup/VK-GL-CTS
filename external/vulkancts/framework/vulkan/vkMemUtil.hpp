#ifndef _VKMEMUTIL_HPP
#define _VKMEMUTIL_HPP
/*-------------------------------------------------------------------------
 * Vulkan CTS Framework
 * --------------------
 *
 * Copyright (c) 2019 Google Inc.
 * Copyright (c) 2019 The Khronos Group Inc.
 *
 * Licensed under the Apache License, Version 2.0 (the "License");
 * you may not use this file except in compliance with the License.
 * You may obtain a copy of the License at
 *
 *      http://www.apache.org/licenses/LICENSE-2.0
 *
 * Unless required by applicable law or agreed to in writing, software
 * distributed under the License is distributed on an "AS IS" BASIS,
 * WITHOUT WARRANTIES OR CONDITIONS OF ANY KIND, either express or implied.
 * See the License for the specific language governing permissions and
 * limitations under the License.
 *
 *//*!
 * \file
 * \brief Memory management utilities.
 *//*--------------------------------------------------------------------*/

#include "vkDefs.hpp"
#include "tcuMaybe.hpp"
#include "deUniquePtr.hpp"
#include "deSharedPtr.hpp"
#include <vector>

namespace vk
{

/*--------------------------------------------------------------------*//*!
 * \brief Memory allocation interface
 *
 * Allocation represents block of device memory and is allocated by
 * Allocator implementation. Test code should use Allocator for allocating
 * memory, unless there is a reason not to (for example testing vkAllocMemory).
 *
 * Allocation doesn't necessarily correspond to a whole VkDeviceMemory, but
 * instead it may represent sub-allocation. Thus whenever VkDeviceMemory
 * (getMemory()) managed by Allocation is passed to Vulkan API calls,
 * offset given by getOffset() must be used.
 *
 * If host-visible memory was requested, host pointer to the memory can
 * be queried with getHostPtr(). No offset is needed when accessing host
 * pointer, i.e. the pointer is already adjusted in case of sub-allocation.
 *
 * Memory mappings are managed solely by Allocation, i.e. unmapping or
 * re-mapping VkDeviceMemory owned by Allocation is not allowed.
 *//*--------------------------------------------------------------------*/
class Allocation
{
public:
    virtual ~Allocation(void);

    //! Get VkDeviceMemory backing this allocation
    VkDeviceMemory getMemory(void) const
    {
        return m_memory;
    }

    //! Get offset in VkDeviceMemory for this allocation
    VkDeviceSize getOffset(void) const
    {
        return m_offset;
    }

    //! Get host pointer for this allocation. Only available for host-visible allocations
    void *getHostPtr(void) const
    {
        DE_ASSERT(m_hostPtr);
        return m_hostPtr;
    }

protected:
    Allocation(VkDeviceMemory memory, VkDeviceSize offset, void *hostPtr);

private:
    const VkDeviceMemory m_memory;
    const VkDeviceSize m_offset;
    void *const m_hostPtr;
};

void flushAlloc(const DeviceInterface &vkd, VkDevice device, const Allocation &alloc);
void invalidateAlloc(const DeviceInterface &vkd, VkDevice device, const Allocation &alloc);

//! Memory allocation requirements
class MemoryRequirement
{
public:
    static const MemoryRequirement Any;
    static const MemoryRequirement HostVisible;
    static const MemoryRequirement Coherent;
    static const MemoryRequirement LazilyAllocated;
    static const MemoryRequirement Protected;
    static const MemoryRequirement Local;
    static const MemoryRequirement Cached;
    static const MemoryRequirement NonLocal;
    static const MemoryRequirement DeviceAddress;
    static const MemoryRequirement DeviceAddressCaptureReplay;

    inline MemoryRequirement operator|(MemoryRequirement requirement) const
    {
        return MemoryRequirement(m_flags | requirement.m_flags);
    }

    inline MemoryRequirement operator&(MemoryRequirement requirement) const
    {
        return MemoryRequirement(m_flags & requirement.m_flags);
    }

    bool matchesHeap(VkMemoryPropertyFlags heapFlags) const;

    inline operator bool(void) const
    {
        return m_flags != 0u;
    }

private:
    explicit MemoryRequirement(uint32_t flags);

    const uint32_t m_flags;

    enum Flags
    {
        FLAG_HOST_VISIBLE                  = 1u << 0u,
        FLAG_COHERENT                      = 1u << 1u,
        FLAG_LAZY_ALLOCATION               = 1u << 2u,
        FLAG_PROTECTED                     = 1u << 3u,
        FLAG_LOCAL                         = 1u << 4u,
        FLAG_CACHED                        = 1u << 5u,
        FLAG_NON_LOCAL                     = 1u << 6u,
        FLAG_DEVICE_ADDRESS                = 1u << 7u,
        FLAG_DEVICE_ADDRESS_CAPTURE_REPLAY = 1u << 8u,
    };
};

enum class HostIntent
{
    NONE = 0,
    R    = 1, // Reading data from the host.
    W    = 2, // Writing data from the host.
    RW   = 3, // Reading and writing from the host.
};

//! Memory allocator interface
class Allocator
{
public:
    Allocator(void)
    {
    }
    virtual ~Allocator(void)
    {
    }

    virtual de::MovePtr<Allocation> allocate(const VkMemoryAllocateInfo &allocInfo, VkDeviceSize alignment) = 0;
<<<<<<< HEAD
    virtual de::MovePtr<Allocation> allocate(const VkMemoryRequirements &memRequirements,
                                             MemoryRequirement requirement)                                 = 0;
    virtual de::MovePtr<Allocation> allocate(const VkMemoryRequirements &memReqs, HostIntent intent,
                                             VkMemoryAllocateFlags allocFlags = 0u)                         = 0;
=======
    virtual de::MovePtr<Allocation> allocate(const VkMemoryRequirements &memRequirements, MemoryRequirement requirement,
                                             uint64_t memoryOpaqueCaptureAddr = 0u)                         = 0;
>>>>>>> 47acff0d
};

//! Allocator that backs every allocation with its own VkDeviceMemory
class SimpleAllocator : public Allocator
{
public:
    struct OffsetParams
    {
        const vk::VkDeviceSize nonCoherentAtomSize;
        const vk::VkDeviceSize offset;
    };
    typedef tcu::Maybe<OffsetParams> OptionalOffsetParams;

    SimpleAllocator(const DeviceInterface &vk, VkDevice device, const VkPhysicalDeviceMemoryProperties &deviceMemProps,
                    const OptionalOffsetParams &offsetParams = tcu::Nothing);

    de::MovePtr<Allocation> allocate(const VkMemoryAllocateInfo &allocInfo, VkDeviceSize alignment) override;
<<<<<<< HEAD
    de::MovePtr<Allocation> allocate(const VkMemoryRequirements &memRequirements,
                                     MemoryRequirement requirement) override;
    de::MovePtr<Allocation> allocate(const VkMemoryRequirements &memReqs, HostIntent intent,
                                     VkMemoryAllocateFlags allocFlags = 0u) override;
=======
    de::MovePtr<Allocation> allocate(const VkMemoryRequirements &memRequirements, MemoryRequirement requirement,
                                     uint64_t memoryOpaqueCaptureAddr = 0u) override;
>>>>>>> 47acff0d

private:
    de::MovePtr<Allocation> allocate(const VkMemoryRequirements &memRequirements, MemoryRequirement requirement,
                                     const tcu::Maybe<HostIntent> &hostIntent);

    const DeviceInterface &m_vk;
    const VkDevice m_device;
    const VkPhysicalDeviceMemoryProperties m_memProps;
    const tcu::Maybe<OffsetParams> m_offsetParams;
};

de::MovePtr<Allocation> allocateExtended(const InstanceInterface &vki, const DeviceInterface &vkd,
                                         const VkPhysicalDevice &physDevice, const VkDevice device,
                                         const VkMemoryRequirements &memReqs, const MemoryRequirement requirement,
                                         const void *pNext);
de::MovePtr<Allocation> allocateDedicated(const InstanceInterface &vki, const DeviceInterface &vkd,
                                          const VkPhysicalDevice &physDevice, const VkDevice device,
                                          const VkBuffer buffer, MemoryRequirement requirement);
de::MovePtr<Allocation> allocateDedicated(const InstanceInterface &vki, const DeviceInterface &vkd,
                                          const VkPhysicalDevice &physDevice, const VkDevice device,
                                          const VkImage image, MemoryRequirement requirement);

void *mapMemory(const DeviceInterface &vkd, VkDevice device, VkDeviceMemory mem, VkDeviceSize offset, VkDeviceSize size,
                VkMemoryMapFlags flags);
void flushMappedMemoryRange(const DeviceInterface &vkd, VkDevice device, VkDeviceMemory memory, VkDeviceSize offset,
                            VkDeviceSize size);
void invalidateMappedMemoryRange(const DeviceInterface &vkd, VkDevice device, VkDeviceMemory memory,
                                 VkDeviceSize offset, VkDeviceSize size);

uint32_t selectMatchingMemoryType(const VkPhysicalDeviceMemoryProperties &deviceMemProps, uint32_t allowedMemTypeBits,
                                  MemoryRequirement requirement);
uint32_t selectBestMemoryType(const VkPhysicalDeviceMemoryProperties &deviceMemProps, uint32_t allowedMemTypeBits,
                              MemoryRequirement requirement, const tcu::Maybe<HostIntent> &hostIntent);
uint32_t getCompatibleMemoryTypes(const VkPhysicalDeviceMemoryProperties &deviceMemProps,
                                  MemoryRequirement requirement);
#ifdef CTS_USES_VULKANSC
uint32_t getSEUSafeMemoryTypes(const VkPhysicalDeviceMemoryProperties &deviceMemProps);
#endif // CTS_USES_VULKANSC

void bindImagePlanesMemory(const vk::DeviceInterface &vkd, const vk::VkDevice device, const vk::VkImage image,
                           const uint32_t numPlanes, std::vector<de::SharedPtr<Allocation>> &allocations,
                           vk::Allocator &allocator, const vk::MemoryRequirement requirement);

de::MovePtr<Allocation> bindImage(const DeviceInterface &vk, const VkDevice device, Allocator &allocator,
                                  const VkImage image, const MemoryRequirement requirement);

de::MovePtr<Allocation> bindImage(const DeviceInterface &vk, const VkDevice device, Allocator &allocator,
                                  const VkImage image, const HostIntent hostIntent,
                                  const VkMemoryAllocateFlags memAllocFlags = 0u);

de::MovePtr<Allocation> bindBuffer(const DeviceInterface &vk, const VkDevice device, Allocator &allocator,
                                   const VkBuffer buffer, const MemoryRequirement requirement);

de::MovePtr<Allocation> bindBuffer(const DeviceInterface &vk, const VkDevice device, Allocator &allocator,
                                   const VkBuffer buffer, const HostIntent hostIntent,
                                   const VkMemoryAllocateFlags memAllocFlags = 0u);

void zeroBuffer(const DeviceInterface &vk, const VkDevice device, const Allocation &alloc, const VkDeviceSize size);

} // namespace vk

#endif // _VKMEMUTIL_HPP<|MERGE_RESOLUTION|>--- conflicted
+++ resolved
@@ -159,15 +159,10 @@
     }
 
     virtual de::MovePtr<Allocation> allocate(const VkMemoryAllocateInfo &allocInfo, VkDeviceSize alignment) = 0;
-<<<<<<< HEAD
-    virtual de::MovePtr<Allocation> allocate(const VkMemoryRequirements &memRequirements,
-                                             MemoryRequirement requirement)                                 = 0;
+    virtual de::MovePtr<Allocation> allocate(const VkMemoryRequirements &memRequirements, MemoryRequirement requirement,
+                                             uint64_t memoryOpaqueCaptureAddr = 0u)                         = 0;
     virtual de::MovePtr<Allocation> allocate(const VkMemoryRequirements &memReqs, HostIntent intent,
                                              VkMemoryAllocateFlags allocFlags = 0u)                         = 0;
-=======
-    virtual de::MovePtr<Allocation> allocate(const VkMemoryRequirements &memRequirements, MemoryRequirement requirement,
-                                             uint64_t memoryOpaqueCaptureAddr = 0u)                         = 0;
->>>>>>> 47acff0d
 };
 
 //! Allocator that backs every allocation with its own VkDeviceMemory
@@ -185,19 +180,14 @@
                     const OptionalOffsetParams &offsetParams = tcu::Nothing);
 
     de::MovePtr<Allocation> allocate(const VkMemoryAllocateInfo &allocInfo, VkDeviceSize alignment) override;
-<<<<<<< HEAD
-    de::MovePtr<Allocation> allocate(const VkMemoryRequirements &memRequirements,
-                                     MemoryRequirement requirement) override;
+    de::MovePtr<Allocation> allocate(const VkMemoryRequirements &memRequirements, MemoryRequirement requirement,
+                                     uint64_t memoryOpaqueCaptureAddr = 0u) override;
     de::MovePtr<Allocation> allocate(const VkMemoryRequirements &memReqs, HostIntent intent,
                                      VkMemoryAllocateFlags allocFlags = 0u) override;
-=======
-    de::MovePtr<Allocation> allocate(const VkMemoryRequirements &memRequirements, MemoryRequirement requirement,
-                                     uint64_t memoryOpaqueCaptureAddr = 0u) override;
->>>>>>> 47acff0d
 
 private:
     de::MovePtr<Allocation> allocate(const VkMemoryRequirements &memRequirements, MemoryRequirement requirement,
-                                     const tcu::Maybe<HostIntent> &hostIntent);
+                                     const tcu::Maybe<HostIntent> &hostIntent, uint64_t memoryOpaqueCaptureAddr = 0u);
 
     const DeviceInterface &m_vk;
     const VkDevice m_device;
