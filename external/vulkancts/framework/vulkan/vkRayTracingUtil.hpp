--- conflicted
+++ resolved
@@ -38,17 +38,15 @@
 
 namespace vk
 {
-<<<<<<< HEAD
 
 #ifndef CTS_USES_VULKANSC
-=======
+
 constexpr VkShaderStageFlags	SHADER_STAGE_ALL_RAY_TRACING	= VK_SHADER_STAGE_RAYGEN_BIT_KHR
 																| VK_SHADER_STAGE_ANY_HIT_BIT_KHR
 																| VK_SHADER_STAGE_CLOSEST_HIT_BIT_KHR
 																| VK_SHADER_STAGE_MISS_BIT_KHR
 																| VK_SHADER_STAGE_INTERSECTION_BIT_KHR
 																| VK_SHADER_STAGE_CALLABLE_BIT_KHR;
->>>>>>> c890bdfb
 
 const VkTransformMatrixKHR identityMatrix3x4 = { { { 1.0f, 0.0f, 0.0f, 0.0f }, { 0.0f, 1.0f, 0.0f, 0.0f }, { 0.0f, 0.0f, 1.0f, 0.0f } } };
 
