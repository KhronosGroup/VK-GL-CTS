--- conflicted
+++ resolved
@@ -865,31 +865,21 @@
                                             const uint32_t indirectBufferStride)                           = 0;
     virtual VkBuildAccelerationStructureFlagsKHR getBuildFlags() const                                     = 0;
     VkAccelerationStructureBuildSizesInfoKHR getStructureBuildSizes() const;
-    virtual BufferWithMemory *getAccelerationStructureBuffer() const = 0;
+    virtual VkBuffer getAccelerationStructureBuffer() const = 0;
+    virtual vk::Allocation &getAllocation(void) const       = 0;
 
     // methods specific for each acceleration structure
     virtual void create(const DeviceInterface &vk, const VkDevice device, Allocator &allocator,
-<<<<<<< HEAD
                         const AccelerationStructBufferProperties &bufferProps, VkDeviceSize structureSize,
-                        VkDeviceAddress deviceAddress = 0u, const void *pNext = nullptr,
+                        VkDeviceAddress deviceAddress = 0u, uint64_t bufferOpaqueCaptureAddr = 0u,
+                        uint64_t memoryOpaqueCaptureAddr = 0u, const void *pNext = nullptr,
                         const MemoryRequirement &addMemoryRequirement = MemoryRequirement::Any)      = 0;
-=======
-                        VkDeviceSize structureSize, VkDeviceAddress deviceAddress = 0u,
-                        uint64_t bufferOpaqueCaptureAddr = 0u, uint64_t memoryOpaqueCaptureAddr = 0u,
-                        const void *pNext                             = nullptr,
-                        const MemoryRequirement &addMemoryRequirement = MemoryRequirement::Any,
-                        const VkBuffer creationBuffer = VK_NULL_HANDLE, const VkDeviceSize creationBufferSize = 0u) = 0;
->>>>>>> cbb7879d
     virtual void build(const DeviceInterface &vk, const VkDevice device, const VkCommandBuffer cmdBuffer,
                        BottomLevelAccelerationStructure *srcAccelerationStructure = nullptr,
                        VkPipelineStageFlags barrierDstStages =
                            static_cast<VkPipelineStageFlags>(VK_PIPELINE_STAGE_ALL_COMMANDS_BIT))    = 0;
     virtual void copyFrom(const DeviceInterface &vk, const VkDevice device, const VkCommandBuffer cmdBuffer,
-<<<<<<< HEAD
                           BottomLevelAccelerationStructure *accelerationStructure, bool compactCopy) = 0;
-=======
-                          BottomLevelAccelerationStructure *accelerationStructure, bool compactCopy) = DE_NULL;
->>>>>>> cbb7879d
 
     virtual void serialize(const DeviceInterface &vk, const VkDevice device, const VkCommandBuffer cmdBuffer,
                            SerialStorage *storage)   = 0;
@@ -898,27 +888,18 @@
 
     // helper methods for typical acceleration structure creation tasks
     void createAndBuild(const DeviceInterface &vk, const VkDevice device, const VkCommandBuffer cmdBuffer,
-<<<<<<< HEAD
                         Allocator &allocator, const AccelerationStructBufferProperties &bufferProps,
-                        VkDeviceAddress deviceAddress = 0u);
+                        VkDeviceAddress deviceAddress = 0u, uint64_t bufferOpaqueCaptureAddr = 0u,
+                        uint64_t memoryOpaqueCaptureAddr = 0u);
     void createAndCopyFrom(const DeviceInterface &vk, const VkDevice device, const VkCommandBuffer cmdBuffer,
                            Allocator &allocator, const AccelerationStructBufferProperties &bufferProps,
                            BottomLevelAccelerationStructure *accelerationStructure, VkDeviceSize compactCopySize = 0u,
-                           VkDeviceAddress deviceAddress = 0u);
+                           VkDeviceAddress deviceAddress = 0u, uint64_t bufferOpaqueCaptureAddr = 0u,
+                           uint64_t memoryOpaqueCaptureAddr = 0u);
     void createAndDeserializeFrom(const DeviceInterface &vk, const VkDevice device, const VkCommandBuffer cmdBuffer,
                                   Allocator &allocator, const AccelerationStructBufferProperties &bufferProps,
-                                  SerialStorage *storage, VkDeviceAddress deviceAddress = 0u);
-=======
-                        Allocator &allocator, VkDeviceAddress deviceAddress = 0u, uint64_t bufferOpaqueCaptureAddr = 0u,
-                        uint64_t memoryOpaqueCaptureAddr = 0u);
-    void createAndCopyFrom(const DeviceInterface &vk, const VkDevice device, const VkCommandBuffer cmdBuffer,
-                           Allocator &allocator, BottomLevelAccelerationStructure *accelerationStructure,
-                           VkDeviceSize compactCopySize = 0u, VkDeviceAddress deviceAddress = 0u,
-                           uint64_t bufferOpaqueCaptureAddr = 0u, uint64_t memoryOpaqueCaptureAddr = 0u);
-    void createAndDeserializeFrom(const DeviceInterface &vk, const VkDevice device, const VkCommandBuffer cmdBuffer,
-                                  Allocator &allocator, SerialStorage *storage, VkDeviceAddress deviceAddress = 0u,
+                                  SerialStorage *storage, VkDeviceAddress deviceAddress = 0u,
                                   uint64_t bufferOpaqueCaptureAddr = 0u, uint64_t memoryOpaqueCaptureAddr = 0u);
->>>>>>> cbb7879d
     virtual const VkAccelerationStructureKHR *getPtr(void) const                                               = 0;
     virtual void updateGeometry(size_t geometryIndex, de::SharedPtr<RaytracedGeometryBase> &raytracedGeometry) = 0;
     virtual void setGeometryTransform(size_t geometryIndex, VkTransformMatrixKHR transformMatrix)              = 0;
@@ -1093,17 +1074,10 @@
     virtual void getCreationSizes(const DeviceInterface &vk, const VkDevice device, const VkDeviceSize structureSize,
                                   CreationSizes &sizes)                                           = 0;
     virtual void create(const DeviceInterface &vk, const VkDevice device, Allocator &allocator,
-<<<<<<< HEAD
                         const AccelerationStructBufferProperties &bufferProps, VkDeviceSize structureSize = 0u,
-                        VkDeviceAddress deviceAddress = 0u, const void *pNext = nullptr,
+                        VkDeviceAddress deviceAddress = 0u, uint64_t bufferOpaqueCaptureAddr = 0u,
+                        uint64_t memoryOpaqueCaptureAddr = 0u, const void *pNext = nullptr,
                         const MemoryRequirement &addMemoryRequirement = MemoryRequirement::Any)   = 0;
-=======
-                        VkDeviceSize structureSize = 0u, VkDeviceAddress deviceAddress = 0u,
-                        uint64_t bufferOpaqueCaptureAddr = 0u, uint64_t memoryOpaqueCaptureAddr = 0u,
-                        const void *pNext                             = nullptr,
-                        const MemoryRequirement &addMemoryRequirement = MemoryRequirement::Any,
-                        const VkBuffer creationBuffer = VK_NULL_HANDLE, const VkDeviceSize creationBufferSize = 0u) = 0;
->>>>>>> cbb7879d
     virtual void build(const DeviceInterface &vk, const VkDevice device, const VkCommandBuffer cmdBuffer,
                        TopLevelAccelerationStructure *srcAccelerationStructure = nullptr)         = 0;
     virtual void copyFrom(const DeviceInterface &vk, const VkDevice device, const VkCommandBuffer cmdBuffer,
@@ -1121,34 +1095,25 @@
 
     // helper methods for typical acceleration structure creation tasks
     void createAndBuild(const DeviceInterface &vk, const VkDevice device, const VkCommandBuffer cmdBuffer,
-<<<<<<< HEAD
                         Allocator &allocator, const AccelerationStructBufferProperties &bufferProps,
-                        VkDeviceAddress deviceAddress = 0u);
+                        VkDeviceAddress deviceAddress = 0u, uint64_t bufferOpaqueCaptureAddr = 0u,
+                        uint64_t memoryOpaqueCaptureAddr = 0u);
     void createAndCopyFrom(const DeviceInterface &vk, const VkDevice device, const VkCommandBuffer cmdBuffer,
                            Allocator &allocator, const AccelerationStructBufferProperties &bufferProps,
                            TopLevelAccelerationStructure *accelerationStructure, VkDeviceSize compactCopySize = 0u,
-                           VkDeviceAddress deviceAddress = 0u);
+                           VkDeviceAddress deviceAddress = 0u, uint64_t bufferOpaqueCaptureAddr = 0u,
+                           uint64_t memoryOpaqueCaptureAddr = 0u);
     void createAndDeserializeFrom(const DeviceInterface &vk, const VkDevice device, const VkCommandBuffer cmdBuffer,
                                   Allocator &allocator, const AccelerationStructBufferProperties &bufferProps,
-                                  SerialStorage *storage, VkDeviceAddress deviceAddress = 0u);
-=======
-                        Allocator &allocator, VkDeviceAddress deviceAddress = 0u, uint64_t bufferOpaqueCaptureAddr = 0u,
-                        uint64_t memoryOpaqueCaptureAddr = 0u);
-    void createAndCopyFrom(const DeviceInterface &vk, const VkDevice device, const VkCommandBuffer cmdBuffer,
-                           Allocator &allocator, TopLevelAccelerationStructure *accelerationStructure,
-                           VkDeviceSize compactCopySize = 0u, VkDeviceAddress deviceAddress = 0u,
-                           uint64_t bufferOpaqueCaptureAddr = 0u, uint64_t memoryOpaqueCaptureAddr = 0u);
-    void createAndDeserializeFrom(const DeviceInterface &vk, const VkDevice device, const VkCommandBuffer cmdBuffer,
-                                  Allocator &allocator, SerialStorage *storage, VkDeviceAddress deviceAddress = 0u,
+                                  SerialStorage *storage, VkDeviceAddress deviceAddress = 0u,
                                   uint64_t bufferOpaqueCaptureAddr = 0u, uint64_t memoryOpaqueCaptureAddr = 0u);
->>>>>>> cbb7879d
 
     virtual const VkAccelerationStructureKHR *getPtr(void) const = 0;
 
     virtual void updateInstanceMatrix(const DeviceInterface &vk, const VkDevice device, size_t instanceIndex,
-                                      const VkTransformMatrixKHR &matrix) = 0;
-    virtual BufferWithMemory *getAccelerationStructureBuffer() const      = 0;
-
+                                      const VkTransformMatrixKHR &matrix)            = 0;
+    virtual VkBuffer getAccelerationStructureBuffer() const                          = 0;
+    virtual vk::Allocation &getAllocation(void) const                                = 0;
     virtual void setInstanceBufferAddressOffset(int32_t instanceBufferAddressOffset) = 0;
 
 protected:
