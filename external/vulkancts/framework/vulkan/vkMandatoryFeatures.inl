/* WARNING: This is auto-generated file. Do not modify, since changes will
 * be lost! Modify the generating script instead.
 */
bool checkMandatoryFeatures(const vkt::Context& context)
{
	if (!context.isInstanceFunctionalitySupported("VK_KHR_get_physical_device_properties2"))
		TCU_THROW(NotSupportedError, "Extension VK_KHR_get_physical_device_properties2 is not present");

	VkPhysicalDevice					physicalDevice		= context.getPhysicalDevice();
	const InstanceInterface&			vki					= context.getInstanceInterface();
	const vector<VkExtensionProperties>	deviceExtensions	= enumerateDeviceExtensionProperties(vki, physicalDevice, DE_NULL);

	tcu::TestLog& log = context.getTestContext().getLog();
	vk::VkPhysicalDeviceFeatures2 coreFeatures;
	deMemset(&coreFeatures, 0, sizeof(coreFeatures));
	coreFeatures.sType = VK_STRUCTURE_TYPE_PHYSICAL_DEVICE_FEATURES_2;
	void** nextPtr = &coreFeatures.pNext;

	vk::VkPhysicalDevice16BitStorageFeaturesKHR physicalDevice16BitStorageFeaturesKHR;
	deMemset(&physicalDevice16BitStorageFeaturesKHR, 0, sizeof(physicalDevice16BitStorageFeaturesKHR));

	if ( isExtensionSupported(deviceExtensions, RequiredExtension("VK_KHR_16bit_storage")) )
	{
		physicalDevice16BitStorageFeaturesKHR.sType = getStructureType<VkPhysicalDevice16BitStorageFeaturesKHR>();
		*nextPtr = &physicalDevice16BitStorageFeaturesKHR;
		nextPtr  = &physicalDevice16BitStorageFeaturesKHR.pNext;
	}

	vk::VkPhysicalDevice4444FormatsFeaturesEXT physicalDevice4444FormatsFeaturesEXT;
	deMemset(&physicalDevice4444FormatsFeaturesEXT, 0, sizeof(physicalDevice4444FormatsFeaturesEXT));

	if ( isExtensionSupported(deviceExtensions, RequiredExtension("VK_EXT_4444_formats")) )
	{
		physicalDevice4444FormatsFeaturesEXT.sType = getStructureType<VkPhysicalDevice4444FormatsFeaturesEXT>();
		*nextPtr = &physicalDevice4444FormatsFeaturesEXT;
		nextPtr  = &physicalDevice4444FormatsFeaturesEXT.pNext;
	}

	vk::VkPhysicalDevice8BitStorageFeaturesKHR physicalDevice8BitStorageFeaturesKHR;
	deMemset(&physicalDevice8BitStorageFeaturesKHR, 0, sizeof(physicalDevice8BitStorageFeaturesKHR));

	if ( isExtensionSupported(deviceExtensions, RequiredExtension("VK_KHR_8bit_storage")) )
	{
		physicalDevice8BitStorageFeaturesKHR.sType = getStructureType<VkPhysicalDevice8BitStorageFeaturesKHR>();
		*nextPtr = &physicalDevice8BitStorageFeaturesKHR;
		nextPtr  = &physicalDevice8BitStorageFeaturesKHR.pNext;
	}

	vk::VkPhysicalDeviceAccelerationStructureFeaturesKHR physicalDeviceAccelerationStructureFeaturesKHR;
	deMemset(&physicalDeviceAccelerationStructureFeaturesKHR, 0, sizeof(physicalDeviceAccelerationStructureFeaturesKHR));

	if ( isExtensionSupported(deviceExtensions, RequiredExtension("VK_KHR_acceleration_structure")) )
	{
		physicalDeviceAccelerationStructureFeaturesKHR.sType = getStructureType<VkPhysicalDeviceAccelerationStructureFeaturesKHR>();
		*nextPtr = &physicalDeviceAccelerationStructureFeaturesKHR;
		nextPtr  = &physicalDeviceAccelerationStructureFeaturesKHR.pNext;
	}

	vk::VkPhysicalDeviceBufferDeviceAddressFeaturesKHR physicalDeviceBufferDeviceAddressFeaturesKHR;
	deMemset(&physicalDeviceBufferDeviceAddressFeaturesKHR, 0, sizeof(physicalDeviceBufferDeviceAddressFeaturesKHR));

	if ( isExtensionSupported(deviceExtensions, RequiredExtension("VK_KHR_buffer_device_address")) || context.contextSupports(vk::ApiVersion(1, 1, 0)) )
	{
		physicalDeviceBufferDeviceAddressFeaturesKHR.sType = getStructureType<VkPhysicalDeviceBufferDeviceAddressFeaturesKHR>();
		*nextPtr = &physicalDeviceBufferDeviceAddressFeaturesKHR;
		nextPtr  = &physicalDeviceBufferDeviceAddressFeaturesKHR.pNext;
	}

	vk::VkPhysicalDeviceColorWriteEnableFeaturesEXT physicalDeviceColorWriteEnableFeaturesEXT;
	deMemset(&physicalDeviceColorWriteEnableFeaturesEXT, 0, sizeof(physicalDeviceColorWriteEnableFeaturesEXT));

	if ( isExtensionSupported(deviceExtensions, RequiredExtension("VK_EXT_color_write_enable")) )
	{
		physicalDeviceColorWriteEnableFeaturesEXT.sType = getStructureType<VkPhysicalDeviceColorWriteEnableFeaturesEXT>();
		*nextPtr = &physicalDeviceColorWriteEnableFeaturesEXT;
		nextPtr  = &physicalDeviceColorWriteEnableFeaturesEXT.pNext;
	}

	vk::VkPhysicalDeviceConditionalRenderingFeaturesEXT physicalDeviceConditionalRenderingFeaturesEXT;
	deMemset(&physicalDeviceConditionalRenderingFeaturesEXT, 0, sizeof(physicalDeviceConditionalRenderingFeaturesEXT));

	if ( isExtensionSupported(deviceExtensions, RequiredExtension("VK_EXT_conditional_rendering")) )
	{
		physicalDeviceConditionalRenderingFeaturesEXT.sType = getStructureType<VkPhysicalDeviceConditionalRenderingFeaturesEXT>();
		*nextPtr = &physicalDeviceConditionalRenderingFeaturesEXT;
		nextPtr  = &physicalDeviceConditionalRenderingFeaturesEXT.pNext;
	}

	vk::VkPhysicalDeviceDepthClipEnableFeaturesEXT physicalDeviceDepthClipEnableFeaturesEXT;
	deMemset(&physicalDeviceDepthClipEnableFeaturesEXT, 0, sizeof(physicalDeviceDepthClipEnableFeaturesEXT));

	if ( isExtensionSupported(deviceExtensions, RequiredExtension("VK_EXT_depth_clip_enable")) )
	{
		physicalDeviceDepthClipEnableFeaturesEXT.sType = getStructureType<VkPhysicalDeviceDepthClipEnableFeaturesEXT>();
		*nextPtr = &physicalDeviceDepthClipEnableFeaturesEXT;
		nextPtr  = &physicalDeviceDepthClipEnableFeaturesEXT.pNext;
	}

	vk::VkPhysicalDeviceDescriptorIndexingFeaturesEXT physicalDeviceDescriptorIndexingFeaturesEXT;
	deMemset(&physicalDeviceDescriptorIndexingFeaturesEXT, 0, sizeof(physicalDeviceDescriptorIndexingFeaturesEXT));

	if ( isExtensionSupported(deviceExtensions, RequiredExtension("VK_EXT_descriptor_indexing")) || context.contextSupports(vk::ApiVersion(1, 1, 0)) )
	{
		physicalDeviceDescriptorIndexingFeaturesEXT.sType = getStructureType<VkPhysicalDeviceDescriptorIndexingFeaturesEXT>();
		*nextPtr = &physicalDeviceDescriptorIndexingFeaturesEXT;
		nextPtr  = &physicalDeviceDescriptorIndexingFeaturesEXT.pNext;
	}

	vk::VkPhysicalDeviceExtendedDynamicState2FeaturesEXT physicalDeviceExtendedDynamicState2FeaturesEXT;
	deMemset(&physicalDeviceExtendedDynamicState2FeaturesEXT, 0, sizeof(physicalDeviceExtendedDynamicState2FeaturesEXT));

	if ( isExtensionSupported(deviceExtensions, RequiredExtension("VK_EXT_extended_dynamic_state2")) )
	{
		physicalDeviceExtendedDynamicState2FeaturesEXT.sType = getStructureType<VkPhysicalDeviceExtendedDynamicState2FeaturesEXT>();
		*nextPtr = &physicalDeviceExtendedDynamicState2FeaturesEXT;
		nextPtr  = &physicalDeviceExtendedDynamicState2FeaturesEXT.pNext;
	}

	vk::VkPhysicalDeviceFragmentDensityMapFeaturesEXT physicalDeviceFragmentDensityMapFeaturesEXT;
	deMemset(&physicalDeviceFragmentDensityMapFeaturesEXT, 0, sizeof(physicalDeviceFragmentDensityMapFeaturesEXT));

	if ( isExtensionSupported(deviceExtensions, RequiredExtension("VK_EXT_fragment_density_map")) )
	{
		physicalDeviceFragmentDensityMapFeaturesEXT.sType = getStructureType<VkPhysicalDeviceFragmentDensityMapFeaturesEXT>();
		*nextPtr = &physicalDeviceFragmentDensityMapFeaturesEXT;
		nextPtr  = &physicalDeviceFragmentDensityMapFeaturesEXT.pNext;
	}

	vk::VkPhysicalDeviceFragmentShaderInterlockFeaturesEXT physicalDeviceFragmentShaderInterlockFeaturesEXT;
	deMemset(&physicalDeviceFragmentShaderInterlockFeaturesEXT, 0, sizeof(physicalDeviceFragmentShaderInterlockFeaturesEXT));

	if ( isExtensionSupported(deviceExtensions, RequiredExtension("VK_EXT_fragment_shader_interlock")) )
	{
		physicalDeviceFragmentShaderInterlockFeaturesEXT.sType = getStructureType<VkPhysicalDeviceFragmentShaderInterlockFeaturesEXT>();
		*nextPtr = &physicalDeviceFragmentShaderInterlockFeaturesEXT;
		nextPtr  = &physicalDeviceFragmentShaderInterlockFeaturesEXT.pNext;
	}

	vk::VkPhysicalDeviceHostQueryResetFeaturesEXT physicalDeviceHostQueryResetFeaturesEXT;
	deMemset(&physicalDeviceHostQueryResetFeaturesEXT, 0, sizeof(physicalDeviceHostQueryResetFeaturesEXT));

	if ( isExtensionSupported(deviceExtensions, RequiredExtension("VK_EXT_host_query_reset")) )
	{
		physicalDeviceHostQueryResetFeaturesEXT.sType = getStructureType<VkPhysicalDeviceHostQueryResetFeaturesEXT>();
		*nextPtr = &physicalDeviceHostQueryResetFeaturesEXT;
		nextPtr  = &physicalDeviceHostQueryResetFeaturesEXT.pNext;
	}

	vk::VkPhysicalDeviceImagelessFramebufferFeaturesKHR physicalDeviceImagelessFramebufferFeaturesKHR;
	deMemset(&physicalDeviceImagelessFramebufferFeaturesKHR, 0, sizeof(physicalDeviceImagelessFramebufferFeaturesKHR));

	if ( isExtensionSupported(deviceExtensions, RequiredExtension("VK_KHR_imageless_framebuffer")) )
	{
		physicalDeviceImagelessFramebufferFeaturesKHR.sType = getStructureType<VkPhysicalDeviceImagelessFramebufferFeaturesKHR>();
		*nextPtr = &physicalDeviceImagelessFramebufferFeaturesKHR;
		nextPtr  = &physicalDeviceImagelessFramebufferFeaturesKHR.pNext;
	}

	vk::VkPhysicalDeviceIndexTypeUint8FeaturesEXT physicalDeviceIndexTypeUint8FeaturesEXT;
	deMemset(&physicalDeviceIndexTypeUint8FeaturesEXT, 0, sizeof(physicalDeviceIndexTypeUint8FeaturesEXT));

	if ( isExtensionSupported(deviceExtensions, RequiredExtension("VK_EXT_index_type_uint8")) )
	{
		physicalDeviceIndexTypeUint8FeaturesEXT.sType = getStructureType<VkPhysicalDeviceIndexTypeUint8FeaturesEXT>();
		*nextPtr = &physicalDeviceIndexTypeUint8FeaturesEXT;
		nextPtr  = &physicalDeviceIndexTypeUint8FeaturesEXT.pNext;
	}

	vk::VkPhysicalDeviceInlineUniformBlockFeaturesEXT physicalDeviceInlineUniformBlockFeaturesEXT;
	deMemset(&physicalDeviceInlineUniformBlockFeaturesEXT, 0, sizeof(physicalDeviceInlineUniformBlockFeaturesEXT));

	if ( isExtensionSupported(deviceExtensions, RequiredExtension("VK_EXT_inline_uniform_block")) )
	{
		physicalDeviceInlineUniformBlockFeaturesEXT.sType = getStructureType<VkPhysicalDeviceInlineUniformBlockFeaturesEXT>();
		*nextPtr = &physicalDeviceInlineUniformBlockFeaturesEXT;
		nextPtr  = &physicalDeviceInlineUniformBlockFeaturesEXT.pNext;
	}

	vk::VkPhysicalDeviceLineRasterizationFeaturesEXT physicalDeviceLineRasterizationFeaturesEXT;
	deMemset(&physicalDeviceLineRasterizationFeaturesEXT, 0, sizeof(physicalDeviceLineRasterizationFeaturesEXT));

	if ( isExtensionSupported(deviceExtensions, RequiredExtension("VK_EXT_line_rasterization")) )
	{
		physicalDeviceLineRasterizationFeaturesEXT.sType = getStructureType<VkPhysicalDeviceLineRasterizationFeaturesEXT>();
		*nextPtr = &physicalDeviceLineRasterizationFeaturesEXT;
		nextPtr  = &physicalDeviceLineRasterizationFeaturesEXT.pNext;
	}

	vk::VkPhysicalDeviceMemoryPriorityFeaturesEXT physicalDeviceMemoryPriorityFeaturesEXT;
	deMemset(&physicalDeviceMemoryPriorityFeaturesEXT, 0, sizeof(physicalDeviceMemoryPriorityFeaturesEXT));

	if ( isExtensionSupported(deviceExtensions, RequiredExtension("VK_EXT_memory_priority")) )
	{
		physicalDeviceMemoryPriorityFeaturesEXT.sType = getStructureType<VkPhysicalDeviceMemoryPriorityFeaturesEXT>();
		*nextPtr = &physicalDeviceMemoryPriorityFeaturesEXT;
		nextPtr  = &physicalDeviceMemoryPriorityFeaturesEXT.pNext;
	}

	vk::VkPhysicalDeviceMultiviewFeatures physicalDeviceMultiviewFeatures;
	deMemset(&physicalDeviceMultiviewFeatures, 0, sizeof(physicalDeviceMultiviewFeatures));

	if ( context.contextSupports(vk::ApiVersion(1, 1, 0)) || isExtensionSupported(deviceExtensions, RequiredExtension("VK_KHR_multiview")) )
	{
		physicalDeviceMultiviewFeatures.sType = getStructureType<VkPhysicalDeviceMultiviewFeatures>();
		*nextPtr = &physicalDeviceMultiviewFeatures;
		nextPtr  = &physicalDeviceMultiviewFeatures.pNext;
	}

	vk::VkPhysicalDevicePerformanceQueryFeaturesKHR physicalDevicePerformanceQueryFeaturesKHR;
	deMemset(&physicalDevicePerformanceQueryFeaturesKHR, 0, sizeof(physicalDevicePerformanceQueryFeaturesKHR));

	if ( isExtensionSupported(deviceExtensions, RequiredExtension("VK_KHR_performance_query")) )
	{
		physicalDevicePerformanceQueryFeaturesKHR.sType = getStructureType<VkPhysicalDevicePerformanceQueryFeaturesKHR>();
		*nextPtr = &physicalDevicePerformanceQueryFeaturesKHR;
		nextPtr  = &physicalDevicePerformanceQueryFeaturesKHR.pNext;
	}

	vk::VkPhysicalDevicePipelineCreationCacheControlFeaturesEXT physicalDevicePipelineCreationCacheControlFeaturesEXT;
	deMemset(&physicalDevicePipelineCreationCacheControlFeaturesEXT, 0, sizeof(physicalDevicePipelineCreationCacheControlFeaturesEXT));

	if ( isExtensionSupported(deviceExtensions, RequiredExtension("VK_EXT_pipeline_creation_cache_control")) )
	{
		physicalDevicePipelineCreationCacheControlFeaturesEXT.sType = getStructureType<VkPhysicalDevicePipelineCreationCacheControlFeaturesEXT>();
		*nextPtr = &physicalDevicePipelineCreationCacheControlFeaturesEXT;
		nextPtr  = &physicalDevicePipelineCreationCacheControlFeaturesEXT.pNext;
	}

	vk::VkPhysicalDevicePipelineExecutablePropertiesFeaturesKHR physicalDevicePipelineExecutablePropertiesFeaturesKHR;
	deMemset(&physicalDevicePipelineExecutablePropertiesFeaturesKHR, 0, sizeof(physicalDevicePipelineExecutablePropertiesFeaturesKHR));

	if ( isExtensionSupported(deviceExtensions, RequiredExtension("VK_KHR_pipeline_executable_properties")) )
	{
		physicalDevicePipelineExecutablePropertiesFeaturesKHR.sType = getStructureType<VkPhysicalDevicePipelineExecutablePropertiesFeaturesKHR>();
		*nextPtr = &physicalDevicePipelineExecutablePropertiesFeaturesKHR;
		nextPtr  = &physicalDevicePipelineExecutablePropertiesFeaturesKHR.pNext;
	}

	vk::VkPhysicalDeviceRayQueryFeaturesKHR physicalDeviceRayQueryFeaturesKHR;
	deMemset(&physicalDeviceRayQueryFeaturesKHR, 0, sizeof(physicalDeviceRayQueryFeaturesKHR));

	if ( isExtensionSupported(deviceExtensions, RequiredExtension("VK_KHR_ray_query")) )
	{
		physicalDeviceRayQueryFeaturesKHR.sType = getStructureType<VkPhysicalDeviceRayQueryFeaturesKHR>();
		*nextPtr = &physicalDeviceRayQueryFeaturesKHR;
		nextPtr  = &physicalDeviceRayQueryFeaturesKHR.pNext;
	}

	vk::VkPhysicalDeviceRayTracingPipelineFeaturesKHR physicalDeviceRayTracingPipelineFeaturesKHR;
	deMemset(&physicalDeviceRayTracingPipelineFeaturesKHR, 0, sizeof(physicalDeviceRayTracingPipelineFeaturesKHR));

	if ( isExtensionSupported(deviceExtensions, RequiredExtension("VK_KHR_ray_tracing_pipeline")) )
	{
		physicalDeviceRayTracingPipelineFeaturesKHR.sType = getStructureType<VkPhysicalDeviceRayTracingPipelineFeaturesKHR>();
		*nextPtr = &physicalDeviceRayTracingPipelineFeaturesKHR;
		nextPtr  = &physicalDeviceRayTracingPipelineFeaturesKHR.pNext;
	}

	vk::VkPhysicalDeviceSamplerYcbcrConversionFeaturesKHR physicalDeviceSamplerYcbcrConversionFeaturesKHR;
	deMemset(&physicalDeviceSamplerYcbcrConversionFeaturesKHR, 0, sizeof(physicalDeviceSamplerYcbcrConversionFeaturesKHR));

	if ( isExtensionSupported(deviceExtensions, RequiredExtension("VK_KHR_sampler_ycbcr_conversion")) )
	{
		physicalDeviceSamplerYcbcrConversionFeaturesKHR.sType = getStructureType<VkPhysicalDeviceSamplerYcbcrConversionFeaturesKHR>();
		*nextPtr = &physicalDeviceSamplerYcbcrConversionFeaturesKHR;
		nextPtr  = &physicalDeviceSamplerYcbcrConversionFeaturesKHR.pNext;
	}

	vk::VkPhysicalDeviceScalarBlockLayoutFeaturesEXT physicalDeviceScalarBlockLayoutFeaturesEXT;
	deMemset(&physicalDeviceScalarBlockLayoutFeaturesEXT, 0, sizeof(physicalDeviceScalarBlockLayoutFeaturesEXT));

	if ( isExtensionSupported(deviceExtensions, RequiredExtension("VK_EXT_scalar_block_layout")) )
	{
		physicalDeviceScalarBlockLayoutFeaturesEXT.sType = getStructureType<VkPhysicalDeviceScalarBlockLayoutFeaturesEXT>();
		*nextPtr = &physicalDeviceScalarBlockLayoutFeaturesEXT;
		nextPtr  = &physicalDeviceScalarBlockLayoutFeaturesEXT.pNext;
	}

	vk::VkPhysicalDeviceSeparateDepthStencilLayoutsFeaturesKHR physicalDeviceSeparateDepthStencilLayoutsFeaturesKHR;
	deMemset(&physicalDeviceSeparateDepthStencilLayoutsFeaturesKHR, 0, sizeof(physicalDeviceSeparateDepthStencilLayoutsFeaturesKHR));

	if ( isExtensionSupported(deviceExtensions, RequiredExtension("VK_KHR_separate_depth_stencil_layouts")) )
	{
		physicalDeviceSeparateDepthStencilLayoutsFeaturesKHR.sType = getStructureType<VkPhysicalDeviceSeparateDepthStencilLayoutsFeaturesKHR>();
		*nextPtr = &physicalDeviceSeparateDepthStencilLayoutsFeaturesKHR;
		nextPtr  = &physicalDeviceSeparateDepthStencilLayoutsFeaturesKHR.pNext;
	}

	vk::VkPhysicalDeviceShaderAtomicInt64FeaturesKHR physicalDeviceShaderAtomicInt64FeaturesKHR;
	deMemset(&physicalDeviceShaderAtomicInt64FeaturesKHR, 0, sizeof(physicalDeviceShaderAtomicInt64FeaturesKHR));

	if ( isExtensionSupported(deviceExtensions, RequiredExtension("VK_KHR_shader_atomic_int64")) )
	{
		physicalDeviceShaderAtomicInt64FeaturesKHR.sType = getStructureType<VkPhysicalDeviceShaderAtomicInt64FeaturesKHR>();
		*nextPtr = &physicalDeviceShaderAtomicInt64FeaturesKHR;
		nextPtr  = &physicalDeviceShaderAtomicInt64FeaturesKHR.pNext;
	}

	vk::VkPhysicalDeviceShaderClockFeaturesKHR physicalDeviceShaderClockFeaturesKHR;
	deMemset(&physicalDeviceShaderClockFeaturesKHR, 0, sizeof(physicalDeviceShaderClockFeaturesKHR));

	if ( isExtensionSupported(deviceExtensions, RequiredExtension("VK_KHR_shader_clock")) )
	{
		physicalDeviceShaderClockFeaturesKHR.sType = getStructureType<VkPhysicalDeviceShaderClockFeaturesKHR>();
		*nextPtr = &physicalDeviceShaderClockFeaturesKHR;
		nextPtr  = &physicalDeviceShaderClockFeaturesKHR.pNext;
	}

	vk::VkPhysicalDeviceShaderDemoteToHelperInvocationFeaturesEXT physicalDeviceShaderDemoteToHelperInvocationFeaturesEXT;
	deMemset(&physicalDeviceShaderDemoteToHelperInvocationFeaturesEXT, 0, sizeof(physicalDeviceShaderDemoteToHelperInvocationFeaturesEXT));

	if ( isExtensionSupported(deviceExtensions, RequiredExtension("VK_EXT_shader_demote_to_helper_invocation")) )
	{
		physicalDeviceShaderDemoteToHelperInvocationFeaturesEXT.sType = getStructureType<VkPhysicalDeviceShaderDemoteToHelperInvocationFeaturesEXT>();
		*nextPtr = &physicalDeviceShaderDemoteToHelperInvocationFeaturesEXT;
		nextPtr  = &physicalDeviceShaderDemoteToHelperInvocationFeaturesEXT.pNext;
	}

	vk::VkPhysicalDeviceShaderFloat16Int8Features physicalDeviceShaderFloat16Int8Features;
	deMemset(&physicalDeviceShaderFloat16Int8Features, 0, sizeof(physicalDeviceShaderFloat16Int8Features));

	if ( isExtensionSupported(deviceExtensions, RequiredExtension("VK_KHR_shader_float16_int8")) )
	{
		physicalDeviceShaderFloat16Int8Features.sType = getStructureType<VkPhysicalDeviceShaderFloat16Int8Features>();
		*nextPtr = &physicalDeviceShaderFloat16Int8Features;
		nextPtr  = &physicalDeviceShaderFloat16Int8Features.pNext;
	}

	vk::VkPhysicalDeviceShaderImageAtomicInt64FeaturesEXT physicalDeviceShaderImageAtomicInt64FeaturesEXT;
	deMemset(&physicalDeviceShaderImageAtomicInt64FeaturesEXT, 0, sizeof(physicalDeviceShaderImageAtomicInt64FeaturesEXT));

	if ( isExtensionSupported(deviceExtensions, RequiredExtension("VK_EXT_shader_image_atomic_int64")) )
	{
		physicalDeviceShaderImageAtomicInt64FeaturesEXT.sType = getStructureType<VkPhysicalDeviceShaderImageAtomicInt64FeaturesEXT>();
		*nextPtr = &physicalDeviceShaderImageAtomicInt64FeaturesEXT;
		nextPtr  = &physicalDeviceShaderImageAtomicInt64FeaturesEXT.pNext;
	}

	vk::VkPhysicalDeviceShaderSubgroupExtendedTypesFeaturesKHR physicalDeviceShaderSubgroupExtendedTypesFeaturesKHR;
	deMemset(&physicalDeviceShaderSubgroupExtendedTypesFeaturesKHR, 0, sizeof(physicalDeviceShaderSubgroupExtendedTypesFeaturesKHR));

	if ( isExtensionSupported(deviceExtensions, RequiredExtension("VK_KHR_shader_subgroup_extended_types")) )
	{
		physicalDeviceShaderSubgroupExtendedTypesFeaturesKHR.sType = getStructureType<VkPhysicalDeviceShaderSubgroupExtendedTypesFeaturesKHR>();
		*nextPtr = &physicalDeviceShaderSubgroupExtendedTypesFeaturesKHR;
		nextPtr  = &physicalDeviceShaderSubgroupExtendedTypesFeaturesKHR.pNext;
	}

	vk::VkPhysicalDeviceShaderTerminateInvocationFeaturesKHR physicalDeviceShaderTerminateInvocationFeaturesKHR;
	deMemset(&physicalDeviceShaderTerminateInvocationFeaturesKHR, 0, sizeof(physicalDeviceShaderTerminateInvocationFeaturesKHR));

	if ( isExtensionSupported(deviceExtensions, RequiredExtension("VK_KHR_shader_terminate_invocation")) )
	{
		physicalDeviceShaderTerminateInvocationFeaturesKHR.sType = getStructureType<VkPhysicalDeviceShaderTerminateInvocationFeaturesKHR>();
		*nextPtr = &physicalDeviceShaderTerminateInvocationFeaturesKHR;
		nextPtr  = &physicalDeviceShaderTerminateInvocationFeaturesKHR.pNext;
	}

	vk::VkPhysicalDeviceSubgroupSizeControlFeaturesEXT physicalDeviceSubgroupSizeControlFeaturesEXT;
	deMemset(&physicalDeviceSubgroupSizeControlFeaturesEXT, 0, sizeof(physicalDeviceSubgroupSizeControlFeaturesEXT));

	if ( isExtensionSupported(deviceExtensions, RequiredExtension("VK_EXT_subgroup_size_control")) )
	{
		physicalDeviceSubgroupSizeControlFeaturesEXT.sType = getStructureType<VkPhysicalDeviceSubgroupSizeControlFeaturesEXT>();
		*nextPtr = &physicalDeviceSubgroupSizeControlFeaturesEXT;
		nextPtr  = &physicalDeviceSubgroupSizeControlFeaturesEXT.pNext;
	}

	vk::VkPhysicalDeviceSynchronization2FeaturesKHR physicalDeviceSynchronization2FeaturesKHR;
	deMemset(&physicalDeviceSynchronization2FeaturesKHR, 0, sizeof(physicalDeviceSynchronization2FeaturesKHR));

	if ( isExtensionSupported(deviceExtensions, RequiredExtension("VK_KHR_synchronization2")) )
	{
		physicalDeviceSynchronization2FeaturesKHR.sType = getStructureType<VkPhysicalDeviceSynchronization2FeaturesKHR>();
		*nextPtr = &physicalDeviceSynchronization2FeaturesKHR;
		nextPtr  = &physicalDeviceSynchronization2FeaturesKHR.pNext;
	}

	vk::VkPhysicalDeviceTexelBufferAlignmentFeaturesEXT physicalDeviceTexelBufferAlignmentFeaturesEXT;
	deMemset(&physicalDeviceTexelBufferAlignmentFeaturesEXT, 0, sizeof(physicalDeviceTexelBufferAlignmentFeaturesEXT));

	if ( isExtensionSupported(deviceExtensions, RequiredExtension("VK_EXT_texel_buffer_alignment")) )
	{
		physicalDeviceTexelBufferAlignmentFeaturesEXT.sType = getStructureType<VkPhysicalDeviceTexelBufferAlignmentFeaturesEXT>();
		*nextPtr = &physicalDeviceTexelBufferAlignmentFeaturesEXT;
		nextPtr  = &physicalDeviceTexelBufferAlignmentFeaturesEXT.pNext;
	}

	vk::VkPhysicalDeviceTextureCompressionASTCHDRFeaturesEXT physicalDeviceTextureCompressionASTCHDRFeaturesEXT;
	deMemset(&physicalDeviceTextureCompressionASTCHDRFeaturesEXT, 0, sizeof(physicalDeviceTextureCompressionASTCHDRFeaturesEXT));

	if ( isExtensionSupported(deviceExtensions, RequiredExtension("VK_EXT_texture_compression_astc_hdr")) )
	{
		physicalDeviceTextureCompressionASTCHDRFeaturesEXT.sType = getStructureType<VkPhysicalDeviceTextureCompressionASTCHDRFeaturesEXT>();
		*nextPtr = &physicalDeviceTextureCompressionASTCHDRFeaturesEXT;
		nextPtr  = &physicalDeviceTextureCompressionASTCHDRFeaturesEXT.pNext;
	}

	vk::VkPhysicalDeviceTimelineSemaphoreFeaturesKHR physicalDeviceTimelineSemaphoreFeaturesKHR;
	deMemset(&physicalDeviceTimelineSemaphoreFeaturesKHR, 0, sizeof(physicalDeviceTimelineSemaphoreFeaturesKHR));

	if ( isExtensionSupported(deviceExtensions, RequiredExtension("VK_KHR_timeline_semaphore")) )
	{
		physicalDeviceTimelineSemaphoreFeaturesKHR.sType = getStructureType<VkPhysicalDeviceTimelineSemaphoreFeaturesKHR>();
		*nextPtr = &physicalDeviceTimelineSemaphoreFeaturesKHR;
		nextPtr  = &physicalDeviceTimelineSemaphoreFeaturesKHR.pNext;
	}

	vk::VkPhysicalDeviceTransformFeedbackFeaturesEXT physicalDeviceTransformFeedbackFeaturesEXT;
	deMemset(&physicalDeviceTransformFeedbackFeaturesEXT, 0, sizeof(physicalDeviceTransformFeedbackFeaturesEXT));

	if ( isExtensionSupported(deviceExtensions, RequiredExtension("VK_EXT_transform_feedback")) )
	{
		physicalDeviceTransformFeedbackFeaturesEXT.sType = getStructureType<VkPhysicalDeviceTransformFeedbackFeaturesEXT>();
		*nextPtr = &physicalDeviceTransformFeedbackFeaturesEXT;
		nextPtr  = &physicalDeviceTransformFeedbackFeaturesEXT.pNext;
	}

	vk::VkPhysicalDeviceUniformBufferStandardLayoutFeaturesKHR physicalDeviceUniformBufferStandardLayoutFeaturesKHR;
	deMemset(&physicalDeviceUniformBufferStandardLayoutFeaturesKHR, 0, sizeof(physicalDeviceUniformBufferStandardLayoutFeaturesKHR));

	if ( isExtensionSupported(deviceExtensions, RequiredExtension("VK_KHR_uniform_buffer_standard_layout")) )
	{
		physicalDeviceUniformBufferStandardLayoutFeaturesKHR.sType = getStructureType<VkPhysicalDeviceUniformBufferStandardLayoutFeaturesKHR>();
		*nextPtr = &physicalDeviceUniformBufferStandardLayoutFeaturesKHR;
		nextPtr  = &physicalDeviceUniformBufferStandardLayoutFeaturesKHR.pNext;
	}

	vk::VkPhysicalDeviceVariablePointersFeatures physicalDeviceVariablePointersFeatures;
	deMemset(&physicalDeviceVariablePointersFeatures, 0, sizeof(physicalDeviceVariablePointersFeatures));

	if ( isExtensionSupported(deviceExtensions, RequiredExtension("VK_KHR_variable_pointers")) )
	{
		physicalDeviceVariablePointersFeatures.sType = getStructureType<VkPhysicalDeviceVariablePointersFeatures>();
		*nextPtr = &physicalDeviceVariablePointersFeatures;
		nextPtr  = &physicalDeviceVariablePointersFeatures.pNext;
	}

	vk::VkPhysicalDeviceVertexAttributeDivisorFeaturesEXT physicalDeviceVertexAttributeDivisorFeaturesEXT;
	deMemset(&physicalDeviceVertexAttributeDivisorFeaturesEXT, 0, sizeof(physicalDeviceVertexAttributeDivisorFeaturesEXT));

	if ( isExtensionSupported(deviceExtensions, RequiredExtension("VK_EXT_vertex_attribute_divisor")) )
	{
		physicalDeviceVertexAttributeDivisorFeaturesEXT.sType = getStructureType<VkPhysicalDeviceVertexAttributeDivisorFeaturesEXT>();
		*nextPtr = &physicalDeviceVertexAttributeDivisorFeaturesEXT;
		nextPtr  = &physicalDeviceVertexAttributeDivisorFeaturesEXT.pNext;
	}

	vk::VkPhysicalDeviceVertexInputDynamicStateFeaturesEXT physicalDeviceVertexInputDynamicStateFeaturesEXT;
	deMemset(&physicalDeviceVertexInputDynamicStateFeaturesEXT, 0, sizeof(physicalDeviceVertexInputDynamicStateFeaturesEXT));

	if ( isExtensionSupported(deviceExtensions, RequiredExtension("VK_EXT_vertex_input_dynamic_state")) )
	{
		physicalDeviceVertexInputDynamicStateFeaturesEXT.sType = getStructureType<VkPhysicalDeviceVertexInputDynamicStateFeaturesEXT>();
		*nextPtr = &physicalDeviceVertexInputDynamicStateFeaturesEXT;
		nextPtr  = &physicalDeviceVertexInputDynamicStateFeaturesEXT.pNext;
	}

	vk::VkPhysicalDeviceVulkan11Features physicalDeviceVulkan11Features;
	deMemset(&physicalDeviceVulkan11Features, 0, sizeof(physicalDeviceVulkan11Features));

	if ( context.contextSupports(vk::ApiVersion(1, 2, 0)) )
	{
		physicalDeviceVulkan11Features.sType = getStructureType<VkPhysicalDeviceVulkan11Features>();
		*nextPtr = &physicalDeviceVulkan11Features;
		nextPtr  = &physicalDeviceVulkan11Features.pNext;
	}

	vk::VkPhysicalDeviceVulkan12Features physicalDeviceVulkan12Features;
	deMemset(&physicalDeviceVulkan12Features, 0, sizeof(physicalDeviceVulkan12Features));

	if ( context.contextSupports(vk::ApiVersion(1, 2, 0)) )
	{
		physicalDeviceVulkan12Features.sType = getStructureType<VkPhysicalDeviceVulkan12Features>();
		*nextPtr = &physicalDeviceVulkan12Features;
		nextPtr  = &physicalDeviceVulkan12Features.pNext;
	}

	vk::VkPhysicalDeviceVulkanMemoryModelFeaturesKHR physicalDeviceVulkanMemoryModelFeaturesKHR;
	deMemset(&physicalDeviceVulkanMemoryModelFeaturesKHR, 0, sizeof(physicalDeviceVulkanMemoryModelFeaturesKHR));

	if ( isExtensionSupported(deviceExtensions, RequiredExtension("VK_KHR_vulkan_memory_model")) )
	{
		physicalDeviceVulkanMemoryModelFeaturesKHR.sType = getStructureType<VkPhysicalDeviceVulkanMemoryModelFeaturesKHR>();
		*nextPtr = &physicalDeviceVulkanMemoryModelFeaturesKHR;
		nextPtr  = &physicalDeviceVulkanMemoryModelFeaturesKHR.pNext;
	}

	vk::VkPhysicalDeviceWorkgroupMemoryExplicitLayoutFeaturesKHR physicalDeviceWorkgroupMemoryExplicitLayoutFeaturesKHR;
	deMemset(&physicalDeviceWorkgroupMemoryExplicitLayoutFeaturesKHR, 0, sizeof(physicalDeviceWorkgroupMemoryExplicitLayoutFeaturesKHR));

	if ( isExtensionSupported(deviceExtensions, RequiredExtension("VK_KHR_workgroup_memory_explicit_layout")) )
	{
		physicalDeviceWorkgroupMemoryExplicitLayoutFeaturesKHR.sType = getStructureType<VkPhysicalDeviceWorkgroupMemoryExplicitLayoutFeaturesKHR>();
		*nextPtr = &physicalDeviceWorkgroupMemoryExplicitLayoutFeaturesKHR;
		nextPtr  = &physicalDeviceWorkgroupMemoryExplicitLayoutFeaturesKHR.pNext;
	}

	vk::VkPhysicalDeviceYcbcr2Plane444FormatsFeaturesEXT physicalDeviceYcbcr2Plane444FormatsFeaturesEXT;
	deMemset(&physicalDeviceYcbcr2Plane444FormatsFeaturesEXT, 0, sizeof(physicalDeviceYcbcr2Plane444FormatsFeaturesEXT));

	if ( isExtensionSupported(deviceExtensions, RequiredExtension("VK_EXT_ycbcr_2plane_444_formats")) )
	{
		physicalDeviceYcbcr2Plane444FormatsFeaturesEXT.sType = getStructureType<VkPhysicalDeviceYcbcr2Plane444FormatsFeaturesEXT>();
		*nextPtr = &physicalDeviceYcbcr2Plane444FormatsFeaturesEXT;
		nextPtr  = &physicalDeviceYcbcr2Plane444FormatsFeaturesEXT.pNext;
	}

	vk::VkPhysicalDeviceYcbcrImageArraysFeaturesEXT physicalDeviceYcbcrImageArraysFeaturesEXT;
	deMemset(&physicalDeviceYcbcrImageArraysFeaturesEXT, 0, sizeof(physicalDeviceYcbcrImageArraysFeaturesEXT));

	if ( isExtensionSupported(deviceExtensions, RequiredExtension("VK_EXT_ycbcr_image_arrays")) )
	{
		physicalDeviceYcbcrImageArraysFeaturesEXT.sType = getStructureType<VkPhysicalDeviceYcbcrImageArraysFeaturesEXT>();
		*nextPtr = &physicalDeviceYcbcrImageArraysFeaturesEXT;
		nextPtr  = &physicalDeviceYcbcrImageArraysFeaturesEXT.pNext;
	}

	vk::VkPhysicalDeviceZeroInitializeWorkgroupMemoryFeaturesKHR physicalDeviceZeroInitializeWorkgroupMemoryFeaturesKHR;
	deMemset(&physicalDeviceZeroInitializeWorkgroupMemoryFeaturesKHR, 0, sizeof(physicalDeviceZeroInitializeWorkgroupMemoryFeaturesKHR));

	if ( isExtensionSupported(deviceExtensions, RequiredExtension("VK_KHR_zero_initialize_workgroup_memory")) )
	{
		physicalDeviceZeroInitializeWorkgroupMemoryFeaturesKHR.sType = getStructureType<VkPhysicalDeviceZeroInitializeWorkgroupMemoryFeaturesKHR>();
		*nextPtr = &physicalDeviceZeroInitializeWorkgroupMemoryFeaturesKHR;
		nextPtr  = &physicalDeviceZeroInitializeWorkgroupMemoryFeaturesKHR.pNext;
	}

	context.getInstanceInterface().getPhysicalDeviceFeatures2(context.getPhysicalDevice(), &coreFeatures);
	bool result = true;

	{
		if ( coreFeatures.features.robustBufferAccess == VK_FALSE )
		{
			log << tcu::TestLog::Message << "Mandatory feature robustBufferAccess not supported" << tcu::TestLog::EndMessage;
			result = false;
		}
	}

	if ( isExtensionSupported(deviceExtensions, RequiredExtension("VK_EXT_descriptor_indexing")) )
	{
		if ( coreFeatures.features.shaderSampledImageArrayDynamicIndexing == VK_FALSE )
		{
			log << tcu::TestLog::Message << "Mandatory feature shaderSampledImageArrayDynamicIndexing not supported" << tcu::TestLog::EndMessage;
			result = false;
		}
	}

	if ( isExtensionSupported(deviceExtensions, RequiredExtension("VK_EXT_descriptor_indexing")) )
	{
		if ( coreFeatures.features.shaderStorageBufferArrayDynamicIndexing == VK_FALSE )
		{
			log << tcu::TestLog::Message << "Mandatory feature shaderStorageBufferArrayDynamicIndexing not supported" << tcu::TestLog::EndMessage;
			result = false;
		}
	}

	if ( isExtensionSupported(deviceExtensions, RequiredExtension("VK_KHR_8bit_storage")) )
	{
		if ( physicalDevice8BitStorageFeaturesKHR.storageBuffer8BitAccess == VK_FALSE )
		{
			log << tcu::TestLog::Message << "Mandatory feature storageBuffer8BitAccess not supported" << tcu::TestLog::EndMessage;
			result = false;
		}
	}

	if ( context.contextSupports(vk::ApiVersion(1, 2, 0)) )
	{
		if ( physicalDeviceVulkan11Features.multiview == VK_FALSE )
		{
			log << tcu::TestLog::Message << "Mandatory feature multiview not supported" << tcu::TestLog::EndMessage;
			result = false;
		}
	}

	if ( context.contextSupports(vk::ApiVersion(1, 1, 0)) )
	{
		if ( physicalDeviceMultiviewFeatures.multiview == VK_FALSE )
		{
			log << tcu::TestLog::Message << "Mandatory feature multiview not supported" << tcu::TestLog::EndMessage;
			result = false;
		}
	}

	if ( isExtensionSupported(deviceExtensions, RequiredExtension("VK_KHR_multiview")) )
	{
		if ( physicalDeviceMultiviewFeatures.multiview == VK_FALSE )
		{
			log << tcu::TestLog::Message << "Mandatory feature multiview not supported" << tcu::TestLog::EndMessage;
			result = false;
		}
	}

	if ( isExtensionSupported(deviceExtensions, RequiredExtension("VK_KHR_variable_pointers")) )
	{
		if ( physicalDeviceVariablePointersFeatures.variablePointersStorageBuffer == VK_FALSE )
		{
			log << tcu::TestLog::Message << "Mandatory feature variablePointersStorageBuffer not supported" << tcu::TestLog::EndMessage;
			result = false;
		}
	}

	if ( isExtensionSupported(deviceExtensions, RequiredExtension("VK_EXT_descriptor_indexing")) )
	{
		if ( physicalDeviceDescriptorIndexingFeaturesEXT.shaderUniformTexelBufferArrayDynamicIndexing == VK_FALSE )
		{
			log << tcu::TestLog::Message << "Mandatory feature shaderUniformTexelBufferArrayDynamicIndexing not supported" << tcu::TestLog::EndMessage;
			result = false;
		}
	}

	if ( isExtensionSupported(deviceExtensions, RequiredExtension("VK_EXT_descriptor_indexing")) )
	{
		if ( physicalDeviceDescriptorIndexingFeaturesEXT.shaderStorageTexelBufferArrayDynamicIndexing == VK_FALSE )
		{
			log << tcu::TestLog::Message << "Mandatory feature shaderStorageTexelBufferArrayDynamicIndexing not supported" << tcu::TestLog::EndMessage;
			result = false;
		}
	}

	if ( isExtensionSupported(deviceExtensions, RequiredExtension("VK_EXT_descriptor_indexing")) )
	{
		if ( physicalDeviceDescriptorIndexingFeaturesEXT.shaderSampledImageArrayNonUniformIndexing == VK_FALSE )
		{
			log << tcu::TestLog::Message << "Mandatory feature shaderSampledImageArrayNonUniformIndexing not supported" << tcu::TestLog::EndMessage;
			result = false;
		}
	}

	if ( isExtensionSupported(deviceExtensions, RequiredExtension("VK_EXT_descriptor_indexing")) )
	{
		if ( physicalDeviceDescriptorIndexingFeaturesEXT.shaderStorageBufferArrayNonUniformIndexing == VK_FALSE )
		{
			log << tcu::TestLog::Message << "Mandatory feature shaderStorageBufferArrayNonUniformIndexing not supported" << tcu::TestLog::EndMessage;
			result = false;
		}
	}

	if ( isExtensionSupported(deviceExtensions, RequiredExtension("VK_EXT_descriptor_indexing")) )
	{
		if ( physicalDeviceDescriptorIndexingFeaturesEXT.shaderUniformTexelBufferArrayNonUniformIndexing == VK_FALSE )
		{
			log << tcu::TestLog::Message << "Mandatory feature shaderUniformTexelBufferArrayNonUniformIndexing not supported" << tcu::TestLog::EndMessage;
			result = false;
		}
	}

	if ( isExtensionSupported(deviceExtensions, RequiredExtension("VK_EXT_descriptor_indexing")) )
	{
		if ( physicalDeviceDescriptorIndexingFeaturesEXT.descriptorBindingSampledImageUpdateAfterBind == VK_FALSE )
		{
			log << tcu::TestLog::Message << "Mandatory feature descriptorBindingSampledImageUpdateAfterBind not supported" << tcu::TestLog::EndMessage;
			result = false;
		}
	}

	if ( isExtensionSupported(deviceExtensions, RequiredExtension("VK_EXT_descriptor_indexing")) )
	{
		if ( physicalDeviceDescriptorIndexingFeaturesEXT.descriptorBindingStorageImageUpdateAfterBind == VK_FALSE )
		{
			log << tcu::TestLog::Message << "Mandatory feature descriptorBindingStorageImageUpdateAfterBind not supported" << tcu::TestLog::EndMessage;
			result = false;
		}
	}

	if ( isExtensionSupported(deviceExtensions, RequiredExtension("VK_EXT_descriptor_indexing")) )
	{
		if ( physicalDeviceDescriptorIndexingFeaturesEXT.descriptorBindingStorageBufferUpdateAfterBind == VK_FALSE )
		{
			log << tcu::TestLog::Message << "Mandatory feature descriptorBindingStorageBufferUpdateAfterBind not supported" << tcu::TestLog::EndMessage;
			result = false;
		}
	}

	if ( isExtensionSupported(deviceExtensions, RequiredExtension("VK_EXT_descriptor_indexing")) )
	{
		if ( physicalDeviceDescriptorIndexingFeaturesEXT.descriptorBindingUniformTexelBufferUpdateAfterBind == VK_FALSE )
		{
			log << tcu::TestLog::Message << "Mandatory feature descriptorBindingUniformTexelBufferUpdateAfterBind not supported" << tcu::TestLog::EndMessage;
			result = false;
		}
	}

	if ( isExtensionSupported(deviceExtensions, RequiredExtension("VK_EXT_descriptor_indexing")) )
	{
		if ( physicalDeviceDescriptorIndexingFeaturesEXT.descriptorBindingStorageTexelBufferUpdateAfterBind == VK_FALSE )
		{
			log << tcu::TestLog::Message << "Mandatory feature descriptorBindingStorageTexelBufferUpdateAfterBind not supported" << tcu::TestLog::EndMessage;
			result = false;
		}
	}

	if ( isExtensionSupported(deviceExtensions, RequiredExtension("VK_EXT_descriptor_indexing")) )
	{
		if ( physicalDeviceDescriptorIndexingFeaturesEXT.descriptorBindingUpdateUnusedWhilePending == VK_FALSE )
		{
			log << tcu::TestLog::Message << "Mandatory feature descriptorBindingUpdateUnusedWhilePending not supported" << tcu::TestLog::EndMessage;
			result = false;
		}
	}

	if ( isExtensionSupported(deviceExtensions, RequiredExtension("VK_EXT_descriptor_indexing")) )
	{
		if ( physicalDeviceDescriptorIndexingFeaturesEXT.descriptorBindingPartiallyBound == VK_FALSE )
		{
			log << tcu::TestLog::Message << "Mandatory feature descriptorBindingPartiallyBound not supported" << tcu::TestLog::EndMessage;
			result = false;
		}
	}

	if ( isExtensionSupported(deviceExtensions, RequiredExtension("VK_EXT_descriptor_indexing")) )
	{
		if ( physicalDeviceDescriptorIndexingFeaturesEXT.runtimeDescriptorArray == VK_FALSE )
		{
			log << tcu::TestLog::Message << "Mandatory feature runtimeDescriptorArray not supported" << tcu::TestLog::EndMessage;
			result = false;
		}
	}

	if ( isExtensionSupported(deviceExtensions, RequiredExtension("VK_EXT_inline_uniform_block")) )
	{
		if ( physicalDeviceInlineUniformBlockFeaturesEXT.inlineUniformBlock == VK_FALSE )
		{
			log << tcu::TestLog::Message << "Mandatory feature inlineUniformBlock not supported" << tcu::TestLog::EndMessage;
			result = false;
		}
	}

	if ( isExtensionSupported(deviceExtensions, RequiredExtension("VK_EXT_inline_uniform_block")) && isExtensionSupported(deviceExtensions, RequiredExtension("VK_EXT_descriptor_indexing")) )
	{
		if ( physicalDeviceInlineUniformBlockFeaturesEXT.descriptorBindingInlineUniformBlockUpdateAfterBind == VK_FALSE )
		{
			log << tcu::TestLog::Message << "Mandatory feature descriptorBindingInlineUniformBlockUpdateAfterBind not supported" << tcu::TestLog::EndMessage;
			result = false;
		}
	}

	if ( isExtensionSupported(deviceExtensions, RequiredExtension("VK_EXT_scalar_block_layout")) )
	{
		if ( physicalDeviceScalarBlockLayoutFeaturesEXT.scalarBlockLayout == VK_FALSE )
		{
			log << tcu::TestLog::Message << "Mandatory feature scalarBlockLayout not supported" << tcu::TestLog::EndMessage;
			result = false;
		}
	}

	if ( isExtensionSupported(deviceExtensions, RequiredExtension("VK_KHR_uniform_buffer_standard_layout")) )
	{
		if ( physicalDeviceUniformBufferStandardLayoutFeaturesKHR.uniformBufferStandardLayout == VK_FALSE )
		{
			log << tcu::TestLog::Message << "Mandatory feature uniformBufferStandardLayout not supported" << tcu::TestLog::EndMessage;
			result = false;
		}
	}

	if ( isExtensionSupported(deviceExtensions, RequiredExtension("VK_KHR_pipeline_executable_properties")) )
	{
		if ( physicalDevicePipelineExecutablePropertiesFeaturesKHR.pipelineExecutableInfo == VK_FALSE )
		{
			log << tcu::TestLog::Message << "Mandatory feature pipelineExecutableInfo not supported" << tcu::TestLog::EndMessage;
			result = false;
		}
	}

	if ( isExtensionSupported(deviceExtensions, RequiredExtension("VK_EXT_subgroup_size_control")) )
	{
		if ( physicalDeviceSubgroupSizeControlFeaturesEXT.subgroupSizeControl == VK_FALSE )
		{
			log << tcu::TestLog::Message << "Mandatory feature subgroupSizeControl not supported" << tcu::TestLog::EndMessage;
			result = false;
		}
	}

	if ( isExtensionSupported(deviceExtensions, RequiredExtension("VK_EXT_subgroup_size_control")) )
	{
		if ( physicalDeviceSubgroupSizeControlFeaturesEXT.computeFullSubgroups == VK_FALSE )
		{
			log << tcu::TestLog::Message << "Mandatory feature computeFullSubgroups not supported" << tcu::TestLog::EndMessage;
			result = false;
		}
	}

	if ( context.contextSupports(vk::ApiVersion(1, 2, 0)) )
	{
		if ( physicalDeviceVulkan12Features.subgroupBroadcastDynamicId == VK_FALSE )
		{
			log << tcu::TestLog::Message << "Mandatory feature subgroupBroadcastDynamicId not supported" << tcu::TestLog::EndMessage;
			result = false;
		}
	}

	if ( isExtensionSupported(deviceExtensions, RequiredExtension("VK_KHR_shader_subgroup_extended_types")) )
	{
		if ( physicalDeviceShaderSubgroupExtendedTypesFeaturesKHR.shaderSubgroupExtendedTypes == VK_FALSE )
		{
			log << tcu::TestLog::Message << "Mandatory feature shaderSubgroupExtendedTypes not supported" << tcu::TestLog::EndMessage;
			result = false;
		}
	}

	if ( context.contextSupports(vk::ApiVersion(1, 2, 0)) )
	{
		if ( physicalDeviceVulkan12Features.shaderSubgroupExtendedTypes == VK_FALSE )
		{
			log << tcu::TestLog::Message << "Mandatory feature shaderSubgroupExtendedTypes not supported" << tcu::TestLog::EndMessage;
			result = false;
		}
	}

	if ( isExtensionSupported(deviceExtensions, RequiredExtension("VK_KHR_imageless_framebuffer")) )
	{
		if ( physicalDeviceImagelessFramebufferFeaturesKHR.imagelessFramebuffer == VK_FALSE )
		{
			log << tcu::TestLog::Message << "Mandatory feature imagelessFramebuffer not supported" << tcu::TestLog::EndMessage;
			result = false;
		}
	}

	if ( context.contextSupports(vk::ApiVersion(1, 2, 0)) )
	{
		if ( physicalDeviceVulkan12Features.imagelessFramebuffer == VK_FALSE )
		{
			log << tcu::TestLog::Message << "Mandatory feature imagelessFramebuffer not supported" << tcu::TestLog::EndMessage;
			result = false;
		}
	}

	if ( context.contextSupports(vk::ApiVersion(1, 2, 0)) )
	{
		if ( physicalDeviceVulkan12Features.uniformBufferStandardLayout == VK_FALSE )
		{
			log << tcu::TestLog::Message << "Mandatory feature uniformBufferStandardLayout not supported" << tcu::TestLog::EndMessage;
			result = false;
		}
	}

	if ( isExtensionSupported(deviceExtensions, RequiredExtension("VK_KHR_separate_depth_stencil_layouts")) )
	{
		if ( physicalDeviceSeparateDepthStencilLayoutsFeaturesKHR.separateDepthStencilLayouts == VK_FALSE )
		{
			log << tcu::TestLog::Message << "Mandatory feature separateDepthStencilLayouts not supported" << tcu::TestLog::EndMessage;
			result = false;
		}
	}

	if ( isExtensionSupported(deviceExtensions, RequiredExtension("VK_EXT_pipeline_creation_cache_control")) )
	{
		if ( physicalDevicePipelineCreationCacheControlFeaturesEXT.pipelineCreationCacheControl == VK_FALSE )
		{
			log << tcu::TestLog::Message << "Mandatory feature pipelineCreationCacheControl not supported" << tcu::TestLog::EndMessage;
			result = false;
		}
	}

	if ( context.contextSupports(vk::ApiVersion(1, 2, 0)) )
	{
		if ( physicalDeviceVulkan12Features.separateDepthStencilLayouts == VK_FALSE )
		{
			log << tcu::TestLog::Message << "Mandatory feature separateDepthStencilLayouts not supported" << tcu::TestLog::EndMessage;
			result = false;
		}
	}

	if ( isExtensionSupported(deviceExtensions, RequiredExtension("VK_EXT_host_query_reset")) )
	{
		if ( physicalDeviceHostQueryResetFeaturesEXT.hostQueryReset == VK_FALSE )
		{
			log << tcu::TestLog::Message << "Mandatory feature hostQueryReset not supported" << tcu::TestLog::EndMessage;
			result = false;
		}
	}

	if ( context.contextSupports(vk::ApiVersion(1, 2, 0)) )
	{
		if ( physicalDeviceVulkan12Features.hostQueryReset == VK_FALSE )
		{
			log << tcu::TestLog::Message << "Mandatory feature hostQueryReset not supported" << tcu::TestLog::EndMessage;
			result = false;
		}
	}

	if ( isExtensionSupported(deviceExtensions, RequiredExtension("VK_KHR_timeline_semaphore")) )
	{
		if ( physicalDeviceTimelineSemaphoreFeaturesKHR.timelineSemaphore == VK_FALSE )
		{
			log << tcu::TestLog::Message << "Mandatory feature timelineSemaphore not supported" << tcu::TestLog::EndMessage;
			result = false;
		}
	}

	if ( context.contextSupports(vk::ApiVersion(1, 2, 0)) )
	{
		if ( physicalDeviceVulkan12Features.timelineSemaphore == VK_FALSE )
		{
			log << tcu::TestLog::Message << "Mandatory feature timelineSemaphore not supported" << tcu::TestLog::EndMessage;
			result = false;
		}
	}

	if ( context.contextSupports(vk::ApiVersion(1, 2, 0)) && physicalDeviceVulkan12Features.descriptorIndexing )
	{
		if ( coreFeatures.features.shaderSampledImageArrayDynamicIndexing == VK_FALSE )
		{
			log << tcu::TestLog::Message << "Mandatory feature shaderSampledImageArrayDynamicIndexing not supported" << tcu::TestLog::EndMessage;
			result = false;
		}
	}

	if ( context.contextSupports(vk::ApiVersion(1, 2, 0)) && physicalDeviceVulkan12Features.descriptorIndexing )
	{
		if ( coreFeatures.features.shaderStorageBufferArrayDynamicIndexing == VK_FALSE )
		{
			log << tcu::TestLog::Message << "Mandatory feature shaderStorageBufferArrayDynamicIndexing not supported" << tcu::TestLog::EndMessage;
			result = false;
		}
	}

	if ( context.contextSupports(vk::ApiVersion(1, 2, 0)) && physicalDeviceVulkan12Features.descriptorIndexing )
	{
		if ( physicalDeviceVulkan12Features.shaderUniformTexelBufferArrayDynamicIndexing == VK_FALSE )
		{
			log << tcu::TestLog::Message << "Mandatory feature shaderUniformTexelBufferArrayDynamicIndexing not supported" << tcu::TestLog::EndMessage;
			result = false;
		}
	}

	if ( context.contextSupports(vk::ApiVersion(1, 2, 0)) && physicalDeviceVulkan12Features.descriptorIndexing )
	{
		if ( physicalDeviceVulkan12Features.shaderStorageTexelBufferArrayDynamicIndexing == VK_FALSE )
		{
			log << tcu::TestLog::Message << "Mandatory feature shaderStorageTexelBufferArrayDynamicIndexing not supported" << tcu::TestLog::EndMessage;
			result = false;
		}
	}

	if ( context.contextSupports(vk::ApiVersion(1, 2, 0)) && physicalDeviceVulkan12Features.descriptorIndexing )
	{
		if ( physicalDeviceVulkan12Features.shaderSampledImageArrayNonUniformIndexing == VK_FALSE )
		{
			log << tcu::TestLog::Message << "Mandatory feature shaderSampledImageArrayNonUniformIndexing not supported" << tcu::TestLog::EndMessage;
			result = false;
		}
	}

	if ( context.contextSupports(vk::ApiVersion(1, 2, 0)) && physicalDeviceVulkan12Features.descriptorIndexing )
	{
		if ( physicalDeviceVulkan12Features.shaderStorageBufferArrayNonUniformIndexing == VK_FALSE )
		{
			log << tcu::TestLog::Message << "Mandatory feature shaderStorageBufferArrayNonUniformIndexing not supported" << tcu::TestLog::EndMessage;
			result = false;
		}
	}

	if ( context.contextSupports(vk::ApiVersion(1, 2, 0)) && physicalDeviceVulkan12Features.descriptorIndexing )
	{
		if ( physicalDeviceVulkan12Features.shaderUniformTexelBufferArrayNonUniformIndexing == VK_FALSE )
		{
			log << tcu::TestLog::Message << "Mandatory feature shaderUniformTexelBufferArrayNonUniformIndexing not supported" << tcu::TestLog::EndMessage;
			result = false;
		}
	}

	if ( context.contextSupports(vk::ApiVersion(1, 2, 0)) && physicalDeviceVulkan12Features.descriptorIndexing )
	{
		if ( physicalDeviceVulkan12Features.descriptorBindingSampledImageUpdateAfterBind == VK_FALSE )
		{
			log << tcu::TestLog::Message << "Mandatory feature descriptorBindingSampledImageUpdateAfterBind not supported" << tcu::TestLog::EndMessage;
			result = false;
		}
	}

	if ( context.contextSupports(vk::ApiVersion(1, 2, 0)) && physicalDeviceVulkan12Features.descriptorIndexing )
	{
		if ( physicalDeviceVulkan12Features.descriptorBindingStorageImageUpdateAfterBind == VK_FALSE )
		{
			log << tcu::TestLog::Message << "Mandatory feature descriptorBindingStorageImageUpdateAfterBind not supported" << tcu::TestLog::EndMessage;
			result = false;
		}
	}

	if ( context.contextSupports(vk::ApiVersion(1, 2, 0)) && physicalDeviceVulkan12Features.descriptorIndexing )
	{
		if ( physicalDeviceVulkan12Features.descriptorBindingStorageBufferUpdateAfterBind == VK_FALSE )
		{
			log << tcu::TestLog::Message << "Mandatory feature descriptorBindingStorageBufferUpdateAfterBind not supported" << tcu::TestLog::EndMessage;
			result = false;
		}
	}

	if ( context.contextSupports(vk::ApiVersion(1, 2, 0)) && physicalDeviceVulkan12Features.descriptorIndexing )
	{
		if ( physicalDeviceVulkan12Features.descriptorBindingUniformTexelBufferUpdateAfterBind == VK_FALSE )
		{
			log << tcu::TestLog::Message << "Mandatory feature descriptorBindingUniformTexelBufferUpdateAfterBind not supported" << tcu::TestLog::EndMessage;
			result = false;
		}
	}

	if ( context.contextSupports(vk::ApiVersion(1, 2, 0)) && physicalDeviceVulkan12Features.descriptorIndexing )
	{
		if ( physicalDeviceVulkan12Features.descriptorBindingStorageTexelBufferUpdateAfterBind == VK_FALSE )
		{
			log << tcu::TestLog::Message << "Mandatory feature descriptorBindingStorageTexelBufferUpdateAfterBind not supported" << tcu::TestLog::EndMessage;
			result = false;
		}
	}

	if ( context.contextSupports(vk::ApiVersion(1, 2, 0)) && physicalDeviceVulkan12Features.descriptorIndexing )
	{
		if ( physicalDeviceVulkan12Features.descriptorBindingUpdateUnusedWhilePending == VK_FALSE )
		{
			log << tcu::TestLog::Message << "Mandatory feature descriptorBindingUpdateUnusedWhilePending not supported" << tcu::TestLog::EndMessage;
			result = false;
		}
	}

	if ( context.contextSupports(vk::ApiVersion(1, 2, 0)) && physicalDeviceVulkan12Features.descriptorIndexing )
	{
		if ( physicalDeviceVulkan12Features.descriptorBindingPartiallyBound == VK_FALSE )
		{
			log << tcu::TestLog::Message << "Mandatory feature descriptorBindingPartiallyBound not supported" << tcu::TestLog::EndMessage;
			result = false;
		}
	}

	if ( context.contextSupports(vk::ApiVersion(1, 2, 0)) && physicalDeviceVulkan12Features.descriptorIndexing )
	{
		if ( physicalDeviceVulkan12Features.runtimeDescriptorArray == VK_FALSE )
		{
			log << tcu::TestLog::Message << "Mandatory feature runtimeDescriptorArray not supported" << tcu::TestLog::EndMessage;
			result = false;
		}
	}

	if ( isExtensionSupported(deviceExtensions, RequiredExtension("VK_EXT_texture_compression_astc_hdr")) )
	{
		if ( physicalDeviceTextureCompressionASTCHDRFeaturesEXT.textureCompressionASTC_HDR == VK_FALSE )
		{
			log << tcu::TestLog::Message << "Mandatory feature textureCompressionASTC_HDR not supported" << tcu::TestLog::EndMessage;
			result = false;
		}
	}

	if ( isExtensionSupported(deviceExtensions, RequiredExtension("VK_EXT_depth_clip_enable")) )
	{
		if ( physicalDeviceDepthClipEnableFeaturesEXT.depthClipEnable == VK_FALSE )
		{
			log << tcu::TestLog::Message << "Mandatory feature depthClipEnable not supported" << tcu::TestLog::EndMessage;
			result = false;
		}
	}

	if ( isExtensionSupported(deviceExtensions, RequiredExtension("VK_EXT_memory_priority")) )
	{
		if ( physicalDeviceMemoryPriorityFeaturesEXT.memoryPriority == VK_FALSE )
		{
			log << tcu::TestLog::Message << "Mandatory feature memoryPriority not supported" << tcu::TestLog::EndMessage;
			result = false;
		}
	}

	if ( isExtensionSupported(deviceExtensions, RequiredExtension("VK_EXT_ycbcr_image_arrays")) )
	{
		if ( physicalDeviceYcbcrImageArraysFeaturesEXT.ycbcrImageArrays == VK_FALSE )
		{
			log << tcu::TestLog::Message << "Mandatory feature ycbcrImageArrays not supported" << tcu::TestLog::EndMessage;
			result = false;
		}
	}

	if ( isExtensionSupported(deviceExtensions, RequiredExtension("VK_EXT_index_type_uint8")) )
	{
		if ( physicalDeviceIndexTypeUint8FeaturesEXT.indexTypeUint8 == VK_FALSE )
		{
			log << tcu::TestLog::Message << "Mandatory feature indexTypeUint8 not supported" << tcu::TestLog::EndMessage;
			result = false;
		}
	}

	if ( isExtensionSupported(deviceExtensions, RequiredExtension("VK_EXT_shader_demote_to_helper_invocation")) )
	{
		if ( physicalDeviceShaderDemoteToHelperInvocationFeaturesEXT.shaderDemoteToHelperInvocation == VK_FALSE )
		{
			log << tcu::TestLog::Message << "Mandatory feature shaderDemoteToHelperInvocation not supported" << tcu::TestLog::EndMessage;
			result = false;
		}
	}

	if ( isExtensionSupported(deviceExtensions, RequiredExtension("VK_EXT_texel_buffer_alignment")) )
	{
		if ( physicalDeviceTexelBufferAlignmentFeaturesEXT.texelBufferAlignment == VK_FALSE )
		{
			log << tcu::TestLog::Message << "Mandatory feature texelBufferAlignment not supported" << tcu::TestLog::EndMessage;
			result = false;
		}
	}

	if ( isExtensionSupported(deviceExtensions, RequiredExtension("VK_KHR_vulkan_memory_model")) )
	{
		if ( physicalDeviceVulkanMemoryModelFeaturesKHR.vulkanMemoryModel == VK_FALSE )
		{
			log << tcu::TestLog::Message << "Mandatory feature vulkanMemoryModel not supported" << tcu::TestLog::EndMessage;
			result = false;
		}
	}

	if ( isExtensionSupported(deviceExtensions, RequiredExtension("VK_KHR_buffer_device_address")) )
	{
		if ( physicalDeviceBufferDeviceAddressFeaturesKHR.bufferDeviceAddress == VK_FALSE )
		{
			log << tcu::TestLog::Message << "Mandatory feature bufferDeviceAddress not supported" << tcu::TestLog::EndMessage;
			result = false;
		}
	}

	if ( isExtensionSupported(deviceExtensions, RequiredExtension("VK_KHR_performance_query")) )
	{
		if ( physicalDevicePerformanceQueryFeaturesKHR.performanceCounterQueryPools == VK_FALSE )
		{
			log << tcu::TestLog::Message << "Mandatory feature performanceCounterQueryPools not supported" << tcu::TestLog::EndMessage;
			result = false;
		}
	}

	if ( isExtensionSupported(deviceExtensions, RequiredExtension("VK_EXT_transform_feedback")) )
	{
		if ( physicalDeviceTransformFeedbackFeaturesEXT.transformFeedback == VK_FALSE )
		{
			log << tcu::TestLog::Message << "Mandatory feature transformFeedback not supported" << tcu::TestLog::EndMessage;
			result = false;
		}
	}

	if ( isExtensionSupported(deviceExtensions, RequiredExtension("VK_EXT_conditional_rendering")) )
	{
		if ( physicalDeviceConditionalRenderingFeaturesEXT.conditionalRendering == VK_FALSE )
		{
			log << tcu::TestLog::Message << "Mandatory feature conditionalRendering not supported" << tcu::TestLog::EndMessage;
			result = false;
		}
	}

	if ( isExtensionSupported(deviceExtensions, RequiredExtension("VK_EXT_vertex_attribute_divisor")) )
	{
		if ( physicalDeviceVertexAttributeDivisorFeaturesEXT.vertexAttributeInstanceRateDivisor == VK_FALSE )
		{
			log << tcu::TestLog::Message << "Mandatory feature vertexAttributeInstanceRateDivisor not supported" << tcu::TestLog::EndMessage;
			result = false;
		}
	}

	if ( isExtensionSupported(deviceExtensions, RequiredExtension("VK_EXT_fragment_density_map")) )
	{
		if ( physicalDeviceFragmentDensityMapFeaturesEXT.fragmentDensityMap == VK_FALSE )
		{
			log << tcu::TestLog::Message << "Mandatory feature fragmentDensityMap not supported" << tcu::TestLog::EndMessage;
			result = false;
		}
	}

	if ( isExtensionSupported(deviceExtensions, RequiredExtension("VK_KHR_shader_clock")) )
	{
		if ( physicalDeviceShaderClockFeaturesKHR.shaderSubgroupClock == VK_FALSE )
		{
			log << tcu::TestLog::Message << "Mandatory feature shaderSubgroupClock not supported" << tcu::TestLog::EndMessage;
			result = false;
		}
	}

	if ( isExtensionSupported(deviceExtensions, RequiredExtension("VK_KHR_shader_atomic_int64")) )
	{
		if ( physicalDeviceShaderAtomicInt64FeaturesKHR.shaderBufferInt64Atomics == VK_FALSE )
		{
			log << tcu::TestLog::Message << "Mandatory feature shaderBufferInt64Atomics not supported" << tcu::TestLog::EndMessage;
			result = false;
		}
	}

	if ( isExtensionSupported(deviceExtensions, RequiredExtension("VK_KHR_16bit_storage")) )
	{
		if ( physicalDevice16BitStorageFeaturesKHR.storageBuffer16BitAccess == VK_FALSE )
		{
			log << tcu::TestLog::Message << "Mandatory feature storageBuffer16BitAccess not supported" << tcu::TestLog::EndMessage;
			result = false;
		}
	}

	if ( isExtensionSupported(deviceExtensions, RequiredExtension("VK_KHR_shader_float16_int8")) )
	{
		if ( ( physicalDeviceShaderFloat16Int8Features.shaderFloat16 == VK_FALSE ) && ( physicalDeviceShaderFloat16Int8Features.shaderInt8 == VK_FALSE ) )
		{
			log << tcu::TestLog::Message << "Mandatory feature shaderFloat16 or shaderInt8 not supported" << tcu::TestLog::EndMessage;
			result = false;
		}
	}

	if ( isExtensionSupported(deviceExtensions, RequiredExtension("VK_EXT_fragment_shader_interlock")) )
	{
		if ( ( physicalDeviceFragmentShaderInterlockFeaturesEXT.fragmentShaderSampleInterlock == VK_FALSE ) && ( physicalDeviceFragmentShaderInterlockFeaturesEXT.fragmentShaderPixelInterlock == VK_FALSE ) && ( physicalDeviceFragmentShaderInterlockFeaturesEXT.fragmentShaderShadingRateInterlock == VK_FALSE ) )
		{
			log << tcu::TestLog::Message << "Mandatory feature fragmentShaderSampleInterlock or fragmentShaderPixelInterlock or fragmentShaderShadingRateInterlock not supported" << tcu::TestLog::EndMessage;
			result = false;
		}
	}

	if ( isExtensionSupported(deviceExtensions, RequiredExtension("VK_EXT_line_rasterization")) )
	{
		if ( ( physicalDeviceLineRasterizationFeaturesEXT.rectangularLines == VK_FALSE ) && ( physicalDeviceLineRasterizationFeaturesEXT.bresenhamLines == VK_FALSE ) && ( physicalDeviceLineRasterizationFeaturesEXT.smoothLines == VK_FALSE ) && ( physicalDeviceLineRasterizationFeaturesEXT.stippledRectangularLines == VK_FALSE ) && ( physicalDeviceLineRasterizationFeaturesEXT.stippledBresenhamLines == VK_FALSE ) && ( physicalDeviceLineRasterizationFeaturesEXT.stippledSmoothLines == VK_FALSE ) )
		{
			log << tcu::TestLog::Message << "Mandatory feature rectangularLines or bresenhamLines or smoothLines or stippledRectangularLines or stippledBresenhamLines or stippledSmoothLines not supported" << tcu::TestLog::EndMessage;
			result = false;
		}
	}

	if ( isExtensionSupported(deviceExtensions, RequiredExtension("VK_KHR_synchronization2")) )
	{
		if ( physicalDeviceSynchronization2FeaturesKHR.synchronization2 == VK_FALSE )
		{
			log << tcu::TestLog::Message << "Mandatory feature synchronization2 not supported" << tcu::TestLog::EndMessage;
			result = false;
		}
	}

	if ( isExtensionSupported(deviceExtensions, RequiredExtension("VK_KHR_sampler_ycbcr_conversion")) )
	{
		if ( physicalDeviceSamplerYcbcrConversionFeaturesKHR.samplerYcbcrConversion == VK_FALSE )
		{
			log << tcu::TestLog::Message << "Mandatory feature samplerYcbcrConversion not supported" << tcu::TestLog::EndMessage;
			result = false;
		}
	}

	if ( context.contextSupports(vk::ApiVersion(1, 2, 0)) && isExtensionSupported(deviceExtensions, RequiredExtension("VK_KHR_draw_indirect_count")) )
	{
		if ( physicalDeviceVulkan12Features.drawIndirectCount == VK_FALSE )
		{
			log << tcu::TestLog::Message << "Mandatory feature drawIndirectCount not supported" << tcu::TestLog::EndMessage;
			result = false;
		}
	}

	if ( context.contextSupports(vk::ApiVersion(1, 2, 0)) && isExtensionSupported(deviceExtensions, RequiredExtension("VK_KHR_sampler_mirror_clamp_to_edge")) )
	{
		if ( physicalDeviceVulkan12Features.samplerMirrorClampToEdge == VK_FALSE )
		{
			log << tcu::TestLog::Message << "Mandatory feature samplerMirrorClampToEdge not supported" << tcu::TestLog::EndMessage;
			result = false;
		}
	}

	if ( context.contextSupports(vk::ApiVersion(1, 2, 0)) && isExtensionSupported(deviceExtensions, RequiredExtension("VK_EXT_sampler_filter_minmax")) )
	{
		if ( physicalDeviceVulkan12Features.samplerFilterMinmax == VK_FALSE )
		{
			log << tcu::TestLog::Message << "Mandatory feature samplerFilterMinmax not supported" << tcu::TestLog::EndMessage;
			result = false;
		}
	}

	if ( context.contextSupports(vk::ApiVersion(1, 2, 0)) && isExtensionSupported(deviceExtensions, RequiredExtension("VK_EXT_shader_viewport_index_layer")) )
	{
		if ( physicalDeviceVulkan12Features.shaderOutputViewportIndex == VK_FALSE )
		{
			log << tcu::TestLog::Message << "Mandatory feature shaderOutputViewportIndex not supported" << tcu::TestLog::EndMessage;
			result = false;
		}
	}

	if ( context.contextSupports(vk::ApiVersion(1, 2, 0)) && isExtensionSupported(deviceExtensions, RequiredExtension("VK_EXT_shader_viewport_index_layer")) )
	{
		if ( physicalDeviceVulkan12Features.shaderOutputLayer == VK_FALSE )
		{
			log << tcu::TestLog::Message << "Mandatory feature shaderOutputLayer not supported" << tcu::TestLog::EndMessage;
			result = false;
		}
	}

	if ( isExtensionSupported(deviceExtensions, RequiredExtension("VK_KHR_shader_terminate_invocation")) )
	{
		if ( physicalDeviceShaderTerminateInvocationFeaturesKHR.shaderTerminateInvocation == VK_FALSE )
		{
			log << tcu::TestLog::Message << "Mandatory feature shaderTerminateInvocation not supported" << tcu::TestLog::EndMessage;
			result = false;
		}
	}

	if ( isExtensionSupported(deviceExtensions, RequiredExtension("VK_EXT_shader_image_atomic_int64")) )
	{
		if ( physicalDeviceShaderImageAtomicInt64FeaturesEXT.shaderImageInt64Atomics == VK_FALSE )
		{
			log << tcu::TestLog::Message << "Mandatory feature shaderImageInt64Atomics not supported" << tcu::TestLog::EndMessage;
			result = false;
		}
	}

	if ( isExtensionSupported(deviceExtensions, RequiredExtension("VK_EXT_4444_formats")) )
	{
		if ( physicalDevice4444FormatsFeaturesEXT.formatA4R4G4B4 == VK_FALSE )
		{
			log << tcu::TestLog::Message << "Mandatory feature formatA4R4G4B4 not supported" << tcu::TestLog::EndMessage;
			result = false;
		}
	}

	if ( isExtensionSupported(deviceExtensions, RequiredExtension("VK_KHR_zero_initialize_workgroup_memory")) )
	{
		if ( physicalDeviceZeroInitializeWorkgroupMemoryFeaturesKHR.shaderZeroInitializeWorkgroupMemory == VK_FALSE )
		{
			log << tcu::TestLog::Message << "Mandatory feature shaderZeroInitializeWorkgroupMemory not supported" << tcu::TestLog::EndMessage;
			result = false;
		}
	}

	if ( isExtensionSupported(deviceExtensions, RequiredExtension("VK_KHR_workgroup_memory_explicit_layout")) )
	{
		if ( ( physicalDeviceWorkgroupMemoryExplicitLayoutFeaturesKHR.workgroupMemoryExplicitLayout == VK_FALSE ) && ( physicalDeviceWorkgroupMemoryExplicitLayoutFeaturesKHR.workgroupMemoryExplicitLayoutScalarBlockLayout == VK_FALSE ) && ( physicalDeviceWorkgroupMemoryExplicitLayoutFeaturesKHR.workgroupMemoryExplicitLayout8BitAccess == VK_FALSE ) && ( physicalDeviceWorkgroupMemoryExplicitLayoutFeaturesKHR.workgroupMemoryExplicitLayout16BitAccess == VK_FALSE ) )
		{
			log << tcu::TestLog::Message << "Mandatory feature workgroupMemoryExplicitLayout or workgroupMemoryExplicitLayoutScalarBlockLayout or workgroupMemoryExplicitLayout8BitAccess or workgroupMemoryExplicitLayout16BitAccess not supported" << tcu::TestLog::EndMessage;
			result = false;
		}
	}

	if ( isExtensionSupported(deviceExtensions, RequiredExtension("VK_KHR_acceleration_structure")) )
	{
		if ( physicalDeviceAccelerationStructureFeaturesKHR.accelerationStructure == VK_FALSE )
		{
			log << tcu::TestLog::Message << "Mandatory feature accelerationStructure not supported" << tcu::TestLog::EndMessage;
			result = false;
		}
	}

	if ( isExtensionSupported(deviceExtensions, RequiredExtension("VK_KHR_acceleration_structure")) )
	{
		if ( physicalDeviceAccelerationStructureFeaturesKHR.descriptorBindingAccelerationStructureUpdateAfterBind == VK_FALSE )
		{
			log << tcu::TestLog::Message << "Mandatory feature descriptorBindingAccelerationStructureUpdateAfterBind not supported" << tcu::TestLog::EndMessage;
			result = false;
		}
	}

	if ( context.contextSupports(vk::ApiVersion(1, 1, 0)) && isExtensionSupported(deviceExtensions, RequiredExtension("VK_KHR_acceleration_structure")) )
	{
		if ( coreFeatures.features.shaderSampledImageArrayDynamicIndexing == VK_FALSE )
		{
			log << tcu::TestLog::Message << "Mandatory feature shaderSampledImageArrayDynamicIndexing not supported" << tcu::TestLog::EndMessage;
			result = false;
		}
	}

	if ( context.contextSupports(vk::ApiVersion(1, 1, 0)) && isExtensionSupported(deviceExtensions, RequiredExtension("VK_KHR_acceleration_structure")) )
	{
		if ( coreFeatures.features.shaderStorageBufferArrayDynamicIndexing == VK_FALSE )
		{
			log << tcu::TestLog::Message << "Mandatory feature shaderStorageBufferArrayDynamicIndexing not supported" << tcu::TestLog::EndMessage;
			result = false;
		}
	}

	if ( context.contextSupports(vk::ApiVersion(1, 2, 0)) && isExtensionSupported(deviceExtensions, RequiredExtension("VK_KHR_acceleration_structure")) )
	{
		if ( physicalDeviceVulkan12Features.shaderUniformTexelBufferArrayDynamicIndexing == VK_FALSE )
		{
			log << tcu::TestLog::Message << "Mandatory feature shaderUniformTexelBufferArrayDynamicIndexing not supported" << tcu::TestLog::EndMessage;
			result = false;
		}
	}

	if ( context.contextSupports(vk::ApiVersion(1, 2, 0)) && isExtensionSupported(deviceExtensions, RequiredExtension("VK_KHR_acceleration_structure")) )
	{
		if ( physicalDeviceVulkan12Features.shaderStorageTexelBufferArrayDynamicIndexing == VK_FALSE )
		{
			log << tcu::TestLog::Message << "Mandatory feature shaderStorageTexelBufferArrayDynamicIndexing not supported" << tcu::TestLog::EndMessage;
			result = false;
		}
	}

	if ( context.contextSupports(vk::ApiVersion(1, 2, 0)) && isExtensionSupported(deviceExtensions, RequiredExtension("VK_KHR_acceleration_structure")) )
	{
		if ( physicalDeviceVulkan12Features.shaderSampledImageArrayNonUniformIndexing == VK_FALSE )
		{
			log << tcu::TestLog::Message << "Mandatory feature shaderSampledImageArrayNonUniformIndexing not supported" << tcu::TestLog::EndMessage;
			result = false;
		}
	}

	if ( context.contextSupports(vk::ApiVersion(1, 2, 0)) && isExtensionSupported(deviceExtensions, RequiredExtension("VK_KHR_acceleration_structure")) )
	{
		if ( physicalDeviceVulkan12Features.shaderStorageBufferArrayNonUniformIndexing == VK_FALSE )
		{
			log << tcu::TestLog::Message << "Mandatory feature shaderStorageBufferArrayNonUniformIndexing not supported" << tcu::TestLog::EndMessage;
			result = false;
		}
	}

	if ( context.contextSupports(vk::ApiVersion(1, 2, 0)) && isExtensionSupported(deviceExtensions, RequiredExtension("VK_KHR_acceleration_structure")) )
	{
		if ( physicalDeviceVulkan12Features.shaderUniformTexelBufferArrayNonUniformIndexing == VK_FALSE )
		{
			log << tcu::TestLog::Message << "Mandatory feature shaderUniformTexelBufferArrayNonUniformIndexing not supported" << tcu::TestLog::EndMessage;
			result = false;
		}
	}

	if ( context.contextSupports(vk::ApiVersion(1, 2, 0)) && isExtensionSupported(deviceExtensions, RequiredExtension("VK_KHR_acceleration_structure")) )
	{
		if ( physicalDeviceVulkan12Features.descriptorBindingSampledImageUpdateAfterBind == VK_FALSE )
		{
			log << tcu::TestLog::Message << "Mandatory feature descriptorBindingSampledImageUpdateAfterBind not supported" << tcu::TestLog::EndMessage;
			result = false;
		}
	}

	if ( context.contextSupports(vk::ApiVersion(1, 2, 0)) && isExtensionSupported(deviceExtensions, RequiredExtension("VK_KHR_acceleration_structure")) )
	{
		if ( physicalDeviceVulkan12Features.descriptorBindingStorageImageUpdateAfterBind == VK_FALSE )
		{
			log << tcu::TestLog::Message << "Mandatory feature descriptorBindingStorageImageUpdateAfterBind not supported" << tcu::TestLog::EndMessage;
			result = false;
		}
	}

	if ( context.contextSupports(vk::ApiVersion(1, 2, 0)) && isExtensionSupported(deviceExtensions, RequiredExtension("VK_KHR_acceleration_structure")) )
	{
		if ( physicalDeviceVulkan12Features.descriptorBindingStorageBufferUpdateAfterBind == VK_FALSE )
		{
			log << tcu::TestLog::Message << "Mandatory feature descriptorBindingStorageBufferUpdateAfterBind not supported" << tcu::TestLog::EndMessage;
			result = false;
		}
	}

	if ( context.contextSupports(vk::ApiVersion(1, 2, 0)) && isExtensionSupported(deviceExtensions, RequiredExtension("VK_KHR_acceleration_structure")) )
	{
		if ( physicalDeviceVulkan12Features.descriptorBindingUniformTexelBufferUpdateAfterBind == VK_FALSE )
		{
			log << tcu::TestLog::Message << "Mandatory feature descriptorBindingUniformTexelBufferUpdateAfterBind not supported" << tcu::TestLog::EndMessage;
			result = false;
		}
	}

	if ( context.contextSupports(vk::ApiVersion(1, 2, 0)) && isExtensionSupported(deviceExtensions, RequiredExtension("VK_KHR_acceleration_structure")) )
	{
		if ( physicalDeviceVulkan12Features.descriptorBindingStorageTexelBufferUpdateAfterBind == VK_FALSE )
		{
			log << tcu::TestLog::Message << "Mandatory feature descriptorBindingStorageTexelBufferUpdateAfterBind not supported" << tcu::TestLog::EndMessage;
			result = false;
		}
	}

	if ( context.contextSupports(vk::ApiVersion(1, 2, 0)) && isExtensionSupported(deviceExtensions, RequiredExtension("VK_KHR_acceleration_structure")) )
	{
		if ( physicalDeviceVulkan12Features.descriptorBindingUpdateUnusedWhilePending == VK_FALSE )
		{
			log << tcu::TestLog::Message << "Mandatory feature descriptorBindingUpdateUnusedWhilePending not supported" << tcu::TestLog::EndMessage;
			result = false;
		}
	}

	if ( context.contextSupports(vk::ApiVersion(1, 2, 0)) && isExtensionSupported(deviceExtensions, RequiredExtension("VK_KHR_acceleration_structure")) )
	{
		if ( physicalDeviceVulkan12Features.descriptorBindingPartiallyBound == VK_FALSE )
		{
			log << tcu::TestLog::Message << "Mandatory feature descriptorBindingPartiallyBound not supported" << tcu::TestLog::EndMessage;
			result = false;
		}
	}

	if ( context.contextSupports(vk::ApiVersion(1, 2, 0)) && isExtensionSupported(deviceExtensions, RequiredExtension("VK_KHR_acceleration_structure")) )
	{
		if ( physicalDeviceVulkan12Features.runtimeDescriptorArray == VK_FALSE )
		{
			log << tcu::TestLog::Message << "Mandatory feature runtimeDescriptorArray not supported" << tcu::TestLog::EndMessage;
			result = false;
		}
	}

	if ( context.contextSupports(vk::ApiVersion(1, 2, 0)) && isExtensionSupported(deviceExtensions, RequiredExtension("VK_KHR_acceleration_structure")) )
	{
		if ( physicalDeviceVulkan12Features.bufferDeviceAddress == VK_FALSE )
		{
			log << tcu::TestLog::Message << "Mandatory feature bufferDeviceAddress not supported" << tcu::TestLog::EndMessage;
			result = false;
		}
	}

	if ( context.contextSupports(vk::ApiVersion(1, 1, 0)) && isExtensionSupported(deviceExtensions, RequiredExtension("VK_KHR_acceleration_structure")) )
	{
		if ( physicalDeviceBufferDeviceAddressFeaturesKHR.bufferDeviceAddress == VK_FALSE )
		{
			log << tcu::TestLog::Message << "Mandatory feature bufferDeviceAddress not supported" << tcu::TestLog::EndMessage;
			result = false;
		}
	}

	if ( context.contextSupports(vk::ApiVersion(1, 1, 0)) && isExtensionSupported(deviceExtensions, RequiredExtension("VK_KHR_acceleration_structure")) )
	{
		if ( physicalDeviceDescriptorIndexingFeaturesEXT.shaderUniformTexelBufferArrayDynamicIndexing == VK_FALSE )
		{
			log << tcu::TestLog::Message << "Mandatory feature shaderUniformTexelBufferArrayDynamicIndexing not supported" << tcu::TestLog::EndMessage;
			result = false;
		}
	}

	if ( context.contextSupports(vk::ApiVersion(1, 1, 0)) && isExtensionSupported(deviceExtensions, RequiredExtension("VK_KHR_acceleration_structure")) )
	{
		if ( physicalDeviceDescriptorIndexingFeaturesEXT.shaderStorageTexelBufferArrayDynamicIndexing == VK_FALSE )
		{
			log << tcu::TestLog::Message << "Mandatory feature shaderStorageTexelBufferArrayDynamicIndexing not supported" << tcu::TestLog::EndMessage;
			result = false;
		}
	}

	if ( context.contextSupports(vk::ApiVersion(1, 1, 0)) && isExtensionSupported(deviceExtensions, RequiredExtension("VK_KHR_acceleration_structure")) )
	{
		if ( physicalDeviceDescriptorIndexingFeaturesEXT.shaderSampledImageArrayNonUniformIndexing == VK_FALSE )
		{
			log << tcu::TestLog::Message << "Mandatory feature shaderSampledImageArrayNonUniformIndexing not supported" << tcu::TestLog::EndMessage;
			result = false;
		}
	}

	if ( context.contextSupports(vk::ApiVersion(1, 1, 0)) && isExtensionSupported(deviceExtensions, RequiredExtension("VK_KHR_acceleration_structure")) )
	{
		if ( physicalDeviceDescriptorIndexingFeaturesEXT.shaderStorageBufferArrayNonUniformIndexing == VK_FALSE )
		{
			log << tcu::TestLog::Message << "Mandatory feature shaderStorageBufferArrayNonUniformIndexing not supported" << tcu::TestLog::EndMessage;
			result = false;
		}
	}

	if ( context.contextSupports(vk::ApiVersion(1, 1, 0)) && isExtensionSupported(deviceExtensions, RequiredExtension("VK_KHR_acceleration_structure")) )
	{
		if ( physicalDeviceDescriptorIndexingFeaturesEXT.shaderUniformTexelBufferArrayNonUniformIndexing == VK_FALSE )
		{
			log << tcu::TestLog::Message << "Mandatory feature shaderUniformTexelBufferArrayNonUniformIndexing not supported" << tcu::TestLog::EndMessage;
			result = false;
		}
	}

	if ( context.contextSupports(vk::ApiVersion(1, 1, 0)) && isExtensionSupported(deviceExtensions, RequiredExtension("VK_KHR_acceleration_structure")) )
	{
		if ( physicalDeviceDescriptorIndexingFeaturesEXT.descriptorBindingSampledImageUpdateAfterBind == VK_FALSE )
		{
			log << tcu::TestLog::Message << "Mandatory feature descriptorBindingSampledImageUpdateAfterBind not supported" << tcu::TestLog::EndMessage;
			result = false;
		}
	}

	if ( context.contextSupports(vk::ApiVersion(1, 1, 0)) && isExtensionSupported(deviceExtensions, RequiredExtension("VK_KHR_acceleration_structure")) )
	{
		if ( physicalDeviceDescriptorIndexingFeaturesEXT.descriptorBindingStorageImageUpdateAfterBind == VK_FALSE )
		{
			log << tcu::TestLog::Message << "Mandatory feature descriptorBindingStorageImageUpdateAfterBind not supported" << tcu::TestLog::EndMessage;
			result = false;
		}
	}

	if ( context.contextSupports(vk::ApiVersion(1, 1, 0)) && isExtensionSupported(deviceExtensions, RequiredExtension("VK_KHR_acceleration_structure")) )
	{
		if ( physicalDeviceDescriptorIndexingFeaturesEXT.descriptorBindingStorageBufferUpdateAfterBind == VK_FALSE )
		{
			log << tcu::TestLog::Message << "Mandatory feature descriptorBindingStorageBufferUpdateAfterBind not supported" << tcu::TestLog::EndMessage;
			result = false;
		}
	}

	if ( context.contextSupports(vk::ApiVersion(1, 1, 0)) && isExtensionSupported(deviceExtensions, RequiredExtension("VK_KHR_acceleration_structure")) )
	{
		if ( physicalDeviceDescriptorIndexingFeaturesEXT.descriptorBindingUniformTexelBufferUpdateAfterBind == VK_FALSE )
		{
			log << tcu::TestLog::Message << "Mandatory feature descriptorBindingUniformTexelBufferUpdateAfterBind not supported" << tcu::TestLog::EndMessage;
			result = false;
		}
	}

	if ( context.contextSupports(vk::ApiVersion(1, 1, 0)) && isExtensionSupported(deviceExtensions, RequiredExtension("VK_KHR_acceleration_structure")) )
	{
		if ( physicalDeviceDescriptorIndexingFeaturesEXT.descriptorBindingStorageTexelBufferUpdateAfterBind == VK_FALSE )
		{
			log << tcu::TestLog::Message << "Mandatory feature descriptorBindingStorageTexelBufferUpdateAfterBind not supported" << tcu::TestLog::EndMessage;
			result = false;
		}
	}

	if ( context.contextSupports(vk::ApiVersion(1, 1, 0)) && isExtensionSupported(deviceExtensions, RequiredExtension("VK_KHR_acceleration_structure")) )
	{
		if ( physicalDeviceDescriptorIndexingFeaturesEXT.descriptorBindingUpdateUnusedWhilePending == VK_FALSE )
		{
			log << tcu::TestLog::Message << "Mandatory feature descriptorBindingUpdateUnusedWhilePending not supported" << tcu::TestLog::EndMessage;
			result = false;
		}
	}

	if ( context.contextSupports(vk::ApiVersion(1, 1, 0)) && isExtensionSupported(deviceExtensions, RequiredExtension("VK_KHR_acceleration_structure")) )
	{
		if ( physicalDeviceDescriptorIndexingFeaturesEXT.descriptorBindingPartiallyBound == VK_FALSE )
		{
			log << tcu::TestLog::Message << "Mandatory feature descriptorBindingPartiallyBound not supported" << tcu::TestLog::EndMessage;
			result = false;
		}
	}

	if ( context.contextSupports(vk::ApiVersion(1, 1, 0)) && isExtensionSupported(deviceExtensions, RequiredExtension("VK_KHR_acceleration_structure")) )
	{
		if ( physicalDeviceDescriptorIndexingFeaturesEXT.runtimeDescriptorArray == VK_FALSE )
		{
			log << tcu::TestLog::Message << "Mandatory feature runtimeDescriptorArray not supported" << tcu::TestLog::EndMessage;
			result = false;
		}
	}

	if ( isExtensionSupported(deviceExtensions, RequiredExtension("VK_KHR_ray_tracing_pipeline")) )
	{
		if ( ( physicalDeviceRayTracingPipelineFeaturesKHR.rayTracingPipeline == VK_FALSE ) && ( physicalDeviceRayTracingPipelineFeaturesKHR.rayTracingPipelineTraceRaysIndirect == VK_FALSE ) )
		{
			log << tcu::TestLog::Message << "Mandatory feature rayTracingPipeline or rayTracingPipelineTraceRaysIndirect not supported" << tcu::TestLog::EndMessage;
			result = false;
		}
	}

	if ( isExtensionSupported(deviceExtensions, RequiredExtension("VK_KHR_ray_tracing_pipeline")) && isExtensionSupported(deviceExtensions, RequiredExtension("VK_KHR_ray_query")) )
	{
		if ( physicalDeviceRayTracingPipelineFeaturesKHR.rayTraversalPrimitiveCulling == VK_FALSE )
		{
			log << tcu::TestLog::Message << "Mandatory feature rayTraversalPrimitiveCulling not supported" << tcu::TestLog::EndMessage;
			result = false;
		}
	}

	if ( isExtensionSupported(deviceExtensions, RequiredExtension("VK_KHR_ray_query")) )
	{
		if ( physicalDeviceRayQueryFeaturesKHR.rayQuery == VK_FALSE )
		{
			log << tcu::TestLog::Message << "Mandatory feature rayQuery not supported" << tcu::TestLog::EndMessage;
			result = false;
		}
	}

	if ( isExtensionSupported(deviceExtensions, RequiredExtension("VK_EXT_vertex_input_dynamic_state")) )
	{
		if ( physicalDeviceVertexInputDynamicStateFeaturesEXT.vertexInputDynamicState == VK_FALSE )
		{
			log << tcu::TestLog::Message << "Mandatory feature vertexInputDynamicState not supported" << tcu::TestLog::EndMessage;
			result = false;
		}
	}

	if ( isExtensionSupported(deviceExtensions, RequiredExtension("VK_EXT_color_write_enable")) )
	{
		if ( physicalDeviceColorWriteEnableFeaturesEXT.colorWriteEnable == VK_FALSE )
		{
			log << tcu::TestLog::Message << "Mandatory feature colorWriteEnable not supported" << tcu::TestLog::EndMessage;
			result = false;
		}
	}

	if ( isExtensionSupported(deviceExtensions, RequiredExtension("VK_EXT_ycbcr_2plane_444_formats")) )
	{
		if ( physicalDeviceYcbcr2Plane444FormatsFeaturesEXT.ycbcr2plane444Formats == VK_FALSE )
		{
			log << tcu::TestLog::Message << "Mandatory feature ycbcr2plane444Formats not supported" << tcu::TestLog::EndMessage;
			result = false;
		}
	}

<<<<<<< HEAD
=======
	if ( isExtensionSupported(deviceExtensions, RequiredExtension("VK_EXT_extended_dynamic_state2")) )
	{
		if ( physicalDeviceExtendedDynamicState2FeaturesEXT.extendedDynamicState2 == VK_FALSE )
		{
			log << tcu::TestLog::Message << "Mandatory feature extendedDynamicState2 not supported" << tcu::TestLog::EndMessage;
			result = false;
		}
	}

>>>>>>> 231b110e
	return result;
}
<|MERGE_RESOLUTION|>--- conflicted
+++ resolved
@@ -1662,8 +1662,6 @@
 		}
 	}
 
-<<<<<<< HEAD
-=======
 	if ( isExtensionSupported(deviceExtensions, RequiredExtension("VK_EXT_extended_dynamic_state2")) )
 	{
 		if ( physicalDeviceExtendedDynamicState2FeaturesEXT.extendedDynamicState2 == VK_FALSE )
@@ -1673,6 +1671,5 @@
 		}
 	}
 
->>>>>>> 231b110e
 	return result;
 }
