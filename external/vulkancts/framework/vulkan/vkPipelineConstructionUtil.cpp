--- conflicted
+++ resolved
@@ -1835,17 +1835,13 @@
 	deBool												useDefaultVertexInputState;
 	deBool												failOnCompileWhenLinking;
 
-<<<<<<< HEAD
 #ifndef CTS_USES_VULKANSC
 	VkGraphicsPipelineLibraryCreateInfoEXT				pipelinePartLibraryCreateInfo[4];
 	VkPipelineLibraryCreateInfoKHR						finalPipelineLibraryCreateInfo;
 #endif
 	VkGraphicsPipelineCreateInfo						pipelinePartCreateInfo[4];
-	VkGraphicsPipelineCreateInfo						finalPipelineCreateInfo;
-=======
 	bool												explicitLinkPipelineLayoutSet;
 	VkGraphicsPipelineCreateInfo						monolithicPipelineCreateInfo;
->>>>>>> b9ec0d4b
 
 	ShaderWrapper										vertexShader;
 	ShaderWrapper										tessellationControlShader;
@@ -2010,47 +2006,6 @@
 			0u,																// VkPipelineTessellationStateCreateFlags		flags
 			3u																// deUint32										patchControlPoints
 		}
-<<<<<<< HEAD
-		, pFragmentShadingRateState				(nullptr)
-		, pDynamicState							(DE_NULL)
-		, pRepresentativeFragmentTestState		(nullptr)
-		, pTessellationDomainOrigin				()
-		, useViewportState						(DE_TRUE)
-		, useDefaultRasterizationState			(DE_FALSE)
-		, useDefaultDepthStencilState			(DE_FALSE)
-		, useDefaultColorBlendState				(DE_FALSE)
-		, useDefaultMultisampleState			(DE_FALSE)
-		, useDefaultVertexInputState			(DE_TRUE)
-		, failOnCompileWhenLinking				(false)
-#ifndef CTS_USES_VULKANSC
-		, pipelinePartLibraryCreateInfo
-		{
-			makeGraphicsPipelineLibraryCreateInfo(VK_GRAPHICS_PIPELINE_LIBRARY_VERTEX_INPUT_INTERFACE_BIT_EXT),
-			makeGraphicsPipelineLibraryCreateInfo(VK_GRAPHICS_PIPELINE_LIBRARY_PRE_RASTERIZATION_SHADERS_BIT_EXT),
-			makeGraphicsPipelineLibraryCreateInfo(VK_GRAPHICS_PIPELINE_LIBRARY_FRAGMENT_SHADER_BIT_EXT),
-			makeGraphicsPipelineLibraryCreateInfo(VK_GRAPHICS_PIPELINE_LIBRARY_FRAGMENT_OUTPUT_INTERFACE_BIT_EXT)
-		}
-		, finalPipelineLibraryCreateInfo
-	{
-		VK_STRUCTURE_TYPE_PIPELINE_LIBRARY_CREATE_INFO_KHR,		// VkStructureType		sType;
-		DE_NULL,												// const void*			pNext;
-		4,														// deUint32				libraryCount;
-		DE_NULL													// const VkPipeline*	pLibraries;
-	}
-#endif
-		, pipelinePartCreateInfo
-		{
-			initVulkanStructure(),
-			initVulkanStructure(),
-			initVulkanStructure(),
-			initVulkanStructure(),
-		}
-		, finalPipelineCreateInfo				(initVulkanStructure())
-		, tessellationShaderFeature				(false)
-		, geometryShaderFeature					(false)
-		, taskShaderFeature						(false)
-		, meshShaderFeature						(false)
-=======
 		, pFragmentShadingRateState		(nullptr)
 		, pDynamicState					(DE_NULL)
 		, pRepresentativeFragmentTestState(nullptr)
@@ -2067,8 +2022,8 @@
 		, geometryShaderFeature			(false)
 		, taskShaderFeature				(false)
 		, meshShaderFeature				(false)
->>>>>>> b9ec0d4b
-	{
+	{
+		monolithicPipelineCreateInfo = initVulkanStructure();
 	}
 
 	bool extensionEnabled (const std::string& ext) const
@@ -2100,8 +2055,8 @@
 	// make sure pipeline was not already built
 	DE_ASSERT(m_pipelineFinal.get() == DE_NULL);
 
-<<<<<<< HEAD
-	m_internalData->finalPipelineCreateInfo.layout = *layout;
+	m_internalData->monolithicPipelineCreateInfo.layout = *layout;
+	m_internalData->explicitLinkPipelineLayoutSet = true;
 
 	return *this;
 }
@@ -2111,12 +2066,8 @@
 	// make sure pipeline was not already built
 	DE_ASSERT(m_pipelineFinal.get() == DE_NULL);
 
-	void* firstStructInChain = static_cast<void*>(&m_internalData->finalPipelineCreateInfo);
+	void* firstStructInChain = static_cast<void*>(&m_internalData->monolithicPipelineCreateInfo);
 	addToChain(&firstStructInChain, binaries.ptr);
-=======
-	m_internalData->monolithicPipelineCreateInfo.layout = *layout;
-	m_internalData->explicitLinkPipelineLayoutSet = true;
->>>>>>> b9ec0d4b
 
 	return *this;
 }
@@ -2126,8 +2077,8 @@
 	// make sure states are not yet setup - all pipeline states must know about dynamic state
 	DE_ASSERT(m_internalData && m_internalData->setupState == PSS_NONE);
 
-	m_internalData->pDynamicState							= dynamicState;
-	m_internalData->finalPipelineCreateInfo.pDynamicState	= dynamicState;
+	m_internalData->pDynamicState								= dynamicState;
+	m_internalData->monolithicPipelineCreateInfo.pDynamicState	= dynamicState;
 
 	return *this;
 }
@@ -2476,8 +2427,8 @@
 
 	if (!isConstructionTypeLibrary(m_internalData->pipelineConstructionType))
 	{
-		m_internalData->finalPipelineCreateInfo.pVertexInputState	= pVertexInputState;
-		m_internalData->finalPipelineCreateInfo.pInputAssemblyState	= pInputAssemblyState;
+		m_internalData->monolithicPipelineCreateInfo.pVertexInputState		= pVertexInputState;
+		m_internalData->monolithicPipelineCreateInfo.pInputAssemblyState	= pInputAssemblyState;
 	}
 
 #ifndef CTS_USES_VULKANSC
@@ -2785,20 +2736,6 @@
 
 	if (!isConstructionTypeLibrary(m_internalData->pipelineConstructionType))
 	{
-<<<<<<< HEAD
-		// make sure we dont overwrite layout specified with setupMonolithicPipelineLayout
-		if (m_internalData->finalPipelineCreateInfo.layout == 0)
-			m_internalData->finalPipelineCreateInfo.layout = *layout;
-
-		m_internalData->finalPipelineCreateInfo.renderPass			= renderPass;
-		m_internalData->finalPipelineCreateInfo.subpass				= subpass;
-		m_internalData->finalPipelineCreateInfo.pRasterizationState	= pRasterizationState;
-		m_internalData->finalPipelineCreateInfo.pViewportState		= pViewportState;
-		m_internalData->finalPipelineCreateInfo.stageCount			= 1u + hasTesc + hasTese + hasGeom;
-		m_internalData->finalPipelineCreateInfo.pStages				= m_internalData->pipelineShaderStages.data();
-		m_internalData->finalPipelineCreateInfo.pTessellationState	= pTessellationState;
-		m_internalData->finalPipelineCreateInfo.flags				|= shaderModuleIdFlags;
-=======
 		m_internalData->monolithicPipelineCreateInfo.renderPass				= renderPass;
 		m_internalData->monolithicPipelineCreateInfo.subpass				= subpass;
 		m_internalData->monolithicPipelineCreateInfo.pRasterizationState	= pRasterizationState;
@@ -2807,7 +2744,6 @@
 		m_internalData->monolithicPipelineCreateInfo.pStages				= m_internalData->pipelineShaderStages.data();
 		m_internalData->monolithicPipelineCreateInfo.pTessellationState		= pTessellationState;
 		m_internalData->monolithicPipelineCreateInfo.flags					|= shaderModuleIdFlags;
->>>>>>> b9ec0d4b
 	}
 
 #ifndef CTS_USES_VULKANSC
@@ -2970,19 +2906,6 @@
 
 	if (!isConstructionTypeLibrary(m_internalData->pipelineConstructionType))
 	{
-<<<<<<< HEAD
-		// make sure we dont overwrite layout specified with setupMonolithicPipelineLayout
-		if (m_internalData->finalPipelineCreateInfo.layout == 0)
-			m_internalData->finalPipelineCreateInfo.layout = *layout;
-
-		m_internalData->finalPipelineCreateInfo.renderPass			= renderPass;
-		m_internalData->finalPipelineCreateInfo.subpass				= subpass;
-		m_internalData->finalPipelineCreateInfo.pRasterizationState	= pRasterizationState;
-		m_internalData->finalPipelineCreateInfo.pViewportState		= pViewportState;
-		m_internalData->finalPipelineCreateInfo.stageCount			= 1u + taskShaderCount;
-		m_internalData->finalPipelineCreateInfo.pStages				= m_internalData->pipelineShaderStages.data();
-		m_internalData->finalPipelineCreateInfo.pTessellationState	= pTessellationState;
-=======
 		m_internalData->monolithicPipelineCreateInfo.renderPass				= renderPass;
 		m_internalData->monolithicPipelineCreateInfo.subpass				= subpass;
 		m_internalData->monolithicPipelineCreateInfo.pRasterizationState	= pRasterizationState;
@@ -2990,7 +2913,6 @@
 		m_internalData->monolithicPipelineCreateInfo.stageCount				= 1u + taskShaderCount;
 		m_internalData->monolithicPipelineCreateInfo.pStages				= m_internalData->pipelineShaderStages.data();
 		m_internalData->monolithicPipelineCreateInfo.pTessellationState		= pTessellationState;
->>>>>>> b9ec0d4b
 	}
 	else
 	{
@@ -3134,10 +3056,10 @@
 
 	if (!isConstructionTypeLibrary(m_internalData->pipelineConstructionType))
 	{
-		m_internalData->finalPipelineCreateInfo.pDepthStencilState	= pDepthStencilState;
-		m_internalData->finalPipelineCreateInfo.pMultisampleState	= pMultisampleState;
-		m_internalData->finalPipelineCreateInfo.stageCount			+= (hasFrag ? 1u : 0u);
-		m_internalData->finalPipelineCreateInfo.flags				|= shaderModuleIdFlags;
+		m_internalData->monolithicPipelineCreateInfo.pDepthStencilState	= pDepthStencilState;
+		m_internalData->monolithicPipelineCreateInfo.pMultisampleState	= pMultisampleState;
+		m_internalData->monolithicPipelineCreateInfo.stageCount			+= (hasFrag ? 1u : 0u);
+		m_internalData->monolithicPipelineCreateInfo.flags				|= shaderModuleIdFlags;
 	}
 
 #ifndef CTS_USES_VULKANSC
@@ -3233,10 +3155,10 @@
 
 	if (!isConstructionTypeLibrary(m_internalData->pipelineConstructionType))
 	{
-		m_internalData->finalPipelineCreateInfo.pNext				= firstStructInChain;
-		m_internalData->finalPipelineCreateInfo.flags				|= m_internalData->pipelineFlags;
-		m_internalData->finalPipelineCreateInfo.pColorBlendState	= pColorBlendState;
-		m_internalData->finalPipelineCreateInfo.pMultisampleState	= pMultisampleState;
+		m_internalData->monolithicPipelineCreateInfo.pNext				= firstStructInChain;
+		m_internalData->monolithicPipelineCreateInfo.flags				|= m_internalData->pipelineFlags;
+		m_internalData->monolithicPipelineCreateInfo.pColorBlendState	= pColorBlendState;
+		m_internalData->monolithicPipelineCreateInfo.pMultisampleState	= pMultisampleState;
 	}
 
 #ifndef CTS_USES_VULKANSC
@@ -3469,7 +3391,7 @@
 	DE_UNREF(creationFeedback);
 	DE_UNREF(pNext);
 
-	VkGraphicsPipelineCreateInfo*	pointerToCreateInfo	= &m_internalData->finalPipelineCreateInfo;
+	VkGraphicsPipelineCreateInfo*	pointerToCreateInfo	= &m_internalData->monolithicPipelineCreateInfo;
 
 	if (isConstructionTypeShaderObject(m_internalData->pipelineConstructionType))
 	{
@@ -3964,10 +3886,6 @@
 			linkingInfo.libraryCount	= static_cast<uint32_t>(rawPipelines.size());
 			linkingInfo.pLibraries		= de::dataOrNull(rawPipelines);
 
-<<<<<<< HEAD
-			linkedCreateInfo.flags		= m_internalData->pipelineFlags;
-			linkedCreateInfo.layout		= m_internalData->finalPipelineCreateInfo.layout;
-=======
 			// If a test hits the following assert, it's likely missing a call
 			// to the setMonolithicPipelineLayout() method. Related VUs:
 			//   * VUID-VkGraphicsPipelineCreateInfo-flags-06642
@@ -3978,7 +3896,6 @@
 			DE_ASSERT(m_internalData->monolithicPipelineCreateInfo.layout != VK_NULL_HANDLE);
 			linkedCreateInfo.layout		= m_internalData->monolithicPipelineCreateInfo.layout;
 			linkedCreateInfo.flags		= m_internalData->pipelineFlags;
->>>>>>> b9ec0d4b
 			linkedCreateInfo.pNext		= &linkingInfo;
 
 			pointerToCreateInfo			= &linkedCreateInfo;
@@ -4497,7 +4414,7 @@
 const VkGraphicsPipelineCreateInfo& GraphicsPipelineWrapper::getPipelineCreateInfo(void) const
 {
 	DE_ASSERT(m_internalData);
-	return m_internalData->finalPipelineCreateInfo;
+	return m_internalData->monolithicPipelineCreateInfo;
 }
 const VkGraphicsPipelineCreateInfo& GraphicsPipelineWrapper::getPartialPipelineCreateInfo(deUint32 part) const
 {
