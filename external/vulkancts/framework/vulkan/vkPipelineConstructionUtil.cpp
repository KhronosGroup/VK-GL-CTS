/*------------------------------------------------------------------------
 * Vulkan Conformance Tests
 * ------------------------
 *
 * Copyright (c) 2021 The Khronos Group Inc.
 * Copyright (c) 2023 LunarG, Inc.
 * Copyright (c) 2023 Nintendo
 *
 * Licensed under the Apache License, Version 2.0 (the "License");
 * you may not use this file except in compliance with the License.
 * You may obtain a copy of the License at
 *
 *      http://www.apache.org/licenses/LICENSE-2.0
 *
 * Unless required by applicable law or agreed to in writing, software
 * distributed under the License is distributed on an "AS IS" BASIS,
 * WITHOUT WARRANTIES OR CONDITIONS OF ANY KIND, either express or implied.
 * See the License for the specific language governing permissions and
 * limitations under the License.
 *
 *//*!
 * \file
 * \brief Wrapper that can construct monolithic pipeline or use
          VK_EXT_graphics_pipeline_library for pipeline construction or use
          VK_EXT_shader_object for shader objects.
 *//*--------------------------------------------------------------------*/

#include "vkRefUtil.hpp"
#include "vkQueryUtil.hpp"
#include "deSharedPtr.hpp"
#include "deSTLUtil.hpp"
#include "tcuVector.hpp"
#include "tcuVectorType.hpp"
#include "tcuMaybe.hpp"
#include "vkRefUtil.hpp"
#include "vkCmdUtil.hpp"
#include "vkObjUtil.hpp"
#include "vkTypeUtil.hpp"
#include "tcuTextureUtil.hpp"
#include "vkImageUtil.hpp"
#include "vkPipelineConstructionUtil.hpp"
#include "vkBarrierUtil.hpp"

#include <memory>
#include <set>
#include <map>

namespace vk
{

namespace
{

enum PipelineSetupState
{
    PSS_NONE                      = 0x00000000,
    PSS_VERTEX_INPUT_INTERFACE    = 0x00000001,
    PSS_PRE_RASTERIZATION_SHADERS = 0x00000002,
    PSS_FRAGMENT_SHADER           = 0x00000004,
    PSS_FRAGMENT_OUTPUT_INTERFACE = 0x00000008,
};

using TessellationDomainOriginStatePtr = std::unique_ptr<VkPipelineTessellationDomainOriginStateCreateInfo>;

} // anonymous namespace

static const VkVertexInputBindingDescription defaultVertexInputBindingDescription{
    0u,                          // uint32_t                                        binding
    sizeof(tcu::Vec4),           // uint32_t                                        stride
    VK_VERTEX_INPUT_RATE_VERTEX, // VkVertexInputRate                            inputRate
};

static const VkVertexInputAttributeDescription defaultVertexInputAttributeDescription{
    0u,                            // uint32_t                                        location
    0u,                            // uint32_t                                        binding
    VK_FORMAT_R32G32B32A32_SFLOAT, // VkFormat                                        format
    0u                             // uint32_t                                        offset
};

static const VkPipelineVertexInputStateCreateInfo defaultVertexInputState{
    VK_STRUCTURE_TYPE_PIPELINE_VERTEX_INPUT_STATE_CREATE_INFO, // VkStructureType                                sType
    DE_NULL,                                                   // const void*                                    pNext
    (VkPipelineVertexInputStateCreateFlags)0,                  // VkPipelineVertexInputStateCreateFlags        flags
    1u, // uint32_t                                        vertexBindingDescriptionCount
    &defaultVertexInputBindingDescription, // const VkVertexInputBindingDescription*        pVertexBindingDescriptions
    1u, // uint32_t                                        vertexAttributeDescriptionCount
    &defaultVertexInputAttributeDescription // const VkVertexInputAttributeDescription*        pVertexAttributeDescriptions
};

static const VkStencilOpState defaultStencilOpState{
    VK_STENCIL_OP_KEEP,  // VkStencilOp                                    failOp
    VK_STENCIL_OP_KEEP,  // VkStencilOp                                    passOp
    VK_STENCIL_OP_KEEP,  // VkStencilOp                                    depthFailOp
    VK_COMPARE_OP_NEVER, // VkCompareOp                                    compareOp
    0u,                  // uint32_t                                        compareMask
    0u,                  // uint32_t                                        writeMask
    0u                   // uint32_t                                        reference
};

static const VkPipelineDepthStencilStateCreateInfo defaultDepthStencilState{
    VK_STRUCTURE_TYPE_PIPELINE_DEPTH_STENCIL_STATE_CREATE_INFO, // VkStructureType                                sType
    DE_NULL,                                                    // const void*                                    pNext
    0u,                                                         // VkPipelineDepthStencilStateCreateFlags        flags
    VK_FALSE,                    // VkBool32                                        depthTestEnable
    VK_FALSE,                    // VkBool32                                        depthWriteEnable
    VK_COMPARE_OP_LESS_OR_EQUAL, // VkCompareOp                                    depthCompareOp
    VK_FALSE,                    // VkBool32                                        depthBoundsTestEnable
    VK_FALSE,                    // VkBool32                                        stencilTestEnable
    defaultStencilOpState,       // VkStencilOpState                                front
    defaultStencilOpState,       // VkStencilOpState                                back
    0.0f,                        // float                                        minDepthBounds
    1.0f,                        // float                                        maxDepthBounds
};

static const VkPipelineMultisampleStateCreateInfo defaultMultisampleState{
    VK_STRUCTURE_TYPE_PIPELINE_MULTISAMPLE_STATE_CREATE_INFO, // VkStructureType                                sType
    DE_NULL,                                                  // const void*                                    pNext
    0u,                                                       // VkPipelineMultisampleStateCreateFlags        flags
    VK_SAMPLE_COUNT_1_BIT, // VkSampleCountFlagBits                        rasterizationSamples
    VK_FALSE,              // VkBool32                                        sampleShadingEnable
    1.0f,                  // float                                        minSampleShading
    DE_NULL,               // const VkSampleMask*                            pSampleMask
    VK_FALSE,              // VkBool32                                        alphaToCoverageEnable
    VK_FALSE               // VkBool32                                        alphaToOneEnable
};

static const VkPipelineColorBlendAttachmentState defaultColorBlendAttachmentState{
    VK_FALSE,             // VkBool32                                        blendEnable
    VK_BLEND_FACTOR_ZERO, // VkBlendFactor                                srcColorBlendFactor
    VK_BLEND_FACTOR_ZERO, // VkBlendFactor                                dstColorBlendFactor
    VK_BLEND_OP_ADD,      // VkBlendOp                                    colorBlendOp
    VK_BLEND_FACTOR_ZERO, // VkBlendFactor                                srcAlphaBlendFactor
    VK_BLEND_FACTOR_ZERO, // VkBlendFactor                                dstAlphaBlendFactor
    VK_BLEND_OP_ADD,      // VkBlendOp                                    alphaBlendOp
    0xf                   // VkColorComponentFlags                        colorWriteMask
};

static const VkPipelineColorBlendStateCreateInfo defaultColorBlendState{
    VK_STRUCTURE_TYPE_PIPELINE_COLOR_BLEND_STATE_CREATE_INFO, // VkStructureType                                sType
    DE_NULL,                                                  // const void*                                    pNext
    0u,                                                       // VkPipelineColorBlendStateCreateFlags            flags
    VK_FALSE,                          // VkBool32                                        logicOpEnable
    VK_LOGIC_OP_CLEAR,                 // VkLogicOp                                    logicOp
    1u,                                // uint32_t                                        attachmentCount
    &defaultColorBlendAttachmentState, // const VkPipelineColorBlendAttachmentState*    pAttachments
    {0.0f, 0.0f, 0.0f, 0.0f}           // float                                        blendConstants[4]
};

namespace
{
#ifndef CTS_USES_VULKANSC
VkGraphicsPipelineLibraryCreateInfoEXT makeGraphicsPipelineLibraryCreateInfo(
    const VkGraphicsPipelineLibraryFlagsEXT flags)
{
    return {
        VK_STRUCTURE_TYPE_GRAPHICS_PIPELINE_LIBRARY_CREATE_INFO_EXT, // VkStructureType sType;
        DE_NULL,                                                     // void* pNext;
        flags,                                                       // VkGraphicsPipelineLibraryFlagsEXT flags;
    };
}
#endif // CTS_USES_VULKANSC

Move<VkPipeline> makeGraphicsPipeline(const DeviceInterface &vk, VkDevice device, VkPipelineCache pipelineCache,
                                      const VkGraphicsPipelineCreateInfo *pCreateInfo,
                                      const VkAllocationCallbacks *pAllocator = nullptr)
{
    VkPipeline object  = 0;
    const auto retcode = vk.createGraphicsPipelines(device, pipelineCache, 1u, pCreateInfo, pAllocator, &object);

#ifndef CTS_USES_VULKANSC
    const bool allowCompileRequired =
        ((pCreateInfo->flags & VK_PIPELINE_CREATE_FAIL_ON_PIPELINE_COMPILE_REQUIRED_BIT) != 0u);

    if (allowCompileRequired && retcode == VK_PIPELINE_COMPILE_REQUIRED)
        throw PipelineCompileRequiredError("createGraphicsPipelines returned VK_PIPELINE_COMPILE_REQUIRED");
#endif // CTS_USES_VULKANSC

    VK_CHECK(retcode);
    return Move<VkPipeline>(check<VkPipeline>(object), Deleter<VkPipeline>(vk, device, pAllocator));
}

} // namespace

bool isConstructionTypeLibrary(PipelineConstructionType pipelineConstructionType)
{
    return pipelineConstructionType == PIPELINE_CONSTRUCTION_TYPE_LINK_TIME_OPTIMIZED_LIBRARY ||
           pipelineConstructionType == PIPELINE_CONSTRUCTION_TYPE_FAST_LINKED_LIBRARY;
}

bool isConstructionTypeShaderObject(PipelineConstructionType pipelineConstructionType)
{
    return pipelineConstructionType == PIPELINE_CONSTRUCTION_TYPE_SHADER_OBJECT_UNLINKED_SPIRV ||
           pipelineConstructionType == PIPELINE_CONSTRUCTION_TYPE_SHADER_OBJECT_UNLINKED_BINARY ||
           pipelineConstructionType == PIPELINE_CONSTRUCTION_TYPE_SHADER_OBJECT_LINKED_SPIRV ||
           pipelineConstructionType == PIPELINE_CONSTRUCTION_TYPE_SHADER_OBJECT_LINKED_BINARY;
}

void checkPipelineConstructionRequirements(const InstanceInterface &vki, VkPhysicalDevice physicalDevice,
                                           PipelineConstructionType pipelineConstructionType)
{
    if (pipelineConstructionType == PIPELINE_CONSTRUCTION_TYPE_MONOLITHIC)
        return;

    const auto &supportedExtensions = enumerateCachedDeviceExtensionProperties(vki, physicalDevice);

    if (isConstructionTypeShaderObject(pipelineConstructionType))
    {
        if (!isExtensionStructSupported(supportedExtensions, RequiredExtension("VK_EXT_shader_object")))
            TCU_THROW(NotSupportedError, "VK_EXT_shader_object not supported");
        return;
    }

    if (!isExtensionStructSupported(supportedExtensions, RequiredExtension("VK_EXT_graphics_pipeline_library")))
        TCU_THROW(NotSupportedError, "VK_EXT_graphics_pipeline_library not supported");
}

PipelineCreateFlags2 translateCreateFlag(VkPipelineCreateFlags flagToTranslate)
{
    return (PipelineCreateFlags2)flagToTranslate;
}

void addToChain(void **structThatStartsChain, void *structToAddAtTheEnd)
{
    DE_ASSERT(structThatStartsChain);

    if (structToAddAtTheEnd == DE_NULL)
        return;

    // Cast to the base out structure which has a non-const pNext pointer.
    auto *structToAddAtTheEndCasted = reinterpret_cast<VkBaseOutStructure *>(structToAddAtTheEnd);

    // make sure that pNext pointer of structure that is added to chain is empty;
    // we are construting chains on our own and there are cases that use same
    // structure for multiple instances of GraphicsPipelineWrapper
    structToAddAtTheEndCasted->pNext = DE_NULL;

    uint32_t safetyCouter = 10u;
    void **structInChain  = structThatStartsChain;

    do
    {
        // check if this is free spot
        if (*structInChain == DE_NULL)
        {
            // attach new structure at the end
            *structInChain = structToAddAtTheEndCasted;
            return;
        }

        // Cast to the base out structure which has a non-const pNext pointer.
        auto *gpl = reinterpret_cast<VkBaseOutStructure *>(*structInChain);

        // move structure pointer one position down the pNext chain
        structInChain = reinterpret_cast<void **>(&gpl->pNext);
    } while (--safetyCouter);

    // probably safetyCouter is to small
    DE_ASSERT(false);
}

namespace
{
using PipelineShaderStageModuleIdPtr = std::unique_ptr<PipelineShaderStageModuleIdentifierCreateInfoWrapper>;
}

PipelineLayoutWrapper::PipelineLayoutWrapper(PipelineConstructionType pipelineConstructionType,
                                             const DeviceInterface &vk, VkDevice device,
                                             const std::vector<vk::Move<VkDescriptorSetLayout>> &descriptorSetLayout)
    : m_pipelineConstructionType(pipelineConstructionType)
    , m_vk(&vk)
    , m_device(device)
    , m_flags((VkPipelineLayoutCreateFlags)0u)
    , m_setLayoutCount((uint32_t)descriptorSetLayout.size())
    , m_pushConstantRangeCount(0u)
    , m_pushConstantRanges()
{
#ifndef CTS_USES_VULKANSC
    if (isConstructionTypeShaderObject(pipelineConstructionType))
        m_flags &= ~(VK_PIPELINE_LAYOUT_CREATE_INDEPENDENT_SETS_BIT_EXT);
#endif

    m_setLayouts.resize(m_setLayoutCount);
    for (uint32_t i = 0; i < m_setLayoutCount; ++i)
        m_setLayouts[i] = *descriptorSetLayout[i];

    VkPipelineLayoutCreateInfo createInfo = vk::initVulkanStructure();
    createInfo.flags                      = m_flags;
    createInfo.setLayoutCount             = m_setLayoutCount;
    createInfo.pSetLayouts                = de::dataOrNull(m_setLayouts);
    createInfo.pushConstantRangeCount     = m_pushConstantRangeCount;
    createInfo.pPushConstantRanges        = de::dataOrNull(m_pushConstantRanges);
    m_pipelineLayout                      = createPipelineLayout(vk, device, &createInfo);
}

PipelineLayoutWrapper::PipelineLayoutWrapper(PipelineConstructionType pipelineConstructionType,
                                             const DeviceInterface &vk, VkDevice device, uint32_t setLayoutCount,
                                             const VkDescriptorSetLayout *descriptorSetLayout)
    : m_pipelineConstructionType(pipelineConstructionType)
    , m_vk(&vk)
    , m_device(device)
    , m_flags((VkPipelineLayoutCreateFlags)0u)
    , m_setLayoutCount(setLayoutCount)
    , m_pushConstantRangeCount(0u)
    , m_pushConstantRanges()
{
#ifndef CTS_USES_VULKANSC
    if (isConstructionTypeShaderObject(pipelineConstructionType))
        m_flags &= ~(VK_PIPELINE_LAYOUT_CREATE_INDEPENDENT_SETS_BIT_EXT);
#endif

    m_setLayouts.resize(m_setLayoutCount);
    for (uint32_t i = 0; i < m_setLayoutCount; ++i)
        m_setLayouts[i] = descriptorSetLayout[i];

    VkPipelineLayoutCreateInfo createInfo = vk::initVulkanStructure();
    createInfo.flags                      = m_flags;
    createInfo.setLayoutCount             = m_setLayoutCount;
    createInfo.pSetLayouts                = de::dataOrNull(m_setLayouts);
    createInfo.pushConstantRangeCount     = m_pushConstantRangeCount;
    createInfo.pPushConstantRanges        = de::dataOrNull(m_pushConstantRanges);
    m_pipelineLayout                      = createPipelineLayout(vk, device, &createInfo);
}

PipelineLayoutWrapper::PipelineLayoutWrapper(PipelineConstructionType pipelineConstructionType,
                                             const DeviceInterface &vk, VkDevice device,
                                             const VkDescriptorSetLayout descriptorSetLayout,
                                             const VkPushConstantRange *pushConstantRange)
    : m_pipelineConstructionType(pipelineConstructionType)
    , m_vk(&vk)
    , m_device(device)
    , m_flags((VkPipelineLayoutCreateFlags)0u)
{
#ifndef CTS_USES_VULKANSC
    if (isConstructionTypeShaderObject(pipelineConstructionType))
        m_flags &= ~(VK_PIPELINE_LAYOUT_CREATE_INDEPENDENT_SETS_BIT_EXT);
#endif

    if (descriptorSetLayout == VK_NULL_HANDLE)
    {
        m_setLayoutCount = 0;
    }
    else
    {
        m_setLayoutCount = 1;
        m_setLayouts.resize(1);
        m_setLayouts[0] = descriptorSetLayout;
    }
    if (pushConstantRange == DE_NULL)
    {
        m_pushConstantRangeCount = 0;
    }
    else
    {
        m_pushConstantRangeCount = 1;
        m_pushConstantRanges.resize(1);
        m_pushConstantRanges[0] = *pushConstantRange;
    }

    VkPipelineLayoutCreateInfo createInfo = vk::initVulkanStructure();
    createInfo.flags                      = m_flags;
    createInfo.setLayoutCount             = m_setLayoutCount;
    createInfo.pSetLayouts                = de::dataOrNull(m_setLayouts);
    createInfo.pushConstantRangeCount     = m_pushConstantRangeCount;
    createInfo.pPushConstantRanges        = de::dataOrNull(m_pushConstantRanges);
    m_pipelineLayout                      = createPipelineLayout(vk, device, &createInfo);
}

PipelineLayoutWrapper::PipelineLayoutWrapper(PipelineConstructionType pipelineConstructionType,
                                             const DeviceInterface &vk, VkDevice device,
                                             const VkPipelineLayoutCreateInfo *pCreateInfo,
                                             const VkAllocationCallbacks *)
    : m_pipelineConstructionType(pipelineConstructionType)
    , m_vk(&vk)
    , m_device(device)
    , m_flags(pCreateInfo->flags)
    , m_setLayoutCount(pCreateInfo->setLayoutCount)
    , m_pushConstantRangeCount(pCreateInfo->pushConstantRangeCount)
{
#ifndef CTS_USES_VULKANSC
    if (isConstructionTypeShaderObject(pipelineConstructionType))
        m_flags &= ~(VK_PIPELINE_LAYOUT_CREATE_INDEPENDENT_SETS_BIT_EXT);
#endif

    m_setLayouts.resize(pCreateInfo->setLayoutCount);
    for (uint32_t i = 0; i < pCreateInfo->setLayoutCount; ++i)
        m_setLayouts[i] = pCreateInfo->pSetLayouts[i];
    m_pushConstantRanges.resize(pCreateInfo->pushConstantRangeCount);
    for (uint32_t i = 0; i < pCreateInfo->pushConstantRangeCount; ++i)
        m_pushConstantRanges[i] = pCreateInfo->pPushConstantRanges[i];

    VkPipelineLayoutCreateInfo createInfo = vk::initVulkanStructure();
    createInfo.flags                      = m_flags;
    createInfo.setLayoutCount             = m_setLayoutCount;
    createInfo.pSetLayouts                = m_setLayouts.data();
    createInfo.pushConstantRangeCount     = m_pushConstantRangeCount;
    createInfo.pPushConstantRanges        = m_pushConstantRanges.data();
    m_pipelineLayout                      = createPipelineLayout(vk, device, &createInfo);
}

PipelineLayoutWrapper::PipelineLayoutWrapper(PipelineConstructionType pipelineConstructionType,
                                             const DeviceInterface &vk, const VkDevice device,
                                             const uint32_t setLayoutCount,
                                             const VkDescriptorSetLayout *descriptorSetLayout,
                                             const uint32_t pushConstantRangeCount,
                                             const VkPushConstantRange *pPushConstantRanges,
                                             const VkPipelineLayoutCreateFlags flags)
    : m_pipelineConstructionType(pipelineConstructionType)
    , m_vk(&vk)
    , m_device(device)
    , m_flags(flags)
    , m_setLayoutCount(setLayoutCount)
    , m_pushConstantRangeCount(pushConstantRangeCount)
{
#ifndef CTS_USES_VULKANSC
    if (isConstructionTypeShaderObject(pipelineConstructionType))
        m_flags &= ~(VK_PIPELINE_LAYOUT_CREATE_INDEPENDENT_SETS_BIT_EXT);
#endif

    m_setLayouts.resize(m_setLayoutCount);
    m_pushConstantRanges.resize(m_pushConstantRangeCount);
    for (uint32_t i = 0; i < m_setLayoutCount; ++i)
        m_setLayouts[i] = descriptorSetLayout[i];
    for (uint32_t i = 0; i < m_pushConstantRangeCount; ++i)
        m_pushConstantRanges[i] = pPushConstantRanges[i];

    VkPipelineLayoutCreateInfo createInfo = vk::initVulkanStructure();
    createInfo.flags                      = m_flags;
    createInfo.setLayoutCount             = m_setLayoutCount;
    createInfo.pSetLayouts                = m_setLayouts.data();
    createInfo.pushConstantRangeCount     = m_pushConstantRangeCount;
    createInfo.pPushConstantRanges        = m_pushConstantRanges.data();
    m_pipelineLayout                      = createPipelineLayout(vk, device, &createInfo);
}

PipelineLayoutWrapper &PipelineLayoutWrapper::operator=(PipelineLayoutWrapper &&rhs)
{
    m_pipelineConstructionType = rhs.m_pipelineConstructionType;
    m_vk                       = rhs.m_vk;
    m_device                   = rhs.m_device;
    m_flags                    = rhs.m_flags;
    m_setLayoutCount           = rhs.m_setLayoutCount;
    m_setLayouts               = std::move(rhs.m_setLayouts);
    m_pushConstantRangeCount   = rhs.m_pushConstantRangeCount;
    m_pushConstantRanges       = std::move(rhs.m_pushConstantRanges);
    m_pipelineLayout           = rhs.m_pipelineLayout;

    return *this;
}

void PipelineLayoutWrapper::bindDescriptorSets(VkCommandBuffer commandBuffer, VkPipelineBindPoint pipelineBindPoint,
                                               uint32_t firstSet, uint32_t descriptorSetCount,
                                               const VkDescriptorSet *pDescriptorSets, uint32_t dynamicOffsetCount,
                                               const uint32_t *pDynamicOffsets) const
{
    if (!isConstructionTypeShaderObject(m_pipelineConstructionType))
    {
        m_vk->cmdBindDescriptorSets(commandBuffer, pipelineBindPoint, *m_pipelineLayout, firstSet, descriptorSetCount,
                                    pDescriptorSets, dynamicOffsetCount, pDynamicOffsets);
    }
    else
    {
        //m_vk->cmdBindDescriptorSets2EXT(commandBuffer, &m_setLayouts[firstSet], vk::VK_SHADER_STAGE_ALL_GRAPHICS, firstSet, descriptorSetCount, pDescriptorSets, dynamicOffsetCount, pDynamicOffsets);
        m_vk->cmdBindDescriptorSets(commandBuffer, pipelineBindPoint, *m_pipelineLayout, firstSet, descriptorSetCount,
                                    pDescriptorSets, dynamicOffsetCount, pDynamicOffsets);
    }
}

#ifndef CTS_USES_VULKANSC
RenderPassWrapper::SubpassDependency::SubpassDependency(const VkSubpassDependency &dependency)
    : srcSubpass(dependency.srcSubpass)
    , dstSubpass(dependency.dstSubpass)
    , srcStageMask(dependency.srcStageMask)
    , dstStageMask(dependency.dstStageMask)
    , srcAccessMask(dependency.srcAccessMask)
    , dstAccessMask(dependency.dstAccessMask)
    , dependencyFlags(dependency.dependencyFlags)
    , sync2(false)
{
}

RenderPassWrapper::SubpassDependency::SubpassDependency(const VkSubpassDependency2 &dependency)
    : srcSubpass(dependency.srcSubpass)
    , dstSubpass(dependency.dstSubpass)
    , srcStageMask(0u)
    , dstStageMask(0u)
    , srcAccessMask(0u)
    , dstAccessMask(0u)
    , dependencyFlags(dependency.dependencyFlags)
    , sync2(false)
{
    DE_ASSERT(dependency.viewOffset == 0);
    const auto memBarrier = findStructure<VkMemoryBarrier2>(dependency.pNext);
    if (memBarrier)
    {
        srcStageMask  = memBarrier->srcStageMask;
        dstStageMask  = memBarrier->dstStageMask;
        srcAccessMask = memBarrier->srcAccessMask;
        dstAccessMask = memBarrier->dstAccessMask;
        sync2         = true;
    }
    else
    {
        srcStageMask  = dependency.srcStageMask;
        dstStageMask  = dependency.dstStageMask;
        srcAccessMask = dependency.srcAccessMask;
        dstAccessMask = dependency.dstAccessMask;
    }
}
#endif // CTS_USES_VULKANSC

RenderPassWrapper::RenderPassWrapper(PipelineConstructionType pipelineConstructionType, const DeviceInterface &vk,
                                     VkDevice device, const VkRenderPassCreateInfo *pCreateInfo)
    : m_pipelineConstructionType(pipelineConstructionType)
#ifndef CTS_USES_VULKANSC
    , m_renderingInfo()
    , m_secondaryCommandBuffers(false)
#endif
{
    if (!isConstructionTypeShaderObject(pipelineConstructionType))
    {
        m_renderPass = vk::createRenderPass(vk, device, pCreateInfo);
    }
    else
    {
#ifndef CTS_USES_VULKANSC
        const auto multiView = findStructure<VkRenderPassMultiviewCreateInfo>(pCreateInfo->pNext);
        if (multiView)
        {
            for (uint32_t i = 0; i < multiView->subpassCount; ++i)
                m_viewMasks.push_back(multiView->pViewMasks[i]);
        }

        m_attachments.resize(pCreateInfo->attachmentCount);
        m_layouts.resize(pCreateInfo->attachmentCount);
        for (uint32_t i = 0; i < pCreateInfo->attachmentCount; ++i)
        {
            m_attachments[i]                = vk::initVulkanStructure();
            m_attachments[i].flags          = pCreateInfo->pAttachments[i].flags;
            m_attachments[i].format         = pCreateInfo->pAttachments[i].format;
            m_attachments[i].samples        = pCreateInfo->pAttachments[i].samples;
            m_attachments[i].loadOp         = pCreateInfo->pAttachments[i].loadOp;
            m_attachments[i].storeOp        = pCreateInfo->pAttachments[i].storeOp;
            m_attachments[i].stencilLoadOp  = pCreateInfo->pAttachments[i].stencilLoadOp;
            m_attachments[i].stencilStoreOp = pCreateInfo->pAttachments[i].stencilStoreOp;
            m_attachments[i].initialLayout  = pCreateInfo->pAttachments[i].initialLayout;
            m_attachments[i].finalLayout    = pCreateInfo->pAttachments[i].finalLayout;
            m_layouts[i]                    = pCreateInfo->pAttachments[i].initialLayout;
        }

        m_subpasses.resize(pCreateInfo->subpassCount);
        for (uint32_t s = 0; s < pCreateInfo->subpassCount; ++s)
        {
            // Input attachments are not supported with dynamic rendering
            DE_ASSERT(pCreateInfo->pSubpasses[s].inputAttachmentCount == 0);
            auto &subpass = m_subpasses[s];
            subpass.m_colorAttachments.resize(pCreateInfo->pSubpasses[s].colorAttachmentCount);

            for (uint32_t i = 0; i < pCreateInfo->pSubpasses[s].colorAttachmentCount; ++i)
            {
                uint32_t j = pCreateInfo->pSubpasses[s].pColorAttachments[i].attachment;
                if (j < pCreateInfo->attachmentCount)
                {
                    subpass.m_colorAttachments[i].attachmentInfo = vk::initVulkanStructure();
                    subpass.m_colorAttachments[i].index          = j;
                    subpass.m_colorAttachments[i].format         = pCreateInfo->pAttachments[j].format;

                    subpass.m_colorAttachments[i].attachmentInfo.imageView = DE_NULL;
                    subpass.m_colorAttachments[i].attachmentInfo.imageLayout =
                        pCreateInfo->pSubpasses[s].pColorAttachments[i].layout;
                    subpass.m_colorAttachments[i].attachmentInfo.resolveMode        = vk::VK_RESOLVE_MODE_NONE;
                    subpass.m_colorAttachments[i].attachmentInfo.resolveImageView   = DE_NULL;
                    subpass.m_colorAttachments[i].attachmentInfo.resolveImageLayout = vk::VK_IMAGE_LAYOUT_UNDEFINED;
                    subpass.m_colorAttachments[i].attachmentInfo.loadOp     = pCreateInfo->pAttachments[j].loadOp;
                    subpass.m_colorAttachments[i].attachmentInfo.storeOp    = pCreateInfo->pAttachments[j].storeOp;
                    subpass.m_colorAttachments[i].attachmentInfo.clearValue = {};
                }
                else
                {
                    subpass.m_colorAttachments[i].index = VK_ATTACHMENT_UNUSED;
                }
            }

            if (pCreateInfo->pSubpasses[s].pDepthStencilAttachment != DE_NULL)
            {
                uint32_t j = pCreateInfo->pSubpasses[s].pDepthStencilAttachment->attachment;
                if (j < pCreateInfo->attachmentCount)
                {
                    subpass.m_depthStencilAttachment.attachmentInfo = vk::initVulkanStructure();
                    subpass.m_depthStencilAttachment.index          = j;
                    subpass.m_depthStencilAttachment.format         = pCreateInfo->pAttachments[j].format;

                    subpass.m_depthStencilAttachment.attachmentInfo.imageView = DE_NULL;
                    subpass.m_depthStencilAttachment.attachmentInfo.imageLayout =
                        pCreateInfo->pSubpasses[s].pDepthStencilAttachment->layout;
                    subpass.m_depthStencilAttachment.attachmentInfo.resolveMode        = vk::VK_RESOLVE_MODE_NONE;
                    subpass.m_depthStencilAttachment.attachmentInfo.resolveImageView   = DE_NULL;
                    subpass.m_depthStencilAttachment.attachmentInfo.resolveImageLayout = vk::VK_IMAGE_LAYOUT_UNDEFINED;
                    subpass.m_depthStencilAttachment.attachmentInfo.loadOp     = pCreateInfo->pAttachments[j].loadOp;
                    subpass.m_depthStencilAttachment.attachmentInfo.storeOp    = pCreateInfo->pAttachments[j].storeOp;
                    subpass.m_depthStencilAttachment.attachmentInfo.clearValue = {};
                    subpass.m_depthStencilAttachment.stencilLoadOp  = pCreateInfo->pAttachments[j].stencilLoadOp;
                    subpass.m_depthStencilAttachment.stencilStoreOp = pCreateInfo->pAttachments[j].stencilStoreOp;
                }
                else
                {
                    subpass.m_depthStencilAttachment.index = VK_ATTACHMENT_UNUSED;
                }
            }

            if (pCreateInfo->pSubpasses[s].pResolveAttachments != DE_NULL)
            {
                subpass.m_resolveAttachments.resize(pCreateInfo->pSubpasses[s].colorAttachmentCount);
                for (uint32_t i = 0; i < pCreateInfo->pSubpasses[s].colorAttachmentCount; ++i)
                {
                    uint32_t j = pCreateInfo->pSubpasses[s].pResolveAttachments[i].attachment;
                    if (j < pCreateInfo->attachmentCount)
                    {
                        subpass.m_resolveAttachments[i].attachmentInfo = vk::initVulkanStructure();
                        subpass.m_resolveAttachments[i].index          = j;
                        subpass.m_resolveAttachments[i].format         = pCreateInfo->pAttachments[j].format;

                        subpass.m_resolveAttachments[i].attachmentInfo.imageView = DE_NULL;
                        subpass.m_resolveAttachments[i].attachmentInfo.imageLayout =
                            pCreateInfo->pSubpasses[s].pResolveAttachments[i].layout;
                        subpass.m_resolveAttachments[i].attachmentInfo.resolveMode      = vk::VK_RESOLVE_MODE_NONE;
                        subpass.m_resolveAttachments[i].attachmentInfo.resolveImageView = DE_NULL;
                        subpass.m_resolveAttachments[i].attachmentInfo.resolveImageLayout =
                            vk::VK_IMAGE_LAYOUT_UNDEFINED;
                        subpass.m_resolveAttachments[i].attachmentInfo.loadOp  = pCreateInfo->pAttachments[j].loadOp;
                        subpass.m_resolveAttachments[i].attachmentInfo.storeOp = pCreateInfo->pAttachments[j].storeOp;
                        subpass.m_resolveAttachments[i].attachmentInfo.clearValue = {};
                    }
                    else
                    {
                        subpass.m_resolveAttachments[i].index = VK_ATTACHMENT_UNUSED;
                    }
                }
            }
        }

        m_dependencies.reserve(pCreateInfo->dependencyCount);
        for (uint32_t depIdx = 0u; depIdx < pCreateInfo->dependencyCount; ++depIdx)
            m_dependencies.emplace_back(pCreateInfo->pDependencies[depIdx]);
#endif
    }
}

RenderPassWrapper::RenderPassWrapper(PipelineConstructionType pipelineConstructionType, const DeviceInterface &vk,
                                     VkDevice device, const VkRenderPassCreateInfo2 *pCreateInfo)
    : m_pipelineConstructionType(pipelineConstructionType)
#ifndef CTS_USES_VULKANSC
    , m_renderingInfo()
    , m_secondaryCommandBuffers(false)
#endif
{

    if (!isConstructionTypeShaderObject(pipelineConstructionType))
    {
        m_renderPass = vk::createRenderPass2(vk, device, pCreateInfo);
    }
    else
    {
#ifndef CTS_USES_VULKANSC
        const auto multiView = findStructure<VkRenderPassMultiviewCreateInfo>(pCreateInfo->pNext);
        if (multiView)
        {
            for (uint32_t i = 0; i < multiView->subpassCount; ++i)
                m_viewMasks.push_back(multiView->pViewMasks[i]);
        }

        m_attachments.resize(pCreateInfo->attachmentCount);
        m_layouts.resize(pCreateInfo->attachmentCount);
        for (uint32_t i = 0; i < pCreateInfo->attachmentCount; ++i)
        {
            m_attachments[i] = pCreateInfo->pAttachments[i];
            m_layouts[i]     = pCreateInfo->pAttachments[i].initialLayout;
        }

        m_subpasses.resize(pCreateInfo->subpassCount);
        for (uint32_t s = 0; s < pCreateInfo->subpassCount; ++s)
        {
            // Input attachments are not supported with dynamic rendering
            DE_ASSERT(pCreateInfo->pSubpasses[s].inputAttachmentCount == 0);
            auto &subpass = m_subpasses[s];
            subpass.m_colorAttachments.resize(pCreateInfo->pSubpasses[s].colorAttachmentCount);

            const auto msrtss =
                findStructure<VkMultisampledRenderToSingleSampledInfoEXT>(pCreateInfo->pSubpasses[s].pNext);
            if (msrtss)
                subpass.m_msrtss = *msrtss;

            const auto dsr = findStructure<VkSubpassDescriptionDepthStencilResolve>(pCreateInfo->pSubpasses[s].pNext);
            if (dsr)
            {
                subpass.m_dsr = *dsr;
                if (dsr->pDepthStencilResolveAttachment)
                {
                    subpass.m_depthStencilResolveAttachment      = *dsr->pDepthStencilResolveAttachment;
                    subpass.m_dsr.pDepthStencilResolveAttachment = &subpass.m_depthStencilResolveAttachment;
                }
            }

            for (uint32_t i = 0; i < pCreateInfo->pSubpasses[s].colorAttachmentCount; ++i)
            {
                uint32_t j = pCreateInfo->pSubpasses[s].pColorAttachments[i].attachment;
                if (j < pCreateInfo->attachmentCount)
                {
                    subpass.m_colorAttachments[i].attachmentInfo = vk::initVulkanStructure();
                    subpass.m_colorAttachments[i].index          = j;
                    subpass.m_colorAttachments[i].format         = pCreateInfo->pAttachments[j].format;

                    subpass.m_colorAttachments[i].attachmentInfo.imageView = DE_NULL;
                    subpass.m_colorAttachments[i].attachmentInfo.imageLayout =
                        pCreateInfo->pSubpasses[s].pColorAttachments[i].layout;
                    subpass.m_colorAttachments[i].attachmentInfo.resolveMode        = vk::VK_RESOLVE_MODE_NONE;
                    subpass.m_colorAttachments[i].attachmentInfo.resolveImageView   = DE_NULL;
                    subpass.m_colorAttachments[i].attachmentInfo.resolveImageLayout = vk::VK_IMAGE_LAYOUT_UNDEFINED;
                    subpass.m_colorAttachments[i].attachmentInfo.loadOp     = pCreateInfo->pAttachments[j].loadOp;
                    subpass.m_colorAttachments[i].attachmentInfo.storeOp    = pCreateInfo->pAttachments[j].storeOp;
                    subpass.m_colorAttachments[i].attachmentInfo.clearValue = {};
                }
                else
                {
                    subpass.m_colorAttachments[i].index = VK_ATTACHMENT_UNUSED;
                }
            }

            if (pCreateInfo->pSubpasses[s].pDepthStencilAttachment != DE_NULL)
            {
                uint32_t j = pCreateInfo->pSubpasses[s].pDepthStencilAttachment->attachment;
                if (j < pCreateInfo->attachmentCount)
                {
                    subpass.m_depthStencilAttachment.attachmentInfo = vk::initVulkanStructure();
                    subpass.m_depthStencilAttachment.index          = j;
                    subpass.m_depthStencilAttachment.format         = pCreateInfo->pAttachments[j].format;

                    subpass.m_depthStencilAttachment.attachmentInfo.imageView = DE_NULL;
                    subpass.m_depthStencilAttachment.attachmentInfo.imageLayout =
                        pCreateInfo->pSubpasses[s].pDepthStencilAttachment->layout;
                    subpass.m_depthStencilAttachment.attachmentInfo.resolveMode        = vk::VK_RESOLVE_MODE_NONE;
                    subpass.m_depthStencilAttachment.attachmentInfo.resolveImageView   = DE_NULL;
                    subpass.m_depthStencilAttachment.attachmentInfo.resolveImageLayout = vk::VK_IMAGE_LAYOUT_UNDEFINED;
                    subpass.m_depthStencilAttachment.attachmentInfo.loadOp     = pCreateInfo->pAttachments[j].loadOp;
                    subpass.m_depthStencilAttachment.attachmentInfo.storeOp    = pCreateInfo->pAttachments[j].storeOp;
                    subpass.m_depthStencilAttachment.attachmentInfo.clearValue = {};
                    subpass.m_depthStencilAttachment.stencilLoadOp  = pCreateInfo->pAttachments[j].stencilLoadOp;
                    subpass.m_depthStencilAttachment.stencilStoreOp = pCreateInfo->pAttachments[j].stencilStoreOp;
                }
                else
                {
                    subpass.m_depthStencilAttachment.index = VK_ATTACHMENT_UNUSED;
                }
            }

            if (pCreateInfo->pSubpasses[s].pResolveAttachments != DE_NULL)
            {
                subpass.m_resolveAttachments.resize(pCreateInfo->pSubpasses[s].colorAttachmentCount);
                for (uint32_t i = 0; i < pCreateInfo->pSubpasses[s].colorAttachmentCount; ++i)
                {
                    uint32_t j = pCreateInfo->pSubpasses[s].pResolveAttachments[i].attachment;
                    if (j < pCreateInfo->attachmentCount)
                    {
                        subpass.m_resolveAttachments[i].attachmentInfo = vk::initVulkanStructure();
                        subpass.m_resolveAttachments[i].index          = j;
                        subpass.m_resolveAttachments[i].format         = pCreateInfo->pAttachments[j].format;

                        subpass.m_resolveAttachments[i].attachmentInfo.imageView = DE_NULL;
                        subpass.m_resolveAttachments[i].attachmentInfo.imageLayout =
                            pCreateInfo->pSubpasses[s].pResolveAttachments[i].layout;
                        subpass.m_resolveAttachments[i].attachmentInfo.resolveMode      = vk::VK_RESOLVE_MODE_NONE;
                        subpass.m_resolveAttachments[i].attachmentInfo.resolveImageView = DE_NULL;
                        subpass.m_resolveAttachments[i].attachmentInfo.resolveImageLayout =
                            vk::VK_IMAGE_LAYOUT_UNDEFINED;
                        subpass.m_resolveAttachments[i].attachmentInfo.loadOp  = pCreateInfo->pAttachments[j].loadOp;
                        subpass.m_resolveAttachments[i].attachmentInfo.storeOp = pCreateInfo->pAttachments[j].storeOp;
                        subpass.m_resolveAttachments[i].attachmentInfo.clearValue = {};
                    }
                    else
                    {
                        subpass.m_resolveAttachments[i].index = VK_ATTACHMENT_UNUSED;
                    }
                }
            }
        }

        m_dependencies.reserve(pCreateInfo->dependencyCount);
        for (uint32_t depIdx = 0u; depIdx < pCreateInfo->dependencyCount; ++depIdx)
            m_dependencies.emplace_back(pCreateInfo->pDependencies[depIdx]);
#endif
    }
}

RenderPassWrapper::RenderPassWrapper(PipelineConstructionType pipelineConstructionType, const DeviceInterface &vk,
                                     const VkDevice device, const VkFormat colorFormat,
                                     const VkFormat depthStencilFormat, const VkAttachmentLoadOp loadOperation,
                                     const VkImageLayout finalLayoutColor, const VkImageLayout finalLayoutDepthStencil,
                                     const VkImageLayout subpassLayoutColor,
                                     const VkImageLayout subpassLayoutDepthStencil,
                                     const VkAllocationCallbacks *const allocationCallbacks)
    : m_pipelineConstructionType(pipelineConstructionType)
#ifndef CTS_USES_VULKANSC
    , m_renderingInfo()
#endif
{

    if (!isConstructionTypeShaderObject(pipelineConstructionType))
    {
        m_renderPass = vk::makeRenderPass(vk, device, colorFormat, depthStencilFormat, loadOperation, finalLayoutColor,
                                          finalLayoutDepthStencil, subpassLayoutColor, subpassLayoutDepthStencil,
                                          allocationCallbacks);
    }
    else
    {
#ifndef CTS_USES_VULKANSC
        const bool hasColor                           = colorFormat != VK_FORMAT_UNDEFINED;
        const bool hasDepthStencil                    = depthStencilFormat != VK_FORMAT_UNDEFINED;
        const VkImageLayout initialLayoutColor        = loadOperation == VK_ATTACHMENT_LOAD_OP_LOAD ?
                                                            VK_IMAGE_LAYOUT_COLOR_ATTACHMENT_OPTIMAL :
                                                            VK_IMAGE_LAYOUT_UNDEFINED;
        const VkImageLayout initialLayoutDepthStencil = loadOperation == VK_ATTACHMENT_LOAD_OP_LOAD ?
                                                            VK_IMAGE_LAYOUT_DEPTH_STENCIL_ATTACHMENT_OPTIMAL :
                                                            VK_IMAGE_LAYOUT_UNDEFINED;

        m_subpasses.resize(1);
        auto &subpass = m_subpasses[0];

        if (hasColor)
        {
            subpass.m_colorAttachments.resize(1);
            subpass.m_colorAttachments[0].attachmentInfo = vk::initVulkanStructure();
            subpass.m_colorAttachments[0].index          = 0u;
            subpass.m_colorAttachments[0].format         = colorFormat;

            subpass.m_colorAttachments[0].attachmentInfo.imageView          = DE_NULL;
            subpass.m_colorAttachments[0].attachmentInfo.imageLayout        = subpassLayoutColor;
            subpass.m_colorAttachments[0].attachmentInfo.resolveMode        = vk::VK_RESOLVE_MODE_NONE;
            subpass.m_colorAttachments[0].attachmentInfo.resolveImageView   = DE_NULL;
            subpass.m_colorAttachments[0].attachmentInfo.resolveImageLayout = vk::VK_IMAGE_LAYOUT_UNDEFINED;
            subpass.m_colorAttachments[0].attachmentInfo.loadOp             = loadOperation;
            subpass.m_colorAttachments[0].attachmentInfo.storeOp            = VK_ATTACHMENT_STORE_OP_STORE;
            subpass.m_colorAttachments[0].attachmentInfo.clearValue         = {};

            const VkAttachmentDescription2 colorAttachmentDescription = {
                VK_STRUCTURE_TYPE_ATTACHMENT_DESCRIPTION_2,
                DE_NULL,
                (VkAttachmentDescriptionFlags)0,  // VkAttachmentDescriptionFlags    flags
                colorFormat,                      // VkFormat                        format
                VK_SAMPLE_COUNT_1_BIT,            // VkSampleCountFlagBits           samples
                loadOperation,                    // VkAttachmentLoadOp              loadOp
                VK_ATTACHMENT_STORE_OP_STORE,     // VkAttachmentStoreOp             storeOp
                VK_ATTACHMENT_LOAD_OP_DONT_CARE,  // VkAttachmentLoadOp              stencilLoadOp
                VK_ATTACHMENT_STORE_OP_DONT_CARE, // VkAttachmentStoreOp             stencilStoreOp
                initialLayoutColor,               // VkImageLayout                   initialLayout
                finalLayoutColor                  // VkImageLayout                   finalLayout
            };
            m_attachments.push_back(colorAttachmentDescription);
            m_layouts.push_back(colorAttachmentDescription.initialLayout);
        }
        if (hasDepthStencil)
        {
            subpass.m_depthStencilAttachment.attachmentInfo = vk::initVulkanStructure();
            subpass.m_depthStencilAttachment.index          = hasColor ? 1u : 0u;
            subpass.m_depthStencilAttachment.format         = depthStencilFormat;

            subpass.m_depthStencilAttachment.attachmentInfo.imageView          = DE_NULL;
            subpass.m_depthStencilAttachment.attachmentInfo.imageLayout        = subpassLayoutDepthStencil;
            subpass.m_depthStencilAttachment.attachmentInfo.resolveMode        = vk::VK_RESOLVE_MODE_NONE;
            subpass.m_depthStencilAttachment.attachmentInfo.resolveImageView   = DE_NULL;
            subpass.m_depthStencilAttachment.attachmentInfo.resolveImageLayout = vk::VK_IMAGE_LAYOUT_UNDEFINED;
            subpass.m_depthStencilAttachment.attachmentInfo.loadOp             = loadOperation;
            subpass.m_depthStencilAttachment.attachmentInfo.storeOp            = VK_ATTACHMENT_STORE_OP_STORE;
            subpass.m_depthStencilAttachment.attachmentInfo.clearValue         = {};
            subpass.m_depthStencilAttachment.stencilLoadOp                     = loadOperation;
            subpass.m_depthStencilAttachment.stencilStoreOp                    = VK_ATTACHMENT_STORE_OP_STORE;

            const VkAttachmentDescription2 depthStencilAttachmentDescription = {
                VK_STRUCTURE_TYPE_ATTACHMENT_DESCRIPTION_2,
                DE_NULL,
                (VkAttachmentDescriptionFlags)0, // VkAttachmentDescriptionFlags    flags
                depthStencilFormat,              // VkFormat                        format
                VK_SAMPLE_COUNT_1_BIT,           // VkSampleCountFlagBits           samples
                loadOperation,                   // VkAttachmentLoadOp              loadOp
                VK_ATTACHMENT_STORE_OP_STORE,    // VkAttachmentStoreOp             storeOp
                loadOperation,                   // VkAttachmentLoadOp              stencilLoadOp
                VK_ATTACHMENT_STORE_OP_STORE,    // VkAttachmentStoreOp             stencilStoreOp
                initialLayoutDepthStencil,       // VkImageLayout                   initialLayout
                finalLayoutDepthStencil          // VkImageLayout                   finalLayout
            };
            m_attachments.push_back(depthStencilAttachmentDescription);
            m_layouts.push_back(depthStencilAttachmentDescription.initialLayout);
        }
#endif
    }
}

RenderPassWrapper::RenderPassWrapper(RenderPassWrapper &&rhs) noexcept
    : m_pipelineConstructionType(rhs.m_pipelineConstructionType)
    , m_renderPass(rhs.m_renderPass)
    , m_framebuffer(rhs.m_framebuffer)
#ifndef CTS_USES_VULKANSC
    , m_subpasses(std::move(rhs.m_subpasses))
    , m_dependencies(std::move(rhs.m_dependencies))
    , m_attachments(std::move(rhs.m_attachments))
    , m_images(std::move(rhs.m_images))
    , m_imageViews(std::move(rhs.m_imageViews))
    , m_clearValues(std::move(rhs.m_clearValues))
    , m_layouts(std::move(rhs.m_layouts))
    , m_activeSubpass(rhs.m_activeSubpass)
    , m_renderingInfo(rhs.m_renderingInfo)
    , m_layers(rhs.m_layers)
    , m_viewMasks(std::move(rhs.m_viewMasks))
    , m_secondaryCommandBuffers(rhs.m_secondaryCommandBuffers)
#endif
{
}

RenderPassWrapper &RenderPassWrapper::operator=(RenderPassWrapper &&rhs) noexcept
{
    m_pipelineConstructionType = rhs.m_pipelineConstructionType;
    m_renderPass               = rhs.m_renderPass;
    m_framebuffer              = rhs.m_framebuffer;
#ifndef CTS_USES_VULKANSC
    m_subpasses               = std::move(rhs.m_subpasses);
    m_dependencies            = std::move(rhs.m_dependencies);
    m_attachments             = std::move(rhs.m_attachments);
    m_images                  = std::move(rhs.m_images);
    m_imageViews              = std::move(rhs.m_imageViews);
    m_clearValues             = std::move(rhs.m_clearValues);
    m_layouts                 = std::move(rhs.m_layouts);
    m_activeSubpass           = rhs.m_activeSubpass;
    m_renderingInfo           = rhs.m_renderingInfo;
    m_layers                  = rhs.m_layers;
    m_viewMasks               = std::move(rhs.m_viewMasks);
    m_secondaryCommandBuffers = rhs.m_secondaryCommandBuffers;
#endif
    return *this;
}

#ifndef CTS_USES_VULKANSC

void RenderPassWrapper::clearAttachments(const DeviceInterface &vk, const VkCommandBuffer commandBuffer) const
{
    for (uint32_t i = 0; i < (uint32_t)m_attachments.size() && i < (uint32_t)m_clearValues.size(); ++i)
    {
        const auto tcuFormat  = vk::mapVkFormat(m_attachments[i].format);
        bool hasDepthAspect   = tcu::hasDepthComponent(tcuFormat.order);
        bool hasStencilAspect = tcu::hasStencilComponent(tcuFormat.order);

        if (m_attachments[i].loadOp != vk::VK_ATTACHMENT_LOAD_OP_CLEAR &&
            !(hasStencilAspect && m_attachments[i].stencilLoadOp == vk::VK_ATTACHMENT_LOAD_OP_CLEAR))
            continue;

        vk::VkRenderingInfo renderingInfo = vk::initVulkanStructure();
        renderingInfo.renderArea          = m_renderingInfo.renderArea;
        renderingInfo.layerCount          = m_renderingInfo.layerCount;

        vk::VkRenderingAttachmentInfo attachment = vk::initVulkanStructure();
        attachment.imageView                     = m_imageViews[i];
        attachment.imageLayout                   = m_layouts[i];
        attachment.loadOp                        = vk::VK_ATTACHMENT_LOAD_OP_CLEAR;
        attachment.storeOp                       = vk::VK_ATTACHMENT_STORE_OP_STORE;
        attachment.clearValue                    = m_clearValues[i];

        if (hasDepthAspect || hasStencilAspect)
        {
            renderingInfo.pDepthAttachment   = hasDepthAspect ? &attachment : DE_NULL;
            renderingInfo.pStencilAttachment = hasStencilAspect ? &attachment : DE_NULL;
        }
        else
        {
            renderingInfo.colorAttachmentCount = 1u;
            renderingInfo.pColorAttachments    = &attachment;
        }

        vk.cmdBeginRendering(commandBuffer, &renderingInfo);
        vk.cmdEndRendering(commandBuffer);
    }
}

void RenderPassWrapper::updateLayout(VkImage updatedImage, VkImageLayout newLayout) const
{
    for (uint32_t i = 0; i < (uint32_t)m_images.size(); ++i)
        if (m_images[i] == updatedImage)
            m_layouts[i] = newLayout;
}

namespace
{

void recordImageBarrier(const DeviceInterface &vk, const VkCommandBuffer commandBuffer, const bool sync2,
                        const VkPipelineStageFlags2 srcStageMask, const VkAccessFlags2 srcAccessMask,
                        const VkPipelineStageFlags2 dstStageMask, const VkAccessFlags2 dstAccessMask,
                        const VkImageLayout prevLayout, const VkImageLayout newLayout, const VkImage image,
                        const VkImageSubresourceRange &subresourceRange)
{
    if (sync2)
    {
        const auto barrier = makeImageMemoryBarrier2(srcStageMask, srcAccessMask, dstStageMask, dstAccessMask,
                                                     prevLayout, newLayout, image, subresourceRange);

        const VkDependencyInfo depInfo = {
            VK_STRUCTURE_TYPE_DEPENDENCY_INFO, // VkStructureType sType;
            nullptr,                           // const void* pNext;
            0u,                                // VkDependencyFlags dependencyFlags;
            0u,                                // uint32_t memoryBarrierCount;
            nullptr,                           // const VkMemoryBarrier2* pMemoryBarriers;
            0u,                                // uint32_t bufferMemoryBarrierCount;
            nullptr,                           // const VkBufferMemoryBarrier2* pBufferMemoryBarriers;
            1u,                                // uint32_t imageMemoryBarrierCount;
            &barrier,                          // const VkImageMemoryBarrier2* pImageMemoryBarriers;
        };

        vk.cmdPipelineBarrier2(commandBuffer, &depInfo);
    }
    else
    {
        const auto barrier =
            makeImageMemoryBarrier(static_cast<VkAccessFlags>(srcAccessMask), static_cast<VkAccessFlags>(dstAccessMask),
                                   prevLayout, newLayout, image, subresourceRange);

        vk.cmdPipelineBarrier(commandBuffer, static_cast<VkPipelineStageFlags>(srcStageMask),
                              static_cast<VkPipelineStageFlags>(dstStageMask), 0u, 0u, nullptr, 0u, nullptr, 1u,
                              &barrier);
    }
}

} // anonymous namespace

void RenderPassWrapper::transitionLayouts(const DeviceInterface &vk, const VkCommandBuffer commandBuffer,
                                          const Subpass &subpass, bool renderPassBegin) const
{
    // Use the access and stage flags for dependencies on external subpasses in
    // the initial layout transitions for images.
    VkAccessFlags2 externalAccessFlags       = 0u;
    VkPipelineStageFlags2 externalStageFlags = 0u;
    bool sync2                               = false;

    if (renderPassBegin)
    {
        for (const auto &dep : m_dependencies)
        {
            if (dep.srcSubpass == VK_SUBPASS_EXTERNAL)
            {
                externalAccessFlags |= dep.srcAccessMask;
                externalStageFlags |= dep.srcStageMask;
            }

            if (dep.sync2)
                sync2 = true;
        }
    }

    for (uint32_t i = 0; i < (uint32_t)m_attachments.size(); ++i)
    {
        // renderPassBegin is true when vkCmdBeginRenderPass should be called in a normal renderPass, and it is false when vkCmdNextSupass should be called
        // Every image is transioned from VK_IMAGE_LAYOUT_UNDEFINED to it's first used layout, so that all images can be cleared in the beginning
        if (renderPassBegin && m_layouts[i] != vk::VK_IMAGE_LAYOUT_UNDEFINED)
            continue;

        if (m_images[i] != VK_NULL_HANDLE)
        {
            for (uint32_t j = 0; j < (uint32_t)subpass.m_colorAttachments.size(); ++j)
            {
                if (subpass.m_colorAttachments[j].index == i)
                {
                    const auto subresourceRange = makeImageSubresourceRange(
                        vk::VK_IMAGE_ASPECT_COLOR_BIT, 0u, VK_REMAINING_MIP_LEVELS, 0u, VK_REMAINING_ARRAY_LAYERS);

                    const VkPipelineStageFlags2 srcStageMask =
                        (vk::VK_PIPELINE_STAGE_TOP_OF_PIPE_BIT | externalStageFlags);
                    const VkAccessFlags2 srcAccessMask       = externalAccessFlags;
                    const VkPipelineStageFlags2 dstStageMask = vk::VK_PIPELINE_STAGE_COLOR_ATTACHMENT_OUTPUT_BIT;
                    const VkAccessFlags2 dstAccessMask       = vk::VK_ACCESS_COLOR_ATTACHMENT_WRITE_BIT;
                    const VkImageLayout newLayout            = subpass.m_colorAttachments[j].attachmentInfo.imageLayout;

                    recordImageBarrier(vk, commandBuffer, sync2, srcStageMask, srcAccessMask, dstStageMask,
                                       dstAccessMask, m_layouts[i], newLayout, m_images[i], subresourceRange);

                    updateLayout(m_images[i], newLayout);
                }
            }
            if (subpass.m_depthStencilAttachment.index == i)
            {
                const auto tcuFormat        = vk::mapVkFormat(subpass.m_depthStencilAttachment.format);
                const bool hasDepthAspect   = tcu::hasDepthComponent(tcuFormat.order);
                const bool hasStencilAspect = tcu::hasStencilComponent(tcuFormat.order);

                VkImageAspectFlags aspect = (VkImageAspectFlags)0u;
                if (hasDepthAspect)
                    aspect |= vk::VK_IMAGE_ASPECT_DEPTH_BIT;
                if (hasStencilAspect)
                    aspect |= vk::VK_IMAGE_ASPECT_STENCIL_BIT;

                const auto subresourceRange =
                    makeImageSubresourceRange(aspect, 0u, VK_REMAINING_MIP_LEVELS, 0u, VK_REMAINING_ARRAY_LAYERS);

                const VkPipelineStageFlags2 srcStageMask = (vk::VK_PIPELINE_STAGE_TOP_OF_PIPE_BIT | externalStageFlags);
                const VkAccessFlags2 srcAccessMask       = externalAccessFlags;
                const VkPipelineStageFlags2 dstStageMask =
                    (vk::VK_PIPELINE_STAGE_EARLY_FRAGMENT_TESTS_BIT | vk::VK_PIPELINE_STAGE_LATE_FRAGMENT_TESTS_BIT);
                const VkAccessFlags2 dstAccessMask = (vk::VK_ACCESS_DEPTH_STENCIL_ATTACHMENT_READ_BIT |
                                                      vk::VK_ACCESS_DEPTH_STENCIL_ATTACHMENT_WRITE_BIT);
                const VkImageLayout newLayout      = subpass.m_depthStencilAttachment.attachmentInfo.imageLayout;

                recordImageBarrier(vk, commandBuffer, sync2, srcStageMask, srcAccessMask, dstStageMask, dstAccessMask,
                                   m_layouts[i], newLayout, m_images[i], subresourceRange);

                updateLayout(m_images[i], newLayout);
            }
            for (uint32_t j = 0; j < (uint32_t)subpass.m_resolveAttachments.size(); ++j)
            {
                if (subpass.m_resolveAttachments[j].index == i)
                {
                    const auto subresourceRange = makeImageSubresourceRange(
                        vk::VK_IMAGE_ASPECT_COLOR_BIT, 0u, VK_REMAINING_MIP_LEVELS, 0u, VK_REMAINING_ARRAY_LAYERS);

                    const VkPipelineStageFlags2 srcStageMask =
                        (vk::VK_PIPELINE_STAGE_TOP_OF_PIPE_BIT | externalStageFlags);
                    const VkAccessFlags2 srcAccessMask       = externalAccessFlags;
                    const VkPipelineStageFlags2 dstStageMask = vk::VK_PIPELINE_STAGE_COLOR_ATTACHMENT_OUTPUT_BIT;
                    const VkAccessFlags2 dstAccessMask       = vk::VK_ACCESS_COLOR_ATTACHMENT_WRITE_BIT;
                    const VkImageLayout newLayout = subpass.m_resolveAttachments[j].attachmentInfo.imageLayout;

                    recordImageBarrier(vk, commandBuffer, sync2, srcStageMask, srcAccessMask, dstStageMask,
                                       dstAccessMask, m_layouts[i], newLayout, m_images[i], subresourceRange);

                    updateLayout(m_images[i], newLayout);
                }
            }
            if (subpass.m_dsr.sType == vk::VK_STRUCTURE_TYPE_SUBPASS_DESCRIPTION_DEPTH_STENCIL_RESOLVE)
            {
                if (subpass.m_dsr.pDepthStencilResolveAttachment &&
                    i == subpass.m_dsr.pDepthStencilResolveAttachment->attachment)
                {
                    const auto tcuFormat        = vk::mapVkFormat(subpass.m_depthStencilAttachment.format);
                    const bool hasDepthAspect   = tcu::hasDepthComponent(tcuFormat.order);
                    const bool hasStencilAspect = tcu::hasStencilComponent(tcuFormat.order);

                    VkImageAspectFlags aspect = (VkImageAspectFlags)0u;
                    if (hasDepthAspect)
                        aspect |= vk::VK_IMAGE_ASPECT_DEPTH_BIT;
                    if (hasStencilAspect)
                        aspect |= vk::VK_IMAGE_ASPECT_STENCIL_BIT;

                    const auto subresourceRange =
                        makeImageSubresourceRange(aspect, 0u, VK_REMAINING_MIP_LEVELS, 0u, VK_REMAINING_ARRAY_LAYERS);

                    const VkPipelineStageFlags2 srcStageMask =
                        (vk::VK_PIPELINE_STAGE_TOP_OF_PIPE_BIT | externalStageFlags);
                    const VkAccessFlags2 srcAccessMask       = externalAccessFlags;
                    const VkPipelineStageFlags2 dstStageMask = (vk::VK_PIPELINE_STAGE_EARLY_FRAGMENT_TESTS_BIT |
                                                                vk::VK_PIPELINE_STAGE_LATE_FRAGMENT_TESTS_BIT);
                    const VkAccessFlags2 dstAccessMask       = vk::VK_ACCESS_DEPTH_STENCIL_ATTACHMENT_READ_BIT |
                                                         vk::VK_ACCESS_DEPTH_STENCIL_ATTACHMENT_WRITE_BIT;
                    const VkImageLayout newLayout = subpass.m_dsr.pDepthStencilResolveAttachment->layout;

                    recordImageBarrier(vk, commandBuffer, sync2, srcStageMask, srcAccessMask, dstStageMask,
                                       dstAccessMask, m_layouts[i], newLayout, m_images[i], subresourceRange);

                    updateLayout(m_images[i], newLayout);
                }
            }
        }
    }
}

void RenderPassWrapper::insertDependencies(const DeviceInterface &vk, const VkCommandBuffer commandBuffer,
                                           uint32_t subpassIdx) const
{
    for (const auto &dep : m_dependencies)
    {
        // Subpass self-dependencies should be handled with manual barriers inside the render pass.
        if (dep.dstSubpass != subpassIdx || dep.srcSubpass == subpassIdx)
            continue;

        if (dep.sync2)
        {
            const VkMemoryBarrier2 barrier = {
                VK_STRUCTURE_TYPE_MEMORY_BARRIER, // VkStructureType sType;
                nullptr,                          // const void* pNext;
                dep.srcStageMask,                 // VkPipelineStageFlags2 srcStageMask;
                dep.srcAccessMask,                // VkAccessFlags2 srcAccessMask;
                dep.dstStageMask,                 // VkPipelineStageFlags2 dstStageMask;
                dep.dstAccessMask,                // VkAccessFlags2 dstAccessMask;
            };
            const VkDependencyInfo depInfo = {
                VK_STRUCTURE_TYPE_DEPENDENCY_INFO, // VkStructureType sType;
                nullptr,                           // const void* pNext;
                dep.dependencyFlags,               // VkDependencyFlags dependencyFlags;
                1u,                                // uint32_t memoryBarrierCount;
                &barrier,                          // const VkMemoryBarrier2* pMemoryBarriers;
                0u,                                // uint32_t bufferMemoryBarrierCount;
                nullptr,                           // const VkBufferMemoryBarrier2* pBufferMemoryBarriers;
                0u,                                // uint32_t imageMemoryBarrierCount;
                nullptr,                           // const VkImageMemoryBarrier2* pImageMemoryBarriers;
            };
            vk.cmdPipelineBarrier2(commandBuffer, &depInfo);
        }
        else
        {
            const VkMemoryBarrier barrier = {
                VK_STRUCTURE_TYPE_MEMORY_BARRIER,              // VkStructureType sType;
                nullptr,                                       // const void* pNext;
                static_cast<VkAccessFlags>(dep.srcAccessMask), // VkAccessFlags srcAccessMask;
                static_cast<VkAccessFlags>(dep.dstAccessMask), // VkAccessFlags dstAccessMask;
            };
            vk.cmdPipelineBarrier(commandBuffer, static_cast<VkPipelineStageFlags>(dep.srcStageMask),
                                  static_cast<VkPipelineStageFlags>(dep.dstStageMask), dep.dependencyFlags, 1u,
                                  &barrier, 0u, nullptr, 0u, nullptr);
        }
    }
}

void RenderPassWrapper::fillInheritanceRenderingInfo(
    uint32_t subpassIndex, std::vector<vk::VkFormat> *colorFormats,
    vk::VkCommandBufferInheritanceRenderingInfo *inheritanceRenderingInfo) const
{
    const auto &subpass = m_subpasses[subpassIndex];
    colorFormats->resize(subpass.m_colorAttachments.size());
    for (uint32_t i = 0; i < (uint32_t)subpass.m_colorAttachments.size(); ++i)
        (*colorFormats)[i] = subpass.m_colorAttachments[i].format;

    inheritanceRenderingInfo->colorAttachmentCount    = (uint32_t)subpass.m_colorAttachments.size();
    inheritanceRenderingInfo->pColorAttachmentFormats = colorFormats->data();

    if (subpass.m_depthStencilAttachment.format != vk::VK_FORMAT_UNDEFINED)
    {
        const auto tcuFormat = vk::mapVkFormat(subpass.m_depthStencilAttachment.format);
        if (tcu::hasDepthComponent(tcuFormat.order))
            inheritanceRenderingInfo->depthAttachmentFormat = subpass.m_depthStencilAttachment.format;
        if (tcu::hasStencilComponent(tcuFormat.order))
            inheritanceRenderingInfo->stencilAttachmentFormat = subpass.m_depthStencilAttachment.format;
    }

    if (subpassIndex < (uint32_t)m_viewMasks.size())
        inheritanceRenderingInfo->viewMask = m_viewMasks[subpassIndex];
}

#endif

void RenderPassWrapper::begin(const DeviceInterface &vk, const VkCommandBuffer commandBuffer,
                              const VkRect2D &renderArea, const uint32_t clearValueCount,
                              const VkClearValue *clearValues, const VkSubpassContents contents,
                              const void *pNext) const
{
    if (!isConstructionTypeShaderObject(m_pipelineConstructionType))
    {
        beginRenderPass(vk, commandBuffer, *m_renderPass, *m_framebuffer, renderArea, clearValueCount, clearValues,
                        contents, pNext);
    }
    else
    {
#ifndef CTS_USES_VULKANSC
        m_activeSubpass = 0;

        m_clearValues.resize(clearValueCount);
        for (uint32_t i = 0; i < clearValueCount; ++i)
            m_clearValues[i] = clearValues[i];

        for (uint32_t i = 0; i < (uint32_t)m_subpasses.size(); ++i)
            transitionLayouts(vk, commandBuffer, m_subpasses[i], true);

        insertDependencies(vk, commandBuffer, 0u);

        m_secondaryCommandBuffers = contents == vk::VK_SUBPASS_CONTENTS_SECONDARY_COMMAND_BUFFERS;

        m_renderingInfo            = vk::initVulkanStructure();
        m_renderingInfo.flags      = (vk::VkRenderingFlags)0u;
        m_renderingInfo.renderArea = renderArea;
        m_renderingInfo.layerCount = m_layers;
        m_renderingInfo.viewMask   = 0x0;

        clearAttachments(vk, commandBuffer);

        beginRendering(vk, commandBuffer);
#endif
    }
}

void RenderPassWrapper::begin(const DeviceInterface &vk, const VkCommandBuffer commandBuffer,
                              const VkRect2D &renderArea, const VkClearValue &clearValue,
                              const VkSubpassContents contents) const
{
    begin(vk, commandBuffer, renderArea, 1u, &clearValue, contents);
}

void RenderPassWrapper::begin(const DeviceInterface &vk, const VkCommandBuffer commandBuffer,
                              const VkRect2D &renderArea, const tcu::Vec4 &clearColor,
                              const VkSubpassContents contents) const
{
    const VkClearValue clearValue = makeClearValueColor(clearColor);
    begin(vk, commandBuffer, renderArea, clearValue, contents);
}

void RenderPassWrapper::begin(const DeviceInterface &vk, const VkCommandBuffer commandBuffer,
                              const VkRect2D &renderArea, const tcu::Vec4 &clearColor, const float clearDepth,
                              const uint32_t clearStencil, const VkSubpassContents contents) const
{
    const VkClearValue clearValues[] = {
        makeClearValueColor(clearColor),                      // attachment 0
        makeClearValueDepthStencil(clearDepth, clearStencil), // attachment 1
    };
    begin(vk, commandBuffer, renderArea, 2, clearValues, contents);
}

void RenderPassWrapper::begin(const DeviceInterface &vk, const VkCommandBuffer commandBuffer,
                              const VkRect2D &renderArea, const VkSubpassContents contents) const
{
    begin(vk, commandBuffer, renderArea, 0u, DE_NULL, contents);
}

void RenderPassWrapper::begin(const DeviceInterface &vk, const VkCommandBuffer commandBuffer,
                              const VkRect2D &renderArea, const tcu::UVec4 &clearColor,
                              const VkSubpassContents contents) const
{
    const VkClearValue clearValue =
        makeClearValueColorU32(clearColor.x(), clearColor.y(), clearColor.z(), clearColor.w());

    begin(vk, commandBuffer, renderArea, clearValue, contents);
}

void RenderPassWrapper::end(const DeviceInterface &vk, const VkCommandBuffer commandBuffer) const
{
    if (!isConstructionTypeShaderObject(m_pipelineConstructionType))
    {
        vk.cmdEndRenderPass(commandBuffer);
    }
    else
    {
#ifndef CTS_USES_VULKANSC
        vk.cmdEndRendering(commandBuffer);

        // Use dependencies for external subpasses to extract destination access
        // flags and pipeline stage flags for the final layout transition
        // barriers.
        VkAccessFlags2 externalAccessFlags       = 0u;
        VkPipelineStageFlags2 externalStageFlags = 0u;
        bool sync2                               = false;

        for (const auto &dep : m_dependencies)
        {
            if (dep.dstSubpass == VK_SUBPASS_EXTERNAL)
            {
                externalAccessFlags |= dep.dstAccessMask;
                externalStageFlags |= dep.dstStageMask;
            }
            if (dep.sync2)
                sync2 = true;
        }

        for (uint32_t i = 0; i < (uint32_t)m_attachments.size(); ++i)
        {
            if (m_layouts[i] == m_attachments[i].finalLayout)
                continue;

            const bool color = !vk::isDepthStencilFormat(m_attachments[i].format);
            VkImageAspectFlags aspect =
                color ? (vk::VkImageAspectFlags)vk::VK_IMAGE_ASPECT_COLOR_BIT : (vk::VkImageAspectFlags)0u;

            if (!color)
            {
                const bool hasDepthAspect   = tcu::hasDepthComponent(vk::mapVkFormat(m_attachments[i].format).order);
                const bool hasStencilAspect = tcu::hasStencilComponent(vk::mapVkFormat(m_attachments[i].format).order);

                if (hasDepthAspect)
                    aspect |= vk::VK_IMAGE_ASPECT_DEPTH_BIT;
                if (hasStencilAspect)
                    aspect |= vk::VK_IMAGE_ASPECT_STENCIL_BIT;
            }

            const auto subresourceRange =
                makeImageSubresourceRange(aspect, 0u, VK_REMAINING_MIP_LEVELS, 0u, VK_REMAINING_ARRAY_LAYERS);

            const VkPipelineStageFlags2 srcStageMask = (color ? vk::VK_PIPELINE_STAGE_COLOR_ATTACHMENT_OUTPUT_BIT :
                                                                vk::VK_PIPELINE_STAGE_LATE_FRAGMENT_TESTS_BIT);
            const VkAccessFlags2 srcAccessMask =
                (color ? vk::VK_ACCESS_COLOR_ATTACHMENT_WRITE_BIT : vk::VK_ACCESS_DEPTH_STENCIL_ATTACHMENT_WRITE_BIT);
            const VkPipelineStageFlags2 dstStageMask = (vk::VK_PIPELINE_STAGE_BOTTOM_OF_PIPE_BIT | externalStageFlags);
            const VkAccessFlags2 dstAccessMask       = externalAccessFlags;
            const VkImageLayout newLayout            = m_attachments[i].finalLayout;

            recordImageBarrier(vk, commandBuffer, sync2, srcStageMask, srcAccessMask, dstStageMask, dstAccessMask,
                               m_layouts[i], newLayout, m_images[i], subresourceRange);
        }

        insertDependencies(vk, commandBuffer, VK_SUBPASS_EXTERNAL);
#endif
    }
}

void RenderPassWrapper::beginRendering(const DeviceInterface &vk, const VkCommandBuffer commandBuffer) const
{
    DE_UNREF(vk);
    DE_UNREF(commandBuffer);
#ifndef CTS_USES_VULKANSC
    const auto &subpass = m_subpasses[m_activeSubpass];
    std::vector<vk::VkRenderingAttachmentInfo> colorAttachments;
    for (uint32_t i = 0; i < (uint32_t)subpass.m_colorAttachments.size(); ++i)
    {
        colorAttachments.emplace_back();
        auto &colorAttachment = colorAttachments.back();
        colorAttachment       = vk::initVulkanStructure();
        if (subpass.m_colorAttachments[i].index == VK_ATTACHMENT_UNUSED)
            continue;
        colorAttachment        = subpass.m_colorAttachments[i].attachmentInfo;
        colorAttachment.loadOp = vk::VK_ATTACHMENT_LOAD_OP_LOAD;
        if (!subpass.m_resolveAttachments.empty() && subpass.m_resolveAttachments[i].index != VK_ATTACHMENT_UNUSED)
        {
            if (isUintFormat(subpass.m_resolveAttachments[i].format) ||
                isIntFormat(subpass.m_resolveAttachments[i].format))
                colorAttachment.resolveMode = vk::VK_RESOLVE_MODE_SAMPLE_ZERO_BIT;
            else
                colorAttachment.resolveMode = vk::VK_RESOLVE_MODE_AVERAGE_BIT;
            colorAttachment.resolveImageView   = subpass.m_resolveAttachments[i].attachmentInfo.imageView;
            colorAttachment.resolveImageLayout = subpass.m_resolveAttachments[i].attachmentInfo.imageLayout;
        }
    }

    m_renderingInfo.colorAttachmentCount = (uint32_t)colorAttachments.size();
    m_renderingInfo.pColorAttachments    = colorAttachments.data();

    subpass.m_depthStencilAttachment.attachmentInfo.loadOp = vk::VK_ATTACHMENT_LOAD_OP_LOAD;
    VkRenderingAttachmentInfo depthAttachment              = subpass.m_depthStencilAttachment.attachmentInfo;
    VkRenderingAttachmentInfo stencilAttachment            = subpass.m_depthStencilAttachment.attachmentInfo;
    stencilAttachment.storeOp                              = subpass.m_depthStencilAttachment.stencilStoreOp;

    if (depthAttachment.imageView != VK_NULL_HANDLE)
    {
        const auto tcuFormat               = vk::mapVkFormat(subpass.m_depthStencilAttachment.format);
        bool hasDepthAspect                = tcu::hasDepthComponent(tcuFormat.order);
        bool hasStencilAspect              = tcu::hasStencilComponent(tcuFormat.order);
        m_renderingInfo.pDepthAttachment   = hasDepthAspect ? &depthAttachment : DE_NULL;
        m_renderingInfo.pStencilAttachment = hasStencilAspect ? &stencilAttachment : DE_NULL;
    }
    else
    {
        m_renderingInfo.pDepthAttachment   = DE_NULL;
        m_renderingInfo.pStencilAttachment = DE_NULL;
    }

    if (m_activeSubpass < (uint32_t)m_viewMasks.size())
        m_renderingInfo.viewMask = m_viewMasks[m_activeSubpass];

    m_renderingInfo.pNext = DE_NULL;
    if (subpass.m_msrtss.sType == VK_STRUCTURE_TYPE_MULTISAMPLED_RENDER_TO_SINGLE_SAMPLED_INFO_EXT)
    {
        subpass.m_msrtss.pNext = DE_NULL;
        m_renderingInfo.pNext  = &subpass.m_msrtss;
    }

    if (subpass.m_dsr.sType == VK_STRUCTURE_TYPE_SUBPASS_DESCRIPTION_DEPTH_STENCIL_RESOLVE)
    {
        depthAttachment.resolveMode   = subpass.m_dsr.depthResolveMode;
        stencilAttachment.resolveMode = subpass.m_dsr.stencilResolveMode;
        if (subpass.m_dsr.pDepthStencilResolveAttachment)
        {
            depthAttachment.resolveImageView   = m_imageViews[subpass.m_dsr.pDepthStencilResolveAttachment->attachment];
            depthAttachment.resolveImageLayout = subpass.m_dsr.pDepthStencilResolveAttachment->layout;
            stencilAttachment.resolveImageView = m_imageViews[subpass.m_dsr.pDepthStencilResolveAttachment->attachment];
            stencilAttachment.resolveImageLayout = subpass.m_dsr.pDepthStencilResolveAttachment->layout;
        }
    }

    m_renderingInfo.flags = (VkRenderingFlags)0u;

    if (m_secondaryCommandBuffers)
        m_renderingInfo.flags |= VK_RENDERING_CONTENTS_SECONDARY_COMMAND_BUFFERS_BIT;

    vk.cmdBeginRendering(commandBuffer, &m_renderingInfo);
#endif
}

void RenderPassWrapper::nextSubpass(const DeviceInterface &vk, const VkCommandBuffer commandBuffer,
                                    const VkSubpassContents contents) const
{
    if (!isConstructionTypeShaderObject(m_pipelineConstructionType))
    {
        vk.cmdNextSubpass(commandBuffer, contents);
    }
    else
    {
#ifndef CTS_USES_VULKANSC
        vk.cmdEndRendering(commandBuffer);
        ++m_activeSubpass;
        DE_ASSERT(m_activeSubpass < (uint32_t)m_subpasses.size());

        const auto &subpass = m_subpasses[m_activeSubpass];

        transitionLayouts(vk, commandBuffer, subpass, false);

        insertDependencies(vk, commandBuffer, m_activeSubpass);

        beginRendering(vk, commandBuffer);
#endif
    }
}

void RenderPassWrapper::createFramebuffer(const DeviceInterface &vk, const VkDevice device,
                                          const VkFramebufferCreateInfo *pCreateInfo,
                                          const std::vector<vk::VkImage> &images)
{
    DE_UNREF(images);
    if (!isConstructionTypeShaderObject(m_pipelineConstructionType))
    {
        m_framebuffer = vk::createFramebuffer(vk, device, pCreateInfo);
    }
    else
    {
#ifndef CTS_USES_VULKANSC
        m_images = images;
        m_imageViews.resize(pCreateInfo->attachmentCount);
        for (uint32_t i = 0; i < pCreateInfo->attachmentCount; ++i)
            m_imageViews[i] = pCreateInfo->pAttachments[i];

        for (auto &subpass : m_subpasses)
        {
            for (uint32_t i = 0; i < (uint32_t)subpass.m_colorAttachments.size(); ++i)
            {
                if (subpass.m_colorAttachments[i].index != VK_ATTACHMENT_UNUSED)
                    subpass.m_colorAttachments[i].attachmentInfo.imageView =
                        pCreateInfo->pAttachments[subpass.m_colorAttachments[i].index];
            }

            if (subpass.m_depthStencilAttachment.attachmentInfo.imageLayout != VK_IMAGE_LAYOUT_UNDEFINED)
            {
                if (subpass.m_depthStencilAttachment.index != VK_ATTACHMENT_UNUSED)
                    subpass.m_depthStencilAttachment.attachmentInfo.imageView =
                        pCreateInfo->pAttachments[subpass.m_depthStencilAttachment.index];
            }

            for (uint32_t i = 0; i < (uint32_t)subpass.m_resolveAttachments.size(); ++i)
            {
                if (subpass.m_resolveAttachments[i].index != VK_ATTACHMENT_UNUSED)
                    subpass.m_resolveAttachments[i].attachmentInfo.imageView =
                        pCreateInfo->pAttachments[subpass.m_resolveAttachments[i].index];
            }
        }
        m_layers = pCreateInfo->layers;
#endif
    }
}

void RenderPassWrapper::createFramebuffer(const DeviceInterface &vk, const VkDevice device,
                                          const VkFramebufferCreateInfo *pCreateInfo, vk::VkImage colorImage,
                                          vk::VkImage depthStencilImage)
{
    DE_UNREF(colorImage);
    DE_UNREF(depthStencilImage);
    if (!isConstructionTypeShaderObject(m_pipelineConstructionType))
    {
        m_framebuffer = vk::createFramebuffer(vk, device, pCreateInfo);
    }
    else
    {
#ifndef CTS_USES_VULKANSC
        if (colorImage != VK_NULL_HANDLE)
        {
            m_images.push_back(colorImage);
            DE_ASSERT(pCreateInfo->attachmentCount > 0);
            m_imageViews.push_back(pCreateInfo->pAttachments[0]);
        }
        if (depthStencilImage != VK_NULL_HANDLE)
            m_images.push_back(depthStencilImage);
        for (auto &subpass : m_subpasses)
        {
            DE_ASSERT(subpass.m_colorAttachments.size() <= 1);
            if (pCreateInfo->pAttachments)
            {
                if (!subpass.m_colorAttachments.empty() &&
                    subpass.m_colorAttachments[0].index < pCreateInfo->attachmentCount)
                    subpass.m_colorAttachments[0].attachmentInfo.imageView =
                        pCreateInfo->pAttachments[subpass.m_colorAttachments[0].index];
                if (subpass.m_depthStencilAttachment.index < pCreateInfo->attachmentCount)
                    subpass.m_depthStencilAttachment.attachmentInfo.imageView =
                        pCreateInfo->pAttachments[subpass.m_depthStencilAttachment.index];
            }
        }
#endif
    }
}

void RenderPassWrapper::createFramebuffer(const DeviceInterface &vk, const VkDevice device, const VkImage colorImage,
                                          const VkImageView colorAttachment, const uint32_t width,
                                          const uint32_t height, const uint32_t layers)
{
    DE_UNREF(colorImage);
    if (!isConstructionTypeShaderObject(m_pipelineConstructionType))
    {
        VkFramebufferCreateInfo createInfo = initVulkanStructure();
        createInfo.flags                   = (VkFramebufferCreateFlags)0u;
        createInfo.renderPass              = *m_renderPass;
        createInfo.attachmentCount         = (colorAttachment != VK_NULL_HANDLE) ? 1u : 0u;
        createInfo.pAttachments            = &colorAttachment;
        createInfo.width                   = width;
        createInfo.height                  = height;
        createInfo.layers                  = layers;
        m_framebuffer                      = vk::createFramebuffer(vk, device, &createInfo);
    }
    else
    {
#ifndef CTS_USES_VULKANSC
        m_images.push_back(colorImage);
        m_imageViews.push_back(colorAttachment);
        if (colorImage != VK_NULL_HANDLE)
        {
            for (auto &subpass : m_subpasses)
            {
                DE_ASSERT(subpass.m_colorAttachments.size() == 1);
                subpass.m_colorAttachments[0].attachmentInfo.imageView = colorAttachment;
            }
        }
#endif
    }
}

void RenderPassWrapper::createFramebuffer(const DeviceInterface &vk, const VkDevice device,
                                          const uint32_t attachmentCount, const VkImage *imagesArray,
                                          const VkImageView *attachmentsArray, const uint32_t width,
                                          const uint32_t height, const uint32_t layers)
{
    DE_UNREF(imagesArray);
    if (!isConstructionTypeShaderObject(m_pipelineConstructionType))
    {
        VkFramebufferCreateInfo createInfo = initVulkanStructure();
        createInfo.flags                   = (VkFramebufferCreateFlags)0u;
        createInfo.renderPass              = *m_renderPass;
        createInfo.attachmentCount         = attachmentCount;
        createInfo.pAttachments            = attachmentsArray;
        createInfo.width                   = width;
        createInfo.height                  = height;
        createInfo.layers                  = layers;
        m_framebuffer                      = vk::createFramebuffer(vk, device, &createInfo);
    }
    else
    {
#ifndef CTS_USES_VULKANSC
        for (uint32_t i = 0; i < attachmentCount; ++i)
        {
            m_images.push_back(imagesArray[i]);
            m_imageViews.push_back(attachmentsArray[i]);
        }
        for (auto &subpass : m_subpasses)
        {
            for (uint32_t i = 0; i < (uint32_t)subpass.m_colorAttachments.size(); ++i)
            {
                if (subpass.m_colorAttachments[i].index != VK_ATTACHMENT_UNUSED)
                    subpass.m_colorAttachments[i].attachmentInfo.imageView =
                        attachmentsArray[subpass.m_colorAttachments[i].index];
            }
            if (subpass.m_depthStencilAttachment.attachmentInfo.imageLayout != VK_IMAGE_LAYOUT_UNDEFINED)
            {
                if (subpass.m_depthStencilAttachment.index != VK_ATTACHMENT_UNUSED)
                    subpass.m_depthStencilAttachment.attachmentInfo.imageView =
                        attachmentsArray[subpass.m_depthStencilAttachment.index];
            }
            for (uint32_t i = 0; i < (uint32_t)subpass.m_resolveAttachments.size(); ++i)
            {
                if (subpass.m_resolveAttachments[i].index != VK_ATTACHMENT_UNUSED)
                    subpass.m_resolveAttachments[i].attachmentInfo.imageView =
                        attachmentsArray[subpass.m_resolveAttachments[i].index];
            }
        }
#endif
    }
}

ShaderWrapper::ShaderWrapper()
    : m_vk(DE_NULL)
    , m_device(VK_NULL_HANDLE)
    , m_binary(DE_NULL)
    , m_moduleCreateFlags((VkShaderModuleCreateFlags)0u)
    , m_layout(DE_NULL)
    , m_specializationInfo(DE_NULL)
#ifndef CTS_USES_VULKANSC
    , m_shaderCreateFlags((VkShaderCreateFlagsEXT)0u)
    , m_binaryDataSize(0u)
#endif
{
}

ShaderWrapper::ShaderWrapper(const DeviceInterface &vk, VkDevice device, const vk::ProgramBinary &binary,
                             const vk::VkShaderModuleCreateFlags createFlags)
    : m_vk(&vk)
    , m_device(device)
    , m_binary(&binary)
    , m_moduleCreateFlags(createFlags)
    , m_layout(DE_NULL)
    , m_specializationInfo(DE_NULL)
#ifndef CTS_USES_VULKANSC
    , m_shaderCreateFlags((VkShaderCreateFlagsEXT)0u)
    , m_binaryDataSize(0u)
#endif
{
}

ShaderWrapper::ShaderWrapper(const ShaderWrapper &rhs) noexcept
    : m_vk(rhs.m_vk)
    , m_device(rhs.m_device)
    , m_binary(rhs.m_binary)
    , m_moduleCreateFlags(rhs.m_moduleCreateFlags)
    , m_layout(rhs.m_layout)
    , m_specializationInfo(rhs.m_specializationInfo)
#ifndef CTS_USES_VULKANSC
    , m_shaderCreateFlags(rhs.m_shaderCreateFlags)
    , m_binaryDataSize(rhs.m_binaryDataSize)
    , m_binaryData(rhs.m_binaryData)
#endif
{
}

ShaderWrapper &ShaderWrapper::operator=(const ShaderWrapper &rhs) noexcept
{
    m_vk                 = rhs.m_vk;
    m_device             = rhs.m_device;
    m_binary             = rhs.m_binary;
    m_moduleCreateFlags  = rhs.m_moduleCreateFlags;
    m_layout             = rhs.m_layout;
    m_specializationInfo = rhs.m_specializationInfo;
#ifndef CTS_USES_VULKANSC
    m_shaderCreateFlags = rhs.m_shaderCreateFlags;
    m_binaryDataSize    = rhs.m_binaryDataSize;
    m_binaryData        = rhs.m_binaryData;
#endif

    return *this;
}

vk::VkShaderModule ShaderWrapper::getModule(void) const
{
    if (!m_module)
    {
        if (!m_vk)
            return DE_NULL;
        m_module = createShaderModule(*m_vk, m_device, *m_binary, m_moduleCreateFlags);
    }
    return *m_module;
}

size_t ShaderWrapper::getCodeSize(void) const
{
    return m_binary->getSize();
}

void *ShaderWrapper::getBinary(void) const
{
    return (void *)m_binary->getBinary();
}

void ShaderWrapper::createModule(void)
{
    if (m_vk)
        m_module = createShaderModule(*m_vk, m_device, *m_binary, m_moduleCreateFlags);
}

void ShaderWrapper::setLayoutAndSpecialization(const PipelineLayoutWrapper *layout,
                                               const VkSpecializationInfo *specializationInfo)
{
    m_layout             = layout;
    m_specializationInfo = specializationInfo;
}

#ifndef CTS_USES_VULKANSC
void ShaderWrapper::getShaderBinary(void)
{
    m_vk->getShaderBinaryDataEXT(m_device, *m_shader, &m_binaryDataSize, DE_NULL);
    m_binaryData.resize(m_binaryDataSize);
    m_vk->getShaderBinaryDataEXT(m_device, *m_shader, &m_binaryDataSize, m_binaryData.data());
}
#endif

// Structure storing *CreateInfo structures that do not need to exist in memory after pipeline was constructed.
struct GraphicsPipelineWrapper::InternalData
{
    const InstanceInterface &vki;
    const DeviceInterface &vk;
    VkPhysicalDevice physicalDevice;
    VkDevice device;
    const std::vector<std::string> &deviceExtensions;
    const PipelineConstructionType pipelineConstructionType;
    const VkPipelineCreateFlags pipelineFlags;
    PipelineCreateFlags2 pipelineFlags2;

    // attribute used for making sure pipeline is configured in correct order
    int setupState;

    std::vector<PipelineShaderStageModuleIdPtr> pipelineShaderIdentifiers;
    std::vector<VkPipelineShaderStageCreateInfo> pipelineShaderStages;
    VkPipelineInputAssemblyStateCreateInfo inputAssemblyState;
    VkPipelineRasterizationStateCreateInfo defaultRasterizationState;
    VkPipelineViewportStateCreateInfo viewportState;
    VkPipelineTessellationStateCreateInfo tessellationState;
    VkPipelineFragmentShadingRateStateCreateInfoKHR *pFragmentShadingRateState;
    PipelineRenderingCreateInfoWrapper pRenderingState;
    const VkPipelineDynamicStateCreateInfo *pDynamicState;
    PipelineRepresentativeFragmentTestCreateInfoWrapper pRepresentativeFragmentTestState;
    PipelineRobustnessCreateInfoWrapper pPipelineRobustnessState;

    TessellationDomainOriginStatePtr pTessellationDomainOrigin;
    bool useViewportState;
    bool useDefaultRasterizationState;
    bool useDefaultDepthStencilState;
    bool useDefaultColorBlendState;
    bool useDefaultMultisampleState;
    bool useDefaultVertexInputState;
    bool failOnCompileWhenLinking;

    VkGraphicsPipelineCreateInfo monolithicPipelineCreateInfo;

    ShaderWrapper vertexShader;
    ShaderWrapper tessellationControlShader;
    ShaderWrapper tessellationEvaluationShader;
    ShaderWrapper geometryShader;
    ShaderWrapper fragmentShader;

    ShaderWrapper meshShader;
    ShaderWrapper taskShader;

    bool tessellationShaderFeature;
    bool geometryShaderFeature;
    bool taskShaderFeature;
    bool meshShaderFeature;

    // Store all dynamic state that are used with shader objects
    std::vector<vk::VkDynamicState> shaderObjectDynamicStates;

#ifndef CTS_USES_VULKANSC
    // Store the state that a pipeline would be created with, but shader objects have to set dynamically
    struct PipelineCreateState
    {
        std::vector<VkViewport> viewports;
        std::vector<VkRect2D> scissors;
        float lineWidth = 1.0f;
        VkDepthBiasRepresentationEXT depthBiasRepresentation =
            vk::VK_DEPTH_BIAS_REPRESENTATION_LEAST_REPRESENTABLE_VALUE_FORMAT_EXT;
        VkBool32 depthBiasExact       = VK_FALSE;
        float depthBiasConstantFactor = 0.0f;
        float depthBiasClamp          = 0.0f;
        float depthBiasSlopeFactor    = 1.0f;
        float blendConstants[4]       = {0.0f, 0.0f, 0.0f, 0.0f};
        float minDepthBounds          = 0.0f;
        float maxDepthBounds          = 1.0f;
        VkStencilOpState stencilFront = {
            VK_STENCIL_OP_KEEP, VK_STENCIL_OP_KEEP, VK_STENCIL_OP_KEEP, VK_COMPARE_OP_NEVER, 0, 0, 0};
        VkStencilOpState stencilBack = {
            VK_STENCIL_OP_KEEP, VK_STENCIL_OP_KEEP, VK_STENCIL_OP_KEEP, VK_COMPARE_OP_NEVER, 0, 0, 0};
        VkCullModeFlags cullMode     = VK_CULL_MODE_NONE;
        bool depthTestEnable         = VK_FALSE;
        bool depthWriteEnable        = VK_FALSE;
        VkCompareOp depthCompareOp   = VK_COMPARE_OP_NEVER;
        bool depthBoundsTestEnable   = VK_FALSE;
        VkFrontFace frontFace        = VK_FRONT_FACE_COUNTER_CLOCKWISE;
        VkPrimitiveTopology topology = VK_PRIMITIVE_TOPOLOGY_POINT_LIST;
        bool stencilTestEnable       = VK_FALSE;
        std::vector<VkVertexInputAttributeDescription2EXT> attributes;
        std::vector<VkVertexInputBindingDescription2EXT> bindings;
        bool depthBiasEnable         = VK_FALSE;
        VkLogicOp logicOp            = VK_LOGIC_OP_CLEAR;
        uint32_t patchControlPoints  = 1;
        bool primitiveRestartEnable  = VK_FALSE;
        bool rasterizerDiscardEnable = VK_FALSE;
        bool alphaToCoverageEnable   = VK_FALSE;
        bool alphaToOneEnable        = VK_FALSE;
        std::vector<VkColorBlendAdvancedEXT> colorBlendAdvanced;
        std::vector<VkBool32> colorBlendEnables;
        std::vector<VkColorBlendEquationEXT> blendEquations;
        std::vector<VkColorComponentFlags> colorWriteMasks;
        VkConservativeRasterizationModeEXT conservativeRasterizationMode =
            VK_CONSERVATIVE_RASTERIZATION_MODE_DISABLED_EXT;
        VkCoverageModulationModeNV coverageModulationMode = VK_COVERAGE_MODULATION_MODE_NONE_NV;
        bool coverageModulationTableEnable                = VK_FALSE;
        std::vector<float> coverageModulationTable;
        VkCoverageReductionModeNV coverageReductionMode = VK_COVERAGE_REDUCTION_MODE_MERGE_NV;
        bool coverageToColorEnable                      = VK_FALSE;
        uint32_t coverageToColorLocation                = 0;
        bool depthClampEnable                           = VK_FALSE;
        bool depthClipEnable                            = VK_FALSE;
        bool negativeOneToOne                           = VK_FALSE;
        uint32_t colorWriteEnableAttachmentCount        = 0;
        std::vector<VkBool32> colorWriteEnables;
        float extraPrimitiveOverestimationSize            = 0.0f;
        VkLineRasterizationModeEXT lineRasterizationMode  = VK_LINE_RASTERIZATION_MODE_DEFAULT_EXT;
        bool stippledLineEnable                           = VK_FALSE;
        uint32_t lineStippleFactor                        = 1;
        uint16_t lineStipplePattern                       = 0x1;
        bool logicOpEnable                                = VK_FALSE;
        VkPolygonMode polygonMode                         = VK_POLYGON_MODE_FILL;
        VkProvokingVertexModeEXT provokingVertexMode      = VK_PROVOKING_VERTEX_MODE_FIRST_VERTEX_EXT;
        VkSampleCountFlagBits rasterizationSamples        = VK_SAMPLE_COUNT_1_BIT;
        VkExtent2D fragmentShadingRateSize                = {1u, 1u};
        VkFragmentShadingRateCombinerOpKHR combinerOps[2] = {VK_FRAGMENT_SHADING_RATE_COMBINER_OP_KEEP_KHR,
                                                             VK_FRAGMENT_SHADING_RATE_COMBINER_OP_KEEP_KHR};
        uint32_t rasterizationStream                      = 0;
        bool representativeFragmentTestEnable             = VK_FALSE;
        bool sampleLocationsEnable                        = VK_FALSE;
        std::vector<VkSampleLocationEXT> pSampleLocations;
        VkSampleLocationsInfoEXT sampleLocationsInfo = vk::initVulkanStructure();
        std::vector<VkSampleMask> sampleMasks;
        bool shadingRateImageEnable             = VK_FALSE;
        VkTessellationDomainOrigin domainOrigin = VK_TESSELLATION_DOMAIN_ORIGIN_UPPER_LEFT;
        std::vector<VkViewportSwizzleNV> viewportSwizzles;
        bool viewportWScalingEnable    = VK_FALSE;
        uint32_t viewportWScalingCount = 0;
        std::vector<VkViewportWScalingNV> viewportWScalings;
        VkCoarseSampleOrderTypeNV coarseSampleOrderType = VK_COARSE_SAMPLE_ORDER_TYPE_DEFAULT_NV;
        uint32_t coarseCustomSampleOrderCount           = 0;
        std::vector<std::vector<VkCoarseSampleLocationNV>> coarseSampleLocations;
        std::vector<VkCoarseSampleOrderCustomNV> coarseCustomSampleOrders;
        uint32_t shadingRatePaletteCount = 0;
        std::vector<std::vector<VkShadingRatePaletteEntryNV>> shadingRatePaletteEntries;
        std::vector<VkShadingRatePaletteNV> shadingRatePalettes;
        uint32_t exclusiveScissorCount = 0;
        std::vector<VkRect2D> exclussiveScissors;
        bool discardRectangleEnable = VK_FALSE;
        std::vector<VkRect2D> discardRectangles;
        VkDiscardRectangleModeEXT discardRectangleMode  = VK_DISCARD_RECTANGLE_MODE_INCLUSIVE_EXT;
        VkImageAspectFlags attachmentFeedbackLoopEnable = VK_IMAGE_ASPECT_NONE;
    } pipelineCreateState;
#endif

    // initialize with most common values
    InternalData(const InstanceInterface& instanceInterface, const DeviceInterface& vkd, VkPhysicalDevice physDevice, VkDevice vkDevice, const std::vector<std::string>& deviceExts, const PipelineConstructionType constructionType, const VkPipelineCreateFlags pipelineCreateFlags)
        : vki                        (instanceInterface)
        , vk                        (vkd)
        , physicalDevice            (physDevice)
        , device                    (vkDevice)
        , deviceExtensions            (deviceExts)
        , pipelineConstructionType    (constructionType)
        , pipelineFlags                (pipelineCreateFlags)
        , pipelineFlags2            (0u)
        , setupState                (PSS_NONE)
        , inputAssemblyState
        {
            VK_STRUCTURE_TYPE_PIPELINE_INPUT_ASSEMBLY_STATE_CREATE_INFO, // VkStructureType                                sType
            DE_NULL, // const void*                                    pNext
            0u, // VkPipelineInputAssemblyStateCreateFlags        flags
            VK_PRIMITIVE_TOPOLOGY_TRIANGLE_LIST, // VkPrimitiveTopology                            topology
            VK_FALSE                                                        // VkBool32                                        primitiveRestartEnable
        }
        , defaultRasterizationState
        {
            VK_STRUCTURE_TYPE_PIPELINE_RASTERIZATION_STATE_CREATE_INFO, // VkStructureType                                sType
            DE_NULL, // const void*                                    pNext
            0u, // VkPipelineRasterizationStateCreateFlags        flags
            VK_FALSE, // VkBool32                                        depthClampEnable
            VK_FALSE, // VkBool32                                        rasterizerDiscardEnable
            VK_POLYGON_MODE_FILL, // VkPolygonMode                                polygonMode
            VK_CULL_MODE_NONE, // VkCullModeFlags                                cullMode
            VK_FRONT_FACE_COUNTER_CLOCKWISE, // VkFrontFace                                    frontFace
            VK_FALSE, // VkBool32                                        depthBiasEnable
            0.0f, // float                                        depthBiasConstantFactor
            0.0f, // float                                        depthBiasClamp
            0.0f, // float                                        depthBiasSlopeFactor
            1.0f                                                            // float                                        lineWidth
        }
        , viewportState
        {
            VK_STRUCTURE_TYPE_PIPELINE_VIEWPORT_STATE_CREATE_INFO, // VkStructureType                                sType
            DE_NULL, // const void*                                    pNext
            (VkPipelineViewportStateCreateFlags)0, // VkPipelineViewportStateCreateFlags            flags
            1u, // uint32_t                                        viewportCount
            DE_NULL, // const VkViewport*                            pViewports
            1u, // uint32_t                                        scissorCount
            DE_NULL                                                            // const VkRect2D*                                pScissors
        }
        , tessellationState
        {
            VK_STRUCTURE_TYPE_PIPELINE_TESSELLATION_STATE_CREATE_INFO, // VkStructureType                                sType
            DE_NULL, // const void*                                    pNext
            0u, // VkPipelineTessellationStateCreateFlags        flags
            3u                                                                // uint32_t                                        patchControlPoints
        }
        , pFragmentShadingRateState        (nullptr)
        , pDynamicState                    (DE_NULL)
        , pRepresentativeFragmentTestState(nullptr)
        , pPipelineRobustnessState          (nullptr)
        , pTessellationDomainOrigin        ()
        , useViewportState                (true)
        , useDefaultRasterizationState    (false)
        , useDefaultDepthStencilState    (false)
        , useDefaultColorBlendState        (false)
        , useDefaultMultisampleState    (false)
        , useDefaultVertexInputState    (true)
        , failOnCompileWhenLinking        (false)
        , tessellationShaderFeature        (false)
        , geometryShaderFeature            (false)
        , taskShaderFeature                (false)
        , meshShaderFeature                (false)
    {
        monolithicPipelineCreateInfo = initVulkanStructure();
    }

    bool extensionEnabled(const std::string &ext) const
    {
        return std::find(deviceExtensions.begin(), deviceExtensions.end(), ext) != deviceExtensions.end();
    }
};

GraphicsPipelineWrapper::GraphicsPipelineWrapper(const InstanceInterface &vki, const DeviceInterface &vk,
                                                 VkPhysicalDevice physicalDevice, VkDevice device,
                                                 const std::vector<std::string> &deviceExtensions,
                                                 const PipelineConstructionType pipelineConstructionType,
                                                 const VkPipelineCreateFlags flags)
    : m_internalData(
          new InternalData(vki, vk, physicalDevice, device, deviceExtensions, pipelineConstructionType, flags))
{
}

GraphicsPipelineWrapper::GraphicsPipelineWrapper(GraphicsPipelineWrapper &&pw) noexcept
    : m_pipelineFinal(pw.m_pipelineFinal)
    , m_internalData(pw.m_internalData)
{
    std::move(pw.m_pipelineParts, pw.m_pipelineParts + de::arrayLength(pw.m_pipelineParts), m_pipelineParts);
}

GraphicsPipelineWrapper &GraphicsPipelineWrapper::setMonolithicPipelineLayout(const PipelineLayoutWrapper &layout)
{
    // make sure pipeline was not already built
    DE_ASSERT(m_pipelineFinal.get() == DE_NULL);

    m_internalData->monolithicPipelineCreateInfo.layout = *layout;

    return *this;
}

GraphicsPipelineWrapper &GraphicsPipelineWrapper::setDynamicState(const VkPipelineDynamicStateCreateInfo *dynamicState)
{
    // make sure states are not yet setup - all pipeline states must know about dynamic state
    DE_ASSERT(m_internalData && m_internalData->setupState == PSS_NONE);

    m_internalData->pDynamicState                              = dynamicState;
    m_internalData->monolithicPipelineCreateInfo.pDynamicState = dynamicState;

    return *this;
}

GraphicsPipelineWrapper &GraphicsPipelineWrapper::setRepresentativeFragmentTestState(
    PipelineRepresentativeFragmentTestCreateInfoWrapper representativeFragmentTestState)
{
    // Representative fragment test state is needed by the fragment shader state.
    DE_ASSERT(m_internalData && (m_internalData->setupState < PSS_FRAGMENT_SHADER));

    m_internalData->pRepresentativeFragmentTestState = representativeFragmentTestState;
    return *this;
}

<<<<<<< HEAD
GraphicsPipelineWrapper &GraphicsPipelineWrapper::setPipelineCreateFlags2(PipelineCreateFlags2 pipelineFlags2)
{
    // make sure states are not yet setup - all pipeline states must know about createFlags2
    DE_ASSERT(m_internalData && m_internalData->setupState == PSS_NONE);

    m_internalData->pipelineFlags2 = pipelineFlags2;
=======
GraphicsPipelineWrapper &GraphicsPipelineWrapper::setPipelineRobustnessState(
    PipelineRobustnessCreateInfoWrapper pipelineRobustnessState)
{
    // pipeline robustness is needed by vertex input state, make sure vertex input state was not setup yet
    DE_ASSERT(m_internalData && (m_internalData->setupState == PSS_NONE));

    m_internalData->pPipelineRobustnessState = pipelineRobustnessState;
>>>>>>> 54662cbd
    return *this;
}

std::vector<VkDynamicState> getDynamicStates(const VkPipelineDynamicStateCreateInfo *dynamicStateInfo,
                                             uint32_t setupState)
{
    static const std::set<VkDynamicState> vertexInputStates{
        VK_DYNAMIC_STATE_VERTEX_INPUT_BINDING_STRIDE_EXT,
        VK_DYNAMIC_STATE_VERTEX_INPUT_EXT,
        VK_DYNAMIC_STATE_PRIMITIVE_TOPOLOGY_EXT,
        VK_DYNAMIC_STATE_PRIMITIVE_RESTART_ENABLE_EXT,
    };

    static const std::set<VkDynamicState> preRastStates{
        VK_DYNAMIC_STATE_VIEWPORT,
        VK_DYNAMIC_STATE_VIEWPORT_WITH_COUNT_EXT,
        VK_DYNAMIC_STATE_SCISSOR,
        VK_DYNAMIC_STATE_SCISSOR_WITH_COUNT_EXT,
        VK_DYNAMIC_STATE_LINE_WIDTH,
        VK_DYNAMIC_STATE_LINE_STIPPLE_EXT,
        VK_DYNAMIC_STATE_CULL_MODE_EXT,
        VK_DYNAMIC_STATE_FRONT_FACE_EXT,
        VK_DYNAMIC_STATE_PATCH_CONTROL_POINTS_EXT,
        VK_DYNAMIC_STATE_RASTERIZER_DISCARD_ENABLE_EXT,
        VK_DYNAMIC_STATE_DISCARD_RECTANGLE_EXT,
        VK_DYNAMIC_STATE_DEPTH_BIAS,
        VK_DYNAMIC_STATE_DEPTH_BIAS_ENABLE_EXT,
        VK_DYNAMIC_STATE_FRAGMENT_SHADING_RATE_KHR,
#ifndef CTS_USES_VULKANSC
        VK_DYNAMIC_STATE_TESSELLATION_DOMAIN_ORIGIN_EXT,
        VK_DYNAMIC_STATE_DEPTH_CLAMP_ENABLE_EXT,
        VK_DYNAMIC_STATE_POLYGON_MODE_EXT,
        VK_DYNAMIC_STATE_RASTERIZATION_STREAM_EXT,
        VK_DYNAMIC_STATE_PROVOKING_VERTEX_MODE_EXT,
        VK_DYNAMIC_STATE_DEPTH_CLIP_NEGATIVE_ONE_TO_ONE_EXT,
        VK_DYNAMIC_STATE_DEPTH_CLIP_ENABLE_EXT,
        VK_DYNAMIC_STATE_LINE_STIPPLE_ENABLE_EXT,
        VK_DYNAMIC_STATE_LINE_STIPPLE_EXT,
        VK_DYNAMIC_STATE_CONSERVATIVE_RASTERIZATION_MODE_EXT,
        VK_DYNAMIC_STATE_EXTRA_PRIMITIVE_OVERESTIMATION_SIZE_EXT,
        VK_DYNAMIC_STATE_LINE_RASTERIZATION_MODE_EXT,
        VK_DYNAMIC_STATE_VIEWPORT_SWIZZLE_NV,
        VK_DYNAMIC_STATE_SHADING_RATE_IMAGE_ENABLE_NV,
        VK_DYNAMIC_STATE_VIEWPORT_W_SCALING_ENABLE_NV,
        VK_DYNAMIC_STATE_VIEWPORT_W_SCALING_NV,
        VK_DYNAMIC_STATE_VIEWPORT_SHADING_RATE_PALETTE_NV,
        VK_DYNAMIC_STATE_VIEWPORT_COARSE_SAMPLE_ORDER_NV,
        VK_DYNAMIC_STATE_EXCLUSIVE_SCISSOR_NV,
#endif
    };

    static const std::set<VkDynamicState> fragShaderStates{
        VK_DYNAMIC_STATE_DEPTH_BOUNDS,
        VK_DYNAMIC_STATE_DEPTH_TEST_ENABLE_EXT,
        VK_DYNAMIC_STATE_DEPTH_WRITE_ENABLE_EXT,
        VK_DYNAMIC_STATE_DEPTH_COMPARE_OP_EXT,
        VK_DYNAMIC_STATE_DEPTH_BOUNDS_TEST_ENABLE_EXT,
        VK_DYNAMIC_STATE_STENCIL_COMPARE_MASK,
        VK_DYNAMIC_STATE_STENCIL_WRITE_MASK,
        VK_DYNAMIC_STATE_STENCIL_REFERENCE,
        VK_DYNAMIC_STATE_STENCIL_TEST_ENABLE_EXT,
        VK_DYNAMIC_STATE_STENCIL_OP_EXT,
        VK_DYNAMIC_STATE_FRAGMENT_SHADING_RATE_KHR,
        // Needs MSAA info here as well as fragment output state
        VK_DYNAMIC_STATE_SAMPLE_LOCATIONS_EXT,
#ifndef CTS_USES_VULKANSC
        VK_DYNAMIC_STATE_SAMPLE_MASK_EXT,
        VK_DYNAMIC_STATE_ALPHA_TO_COVERAGE_ENABLE_EXT,
        VK_DYNAMIC_STATE_ALPHA_TO_ONE_ENABLE_EXT,
        VK_DYNAMIC_STATE_SAMPLE_LOCATIONS_ENABLE_EXT,
        VK_DYNAMIC_STATE_RASTERIZATION_SAMPLES_EXT,
        VK_DYNAMIC_STATE_COVERAGE_TO_COLOR_ENABLE_NV,
        VK_DYNAMIC_STATE_COVERAGE_TO_COLOR_LOCATION_NV,
        VK_DYNAMIC_STATE_COVERAGE_MODULATION_MODE_NV,
        VK_DYNAMIC_STATE_COVERAGE_MODULATION_TABLE_ENABLE_NV,
        VK_DYNAMIC_STATE_COVERAGE_MODULATION_TABLE_NV,
        VK_DYNAMIC_STATE_COVERAGE_REDUCTION_MODE_NV,
        VK_DYNAMIC_STATE_REPRESENTATIVE_FRAGMENT_TEST_ENABLE_NV,
#endif
    };

    static const std::set<VkDynamicState> fragOutputStates{
        VK_DYNAMIC_STATE_LOGIC_OP_EXT,
        VK_DYNAMIC_STATE_BLEND_CONSTANTS,
        VK_DYNAMIC_STATE_COLOR_WRITE_ENABLE_EXT,
        VK_DYNAMIC_STATE_FRAGMENT_SHADING_RATE_KHR,
        VK_DYNAMIC_STATE_SAMPLE_LOCATIONS_EXT,
#ifndef CTS_USES_VULKANSC
        VK_DYNAMIC_STATE_COLOR_WRITE_MASK_EXT,
        VK_DYNAMIC_STATE_COLOR_BLEND_ENABLE_EXT,
        VK_DYNAMIC_STATE_COLOR_BLEND_ADVANCED_EXT,
        VK_DYNAMIC_STATE_COLOR_BLEND_EQUATION_EXT,
        VK_DYNAMIC_STATE_LOGIC_OP_ENABLE_EXT,
        VK_DYNAMIC_STATE_SAMPLE_MASK_EXT,
        VK_DYNAMIC_STATE_ALPHA_TO_COVERAGE_ENABLE_EXT,
        VK_DYNAMIC_STATE_ALPHA_TO_ONE_ENABLE_EXT,
        VK_DYNAMIC_STATE_SAMPLE_LOCATIONS_ENABLE_EXT,
        VK_DYNAMIC_STATE_RASTERIZATION_SAMPLES_EXT,
        VK_DYNAMIC_STATE_COVERAGE_TO_COLOR_ENABLE_NV,
        VK_DYNAMIC_STATE_COVERAGE_TO_COLOR_LOCATION_NV,
        VK_DYNAMIC_STATE_COVERAGE_MODULATION_MODE_NV,
        VK_DYNAMIC_STATE_COVERAGE_MODULATION_TABLE_ENABLE_NV,
        VK_DYNAMIC_STATE_COVERAGE_MODULATION_TABLE_NV,
        VK_DYNAMIC_STATE_COVERAGE_REDUCTION_MODE_NV,
        VK_DYNAMIC_STATE_REPRESENTATIVE_FRAGMENT_TEST_ENABLE_NV,
        VK_DYNAMIC_STATE_ATTACHMENT_FEEDBACK_LOOP_ENABLE_EXT,
#endif
    };

    const std::set<VkDynamicState> dynamicStates(
        dynamicStateInfo->pDynamicStates, dynamicStateInfo->pDynamicStates + dynamicStateInfo->dynamicStateCount);

    // Verify all passed states are contained in at least one of the vectors above, so they won't get lost.
    for (const auto dynState : dynamicStates)
    {
        DE_UNREF(dynState); // For release builds.
        DE_ASSERT(de::contains(vertexInputStates.begin(), vertexInputStates.end(), dynState) ||
                  de::contains(preRastStates.begin(), preRastStates.end(), dynState) ||
                  de::contains(fragShaderStates.begin(), fragShaderStates.end(), dynState) ||
                  de::contains(fragOutputStates.begin(), fragOutputStates.end(), dynState));
    }

    std::set<VkDynamicState> intersectedStates;

    if (setupState & PSS_VERTEX_INPUT_INTERFACE)
        std::set_intersection(vertexInputStates.begin(), vertexInputStates.end(), dynamicStates.begin(),
                              dynamicStates.end(), std::inserter(intersectedStates, intersectedStates.end()));

    if (setupState & PSS_PRE_RASTERIZATION_SHADERS)
        std::set_intersection(preRastStates.begin(), preRastStates.end(), dynamicStates.begin(), dynamicStates.end(),
                              std::inserter(intersectedStates, intersectedStates.end()));

    if (setupState & PSS_FRAGMENT_SHADER)
        std::set_intersection(fragShaderStates.begin(), fragShaderStates.end(), dynamicStates.begin(),
                              dynamicStates.end(), std::inserter(intersectedStates, intersectedStates.end()));

    if (setupState & PSS_FRAGMENT_OUTPUT_INTERFACE)
        std::set_intersection(fragOutputStates.begin(), fragOutputStates.end(), dynamicStates.begin(),
                              dynamicStates.end(), std::inserter(intersectedStates, intersectedStates.end()));

    const std::vector<VkDynamicState> returnedStates(begin(intersectedStates), end(intersectedStates));

    return returnedStates;
}

GraphicsPipelineWrapper &GraphicsPipelineWrapper::setDefaultTopology(const VkPrimitiveTopology topology)
{
    // topology is needed by vertex input state, make sure vertex input state was not setup yet
    DE_ASSERT(m_internalData && (m_internalData->setupState == PSS_NONE));

    m_internalData->inputAssemblyState.topology = topology;

    return *this;
}

GraphicsPipelineWrapper &GraphicsPipelineWrapper::setDefaultPatchControlPoints(const uint32_t patchControlPoints)
{
    // patchControlPoints are needed by pre-rasterization shader state, make sure pre-rasterization state was not setup yet
    DE_ASSERT(m_internalData && (m_internalData->setupState < PSS_PRE_RASTERIZATION_SHADERS));

    m_internalData->tessellationState.patchControlPoints = patchControlPoints;

    return *this;
}

GraphicsPipelineWrapper &GraphicsPipelineWrapper::setDefaultTessellationDomainOrigin(
    const VkTessellationDomainOrigin domainOrigin, bool forceExtStruct)
{
    // Tessellation domain origin is needed by pre-rasterization shader state, make sure pre-rasterization state was not setup yet
    DE_ASSERT(m_internalData && (m_internalData->setupState < PSS_PRE_RASTERIZATION_SHADERS));

    // We need the extension structure when:
    // - We want to force it.
    // - The domain origin is not the default value.
    // - We have already hooked the extension structure.
    if (forceExtStruct || domainOrigin != VK_TESSELLATION_DOMAIN_ORIGIN_UPPER_LEFT ||
        m_internalData->pTessellationDomainOrigin)
    {
        if (!m_internalData->pTessellationDomainOrigin)
        {
            m_internalData->pTessellationDomainOrigin.reset(
                new VkPipelineTessellationDomainOriginStateCreateInfo(initVulkanStructure()));
            m_internalData->tessellationState.pNext = m_internalData->pTessellationDomainOrigin.get();
        }
        m_internalData->pTessellationDomainOrigin->domainOrigin = domainOrigin;
    }

    return *this;
}

GraphicsPipelineWrapper &GraphicsPipelineWrapper::setDefaultRasterizerDiscardEnable(const bool rasterizerDiscardEnable)
{
    // rasterizerDiscardEnable is used in pre-rasterization shader state, make sure pre-rasterization state was not setup yet
    DE_ASSERT(m_internalData && (m_internalData->setupState < PSS_PRE_RASTERIZATION_SHADERS));

    m_internalData->defaultRasterizationState.rasterizerDiscardEnable = rasterizerDiscardEnable;

    return *this;
}

GraphicsPipelineWrapper &GraphicsPipelineWrapper::setDefaultRasterizationState()
{
    // RasterizationState is used in pre-rasterization shader state, make sure this state was not setup yet
    DE_ASSERT(m_internalData && (m_internalData->setupState < PSS_PRE_RASTERIZATION_SHADERS));

    m_internalData->useDefaultRasterizationState = true;

    return *this;
}

GraphicsPipelineWrapper &GraphicsPipelineWrapper::setDefaultDepthStencilState()
{
    // DepthStencilState is used in fragment shader state, make sure fragment shader state was not setup yet
    DE_ASSERT(m_internalData && (m_internalData->setupState < PSS_FRAGMENT_SHADER));

    m_internalData->useDefaultDepthStencilState = true;

    return *this;
}

GraphicsPipelineWrapper &GraphicsPipelineWrapper::setDefaultColorBlendState()
{
    // ColorBlendState is used in fragment shader state, make sure fragment shader state was not setup yet
    DE_ASSERT(m_internalData && (m_internalData->setupState < PSS_FRAGMENT_SHADER));

    m_internalData->useDefaultColorBlendState = true;

    return *this;
}

GraphicsPipelineWrapper &GraphicsPipelineWrapper::setDefaultMultisampleState()
{
    // MultisampleState is used in fragment shader state, make sure fragment shader state was not setup yet
    DE_ASSERT(m_internalData && (m_internalData->setupState < PSS_FRAGMENT_SHADER));

    m_internalData->useDefaultMultisampleState = true;

    return *this;
}

GraphicsPipelineWrapper &GraphicsPipelineWrapper::setDefaultVertexInputState(const bool useDefaultVertexInputState)
{
    // Make sure vertex input state was not setup yet.
    DE_ASSERT(m_internalData && (m_internalData->setupState == PSS_NONE));

    m_internalData->useDefaultVertexInputState = useDefaultVertexInputState;

    return *this;
}

GraphicsPipelineWrapper &GraphicsPipelineWrapper::setDefaultViewportsCount(uint32_t viewportCount)
{
    // ViewportState is used in pre-rasterization shader state, make sure pre-rasterization state was not setup yet
    DE_ASSERT(m_internalData && (m_internalData->setupState < PSS_PRE_RASTERIZATION_SHADERS));

    m_internalData->viewportState.viewportCount = viewportCount;

    return *this;
}

GraphicsPipelineWrapper &GraphicsPipelineWrapper::setDefaultScissorsCount(uint32_t scissorCount)
{
    // ViewportState is used in pre-rasterization shader state, make sure pre-rasterization state was not setup yet
    DE_ASSERT(m_internalData && (m_internalData->setupState < PSS_PRE_RASTERIZATION_SHADERS));

    m_internalData->viewportState.scissorCount = scissorCount;

    return *this;
}

GraphicsPipelineWrapper &GraphicsPipelineWrapper::setViewportStatePnext(const void *pNext)
{
    // ViewportState is used in pre-rasterization shader state, make sure pre-rasterization state was not setup yet
    DE_ASSERT(m_internalData && (m_internalData->setupState < PSS_PRE_RASTERIZATION_SHADERS));

    m_internalData->viewportState.pNext = pNext;

    return *this;
}

#ifndef CTS_USES_VULKANSC
GraphicsPipelineWrapper &GraphicsPipelineWrapper::setRenderingColorAttachmentsInfo(
    PipelineRenderingCreateInfoWrapper pipelineRenderingCreateInfo)
{
    /* When both graphics pipeline library and dynamic rendering enabled, we just need only viewMask of VkPipelineRenderingCreateInfo
     * on non-fragment stages. But we need the rest info for setting up fragment output states.
     * This method provides a way to verify this condition.
     */
    if (!m_internalData->pRenderingState.ptr || !isConstructionTypeLibrary(m_internalData->pipelineConstructionType))
        return *this;

    DE_ASSERT(m_internalData && (m_internalData->setupState > PSS_VERTEX_INPUT_INTERFACE) &&
              (m_internalData->setupState < PSS_FRAGMENT_OUTPUT_INTERFACE) &&
              (m_internalData->pRenderingState.ptr->viewMask == pipelineRenderingCreateInfo.ptr->viewMask));

    m_internalData->pRenderingState.ptr = pipelineRenderingCreateInfo.ptr;

    return *this;
}
#endif

GraphicsPipelineWrapper &GraphicsPipelineWrapper::disableViewportState(const bool disable)
{
    // ViewportState is used in pre-rasterization shader state, make sure pre-rasterization state was not setup yet
    DE_ASSERT(m_internalData && (m_internalData->setupState < PSS_PRE_RASTERIZATION_SHADERS));

    m_internalData->useViewportState = !disable;

    return *this;
}

GraphicsPipelineWrapper &GraphicsPipelineWrapper::setupVertexInputState(
    const VkPipelineVertexInputStateCreateInfo *vertexInputState,
    const VkPipelineInputAssemblyStateCreateInfo *inputAssemblyState, const VkPipelineCache partPipelineCache,
    PipelineCreationFeedbackCreateInfoWrapper partCreationFeedback, const bool useNullPtrs)
{
    // make sure pipeline was not already build
    DE_ASSERT(m_pipelineFinal.get() == DE_NULL);

    // make sure states are set in order - no need to complicate logic to support out of order specification - this state needs to be set first
    DE_ASSERT(m_internalData && (m_internalData->setupState == PSS_NONE));

    // Unreference variables that are not used in Vulkan SC. No need to put this in ifdef.
    DE_UNREF(partPipelineCache);
    DE_UNREF(partCreationFeedback);

    m_internalData->setupState = PSS_VERTEX_INPUT_INTERFACE;

    const auto pVertexInputState =
        ((vertexInputState || useNullPtrs || !m_internalData->useDefaultVertexInputState) ? vertexInputState :
                                                                                            &defaultVertexInputState);
    const auto pInputAssemblyState =
        ((inputAssemblyState || useNullPtrs) ? inputAssemblyState : &m_internalData->inputAssemblyState);

    if (!isConstructionTypeLibrary(m_internalData->pipelineConstructionType))
    {
        m_internalData->monolithicPipelineCreateInfo.pVertexInputState   = pVertexInputState;
        m_internalData->monolithicPipelineCreateInfo.pInputAssemblyState = pInputAssemblyState;
    }

#ifndef CTS_USES_VULKANSC
    // note we could just use else to if statement above but sinc
    // this section is cut out for Vulkan SC its cleaner with separate if
    if (isConstructionTypeLibrary(m_internalData->pipelineConstructionType))
    {
        auto libraryCreateInfo =
            makeGraphicsPipelineLibraryCreateInfo(VK_GRAPHICS_PIPELINE_LIBRARY_VERTEX_INPUT_INTERFACE_BIT_EXT);
        void *firstStructInChain = reinterpret_cast<void *>(&libraryCreateInfo);
        addToChain(&firstStructInChain, partCreationFeedback.ptr);
        addToChain(&firstStructInChain, m_internalData->pPipelineRobustnessState.ptr);

        VkPipelineDynamicStateCreateInfo pickedDynamicStateInfo = initVulkanStructure();
        std::vector<VkDynamicState> states;

        if (m_internalData->pDynamicState)
        {
            states = getDynamicStates(m_internalData->pDynamicState, m_internalData->setupState);

            pickedDynamicStateInfo.pDynamicStates    = states.data();
            pickedDynamicStateInfo.dynamicStateCount = static_cast<uint32_t>(states.size());
        }

        VkGraphicsPipelineCreateInfo pipelinePartCreateInfo = initVulkanStructure();
        pipelinePartCreateInfo.pNext                        = firstStructInChain;
        pipelinePartCreateInfo.flags =
            (m_internalData->pipelineFlags | VK_PIPELINE_CREATE_LIBRARY_BIT_KHR) & ~VK_PIPELINE_CREATE_DERIVATIVE_BIT;
        pipelinePartCreateInfo.pVertexInputState   = pVertexInputState;
        pipelinePartCreateInfo.pInputAssemblyState = pInputAssemblyState;
        pipelinePartCreateInfo.pDynamicState       = &pickedDynamicStateInfo;

        if (m_internalData->pipelineConstructionType == PIPELINE_CONSTRUCTION_TYPE_LINK_TIME_OPTIMIZED_LIBRARY)
            pipelinePartCreateInfo.flags |= VK_PIPELINE_CREATE_RETAIN_LINK_TIME_OPTIMIZATION_INFO_BIT_EXT;

        VkPipelineCreateFlags2CreateInfoKHR pipelineFlags2CreateInfo = initVulkanStructure();
        if (m_internalData->pipelineFlags2)
        {
            pipelineFlags2CreateInfo.flags =
                m_internalData->pipelineFlags2 | translateCreateFlag(pipelinePartCreateInfo.flags);
            addToChain(&firstStructInChain, &pipelineFlags2CreateInfo);
            pipelinePartCreateInfo.flags = 0u;
        }

        m_pipelineParts[0] = makeGraphicsPipeline(m_internalData->vk, m_internalData->device, partPipelineCache,
                                                  &pipelinePartCreateInfo);
    }
#endif // CTS_USES_VULKANSC

    return *this;
}

GraphicsPipelineWrapper &GraphicsPipelineWrapper::setupPreRasterizationShaderState(
    const std::vector<VkViewport> &viewports, const std::vector<VkRect2D> &scissors,
    const PipelineLayoutWrapper &layout, const VkRenderPass renderPass, const uint32_t subpass,
    const ShaderWrapper vertexShader, const VkPipelineRasterizationStateCreateInfo *rasterizationState,
    const ShaderWrapper tessellationControlShader, const ShaderWrapper tessellationEvalShader,
    const ShaderWrapper geometryShader, const VkSpecializationInfo *specializationInfo,
    VkPipelineFragmentShadingRateStateCreateInfoKHR *fragmentShadingRateState,
    PipelineRenderingCreateInfoWrapper rendering, const VkPipelineCache partPipelineCache,
    PipelineCreationFeedbackCreateInfoWrapper partCreationFeedback)
{
    return setupPreRasterizationShaderState2(
        viewports, scissors, layout, renderPass, subpass, vertexShader, rasterizationState, tessellationControlShader,
        tessellationEvalShader, geometryShader,
        // Reuse the same specialization info for all stages.
        specializationInfo, specializationInfo, specializationInfo, specializationInfo, fragmentShadingRateState,
        rendering, partPipelineCache, partCreationFeedback);
}

GraphicsPipelineWrapper &GraphicsPipelineWrapper::setupPreRasterizationShaderState2(
    const std::vector<VkViewport> &viewports, const std::vector<VkRect2D> &scissors,
    const PipelineLayoutWrapper &layout, const VkRenderPass renderPass, const uint32_t subpass,
    const ShaderWrapper vertexShader, const VkPipelineRasterizationStateCreateInfo *rasterizationState,
    const ShaderWrapper tessellationControlShader, const ShaderWrapper tessellationEvalShader,
    const ShaderWrapper geometryShader, const VkSpecializationInfo *vertSpecializationInfo,
    const VkSpecializationInfo *tescSpecializationInfo, const VkSpecializationInfo *teseSpecializationInfo,
    const VkSpecializationInfo *geomSpecializationInfo,
    VkPipelineFragmentShadingRateStateCreateInfoKHR *fragmentShadingRateState,
    PipelineRenderingCreateInfoWrapper rendering, const VkPipelineCache partPipelineCache,
    PipelineCreationFeedbackCreateInfoWrapper partCreationFeedback)
{
    return setupPreRasterizationShaderState3(
        viewports, scissors, layout, renderPass, subpass, vertexShader,
        PipelineShaderStageModuleIdentifierCreateInfoWrapper(), rasterizationState, tessellationControlShader,
        PipelineShaderStageModuleIdentifierCreateInfoWrapper(), tessellationEvalShader,
        PipelineShaderStageModuleIdentifierCreateInfoWrapper(), geometryShader,
        PipelineShaderStageModuleIdentifierCreateInfoWrapper(), vertSpecializationInfo, tescSpecializationInfo,
        teseSpecializationInfo, geomSpecializationInfo, fragmentShadingRateState, rendering, partPipelineCache,
        partCreationFeedback);
}

GraphicsPipelineWrapper &GraphicsPipelineWrapper::setupPreRasterizationShaderState3(
    const std::vector<VkViewport> &viewports, const std::vector<VkRect2D> &scissors,
    const PipelineLayoutWrapper &layout, const VkRenderPass renderPass, const uint32_t subpass,
    const ShaderWrapper vertexShader, PipelineShaderStageModuleIdentifierCreateInfoWrapper vertShaderModuleId,
    const VkPipelineRasterizationStateCreateInfo *rasterizationState, const ShaderWrapper tessellationControlShader,
    PipelineShaderStageModuleIdentifierCreateInfoWrapper tescShaderModuleId, const ShaderWrapper tessellationEvalShader,
    PipelineShaderStageModuleIdentifierCreateInfoWrapper teseShaderModuleId, const ShaderWrapper geometryShader,
    PipelineShaderStageModuleIdentifierCreateInfoWrapper geomShaderModuleId,
    const VkSpecializationInfo *vertSpecializationInfo, const VkSpecializationInfo *tescSpecializationInfo,
    const VkSpecializationInfo *teseSpecializationInfo, const VkSpecializationInfo *geomSpecializationInfo,
    VkPipelineFragmentShadingRateStateCreateInfoKHR *fragmentShadingRateState,
    PipelineRenderingCreateInfoWrapper rendering, const VkPipelineCache partPipelineCache,
    PipelineCreationFeedbackCreateInfoWrapper partCreationFeedback)
{
    // make sure pipeline was not already build
    DE_ASSERT(m_pipelineFinal.get() == DE_NULL);

    // make sure states are set in order - no need to complicate logic to support out of order specification - this state needs to be set second
    DE_ASSERT(m_internalData && (m_internalData->setupState == PSS_VERTEX_INPUT_INTERFACE));

    // Unreference variables that are not used in Vulkan SC. No need to put this in ifdef.
    DE_UNREF(partPipelineCache);
    DE_UNREF(partCreationFeedback);
    DE_UNREF(vertShaderModuleId);
    DE_UNREF(tescShaderModuleId);
    DE_UNREF(teseShaderModuleId);
    DE_UNREF(geomShaderModuleId);

    m_internalData->setupState |= PSS_PRE_RASTERIZATION_SHADERS;
    m_internalData->pFragmentShadingRateState = fragmentShadingRateState;
    m_internalData->pRenderingState.ptr       = rendering.ptr;

    const bool hasTesc = (tessellationControlShader.isSet() || tescShaderModuleId.ptr);
    const bool hasTese = (tessellationEvalShader.isSet() || teseShaderModuleId.ptr);
    const bool hasGeom = (geometryShader.isSet() || geomShaderModuleId.ptr);

    const auto pRasterizationState =
        rasterizationState ?
            rasterizationState :
            (m_internalData->useDefaultRasterizationState ? &m_internalData->defaultRasterizationState : DE_NULL);
    const bool forceNullTessState =
        (m_internalData->tessellationState.patchControlPoints == std::numeric_limits<uint32_t>::max());
    const auto pTessellationState =
        ((hasTesc || hasTese) && !forceNullTessState) ? &m_internalData->tessellationState : nullptr;
    const auto pViewportState = m_internalData->useViewportState ? &m_internalData->viewportState : DE_NULL;

    VkPipelineCreateFlags shaderModuleIdFlags = 0u;

    m_internalData->vertexShader = vertexShader;
    m_internalData->vertexShader.setLayoutAndSpecialization(&layout, vertSpecializationInfo);
    if (!isConstructionTypeShaderObject(m_internalData->pipelineConstructionType))
        m_internalData->vertexShader.createModule();

    // reserve space for all stages including fragment - this is needed when we create monolithic pipeline
    m_internalData->pipelineShaderStages = std::vector<VkPipelineShaderStageCreateInfo>(
        2u + hasTesc + hasTese + hasGeom,
        {
            VK_STRUCTURE_TYPE_PIPELINE_SHADER_STAGE_CREATE_INFO, // VkStructureType                        sType
            DE_NULL,                                             // const void*                            pNext
            0u,                                                  // VkPipelineShaderStageCreateFlags        flags
            VK_SHADER_STAGE_VERTEX_BIT,                          // VkShaderStageFlagBits                stage
            m_internalData->vertexShader.getModule(),            // VkShaderModule                        module
            "main",                                              // const char*                            pName
            vertSpecializationInfo // const VkSpecializationInfo*            pSpecializationInfo
        });

#ifndef CTS_USES_VULKANSC
    if (vertShaderModuleId.ptr)
    {
        m_internalData->pipelineShaderIdentifiers.emplace_back(
            new PipelineShaderStageModuleIdentifierCreateInfoWrapper(vertShaderModuleId.ptr));
        m_internalData->pipelineShaderStages[0].pNext = m_internalData->pipelineShaderIdentifiers.back().get()->ptr;

        if (!vertexShader.isSet())
            shaderModuleIdFlags |= VK_PIPELINE_CREATE_FAIL_ON_PIPELINE_COMPILE_REQUIRED_BIT;
    }
#endif // CTS_USES_VULKANSC

    std::vector<VkPipelineShaderStageCreateInfo>::iterator currStage = m_internalData->pipelineShaderStages.begin() + 1;

    if (hasTesc)
    {
        m_internalData->tessellationControlShader = tessellationControlShader;
        m_internalData->tessellationControlShader.setLayoutAndSpecialization(&layout, tescSpecializationInfo);
        if (!isConstructionTypeShaderObject(m_internalData->pipelineConstructionType))
            m_internalData->tessellationControlShader.createModule();

        currStage->stage               = VK_SHADER_STAGE_TESSELLATION_CONTROL_BIT;
        currStage->module              = m_internalData->tessellationControlShader.getModule();
        currStage->pSpecializationInfo = tescSpecializationInfo;

#ifndef CTS_USES_VULKANSC
        if (tescShaderModuleId.ptr)
        {
            m_internalData->pipelineShaderIdentifiers.emplace_back(
                new PipelineShaderStageModuleIdentifierCreateInfoWrapper(tescShaderModuleId.ptr));
            currStage->pNext = m_internalData->pipelineShaderIdentifiers.back().get()->ptr;

            if (!tessellationControlShader.isSet())
                shaderModuleIdFlags |= VK_PIPELINE_CREATE_FAIL_ON_PIPELINE_COMPILE_REQUIRED_BIT;
        }
#endif // CTS_USES_VULKANSC

        ++currStage;
    }

    if (hasTese)
    {
        m_internalData->tessellationEvaluationShader = tessellationEvalShader;
        m_internalData->tessellationEvaluationShader.setLayoutAndSpecialization(&layout, teseSpecializationInfo);
        if (!isConstructionTypeShaderObject(m_internalData->pipelineConstructionType))
            m_internalData->tessellationEvaluationShader.createModule();

        currStage->stage               = VK_SHADER_STAGE_TESSELLATION_EVALUATION_BIT;
        currStage->module              = m_internalData->tessellationEvaluationShader.getModule();
        currStage->pSpecializationInfo = teseSpecializationInfo;

#ifndef CTS_USES_VULKANSC
        if (teseShaderModuleId.ptr)
        {
            m_internalData->pipelineShaderIdentifiers.emplace_back(
                new PipelineShaderStageModuleIdentifierCreateInfoWrapper(teseShaderModuleId.ptr));
            currStage->pNext = m_internalData->pipelineShaderIdentifiers.back().get()->ptr;

            if (!tessellationEvalShader.isSet())
                shaderModuleIdFlags |= VK_PIPELINE_CREATE_FAIL_ON_PIPELINE_COMPILE_REQUIRED_BIT;
        }
#endif // CTS_USES_VULKANSC

        ++currStage;
    }

    if (hasGeom)
    {
        m_internalData->geometryShader = geometryShader;
        m_internalData->geometryShader.setLayoutAndSpecialization(&layout, geomSpecializationInfo);
        if (!isConstructionTypeShaderObject(m_internalData->pipelineConstructionType))
            m_internalData->geometryShader.createModule();

        currStage->stage               = VK_SHADER_STAGE_GEOMETRY_BIT;
        currStage->module              = m_internalData->geometryShader.getModule();
        currStage->pSpecializationInfo = geomSpecializationInfo;

#ifndef CTS_USES_VULKANSC
        if (geomShaderModuleId.ptr)
        {
            m_internalData->pipelineShaderIdentifiers.emplace_back(
                new PipelineShaderStageModuleIdentifierCreateInfoWrapper(geomShaderModuleId.ptr));
            currStage->pNext = m_internalData->pipelineShaderIdentifiers.back().get()->ptr;

            if (!geometryShader.isSet())
                shaderModuleIdFlags |= VK_PIPELINE_CREATE_FAIL_ON_PIPELINE_COMPILE_REQUIRED_BIT;
        }
#endif // CTS_USES_VULKANSC
    }

    if (pViewportState)
    {
        if (!viewports.empty())
        {
            pViewportState->viewportCount = (uint32_t)viewports.size();
            pViewportState->pViewports    = &viewports[0];
        }
        if (!scissors.empty())
        {
            pViewportState->scissorCount = (uint32_t)scissors.size();
            pViewportState->pScissors    = &scissors[0];
        }
    }

    if (!isConstructionTypeLibrary(m_internalData->pipelineConstructionType))
    {
        // make sure we dont overwrite layout specified with setupMonolithicPipelineLayout
        if (m_internalData->monolithicPipelineCreateInfo.layout == 0)
            m_internalData->monolithicPipelineCreateInfo.layout = *layout;

        m_internalData->monolithicPipelineCreateInfo.renderPass          = renderPass;
        m_internalData->monolithicPipelineCreateInfo.subpass             = subpass;
        m_internalData->monolithicPipelineCreateInfo.pRasterizationState = pRasterizationState;
        m_internalData->monolithicPipelineCreateInfo.pViewportState      = pViewportState;
        m_internalData->monolithicPipelineCreateInfo.stageCount          = 1u + hasTesc + hasTese + hasGeom;
        m_internalData->monolithicPipelineCreateInfo.pStages             = m_internalData->pipelineShaderStages.data();
        m_internalData->monolithicPipelineCreateInfo.pTessellationState  = pTessellationState;
        m_internalData->monolithicPipelineCreateInfo.flags |= shaderModuleIdFlags;
    }

#ifndef CTS_USES_VULKANSC
    // note we could just use else to if statement above but sinc
    // this section is cut out for Vulkan SC its cleaner with separate if
    if (isConstructionTypeLibrary(m_internalData->pipelineConstructionType))
    {
        auto libraryCreateInfo =
            makeGraphicsPipelineLibraryCreateInfo(VK_GRAPHICS_PIPELINE_LIBRARY_PRE_RASTERIZATION_SHADERS_BIT_EXT);
        void *firstStructInChain = reinterpret_cast<void *>(&libraryCreateInfo);
        addToChain(&firstStructInChain, m_internalData->pFragmentShadingRateState);
        addToChain(&firstStructInChain, m_internalData->pRenderingState.ptr);
        addToChain(&firstStructInChain, partCreationFeedback.ptr);
        addToChain(&firstStructInChain, m_internalData->pPipelineRobustnessState.ptr);

        VkPipelineDynamicStateCreateInfo pickedDynamicStateInfo = initVulkanStructure();
        std::vector<VkDynamicState> states;

        if (m_internalData->pDynamicState)
        {
            states = getDynamicStates(m_internalData->pDynamicState, m_internalData->setupState);

            pickedDynamicStateInfo.pDynamicStates    = states.data();
            pickedDynamicStateInfo.dynamicStateCount = static_cast<uint32_t>(states.size());
        }

        VkGraphicsPipelineCreateInfo pipelinePartCreateInfo = initVulkanStructure();
        pipelinePartCreateInfo.pNext                        = firstStructInChain;
        pipelinePartCreateInfo.flags =
            (m_internalData->pipelineFlags | VK_PIPELINE_CREATE_LIBRARY_BIT_KHR | shaderModuleIdFlags) &
            ~VK_PIPELINE_CREATE_DERIVATIVE_BIT;
        pipelinePartCreateInfo.layout              = *layout;
        pipelinePartCreateInfo.renderPass          = renderPass;
        pipelinePartCreateInfo.subpass             = subpass;
        pipelinePartCreateInfo.pRasterizationState = pRasterizationState;
        pipelinePartCreateInfo.pViewportState      = pViewportState;
        pipelinePartCreateInfo.stageCount          = 1u + hasTesc + hasTese + hasGeom;
        pipelinePartCreateInfo.pStages             = m_internalData->pipelineShaderStages.data();
        pipelinePartCreateInfo.pTessellationState  = pTessellationState;
        pipelinePartCreateInfo.pDynamicState       = &pickedDynamicStateInfo;

        if (m_internalData->pipelineConstructionType == PIPELINE_CONSTRUCTION_TYPE_LINK_TIME_OPTIMIZED_LIBRARY)
            pipelinePartCreateInfo.flags |= VK_PIPELINE_CREATE_RETAIN_LINK_TIME_OPTIMIZATION_INFO_BIT_EXT;

        if ((shaderModuleIdFlags & VK_PIPELINE_CREATE_FAIL_ON_PIPELINE_COMPILE_REQUIRED_BIT) != 0)
            m_internalData->failOnCompileWhenLinking = true;

        VkPipelineCreateFlags2CreateInfoKHR pipelineFlags2CreateInfo = initVulkanStructure();
        if (m_internalData->pipelineFlags2)
        {
            pipelineFlags2CreateInfo.flags =
                m_internalData->pipelineFlags2 | translateCreateFlag(pipelinePartCreateInfo.flags);
            addToChain(&firstStructInChain, &pipelineFlags2CreateInfo);
            pipelinePartCreateInfo.flags = 0u;
        }

        m_pipelineParts[1] = makeGraphicsPipeline(m_internalData->vk, m_internalData->device, partPipelineCache,
                                                  &pipelinePartCreateInfo);
    }
#endif // CTS_USES_VULKANSC

    return *this;
}

#ifndef CTS_USES_VULKANSC
GraphicsPipelineWrapper &GraphicsPipelineWrapper::setupPreRasterizationMeshShaderState(
    const std::vector<VkViewport> &viewports, const std::vector<VkRect2D> &scissors,
    const PipelineLayoutWrapper &layout, const VkRenderPass renderPass, const uint32_t subpass,
    const ShaderWrapper taskShader, const ShaderWrapper meshShader,
    const VkPipelineRasterizationStateCreateInfo *rasterizationState,
    const VkSpecializationInfo *taskSpecializationInfo, const VkSpecializationInfo *meshSpecializationInfo,
    VkPipelineFragmentShadingRateStateCreateInfoKHR *fragmentShadingRateState,
    PipelineRenderingCreateInfoWrapper rendering, const VkPipelineCache partPipelineCache,
    VkPipelineCreationFeedbackCreateInfoEXT *partCreationFeedback)
{
    // Make sure pipeline was not already built.
    DE_ASSERT(m_pipelineFinal.get() == DE_NULL);

    // Make sure states are set in order - this state needs to be set first or second.
    DE_ASSERT(m_internalData && (m_internalData->setupState < PSS_PRE_RASTERIZATION_SHADERS));

    // The vertex input interface is not needed for mesh shading pipelines, so we're going to mark it as ready here.
    m_internalData->setupState |= (PSS_VERTEX_INPUT_INTERFACE | PSS_PRE_RASTERIZATION_SHADERS);
    m_internalData->pFragmentShadingRateState = fragmentShadingRateState;
    m_internalData->pRenderingState           = rendering;

    const bool hasTask         = (taskShader.isSet());
    const auto taskShaderCount = static_cast<uint32_t>(hasTask);
    const auto pRasterizationState =
        rasterizationState ?
            rasterizationState :
            (m_internalData->useDefaultRasterizationState ? &m_internalData->defaultRasterizationState : nullptr);
    const auto pTessellationState = nullptr;
    const auto pViewportState     = m_internalData->useViewportState ? &m_internalData->viewportState : DE_NULL;

    // Reserve space for all stages including fragment. This is needed when we create monolithic pipeline.
    m_internalData->pipelineShaderStages = std::vector<VkPipelineShaderStageCreateInfo>(
        2u + taskShaderCount,
        {
            VK_STRUCTURE_TYPE_PIPELINE_SHADER_STAGE_CREATE_INFO, // VkStructureType                        sType
            nullptr,                                             // const void*                            pNext
            0u,                                                  // VkPipelineShaderStageCreateFlags        flags
            VK_SHADER_STAGE_VERTEX_BIT,                          // VkShaderStageFlagBits                stage
            DE_NULL,                                             // VkShaderModule                        module
            "main",                                              // const char*                            pName
            nullptr, // const VkSpecializationInfo*            pSpecializationInfo
        });

    // Mesh shader.
    auto currStage = m_internalData->pipelineShaderStages.begin();
    {
        m_internalData->meshShader = meshShader;
        m_internalData->meshShader.setLayoutAndSpecialization(&layout, meshSpecializationInfo);
        if (!isConstructionTypeShaderObject(m_internalData->pipelineConstructionType))
            m_internalData->meshShader.createModule();

        auto &stageInfo = *currStage;

        stageInfo.stage               = VK_SHADER_STAGE_MESH_BIT_EXT;
        stageInfo.module              = m_internalData->meshShader.getModule();
        stageInfo.pSpecializationInfo = meshSpecializationInfo;

        ++currStage;
    }

    if (hasTask)
    {
        m_internalData->taskShader = taskShader;
        m_internalData->taskShader.setLayoutAndSpecialization(&layout, taskSpecializationInfo);
        if (!isConstructionTypeShaderObject(m_internalData->pipelineConstructionType))
            m_internalData->taskShader.createModule();

        auto &stageInfo = *currStage;

        stageInfo.stage               = VK_SHADER_STAGE_TASK_BIT_EXT;
        stageInfo.module              = m_internalData->taskShader.getModule();
        stageInfo.pSpecializationInfo = taskSpecializationInfo;

        ++currStage;
    }

    if (pViewportState)
    {
        if (!viewports.empty())
        {
            pViewportState->viewportCount = (uint32_t)viewports.size();
            pViewportState->pViewports    = &viewports[0];
        }
        if (!scissors.empty())
        {
            pViewportState->scissorCount = (uint32_t)scissors.size();
            pViewportState->pScissors    = &scissors[0];
        }
    }

    if (!isConstructionTypeLibrary(m_internalData->pipelineConstructionType))
    {
        // make sure we dont overwrite layout specified with setupMonolithicPipelineLayout
        if (m_internalData->monolithicPipelineCreateInfo.layout == 0)
            m_internalData->monolithicPipelineCreateInfo.layout = *layout;

        m_internalData->monolithicPipelineCreateInfo.renderPass          = renderPass;
        m_internalData->monolithicPipelineCreateInfo.subpass             = subpass;
        m_internalData->monolithicPipelineCreateInfo.pRasterizationState = pRasterizationState;
        m_internalData->monolithicPipelineCreateInfo.pViewportState      = pViewportState;
        m_internalData->monolithicPipelineCreateInfo.stageCount          = 1u + taskShaderCount;
        m_internalData->monolithicPipelineCreateInfo.pStages             = m_internalData->pipelineShaderStages.data();
        m_internalData->monolithicPipelineCreateInfo.pTessellationState  = pTessellationState;
    }
    else
    {
        auto libraryCreateInfo =
            makeGraphicsPipelineLibraryCreateInfo(VK_GRAPHICS_PIPELINE_LIBRARY_PRE_RASTERIZATION_SHADERS_BIT_EXT);
        void *firstStructInChain = reinterpret_cast<void *>(&libraryCreateInfo);
        addToChain(&firstStructInChain, m_internalData->pFragmentShadingRateState);
        addToChain(&firstStructInChain, m_internalData->pRenderingState.ptr);
        addToChain(&firstStructInChain, partCreationFeedback);
        addToChain(&firstStructInChain, m_internalData->pPipelineRobustnessState.ptr);

        VkPipelineDynamicStateCreateInfo pickedDynamicStateInfo = initVulkanStructure();
        std::vector<VkDynamicState> states;

        if (m_internalData->pDynamicState)
        {
            states = getDynamicStates(m_internalData->pDynamicState, m_internalData->setupState);

            pickedDynamicStateInfo.pDynamicStates    = states.data();
            pickedDynamicStateInfo.dynamicStateCount = static_cast<uint32_t>(states.size());
        }

        VkGraphicsPipelineCreateInfo pipelinePartCreateInfo = initVulkanStructure();
        pipelinePartCreateInfo.pNext                        = firstStructInChain;
        pipelinePartCreateInfo.flags               = m_internalData->pipelineFlags | VK_PIPELINE_CREATE_LIBRARY_BIT_KHR;
        pipelinePartCreateInfo.layout              = *layout;
        pipelinePartCreateInfo.renderPass          = renderPass;
        pipelinePartCreateInfo.subpass             = subpass;
        pipelinePartCreateInfo.pRasterizationState = pRasterizationState;
        pipelinePartCreateInfo.pViewportState      = pViewportState;
        pipelinePartCreateInfo.stageCount          = 1u + taskShaderCount;
        pipelinePartCreateInfo.pStages             = m_internalData->pipelineShaderStages.data();
        pipelinePartCreateInfo.pTessellationState  = pTessellationState;
        pipelinePartCreateInfo.pDynamicState       = &pickedDynamicStateInfo;

        if (m_internalData->pipelineConstructionType == PIPELINE_CONSTRUCTION_TYPE_LINK_TIME_OPTIMIZED_LIBRARY)
            pipelinePartCreateInfo.flags |= VK_PIPELINE_CREATE_RETAIN_LINK_TIME_OPTIMIZATION_INFO_BIT_EXT;

        VkPipelineCreateFlags2CreateInfoKHR pipelineFlags2CreateInfo = initVulkanStructure();
        if (m_internalData->pipelineFlags2)
        {
            pipelineFlags2CreateInfo.flags =
                m_internalData->pipelineFlags2 | translateCreateFlag(pipelinePartCreateInfo.flags);
            addToChain(&firstStructInChain, &pipelineFlags2CreateInfo);
            pipelinePartCreateInfo.flags = 0u;
        }

        m_pipelineParts[1] = createGraphicsPipeline(m_internalData->vk, m_internalData->device, partPipelineCache,
                                                    &pipelinePartCreateInfo);
    }

    return *this;
}
#endif // CTS_USES_VULKANSC

GraphicsPipelineWrapper &GraphicsPipelineWrapper::setupFragmentShaderState(
    const PipelineLayoutWrapper &layout, const VkRenderPass renderPass, const uint32_t subpass,
    const ShaderWrapper fragmentShader, const VkPipelineDepthStencilStateCreateInfo *depthStencilState,
    const VkPipelineMultisampleStateCreateInfo *multisampleState, const VkSpecializationInfo *specializationInfo,
    const VkPipelineCache partPipelineCache, PipelineCreationFeedbackCreateInfoWrapper partCreationFeedback)
{
    return setupFragmentShaderState2(layout, renderPass, subpass, fragmentShader,
                                     PipelineShaderStageModuleIdentifierCreateInfoWrapper(), depthStencilState,
                                     multisampleState, specializationInfo, partPipelineCache, partCreationFeedback);
}

GraphicsPipelineWrapper &GraphicsPipelineWrapper::setupFragmentShaderState2(
    const PipelineLayoutWrapper &layout, const VkRenderPass renderPass, const uint32_t subpass,
    const ShaderWrapper fragmentShader, PipelineShaderStageModuleIdentifierCreateInfoWrapper fragmentShaderModuleId,
    const VkPipelineDepthStencilStateCreateInfo *depthStencilState,
    const VkPipelineMultisampleStateCreateInfo *multisampleState, const VkSpecializationInfo *specializationInfo,
    const VkPipelineCache partPipelineCache, PipelineCreationFeedbackCreateInfoWrapper partCreationFeedback)
{
    // make sure pipeline was not already build
    DE_ASSERT(m_pipelineFinal.get() == DE_NULL);

    // make sure states are set in order - no need to complicate logic to support out of order specification - this state needs to be set third
    DE_ASSERT(m_internalData &&
              (m_internalData->setupState == (PSS_VERTEX_INPUT_INTERFACE | PSS_PRE_RASTERIZATION_SHADERS)));

    // Unreference variables that are not used in Vulkan SC. No need to put this in ifdef.
    DE_UNREF(layout);
    DE_UNREF(renderPass);
    DE_UNREF(subpass);
    DE_UNREF(partPipelineCache);
    DE_UNREF(partCreationFeedback);
    DE_UNREF(fragmentShaderModuleId);

    m_internalData->setupState |= PSS_FRAGMENT_SHADER;

    const auto pDepthStencilState =
        depthStencilState ? depthStencilState :
                            (m_internalData->useDefaultDepthStencilState ? &defaultDepthStencilState : DE_NULL);
    const auto pMultisampleState =
        multisampleState ? multisampleState :
                           (m_internalData->useDefaultMultisampleState ? &defaultMultisampleState : DE_NULL);
    const bool hasFrag = (fragmentShader.isSet() || fragmentShaderModuleId.ptr);

    VkPipelineCreateFlags shaderModuleIdFlags = 0u;

    uint32_t stageIndex = 1;
    if (hasFrag)
    {
        // find free space for fragment shader
        for (; stageIndex < 5; ++stageIndex)
        {
            if (m_internalData->pipelineShaderStages[stageIndex].stage == VK_SHADER_STAGE_VERTEX_BIT)
            {
                m_internalData->fragmentShader = fragmentShader;
                m_internalData->fragmentShader.setLayoutAndSpecialization(&layout, specializationInfo);
                if (!isConstructionTypeShaderObject(m_internalData->pipelineConstructionType))
                    m_internalData->fragmentShader.createModule();

                m_internalData->pipelineShaderStages[stageIndex].stage  = VK_SHADER_STAGE_FRAGMENT_BIT;
                m_internalData->pipelineShaderStages[stageIndex].module = m_internalData->fragmentShader.getModule();
                m_internalData->pipelineShaderStages[stageIndex].pSpecializationInfo = specializationInfo;
#ifndef CTS_USES_VULKANSC
                if (fragmentShaderModuleId.ptr)
                {
                    m_internalData->pipelineShaderIdentifiers.emplace_back(
                        new PipelineShaderStageModuleIdentifierCreateInfoWrapper(fragmentShaderModuleId.ptr));
                    m_internalData->pipelineShaderStages[stageIndex].pNext =
                        m_internalData->pipelineShaderIdentifiers.back().get()->ptr;

                    if (!fragmentShader.isSet())
                        shaderModuleIdFlags |= VK_PIPELINE_CREATE_FAIL_ON_PIPELINE_COMPILE_REQUIRED_BIT;
                }
#endif // CTS_USES_VULKANSC
                break;
            }
        }
    }

    if (!isConstructionTypeLibrary(m_internalData->pipelineConstructionType))
    {
        m_internalData->monolithicPipelineCreateInfo.pDepthStencilState = pDepthStencilState;
        m_internalData->monolithicPipelineCreateInfo.pMultisampleState  = pMultisampleState;
        m_internalData->monolithicPipelineCreateInfo.stageCount += (hasFrag ? 1u : 0u);
        m_internalData->monolithicPipelineCreateInfo.flags |= shaderModuleIdFlags;
    }

#ifndef CTS_USES_VULKANSC
    // note we could just use else to if statement above but sinc
    // this section is cut out for Vulkan SC its cleaner with separate if
    if (isConstructionTypeLibrary(m_internalData->pipelineConstructionType))
    {
        auto libraryCreateInfo =
            makeGraphicsPipelineLibraryCreateInfo(VK_GRAPHICS_PIPELINE_LIBRARY_FRAGMENT_SHADER_BIT_EXT);
        void *firstStructInChain = reinterpret_cast<void *>(&libraryCreateInfo);
        addToChain(&firstStructInChain, m_internalData->pFragmentShadingRateState);
        addToChain(&firstStructInChain, m_internalData->pRenderingState.ptr);
        addToChain(&firstStructInChain, partCreationFeedback.ptr);
        addToChain(&firstStructInChain, m_internalData->pRepresentativeFragmentTestState.ptr);
        addToChain(&firstStructInChain, m_internalData->pPipelineRobustnessState.ptr);

        VkPipelineDynamicStateCreateInfo pickedDynamicStateInfo = initVulkanStructure();
        std::vector<VkDynamicState> states;

        if (m_internalData->pDynamicState)
        {
            states = getDynamicStates(m_internalData->pDynamicState, m_internalData->setupState);

            pickedDynamicStateInfo.pDynamicStates    = states.data();
            pickedDynamicStateInfo.dynamicStateCount = static_cast<uint32_t>(states.size());
        }

        VkGraphicsPipelineCreateInfo pipelinePartCreateInfo = initVulkanStructure();
        pipelinePartCreateInfo.pNext                        = firstStructInChain;
        pipelinePartCreateInfo.flags =
            (m_internalData->pipelineFlags | VK_PIPELINE_CREATE_LIBRARY_BIT_KHR | shaderModuleIdFlags) &
            ~VK_PIPELINE_CREATE_DERIVATIVE_BIT;
        pipelinePartCreateInfo.layout             = *layout;
        pipelinePartCreateInfo.renderPass         = renderPass;
        pipelinePartCreateInfo.subpass            = subpass;
        pipelinePartCreateInfo.pDepthStencilState = pDepthStencilState;
        pipelinePartCreateInfo.pMultisampleState  = pMultisampleState;
        pipelinePartCreateInfo.stageCount         = hasFrag;
        pipelinePartCreateInfo.pStages       = hasFrag ? &m_internalData->pipelineShaderStages[stageIndex] : DE_NULL;
        pipelinePartCreateInfo.pDynamicState = &pickedDynamicStateInfo;

        if (m_internalData->pipelineConstructionType == PIPELINE_CONSTRUCTION_TYPE_LINK_TIME_OPTIMIZED_LIBRARY)
            pipelinePartCreateInfo.flags |= VK_PIPELINE_CREATE_RETAIN_LINK_TIME_OPTIMIZATION_INFO_BIT_EXT;

        if ((shaderModuleIdFlags & VK_PIPELINE_CREATE_FAIL_ON_PIPELINE_COMPILE_REQUIRED_BIT) != 0)
            m_internalData->failOnCompileWhenLinking = true;

        VkPipelineCreateFlags2CreateInfoKHR pipelineFlags2CreateInfo = initVulkanStructure();
        if (m_internalData->pipelineFlags2)
        {
            pipelineFlags2CreateInfo.flags =
                m_internalData->pipelineFlags2 | translateCreateFlag(pipelinePartCreateInfo.flags);
            addToChain(&firstStructInChain, &pipelineFlags2CreateInfo);
            pipelinePartCreateInfo.flags = 0u;
        }

        m_pipelineParts[2] = makeGraphicsPipeline(m_internalData->vk, m_internalData->device, partPipelineCache,
                                                  &pipelinePartCreateInfo);
    }
#endif // CTS_USES_VULKANSC

    return *this;
}

GraphicsPipelineWrapper &GraphicsPipelineWrapper::setupFragmentOutputState(
    const VkRenderPass renderPass, const uint32_t subpass, const VkPipelineColorBlendStateCreateInfo *colorBlendState,
    const VkPipelineMultisampleStateCreateInfo *multisampleState, const VkPipelineCache partPipelineCache,
    PipelineCreationFeedbackCreateInfoWrapper partCreationFeedback)
{
    // make sure pipeline was not already build
    DE_ASSERT(m_pipelineFinal.get() == DE_NULL);

    // make sure states are set in order - no need to complicate logic to support out of order specification - this state needs to be set last
    DE_ASSERT(m_internalData && (m_internalData->setupState ==
                                 (PSS_VERTEX_INPUT_INTERFACE | PSS_PRE_RASTERIZATION_SHADERS | PSS_FRAGMENT_SHADER)));
    m_internalData->setupState |= PSS_FRAGMENT_OUTPUT_INTERFACE;

    // Unreference variables that are not used in Vulkan SC. No need to put this in ifdef.
    DE_UNREF(renderPass);
    DE_UNREF(subpass);
    DE_UNREF(partPipelineCache);
    DE_UNREF(partCreationFeedback);

    void *firstStructInChain = DE_NULL;
    addToChain(&firstStructInChain, m_internalData->pFragmentShadingRateState);

#ifndef CTS_USES_VULKANSC
    addToChain(&firstStructInChain, m_internalData->pRenderingState.ptr);
#endif // CTS_USES_VULKANSC

    const auto pColorBlendState = colorBlendState ?
                                      colorBlendState :
                                      (m_internalData->useDefaultColorBlendState ? &defaultColorBlendState : DE_NULL);
    const auto pMultisampleState =
        multisampleState ? multisampleState :
                           (m_internalData->useDefaultMultisampleState ? &defaultMultisampleState : DE_NULL);

    if (!isConstructionTypeLibrary(m_internalData->pipelineConstructionType))
    {
        m_internalData->monolithicPipelineCreateInfo.pNext = firstStructInChain;
        m_internalData->monolithicPipelineCreateInfo.flags |= m_internalData->pipelineFlags;
        m_internalData->monolithicPipelineCreateInfo.pColorBlendState  = pColorBlendState;
        m_internalData->monolithicPipelineCreateInfo.pMultisampleState = pMultisampleState;
    }

#ifndef CTS_USES_VULKANSC
    // note we could just use else to if statement above but sinc
    // this section is cut out for Vulkan SC its cleaner with separate if
    if (isConstructionTypeLibrary(m_internalData->pipelineConstructionType))
    {
        auto libraryCreateInfo =
            makeGraphicsPipelineLibraryCreateInfo(VK_GRAPHICS_PIPELINE_LIBRARY_FRAGMENT_OUTPUT_INTERFACE_BIT_EXT);
        addToChain(&firstStructInChain, &libraryCreateInfo);
        addToChain(&firstStructInChain, partCreationFeedback.ptr);
        addToChain(&firstStructInChain, m_internalData->pPipelineRobustnessState.ptr);

        VkPipelineDynamicStateCreateInfo pickedDynamicStateInfo = initVulkanStructure();
        std::vector<VkDynamicState> states;

        if (m_internalData->pDynamicState)
        {
            states = getDynamicStates(m_internalData->pDynamicState, m_internalData->setupState);

            pickedDynamicStateInfo.pDynamicStates    = states.data();
            pickedDynamicStateInfo.dynamicStateCount = static_cast<uint32_t>(states.size());
        }

        VkGraphicsPipelineCreateInfo pipelinePartCreateInfo = initVulkanStructure();
        pipelinePartCreateInfo.pNext                        = firstStructInChain;
        pipelinePartCreateInfo.flags =
            (m_internalData->pipelineFlags | VK_PIPELINE_CREATE_LIBRARY_BIT_KHR) & ~VK_PIPELINE_CREATE_DERIVATIVE_BIT;
        pipelinePartCreateInfo.renderPass        = renderPass;
        pipelinePartCreateInfo.subpass           = subpass;
        pipelinePartCreateInfo.pColorBlendState  = pColorBlendState;
        pipelinePartCreateInfo.pMultisampleState = pMultisampleState;
        pipelinePartCreateInfo.pDynamicState     = &pickedDynamicStateInfo;

        if (m_internalData->pipelineConstructionType == PIPELINE_CONSTRUCTION_TYPE_LINK_TIME_OPTIMIZED_LIBRARY)
            pipelinePartCreateInfo.flags |= VK_PIPELINE_CREATE_RETAIN_LINK_TIME_OPTIMIZATION_INFO_BIT_EXT;

        VkPipelineCreateFlags2CreateInfoKHR pipelineFlags2CreateInfo = initVulkanStructure();
        if (m_internalData->pipelineFlags2)
        {
            pipelineFlags2CreateInfo.flags =
                m_internalData->pipelineFlags2 | translateCreateFlag(pipelinePartCreateInfo.flags);
            addToChain(&firstStructInChain, &pipelineFlags2CreateInfo);
            pipelinePartCreateInfo.flags = 0u;
        }

        m_pipelineParts[3] = makeGraphicsPipeline(m_internalData->vk, m_internalData->device, partPipelineCache,
                                                  &pipelinePartCreateInfo);
    }
#endif // CTS_USES_VULKANSC

    return *this;
}

#ifndef CTS_USES_VULKANSC
vk::VkShaderStageFlags GraphicsPipelineWrapper::getNextStages(vk::VkShaderStageFlagBits shaderStage,
                                                              bool tessellationShaders, bool geometryShaders, bool link)
{
    if (link)
    {
        if (shaderStage == vk::VK_SHADER_STAGE_VERTEX_BIT)
        {
            if (m_internalData->tessellationControlShader.isSet())
                return vk::VK_SHADER_STAGE_TESSELLATION_CONTROL_BIT;
            if (m_internalData->geometryShader.isSet())
                return vk::VK_SHADER_STAGE_GEOMETRY_BIT;
            if (m_internalData->fragmentShader.isSet())
                return vk::VK_SHADER_STAGE_FRAGMENT_BIT;
        }
        if (shaderStage == vk::VK_SHADER_STAGE_TESSELLATION_CONTROL_BIT)
            return vk::VK_SHADER_STAGE_TESSELLATION_EVALUATION_BIT;
        if (shaderStage == vk::VK_SHADER_STAGE_TESSELLATION_EVALUATION_BIT)
        {
            if (m_internalData->geometryShader.isSet())
                return vk::VK_SHADER_STAGE_GEOMETRY_BIT;
            if (m_internalData->fragmentShader.isSet())
                return vk::VK_SHADER_STAGE_FRAGMENT_BIT;
        }
        if (shaderStage == vk::VK_SHADER_STAGE_GEOMETRY_BIT)
        {
            if (m_internalData->fragmentShader.isSet())
                return vk::VK_SHADER_STAGE_FRAGMENT_BIT;
        }
        if (shaderStage == vk::VK_SHADER_STAGE_TASK_BIT_EXT)
        {
            if (m_internalData->meshShader.isSet())
                return vk::VK_SHADER_STAGE_MESH_BIT_EXT;
            if (m_internalData->fragmentShader.isSet())
                return vk::VK_SHADER_STAGE_FRAGMENT_BIT;
        }
        if (shaderStage == vk::VK_SHADER_STAGE_MESH_BIT_EXT)
        {
            if (m_internalData->fragmentShader.isSet())
                return vk::VK_SHADER_STAGE_FRAGMENT_BIT;
        }
    }
    else
    {
        if (shaderStage == vk::VK_SHADER_STAGE_VERTEX_BIT)
        {
            VkShaderStageFlags flags = vk::VK_SHADER_STAGE_FRAGMENT_BIT;
            if (tessellationShaders)
                flags |= vk::VK_SHADER_STAGE_TESSELLATION_CONTROL_BIT;
            if (geometryShaders)
                flags |= vk::VK_SHADER_STAGE_GEOMETRY_BIT;
            return flags;
        }
        else if (shaderStage == vk::VK_SHADER_STAGE_TESSELLATION_CONTROL_BIT)
        {
            return vk::VK_SHADER_STAGE_TESSELLATION_EVALUATION_BIT;
        }
        else if (shaderStage == vk::VK_SHADER_STAGE_TESSELLATION_EVALUATION_BIT)
        {
            VkShaderStageFlags flags = vk::VK_SHADER_STAGE_FRAGMENT_BIT;
            if (geometryShaders)
                flags |= vk::VK_SHADER_STAGE_GEOMETRY_BIT;
            return flags;
        }
        else if (shaderStage == vk::VK_SHADER_STAGE_GEOMETRY_BIT)
        {
            return vk::VK_SHADER_STAGE_FRAGMENT_BIT;
        }
        else if (shaderStage == vk::VK_SHADER_STAGE_TASK_BIT_EXT)
        {
            return vk::VK_SHADER_STAGE_MESH_BIT_EXT;
        }
        else if (shaderStage == vk::VK_SHADER_STAGE_MESH_BIT_EXT)
        {
            return vk::VK_SHADER_STAGE_FRAGMENT_BIT;
        }
    }
    return 0;
}

vk::VkShaderCreateInfoEXT GraphicsPipelineWrapper::makeShaderCreateInfo(VkShaderStageFlagBits stage,
                                                                        ShaderWrapper &shader, bool link, bool binary,
                                                                        ShaderWrapper &other)
{
    if (binary)
        shader.getShaderBinary();

    vk::VkShaderCreateInfoEXT shaderCreateInfo = vk::initVulkanStructure();
    shaderCreateInfo.flags =
        link ? (vk::VkShaderCreateFlagsEXT)vk::VK_SHADER_CREATE_LINK_STAGE_BIT_EXT : (vk::VkShaderCreateFlagsEXT)0u;
    shaderCreateInfo.stage = stage;
    shaderCreateInfo.nextStage =
        getNextStages(stage, m_internalData->tessellationShaderFeature, m_internalData->geometryShaderFeature, link);
    if (binary)
    {
        shaderCreateInfo.codeType = vk::VK_SHADER_CODE_TYPE_BINARY_EXT;
        shaderCreateInfo.codeSize = shader.getShaderBinaryDataSize();
        shaderCreateInfo.pCode    = shader.getShaderBinaryData();
    }
    else
    {
        shaderCreateInfo.codeType = vk::VK_SHADER_CODE_TYPE_SPIRV_EXT;
        shaderCreateInfo.codeSize = shader.getCodeSize();
        shaderCreateInfo.pCode    = shader.getBinary();
    }
    shaderCreateInfo.pName = "main";
    if (shader.getPipelineLayout() != DE_NULL)
    {
        shaderCreateInfo.setLayoutCount         = shader.getPipelineLayout()->getSetLayoutCount();
        shaderCreateInfo.pSetLayouts            = shader.getPipelineLayout()->getSetLayouts();
        shaderCreateInfo.pushConstantRangeCount = shader.getPipelineLayout()->getPushConstantRangeCount();
        shaderCreateInfo.pPushConstantRanges    = shader.getPipelineLayout()->getPushConstantRanges();
    }
    // Pipeline layouts and push constant ranges must match between shaders that are used together
    if (other.isSet() && shaderCreateInfo.setLayoutCount == 0)
    {
        shaderCreateInfo.setLayoutCount = other.getPipelineLayout()->getSetLayoutCount();
        shaderCreateInfo.pSetLayouts    = other.getPipelineLayout()->getSetLayouts();
    }
    if (other.isSet() && shaderCreateInfo.pushConstantRangeCount == 0)
    {
        shaderCreateInfo.pushConstantRangeCount = other.getPipelineLayout()->getPushConstantRangeCount();
        shaderCreateInfo.pPushConstantRanges    = other.getPipelineLayout()->getPushConstantRanges();
    }
    shaderCreateInfo.pSpecializationInfo = shader.getSpecializationInfo();
    return shaderCreateInfo;
}

void GraphicsPipelineWrapper::createShaders(bool linked, bool binary)
{
    std::vector<vk::VkShaderCreateInfoEXT> createInfos;
    if (m_internalData->vertexShader.isSet())
        createInfos.push_back(makeShaderCreateInfo(vk::VK_SHADER_STAGE_VERTEX_BIT, m_internalData->vertexShader, linked,
                                                   binary, m_internalData->fragmentShader));
    if (m_internalData->tessellationControlShader.isSet())
        createInfos.push_back(makeShaderCreateInfo(vk::VK_SHADER_STAGE_TESSELLATION_CONTROL_BIT,
                                                   m_internalData->tessellationControlShader, linked, binary,
                                                   m_internalData->fragmentShader));
    if (m_internalData->tessellationEvaluationShader.isSet())
        createInfos.push_back(makeShaderCreateInfo(vk::VK_SHADER_STAGE_TESSELLATION_EVALUATION_BIT,
                                                   m_internalData->tessellationEvaluationShader, linked, binary,
                                                   m_internalData->fragmentShader));
    if (m_internalData->geometryShader.isSet())
        createInfos.push_back(makeShaderCreateInfo(vk::VK_SHADER_STAGE_GEOMETRY_BIT, m_internalData->geometryShader,
                                                   linked, binary, m_internalData->fragmentShader));
    if (m_internalData->fragmentShader.isSet())
        createInfos.push_back(makeShaderCreateInfo(vk::VK_SHADER_STAGE_FRAGMENT_BIT, m_internalData->fragmentShader,
                                                   linked, binary, m_internalData->vertexShader));
    if (m_internalData->taskShader.isSet())
        createInfos.push_back(makeShaderCreateInfo(vk::VK_SHADER_STAGE_TASK_BIT_EXT, m_internalData->taskShader, linked,
                                                   binary, m_internalData->fragmentShader));
    if (m_internalData->meshShader.isSet())
    {
        createInfos.push_back(makeShaderCreateInfo(vk::VK_SHADER_STAGE_MESH_BIT_EXT, m_internalData->meshShader, linked,
                                                   binary, m_internalData->fragmentShader));
        if (!m_internalData->taskShader.isSet())
            createInfos.back().flags |= vk::VK_SHADER_CREATE_NO_TASK_SHADER_BIT_EXT;
    }

    std::vector<VkShaderEXT> shaders(createInfos.size());
    m_internalData->vk.createShadersEXT(m_internalData->device, (uint32_t)createInfos.size(), createInfos.data(),
                                        DE_NULL, shaders.data());
    uint32_t shaderIndex = 0;
    if (m_internalData->vertexShader.isSet())
        m_internalData->vertexShader.setShader(
            Move<VkShaderEXT>(check<VkShaderEXT>(shaders[shaderIndex++]),
                              Deleter<VkShaderEXT>(m_internalData->vk, m_internalData->device, DE_NULL)));
    if (m_internalData->tessellationControlShader.isSet())
        m_internalData->tessellationControlShader.setShader(
            Move<VkShaderEXT>(check<VkShaderEXT>(shaders[shaderIndex++]),
                              Deleter<VkShaderEXT>(m_internalData->vk, m_internalData->device, DE_NULL)));
    if (m_internalData->tessellationEvaluationShader.isSet())
        m_internalData->tessellationEvaluationShader.setShader(
            Move<VkShaderEXT>(check<VkShaderEXT>(shaders[shaderIndex++]),
                              Deleter<VkShaderEXT>(m_internalData->vk, m_internalData->device, DE_NULL)));
    if (m_internalData->geometryShader.isSet())
        m_internalData->geometryShader.setShader(
            Move<VkShaderEXT>(check<VkShaderEXT>(shaders[shaderIndex++]),
                              Deleter<VkShaderEXT>(m_internalData->vk, m_internalData->device, DE_NULL)));
    if (m_internalData->fragmentShader.isSet())
        m_internalData->fragmentShader.setShader(
            Move<VkShaderEXT>(check<VkShaderEXT>(shaders[shaderIndex++]),
                              Deleter<VkShaderEXT>(m_internalData->vk, m_internalData->device, DE_NULL)));
    if (m_internalData->taskShader.isSet())
        m_internalData->taskShader.setShader(
            Move<VkShaderEXT>(check<VkShaderEXT>(shaders[shaderIndex++]),
                              Deleter<VkShaderEXT>(m_internalData->vk, m_internalData->device, DE_NULL)));
    if (m_internalData->meshShader.isSet())
        m_internalData->meshShader.setShader(
            Move<VkShaderEXT>(check<VkShaderEXT>(shaders[shaderIndex++]),
                              Deleter<VkShaderEXT>(m_internalData->vk, m_internalData->device, DE_NULL)));
}
#endif

void GraphicsPipelineWrapper::buildPipeline(const VkPipelineCache pipelineCache, const VkPipeline basePipelineHandle,
                                            const int32_t basePipelineIndex,
                                            PipelineCreationFeedbackCreateInfoWrapper creationFeedback)
{
    // make sure we are not trying to build pipeline second time
    DE_ASSERT(m_pipelineFinal.get() == DE_NULL);

    // make sure all states were set
    DE_ASSERT(m_internalData &&
              (m_internalData->setupState == (PSS_VERTEX_INPUT_INTERFACE | PSS_PRE_RASTERIZATION_SHADERS |
                                              PSS_FRAGMENT_SHADER | PSS_FRAGMENT_OUTPUT_INTERFACE)));

    // Unreference variables that are not used in Vulkan SC. No need to put this in ifdef.
    DE_UNREF(creationFeedback);

    VkGraphicsPipelineCreateInfo *pointerToCreateInfo = &m_internalData->monolithicPipelineCreateInfo;

    if (isConstructionTypeShaderObject(m_internalData->pipelineConstructionType))
    {
#ifndef CTS_USES_VULKANSC
        // Dynamic states that don't require additional extensions
        std::vector<vk::VkDynamicState> dynamicStates = {
            vk::VK_DYNAMIC_STATE_VIEWPORT_WITH_COUNT,
            vk::VK_DYNAMIC_STATE_SCISSOR_WITH_COUNT,
            vk::VK_DYNAMIC_STATE_LINE_WIDTH,
            vk::VK_DYNAMIC_STATE_DEPTH_BIAS,
            vk::VK_DYNAMIC_STATE_BLEND_CONSTANTS,
            vk::VK_DYNAMIC_STATE_DEPTH_BOUNDS,
            vk::VK_DYNAMIC_STATE_STENCIL_COMPARE_MASK,
            vk::VK_DYNAMIC_STATE_STENCIL_WRITE_MASK,
            vk::VK_DYNAMIC_STATE_STENCIL_REFERENCE,
            vk::VK_DYNAMIC_STATE_CULL_MODE_EXT,
            vk::VK_DYNAMIC_STATE_DEPTH_BOUNDS_TEST_ENABLE_EXT,
            vk::VK_DYNAMIC_STATE_DEPTH_COMPARE_OP_EXT,
            vk::VK_DYNAMIC_STATE_DEPTH_TEST_ENABLE_EXT,
            vk::VK_DYNAMIC_STATE_DEPTH_WRITE_ENABLE_EXT,
            vk::VK_DYNAMIC_STATE_FRONT_FACE_EXT,
            vk::VK_DYNAMIC_STATE_PRIMITIVE_TOPOLOGY_EXT,
            vk::VK_DYNAMIC_STATE_STENCIL_OP_EXT,
            vk::VK_DYNAMIC_STATE_STENCIL_TEST_ENABLE_EXT,
            vk::VK_DYNAMIC_STATE_VERTEX_INPUT_BINDING_STRIDE_EXT,
            vk::VK_DYNAMIC_STATE_DEPTH_BIAS_ENABLE_EXT,
            vk::VK_DYNAMIC_STATE_PRIMITIVE_RESTART_ENABLE_EXT,
            vk::VK_DYNAMIC_STATE_RASTERIZER_DISCARD_ENABLE_EXT,
            vk::VK_DYNAMIC_STATE_LOGIC_OP_EXT,
            vk::VK_DYNAMIC_STATE_PATCH_CONTROL_POINTS_EXT,
            vk::VK_DYNAMIC_STATE_TESSELLATION_DOMAIN_ORIGIN_EXT,
            vk::VK_DYNAMIC_STATE_DEPTH_CLAMP_ENABLE_EXT,
            vk::VK_DYNAMIC_STATE_POLYGON_MODE_EXT,
            vk::VK_DYNAMIC_STATE_RASTERIZATION_SAMPLES_EXT,
            vk::VK_DYNAMIC_STATE_SAMPLE_MASK_EXT,
            vk::VK_DYNAMIC_STATE_ALPHA_TO_COVERAGE_ENABLE_EXT,
            vk::VK_DYNAMIC_STATE_ALPHA_TO_ONE_ENABLE_EXT,
            vk::VK_DYNAMIC_STATE_LOGIC_OP_ENABLE_EXT,
            vk::VK_DYNAMIC_STATE_COLOR_BLEND_ENABLE_EXT,
            vk::VK_DYNAMIC_STATE_COLOR_BLEND_EQUATION_EXT,
            vk::VK_DYNAMIC_STATE_COLOR_WRITE_MASK_EXT,
            vk::VK_DYNAMIC_STATE_VERTEX_INPUT_EXT,
        };

        vk::VkPhysicalDeviceMeshShaderFeaturesEXT meshShaderFeatures = initVulkanStructure();
        vk::VkPhysicalDeviceFeatures2 features                       = initVulkanStructure(&meshShaderFeatures);
        m_internalData->vki.getPhysicalDeviceFeatures2(m_internalData->physicalDevice, &features);

        m_internalData->tessellationShaderFeature = features.features.tessellationShader;
        m_internalData->geometryShaderFeature     = features.features.geometryShader;
        m_internalData->taskShaderFeature         = meshShaderFeatures.taskShader;
        m_internalData->meshShaderFeature         = meshShaderFeatures.meshShader;

        DE_ASSERT(m_internalData->extensionEnabled("VK_EXT_shader_object"));

        // Add dynamic states that are required for each enabled extension
        if (m_internalData->extensionEnabled("VK_EXT_transform_feedback"))
            dynamicStates.push_back(vk::VK_DYNAMIC_STATE_RASTERIZATION_STREAM_EXT);
        if (m_internalData->extensionEnabled("VK_EXT_blend_operation_advanced"))
            dynamicStates.push_back(vk::VK_DYNAMIC_STATE_COLOR_BLEND_ADVANCED_EXT);
        if (m_internalData->extensionEnabled("VK_EXT_conservative_rasterization"))
            dynamicStates.push_back(vk::VK_DYNAMIC_STATE_CONSERVATIVE_RASTERIZATION_MODE_EXT);
        if (m_internalData->extensionEnabled("VK_NV_framebuffer_mixed_samples"))
            dynamicStates.push_back(vk::VK_DYNAMIC_STATE_COVERAGE_MODULATION_MODE_NV);
        if (m_internalData->extensionEnabled("VK_NV_framebuffer_mixed_samples"))
            dynamicStates.push_back(vk::VK_DYNAMIC_STATE_COVERAGE_MODULATION_TABLE_ENABLE_NV);
        if (m_internalData->extensionEnabled("VK_NV_framebuffer_mixed_samples"))
            dynamicStates.push_back(vk::VK_DYNAMIC_STATE_COVERAGE_MODULATION_TABLE_NV);
        if (m_internalData->extensionEnabled("VK_NV_coverage_reduction_mode"))
            dynamicStates.push_back(vk::VK_DYNAMIC_STATE_COVERAGE_REDUCTION_MODE_NV);
        if (m_internalData->extensionEnabled("VK_NV_fragment_coverage_to_color"))
            dynamicStates.push_back(vk::VK_DYNAMIC_STATE_COVERAGE_TO_COLOR_ENABLE_NV);
        if (m_internalData->extensionEnabled("VK_NV_fragment_coverage_to_color"))
            dynamicStates.push_back(vk::VK_DYNAMIC_STATE_COVERAGE_TO_COLOR_LOCATION_NV);
        if (m_internalData->extensionEnabled("VK_EXT_depth_clip_enable"))
            dynamicStates.push_back(vk::VK_DYNAMIC_STATE_DEPTH_CLIP_ENABLE_EXT);
        if (m_internalData->extensionEnabled("VK_EXT_depth_clip_control"))
            dynamicStates.push_back(vk::VK_DYNAMIC_STATE_DEPTH_CLIP_NEGATIVE_ONE_TO_ONE_EXT);
        if (m_internalData->extensionEnabled("VK_EXT_color_write_enable"))
            dynamicStates.push_back(vk::VK_DYNAMIC_STATE_COLOR_WRITE_ENABLE_EXT);
        if (m_internalData->extensionEnabled("VK_EXT_conservative_rasterization"))
            dynamicStates.push_back(vk::VK_DYNAMIC_STATE_EXTRA_PRIMITIVE_OVERESTIMATION_SIZE_EXT);
        if (m_internalData->extensionEnabled("VK_EXT_line_rasterization"))
            dynamicStates.push_back(vk::VK_DYNAMIC_STATE_LINE_RASTERIZATION_MODE_EXT);
        if (m_internalData->extensionEnabled("VK_EXT_line_rasterization"))
            dynamicStates.push_back(vk::VK_DYNAMIC_STATE_LINE_STIPPLE_ENABLE_EXT);
        if (m_internalData->extensionEnabled("VK_EXT_line_rasterization"))
            dynamicStates.push_back(vk::VK_DYNAMIC_STATE_LINE_STIPPLE_EXT);
        if (m_internalData->extensionEnabled("VK_EXT_provoking_vertex"))
            dynamicStates.push_back(vk::VK_DYNAMIC_STATE_PROVOKING_VERTEX_MODE_EXT);
        if (m_internalData->extensionEnabled("VK_KHR_fragment_shading_rate"))
            dynamicStates.push_back(vk::VK_DYNAMIC_STATE_FRAGMENT_SHADING_RATE_KHR);
        if (m_internalData->extensionEnabled("VK_NV_representative_fragment_test"))
            dynamicStates.push_back(vk::VK_DYNAMIC_STATE_REPRESENTATIVE_FRAGMENT_TEST_ENABLE_NV);
        if (m_internalData->extensionEnabled("VK_EXT_sample_locations"))
            dynamicStates.push_back(vk::VK_DYNAMIC_STATE_SAMPLE_LOCATIONS_ENABLE_EXT);
        if (m_internalData->extensionEnabled("VK_EXT_sample_locations"))
            dynamicStates.push_back(vk::VK_DYNAMIC_STATE_SAMPLE_LOCATIONS_EXT);
        // Not working with VK_KHR_fragment_shading_rate
        /*if (m_internalData->extensionEnabled("VK_NV_shading_rate_image"))
            dynamicStates.push_back(vk::VK_DYNAMIC_STATE_SHADING_RATE_IMAGE_ENABLE_NV);
        if (m_internalData->extensionEnabled("VK_NV_shading_rate_image"))
            dynamicStates.push_back(vk::VK_DYNAMIC_STATE_VIEWPORT_COARSE_SAMPLE_ORDER_NV);
        if (m_internalData->extensionEnabled("VK_NV_shading_rate_image"))
            dynamicStates.push_back(vk::VK_DYNAMIC_STATE_VIEWPORT_SHADING_RATE_PALETTE_NV);*/
        if (m_internalData->extensionEnabled("VK_NV_viewport_swizzle"))
            dynamicStates.push_back(vk::VK_DYNAMIC_STATE_VIEWPORT_SWIZZLE_NV);
        if (m_internalData->extensionEnabled("VK_NV_clip_space_w_scaling"))
            dynamicStates.push_back(vk::VK_DYNAMIC_STATE_VIEWPORT_W_SCALING_ENABLE_NV);
        if (m_internalData->extensionEnabled("VK_NV_clip_space_w_scaling"))
            dynamicStates.push_back(vk::VK_DYNAMIC_STATE_VIEWPORT_W_SCALING_NV);
        if (m_internalData->extensionEnabled("VK_NV_scissor_exclusive"))
            dynamicStates.push_back(vk::VK_DYNAMIC_STATE_EXCLUSIVE_SCISSOR_ENABLE_NV);
        if (m_internalData->extensionEnabled("VK_NV_scissor_exclusive"))
            dynamicStates.push_back(vk::VK_DYNAMIC_STATE_EXCLUSIVE_SCISSOR_NV);
        if (m_internalData->extensionEnabled("VK_EXT_discard_rectangles"))
            dynamicStates.push_back(vk::VK_DYNAMIC_STATE_DISCARD_RECTANGLE_ENABLE_EXT);
        if (m_internalData->extensionEnabled("VK_EXT_discard_rectangles"))
            dynamicStates.push_back(vk::VK_DYNAMIC_STATE_DISCARD_RECTANGLE_EXT);
        if (m_internalData->extensionEnabled("VK_EXT_discard_rectangles"))
            dynamicStates.push_back(vk::VK_DYNAMIC_STATE_DISCARD_RECTANGLE_MODE_EXT);
        if (m_internalData->extensionEnabled("VK_EXT_attachment_feedback_loop_dynamic_state"))
            dynamicStates.push_back(vk::VK_DYNAMIC_STATE_ATTACHMENT_FEEDBACK_LOOP_ENABLE_EXT);

        // Remove dynamic states that were already set as dynamic for the pipeline
        // These dynamic state will already be set in the tests
        bool depthClampEnableDynamic = false;
        if (pointerToCreateInfo->pDynamicState)
        {
            for (uint32_t i = 0; i < pointerToCreateInfo->pDynamicState->dynamicStateCount; ++i)
            {
                if (pointerToCreateInfo->pDynamicState->pDynamicStates[i] == vk::VK_DYNAMIC_STATE_VIEWPORT)
                    dynamicStates.erase(std::remove(dynamicStates.begin(), dynamicStates.end(),
                                                    vk::VK_DYNAMIC_STATE_VIEWPORT_WITH_COUNT),
                                        dynamicStates.end());
                else if (pointerToCreateInfo->pDynamicState->pDynamicStates[i] == vk::VK_DYNAMIC_STATE_SCISSOR)
                    dynamicStates.erase(std::remove(dynamicStates.begin(), dynamicStates.end(),
                                                    vk::VK_DYNAMIC_STATE_SCISSOR_WITH_COUNT),
                                        dynamicStates.end());
                else if (pointerToCreateInfo->pDynamicState->pDynamicStates[i] ==
                         vk::VK_DYNAMIC_STATE_COLOR_BLEND_ADVANCED_EXT)
                {
                    dynamicStates.erase(std::remove(dynamicStates.begin(), dynamicStates.end(),
                                                    vk::VK_DYNAMIC_STATE_COLOR_BLEND_ADVANCED_EXT),
                                        dynamicStates.end());
                    dynamicStates.erase(std::remove(dynamicStates.begin(), dynamicStates.end(),
                                                    vk::VK_DYNAMIC_STATE_COLOR_BLEND_EQUATION_EXT),
                                        dynamicStates.end());
                }
                else if (pointerToCreateInfo->pDynamicState->pDynamicStates[i] == vk::VK_DYNAMIC_STATE_VERTEX_INPUT_EXT)
                {
                    dynamicStates.erase(
                        std::remove(dynamicStates.begin(), dynamicStates.end(), vk::VK_DYNAMIC_STATE_VERTEX_INPUT_EXT),
                        dynamicStates.end());
                    dynamicStates.erase(std::remove(dynamicStates.begin(), dynamicStates.end(),
                                                    vk::VK_DYNAMIC_STATE_VERTEX_INPUT_BINDING_STRIDE_EXT),
                                        dynamicStates.end());
                }
                else
                    dynamicStates.erase(std::remove(dynamicStates.begin(), dynamicStates.end(),
                                                    pointerToCreateInfo->pDynamicState->pDynamicStates[i]),
                                        dynamicStates.end());

                if (pointerToCreateInfo->pDynamicState->pDynamicStates[i] ==
                    vk::VK_DYNAMIC_STATE_DEPTH_CLAMP_ENABLE_EXT)
                    depthClampEnableDynamic = true;
            }
        }

        m_internalData->shaderObjectDynamicStates = dynamicStates;

        // Save state needed for setting shader object dynamic state
        auto state = &m_internalData->pipelineCreateState;
        if (pointerToCreateInfo->pViewportState)
        {
            if (pointerToCreateInfo->pViewportState->pViewports)
            {
                state->viewports.resize(pointerToCreateInfo->pViewportState->viewportCount);
                for (uint32_t i = 0; i < pointerToCreateInfo->pViewportState->viewportCount; ++i)
                    state->viewports[i] = pointerToCreateInfo->pViewportState->pViewports[i];
            }

            if (pointerToCreateInfo->pViewportState->pScissors)
            {
                state->scissors.resize(pointerToCreateInfo->pViewportState->scissorCount);
                for (uint32_t i = 0; i < pointerToCreateInfo->pViewportState->scissorCount; ++i)
                    state->scissors[i] = pointerToCreateInfo->pViewportState->pScissors[i];
            }

            const auto depthClipControl = findStructure<VkPipelineViewportDepthClipControlCreateInfoEXT>(
                pointerToCreateInfo->pViewportState->pNext);
            if (depthClipControl)
                state->negativeOneToOne = depthClipControl->negativeOneToOne;
            const auto viewportShadingRate = findStructure<VkPipelineViewportShadingRateImageStateCreateInfoNV>(
                pointerToCreateInfo->pViewportState->pNext);
            if (viewportShadingRate)
            {
                state->shadingRateImageEnable  = viewportShadingRate->shadingRateImageEnable;
                state->shadingRatePaletteCount = viewportShadingRate->viewportCount;
                state->shadingRatePalettes.resize(viewportShadingRate->viewportCount);
                state->shadingRatePaletteEntries.resize(viewportShadingRate->viewportCount);
                for (uint32_t i = 0; i < viewportShadingRate->viewportCount; ++i)
                {
                    state->shadingRatePalettes[i] = viewportShadingRate->pShadingRatePalettes[i];
                    state->shadingRatePaletteEntries[i].resize(
                        viewportShadingRate->pShadingRatePalettes[i].shadingRatePaletteEntryCount);
                    for (uint32_t j = 0; j < viewportShadingRate->pShadingRatePalettes[i].shadingRatePaletteEntryCount;
                         ++j)
                        state->shadingRatePaletteEntries[i][j] =
                            viewportShadingRate->pShadingRatePalettes[i].pShadingRatePaletteEntries[j];
                    state->shadingRatePalettes[i].pShadingRatePaletteEntries =
                        state->shadingRatePaletteEntries[i].data();
                }
            }
            const auto viewportSwizzle =
                findStructure<VkPipelineViewportSwizzleStateCreateInfoNV>(pointerToCreateInfo->pViewportState->pNext);
            if (viewportSwizzle)
            {
                state->viewportSwizzles.resize(viewportSwizzle->viewportCount);
                for (uint32_t i = 0; i < viewportSwizzle->viewportCount; ++i)
                    state->viewportSwizzles[i] = viewportSwizzle->pViewportSwizzles[i];
            }
            const auto viewportWScaling =
                findStructure<VkPipelineViewportWScalingStateCreateInfoNV>(pointerToCreateInfo->pViewportState->pNext);
            if (viewportWScaling)
            {
                state->viewportWScalingEnable = viewportWScaling->viewportWScalingEnable;
                state->viewportWScalingCount  = viewportWScaling->viewportCount;
                state->viewportWScalings.resize(viewportWScaling->viewportCount);
                for (uint32_t i = 0; i < viewportWScaling->viewportCount; ++i)
                    state->viewportWScalings[i] = viewportWScaling->pViewportWScalings[i];
            }
            const auto coarseSampleOrder = findStructure<VkPipelineViewportCoarseSampleOrderStateCreateInfoNV>(
                pointerToCreateInfo->pViewportState->pNext);
            if (coarseSampleOrder)
            {
                state->coarseSampleOrderType        = coarseSampleOrder->sampleOrderType;
                state->coarseCustomSampleOrderCount = coarseSampleOrder->customSampleOrderCount;
                state->coarseCustomSampleOrders.resize(coarseSampleOrder->customSampleOrderCount);
                state->coarseSampleLocations.resize(coarseSampleOrder->customSampleOrderCount);
                for (uint32_t i = 0; i < coarseSampleOrder->customSampleOrderCount; ++i)
                {
                    state->coarseCustomSampleOrders[i] = coarseSampleOrder->pCustomSampleOrders[i];
                    state->coarseSampleLocations[i].resize(coarseSampleOrder->pCustomSampleOrders[i].sampleCount);
                    for (uint32_t j = 0; j < coarseSampleOrder->pCustomSampleOrders[i].sampleCount; ++j)
                        state->coarseSampleLocations[i][j] =
                            coarseSampleOrder->pCustomSampleOrders[i].pSampleLocations[j];
                    state->coarseCustomSampleOrders[i].pSampleLocations = state->coarseSampleLocations[i].data();
                }
            }
        }

        if (pointerToCreateInfo->pRasterizationState)
        {
            state->lineWidth               = pointerToCreateInfo->pRasterizationState->lineWidth;
            state->depthBiasConstantFactor = pointerToCreateInfo->pRasterizationState->depthBiasConstantFactor;
            state->depthBiasClamp          = pointerToCreateInfo->pRasterizationState->depthBiasClamp;
            state->depthBiasSlopeFactor    = pointerToCreateInfo->pRasterizationState->depthBiasSlopeFactor;
            state->cullMode                = pointerToCreateInfo->pRasterizationState->cullMode;
            state->frontFace               = pointerToCreateInfo->pRasterizationState->frontFace;
            state->depthBiasEnable         = pointerToCreateInfo->pRasterizationState->depthBiasEnable;
            state->rasterizerDiscardEnable = pointerToCreateInfo->pRasterizationState->rasterizerDiscardEnable;
            const auto conservative        = findStructure<VkPipelineRasterizationConservativeStateCreateInfoEXT>(
                pointerToCreateInfo->pRasterizationState->pNext);
            if (conservative)
            {
                state->conservativeRasterizationMode    = conservative->conservativeRasterizationMode;
                state->extraPrimitiveOverestimationSize = conservative->extraPrimitiveOverestimationSize;
            }
            state->depthClampEnable = pointerToCreateInfo->pRasterizationState->depthClampEnable;
            const auto depthClip    = findStructure<VkPipelineRasterizationDepthClipStateCreateInfoEXT>(
                pointerToCreateInfo->pRasterizationState->pNext);
            if (depthClip)
                state->depthClipEnable = depthClip->depthClipEnable;
            else
                state->depthClipEnable =
                    !pointerToCreateInfo->pRasterizationState->depthClampEnable && !depthClampEnableDynamic;

            const auto rasterizationLine = findStructure<VkPipelineRasterizationLineStateCreateInfoEXT>(
                pointerToCreateInfo->pRasterizationState->pNext);
            if (rasterizationLine)
            {
                state->lineRasterizationMode = rasterizationLine->lineRasterizationMode;
                state->stippledLineEnable    = rasterizationLine->stippledLineEnable;
                state->lineStippleFactor     = rasterizationLine->lineStippleFactor;
                state->lineStipplePattern    = rasterizationLine->lineStipplePattern;
            }
            const auto rasterizationStream = findStructure<VkPipelineRasterizationStateStreamCreateInfoEXT>(
                pointerToCreateInfo->pRasterizationState->pNext);
            if (rasterizationStream)
                state->rasterizationStream = rasterizationStream->rasterizationStream;
            state->polygonMode         = pointerToCreateInfo->pRasterizationState->polygonMode;
            const auto provokingVertex = findStructure<VkPipelineRasterizationProvokingVertexStateCreateInfoEXT>(
                pointerToCreateInfo->pRasterizationState->pNext);
            if (provokingVertex)
                state->provokingVertexMode = provokingVertex->provokingVertexMode;
            const auto depthBiasRepresentationInfo =
                findStructure<VkDepthBiasRepresentationInfoEXT>(pointerToCreateInfo->pRasterizationState->pNext);
            if (depthBiasRepresentationInfo)
            {
                state->depthBiasRepresentation = depthBiasRepresentationInfo->depthBiasRepresentation;
                state->depthBiasExact          = depthBiasRepresentationInfo->depthBiasExact;
            }
        }
        if (pointerToCreateInfo->pColorBlendState)
        {
            memcpy(&state->blendConstants, pointerToCreateInfo->pColorBlendState->blendConstants, sizeof(float) * 4);
            state->logicOp                = pointerToCreateInfo->pColorBlendState->logicOp;
            const auto blendAdvancedState = findStructure<VkPipelineColorBlendAdvancedStateCreateInfoEXT>(
                pointerToCreateInfo->pColorBlendState->pNext);
            if (blendAdvancedState)
            {
                state->colorBlendAdvanced.resize(pointerToCreateInfo->pColorBlendState->attachmentCount);
                for (uint32_t i = 0; i < pointerToCreateInfo->pColorBlendState->attachmentCount; ++i)
                {
                    if (pointerToCreateInfo->pColorBlendState->pAttachments)
                        state->colorBlendAdvanced[i].advancedBlendOp =
                            pointerToCreateInfo->pColorBlendState->pAttachments[i].colorBlendOp;
                    state->colorBlendAdvanced[i].srcPremultiplied = blendAdvancedState->srcPremultiplied;
                    state->colorBlendAdvanced[i].dstPremultiplied = blendAdvancedState->dstPremultiplied;
                    state->colorBlendAdvanced[i].blendOverlap     = blendAdvancedState->blendOverlap;
                    state->colorBlendAdvanced[i].clampResults     = VK_FALSE;
                }
            }
            state->colorBlendEnables.resize(pointerToCreateInfo->pColorBlendState->attachmentCount);
            state->blendEquations.resize(pointerToCreateInfo->pColorBlendState->attachmentCount);
            state->colorWriteMasks.resize(pointerToCreateInfo->pColorBlendState->attachmentCount);
            for (uint32_t i = 0; i < (uint32_t)pointerToCreateInfo->pColorBlendState->attachmentCount; ++i)
            {
                if (pointerToCreateInfo->pColorBlendState->pAttachments)
                {
                    state->colorBlendEnables[i] = pointerToCreateInfo->pColorBlendState->pAttachments[i].blendEnable;
                    state->blendEquations[i].srcColorBlendFactor =
                        pointerToCreateInfo->pColorBlendState->pAttachments[i].srcColorBlendFactor;
                    state->blendEquations[i].dstColorBlendFactor =
                        pointerToCreateInfo->pColorBlendState->pAttachments[i].dstColorBlendFactor;
                    state->blendEquations[i].colorBlendOp =
                        pointerToCreateInfo->pColorBlendState->pAttachments[i].colorBlendOp;
                    state->blendEquations[i].srcAlphaBlendFactor =
                        pointerToCreateInfo->pColorBlendState->pAttachments[i].srcAlphaBlendFactor;
                    state->blendEquations[i].dstAlphaBlendFactor =
                        pointerToCreateInfo->pColorBlendState->pAttachments[i].dstAlphaBlendFactor;
                    state->blendEquations[i].alphaBlendOp =
                        pointerToCreateInfo->pColorBlendState->pAttachments[i].alphaBlendOp;
                    state->colorWriteMasks[i] = pointerToCreateInfo->pColorBlendState->pAttachments[i].colorWriteMask;
                }

                // colorBlendOp and alphaBlendOp must not be advanced blend operations and they will be set with colorBlendAdvanced
                if (blendAdvancedState)
                {
                    state->blendEquations[i].colorBlendOp = vk::VK_BLEND_OP_ADD;
                    state->blendEquations[i].alphaBlendOp = vk::VK_BLEND_OP_ADD;
                }
            }
            state->logicOpEnable = pointerToCreateInfo->pColorBlendState->logicOpEnable;
            const auto colorWrite =
                findStructure<VkPipelineColorWriteCreateInfoEXT>(pointerToCreateInfo->pColorBlendState->pNext);
            if (colorWrite)
            {
                state->colorWriteEnableAttachmentCount = colorWrite->attachmentCount;
                state->colorWriteEnables.resize(colorWrite->attachmentCount);
                for (uint32_t i = 0; i < colorWrite->attachmentCount; ++i)
                    state->colorWriteEnables[i] = colorWrite->pColorWriteEnables[i];
            }
        }
        if (pointerToCreateInfo->pDepthStencilState)
        {
            state->minDepthBounds        = pointerToCreateInfo->pDepthStencilState->minDepthBounds;
            state->maxDepthBounds        = pointerToCreateInfo->pDepthStencilState->maxDepthBounds;
            state->stencilFront          = pointerToCreateInfo->pDepthStencilState->front;
            state->stencilBack           = pointerToCreateInfo->pDepthStencilState->back;
            state->depthBoundsTestEnable = pointerToCreateInfo->pDepthStencilState->depthBoundsTestEnable;
            state->depthCompareOp        = pointerToCreateInfo->pDepthStencilState->depthCompareOp;
            state->depthTestEnable       = pointerToCreateInfo->pDepthStencilState->depthTestEnable;
            state->depthWriteEnable      = pointerToCreateInfo->pDepthStencilState->depthWriteEnable;
            state->stencilTestEnable     = pointerToCreateInfo->pDepthStencilState->stencilTestEnable;
        }
        if (pointerToCreateInfo->pInputAssemblyState)
        {
            state->topology               = pointerToCreateInfo->pInputAssemblyState->topology;
            state->primitiveRestartEnable = pointerToCreateInfo->pInputAssemblyState->primitiveRestartEnable;
        }
        if (pointerToCreateInfo->pVertexInputState)
        {
            state->attributes.resize(pointerToCreateInfo->pVertexInputState->vertexAttributeDescriptionCount);
            state->bindings.resize(pointerToCreateInfo->pVertexInputState->vertexBindingDescriptionCount);
            for (uint32_t i = 0; i < pointerToCreateInfo->pVertexInputState->vertexAttributeDescriptionCount; ++i)
            {
                state->attributes[i] = initVulkanStructure();
                state->attributes[i].location =
                    pointerToCreateInfo->pVertexInputState->pVertexAttributeDescriptions[i].location;
                state->attributes[i].binding =
                    pointerToCreateInfo->pVertexInputState->pVertexAttributeDescriptions[i].binding;
                state->attributes[i].format =
                    pointerToCreateInfo->pVertexInputState->pVertexAttributeDescriptions[i].format;
                state->attributes[i].offset =
                    pointerToCreateInfo->pVertexInputState->pVertexAttributeDescriptions[i].offset;
            }

            const auto divisorInfo = findStructure<VkPipelineVertexInputDivisorStateCreateInfoEXT>(
                pointerToCreateInfo->pVertexInputState->pNext);

            for (uint32_t i = 0; i < pointerToCreateInfo->pVertexInputState->vertexBindingDescriptionCount; ++i)
            {
                state->bindings[i] = initVulkanStructure();
                state->bindings[i].binding =
                    pointerToCreateInfo->pVertexInputState->pVertexBindingDescriptions[i].binding;
                state->bindings[i].stride =
                    pointerToCreateInfo->pVertexInputState->pVertexBindingDescriptions[i].stride;
                state->bindings[i].inputRate =
                    pointerToCreateInfo->pVertexInputState->pVertexBindingDescriptions[i].inputRate;
                state->bindings[i].divisor = 1;
                if (divisorInfo)
                {
                    for (uint32_t j = 0; j < divisorInfo->vertexBindingDivisorCount; ++j)
                    {
                        if (state->bindings[i].binding == divisorInfo->pVertexBindingDivisors[j].binding)
                        {
                            state->bindings[i].divisor = divisorInfo->pVertexBindingDivisors[i].divisor;
                        }
                    }
                }
            }
        }
        if (pointerToCreateInfo->pTessellationState)
        {
            state->patchControlPoints           = pointerToCreateInfo->pTessellationState->patchControlPoints;
            const auto tessellationDomainOrigin = findStructure<VkPipelineTessellationDomainOriginStateCreateInfo>(
                pointerToCreateInfo->pTessellationState->pNext);
            if (tessellationDomainOrigin)
                state->domainOrigin = tessellationDomainOrigin->domainOrigin;
        }
        if (pointerToCreateInfo->pMultisampleState)
        {
            state->alphaToCoverageEnable  = pointerToCreateInfo->pMultisampleState->alphaToCoverageEnable;
            state->alphaToOneEnable       = pointerToCreateInfo->pMultisampleState->alphaToOneEnable;
            const auto coverageModulation = findStructure<VkPipelineCoverageModulationStateCreateInfoNV>(
                pointerToCreateInfo->pMultisampleState->pNext);
            if (coverageModulation)
            {
                state->coverageModulationMode        = coverageModulation->coverageModulationMode;
                state->coverageModulationTableEnable = coverageModulation->coverageModulationTableEnable;
                state->coverageModulationTable.resize(coverageModulation->coverageModulationTableCount);
                for (uint32_t i = 0; i < (uint32_t)coverageModulation->coverageModulationTableCount; ++i)
                    state->coverageModulationTable[i] = coverageModulation->pCoverageModulationTable[i];
            }
            const auto coverageReduction = findStructure<VkPipelineCoverageReductionStateCreateInfoNV>(
                pointerToCreateInfo->pMultisampleState->pNext);
            if (coverageReduction)
                state->coverageReductionMode = coverageReduction->coverageReductionMode;
            const auto coverageToColor = findStructure<VkPipelineCoverageToColorStateCreateInfoNV>(
                pointerToCreateInfo->pMultisampleState->pNext);
            if (coverageToColor)
            {
                state->coverageToColorEnable   = coverageToColor->coverageToColorEnable;
                state->coverageToColorLocation = coverageToColor->coverageToColorLocation;
            }
            state->rasterizationSamples = pointerToCreateInfo->pMultisampleState->rasterizationSamples;
            const auto sampleLocations  = findStructure<VkPipelineSampleLocationsStateCreateInfoEXT>(
                pointerToCreateInfo->pMultisampleState->pNext);
            if (sampleLocations)
            {
                state->sampleLocationsEnable = sampleLocations->sampleLocationsEnable;
                state->sampleLocationsInfo   = sampleLocations->sampleLocationsInfo;
                state->pSampleLocations.resize(sampleLocations->sampleLocationsInfo.sampleLocationsCount);
                for (uint32_t i = 0; i < sampleLocations->sampleLocationsInfo.sampleLocationsCount; ++i)
                    state->pSampleLocations[i] = sampleLocations->sampleLocationsInfo.pSampleLocations[i];
                state->sampleLocationsInfo.pSampleLocations = state->pSampleLocations.data();
            }
            state->rasterizationSamples = pointerToCreateInfo->pMultisampleState->rasterizationSamples;
            uint32_t count =
                (pointerToCreateInfo->pMultisampleState->rasterizationSamples > vk::VK_SAMPLE_COUNT_32_BIT) ? 2 : 1;
            state->sampleMasks.resize(count, 0);
            for (uint32_t i = 0; i < count; ++i)
                if (pointerToCreateInfo->pMultisampleState->pSampleMask)
                    state->sampleMasks[i] = pointerToCreateInfo->pMultisampleState->pSampleMask[i];
                else
                    state->sampleMasks[i] =
                        0xFF; // If pSampleMask is NULL, it is treated as if the mask has all bits set to 1
        }
        const auto representativeFragment =
            findStructure<VkPipelineRepresentativeFragmentTestStateCreateInfoNV>(pointerToCreateInfo->pNext);
        if (representativeFragment)
        {
            state->representativeFragmentTestEnable = representativeFragment->representativeFragmentTestEnable;
        }
        const auto fragmentShadingRate =
            findStructure<VkPipelineFragmentShadingRateStateCreateInfoKHR>(pointerToCreateInfo->pNext);
        if (fragmentShadingRate)
        {
            state->fragmentShadingRateSize = fragmentShadingRate->fragmentSize;
            state->combinerOps[0]          = fragmentShadingRate->combinerOps[0];
            state->combinerOps[1]          = fragmentShadingRate->combinerOps[1];
        }
        const auto exclusiveScissor =
            findStructure<VkPipelineViewportExclusiveScissorStateCreateInfoNV>(pointerToCreateInfo->pNext);
        if (exclusiveScissor)
        {
            state->exclusiveScissorCount = exclusiveScissor->exclusiveScissorCount;
            state->exclussiveScissors.resize(exclusiveScissor->exclusiveScissorCount);
            for (uint32_t i = 0; i < exclusiveScissor->exclusiveScissorCount; ++i)
                state->exclussiveScissors[i] = exclusiveScissor->pExclusiveScissors[i];
        }
        const auto discardRectangle =
            findStructure<VkPipelineDiscardRectangleStateCreateInfoEXT>(pointerToCreateInfo->pNext);
        if (discardRectangle)
        {
            state->discardRectangleEnable = discardRectangle->discardRectangleCount > 0;
            state->discardRectangles.resize(discardRectangle->discardRectangleCount);
            for (uint32_t i = 0; i < discardRectangle->discardRectangleCount; ++i)
                state->discardRectangles[i] = discardRectangle->pDiscardRectangles[i];
            state->discardRectangleMode = discardRectangle->discardRectangleMode;
        }
        if (pointerToCreateInfo->flags & VK_PIPELINE_CREATE_COLOR_ATTACHMENT_FEEDBACK_LOOP_BIT_EXT)
            state->attachmentFeedbackLoopEnable |= VK_IMAGE_ASPECT_COLOR_BIT;
        if (pointerToCreateInfo->flags & VK_PIPELINE_CREATE_DEPTH_STENCIL_ATTACHMENT_FEEDBACK_LOOP_BIT_EXT)
            state->attachmentFeedbackLoopEnable |= VK_IMAGE_ASPECT_DEPTH_BIT | VK_IMAGE_ASPECT_STENCIL_BIT;

        bool linked =
            m_internalData->pipelineConstructionType == PIPELINE_CONSTRUCTION_TYPE_SHADER_OBJECT_LINKED_SPIRV ||
            m_internalData->pipelineConstructionType == PIPELINE_CONSTRUCTION_TYPE_SHADER_OBJECT_LINKED_BINARY;
        bool binary =
            m_internalData->pipelineConstructionType == PIPELINE_CONSTRUCTION_TYPE_SHADER_OBJECT_UNLINKED_BINARY ||
            m_internalData->pipelineConstructionType == PIPELINE_CONSTRUCTION_TYPE_SHADER_OBJECT_LINKED_BINARY;
        createShaders(linked, false);
        if (binary)
        {
            createShaders(linked, true);
        }
#endif
    }
    else
    {
<<<<<<< HEAD
#ifndef CTS_USES_VULKANSC
        VkGraphicsPipelineCreateInfo linkedCreateInfo = initVulkanStructure();
        std::vector<VkPipeline> rawPipelines;
        VkPipelineLibraryCreateInfoKHR linkingInfo{
            VK_STRUCTURE_TYPE_PIPELINE_LIBRARY_CREATE_INFO_KHR, // VkStructureType sType;
            creationFeedback.ptr,                               // const void* pNext;
            0u,                                                 // uint32_t libraryCount;
            nullptr,                                            // const VkPipeline* pLibraries;
        };

        if (isConstructionTypeLibrary(m_internalData->pipelineConstructionType))
        {
            for (const auto &pipelinePtr : m_pipelineParts)
            {
                const auto &pipeline = pipelinePtr.get();
                if (pipeline != DE_NULL)
                    rawPipelines.push_back(pipeline);
            }

            linkingInfo.libraryCount = static_cast<uint32_t>(rawPipelines.size());
            linkingInfo.pLibraries   = de::dataOrNull(rawPipelines);

            linkedCreateInfo.flags  = m_internalData->pipelineFlags;
            linkedCreateInfo.layout = m_internalData->monolithicPipelineCreateInfo.layout;
            linkedCreateInfo.pNext  = &linkingInfo;

            pointerToCreateInfo = &linkedCreateInfo;

            if (m_internalData->pipelineConstructionType == PIPELINE_CONSTRUCTION_TYPE_LINK_TIME_OPTIMIZED_LIBRARY)
                linkedCreateInfo.flags |= VK_PIPELINE_CREATE_LINK_TIME_OPTIMIZATION_BIT_EXT;

            if (m_internalData->failOnCompileWhenLinking)
                linkedCreateInfo.flags |= VK_PIPELINE_CREATE_FAIL_ON_PIPELINE_COMPILE_REQUIRED_BIT;
        }
        else
        {
            // note: there might be other structures in the chain already
            void *firstStructInChain = static_cast<void *>(pointerToCreateInfo);
            addToChain(&firstStructInChain, creationFeedback.ptr);
            addToChain(&firstStructInChain, m_internalData->pRepresentativeFragmentTestState.ptr);
            addToChain(&firstStructInChain, pNext);
        }

        VkPipelineCreateFlags2CreateInfoKHR pipelineFlags2CreateInfo = initVulkanStructure();
        if (m_internalData->pipelineFlags2)
        {
            void *firstStructInChain = static_cast<void *>(pointerToCreateInfo);
            pipelineFlags2CreateInfo.flags =
                m_internalData->pipelineFlags2 | translateCreateFlag(pointerToCreateInfo->flags);
            addToChain(&firstStructInChain, &pipelineFlags2CreateInfo);
            pointerToCreateInfo->flags = 0u;
        }
=======
        // note: there might be other structures in the chain already
        void *firstStructInChain = static_cast<void *>(pointerToCreateInfo);
        addToChain(&firstStructInChain, creationFeedback.ptr);
        addToChain(&firstStructInChain, m_internalData->pRepresentativeFragmentTestState.ptr);
        addToChain(&firstStructInChain, m_internalData->pPipelineRobustnessState.ptr);
    }
>>>>>>> 54662cbd
#endif // CTS_USES_VULKANSC

        pointerToCreateInfo->basePipelineHandle = basePipelineHandle;
        pointerToCreateInfo->basePipelineIndex  = basePipelineIndex;

        m_pipelineFinal =
            makeGraphicsPipeline(m_internalData->vk, m_internalData->device, pipelineCache, pointerToCreateInfo);
    }
}

bool GraphicsPipelineWrapper::isShaderObjectDynamic(vk::VkDynamicState dynamicState) const
{
    return std::find(m_internalData->shaderObjectDynamicStates.begin(), m_internalData->shaderObjectDynamicStates.end(),
                     dynamicState) != m_internalData->shaderObjectDynamicStates.end();
}

void GraphicsPipelineWrapper::setShaderObjectDynamicStates(vk::VkCommandBuffer cmdBuffer) const
{
    DE_UNREF(cmdBuffer);
#ifndef CTS_USES_VULKANSC
    const auto &vk   = m_internalData->vk;
    const auto state = &m_internalData->pipelineCreateState;

    // Some dynamic state only need to be set when these conditions are met
    const bool meshOrTask        = m_internalData->meshShader.isSet() || m_internalData->taskShader.isSet();
    const bool tese              = m_internalData->tessellationEvaluationShader.isSet();
    const bool topologyPatchList = !isShaderObjectDynamic(vk::VK_DYNAMIC_STATE_PRIMITIVE_TOPOLOGY) ||
                                   state->topology == VK_PRIMITIVE_TOPOLOGY_PATCH_LIST;
    const bool rasterizerDiscardDisabled =
        !isShaderObjectDynamic(vk::VK_DYNAMIC_STATE_RASTERIZER_DISCARD_ENABLE) || !state->rasterizerDiscardEnable;
    const bool polygonModeLine =
        !isShaderObjectDynamic(vk::VK_DYNAMIC_STATE_POLYGON_MODE_EXT) || state->polygonMode == vk::VK_POLYGON_MODE_LINE;
    const bool topologyLine = !isShaderObjectDynamic(vk::VK_DYNAMIC_STATE_PRIMITIVE_TOPOLOGY) ||
                              state->topology == vk::VK_PRIMITIVE_TOPOLOGY_LINE_LIST ||
                              state->topology == vk::VK_PRIMITIVE_TOPOLOGY_LINE_LIST_WITH_ADJACENCY ||
                              state->topology == vk::VK_PRIMITIVE_TOPOLOGY_LINE_STRIP ||
                              state->topology == vk::VK_PRIMITIVE_TOPOLOGY_LINE_STRIP_WITH_ADJACENCY;
    const bool depthTestEnabled =
        !isShaderObjectDynamic(vk::VK_DYNAMIC_STATE_DEPTH_TEST_ENABLE) || state->depthTestEnable;
    const bool depthBoundsTestEnabled =
        !isShaderObjectDynamic(vk::VK_DYNAMIC_STATE_DEPTH_BOUNDS_TEST_ENABLE) || state->depthBoundsTestEnable;
    const bool depthBiasEnabled =
        !isShaderObjectDynamic(vk::VK_DYNAMIC_STATE_DEPTH_BIAS_ENABLE) || state->depthBiasEnable;
    const bool stencilTestEnabled =
        !isShaderObjectDynamic(vk::VK_DYNAMIC_STATE_STENCIL_TEST_ENABLE) || state->stencilTestEnable;
    const bool logicOpEnabled =
        !isShaderObjectDynamic(vk::VK_DYNAMIC_STATE_LOGIC_OP_ENABLE_EXT) || state->logicOpEnable;
    const bool discardRectangle =
        !isShaderObjectDynamic(vk::VK_DYNAMIC_STATE_DISCARD_RECTANGLE_ENABLE_EXT) || state->discardRectangleEnable;
    const bool sampleLocationsEnabled =
        !isShaderObjectDynamic(vk::VK_DYNAMIC_STATE_SAMPLE_LOCATIONS_ENABLE_EXT) || state->sampleLocationsEnable;
    const bool stippledLineEnabled =
        !isShaderObjectDynamic(vk::VK_DYNAMIC_STATE_LINE_STIPPLE_ENABLE_EXT) || state->stippledLineEnable;
    bool blendFactorConstant = !isShaderObjectDynamic(vk::VK_DYNAMIC_STATE_COLOR_BLEND_EQUATION_EXT);
    for (const auto &blend : state->blendEquations)
    {
        if (blend.srcColorBlendFactor == vk::VK_BLEND_FACTOR_CONSTANT_COLOR ||
            blend.srcColorBlendFactor == vk::VK_BLEND_FACTOR_ONE_MINUS_CONSTANT_COLOR ||
            blend.srcColorBlendFactor == vk::VK_BLEND_FACTOR_CONSTANT_ALPHA ||
            blend.srcColorBlendFactor == vk::VK_BLEND_FACTOR_ONE_MINUS_CONSTANT_ALPHA ||
            blend.dstColorBlendFactor == vk::VK_BLEND_FACTOR_CONSTANT_COLOR ||
            blend.dstColorBlendFactor == vk::VK_BLEND_FACTOR_ONE_MINUS_CONSTANT_COLOR ||
            blend.dstColorBlendFactor == vk::VK_BLEND_FACTOR_CONSTANT_ALPHA ||
            blend.dstColorBlendFactor == vk::VK_BLEND_FACTOR_ONE_MINUS_CONSTANT_ALPHA ||
            blend.srcAlphaBlendFactor == vk::VK_BLEND_FACTOR_CONSTANT_COLOR ||
            blend.srcAlphaBlendFactor == vk::VK_BLEND_FACTOR_ONE_MINUS_CONSTANT_COLOR ||
            blend.srcAlphaBlendFactor == vk::VK_BLEND_FACTOR_CONSTANT_ALPHA ||
            blend.srcAlphaBlendFactor == vk::VK_BLEND_FACTOR_ONE_MINUS_CONSTANT_ALPHA ||
            blend.dstAlphaBlendFactor == vk::VK_BLEND_FACTOR_CONSTANT_COLOR ||
            blend.dstAlphaBlendFactor == vk::VK_BLEND_FACTOR_ONE_MINUS_CONSTANT_COLOR ||
            blend.dstAlphaBlendFactor == vk::VK_BLEND_FACTOR_CONSTANT_ALPHA ||
            blend.dstAlphaBlendFactor == vk::VK_BLEND_FACTOR_ONE_MINUS_CONSTANT_ALPHA)

            blendFactorConstant = true;
    }

    for (const auto dynamicState : m_internalData->shaderObjectDynamicStates)
    {
        switch (dynamicState)
        {
        case vk::VK_DYNAMIC_STATE_VIEWPORT_WITH_COUNT_EXT:
            if (!state->viewports.empty())
                vk.cmdSetViewportWithCount(cmdBuffer, (uint32_t)state->viewports.size(), state->viewports.data());
            break;
        case vk::VK_DYNAMIC_STATE_SCISSOR_WITH_COUNT_EXT:
            if (!state->scissors.empty())
                vk.cmdSetScissorWithCount(cmdBuffer, (uint32_t)state->scissors.size(), state->scissors.data());
            break;
        case vk::VK_DYNAMIC_STATE_LINE_WIDTH:
            if (polygonModeLine || topologyLine)
                vk.cmdSetLineWidth(cmdBuffer, state->lineWidth);
            break;
        case vk::VK_DYNAMIC_STATE_DEPTH_BIAS:
            if (rasterizerDiscardDisabled && depthBiasEnabled)
            {
                if (m_internalData->extensionEnabled("VK_EXT_depth_bias_control"))
                {
                    VkDepthBiasRepresentationInfoEXT depthBiasRepresentationInfo = vk::initVulkanStructure();
                    depthBiasRepresentationInfo.depthBiasRepresentation          = state->depthBiasRepresentation;
                    depthBiasRepresentationInfo.depthBiasExact                   = state->depthBiasExact;

                    vk::VkDepthBiasInfoEXT depthBiasInfo  = vk::initVulkanStructure(&depthBiasRepresentationInfo);
                    depthBiasInfo.depthBiasConstantFactor = state->depthBiasConstantFactor;
                    depthBiasInfo.depthBiasClamp          = state->depthBiasClamp;
                    depthBiasInfo.depthBiasSlopeFactor    = state->depthBiasSlopeFactor;
                    vk.cmdSetDepthBias2EXT(cmdBuffer, &depthBiasInfo);
                }
                else
                {
                    vk.cmdSetDepthBias(cmdBuffer, state->depthBiasConstantFactor, state->depthBiasClamp,
                                       state->depthBiasSlopeFactor);
                }
            }
            break;
        case vk::VK_DYNAMIC_STATE_BLEND_CONSTANTS:
            if (rasterizerDiscardDisabled && blendFactorConstant)
                vk.cmdSetBlendConstants(cmdBuffer, state->blendConstants);
            break;
        case vk::VK_DYNAMIC_STATE_DEPTH_BOUNDS:
            if (rasterizerDiscardDisabled && depthBoundsTestEnabled)
                vk.cmdSetDepthBounds(cmdBuffer, state->minDepthBounds, state->maxDepthBounds);
            break;
        case vk::VK_DYNAMIC_STATE_STENCIL_COMPARE_MASK:
        {
            vk.cmdSetStencilCompareMask(cmdBuffer, vk::VK_STENCIL_FACE_FRONT_BIT, state->stencilFront.compareMask);
            vk.cmdSetStencilCompareMask(cmdBuffer, vk::VK_STENCIL_FACE_BACK_BIT, state->stencilBack.compareMask);
        }
        break;
        case vk::VK_DYNAMIC_STATE_STENCIL_WRITE_MASK:
        {
            vk.cmdSetStencilWriteMask(cmdBuffer, vk::VK_STENCIL_FACE_FRONT_BIT, state->stencilFront.writeMask);
            vk.cmdSetStencilWriteMask(cmdBuffer, vk::VK_STENCIL_FACE_BACK_BIT, state->stencilBack.writeMask);
        }
        break;
        case vk::VK_DYNAMIC_STATE_STENCIL_REFERENCE:
        {
            vk.cmdSetStencilReference(cmdBuffer, vk::VK_STENCIL_FACE_FRONT_BIT, state->stencilFront.reference);
            vk.cmdSetStencilReference(cmdBuffer, vk::VK_STENCIL_FACE_BACK_BIT, state->stencilBack.reference);
        }
        break;
        case vk::VK_DYNAMIC_STATE_CULL_MODE_EXT:
            vk.cmdSetCullMode(cmdBuffer, state->cullMode);
            break;
        case vk::VK_DYNAMIC_STATE_DEPTH_BOUNDS_TEST_ENABLE_EXT:
            if (rasterizerDiscardDisabled)
                vk.cmdSetDepthBoundsTestEnable(cmdBuffer, state->depthBoundsTestEnable);
            break;
        case vk::VK_DYNAMIC_STATE_DEPTH_COMPARE_OP_EXT:
            if (rasterizerDiscardDisabled && depthTestEnabled)
                vk.cmdSetDepthCompareOp(cmdBuffer, state->depthCompareOp);
            break;
        case vk::VK_DYNAMIC_STATE_DEPTH_TEST_ENABLE_EXT:
            if (rasterizerDiscardDisabled)
                vk.cmdSetDepthTestEnable(cmdBuffer, state->depthTestEnable);
            break;
        case vk::VK_DYNAMIC_STATE_DEPTH_WRITE_ENABLE_EXT:
            if (rasterizerDiscardDisabled)
                vk.cmdSetDepthWriteEnable(cmdBuffer, state->depthWriteEnable);
            break;
        case vk::VK_DYNAMIC_STATE_FRONT_FACE_EXT:
            vk.cmdSetFrontFace(cmdBuffer, state->frontFace);
            break;
        case vk::VK_DYNAMIC_STATE_PRIMITIVE_TOPOLOGY_EXT:
            if (!meshOrTask)
                vk.cmdSetPrimitiveTopology(cmdBuffer, state->topology);
            break;
        case vk::VK_DYNAMIC_STATE_STENCIL_OP_EXT:
            if (rasterizerDiscardDisabled && stencilTestEnabled)
            {
                vk.cmdSetStencilOp(cmdBuffer, vk::VK_STENCIL_FACE_FRONT_BIT, state->stencilFront.failOp,
                                   state->stencilFront.passOp, state->stencilFront.depthFailOp,
                                   state->stencilFront.compareOp);
                vk.cmdSetStencilOp(cmdBuffer, vk::VK_STENCIL_FACE_BACK_BIT, state->stencilBack.failOp,
                                   state->stencilBack.passOp, state->stencilBack.depthFailOp,
                                   state->stencilBack.compareOp);
            }
            break;
        case vk::VK_DYNAMIC_STATE_STENCIL_TEST_ENABLE_EXT:
            if (rasterizerDiscardDisabled)
                vk.cmdSetStencilTestEnable(cmdBuffer, state->stencilTestEnable);
            break;
        case vk::VK_DYNAMIC_STATE_VERTEX_INPUT_BINDING_STRIDE_EXT:
            if (!meshOrTask)
                vk.cmdSetVertexInputEXT(cmdBuffer, (uint32_t)state->bindings.size(), state->bindings.data(),
                                        (uint32_t)state->attributes.size(), state->attributes.data());
            break;
        case vk::VK_DYNAMIC_STATE_DEPTH_BIAS_ENABLE_EXT:
            if (rasterizerDiscardDisabled)
                vk.cmdSetDepthBiasEnable(cmdBuffer, state->depthBiasEnable);
            break;
        case vk::VK_DYNAMIC_STATE_LOGIC_OP_EXT:
            if (rasterizerDiscardDisabled && logicOpEnabled)
                vk.cmdSetLogicOpEXT(cmdBuffer, state->logicOp);
            break;
        case vk::VK_DYNAMIC_STATE_PATCH_CONTROL_POINTS_EXT:
            if (topologyPatchList && !meshOrTask && tese)
                vk.cmdSetPatchControlPointsEXT(cmdBuffer, state->patchControlPoints);
            break;
        case vk::VK_DYNAMIC_STATE_PRIMITIVE_RESTART_ENABLE_EXT:
            if (!meshOrTask)
                vk.cmdSetPrimitiveRestartEnable(cmdBuffer, state->primitiveRestartEnable);
            break;
        case vk::VK_DYNAMIC_STATE_RASTERIZER_DISCARD_ENABLE_EXT:
            vk.cmdSetRasterizerDiscardEnable(cmdBuffer, state->rasterizerDiscardEnable);
            break;
        case vk::VK_DYNAMIC_STATE_ALPHA_TO_COVERAGE_ENABLE_EXT:
            vk.cmdSetAlphaToCoverageEnableEXT(cmdBuffer, state->alphaToCoverageEnable);
            break;
        case vk::VK_DYNAMIC_STATE_ALPHA_TO_ONE_ENABLE_EXT:
            vk.cmdSetAlphaToOneEnableEXT(cmdBuffer, state->alphaToOneEnable);
            break;
        case vk::VK_DYNAMIC_STATE_COLOR_BLEND_ADVANCED_EXT:
            if (!state->colorBlendAdvanced.empty())
            {
                for (uint32_t i = 0; i < (uint32_t)state->colorBlendAdvanced.size(); ++i)
                    if (!isShaderObjectDynamic(vk::VK_DYNAMIC_STATE_COLOR_BLEND_ENABLE_EXT) ||
                        state->colorBlendEnables[i])
                        vk.cmdSetColorBlendAdvancedEXT(cmdBuffer, i, 1, &state->colorBlendAdvanced[i]);
            }
            break;
        case vk::VK_DYNAMIC_STATE_COLOR_BLEND_ENABLE_EXT:
            if (rasterizerDiscardDisabled)
            {
                if (!state->colorBlendEnables.empty())
                {
                    vk.cmdSetColorBlendEnableEXT(cmdBuffer, 0, (uint32_t)state->colorBlendEnables.size(),
                                                 state->colorBlendEnables.data());
                }
                else
                {
                    VkBool32 disable = VK_FALSE;
                    vk.cmdSetColorBlendEnableEXT(cmdBuffer, 0, 1u, &disable);
                }
            }
            break;
        case vk::VK_DYNAMIC_STATE_COLOR_BLEND_EQUATION_EXT:
            if (rasterizerDiscardDisabled)
            {
                if (!state->blendEquations.empty())
                {
                    vk.cmdSetColorBlendEquationEXT(cmdBuffer, 0, (uint32_t)state->blendEquations.size(),
                                                   state->blendEquations.data());
                }
                else
                {
                    vk::VkColorBlendEquationEXT blendEquation = {
                        VK_BLEND_FACTOR_SRC_ALPHA, // VkBlendFactor srcColorBlendFactor;
                        VK_BLEND_FACTOR_DST_ALPHA, // VkBlendFactor dstColorBlendFactor;
                        VK_BLEND_OP_ADD,           // VkBlendOp colorBlendOp;
                        VK_BLEND_FACTOR_SRC_ALPHA, // VkBlendFactor srcAlphaBlendFactor;
                        VK_BLEND_FACTOR_DST_ALPHA, // VkBlendFactor dstAlphaBlendFactor;
                        VK_BLEND_OP_ADD,           // VkBlendOp alphaBlendOp;
                    };
                    vk.cmdSetColorBlendEquationEXT(cmdBuffer, 0, 1u, &blendEquation);
                }
            }
            break;
        case vk::VK_DYNAMIC_STATE_COLOR_WRITE_MASK_EXT:
            if (rasterizerDiscardDisabled)
            {
                if (!state->colorWriteMasks.empty())
                {
                    vk.cmdSetColorWriteMaskEXT(cmdBuffer, 0, (uint32_t)state->colorWriteMasks.size(),
                                               state->colorWriteMasks.data());
                }
                else
                {
                    VkColorComponentFlags colorWriteMask = 0u;
                    vk.cmdSetColorWriteMaskEXT(cmdBuffer, 0, 1u, &colorWriteMask);
                }
            }
            break;
        case vk::VK_DYNAMIC_STATE_CONSERVATIVE_RASTERIZATION_MODE_EXT:
            vk.cmdSetConservativeRasterizationModeEXT(cmdBuffer, state->conservativeRasterizationMode);
            break;
        case vk::VK_DYNAMIC_STATE_COVERAGE_MODULATION_MODE_NV:
            vk.cmdSetCoverageModulationModeNV(cmdBuffer, state->coverageModulationMode);
            break;
        case vk::VK_DYNAMIC_STATE_COVERAGE_MODULATION_TABLE_ENABLE_NV:
            vk.cmdSetCoverageModulationTableEnableNV(cmdBuffer, state->coverageModulationTableEnable);
            break;
        case vk::VK_DYNAMIC_STATE_COVERAGE_MODULATION_TABLE_NV:
            if (!state->coverageModulationTable.empty())
                vk.cmdSetCoverageModulationTableNV(cmdBuffer, (uint32_t)state->coverageModulationTable.size(),
                                                   state->coverageModulationTable.data());
            break;
        case vk::VK_DYNAMIC_STATE_COVERAGE_REDUCTION_MODE_NV:
            vk.cmdSetCoverageReductionModeNV(cmdBuffer, state->coverageReductionMode);
            break;
        case vk::VK_DYNAMIC_STATE_COVERAGE_TO_COLOR_ENABLE_NV:
            vk.cmdSetCoverageToColorEnableNV(cmdBuffer, state->coverageToColorEnable);
            break;
        case vk::VK_DYNAMIC_STATE_COVERAGE_TO_COLOR_LOCATION_NV:
            vk.cmdSetCoverageToColorLocationNV(cmdBuffer, state->coverageToColorLocation);
            break;
        case vk::VK_DYNAMIC_STATE_DEPTH_CLAMP_ENABLE_EXT:
            if (rasterizerDiscardDisabled)
                vk.cmdSetDepthClampEnableEXT(cmdBuffer, state->depthClampEnable);
            break;
        case vk::VK_DYNAMIC_STATE_DEPTH_CLIP_ENABLE_EXT:
            vk.cmdSetDepthClipEnableEXT(cmdBuffer, state->depthClipEnable);
            break;
        case vk::VK_DYNAMIC_STATE_DEPTH_CLIP_NEGATIVE_ONE_TO_ONE_EXT:
            vk.cmdSetDepthClipNegativeOneToOneEXT(cmdBuffer, state->negativeOneToOne);
            break;
        case vk::VK_DYNAMIC_STATE_COLOR_WRITE_ENABLE_EXT:
            if (state->colorWriteEnableAttachmentCount > 0)
                vk.cmdSetColorWriteEnableEXT(cmdBuffer, state->colorWriteEnableAttachmentCount,
                                             state->colorWriteEnables.data());
            else
            {
                std::vector<VkBool32> enable(state->colorBlendEnables.empty() ? 1u : state->colorBlendEnables.size(),
                                             VK_TRUE);
                vk.cmdSetColorWriteEnableEXT(cmdBuffer, (uint32_t)enable.size(), enable.data());
            }
            break;
        case vk::VK_DYNAMIC_STATE_EXTRA_PRIMITIVE_OVERESTIMATION_SIZE_EXT:
            vk.cmdSetExtraPrimitiveOverestimationSizeEXT(cmdBuffer, state->extraPrimitiveOverestimationSize);
            break;
        case vk::VK_DYNAMIC_STATE_LINE_RASTERIZATION_MODE_EXT:
            vk.cmdSetLineRasterizationModeEXT(cmdBuffer, state->lineRasterizationMode);
            break;
        case vk::VK_DYNAMIC_STATE_LINE_STIPPLE_ENABLE_EXT:
            vk.cmdSetLineStippleEnableEXT(cmdBuffer, state->stippledLineEnable);
            break;
        case vk::VK_DYNAMIC_STATE_LINE_STIPPLE_EXT:
            if (stippledLineEnabled)
                vk.cmdSetLineStippleEXT(cmdBuffer, state->lineStippleFactor, state->lineStipplePattern);
            break;
        case vk::VK_DYNAMIC_STATE_LOGIC_OP_ENABLE_EXT:
            if (rasterizerDiscardDisabled)
                vk.cmdSetLogicOpEnableEXT(cmdBuffer, state->logicOpEnable);
            break;
        case vk::VK_DYNAMIC_STATE_POLYGON_MODE_EXT:
            vk.cmdSetPolygonModeEXT(cmdBuffer, state->polygonMode);
            break;
        case vk::VK_DYNAMIC_STATE_PROVOKING_VERTEX_MODE_EXT:
            vk.cmdSetProvokingVertexModeEXT(cmdBuffer, state->provokingVertexMode);
            break;
        case vk::VK_DYNAMIC_STATE_RASTERIZATION_SAMPLES_EXT:
            vk.cmdSetRasterizationSamplesEXT(cmdBuffer, state->rasterizationSamples);
            break;
        case vk::VK_DYNAMIC_STATE_FRAGMENT_SHADING_RATE_KHR:
            vk.cmdSetFragmentShadingRateKHR(cmdBuffer, &state->fragmentShadingRateSize, state->combinerOps);
            break;
        case vk::VK_DYNAMIC_STATE_RASTERIZATION_STREAM_EXT:
            vk.cmdSetRasterizationStreamEXT(cmdBuffer, state->rasterizationStream);
            break;
        case vk::VK_DYNAMIC_STATE_REPRESENTATIVE_FRAGMENT_TEST_ENABLE_NV:
            vk.cmdSetRepresentativeFragmentTestEnableNV(cmdBuffer, state->representativeFragmentTestEnable);
            break;
        case vk::VK_DYNAMIC_STATE_SAMPLE_LOCATIONS_ENABLE_EXT:
            vk.cmdSetSampleLocationsEnableEXT(cmdBuffer, state->sampleLocationsEnable);
            break;
        case vk::VK_DYNAMIC_STATE_SAMPLE_LOCATIONS_EXT:
            if (sampleLocationsEnabled)
                vk.cmdSetSampleLocationsEXT(cmdBuffer, &state->sampleLocationsInfo);
            break;
        case vk::VK_DYNAMIC_STATE_SAMPLE_MASK_EXT:
            if (!state->sampleMasks.empty())
                vk.cmdSetSampleMaskEXT(cmdBuffer, state->rasterizationSamples, state->sampleMasks.data());
            break;
        case vk::VK_DYNAMIC_STATE_SHADING_RATE_IMAGE_ENABLE_NV:
            vk.cmdSetShadingRateImageEnableNV(cmdBuffer, state->shadingRateImageEnable);
            break;
        case vk::VK_DYNAMIC_STATE_TESSELLATION_DOMAIN_ORIGIN_EXT:
            if (tese)
                vk.cmdSetTessellationDomainOriginEXT(cmdBuffer, state->domainOrigin);
            break;
        case vk::VK_DYNAMIC_STATE_VIEWPORT_SWIZZLE_NV:
            if (!state->viewportSwizzles.empty())
            {
                vk.cmdSetViewportSwizzleNV(cmdBuffer, 0, (uint32_t)state->viewportSwizzles.size(),
                                           state->viewportSwizzles.data());
            }
            else
            {
                std::vector<vk::VkViewportSwizzleNV> idSwizzles(4u);
                for (auto &swizzle : idSwizzles)
                {
                    swizzle = {
                        vk::VK_VIEWPORT_COORDINATE_SWIZZLE_POSITIVE_X_NV,
                        vk::VK_VIEWPORT_COORDINATE_SWIZZLE_POSITIVE_Y_NV,
                        vk::VK_VIEWPORT_COORDINATE_SWIZZLE_POSITIVE_Z_NV,
                        vk::VK_VIEWPORT_COORDINATE_SWIZZLE_POSITIVE_W_NV,
                    };
                }
                vk.cmdSetViewportSwizzleNV(cmdBuffer, 0u, (uint32_t)idSwizzles.size(), idSwizzles.data());
            }
            break;
        case vk::VK_DYNAMIC_STATE_VIEWPORT_W_SCALING_ENABLE_NV:
            vk.cmdSetViewportWScalingEnableNV(cmdBuffer, state->viewportWScalingEnable);
            break;
        case vk::VK_DYNAMIC_STATE_VIEWPORT_W_SCALING_NV:
            if (state->viewportWScalingCount > 0)
                vk.cmdSetViewportWScalingNV(cmdBuffer, 0, state->viewportWScalingCount,
                                            state->viewportWScalings.data());
            break;
        case vk::VK_DYNAMIC_STATE_VERTEX_INPUT_EXT:
            if (!meshOrTask)
                vk.cmdSetVertexInputEXT(cmdBuffer, (uint32_t)state->bindings.size(), state->bindings.data(),
                                        (uint32_t)state->attributes.size(), state->attributes.data());
            break;
        case vk::VK_DYNAMIC_STATE_VIEWPORT_COARSE_SAMPLE_ORDER_NV:
            vk.cmdSetCoarseSampleOrderNV(cmdBuffer, state->coarseSampleOrderType, state->coarseCustomSampleOrderCount,
                                         state->coarseCustomSampleOrders.data());
            break;
        case vk::VK_DYNAMIC_STATE_VIEWPORT_SHADING_RATE_PALETTE_NV:
            if (state->shadingRatePaletteCount > 0)
                vk.cmdSetViewportShadingRatePaletteNV(cmdBuffer, 0, state->shadingRatePaletteCount,
                                                      state->shadingRatePalettes.data());
            break;
        case vk::VK_DYNAMIC_STATE_EXCLUSIVE_SCISSOR_ENABLE_NV:
        {
            if (state->exclusiveScissorCount > 0)
            {
                std::vector<VkBool32> exclusiveScissorEnable(state->exclusiveScissorCount, VK_TRUE);
                vk.cmdSetExclusiveScissorEnableNV(cmdBuffer, 0u, state->exclusiveScissorCount,
                                                  exclusiveScissorEnable.data());
            }
            else
            {
                VkBool32 enable = VK_FALSE;
                vk.cmdSetExclusiveScissorEnableNV(cmdBuffer, 0u, 1u, &enable);
            }
            break;
        }
        case vk::VK_DYNAMIC_STATE_EXCLUSIVE_SCISSOR_NV:
            if (state->exclusiveScissorCount > 0)
                vk.cmdSetExclusiveScissorNV(cmdBuffer, 0u, state->exclusiveScissorCount,
                                            state->exclussiveScissors.data());
            break;
        case vk::VK_DYNAMIC_STATE_DISCARD_RECTANGLE_ENABLE_EXT:
            vk.cmdSetDiscardRectangleEnableEXT(cmdBuffer, state->discardRectangleEnable);
            break;
        case vk::VK_DYNAMIC_STATE_DISCARD_RECTANGLE_EXT:
            if (discardRectangle)
                vk.cmdSetDiscardRectangleEXT(cmdBuffer, 0, (uint32_t)state->discardRectangles.size(),
                                             state->discardRectangles.data());
            break;
        case vk::VK_DYNAMIC_STATE_DISCARD_RECTANGLE_MODE_EXT:
            if (discardRectangle)
                vk.cmdSetDiscardRectangleModeEXT(cmdBuffer, state->discardRectangleMode);
            break;
        case vk::VK_DYNAMIC_STATE_ATTACHMENT_FEEDBACK_LOOP_ENABLE_EXT:
            vk.cmdSetAttachmentFeedbackLoopEnableEXT(cmdBuffer, state->attachmentFeedbackLoopEnable);
            break;
        default:
            break;
        }
    }
#endif // CTS_USES_VULKANSC
}

void GraphicsPipelineWrapper::bind(vk::VkCommandBuffer cmdBuffer) const
{
    const auto &vk = m_internalData->vk;
    if (!isConstructionTypeShaderObject(m_internalData->pipelineConstructionType))
    {
        vk.cmdBindPipeline(cmdBuffer, VK_PIPELINE_BIND_POINT_GRAPHICS, getPipeline());
    }
    else
    {
#ifndef CTS_USES_VULKANSC
        const VkShaderStageFlagBits vertStage = vk::VK_SHADER_STAGE_VERTEX_BIT;
        VkShaderEXT vertShader                = m_internalData->vertexShader.getShader();
        vk.cmdBindShadersEXT(cmdBuffer, 1, &vertStage, &vertShader);
        const VkShaderStageFlagBits tescStage = vk::VK_SHADER_STAGE_TESSELLATION_CONTROL_BIT;
        VkShaderEXT tescShader                = m_internalData->tessellationControlShader.getShader();
        vk.cmdBindShadersEXT(cmdBuffer, 1, &tescStage, &tescShader);
        const VkShaderStageFlagBits teseStage = vk::VK_SHADER_STAGE_TESSELLATION_EVALUATION_BIT;
        VkShaderEXT teseShader                = m_internalData->tessellationEvaluationShader.getShader();
        vk.cmdBindShadersEXT(cmdBuffer, 1, &teseStage, &teseShader);
        const VkShaderStageFlagBits geomStage = vk::VK_SHADER_STAGE_GEOMETRY_BIT;
        VkShaderEXT geomShader                = m_internalData->geometryShader.getShader();
        vk.cmdBindShadersEXT(cmdBuffer, 1, &geomStage, &geomShader);
        const VkShaderStageFlagBits fragStage = vk::VK_SHADER_STAGE_FRAGMENT_BIT;
        VkShaderEXT fragShader                = m_internalData->fragmentShader.getShader();
        vk.cmdBindShadersEXT(cmdBuffer, 1, &fragStage, &fragShader);
        if (m_internalData->meshShaderFeature)
        {
            const VkShaderStageFlagBits meshStage = vk::VK_SHADER_STAGE_MESH_BIT_EXT;
            VkShaderEXT meshShader                = m_internalData->meshShader.getShader();
            vk.cmdBindShadersEXT(cmdBuffer, 1, &meshStage, &meshShader);
        }
        if (m_internalData->taskShaderFeature)
        {
            const VkShaderStageFlagBits taskStage = vk::VK_SHADER_STAGE_TASK_BIT_EXT;
            VkShaderEXT taskShader                = m_internalData->taskShader.getShader();
            vk.cmdBindShadersEXT(cmdBuffer, 1, &taskStage, &taskShader);
        }
        // Set all dynamic state that would otherwise have been set with the pipeline
        setShaderObjectDynamicStates(cmdBuffer);
#endif
    }
}

bool GraphicsPipelineWrapper::wasBuild() const
{
    return !!m_pipelineFinal.get();
}

bool GraphicsPipelineWrapper::wasPipelineOrShaderObjectBuild(void) const
{
    if (!!m_pipelineFinal.get())
        return true;

#ifndef CTS_USES_VULKANSC
    if (!!m_internalData->vertexShader.getShader() || !!m_internalData->tessellationControlShader.getShader() ||
        !!m_internalData->tessellationEvaluationShader.getShader() || !!m_internalData->geometryShader.getShader() ||
        !!m_internalData->fragmentShader.getShader() || !!m_internalData->taskShader.getShader() ||
        !!m_internalData->meshShader.getShader())
        return true;
#endif

    return false;
}

VkPipeline GraphicsPipelineWrapper::getPipeline(void) const
{
    DE_ASSERT(m_pipelineFinal.get() != DE_NULL);
    return m_pipelineFinal.get();
}

void GraphicsPipelineWrapper::destroyPipeline(void)
{
    DE_ASSERT(m_pipelineFinal.get() != DE_NULL);

    m_pipelineFinal = Move<VkPipeline>();
}

} // namespace vk<|MERGE_RESOLUTION|>--- conflicted
+++ resolved
@@ -2043,14 +2043,15 @@
     return *this;
 }
 
-<<<<<<< HEAD
 GraphicsPipelineWrapper &GraphicsPipelineWrapper::setPipelineCreateFlags2(PipelineCreateFlags2 pipelineFlags2)
 {
     // make sure states are not yet setup - all pipeline states must know about createFlags2
     DE_ASSERT(m_internalData && m_internalData->setupState == PSS_NONE);
 
     m_internalData->pipelineFlags2 = pipelineFlags2;
-=======
+    return *this;
+}
+
 GraphicsPipelineWrapper &GraphicsPipelineWrapper::setPipelineRobustnessState(
     PipelineRobustnessCreateInfoWrapper pipelineRobustnessState)
 {
@@ -2058,7 +2059,6 @@
     DE_ASSERT(m_internalData && (m_internalData->setupState == PSS_NONE));
 
     m_internalData->pPipelineRobustnessState = pipelineRobustnessState;
->>>>>>> 54662cbd
     return *this;
 }
 
@@ -3880,7 +3880,6 @@
     }
     else
     {
-<<<<<<< HEAD
 #ifndef CTS_USES_VULKANSC
         VkGraphicsPipelineCreateInfo linkedCreateInfo = initVulkanStructure();
         std::vector<VkPipeline> rawPipelines;
@@ -3921,7 +3920,7 @@
             void *firstStructInChain = static_cast<void *>(pointerToCreateInfo);
             addToChain(&firstStructInChain, creationFeedback.ptr);
             addToChain(&firstStructInChain, m_internalData->pRepresentativeFragmentTestState.ptr);
-            addToChain(&firstStructInChain, pNext);
+            addToChain(&firstStructInChain, m_internalData->pPipelineRobustnessState.ptr);
         }
 
         VkPipelineCreateFlags2CreateInfoKHR pipelineFlags2CreateInfo = initVulkanStructure();
@@ -3933,14 +3932,6 @@
             addToChain(&firstStructInChain, &pipelineFlags2CreateInfo);
             pointerToCreateInfo->flags = 0u;
         }
-=======
-        // note: there might be other structures in the chain already
-        void *firstStructInChain = static_cast<void *>(pointerToCreateInfo);
-        addToChain(&firstStructInChain, creationFeedback.ptr);
-        addToChain(&firstStructInChain, m_internalData->pRepresentativeFragmentTestState.ptr);
-        addToChain(&firstStructInChain, m_internalData->pPipelineRobustnessState.ptr);
-    }
->>>>>>> 54662cbd
 #endif // CTS_USES_VULKANSC
 
         pointerToCreateInfo->basePipelineHandle = basePipelineHandle;
