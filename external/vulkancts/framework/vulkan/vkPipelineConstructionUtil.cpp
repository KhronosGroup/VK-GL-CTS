--- conflicted
+++ resolved
@@ -281,12 +281,8 @@
 			0u,																// VkPipelineTessellationStateCreateFlags		flags
 			3u																// deUint32										patchControlPoints
 		}
-<<<<<<< HEAD
 		, pFragmentShadingRateState		(DE_NULL)
 #ifndef CTS_USES_VULKANSC
-=======
-		, pFragmentShadingRateState		(nullptr)
->>>>>>> 7d4864a7
 		, pRenderingState				(DE_NULL)
 #endif // CTS_USES_VULKANSC
 		, pDynamicState					(DE_NULL)
@@ -537,17 +533,12 @@
 																				   const VkShaderModule								tessellationControlShaderModule,
 																				   const VkShaderModule								tessellationEvalShaderModule,
 																				   const VkShaderModule								geometryShaderModule,
-<<<<<<< HEAD
-																				   const VkSpecializationInfo						*specializationInfo,
-#ifndef CTS_USES_VULKANSC
-																				   VkPipelineRenderingCreateInfoKHR					*rendering,
-=======
 																				   const VkSpecializationInfo*						specializationInfo,
 																				   VkPipelineFragmentShadingRateStateCreateInfoKHR*	fragmentShadingRateState,
+#ifndef CTS_USES_VULKANSC
 																				   VkPipelineRenderingCreateInfoKHR*				rendering,
->>>>>>> 7d4864a7
 																				   const VkPipelineCache							partPipelineCache,
-																				   VkPipelineCreationFeedbackCreateInfoEXT			*partCreationFeedback)
+																				   VkPipelineCreationFeedbackCreateInfoEXT*			partCreationFeedback)
 #else
 																				   const VkPipelineCache							partPipelineCache)
 #endif // CTS_USES_VULKANSC
@@ -559,14 +550,9 @@
 	// make sure states are set in order - no need to complicate logic to support out of order specification - this state needs to be set second
 	DE_ASSERT(m_internalData && (m_internalData->setupStates == VK_GRAPHICS_PIPELINE_LIBRARY_VERTEX_INPUT_INTERFACE_BIT_EXT));
 	m_internalData->setupStates |= VK_GRAPHICS_PIPELINE_LIBRARY_PRE_RASTERIZATION_SHADERS_BIT_EXT;
-<<<<<<< HEAD
 	m_internalData->pRenderingState = rendering;
 #endif // CTS_USES_VULKANSC
-=======
-
-	m_internalData->pRenderingState = rendering;
 	m_internalData->pFragmentShadingRateState = fragmentShadingRateState;
->>>>>>> 7d4864a7
 
 	const bool hasTesc = (tessellationControlShaderModule != DE_NULL);
 	const bool hasTese = (tessellationEvalShaderModule != DE_NULL);
