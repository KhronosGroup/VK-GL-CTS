#ifndef _VKOBJUTIL_HPP
#define _VKOBJUTIL_HPP
/*-------------------------------------------------------------------------
 * Vulkan CTS Framework
 * --------------------
 *
 * Copyright (c) 2015 Google Inc.
 *
 * Licensed under the Apache License, Version 2.0 (the "License");
 * you may not use this file except in compliance with the License.
 * You may obtain a copy of the License at
 *
 *      http://www.apache.org/licenses/LICENSE-2.0
 *
 * Unless required by applicable law or agreed to in writing, software
 * distributed under the License is distributed on an "AS IS" BASIS,
 * WITHOUT WARRANTIES OR CONDITIONS OF ANY KIND, either express or implied.
 * See the License for the specific language governing permissions and
 * limitations under the License.
 *
 *//*!
 * \file
 * \brief Utilities for creating commonly used Vulkan objects
 *//*--------------------------------------------------------------------*/

#include <vector>
#include "vkRef.hpp"
#include "vkRefUtil.hpp"

namespace vk
{
Move<VkPipeline> makeComputePipeline (const DeviceInterface&					vk,
									  const VkDevice							device,
									  const VkPipelineLayout					pipelineLayout,
									  const VkPipelineCreateFlags				pipelineFlags,
									  const VkShaderModule						shaderModule,
									  const VkPipelineShaderStageCreateFlags	shaderFlags,
									  const VkSpecializationInfo*				specializationInfo);

Move<VkPipeline> makeGraphicsPipeline (const DeviceInterface&							vk,
									   const VkDevice									device,
									   const VkPipelineLayout							pipelineLayout,
									   const VkShaderModule								vertexShaderModule,
									   const VkShaderModule								tessellationControlShaderModule,
									   const VkShaderModule								tessellationEvalShaderModule,
									   const VkShaderModule								geometryShaderModule,
									   const VkShaderModule								fragmentShaderModule,
									   const VkRenderPass								renderPass,
									   const std::vector<VkViewport>&					viewports,
									   const std::vector<VkRect2D>&						scissors,
									   const VkPrimitiveTopology						topology = VK_PRIMITIVE_TOPOLOGY_TRIANGLE_LIST,
									   const deUint32									subpass = 0u,
									   const deUint32									patchControlPoints = 0u,
									   const VkPipelineVertexInputStateCreateInfo*		vertexInputStateCreateInfo = DE_NULL,
									   const VkPipelineRasterizationStateCreateInfo*	rasterizationStateCreateInfo = DE_NULL,
									   const VkPipelineMultisampleStateCreateInfo*		multisampleStateCreateInfo = DE_NULL,
									   const VkPipelineDepthStencilStateCreateInfo*		depthStencilStateCreateInfo = DE_NULL,
									   const VkPipelineColorBlendStateCreateInfo*		colorBlendStateCreateInfo = DE_NULL,
									   const VkPipelineDynamicStateCreateInfo*			dynamicStateCreateInfo = DE_NULL,
									   const void*										pNext = DE_NULL);

Move<VkPipeline> makeGraphicsPipeline (const DeviceInterface&							vk,
									   const VkDevice									device,
									   const VkPipelineLayout							pipelineLayout,
									   const VkShaderModule								vertexShaderModule,
									   const VkShaderModule								tessellationControlShaderModule,
									   const VkShaderModule								tessellationEvalShaderModule,
									   const VkShaderModule								geometryShaderModule,
									   const VkShaderModule								fragmentShaderModule,
									   const VkRenderPass								renderPass,
									   const deUint32									subpass = 0u,
									   const VkPipelineVertexInputStateCreateInfo*		vertexInputStateCreateInfo = DE_NULL,
									   const VkPipelineInputAssemblyStateCreateInfo*	inputAssemblyStateCreateInfo = DE_NULL,
									   const VkPipelineTessellationStateCreateInfo*		tessStateCreateInfo = DE_NULL,
									   const VkPipelineViewportStateCreateInfo*			viewportStateCreateInfo = DE_NULL,
									   const VkPipelineRasterizationStateCreateInfo*	rasterizationStateCreateInfo = DE_NULL,
									   const VkPipelineMultisampleStateCreateInfo*		multisampleStateCreateInfo = DE_NULL,
									   const VkPipelineDepthStencilStateCreateInfo*		depthStencilStateCreateInfo = DE_NULL,
									   const VkPipelineColorBlendStateCreateInfo*		colorBlendStateCreateInfo = DE_NULL,
									   const VkPipelineDynamicStateCreateInfo*			dynamicStateCreateInfo = DE_NULL,
									   const void*										pNext = DE_NULL);
<<<<<<< HEAD
=======

Move<VkPipeline> makeGraphicsPipeline (const DeviceInterface&							vk,
									   const VkDevice									device,
									   const VkPipelineLayout							pipelineLayout,
									   const VkShaderModule								taskShaderModule,
									   const VkShaderModule								meshShaderModule,
									   const VkShaderModule								fragmentShaderModule,
									   const VkRenderPass								renderPass,
									   const std::vector<VkViewport>&					viewports,
									   const std::vector<VkRect2D>&						scissors,
									   const deUint32									subpass = 0u,
									   const VkPipelineRasterizationStateCreateInfo*	rasterizationStateCreateInfo = nullptr,
									   const VkPipelineMultisampleStateCreateInfo*		multisampleStateCreateInfo = nullptr,
									   const VkPipelineDepthStencilStateCreateInfo*		depthStencilStateCreateInfo = nullptr,
									   const VkPipelineColorBlendStateCreateInfo*		colorBlendStateCreateInfo = nullptr,
									   const VkPipelineDynamicStateCreateInfo*			dynamicStateCreateInfo = nullptr);
>>>>>>> b86a0cdc

Move<VkRenderPass> makeRenderPass (const DeviceInterface&				vk,
								   const VkDevice						device,
								   const VkFormat						colorFormat					= VK_FORMAT_UNDEFINED,
								   const VkFormat						depthStencilFormat			= VK_FORMAT_UNDEFINED,
								   const VkAttachmentLoadOp				loadOperation				= VK_ATTACHMENT_LOAD_OP_CLEAR,
								   const VkImageLayout					finalLayoutColor			= VK_IMAGE_LAYOUT_COLOR_ATTACHMENT_OPTIMAL,
								   const VkImageLayout					finalLayoutDepthStencil		= VK_IMAGE_LAYOUT_DEPTH_STENCIL_ATTACHMENT_OPTIMAL,
								   const VkImageLayout					subpassLayoutColor			= VK_IMAGE_LAYOUT_COLOR_ATTACHMENT_OPTIMAL,
								   const VkImageLayout					subpassLayoutDepthStencil	= VK_IMAGE_LAYOUT_DEPTH_STENCIL_ATTACHMENT_OPTIMAL,
								   const VkAllocationCallbacks* const	allocationCallbacks			= DE_NULL);

Move<VkImageView> makeImageView (const DeviceInterface&					vk,
								 const VkDevice							vkDevice,
								 const VkImage							image,
								 const VkImageViewType					imageViewType,
								 const VkFormat							format,
								 const VkImageSubresourceRange			subresourceRange,
								 const vk::VkImageViewUsageCreateInfo*	imageUsageCreateInfo = DE_NULL);

Move<VkBufferView> makeBufferView (const DeviceInterface&	vk,
								   const VkDevice			vkDevice,
								   const VkBuffer			buffer,
								   const VkFormat			format,
								   const VkDeviceSize		offset,
								   const VkDeviceSize		size);

Move<VkDescriptorSet> makeDescriptorSet (const DeviceInterface&			vk,
										 const VkDevice					device,
										 const VkDescriptorPool			descriptorPool,
										 const VkDescriptorSetLayout	setLayout,
										 const void*					pNext = DE_NULL);

VkBufferCreateInfo makeBufferCreateInfo (const VkDeviceSize			size,
										 const VkBufferUsageFlags	usage);

VkBufferCreateInfo makeBufferCreateInfo (const VkDeviceSize				size,
										 const VkBufferUsageFlags		usage,
										 const std::vector<deUint32>&	queueFamilyIndices);

Move<VkPipelineLayout> makePipelineLayout (const DeviceInterface&		vk,
										   const VkDevice				device,
										   const VkDescriptorSetLayout	descriptorSetLayout = DE_NULL);

Move<VkPipelineLayout> makePipelineLayout (const DeviceInterface&								vk,
										   const VkDevice										device,
										   const std::vector<vk::Move<VkDescriptorSetLayout>>	&descriptorSetLayouts);

Move<VkPipelineLayout> makePipelineLayout (const DeviceInterface&		vk,
										   const VkDevice				device,
										   const deUint32				setLayoutCount,
										   const VkDescriptorSetLayout*	descriptorSetLayout);

Move<VkPipelineLayout> makePipelineLayout (const DeviceInterface&		vk,
										   const VkDevice				device,
										   const deUint32				setLayoutCount,
										   const VkDescriptorSetLayout*	descriptorSetLayout,
										   const deUint32               pushConstantRangeCount,
										   const VkPushConstantRange*   pPushConstantRanges);

Move<VkFramebuffer> makeFramebuffer (const DeviceInterface&	vk,
									 const VkDevice			device,
									 const VkRenderPass		renderPass,
									 const VkImageView		colorAttachment,
									 const deUint32			width,
									 const deUint32			height,
									 const deUint32			layers = 1u);

Move<VkFramebuffer> makeFramebuffer (const DeviceInterface&	vk,
									 const VkDevice			device,
									 const VkRenderPass		renderPass,
									 const deUint32			attachmentCount,
									 const VkImageView*		attachmentsArray,
									 const deUint32			width,
									 const deUint32			height,
									 const deUint32			layers = 1u);

Move<VkCommandPool> makeCommandPool (const DeviceInterface&	vk,
									 const VkDevice			device,
									 const deUint32			queueFamilyIndex);

inline Move<VkBuffer> makeBuffer (const DeviceInterface&	vk,
								  const VkDevice			device,
								  const VkDeviceSize		bufferSize,
								  const VkBufferUsageFlags	usage)
{
	const VkBufferCreateInfo bufferCreateInfo = makeBufferCreateInfo(bufferSize, usage);
	return createBuffer(vk, device, &bufferCreateInfo);
}

inline Move<VkBuffer> makeBuffer (const vk::DeviceInterface&	vk,
								  const vk::VkDevice			device,
								  const vk::VkBufferCreateInfo&	createInfo)
{
	return createBuffer(vk, device, &createInfo);
}

inline Move<VkImage> makeImage (const DeviceInterface&		vk,
								const VkDevice				device,
								const VkImageCreateInfo&	createInfo)
{
	return createImage(vk, device, &createInfo);
}

VkBufferImageCopy makeBufferImageCopy (const VkExtent3D					extent,
									   const VkImageSubresourceLayers	subresourceLayers);

} // vk

#endif // _VKOBJUTIL_HPP<|MERGE_RESOLUTION|>--- conflicted
+++ resolved
@@ -79,8 +79,6 @@
 									   const VkPipelineColorBlendStateCreateInfo*		colorBlendStateCreateInfo = DE_NULL,
 									   const VkPipelineDynamicStateCreateInfo*			dynamicStateCreateInfo = DE_NULL,
 									   const void*										pNext = DE_NULL);
-<<<<<<< HEAD
-=======
 
 Move<VkPipeline> makeGraphicsPipeline (const DeviceInterface&							vk,
 									   const VkDevice									device,
@@ -97,7 +95,6 @@
 									   const VkPipelineDepthStencilStateCreateInfo*		depthStencilStateCreateInfo = nullptr,
 									   const VkPipelineColorBlendStateCreateInfo*		colorBlendStateCreateInfo = nullptr,
 									   const VkPipelineDynamicStateCreateInfo*			dynamicStateCreateInfo = nullptr);
->>>>>>> b86a0cdc
 
 Move<VkRenderPass> makeRenderPass (const DeviceInterface&				vk,
 								   const VkDevice						device,
