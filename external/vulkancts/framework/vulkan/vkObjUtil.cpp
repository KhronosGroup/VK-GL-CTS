/*-------------------------------------------------------------------------
 * Vulkan CTS Framework
 * --------------------
 *
 * Copyright (c) 2018 Google Inc.
 *
 * Licensed under the Apache License, Version 2.0 (the "License");
 * you may not use this file except in compliance with the License.
 * You may obtain a copy of the License at
 *
 *      http://www.apache.org/licenses/LICENSE-2.0
 *
 * Unless required by applicable law or agreed to in writing, software
 * distributed under the License is distributed on an "AS IS" BASIS,
 * WITHOUT WARRANTIES OR CONDITIONS OF ANY KIND, either express or implied.
 * See the License for the specific language governing permissions and
 * limitations under the License.
 *
 *//*!
 * \file
 * \brief Utilities for creating commonly used Vulkan objects
 *//*--------------------------------------------------------------------*/

#include "vkDefs.hpp"
#include "vkRefUtil.hpp"
#include "vkImageUtil.hpp"
#include "vkObjUtil.hpp"
#include "vkTypeUtil.hpp"
#include "vkQueryUtil.hpp"

#include "tcuVector.hpp"

#include "deSTLUtil.hpp"

namespace vk
{

Move<VkPipeline> makeComputePipeline (const DeviceInterface&					vk,
									  const VkDevice							device,
									  const VkPipelineLayout					pipelineLayout,
									  const VkPipelineCreateFlags				pipelineFlags,
									  const VkShaderModule						shaderModule,
									  const VkPipelineShaderStageCreateFlags	shaderFlags,
									  const VkSpecializationInfo*				specializationInfo)
{
	const VkPipelineShaderStageCreateInfo pipelineShaderStageParams =
	{
		VK_STRUCTURE_TYPE_PIPELINE_SHADER_STAGE_CREATE_INFO,	// VkStructureType						sType;
		nullptr,												// const void*							pNext;
		shaderFlags,											// VkPipelineShaderStageCreateFlags		flags;
		VK_SHADER_STAGE_COMPUTE_BIT,							// VkShaderStageFlagBits				stage;
		shaderModule,											// VkShaderModule						module;
		"main",													// const char*							pName;
		specializationInfo,										// const VkSpecializationInfo*			pSpecializationInfo;
	};
	const VkComputePipelineCreateInfo pipelineCreateInfo =
	{
		VK_STRUCTURE_TYPE_COMPUTE_PIPELINE_CREATE_INFO,		// VkStructureType					sType;
		nullptr,											// const void*						pNext;
		pipelineFlags,										// VkPipelineCreateFlags			flags;
		pipelineShaderStageParams,							// VkPipelineShaderStageCreateInfo	stage;
		pipelineLayout,										// VkPipelineLayout					layout;
		DE_NULL,											// VkPipeline						basePipelineHandle;
		0,													// deInt32							basePipelineIndex;
	};
	return createComputePipeline(vk, device, DE_NULL , &pipelineCreateInfo);
}

Move<VkPipeline> makeGraphicsPipeline(const DeviceInterface&						vk,
									  const VkDevice								device,
									  const VkPipelineLayout						pipelineLayout,
									  const VkShaderModule							vertexShaderModule,
									  const VkShaderModule							tessellationControlShaderModule,
									  const VkShaderModule							tessellationEvalShaderModule,
									  const VkShaderModule							geometryShaderModule,
									  const VkShaderModule							fragmentShaderModule,
									  const VkRenderPass							renderPass,
									  const std::vector<VkViewport>&				viewports,
									  const std::vector<VkRect2D>&					scissors,
									  const VkPrimitiveTopology						topology,
									  const deUint32								subpass,
									  const deUint32								patchControlPoints,
									  const VkPipelineVertexInputStateCreateInfo*	vertexInputStateCreateInfo,
									  const VkPipelineRasterizationStateCreateInfo*	rasterizationStateCreateInfo,
									  const VkPipelineMultisampleStateCreateInfo*	multisampleStateCreateInfo,
									  const VkPipelineDepthStencilStateCreateInfo*	depthStencilStateCreateInfo,
									  const VkPipelineColorBlendStateCreateInfo*	colorBlendStateCreateInfo,
									  const VkPipelineDynamicStateCreateInfo*		dynamicStateCreateInfo,
									  const void*									pNext)
{
	const VkPipelineInputAssemblyStateCreateInfo	inputAssemblyStateCreateInfo		=
	{
		VK_STRUCTURE_TYPE_PIPELINE_INPUT_ASSEMBLY_STATE_CREATE_INFO,	// VkStructureType                            sType
		DE_NULL,														// const void*                                pNext
		0u,																// VkPipelineInputAssemblyStateCreateFlags    flags
		topology,														// VkPrimitiveTopology                        topology
		VK_FALSE														// VkBool32                                   primitiveRestartEnable
	};

	const VkPipelineTessellationStateCreateInfo		tessStateCreateInfo					=
	{
		VK_STRUCTURE_TYPE_PIPELINE_TESSELLATION_STATE_CREATE_INFO,	// VkStructureType                           sType
		DE_NULL,													// const void*                               pNext
		0u,															// VkPipelineTessellationStateCreateFlags    flags
		patchControlPoints											// deUint32                                  patchControlPoints
	};

	const VkPipelineViewportStateCreateInfo			viewportStateCreateInfo				=
	{
		VK_STRUCTURE_TYPE_PIPELINE_VIEWPORT_STATE_CREATE_INFO,	// VkStructureType                             sType
		DE_NULL,												// const void*                                 pNext
		(VkPipelineViewportStateCreateFlags)0,					// VkPipelineViewportStateCreateFlags          flags
		viewports.empty() ? 1u : (deUint32)viewports.size(),	// deUint32                                    viewportCount
		viewports.empty() ? DE_NULL : &viewports[0],			// const VkViewport*                           pViewports
		viewports.empty() ? 1u : (deUint32)scissors.size(),		// deUint32                                    scissorCount
		scissors.empty() ? DE_NULL : &scissors[0]				// const VkRect2D*                             pScissors
	};

	std::vector<VkDynamicState>						dynamicStates;

	if (viewports.empty())
		dynamicStates.push_back(VK_DYNAMIC_STATE_VIEWPORT);
	if (scissors.empty())
		dynamicStates.push_back(VK_DYNAMIC_STATE_SCISSOR);

	const VkPipelineDynamicStateCreateInfo			dynamicStateCreateInfoDefault		=
	{
		VK_STRUCTURE_TYPE_PIPELINE_DYNAMIC_STATE_CREATE_INFO,	// VkStructureType                      sType
		DE_NULL,												// const void*                          pNext
		0u,														// VkPipelineDynamicStateCreateFlags    flags
		(deUint32)dynamicStates.size(),							// deUint32                             dynamicStateCount
		dynamicStates.empty() ? DE_NULL : &dynamicStates[0]		// const VkDynamicState*                pDynamicStates
	};

	const VkPipelineDynamicStateCreateInfo*			dynamicStateCreateInfoDefaultPtr	= dynamicStates.empty() ? DE_NULL : &dynamicStateCreateInfoDefault;

	return makeGraphicsPipeline (vk, device, pipelineLayout, vertexShaderModule, tessellationControlShaderModule,
								 tessellationEvalShaderModule, geometryShaderModule, fragmentShaderModule,
								 renderPass, subpass, vertexInputStateCreateInfo, &inputAssemblyStateCreateInfo,
								 &tessStateCreateInfo, &viewportStateCreateInfo, rasterizationStateCreateInfo,
								 multisampleStateCreateInfo, depthStencilStateCreateInfo, colorBlendStateCreateInfo,
								 dynamicStateCreateInfo ? dynamicStateCreateInfo : dynamicStateCreateInfoDefaultPtr,
								 pNext);
}

Move<VkPipeline> makeGraphicsPipeline (const DeviceInterface&							vk,
									   const VkDevice									device,
									   const VkPipelineLayout							pipelineLayout,
									   const VkShaderModule								vertexShaderModule,
									   const VkShaderModule								tessellationControlShaderModule,
									   const VkShaderModule								tessellationEvalShaderModule,
									   const VkShaderModule								geometryShaderModule,
									   const VkShaderModule								fragmentShaderModule,
									   const VkRenderPass								renderPass,
									   const deUint32									subpass,
									   const VkPipelineVertexInputStateCreateInfo*		vertexInputStateCreateInfo,
									   const VkPipelineInputAssemblyStateCreateInfo*	inputAssemblyStateCreateInfo,
									   const VkPipelineTessellationStateCreateInfo*		tessStateCreateInfo,
									   const VkPipelineViewportStateCreateInfo*			viewportStateCreateInfo,
									   const VkPipelineRasterizationStateCreateInfo*	rasterizationStateCreateInfo,
									   const VkPipelineMultisampleStateCreateInfo*		multisampleStateCreateInfo,
									   const VkPipelineDepthStencilStateCreateInfo*		depthStencilStateCreateInfo,
									   const VkPipelineColorBlendStateCreateInfo*		colorBlendStateCreateInfo,
									   const VkPipelineDynamicStateCreateInfo*			dynamicStateCreateInfo,
									   const void*										pNext)
{
	DE_ASSERT(tessStateCreateInfo || (tessellationControlShaderModule == DE_NULL && tessellationEvalShaderModule == DE_NULL));

	const VkBool32									disableRasterization				= (fragmentShaderModule == DE_NULL);

	VkPipelineShaderStageCreateInfo					stageCreateInfo						=
	{
		VK_STRUCTURE_TYPE_PIPELINE_SHADER_STAGE_CREATE_INFO,	// VkStructureType                     sType
		DE_NULL,												// const void*                         pNext
		0u,														// VkPipelineShaderStageCreateFlags    flags
		VK_SHADER_STAGE_VERTEX_BIT,								// VkShaderStageFlagBits               stage
		DE_NULL,												// VkShaderModule                      module
		"main",													// const char*                         pName
		DE_NULL													// const VkSpecializationInfo*         pSpecializationInfo
	};

	std::vector<VkPipelineShaderStageCreateInfo>	pipelineShaderStageParams;

	{
		stageCreateInfo.stage	= VK_SHADER_STAGE_VERTEX_BIT;
		stageCreateInfo.module	= vertexShaderModule;
		pipelineShaderStageParams.push_back(stageCreateInfo);
	}

	if (tessellationControlShaderModule != DE_NULL)
	{
		stageCreateInfo.stage	= VK_SHADER_STAGE_TESSELLATION_CONTROL_BIT;
		stageCreateInfo.module	= tessellationControlShaderModule;
		pipelineShaderStageParams.push_back(stageCreateInfo);
	}

	if (tessellationEvalShaderModule != DE_NULL)
	{
		stageCreateInfo.stage	= VK_SHADER_STAGE_TESSELLATION_EVALUATION_BIT;
		stageCreateInfo.module	= tessellationEvalShaderModule;
		pipelineShaderStageParams.push_back(stageCreateInfo);
	}

	if (geometryShaderModule != DE_NULL)
	{
		stageCreateInfo.stage	= VK_SHADER_STAGE_GEOMETRY_BIT;
		stageCreateInfo.module	= geometryShaderModule;
		pipelineShaderStageParams.push_back(stageCreateInfo);
	}

	if (fragmentShaderModule != DE_NULL)
	{
		stageCreateInfo.stage	= VK_SHADER_STAGE_FRAGMENT_BIT;
		stageCreateInfo.module	= fragmentShaderModule;
		pipelineShaderStageParams.push_back(stageCreateInfo);
	}

	const VkVertexInputBindingDescription			vertexInputBindingDescription		=
	{
		0u,								// deUint32             binding
		sizeof(tcu::Vec4),				// deUint32             stride
		VK_VERTEX_INPUT_RATE_VERTEX,	// VkVertexInputRate    inputRate
	};

	const VkVertexInputAttributeDescription			vertexInputAttributeDescription		=
	{
		0u,								// deUint32    location
		0u,								// deUint32    binding
		VK_FORMAT_R32G32B32A32_SFLOAT,	// VkFormat    format
		0u								// deUint32    offset
	};

	const VkPipelineVertexInputStateCreateInfo		vertexInputStateCreateInfoDefault	=
	{
		VK_STRUCTURE_TYPE_PIPELINE_VERTEX_INPUT_STATE_CREATE_INFO,	// VkStructureType                             sType
		DE_NULL,													// const void*                                 pNext
		(VkPipelineVertexInputStateCreateFlags)0,					// VkPipelineVertexInputStateCreateFlags       flags
		1u,															// deUint32                                    vertexBindingDescriptionCount
		&vertexInputBindingDescription,								// const VkVertexInputBindingDescription*      pVertexBindingDescriptions
		1u,															// deUint32                                    vertexAttributeDescriptionCount
		&vertexInputAttributeDescription							// const VkVertexInputAttributeDescription*    pVertexAttributeDescriptions
	};

	const VkPipelineInputAssemblyStateCreateInfo	inputAssemblyStateCreateInfoDefault	=
	{
		VK_STRUCTURE_TYPE_PIPELINE_INPUT_ASSEMBLY_STATE_CREATE_INFO,	// VkStructureType                            sType
		DE_NULL,														// const void*                                pNext
		0u,																// VkPipelineInputAssemblyStateCreateFlags    flags
		VK_PRIMITIVE_TOPOLOGY_TRIANGLE_LIST,							// VkPrimitiveTopology                        topology
		VK_FALSE														// VkBool32                                   primitiveRestartEnable
	};

	const VkViewport								viewport							= makeViewport(256, 256);
	const VkRect2D									scissor								= makeRect2D(256, 256);

	const VkPipelineViewportStateCreateInfo			viewportStateCreateInfoDefault		=
	{
		VK_STRUCTURE_TYPE_PIPELINE_VIEWPORT_STATE_CREATE_INFO,	// VkStructureType                             sType
		DE_NULL,												// const void*                                 pNext
		(VkPipelineViewportStateCreateFlags)0,					// VkPipelineViewportStateCreateFlags          flags
		1u,														// deUint32                                    viewportCount
		&viewport,												// const VkViewport*                           pViewports
		1u,														// deUint32                                    scissorCount
		&scissor												// const VkRect2D*                             pScissors
	};

	const VkPipelineRasterizationStateCreateInfo	rasterizationStateCreateInfoDefault	=
	{
		VK_STRUCTURE_TYPE_PIPELINE_RASTERIZATION_STATE_CREATE_INFO,	// VkStructureType                            sType
		DE_NULL,													// const void*                                pNext
		0u,															// VkPipelineRasterizationStateCreateFlags    flags
		VK_FALSE,													// VkBool32                                   depthClampEnable
		disableRasterization,										// VkBool32                                   rasterizerDiscardEnable
		VK_POLYGON_MODE_FILL,										// VkPolygonMode                              polygonMode
		VK_CULL_MODE_NONE,											// VkCullModeFlags                            cullMode
		VK_FRONT_FACE_COUNTER_CLOCKWISE,							// VkFrontFace                                frontFace
		VK_FALSE,													// VkBool32                                   depthBiasEnable
		0.0f,														// float                                      depthBiasConstantFactor
		0.0f,														// float                                      depthBiasClamp
		0.0f,														// float                                      depthBiasSlopeFactor
		1.0f														// float                                      lineWidth
	};

	const VkPipelineMultisampleStateCreateInfo		multisampleStateCreateInfoDefault	=
	{
		VK_STRUCTURE_TYPE_PIPELINE_MULTISAMPLE_STATE_CREATE_INFO,	// VkStructureType                          sType
		DE_NULL,													// const void*                              pNext
		0u,															// VkPipelineMultisampleStateCreateFlags    flags
		VK_SAMPLE_COUNT_1_BIT,										// VkSampleCountFlagBits                    rasterizationSamples
		VK_FALSE,													// VkBool32                                 sampleShadingEnable
		1.0f,														// float                                    minSampleShading
		DE_NULL,													// const VkSampleMask*                      pSampleMask
		VK_FALSE,													// VkBool32                                 alphaToCoverageEnable
		VK_FALSE													// VkBool32                                 alphaToOneEnable
	};

	const VkStencilOpState							stencilOpState						=
	{
		VK_STENCIL_OP_KEEP,		// VkStencilOp    failOp
		VK_STENCIL_OP_KEEP,		// VkStencilOp    passOp
		VK_STENCIL_OP_KEEP,		// VkStencilOp    depthFailOp
		VK_COMPARE_OP_NEVER,	// VkCompareOp    compareOp
		0,						// deUint32       compareMask
		0,						// deUint32       writeMask
		0						// deUint32       reference
	};

	const VkPipelineDepthStencilStateCreateInfo		depthStencilStateCreateInfoDefault	=
	{
		VK_STRUCTURE_TYPE_PIPELINE_DEPTH_STENCIL_STATE_CREATE_INFO,	// VkStructureType                          sType
		DE_NULL,													// const void*                              pNext
		0u,															// VkPipelineDepthStencilStateCreateFlags   flags
		VK_FALSE,													// VkBool32                                 depthTestEnable
		VK_FALSE,													// VkBool32                                 depthWriteEnable
		VK_COMPARE_OP_LESS_OR_EQUAL,								// VkCompareOp                              depthCompareOp
		VK_FALSE,													// VkBool32                                 depthBoundsTestEnable
		VK_FALSE,													// VkBool32                                 stencilTestEnable
		stencilOpState,												// VkStencilOpState                         front
		stencilOpState,												// VkStencilOpState                         back
		0.0f,														// float                                    minDepthBounds
		1.0f,														// float                                    maxDepthBounds
	};

	const VkPipelineColorBlendAttachmentState		colorBlendAttachmentState			=
	{
		VK_FALSE,					// VkBool32                 blendEnable
		VK_BLEND_FACTOR_ZERO,		// VkBlendFactor            srcColorBlendFactor
		VK_BLEND_FACTOR_ZERO,		// VkBlendFactor            dstColorBlendFactor
		VK_BLEND_OP_ADD,			// VkBlendOp                colorBlendOp
		VK_BLEND_FACTOR_ZERO,		// VkBlendFactor            srcAlphaBlendFactor
		VK_BLEND_FACTOR_ZERO,		// VkBlendFactor            dstAlphaBlendFactor
		VK_BLEND_OP_ADD,			// VkBlendOp                alphaBlendOp
		VK_COLOR_COMPONENT_R_BIT	// VkColorComponentFlags    colorWriteMask
		| VK_COLOR_COMPONENT_G_BIT
		| VK_COLOR_COMPONENT_B_BIT
		| VK_COLOR_COMPONENT_A_BIT
	};

	const VkPipelineColorBlendStateCreateInfo		colorBlendStateCreateInfoDefault	=
	{
		VK_STRUCTURE_TYPE_PIPELINE_COLOR_BLEND_STATE_CREATE_INFO,	// VkStructureType                               sType
		DE_NULL,													// const void*                                   pNext
		0u,															// VkPipelineColorBlendStateCreateFlags          flags
		VK_FALSE,													// VkBool32                                      logicOpEnable
		VK_LOGIC_OP_CLEAR,											// VkLogicOp                                     logicOp
		1u,															// deUint32                                      attachmentCount
		&colorBlendAttachmentState,									// const VkPipelineColorBlendAttachmentState*    pAttachments
		{ 0.0f, 0.0f, 0.0f, 0.0f }									// float                                         blendConstants[4]
	};

	const VkGraphicsPipelineCreateInfo				pipelineCreateInfo					=
	{
		VK_STRUCTURE_TYPE_GRAPHICS_PIPELINE_CREATE_INFO,														// VkStructureType                                  sType
		pNext,																									// const void*                                      pNext
		0u,																										// VkPipelineCreateFlags                            flags
		(deUint32)pipelineShaderStageParams.size(),																// deUint32                                         stageCount
		&pipelineShaderStageParams[0],																			// const VkPipelineShaderStageCreateInfo*           pStages
		vertexInputStateCreateInfo ? vertexInputStateCreateInfo : &vertexInputStateCreateInfoDefault,			// const VkPipelineVertexInputStateCreateInfo*      pVertexInputState
		inputAssemblyStateCreateInfo ? inputAssemblyStateCreateInfo : &inputAssemblyStateCreateInfoDefault,		// const VkPipelineInputAssemblyStateCreateInfo*    pInputAssemblyState
		tessStateCreateInfo,																					// const VkPipelineTessellationStateCreateInfo*     pTessellationState
		viewportStateCreateInfo ? viewportStateCreateInfo : &viewportStateCreateInfoDefault,					// const VkPipelineViewportStateCreateInfo*         pViewportState
		rasterizationStateCreateInfo ? rasterizationStateCreateInfo : &rasterizationStateCreateInfoDefault,		// const VkPipelineRasterizationStateCreateInfo*    pRasterizationState
		multisampleStateCreateInfo ? multisampleStateCreateInfo: &multisampleStateCreateInfoDefault,			// const VkPipelineMultisampleStateCreateInfo*      pMultisampleState
		depthStencilStateCreateInfo ? depthStencilStateCreateInfo : &depthStencilStateCreateInfoDefault,		// const VkPipelineDepthStencilStateCreateInfo*     pDepthStencilState
		colorBlendStateCreateInfo ? colorBlendStateCreateInfo : &colorBlendStateCreateInfoDefault,				// const VkPipelineColorBlendStateCreateInfo*       pColorBlendState
		dynamicStateCreateInfo ? dynamicStateCreateInfo : DE_NULL,												// const VkPipelineDynamicStateCreateInfo*          pDynamicState
		pipelineLayout,																							// VkPipelineLayout                                 layout
		renderPass,																								// VkRenderPass                                     renderPass
		subpass,																								// deUint32                                         subpass
		DE_NULL,																								// VkPipeline                                       basePipelineHandle
		0																										// deInt32                                          basePipelineIndex;
	};

	return createGraphicsPipeline(vk, device, DE_NULL, &pipelineCreateInfo);
}

<<<<<<< HEAD
=======
Move<VkPipeline> makeGraphicsPipeline (const DeviceInterface&							vk,
									   const VkDevice									device,
									   const VkPipelineLayout							pipelineLayout,
									   const VkShaderModule								vertexShaderModule,
									   const VkShaderModule								tessellationControlShaderModule,
									   const VkShaderModule								tessellationEvalShaderModule,
									   const VkShaderModule								geometryShaderModule,
									   const VkShaderModule								fragmentShaderModule,
									   const VkRenderPass								renderPass,
									   const deUint32									subpass,
									   const VkPipelineVertexInputStateCreateInfo*		vertexInputStateCreateInfo,
									   const VkPipelineInputAssemblyStateCreateInfo*	inputAssemblyStateCreateInfo,
									   const VkPipelineTessellationStateCreateInfo*		tessStateCreateInfo,
									   const VkPipelineViewportStateCreateInfo*			viewportStateCreateInfo,
									   const VkPipelineRasterizationStateCreateInfo*	rasterizationStateCreateInfo,
									   const VkPipelineMultisampleStateCreateInfo*		multisampleStateCreateInfo,
									   const VkPipelineDepthStencilStateCreateInfo*		depthStencilStateCreateInfo,
									   const VkPipelineColorBlendStateCreateInfo*		colorBlendStateCreateInfo,
									   const VkPipelineDynamicStateCreateInfo*			dynamicStateCreateInfo,
									   const void*										pNext)
{
	VkPipelineShaderStageCreateInfo					stageCreateInfo		=
	{
		VK_STRUCTURE_TYPE_PIPELINE_SHADER_STAGE_CREATE_INFO,	// VkStructureType                     sType
		DE_NULL,												// const void*                         pNext
		0u,														// VkPipelineShaderStageCreateFlags    flags
		VK_SHADER_STAGE_VERTEX_BIT,								// VkShaderStageFlagBits               stage
		DE_NULL,												// VkShaderModule                      module
		"main",													// const char*                         pName
		DE_NULL													// const VkSpecializationInfo*         pSpecializationInfo
	};

	std::vector<VkPipelineShaderStageCreateInfo>	pipelineShaderStageParams;

	{
		stageCreateInfo.stage	= VK_SHADER_STAGE_VERTEX_BIT;
		stageCreateInfo.module	= vertexShaderModule;
		pipelineShaderStageParams.push_back(stageCreateInfo);
	}

	if (tessellationControlShaderModule != DE_NULL)
	{
		stageCreateInfo.stage	= VK_SHADER_STAGE_TESSELLATION_CONTROL_BIT;
		stageCreateInfo.module	= tessellationControlShaderModule;
		pipelineShaderStageParams.push_back(stageCreateInfo);
	}

	if (tessellationEvalShaderModule != DE_NULL)
	{
		stageCreateInfo.stage	= VK_SHADER_STAGE_TESSELLATION_EVALUATION_BIT;
		stageCreateInfo.module	= tessellationEvalShaderModule;
		pipelineShaderStageParams.push_back(stageCreateInfo);
	}

	if (geometryShaderModule != DE_NULL)
	{
		stageCreateInfo.stage	= VK_SHADER_STAGE_GEOMETRY_BIT;
		stageCreateInfo.module	= geometryShaderModule;
		pipelineShaderStageParams.push_back(stageCreateInfo);
	}

	if (fragmentShaderModule != DE_NULL)
	{
		stageCreateInfo.stage	= VK_SHADER_STAGE_FRAGMENT_BIT;
		stageCreateInfo.module	= fragmentShaderModule;
		pipelineShaderStageParams.push_back(stageCreateInfo);
	}

	const VkGraphicsPipelineCreateInfo				pipelineCreateInfo	=
	{
		VK_STRUCTURE_TYPE_GRAPHICS_PIPELINE_CREATE_INFO,	// VkStructureType                                  sType
		pNext,												// const void*                                      pNext
		0u,													// VkPipelineCreateFlags                            flags
		(deUint32)pipelineShaderStageParams.size(),			// deUint32                                         stageCount
		&pipelineShaderStageParams[0],						// const VkPipelineShaderStageCreateInfo*           pStages
		vertexInputStateCreateInfo,							// const VkPipelineVertexInputStateCreateInfo*      pVertexInputState
		inputAssemblyStateCreateInfo,						// const VkPipelineInputAssemblyStateCreateInfo*    pInputAssemblyState
		tessStateCreateInfo,								// const VkPipelineTessellationStateCreateInfo*     pTessellationState
		viewportStateCreateInfo,							// const VkPipelineViewportStateCreateInfo*         pViewportState
		rasterizationStateCreateInfo,						// const VkPipelineRasterizationStateCreateInfo*    pRasterizationState
		multisampleStateCreateInfo,							// const VkPipelineMultisampleStateCreateInfo*      pMultisampleState
		depthStencilStateCreateInfo,						// const VkPipelineDepthStencilStateCreateInfo*     pDepthStencilState
		colorBlendStateCreateInfo,							// const VkPipelineColorBlendStateCreateInfo*       pColorBlendState
		dynamicStateCreateInfo,								// const VkPipelineDynamicStateCreateInfo*          pDynamicState
		pipelineLayout,										// VkPipelineLayout                                 layout
		renderPass,											// VkRenderPass                                     renderPass
		subpass,											// deUint32                                         subpass
		DE_NULL,											// VkPipeline                                       basePipelineHandle
		0													// deInt32                                          basePipelineIndex;
	};

	return createGraphicsPipeline(vk, device, DE_NULL, &pipelineCreateInfo);
}

Move<VkPipeline> makeGraphicsPipeline (const DeviceInterface&							vk,
									   const VkDevice									device,
									   const VkPipelineLayout							pipelineLayout,
									   const VkShaderModule								taskShaderModule,
									   const VkShaderModule								meshShaderModule,
									   const VkShaderModule								fragmentShaderModule,
									   const VkRenderPass								renderPass,
									   const std::vector<VkViewport>&					viewports,
									   const std::vector<VkRect2D>&						scissors,
									   const deUint32									subpass,
									   const VkPipelineRasterizationStateCreateInfo*	rasterizationStateCreateInfo,
									   const VkPipelineMultisampleStateCreateInfo*		multisampleStateCreateInfo,
									   const VkPipelineDepthStencilStateCreateInfo*		depthStencilStateCreateInfo,
									   const VkPipelineColorBlendStateCreateInfo*		colorBlendStateCreateInfo,
									   const VkPipelineDynamicStateCreateInfo*			dynamicStateCreateInfo)
{
	const VkBool32									disableRasterization				= (fragmentShaderModule == DE_NULL);

	VkPipelineShaderStageCreateInfo					stageCreateInfo						=
	{
		VK_STRUCTURE_TYPE_PIPELINE_SHADER_STAGE_CREATE_INFO,	// VkStructureType                     sType
		nullptr,												// const void*                         pNext
		0u,														// VkPipelineShaderStageCreateFlags    flags
		VK_SHADER_STAGE_VERTEX_BIT,								// VkShaderStageFlagBits               stage
		DE_NULL,												// VkShaderModule                      module
		"main",													// const char*                         pName
		nullptr													// const VkSpecializationInfo*         pSpecializationInfo
	};

	std::vector<VkPipelineShaderStageCreateInfo>	pipelineShaderStageParams;

	if (taskShaderModule != DE_NULL)
	{
		stageCreateInfo.stage	= VK_SHADER_STAGE_TASK_BIT_NV;
		stageCreateInfo.module	= taskShaderModule;
		pipelineShaderStageParams.push_back(stageCreateInfo);
	}

	{
		stageCreateInfo.stage	= VK_SHADER_STAGE_MESH_BIT_NV;
		stageCreateInfo.module	= meshShaderModule;
		pipelineShaderStageParams.push_back(stageCreateInfo);
	}

	if (fragmentShaderModule != DE_NULL)
	{
		stageCreateInfo.stage	= VK_SHADER_STAGE_FRAGMENT_BIT;
		stageCreateInfo.module	= fragmentShaderModule;
		pipelineShaderStageParams.push_back(stageCreateInfo);
	}

	VkPipelineViewportStateCreateInfo viewportStateCreateInfo = initVulkanStructure();
	viewportStateCreateInfo.viewportCount	= static_cast<uint32_t>(viewports.size());
	viewportStateCreateInfo.pViewports		= de::dataOrNull(viewports);
	viewportStateCreateInfo.scissorCount	= static_cast<uint32_t>(scissors.size());
	viewportStateCreateInfo.pScissors		= de::dataOrNull(scissors);

	VkPipelineRasterizationStateCreateInfo rasterizationStateCreateInfoDefault = initVulkanStructure();
	rasterizationStateCreateInfoDefault.rasterizerDiscardEnable	= disableRasterization;
	rasterizationStateCreateInfoDefault.lineWidth				= 1.0f;

	VkPipelineMultisampleStateCreateInfo multisampleStateCreateInfoDefault = initVulkanStructure();
	multisampleStateCreateInfoDefault.rasterizationSamples	= VK_SAMPLE_COUNT_1_BIT;
	multisampleStateCreateInfoDefault.minSampleShading		= 1.0f;

	VkPipelineDepthStencilStateCreateInfo depthStencilStateCreateInfoDefault = initVulkanStructure();
	depthStencilStateCreateInfoDefault.maxDepthBounds = 1.0f;

	VkPipelineColorBlendAttachmentState colorBlendAttachmentState = {};
	colorBlendAttachmentState.colorWriteMask = (VK_COLOR_COMPONENT_R_BIT | VK_COLOR_COMPONENT_G_BIT | VK_COLOR_COMPONENT_B_BIT | VK_COLOR_COMPONENT_A_BIT);

	VkPipelineColorBlendStateCreateInfo colorBlendStateCreateInfoDefault = initVulkanStructure();
	colorBlendStateCreateInfoDefault.attachmentCount	= 1u;
	colorBlendStateCreateInfoDefault.pAttachments		= &colorBlendAttachmentState;

	std::vector<VkDynamicState> dynamicStates;

	if (viewports.empty())
		dynamicStates.push_back(VK_DYNAMIC_STATE_VIEWPORT);
	if (scissors.empty())
		dynamicStates.push_back(VK_DYNAMIC_STATE_SCISSOR);

	VkPipelineDynamicStateCreateInfo dynamicStateCreateInfoDefault = initVulkanStructure();
	dynamicStateCreateInfoDefault.dynamicStateCount	= static_cast<uint32_t>(dynamicStates.size());
	dynamicStateCreateInfoDefault.pDynamicStates	= de::dataOrNull(dynamicStates);

	const VkPipelineDynamicStateCreateInfo*	dynamicStateCreateInfoDefaultPtr	= dynamicStates.empty() ? nullptr : &dynamicStateCreateInfoDefault;

	const VkGraphicsPipelineCreateInfo		pipelineCreateInfo					=
	{
		VK_STRUCTURE_TYPE_GRAPHICS_PIPELINE_CREATE_INFO,														// VkStructureType                                  sType
		nullptr,																								// const void*                                      pNext
		0u,																										// VkPipelineCreateFlags                            flags
		static_cast<uint32_t>(pipelineShaderStageParams.size()),												// deUint32                                         stageCount
		de::dataOrNull(pipelineShaderStageParams),																// const VkPipelineShaderStageCreateInfo*           pStages
		nullptr,																								// const VkPipelineVertexInputStateCreateInfo*      pVertexInputState
		nullptr,																								// const VkPipelineInputAssemblyStateCreateInfo*    pInputAssemblyState
		nullptr,																								// const VkPipelineTessellationStateCreateInfo*     pTessellationState
		&viewportStateCreateInfo,																				// const VkPipelineViewportStateCreateInfo*         pViewportState
		rasterizationStateCreateInfo	? rasterizationStateCreateInfo	: &rasterizationStateCreateInfoDefault,	// const VkPipelineRasterizationStateCreateInfo*    pRasterizationState
		multisampleStateCreateInfo		? multisampleStateCreateInfo	: &multisampleStateCreateInfoDefault,	// const VkPipelineMultisampleStateCreateInfo*      pMultisampleState
		depthStencilStateCreateInfo		? depthStencilStateCreateInfo	: &depthStencilStateCreateInfoDefault,	// const VkPipelineDepthStencilStateCreateInfo*     pDepthStencilState
		colorBlendStateCreateInfo		? colorBlendStateCreateInfo		: &colorBlendStateCreateInfoDefault,	// const VkPipelineColorBlendStateCreateInfo*       pColorBlendState
		dynamicStateCreateInfo			? dynamicStateCreateInfo		: dynamicStateCreateInfoDefaultPtr,		// const VkPipelineDynamicStateCreateInfo*          pDynamicState
		pipelineLayout,																							// VkPipelineLayout                                 layout
		renderPass,																								// VkRenderPass                                     renderPass
		subpass,																								// deUint32                                         subpass
		DE_NULL,																								// VkPipeline                                       basePipelineHandle
		0																										// deInt32                                          basePipelineIndex;
	};

	return createGraphicsPipeline(vk, device, DE_NULL, &pipelineCreateInfo);
}

>>>>>>> bfede065
Move<VkRenderPass> makeRenderPass (const DeviceInterface&				vk,
								   const VkDevice						device,
								   const VkFormat						colorFormat,
								   const VkFormat						depthStencilFormat,
								   const VkAttachmentLoadOp				loadOperation,
								   const VkImageLayout					finalLayoutColor,
								   const VkImageLayout					finalLayoutDepthStencil,
								   const VkImageLayout					subpassLayoutColor,
								   const VkImageLayout					subpassLayoutDepthStencil,
								   const VkAllocationCallbacks* const	allocationCallbacks)
{
	const bool								hasColor							= colorFormat != VK_FORMAT_UNDEFINED;
	const bool								hasDepthStencil						= depthStencilFormat != VK_FORMAT_UNDEFINED;
	const VkImageLayout						initialLayoutColor					= loadOperation == VK_ATTACHMENT_LOAD_OP_LOAD ? VK_IMAGE_LAYOUT_COLOR_ATTACHMENT_OPTIMAL : VK_IMAGE_LAYOUT_UNDEFINED;
	const VkImageLayout						initialLayoutDepthStencil			= loadOperation == VK_ATTACHMENT_LOAD_OP_LOAD ? VK_IMAGE_LAYOUT_DEPTH_STENCIL_ATTACHMENT_OPTIMAL : VK_IMAGE_LAYOUT_UNDEFINED;

	const VkAttachmentDescription			colorAttachmentDescription			=
	{
		(VkAttachmentDescriptionFlags)0,	// VkAttachmentDescriptionFlags    flags
		colorFormat,						// VkFormat                        format
		VK_SAMPLE_COUNT_1_BIT,				// VkSampleCountFlagBits           samples
		loadOperation,						// VkAttachmentLoadOp              loadOp
		VK_ATTACHMENT_STORE_OP_STORE,		// VkAttachmentStoreOp             storeOp
		VK_ATTACHMENT_LOAD_OP_DONT_CARE,	// VkAttachmentLoadOp              stencilLoadOp
		VK_ATTACHMENT_STORE_OP_DONT_CARE,	// VkAttachmentStoreOp             stencilStoreOp
		initialLayoutColor,					// VkImageLayout                   initialLayout
		finalLayoutColor					// VkImageLayout                   finalLayout
	};

	const VkAttachmentDescription			depthStencilAttachmentDescription	=
	{
		(VkAttachmentDescriptionFlags)0,	// VkAttachmentDescriptionFlags    flags
		depthStencilFormat,					// VkFormat                        format
		VK_SAMPLE_COUNT_1_BIT,				// VkSampleCountFlagBits           samples
		loadOperation,						// VkAttachmentLoadOp              loadOp
		VK_ATTACHMENT_STORE_OP_STORE,		// VkAttachmentStoreOp             storeOp
		loadOperation,						// VkAttachmentLoadOp              stencilLoadOp
		VK_ATTACHMENT_STORE_OP_STORE,		// VkAttachmentStoreOp             stencilStoreOp
		initialLayoutDepthStencil,			// VkImageLayout                   initialLayout
		finalLayoutDepthStencil				// VkImageLayout                   finalLayout
	};

	std::vector<VkAttachmentDescription>	attachmentDescriptions;

	if (hasColor)
		attachmentDescriptions.push_back(colorAttachmentDescription);
	if (hasDepthStencil)
		attachmentDescriptions.push_back(depthStencilAttachmentDescription);

	const VkAttachmentReference				colorAttachmentRef					=
	{
		0u,					// deUint32         attachment
		subpassLayoutColor	// VkImageLayout    layout
	};

	const VkAttachmentReference				depthStencilAttachmentRef			=
	{
		hasColor ? 1u : 0u,			// deUint32         attachment
		subpassLayoutDepthStencil	// VkImageLayout    layout
	};

	const VkSubpassDescription				subpassDescription					=
	{
		(VkSubpassDescriptionFlags)0,							// VkSubpassDescriptionFlags       flags
		VK_PIPELINE_BIND_POINT_GRAPHICS,						// VkPipelineBindPoint             pipelineBindPoint
		0u,														// deUint32                        inputAttachmentCount
		DE_NULL,												// const VkAttachmentReference*    pInputAttachments
		hasColor ? 1u : 0u,										// deUint32                        colorAttachmentCount
		hasColor ? &colorAttachmentRef : DE_NULL,				// const VkAttachmentReference*    pColorAttachments
		DE_NULL,												// const VkAttachmentReference*    pResolveAttachments
		hasDepthStencil ? &depthStencilAttachmentRef : DE_NULL,	// const VkAttachmentReference*    pDepthStencilAttachment
		0u,														// deUint32                        preserveAttachmentCount
		DE_NULL													// const deUint32*                 pPreserveAttachments
	};

	const VkRenderPassCreateInfo			renderPassInfo						=
	{
		VK_STRUCTURE_TYPE_RENDER_PASS_CREATE_INFO,									// VkStructureType                   sType
		DE_NULL,																	// const void*                       pNext
		(VkRenderPassCreateFlags)0,													// VkRenderPassCreateFlags           flags
		(deUint32)attachmentDescriptions.size(),									// deUint32                          attachmentCount
		attachmentDescriptions.size() > 0 ? &attachmentDescriptions[0] : DE_NULL,	// const VkAttachmentDescription*    pAttachments
		1u,																			// deUint32                          subpassCount
		&subpassDescription,														// const VkSubpassDescription*       pSubpasses
		0u,																			// deUint32                          dependencyCount
		DE_NULL																		// const VkSubpassDependency*        pDependencies
	};

	return createRenderPass(vk, device, &renderPassInfo, allocationCallbacks);
}

Move<VkImageView> makeImageView (const DeviceInterface&				vk,
								 const VkDevice						vkDevice,
								 const VkImage						image,
								 const VkImageViewType				imageViewType,
								 const VkFormat						format,
								 const VkImageSubresourceRange		subresourceRange,
								 const VkImageViewUsageCreateInfo*	imageUsageCreateInfo)
{
	const VkImageViewCreateInfo imageViewParams =
	{
		VK_STRUCTURE_TYPE_IMAGE_VIEW_CREATE_INFO,		// VkStructureType			sType;
		imageUsageCreateInfo,							// const void*				pNext;
		0u,												// VkImageViewCreateFlags	flags;
		image,											// VkImage					image;
		imageViewType,									// VkImageViewType			viewType;
		format,											// VkFormat					format;
		makeComponentMappingRGBA(),						// VkComponentMapping		components;
		subresourceRange,								// VkImageSubresourceRange	subresourceRange;
	};
	return createImageView(vk, vkDevice, &imageViewParams);
}

Move<VkBufferView> makeBufferView (const DeviceInterface&	vk,
								   const VkDevice			vkDevice,
								   const VkBuffer			buffer,
								   const VkFormat			format,
								   const VkDeviceSize		offset,
								   const VkDeviceSize		size)
{
	const VkBufferViewCreateInfo bufferViewParams =
	{
		VK_STRUCTURE_TYPE_BUFFER_VIEW_CREATE_INFO,	// VkStructureType			sType;
		DE_NULL,									// const void*				pNext;
		0u,											// VkBufferViewCreateFlags	flags;
		buffer,										// VkBuffer					buffer;
		format,										// VkFormat					format;
		offset,										// VkDeviceSize				offset;
		size,										// VkDeviceSize				range;
	};
	return createBufferView(vk, vkDevice, &bufferViewParams);
}

Move<VkDescriptorSet> makeDescriptorSet (const DeviceInterface&			vk,
										 const VkDevice					device,
										 const VkDescriptorPool			descriptorPool,
										 const VkDescriptorSetLayout	setLayout,
										 const void*					pNext)
{
	const VkDescriptorSetAllocateInfo allocateParams =
	{
		VK_STRUCTURE_TYPE_DESCRIPTOR_SET_ALLOCATE_INFO,	// VkStructureType				sType;
		pNext,											// const void*					pNext;
		descriptorPool,									// VkDescriptorPool				descriptorPool;
		1u,												// deUint32						setLayoutCount;
		&setLayout,										// const VkDescriptorSetLayout*	pSetLayouts;
	};
	return allocateDescriptorSet(vk, device, &allocateParams);
}

VkBufferCreateInfo makeBufferCreateInfo (const VkDeviceSize			size,
										 const VkBufferUsageFlags	usage)
{
	const VkBufferCreateInfo bufferCreateInfo =
	{
		VK_STRUCTURE_TYPE_BUFFER_CREATE_INFO,	// VkStructureType		sType;
		DE_NULL,								// const void*			pNext;
		(VkBufferCreateFlags)0,					// VkBufferCreateFlags	flags;
		size,									// VkDeviceSize			size;
		usage,									// VkBufferUsageFlags	usage;
		VK_SHARING_MODE_EXCLUSIVE,				// VkSharingMode		sharingMode;
		0u,										// deUint32				queueFamilyIndexCount;
		DE_NULL,								// const deUint32*		pQueueFamilyIndices;
	};
	return bufferCreateInfo;
}

VkBufferCreateInfo makeBufferCreateInfo (const VkDeviceSize				size,
										 const VkBufferUsageFlags		usage,
										 const std::vector<deUint32>&	queueFamilyIndices)
{
	const deUint32				queueFamilyIndexCount	= static_cast<deUint32>(queueFamilyIndices.size());
	const deUint32*				pQueueFamilyIndices		= de::dataOrNull(queueFamilyIndices);
	const VkBufferCreateInfo	bufferCreateInfo		=
	{
		VK_STRUCTURE_TYPE_BUFFER_CREATE_INFO,	// VkStructureType		sType;
		DE_NULL,								// const void*			pNext;
		(VkBufferCreateFlags)0,					// VkBufferCreateFlags	flags;
		size,									// VkDeviceSize			size;
		usage,									// VkBufferUsageFlags	usage;
		VK_SHARING_MODE_EXCLUSIVE,				// VkSharingMode		sharingMode;
		queueFamilyIndexCount,					// deUint32				queueFamilyIndexCount;
		pQueueFamilyIndices,					// const deUint32*		pQueueFamilyIndices;
	};

	return bufferCreateInfo;
}


Move<VkPipelineLayout> makePipelineLayout (const DeviceInterface&		vk,
										   const VkDevice				device,
										   const VkDescriptorSetLayout	descriptorSetLayout)
{
	return makePipelineLayout(vk, device, (descriptorSetLayout == DE_NULL) ? 0u : 1u, &descriptorSetLayout);
}

Move<VkPipelineLayout> makePipelineLayout (const DeviceInterface&								vk,
										   const VkDevice										device,
										   const std::vector<vk::Move<VkDescriptorSetLayout>>	&descriptorSetLayouts)
{
	// Create a list of descriptor sets without move pointers.
	std::vector<vk::VkDescriptorSetLayout> descriptorSetLayoutsUnWrapped;
	for (const auto& descriptorSetLayout : descriptorSetLayouts)
	{
		descriptorSetLayoutsUnWrapped.push_back(descriptorSetLayout.get());
	}
	return vk::makePipelineLayout(vk, device, static_cast<deUint32>(descriptorSetLayoutsUnWrapped.size()), descriptorSetLayoutsUnWrapped.data());
}

Move<VkPipelineLayout> makePipelineLayout (const DeviceInterface&		vk,
										   const VkDevice				device,
										   const deUint32				setLayoutCount,
										   const VkDescriptorSetLayout*	descriptorSetLayout)
{
	const VkPipelineLayoutCreateInfo pipelineLayoutParams =
	{
		VK_STRUCTURE_TYPE_PIPELINE_LAYOUT_CREATE_INFO,		// VkStructureType					sType;
		DE_NULL,											// const void*						pNext;
		0u,													// VkPipelineLayoutCreateFlags		flags;
		setLayoutCount,										// deUint32							setLayoutCount;
		descriptorSetLayout,								// const VkDescriptorSetLayout*		pSetLayouts;
		0u,													// deUint32							pushConstantRangeCount;
		DE_NULL,											// const VkPushConstantRange*		pPushConstantRanges;
	};

	return createPipelineLayout(vk, device, &pipelineLayoutParams);
}

Move<VkPipelineLayout> makePipelineLayout (const DeviceInterface&		vk,
										   const VkDevice				device,
										   const deUint32				setLayoutCount,
										   const VkDescriptorSetLayout*	descriptorSetLayout,
										   const deUint32               pushConstantRangeCount,
										   const VkPushConstantRange*   pPushConstantRanges)
{
	const VkPipelineLayoutCreateInfo pipelineLayoutParams =
	{
		VK_STRUCTURE_TYPE_PIPELINE_LAYOUT_CREATE_INFO,		// VkStructureType					sType;
		DE_NULL,											// const void*						pNext;
		0u,													// VkPipelineLayoutCreateFlags		flags;
		setLayoutCount,										// deUint32							setLayoutCount;
		descriptorSetLayout,								// const VkDescriptorSetLayout*		pSetLayouts;
		pushConstantRangeCount,								// deUint32							pushConstantRangeCount;
		pPushConstantRanges,								// const VkPushConstantRange*		pPushConstantRanges;
	};

	return createPipelineLayout(vk, device, &pipelineLayoutParams);
}

Move<VkFramebuffer> makeFramebuffer (const DeviceInterface&	vk,
									 const VkDevice			device,
									 const VkRenderPass		renderPass,
									 const VkImageView		colorAttachment,
									 const deUint32			width,
									 const deUint32			height,
									 const deUint32			layers)
{
	return makeFramebuffer(vk, device, renderPass, 1u, &colorAttachment, width, height, layers);
}

Move<VkFramebuffer> makeFramebuffer (const DeviceInterface&	vk,
									 const VkDevice			device,
									 const VkRenderPass		renderPass,
									 const deUint32			attachmentCount,
									 const VkImageView*		attachmentsArray,
									 const deUint32			width,
									 const deUint32			height,
									 const deUint32			layers)
{
	const VkFramebufferCreateInfo framebufferInfo =
	{
		VK_STRUCTURE_TYPE_FRAMEBUFFER_CREATE_INFO,	// VkStructureType			sType;
		DE_NULL,									// const void*				pNext;
		(VkFramebufferCreateFlags)0,				// VkFramebufferCreateFlags	flags;
		renderPass,									// VkRenderPass				renderPass;
		attachmentCount,							// uint32_t					attachmentCount;
		attachmentsArray,							// const VkImageView*		pAttachments;
		width,										// uint32_t					width;
		height,										// uint32_t					height;
		layers,										// uint32_t					layers;
	};

	return createFramebuffer(vk, device, &framebufferInfo);
}

Move<VkCommandPool> makeCommandPool (const DeviceInterface& vk,
									 const VkDevice			device,
									 const deUint32			queueFamilyIndex)
{
	const VkCommandPoolCreateInfo commandPoolParams =
	{
		VK_STRUCTURE_TYPE_COMMAND_POOL_CREATE_INFO,			// VkStructureType			sType;
		DE_NULL,											// const void*				pNext;
		VK_COMMAND_POOL_CREATE_RESET_COMMAND_BUFFER_BIT,	// VkCommandPoolCreateFlags	flags;
		queueFamilyIndex,									// deUint32					queueFamilyIndex;
	};

	return createCommandPool(vk, device, &commandPoolParams);
}

VkBufferImageCopy makeBufferImageCopy (const VkExtent3D					extent,
									   const VkImageSubresourceLayers	subresourceLayers)
{
	const VkBufferImageCopy copyParams =
	{
		0ull,					//	VkDeviceSize				bufferOffset;
		0u,						//	deUint32					bufferRowLength;
		0u,						//	deUint32					bufferImageHeight;
		subresourceLayers,		//	VkImageSubresourceLayers	imageSubresource;
		makeOffset3D(0, 0, 0),	//	VkOffset3D					imageOffset;
		extent,					//	VkExtent3D					imageExtent;
	};
	return copyParams;
}

} // vk<|MERGE_RESOLUTION|>--- conflicted
+++ resolved
@@ -374,102 +374,6 @@
 	return createGraphicsPipeline(vk, device, DE_NULL, &pipelineCreateInfo);
 }
 
-<<<<<<< HEAD
-=======
-Move<VkPipeline> makeGraphicsPipeline (const DeviceInterface&							vk,
-									   const VkDevice									device,
-									   const VkPipelineLayout							pipelineLayout,
-									   const VkShaderModule								vertexShaderModule,
-									   const VkShaderModule								tessellationControlShaderModule,
-									   const VkShaderModule								tessellationEvalShaderModule,
-									   const VkShaderModule								geometryShaderModule,
-									   const VkShaderModule								fragmentShaderModule,
-									   const VkRenderPass								renderPass,
-									   const deUint32									subpass,
-									   const VkPipelineVertexInputStateCreateInfo*		vertexInputStateCreateInfo,
-									   const VkPipelineInputAssemblyStateCreateInfo*	inputAssemblyStateCreateInfo,
-									   const VkPipelineTessellationStateCreateInfo*		tessStateCreateInfo,
-									   const VkPipelineViewportStateCreateInfo*			viewportStateCreateInfo,
-									   const VkPipelineRasterizationStateCreateInfo*	rasterizationStateCreateInfo,
-									   const VkPipelineMultisampleStateCreateInfo*		multisampleStateCreateInfo,
-									   const VkPipelineDepthStencilStateCreateInfo*		depthStencilStateCreateInfo,
-									   const VkPipelineColorBlendStateCreateInfo*		colorBlendStateCreateInfo,
-									   const VkPipelineDynamicStateCreateInfo*			dynamicStateCreateInfo,
-									   const void*										pNext)
-{
-	VkPipelineShaderStageCreateInfo					stageCreateInfo		=
-	{
-		VK_STRUCTURE_TYPE_PIPELINE_SHADER_STAGE_CREATE_INFO,	// VkStructureType                     sType
-		DE_NULL,												// const void*                         pNext
-		0u,														// VkPipelineShaderStageCreateFlags    flags
-		VK_SHADER_STAGE_VERTEX_BIT,								// VkShaderStageFlagBits               stage
-		DE_NULL,												// VkShaderModule                      module
-		"main",													// const char*                         pName
-		DE_NULL													// const VkSpecializationInfo*         pSpecializationInfo
-	};
-
-	std::vector<VkPipelineShaderStageCreateInfo>	pipelineShaderStageParams;
-
-	{
-		stageCreateInfo.stage	= VK_SHADER_STAGE_VERTEX_BIT;
-		stageCreateInfo.module	= vertexShaderModule;
-		pipelineShaderStageParams.push_back(stageCreateInfo);
-	}
-
-	if (tessellationControlShaderModule != DE_NULL)
-	{
-		stageCreateInfo.stage	= VK_SHADER_STAGE_TESSELLATION_CONTROL_BIT;
-		stageCreateInfo.module	= tessellationControlShaderModule;
-		pipelineShaderStageParams.push_back(stageCreateInfo);
-	}
-
-	if (tessellationEvalShaderModule != DE_NULL)
-	{
-		stageCreateInfo.stage	= VK_SHADER_STAGE_TESSELLATION_EVALUATION_BIT;
-		stageCreateInfo.module	= tessellationEvalShaderModule;
-		pipelineShaderStageParams.push_back(stageCreateInfo);
-	}
-
-	if (geometryShaderModule != DE_NULL)
-	{
-		stageCreateInfo.stage	= VK_SHADER_STAGE_GEOMETRY_BIT;
-		stageCreateInfo.module	= geometryShaderModule;
-		pipelineShaderStageParams.push_back(stageCreateInfo);
-	}
-
-	if (fragmentShaderModule != DE_NULL)
-	{
-		stageCreateInfo.stage	= VK_SHADER_STAGE_FRAGMENT_BIT;
-		stageCreateInfo.module	= fragmentShaderModule;
-		pipelineShaderStageParams.push_back(stageCreateInfo);
-	}
-
-	const VkGraphicsPipelineCreateInfo				pipelineCreateInfo	=
-	{
-		VK_STRUCTURE_TYPE_GRAPHICS_PIPELINE_CREATE_INFO,	// VkStructureType                                  sType
-		pNext,												// const void*                                      pNext
-		0u,													// VkPipelineCreateFlags                            flags
-		(deUint32)pipelineShaderStageParams.size(),			// deUint32                                         stageCount
-		&pipelineShaderStageParams[0],						// const VkPipelineShaderStageCreateInfo*           pStages
-		vertexInputStateCreateInfo,							// const VkPipelineVertexInputStateCreateInfo*      pVertexInputState
-		inputAssemblyStateCreateInfo,						// const VkPipelineInputAssemblyStateCreateInfo*    pInputAssemblyState
-		tessStateCreateInfo,								// const VkPipelineTessellationStateCreateInfo*     pTessellationState
-		viewportStateCreateInfo,							// const VkPipelineViewportStateCreateInfo*         pViewportState
-		rasterizationStateCreateInfo,						// const VkPipelineRasterizationStateCreateInfo*    pRasterizationState
-		multisampleStateCreateInfo,							// const VkPipelineMultisampleStateCreateInfo*      pMultisampleState
-		depthStencilStateCreateInfo,						// const VkPipelineDepthStencilStateCreateInfo*     pDepthStencilState
-		colorBlendStateCreateInfo,							// const VkPipelineColorBlendStateCreateInfo*       pColorBlendState
-		dynamicStateCreateInfo,								// const VkPipelineDynamicStateCreateInfo*          pDynamicState
-		pipelineLayout,										// VkPipelineLayout                                 layout
-		renderPass,											// VkRenderPass                                     renderPass
-		subpass,											// deUint32                                         subpass
-		DE_NULL,											// VkPipeline                                       basePipelineHandle
-		0													// deInt32                                          basePipelineIndex;
-	};
-
-	return createGraphicsPipeline(vk, device, DE_NULL, &pipelineCreateInfo);
-}
-
 Move<VkPipeline> makeGraphicsPipeline (const DeviceInterface&							vk,
 									   const VkDevice									device,
 									   const VkPipelineLayout							pipelineLayout,
@@ -584,7 +488,6 @@
 	return createGraphicsPipeline(vk, device, DE_NULL, &pipelineCreateInfo);
 }
 
->>>>>>> bfede065
 Move<VkRenderPass> makeRenderPass (const DeviceInterface&				vk,
 								   const VkDevice						device,
 								   const VkFormat						colorFormat,
