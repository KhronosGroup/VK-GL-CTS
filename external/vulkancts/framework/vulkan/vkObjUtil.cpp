/*-------------------------------------------------------------------------
 * Vulkan CTS Framework
 * --------------------
 *
 * Copyright (c) 2018 Google Inc.
 *
 * Licensed under the Apache License, Version 2.0 (the "License");
 * you may not use this file except in compliance with the License.
 * You may obtain a copy of the License at
 *
 *      http://www.apache.org/licenses/LICENSE-2.0
 *
 * Unless required by applicable law or agreed to in writing, software
 * distributed under the License is distributed on an "AS IS" BASIS,
 * WITHOUT WARRANTIES OR CONDITIONS OF ANY KIND, either express or implied.
 * See the License for the specific language governing permissions and
 * limitations under the License.
 *
 *//*!
 * \file
 * \brief Utilities for creating commonly used Vulkan objects
 *//*--------------------------------------------------------------------*/

#include "vkDefs.hpp"
#include "vkRefUtil.hpp"
#include "vkImageUtil.hpp"
#include "vkObjUtil.hpp"
#include "vkTypeUtil.hpp"
#include "vkQueryUtil.hpp"

#include "tcuVector.hpp"

#include "deSTLUtil.hpp"

namespace vk
{

Move<VkPipeline> makeComputePipeline (const DeviceInterface&					vk,
									  const VkDevice							device,
									  const VkPipelineLayout					pipelineLayout,
									  const VkPipelineCreateFlags				pipelineFlags,
									  const VkShaderModule						shaderModule,
									  const VkPipelineShaderStageCreateFlags	shaderFlags,
									  const VkSpecializationInfo*				specializationInfo)
{
	const VkPipelineShaderStageCreateInfo pipelineShaderStageParams =
	{
		VK_STRUCTURE_TYPE_PIPELINE_SHADER_STAGE_CREATE_INFO,	// VkStructureType						sType;
		nullptr,												// const void*							pNext;
		shaderFlags,											// VkPipelineShaderStageCreateFlags		flags;
		VK_SHADER_STAGE_COMPUTE_BIT,							// VkShaderStageFlagBits				stage;
		shaderModule,											// VkShaderModule						module;
		"main",													// const char*							pName;
		specializationInfo,										// const VkSpecializationInfo*			pSpecializationInfo;
	};
	const VkComputePipelineCreateInfo pipelineCreateInfo =
	{
		VK_STRUCTURE_TYPE_COMPUTE_PIPELINE_CREATE_INFO,		// VkStructureType					sType;
		nullptr,											// const void*						pNext;
		pipelineFlags,										// VkPipelineCreateFlags			flags;
		pipelineShaderStageParams,							// VkPipelineShaderStageCreateInfo	stage;
		pipelineLayout,										// VkPipelineLayout					layout;
		DE_NULL,											// VkPipeline						basePipelineHandle;
		0,													// deInt32							basePipelineIndex;
	};
	return createComputePipeline(vk, device, DE_NULL , &pipelineCreateInfo);
}

Move<VkPipeline> makeComputePipeline (const DeviceInterface&	vk,
									  const VkDevice			device,
									  const VkPipelineLayout	pipelineLayout,
									  const VkShaderModule		shaderModule)
{
	return makeComputePipeline(vk,
							   device,
							   pipelineLayout,
							   static_cast<VkPipelineCreateFlags>(0u),
							   shaderModule,
							   static_cast<VkPipelineShaderStageCreateFlags>(0u),
							   DE_NULL);
}

Move<VkPipeline> makeGraphicsPipeline(const DeviceInterface&						vk,
									  const VkDevice								device,
									  const VkPipelineLayout						pipelineLayout,
									  const VkShaderModule							vertexShaderModule,
									  const VkShaderModule							tessellationControlShaderModule,
									  const VkShaderModule							tessellationEvalShaderModule,
									  const VkShaderModule							geometryShaderModule,
									  const VkShaderModule							fragmentShaderModule,
									  const VkRenderPass							renderPass,
									  const std::vector<VkViewport>&				viewports,
									  const std::vector<VkRect2D>&					scissors,
									  const VkPrimitiveTopology						topology,
									  const deUint32								subpass,
									  const deUint32								patchControlPoints,
									  const VkPipelineVertexInputStateCreateInfo*	vertexInputStateCreateInfo,
									  const VkPipelineRasterizationStateCreateInfo*	rasterizationStateCreateInfo,
									  const VkPipelineMultisampleStateCreateInfo*	multisampleStateCreateInfo,
									  const VkPipelineDepthStencilStateCreateInfo*	depthStencilStateCreateInfo,
									  const VkPipelineColorBlendStateCreateInfo*	colorBlendStateCreateInfo,
									  const VkPipelineDynamicStateCreateInfo*		dynamicStateCreateInfo,
									  const void*									pNext)
{
	const VkPipelineInputAssemblyStateCreateInfo	inputAssemblyStateCreateInfo		=
	{
		VK_STRUCTURE_TYPE_PIPELINE_INPUT_ASSEMBLY_STATE_CREATE_INFO,	// VkStructureType                            sType
		DE_NULL,														// const void*                                pNext
		0u,																// VkPipelineInputAssemblyStateCreateFlags    flags
		topology,														// VkPrimitiveTopology                        topology
		VK_FALSE														// VkBool32                                   primitiveRestartEnable
	};

	const VkPipelineTessellationStateCreateInfo		tessStateCreateInfo					=
	{
		VK_STRUCTURE_TYPE_PIPELINE_TESSELLATION_STATE_CREATE_INFO,	// VkStructureType                           sType
		DE_NULL,													// const void*                               pNext
		0u,															// VkPipelineTessellationStateCreateFlags    flags
		patchControlPoints											// deUint32                                  patchControlPoints
	};

	const VkPipelineViewportStateCreateInfo			viewportStateCreateInfo				=
	{
		VK_STRUCTURE_TYPE_PIPELINE_VIEWPORT_STATE_CREATE_INFO,	// VkStructureType                             sType
		DE_NULL,												// const void*                                 pNext
		(VkPipelineViewportStateCreateFlags)0,					// VkPipelineViewportStateCreateFlags          flags
		viewports.empty() ? 1u : (deUint32)viewports.size(),	// deUint32                                    viewportCount
		viewports.empty() ? DE_NULL : &viewports[0],			// const VkViewport*                           pViewports
		viewports.empty() ? 1u : (deUint32)scissors.size(),		// deUint32                                    scissorCount
		scissors.empty() ? DE_NULL : &scissors[0]				// const VkRect2D*                             pScissors
	};

	std::vector<VkDynamicState>						dynamicStates;

	if (viewports.empty())
		dynamicStates.push_back(VK_DYNAMIC_STATE_VIEWPORT);
	if (scissors.empty())
		dynamicStates.push_back(VK_DYNAMIC_STATE_SCISSOR);

	const VkPipelineDynamicStateCreateInfo			dynamicStateCreateInfoDefault		=
	{
		VK_STRUCTURE_TYPE_PIPELINE_DYNAMIC_STATE_CREATE_INFO,	// VkStructureType                      sType
		DE_NULL,												// const void*                          pNext
		0u,														// VkPipelineDynamicStateCreateFlags    flags
		(deUint32)dynamicStates.size(),							// deUint32                             dynamicStateCount
		dynamicStates.empty() ? DE_NULL : &dynamicStates[0]		// const VkDynamicState*                pDynamicStates
	};

	const VkPipelineDynamicStateCreateInfo*			dynamicStateCreateInfoDefaultPtr	= dynamicStates.empty() ? DE_NULL : &dynamicStateCreateInfoDefault;

	return makeGraphicsPipeline (vk, device, pipelineLayout, vertexShaderModule, tessellationControlShaderModule,
								 tessellationEvalShaderModule, geometryShaderModule, fragmentShaderModule,
								 renderPass, subpass, vertexInputStateCreateInfo, &inputAssemblyStateCreateInfo,
								 &tessStateCreateInfo, &viewportStateCreateInfo, rasterizationStateCreateInfo,
								 multisampleStateCreateInfo, depthStencilStateCreateInfo, colorBlendStateCreateInfo,
								 dynamicStateCreateInfo ? dynamicStateCreateInfo : dynamicStateCreateInfoDefaultPtr,
								 pNext);
}

Move<VkPipeline> makeGraphicsPipeline (const DeviceInterface&							vk,
									   const VkDevice									device,
									   const VkPipelineLayout							pipelineLayout,
									   const VkShaderModule								vertexShaderModule,
									   const VkShaderModule								tessellationControlShaderModule,
									   const VkShaderModule								tessellationEvalShaderModule,
									   const VkShaderModule								geometryShaderModule,
									   const VkShaderModule								fragmentShaderModule,
									   const VkRenderPass								renderPass,
									   const deUint32									subpass,
									   const VkPipelineVertexInputStateCreateInfo*		vertexInputStateCreateInfo,
									   const VkPipelineInputAssemblyStateCreateInfo*	inputAssemblyStateCreateInfo,
									   const VkPipelineTessellationStateCreateInfo*		tessStateCreateInfo,
									   const VkPipelineViewportStateCreateInfo*			viewportStateCreateInfo,
									   const VkPipelineRasterizationStateCreateInfo*	rasterizationStateCreateInfo,
									   const VkPipelineMultisampleStateCreateInfo*		multisampleStateCreateInfo,
									   const VkPipelineDepthStencilStateCreateInfo*		depthStencilStateCreateInfo,
									   const VkPipelineColorBlendStateCreateInfo*		colorBlendStateCreateInfo,
									   const VkPipelineDynamicStateCreateInfo*			dynamicStateCreateInfo,
									   const void*										pNext)
{
	DE_ASSERT(tessStateCreateInfo || (tessellationControlShaderModule == DE_NULL && tessellationEvalShaderModule == DE_NULL));

	const VkBool32									disableRasterization				= (fragmentShaderModule == DE_NULL);

	VkPipelineShaderStageCreateInfo					stageCreateInfo						=
	{
		VK_STRUCTURE_TYPE_PIPELINE_SHADER_STAGE_CREATE_INFO,	// VkStructureType                     sType
		DE_NULL,												// const void*                         pNext
		0u,														// VkPipelineShaderStageCreateFlags    flags
		VK_SHADER_STAGE_VERTEX_BIT,								// VkShaderStageFlagBits               stage
		DE_NULL,												// VkShaderModule                      module
		"main",													// const char*                         pName
		DE_NULL													// const VkSpecializationInfo*         pSpecializationInfo
	};

	std::vector<VkPipelineShaderStageCreateInfo>	pipelineShaderStageParams;

	{
		stageCreateInfo.stage	= VK_SHADER_STAGE_VERTEX_BIT;
		stageCreateInfo.module	= vertexShaderModule;
		pipelineShaderStageParams.push_back(stageCreateInfo);
	}

	if (tessellationControlShaderModule != DE_NULL)
	{
		stageCreateInfo.stage	= VK_SHADER_STAGE_TESSELLATION_CONTROL_BIT;
		stageCreateInfo.module	= tessellationControlShaderModule;
		pipelineShaderStageParams.push_back(stageCreateInfo);
	}

	if (tessellationEvalShaderModule != DE_NULL)
	{
		stageCreateInfo.stage	= VK_SHADER_STAGE_TESSELLATION_EVALUATION_BIT;
		stageCreateInfo.module	= tessellationEvalShaderModule;
		pipelineShaderStageParams.push_back(stageCreateInfo);
	}

	if (geometryShaderModule != DE_NULL)
	{
		stageCreateInfo.stage	= VK_SHADER_STAGE_GEOMETRY_BIT;
		stageCreateInfo.module	= geometryShaderModule;
		pipelineShaderStageParams.push_back(stageCreateInfo);
	}

	if (fragmentShaderModule != DE_NULL)
	{
		stageCreateInfo.stage	= VK_SHADER_STAGE_FRAGMENT_BIT;
		stageCreateInfo.module	= fragmentShaderModule;
		pipelineShaderStageParams.push_back(stageCreateInfo);
	}

	const VkVertexInputBindingDescription			vertexInputBindingDescription		=
	{
		0u,								// deUint32             binding
		sizeof(tcu::Vec4),				// deUint32             stride
		VK_VERTEX_INPUT_RATE_VERTEX,	// VkVertexInputRate    inputRate
	};

	const VkVertexInputAttributeDescription			vertexInputAttributeDescription		=
	{
		0u,								// deUint32    location
		0u,								// deUint32    binding
		VK_FORMAT_R32G32B32A32_SFLOAT,	// VkFormat    format
		0u								// deUint32    offset
	};

	const VkPipelineVertexInputStateCreateInfo		vertexInputStateCreateInfoDefault	=
	{
		VK_STRUCTURE_TYPE_PIPELINE_VERTEX_INPUT_STATE_CREATE_INFO,	// VkStructureType                             sType
		DE_NULL,													// const void*                                 pNext
		(VkPipelineVertexInputStateCreateFlags)0,					// VkPipelineVertexInputStateCreateFlags       flags
		1u,															// deUint32                                    vertexBindingDescriptionCount
		&vertexInputBindingDescription,								// const VkVertexInputBindingDescription*      pVertexBindingDescriptions
		1u,															// deUint32                                    vertexAttributeDescriptionCount
		&vertexInputAttributeDescription							// const VkVertexInputAttributeDescription*    pVertexAttributeDescriptions
	};

	const VkPipelineInputAssemblyStateCreateInfo	inputAssemblyStateCreateInfoDefault	=
	{
		VK_STRUCTURE_TYPE_PIPELINE_INPUT_ASSEMBLY_STATE_CREATE_INFO,	// VkStructureType                            sType
		DE_NULL,														// const void*                                pNext
		0u,																// VkPipelineInputAssemblyStateCreateFlags    flags
		VK_PRIMITIVE_TOPOLOGY_TRIANGLE_LIST,							// VkPrimitiveTopology                        topology
		VK_FALSE														// VkBool32                                   primitiveRestartEnable
	};

	const VkViewport								viewport							= makeViewport(256, 256);
	const VkRect2D									scissor								= makeRect2D(256, 256);

	const VkPipelineViewportStateCreateInfo			viewportStateCreateInfoDefault		=
	{
		VK_STRUCTURE_TYPE_PIPELINE_VIEWPORT_STATE_CREATE_INFO,	// VkStructureType                             sType
		DE_NULL,												// const void*                                 pNext
		(VkPipelineViewportStateCreateFlags)0,					// VkPipelineViewportStateCreateFlags          flags
		1u,														// deUint32                                    viewportCount
		&viewport,												// const VkViewport*                           pViewports
		1u,														// deUint32                                    scissorCount
		&scissor												// const VkRect2D*                             pScissors
	};

	const VkPipelineRasterizationStateCreateInfo	rasterizationStateCreateInfoDefault	=
	{
		VK_STRUCTURE_TYPE_PIPELINE_RASTERIZATION_STATE_CREATE_INFO,	// VkStructureType                            sType
		DE_NULL,													// const void*                                pNext
		0u,															// VkPipelineRasterizationStateCreateFlags    flags
		VK_FALSE,													// VkBool32                                   depthClampEnable
		disableRasterization,										// VkBool32                                   rasterizerDiscardEnable
		VK_POLYGON_MODE_FILL,										// VkPolygonMode                              polygonMode
		VK_CULL_MODE_NONE,											// VkCullModeFlags                            cullMode
		VK_FRONT_FACE_COUNTER_CLOCKWISE,							// VkFrontFace                                frontFace
		VK_FALSE,													// VkBool32                                   depthBiasEnable
		0.0f,														// float                                      depthBiasConstantFactor
		0.0f,														// float                                      depthBiasClamp
		0.0f,														// float                                      depthBiasSlopeFactor
		1.0f														// float                                      lineWidth
	};

	const VkPipelineMultisampleStateCreateInfo		multisampleStateCreateInfoDefault	=
	{
		VK_STRUCTURE_TYPE_PIPELINE_MULTISAMPLE_STATE_CREATE_INFO,	// VkStructureType                          sType
		DE_NULL,													// const void*                              pNext
		0u,															// VkPipelineMultisampleStateCreateFlags    flags
		VK_SAMPLE_COUNT_1_BIT,										// VkSampleCountFlagBits                    rasterizationSamples
		VK_FALSE,													// VkBool32                                 sampleShadingEnable
		1.0f,														// float                                    minSampleShading
		DE_NULL,													// const VkSampleMask*                      pSampleMask
		VK_FALSE,													// VkBool32                                 alphaToCoverageEnable
		VK_FALSE													// VkBool32                                 alphaToOneEnable
	};

	const VkStencilOpState							stencilOpState						=
	{
		VK_STENCIL_OP_KEEP,		// VkStencilOp    failOp
		VK_STENCIL_OP_KEEP,		// VkStencilOp    passOp
		VK_STENCIL_OP_KEEP,		// VkStencilOp    depthFailOp
		VK_COMPARE_OP_NEVER,	// VkCompareOp    compareOp
		0,						// deUint32       compareMask
		0,						// deUint32       writeMask
		0						// deUint32       reference
	};

	const VkPipelineDepthStencilStateCreateInfo		depthStencilStateCreateInfoDefault	=
	{
		VK_STRUCTURE_TYPE_PIPELINE_DEPTH_STENCIL_STATE_CREATE_INFO,	// VkStructureType                          sType
		DE_NULL,													// const void*                              pNext
		0u,															// VkPipelineDepthStencilStateCreateFlags   flags
		VK_FALSE,													// VkBool32                                 depthTestEnable
		VK_FALSE,													// VkBool32                                 depthWriteEnable
		VK_COMPARE_OP_LESS_OR_EQUAL,								// VkCompareOp                              depthCompareOp
		VK_FALSE,													// VkBool32                                 depthBoundsTestEnable
		VK_FALSE,													// VkBool32                                 stencilTestEnable
		stencilOpState,												// VkStencilOpState                         front
		stencilOpState,												// VkStencilOpState                         back
		0.0f,														// float                                    minDepthBounds
		1.0f,														// float                                    maxDepthBounds
	};

	const VkPipelineColorBlendAttachmentState		colorBlendAttachmentState			=
	{
		VK_FALSE,					// VkBool32                 blendEnable
		VK_BLEND_FACTOR_ZERO,		// VkBlendFactor            srcColorBlendFactor
		VK_BLEND_FACTOR_ZERO,		// VkBlendFactor            dstColorBlendFactor
		VK_BLEND_OP_ADD,			// VkBlendOp                colorBlendOp
		VK_BLEND_FACTOR_ZERO,		// VkBlendFactor            srcAlphaBlendFactor
		VK_BLEND_FACTOR_ZERO,		// VkBlendFactor            dstAlphaBlendFactor
		VK_BLEND_OP_ADD,			// VkBlendOp                alphaBlendOp
		VK_COLOR_COMPONENT_R_BIT	// VkColorComponentFlags    colorWriteMask
		| VK_COLOR_COMPONENT_G_BIT
		| VK_COLOR_COMPONENT_B_BIT
		| VK_COLOR_COMPONENT_A_BIT
	};

	const VkPipelineColorBlendStateCreateInfo		colorBlendStateCreateInfoDefault	=
	{
		VK_STRUCTURE_TYPE_PIPELINE_COLOR_BLEND_STATE_CREATE_INFO,	// VkStructureType                               sType
		DE_NULL,													// const void*                                   pNext
		0u,															// VkPipelineColorBlendStateCreateFlags          flags
		VK_FALSE,													// VkBool32                                      logicOpEnable
		VK_LOGIC_OP_CLEAR,											// VkLogicOp                                     logicOp
		1u,															// deUint32                                      attachmentCount
		&colorBlendAttachmentState,									// const VkPipelineColorBlendAttachmentState*    pAttachments
		{ 0.0f, 0.0f, 0.0f, 0.0f }									// float                                         blendConstants[4]
	};

	const VkGraphicsPipelineCreateInfo				pipelineCreateInfo					=
	{
		VK_STRUCTURE_TYPE_GRAPHICS_PIPELINE_CREATE_INFO,														// VkStructureType                                  sType
		pNext,																									// const void*                                      pNext
		0u,																										// VkPipelineCreateFlags                            flags
		(deUint32)pipelineShaderStageParams.size(),																// deUint32                                         stageCount
		&pipelineShaderStageParams[0],																			// const VkPipelineShaderStageCreateInfo*           pStages
		vertexInputStateCreateInfo ? vertexInputStateCreateInfo : &vertexInputStateCreateInfoDefault,			// const VkPipelineVertexInputStateCreateInfo*      pVertexInputState
		inputAssemblyStateCreateInfo ? inputAssemblyStateCreateInfo : &inputAssemblyStateCreateInfoDefault,		// const VkPipelineInputAssemblyStateCreateInfo*    pInputAssemblyState
		tessStateCreateInfo,																					// const VkPipelineTessellationStateCreateInfo*     pTessellationState
		viewportStateCreateInfo ? viewportStateCreateInfo : &viewportStateCreateInfoDefault,					// const VkPipelineViewportStateCreateInfo*         pViewportState
		rasterizationStateCreateInfo ? rasterizationStateCreateInfo : &rasterizationStateCreateInfoDefault,		// const VkPipelineRasterizationStateCreateInfo*    pRasterizationState
		multisampleStateCreateInfo ? multisampleStateCreateInfo: &multisampleStateCreateInfoDefault,			// const VkPipelineMultisampleStateCreateInfo*      pMultisampleState
		depthStencilStateCreateInfo ? depthStencilStateCreateInfo : &depthStencilStateCreateInfoDefault,		// const VkPipelineDepthStencilStateCreateInfo*     pDepthStencilState
		colorBlendStateCreateInfo ? colorBlendStateCreateInfo : &colorBlendStateCreateInfoDefault,				// const VkPipelineColorBlendStateCreateInfo*       pColorBlendState
		dynamicStateCreateInfo ? dynamicStateCreateInfo : DE_NULL,												// const VkPipelineDynamicStateCreateInfo*          pDynamicState
		pipelineLayout,																							// VkPipelineLayout                                 layout
		renderPass,																								// VkRenderPass                                     renderPass
		subpass,																								// deUint32                                         subpass
		DE_NULL,																								// VkPipeline                                       basePipelineHandle
		0																										// deInt32                                          basePipelineIndex;
	};

	return createGraphicsPipeline(vk, device, DE_NULL, &pipelineCreateInfo);
}

#ifndef CTS_USES_VULKANSC

Move<VkPipeline> makeGraphicsPipeline (const DeviceInterface&							vk,
									   const VkDevice									device,
									   const VkPipelineLayout							pipelineLayout,
									   const VkShaderModule								taskShaderModule,
									   const VkShaderModule								meshShaderModule,
									   const VkShaderModule								fragmentShaderModule,
									   const VkRenderPass								renderPass,
									   const std::vector<VkViewport>&					viewports,
									   const std::vector<VkRect2D>&						scissors,
									   const deUint32									subpass,
									   const VkPipelineRasterizationStateCreateInfo*	rasterizationStateCreateInfo,
									   const VkPipelineMultisampleStateCreateInfo*		multisampleStateCreateInfo,
									   const VkPipelineDepthStencilStateCreateInfo*		depthStencilStateCreateInfo,
									   const VkPipelineColorBlendStateCreateInfo*		colorBlendStateCreateInfo,
									   const VkPipelineDynamicStateCreateInfo*			dynamicStateCreateInfo)
{
	const VkBool32									disableRasterization				= (fragmentShaderModule == DE_NULL);

	VkPipelineShaderStageCreateInfo					stageCreateInfo						=
	{
		VK_STRUCTURE_TYPE_PIPELINE_SHADER_STAGE_CREATE_INFO,	// VkStructureType                     sType
		nullptr,												// const void*                         pNext
		0u,														// VkPipelineShaderStageCreateFlags    flags
		VK_SHADER_STAGE_VERTEX_BIT,								// VkShaderStageFlagBits               stage
		DE_NULL,												// VkShaderModule                      module
		"main",													// const char*                         pName
		nullptr													// const VkSpecializationInfo*         pSpecializationInfo
	};

	std::vector<VkPipelineShaderStageCreateInfo>	pipelineShaderStageParams;

	if (taskShaderModule != DE_NULL)
	{
		stageCreateInfo.stage	= VK_SHADER_STAGE_TASK_BIT_NV;
		stageCreateInfo.module	= taskShaderModule;
		pipelineShaderStageParams.push_back(stageCreateInfo);
	}

	{
		stageCreateInfo.stage	= VK_SHADER_STAGE_MESH_BIT_NV;
		stageCreateInfo.module	= meshShaderModule;
		pipelineShaderStageParams.push_back(stageCreateInfo);
	}

	if (fragmentShaderModule != DE_NULL)
	{
		stageCreateInfo.stage	= VK_SHADER_STAGE_FRAGMENT_BIT;
		stageCreateInfo.module	= fragmentShaderModule;
		pipelineShaderStageParams.push_back(stageCreateInfo);
	}

	VkPipelineViewportStateCreateInfo viewportStateCreateInfo = initVulkanStructure();
	viewportStateCreateInfo.viewportCount	= static_cast<uint32_t>(viewports.size());
	viewportStateCreateInfo.pViewports		= de::dataOrNull(viewports);
	viewportStateCreateInfo.scissorCount	= static_cast<uint32_t>(scissors.size());
	viewportStateCreateInfo.pScissors		= de::dataOrNull(scissors);

	VkPipelineRasterizationStateCreateInfo rasterizationStateCreateInfoDefault = initVulkanStructure();
	rasterizationStateCreateInfoDefault.rasterizerDiscardEnable	= disableRasterization;
	rasterizationStateCreateInfoDefault.lineWidth				= 1.0f;

	VkPipelineMultisampleStateCreateInfo multisampleStateCreateInfoDefault = initVulkanStructure();
	multisampleStateCreateInfoDefault.rasterizationSamples	= VK_SAMPLE_COUNT_1_BIT;
	multisampleStateCreateInfoDefault.minSampleShading		= 1.0f;

	VkPipelineDepthStencilStateCreateInfo depthStencilStateCreateInfoDefault = initVulkanStructure();
	depthStencilStateCreateInfoDefault.maxDepthBounds = 1.0f;

	VkPipelineColorBlendAttachmentState colorBlendAttachmentState = {};
	colorBlendAttachmentState.colorWriteMask = (VK_COLOR_COMPONENT_R_BIT | VK_COLOR_COMPONENT_G_BIT | VK_COLOR_COMPONENT_B_BIT | VK_COLOR_COMPONENT_A_BIT);

	VkPipelineColorBlendStateCreateInfo colorBlendStateCreateInfoDefault = initVulkanStructure();
	colorBlendStateCreateInfoDefault.attachmentCount	= 1u;
	colorBlendStateCreateInfoDefault.pAttachments		= &colorBlendAttachmentState;

	std::vector<VkDynamicState> dynamicStates;

	if (viewports.empty())
		dynamicStates.push_back(VK_DYNAMIC_STATE_VIEWPORT);
	if (scissors.empty())
		dynamicStates.push_back(VK_DYNAMIC_STATE_SCISSOR);

	VkPipelineDynamicStateCreateInfo dynamicStateCreateInfoDefault = initVulkanStructure();
	dynamicStateCreateInfoDefault.dynamicStateCount	= static_cast<uint32_t>(dynamicStates.size());
	dynamicStateCreateInfoDefault.pDynamicStates	= de::dataOrNull(dynamicStates);

	const VkPipelineDynamicStateCreateInfo*	dynamicStateCreateInfoDefaultPtr	= dynamicStates.empty() ? nullptr : &dynamicStateCreateInfoDefault;

	const VkGraphicsPipelineCreateInfo		pipelineCreateInfo					=
	{
		VK_STRUCTURE_TYPE_GRAPHICS_PIPELINE_CREATE_INFO,														// VkStructureType                                  sType
		nullptr,																								// const void*                                      pNext
		0u,																										// VkPipelineCreateFlags                            flags
		static_cast<uint32_t>(pipelineShaderStageParams.size()),												// deUint32                                         stageCount
		de::dataOrNull(pipelineShaderStageParams),																// const VkPipelineShaderStageCreateInfo*           pStages
		nullptr,																								// const VkPipelineVertexInputStateCreateInfo*      pVertexInputState
		nullptr,																								// const VkPipelineInputAssemblyStateCreateInfo*    pInputAssemblyState
		nullptr,																								// const VkPipelineTessellationStateCreateInfo*     pTessellationState
		&viewportStateCreateInfo,																				// const VkPipelineViewportStateCreateInfo*         pViewportState
		rasterizationStateCreateInfo	? rasterizationStateCreateInfo	: &rasterizationStateCreateInfoDefault,	// const VkPipelineRasterizationStateCreateInfo*    pRasterizationState
		multisampleStateCreateInfo		? multisampleStateCreateInfo	: &multisampleStateCreateInfoDefault,	// const VkPipelineMultisampleStateCreateInfo*      pMultisampleState
		depthStencilStateCreateInfo		? depthStencilStateCreateInfo	: &depthStencilStateCreateInfoDefault,	// const VkPipelineDepthStencilStateCreateInfo*     pDepthStencilState
		colorBlendStateCreateInfo		? colorBlendStateCreateInfo		: &colorBlendStateCreateInfoDefault,	// const VkPipelineColorBlendStateCreateInfo*       pColorBlendState
		dynamicStateCreateInfo			? dynamicStateCreateInfo		: dynamicStateCreateInfoDefaultPtr,		// const VkPipelineDynamicStateCreateInfo*          pDynamicState
		pipelineLayout,																							// VkPipelineLayout                                 layout
		renderPass,																								// VkRenderPass                                     renderPass
		subpass,																								// deUint32                                         subpass
		DE_NULL,																								// VkPipeline                                       basePipelineHandle
		0																										// deInt32                                          basePipelineIndex;
	};

	return createGraphicsPipeline(vk, device, DE_NULL, &pipelineCreateInfo);
}

#endif // CTS_USES_VULKANSC

Move<VkRenderPass> makeRenderPass (const DeviceInterface&				vk,
								   const VkDevice						device,
								   const VkFormat						colorFormat,
								   const VkFormat						depthStencilFormat,
								   const VkAttachmentLoadOp				loadOperation,
								   const VkImageLayout					finalLayoutColor,
								   const VkImageLayout					finalLayoutDepthStencil,
								   const VkImageLayout					subpassLayoutColor,
								   const VkImageLayout					subpassLayoutDepthStencil,
								   const VkAllocationCallbacks* const	allocationCallbacks)
{
	const bool								hasColor							= colorFormat != VK_FORMAT_UNDEFINED;
	const bool								hasDepthStencil						= depthStencilFormat != VK_FORMAT_UNDEFINED;
	const VkImageLayout						initialLayoutColor					= loadOperation == VK_ATTACHMENT_LOAD_OP_LOAD ? VK_IMAGE_LAYOUT_COLOR_ATTACHMENT_OPTIMAL : VK_IMAGE_LAYOUT_UNDEFINED;
	const VkImageLayout						initialLayoutDepthStencil			= loadOperation == VK_ATTACHMENT_LOAD_OP_LOAD ? VK_IMAGE_LAYOUT_DEPTH_STENCIL_ATTACHMENT_OPTIMAL : VK_IMAGE_LAYOUT_UNDEFINED;

	const VkAttachmentDescription			colorAttachmentDescription			=
	{
		(VkAttachmentDescriptionFlags)0,	// VkAttachmentDescriptionFlags    flags
		colorFormat,						// VkFormat                        format
		VK_SAMPLE_COUNT_1_BIT,				// VkSampleCountFlagBits           samples
		loadOperation,						// VkAttachmentLoadOp              loadOp
		VK_ATTACHMENT_STORE_OP_STORE,		// VkAttachmentStoreOp             storeOp
		VK_ATTACHMENT_LOAD_OP_DONT_CARE,	// VkAttachmentLoadOp              stencilLoadOp
		VK_ATTACHMENT_STORE_OP_DONT_CARE,	// VkAttachmentStoreOp             stencilStoreOp
		initialLayoutColor,					// VkImageLayout                   initialLayout
		finalLayoutColor					// VkImageLayout                   finalLayout
	};

	const VkAttachmentDescription			depthStencilAttachmentDescription	=
	{
		(VkAttachmentDescriptionFlags)0,	// VkAttachmentDescriptionFlags    flags
		depthStencilFormat,					// VkFormat                        format
		VK_SAMPLE_COUNT_1_BIT,				// VkSampleCountFlagBits           samples
		loadOperation,						// VkAttachmentLoadOp              loadOp
		VK_ATTACHMENT_STORE_OP_STORE,		// VkAttachmentStoreOp             storeOp
		loadOperation,						// VkAttachmentLoadOp              stencilLoadOp
		VK_ATTACHMENT_STORE_OP_STORE,		// VkAttachmentStoreOp             stencilStoreOp
		initialLayoutDepthStencil,			// VkImageLayout                   initialLayout
		finalLayoutDepthStencil				// VkImageLayout                   finalLayout
	};

	std::vector<VkAttachmentDescription>	attachmentDescriptions;

	if (hasColor)
		attachmentDescriptions.push_back(colorAttachmentDescription);
	if (hasDepthStencil)
		attachmentDescriptions.push_back(depthStencilAttachmentDescription);

	const VkAttachmentReference				colorAttachmentRef					=
	{
		0u,					// deUint32         attachment
		subpassLayoutColor	// VkImageLayout    layout
	};

	const VkAttachmentReference				depthStencilAttachmentRef			=
	{
		hasColor ? 1u : 0u,			// deUint32         attachment
		subpassLayoutDepthStencil	// VkImageLayout    layout
	};

	const VkSubpassDescription				subpassDescription					=
	{
		(VkSubpassDescriptionFlags)0,							// VkSubpassDescriptionFlags       flags
		VK_PIPELINE_BIND_POINT_GRAPHICS,						// VkPipelineBindPoint             pipelineBindPoint
		0u,														// deUint32                        inputAttachmentCount
		DE_NULL,												// const VkAttachmentReference*    pInputAttachments
		hasColor ? 1u : 0u,										// deUint32                        colorAttachmentCount
		hasColor ? &colorAttachmentRef : DE_NULL,				// const VkAttachmentReference*    pColorAttachments
		DE_NULL,												// const VkAttachmentReference*    pResolveAttachments
		hasDepthStencil ? &depthStencilAttachmentRef : DE_NULL,	// const VkAttachmentReference*    pDepthStencilAttachment
		0u,														// deUint32                        preserveAttachmentCount
		DE_NULL													// const deUint32*                 pPreserveAttachments
	};

	const VkRenderPassCreateInfo			renderPassInfo						=
	{
		VK_STRUCTURE_TYPE_RENDER_PASS_CREATE_INFO,									// VkStructureType                   sType
		DE_NULL,																	// const void*                       pNext
		(VkRenderPassCreateFlags)0,													// VkRenderPassCreateFlags           flags
		(deUint32)attachmentDescriptions.size(),									// deUint32                          attachmentCount
		attachmentDescriptions.size() > 0 ? &attachmentDescriptions[0] : DE_NULL,	// const VkAttachmentDescription*    pAttachments
		1u,																			// deUint32                          subpassCount
		&subpassDescription,														// const VkSubpassDescription*       pSubpasses
		0u,																			// deUint32                          dependencyCount
		DE_NULL																		// const VkSubpassDependency*        pDependencies
	};

	return createRenderPass(vk, device, &renderPassInfo, allocationCallbacks);
}

Move<VkImageView> makeImageView (const DeviceInterface&				vk,
								 const VkDevice						vkDevice,
								 const VkImage						image,
								 const VkImageViewType				imageViewType,
								 const VkFormat						format,
								 const VkImageSubresourceRange		subresourceRange,
								 const VkImageViewUsageCreateInfo*	imageUsageCreateInfo)
{
	const VkImageViewCreateInfo imageViewParams =
	{
		VK_STRUCTURE_TYPE_IMAGE_VIEW_CREATE_INFO,		// VkStructureType			sType;
		imageUsageCreateInfo,							// const void*				pNext;
		0u,												// VkImageViewCreateFlags	flags;
		image,											// VkImage					image;
		imageViewType,									// VkImageViewType			viewType;
		format,											// VkFormat					format;
		makeComponentMappingRGBA(),						// VkComponentMapping		components;
		subresourceRange,								// VkImageSubresourceRange	subresourceRange;
	};
	return createImageView(vk, vkDevice, &imageViewParams);
}

Move<VkBufferView> makeBufferView (const DeviceInterface&	vk,
								   const VkDevice			vkDevice,
								   const VkBuffer			buffer,
								   const VkFormat			format,
								   const VkDeviceSize		offset,
								   const VkDeviceSize		size)
{
	const VkBufferViewCreateInfo bufferViewParams =
	{
		VK_STRUCTURE_TYPE_BUFFER_VIEW_CREATE_INFO,	// VkStructureType			sType;
		DE_NULL,									// const void*				pNext;
		0u,											// VkBufferViewCreateFlags	flags;
		buffer,										// VkBuffer					buffer;
		format,										// VkFormat					format;
		offset,										// VkDeviceSize				offset;
		size,										// VkDeviceSize				range;
	};
	return createBufferView(vk, vkDevice, &bufferViewParams);
}

Move<VkDescriptorSet> makeDescriptorSet (const DeviceInterface&			vk,
										 const VkDevice					device,
										 const VkDescriptorPool			descriptorPool,
										 const VkDescriptorSetLayout	setLayout,
										 const void*					pNext)
{
	const VkDescriptorSetAllocateInfo allocateParams =
	{
		VK_STRUCTURE_TYPE_DESCRIPTOR_SET_ALLOCATE_INFO,	// VkStructureType				sType;
		pNext,											// const void*					pNext;
		descriptorPool,									// VkDescriptorPool				descriptorPool;
		1u,												// deUint32						setLayoutCount;
		&setLayout,										// const VkDescriptorSetLayout*	pSetLayouts;
	};
	return allocateDescriptorSet(vk, device, &allocateParams);
}

VkBufferCreateInfo makeBufferCreateInfo (const VkDeviceSize			size,
										 const VkBufferUsageFlags	usage)
{
	const VkBufferCreateInfo bufferCreateInfo =
	{
		VK_STRUCTURE_TYPE_BUFFER_CREATE_INFO,	// VkStructureType		sType;
		DE_NULL,								// const void*			pNext;
		(VkBufferCreateFlags)0,					// VkBufferCreateFlags	flags;
		size,									// VkDeviceSize			size;
		usage,									// VkBufferUsageFlags	usage;
		VK_SHARING_MODE_EXCLUSIVE,				// VkSharingMode		sharingMode;
		0u,										// deUint32				queueFamilyIndexCount;
		DE_NULL,								// const deUint32*		pQueueFamilyIndices;
	};
	return bufferCreateInfo;
}

VkBufferCreateInfo makeBufferCreateInfo (const VkDeviceSize				size,
										 const VkBufferUsageFlags		usage,
										 const std::vector<deUint32>&	queueFamilyIndices)
{
	const deUint32				queueFamilyIndexCount	= static_cast<deUint32>(queueFamilyIndices.size());
	const deUint32*				pQueueFamilyIndices		= de::dataOrNull(queueFamilyIndices);
	const VkBufferCreateInfo	bufferCreateInfo		=
	{
		VK_STRUCTURE_TYPE_BUFFER_CREATE_INFO,	// VkStructureType		sType;
		DE_NULL,								// const void*			pNext;
		(VkBufferCreateFlags)0,					// VkBufferCreateFlags	flags;
		size,									// VkDeviceSize			size;
		usage,									// VkBufferUsageFlags	usage;
		VK_SHARING_MODE_EXCLUSIVE,				// VkSharingMode		sharingMode;
		queueFamilyIndexCount,					// deUint32				queueFamilyIndexCount;
		pQueueFamilyIndices,					// const deUint32*		pQueueFamilyIndices;
	};

	return bufferCreateInfo;
}


Move<VkPipelineLayout> makePipelineLayout (const DeviceInterface&		vk,
										   const VkDevice				device,
										   const VkDescriptorSetLayout	descriptorSetLayout)
{
	return makePipelineLayout(vk, device, (descriptorSetLayout == DE_NULL) ? 0u : 1u, &descriptorSetLayout);
}

Move<VkPipelineLayout> makePipelineLayout (const DeviceInterface&								vk,
										   const VkDevice										device,
										   const std::vector<vk::Move<VkDescriptorSetLayout>>	&descriptorSetLayouts)
{
	// Create a list of descriptor sets without move pointers.
	std::vector<vk::VkDescriptorSetLayout> descriptorSetLayoutsUnWrapped;
	for (const auto& descriptorSetLayout : descriptorSetLayouts)
	{
		descriptorSetLayoutsUnWrapped.push_back(descriptorSetLayout.get());
	}
	return vk::makePipelineLayout(vk, device, static_cast<deUint32>(descriptorSetLayoutsUnWrapped.size()), descriptorSetLayoutsUnWrapped.data());
}

Move<VkPipelineLayout> makePipelineLayout (const DeviceInterface&				vk,
										   const VkDevice						device,
										   const deUint32						setLayoutCount,
										   const VkDescriptorSetLayout*			descriptorSetLayout,
										   const VkPipelineLayoutCreateFlags	flags)
{
	const VkPipelineLayoutCreateInfo pipelineLayoutParams =
	{
		VK_STRUCTURE_TYPE_PIPELINE_LAYOUT_CREATE_INFO,		// VkStructureType					sType;
		DE_NULL,											// const void*						pNext;
<<<<<<< HEAD
#ifndef CTS_USES_VULKANSC
		VK_PIPELINE_LAYOUT_CREATE_INDEPENDENT_SETS_BIT_EXT,	// VkPipelineLayoutCreateFlags		flags;
#else
		0u,													// VkPipelineLayoutCreateFlags		flags;
#endif // CTS_USES_VULKANSC
=======
		flags,												// VkPipelineLayoutCreateFlags		flags;
>>>>>>> b82b4024
		setLayoutCount,										// deUint32							setLayoutCount;
		descriptorSetLayout,								// const VkDescriptorSetLayout*		pSetLayouts;
		0u,													// deUint32							pushConstantRangeCount;
		DE_NULL,											// const VkPushConstantRange*		pPushConstantRanges;
	};

	return createPipelineLayout(vk, device, &pipelineLayoutParams);
}

Move<VkPipelineLayout> makePipelineLayout (const DeviceInterface&				vk,
										   const VkDevice						device,
										   const deUint32						setLayoutCount,
										   const VkDescriptorSetLayout*			descriptorSetLayout,
										   const deUint32						pushConstantRangeCount,
										   const VkPushConstantRange*			pPushConstantRanges,
										   const VkPipelineLayoutCreateFlags	flags)
{
	const VkPipelineLayoutCreateInfo pipelineLayoutParams =
	{
		VK_STRUCTURE_TYPE_PIPELINE_LAYOUT_CREATE_INFO,		// VkStructureType					sType;
		DE_NULL,											// const void*						pNext;
<<<<<<< HEAD
#ifndef CTS_USES_VULKANSC
		VK_PIPELINE_LAYOUT_CREATE_INDEPENDENT_SETS_BIT_EXT,	// VkPipelineLayoutCreateFlags		flags;
#else
		0u,													// VkPipelineLayoutCreateFlags		flags;
#endif // CTS_USES_VULKANSC
=======
		flags,												// VkPipelineLayoutCreateFlags		flags;
>>>>>>> b82b4024
		setLayoutCount,										// deUint32							setLayoutCount;
		descriptorSetLayout,								// const VkDescriptorSetLayout*		pSetLayouts;
		pushConstantRangeCount,								// deUint32							pushConstantRangeCount;
		pPushConstantRanges,								// const VkPushConstantRange*		pPushConstantRanges;
	};

	return createPipelineLayout(vk, device, &pipelineLayoutParams);
}

Move<VkFramebuffer> makeFramebuffer (const DeviceInterface&	vk,
									 const VkDevice			device,
									 const VkRenderPass		renderPass,
									 const VkImageView		colorAttachment,
									 const deUint32			width,
									 const deUint32			height,
									 const deUint32			layers)
{
	return makeFramebuffer(vk, device, renderPass, 1u, &colorAttachment, width, height, layers);
}

Move<VkFramebuffer> makeFramebuffer (const DeviceInterface&	vk,
									 const VkDevice			device,
									 const VkRenderPass		renderPass,
									 const deUint32			attachmentCount,
									 const VkImageView*		attachmentsArray,
									 const deUint32			width,
									 const deUint32			height,
									 const deUint32			layers)
{
	const VkFramebufferCreateInfo framebufferInfo =
	{
		VK_STRUCTURE_TYPE_FRAMEBUFFER_CREATE_INFO,	// VkStructureType			sType;
		DE_NULL,									// const void*				pNext;
		(VkFramebufferCreateFlags)0,				// VkFramebufferCreateFlags	flags;
		renderPass,									// VkRenderPass				renderPass;
		attachmentCount,							// uint32_t					attachmentCount;
		attachmentsArray,							// const VkImageView*		pAttachments;
		width,										// uint32_t					width;
		height,										// uint32_t					height;
		layers,										// uint32_t					layers;
	};

	return createFramebuffer(vk, device, &framebufferInfo);
}

Move<VkCommandPool> makeCommandPool (const DeviceInterface& vk,
									 const VkDevice			device,
									 const deUint32			queueFamilyIndex)
{
	const VkCommandPoolCreateInfo commandPoolParams =
	{
		VK_STRUCTURE_TYPE_COMMAND_POOL_CREATE_INFO,			// VkStructureType			sType;
		DE_NULL,											// const void*				pNext;
		VK_COMMAND_POOL_CREATE_RESET_COMMAND_BUFFER_BIT,	// VkCommandPoolCreateFlags	flags;
		queueFamilyIndex,									// deUint32					queueFamilyIndex;
	};

	return createCommandPool(vk, device, &commandPoolParams);
}

VkBufferImageCopy makeBufferImageCopy (const VkExtent3D					extent,
									   const VkImageSubresourceLayers	subresourceLayers)
{
	const VkBufferImageCopy copyParams =
	{
		0ull,					//	VkDeviceSize				bufferOffset;
		0u,						//	deUint32					bufferRowLength;
		0u,						//	deUint32					bufferImageHeight;
		subresourceLayers,		//	VkImageSubresourceLayers	imageSubresource;
		makeOffset3D(0, 0, 0),	//	VkOffset3D					imageOffset;
		extent,					//	VkExtent3D					imageExtent;
	};
	return copyParams;
}

} // vk<|MERGE_RESOLUTION|>--- conflicted
+++ resolved
@@ -725,15 +725,7 @@
 	{
 		VK_STRUCTURE_TYPE_PIPELINE_LAYOUT_CREATE_INFO,		// VkStructureType					sType;
 		DE_NULL,											// const void*						pNext;
-<<<<<<< HEAD
-#ifndef CTS_USES_VULKANSC
-		VK_PIPELINE_LAYOUT_CREATE_INDEPENDENT_SETS_BIT_EXT,	// VkPipelineLayoutCreateFlags		flags;
-#else
-		0u,													// VkPipelineLayoutCreateFlags		flags;
-#endif // CTS_USES_VULKANSC
-=======
-		flags,												// VkPipelineLayoutCreateFlags		flags;
->>>>>>> b82b4024
+		flags,	// VkPipelineLayoutCreateFlags		flags;
 		setLayoutCount,										// deUint32							setLayoutCount;
 		descriptorSetLayout,								// const VkDescriptorSetLayout*		pSetLayouts;
 		0u,													// deUint32							pushConstantRangeCount;
@@ -755,15 +747,7 @@
 	{
 		VK_STRUCTURE_TYPE_PIPELINE_LAYOUT_CREATE_INFO,		// VkStructureType					sType;
 		DE_NULL,											// const void*						pNext;
-<<<<<<< HEAD
-#ifndef CTS_USES_VULKANSC
-		VK_PIPELINE_LAYOUT_CREATE_INDEPENDENT_SETS_BIT_EXT,	// VkPipelineLayoutCreateFlags		flags;
-#else
-		0u,													// VkPipelineLayoutCreateFlags		flags;
-#endif // CTS_USES_VULKANSC
-=======
-		flags,												// VkPipelineLayoutCreateFlags		flags;
->>>>>>> b82b4024
+		flags,	// VkPipelineLayoutCreateFlags		flags;
 		setLayoutCount,										// deUint32							setLayoutCount;
 		descriptorSetLayout,								// const VkDescriptorSetLayout*		pSetLayouts;
 		pushConstantRangeCount,								// deUint32							pushConstantRangeCount;
