/* WARNING: This is auto-generated file. Do not modify, since changes will
 * be lost! Modify the generating script instead.
 */
const vk::VkPhysicalDevice16BitStorageFeatures&							Context::get16BitStorageFeatures						(void) const { return m_device->get16BitStorageFeatures();						}
const vk::VkPhysicalDevice8BitStorageFeaturesKHR&						Context::get8BitStorageFeatures							(void) const { return m_device->get8BitStorageFeatures();						}
const vk::VkPhysicalDeviceBlendOperationAdvancedFeaturesEXT&			Context::getBlendOperationAdvancedFeatures				(void) const { return m_device->getBlendOperationAdvancedFeatures();			}
const vk::VkPhysicalDeviceBufferDeviceAddressFeaturesEXT&				Context::getBufferDeviceAddressFeatures					(void) const { return m_device->getBufferDeviceAddressFeatures();				}
const vk::VkPhysicalDeviceComputeShaderDerivativesFeaturesNV&			Context::getComputeShaderDerivativesFeatures			(void) const { return m_device->getComputeShaderDerivativesFeatures();			}
const vk::VkPhysicalDeviceConditionalRenderingFeaturesEXT&				Context::getConditionalRenderingFeatures				(void) const { return m_device->getConditionalRenderingFeatures();				}
const vk::VkPhysicalDeviceCooperativeMatrixFeaturesNV&					Context::getCooperativeMatrixFeatures					(void) const { return m_device->getCooperativeMatrixFeatures();					}
const vk::VkPhysicalDeviceCornerSampledImageFeaturesNV&					Context::getCornerSampledImageFeatures					(void) const { return m_device->getCornerSampledImageFeatures();				}
const vk::VkPhysicalDeviceCoverageReductionModeFeaturesNV&				Context::getCoverageReductionModeFeatures				(void) const { return m_device->getCoverageReductionModeFeatures();				}
const vk::VkPhysicalDeviceDedicatedAllocationImageAliasingFeaturesNV&	Context::getDedicatedAllocationImageAliasingFeatures	(void) const { return m_device->getDedicatedAllocationImageAliasingFeatures();	}
const vk::VkPhysicalDeviceDepthClipEnableFeaturesEXT&					Context::getDepthClipEnableFeatures						(void) const { return m_device->getDepthClipEnableFeatures();					}
<<<<<<< HEAD
const vk::VkPhysicalDeviceImagelessFramebufferFeaturesKHR&				Context::getImagelessFramebufferFeatures				(void) const { return m_device->getImagelessFramebufferFeatures();				}
const vk::VkPhysicalDevicePerformanceCounterFeaturesKHR&				Context::getPerformanceCounterFeatures					(void) const { return m_device->getPerformanceCounterFeatures();				}
const vk::VkPhysicalDeviceInlineUniformBlockFeaturesEXT&				Context::getInlineUniformBlockFeatures					(void) const { return m_device->getInlineUniformBlockFeatures();				}
const vk::VkPhysicalDeviceBlendOperationAdvancedFeaturesEXT&			Context::getBlendOperationAdvancedFeatures				(void) const { return m_device->getBlendOperationAdvancedFeatures();			}
const vk::VkPhysicalDeviceDescriptorIndexingFeaturesEXT&				Context::getDescriptorIndexingFeatures					(void) const { return m_device->getDescriptorIndexingFeatures();				}
const vk::VkPhysicalDeviceShadingRateImageFeaturesNV&					Context::getShadingRateImageFeatures					(void) const { return m_device->getShadingRateImageFeatures();					}
const vk::VkPhysicalDeviceRepresentativeFragmentTestFeaturesNV&			Context::getRepresentativeFragmentTestFeatures			(void) const { return m_device->getRepresentativeFragmentTestFeatures();		}
const vk::VkPhysicalDeviceSubgroupExtendedTypesFeaturesKHR&				Context::getSubgroupExtendedTypesFeatures				(void) const { return m_device->getSubgroupExtendedTypesFeatures();				}
const vk::VkPhysicalDevice8BitStorageFeaturesKHR&						Context::get8BitStorageFeatures							(void) const { return m_device->get8BitStorageFeatures();						}
const vk::VkPhysicalDeviceShaderAtomicInt64FeaturesKHR&					Context::getShaderAtomicInt64Features					(void) const { return m_device->getShaderAtomicInt64Features();					}
const vk::VkPhysicalDeviceVertexAttributeDivisorFeaturesEXT&			Context::getVertexAttributeDivisorFeatures				(void) const { return m_device->getVertexAttributeDivisorFeatures();			}
const vk::VkPhysicalDeviceComputeShaderDerivativesFeaturesNV&			Context::getComputeShaderDerivativesFeatures			(void) const { return m_device->getComputeShaderDerivativesFeatures();			}
const vk::VkPhysicalDeviceMeshShaderFeaturesNV&							Context::getMeshShaderFeatures							(void) const { return m_device->getMeshShaderFeatures();						}
const vk::VkPhysicalDeviceFragmentShaderBarycentricFeaturesNV&			Context::getFragmentShaderBarycentricFeatures			(void) const { return m_device->getFragmentShaderBarycentricFeatures();			}
const vk::VkPhysicalDeviceShaderImageFootprintFeaturesNV&				Context::getShaderImageFootprintFeatures				(void) const { return m_device->getShaderImageFootprintFeatures();				}
=======
const vk::VkPhysicalDeviceDescriptorIndexingFeaturesEXT&				Context::getDescriptorIndexingFeatures					(void) const { return m_device->getDescriptorIndexingFeatures();				}
>>>>>>> f887b855
const vk::VkPhysicalDeviceExclusiveScissorFeaturesNV&					Context::getExclusiveScissorFeatures					(void) const { return m_device->getExclusiveScissorFeatures();					}
const vk::VkPhysicalDeviceFloat16Int8FeaturesKHR&						Context::getFloat16Int8Features							(void) const { return m_device->getFloat16Int8Features();						}
const vk::VkPhysicalDeviceFragmentDensityMapFeaturesEXT&				Context::getFragmentDensityMapFeatures					(void) const { return m_device->getFragmentDensityMapFeatures();				}
const vk::VkPhysicalDeviceFragmentShaderBarycentricFeaturesNV&			Context::getFragmentShaderBarycentricFeatures			(void) const { return m_device->getFragmentShaderBarycentricFeatures();			}
const vk::VkPhysicalDeviceFragmentShaderInterlockFeaturesEXT&			Context::getFragmentShaderInterlockFeatures				(void) const { return m_device->getFragmentShaderInterlockFeatures();			}
const vk::VkPhysicalDeviceHostQueryResetFeaturesEXT&					Context::getHostQueryResetFeatures						(void) const { return m_device->getHostQueryResetFeatures();					}
const vk::VkPhysicalDeviceImagelessFramebufferFeaturesKHR&				Context::getImagelessFramebufferFeatures				(void) const { return m_device->getImagelessFramebufferFeatures();				}
const vk::VkPhysicalDeviceInlineUniformBlockFeaturesEXT&				Context::getInlineUniformBlockFeatures					(void) const { return m_device->getInlineUniformBlockFeatures();				}
const vk::VkPhysicalDeviceMemoryPriorityFeaturesEXT&					Context::getMemoryPriorityFeatures						(void) const { return m_device->getMemoryPriorityFeatures();					}
const vk::VkPhysicalDeviceMeshShaderFeaturesNV&							Context::getMeshShaderFeatures							(void) const { return m_device->getMeshShaderFeatures();						}
const vk::VkPhysicalDeviceMultiviewFeatures&							Context::getMultiviewFeatures							(void) const { return m_device->getMultiviewFeatures();							}
const vk::VkPhysicalDeviceProtectedMemoryFeatures&						Context::getProtectedMemoryFeatures						(void) const { return m_device->getProtectedMemoryFeatures();					}
const vk::VkPhysicalDeviceRepresentativeFragmentTestFeaturesNV&			Context::getRepresentativeFragmentTestFeatures			(void) const { return m_device->getRepresentativeFragmentTestFeatures();		}
const vk::VkPhysicalDeviceSamplerYcbcrConversionFeatures&				Context::getSamplerYcbcrConversionFeatures				(void) const { return m_device->getSamplerYcbcrConversionFeatures();			}
const vk::VkPhysicalDeviceScalarBlockLayoutFeaturesEXT&					Context::getScalarBlockLayoutFeatures					(void) const { return m_device->getScalarBlockLayoutFeatures();					}
const vk::VkPhysicalDeviceShaderAtomicInt64FeaturesKHR&					Context::getShaderAtomicInt64Features					(void) const { return m_device->getShaderAtomicInt64Features();					}
const vk::VkPhysicalDeviceShaderDemoteToHelperInvocationFeaturesEXT&	Context::getShaderDemoteToHelperInvocationFeatures		(void) const { return m_device->getShaderDemoteToHelperInvocationFeatures();	}
const vk::VkPhysicalDeviceShaderDrawParametersFeatures&					Context::getShaderDrawParametersFeatures				(void) const { return m_device->getShaderDrawParametersFeatures();				}
const vk::VkPhysicalDeviceShaderImageFootprintFeaturesNV&				Context::getShaderImageFootprintFeatures				(void) const { return m_device->getShaderImageFootprintFeatures();				}
const vk::VkPhysicalDeviceShadingRateImageFeaturesNV&					Context::getShadingRateImageFeatures					(void) const { return m_device->getShadingRateImageFeatures();					}
const vk::VkPhysicalDeviceTexelBufferAlignmentFeaturesEXT&				Context::getTexelBufferAlignmentFeatures				(void) const { return m_device->getTexelBufferAlignmentFeatures();				}
const vk::VkPhysicalDeviceTransformFeedbackFeaturesEXT&					Context::getTransformFeedbackFeatures					(void) const { return m_device->getTransformFeedbackFeatures();					}
const vk::VkPhysicalDeviceUniformBufferStandardLayoutFeaturesKHR&		Context::getUniformBufferStandardLayoutFeatures			(void) const { return m_device->getUniformBufferStandardLayoutFeatures();		}
const vk::VkPhysicalDeviceVariablePointersFeatures&						Context::getVariablePointersFeatures					(void) const { return m_device->getVariablePointersFeatures();					}
const vk::VkPhysicalDeviceVertexAttributeDivisorFeaturesEXT&			Context::getVertexAttributeDivisorFeatures				(void) const { return m_device->getVertexAttributeDivisorFeatures();			}
const vk::VkPhysicalDeviceVulkanMemoryModelFeaturesKHR&					Context::getVulkanMemoryModelFeatures					(void) const { return m_device->getVulkanMemoryModelFeatures();					}
const vk::VkPhysicalDeviceYcbcrImageArraysFeaturesEXT&					Context::getYcbcrImageArraysFeatures					(void) const { return m_device->getYcbcrImageArraysFeatures();					}<|MERGE_RESOLUTION|>--- conflicted
+++ resolved
@@ -12,25 +12,7 @@
 const vk::VkPhysicalDeviceCoverageReductionModeFeaturesNV&				Context::getCoverageReductionModeFeatures				(void) const { return m_device->getCoverageReductionModeFeatures();				}
 const vk::VkPhysicalDeviceDedicatedAllocationImageAliasingFeaturesNV&	Context::getDedicatedAllocationImageAliasingFeatures	(void) const { return m_device->getDedicatedAllocationImageAliasingFeatures();	}
 const vk::VkPhysicalDeviceDepthClipEnableFeaturesEXT&					Context::getDepthClipEnableFeatures						(void) const { return m_device->getDepthClipEnableFeatures();					}
-<<<<<<< HEAD
-const vk::VkPhysicalDeviceImagelessFramebufferFeaturesKHR&				Context::getImagelessFramebufferFeatures				(void) const { return m_device->getImagelessFramebufferFeatures();				}
-const vk::VkPhysicalDevicePerformanceCounterFeaturesKHR&				Context::getPerformanceCounterFeatures					(void) const { return m_device->getPerformanceCounterFeatures();				}
-const vk::VkPhysicalDeviceInlineUniformBlockFeaturesEXT&				Context::getInlineUniformBlockFeatures					(void) const { return m_device->getInlineUniformBlockFeatures();				}
-const vk::VkPhysicalDeviceBlendOperationAdvancedFeaturesEXT&			Context::getBlendOperationAdvancedFeatures				(void) const { return m_device->getBlendOperationAdvancedFeatures();			}
 const vk::VkPhysicalDeviceDescriptorIndexingFeaturesEXT&				Context::getDescriptorIndexingFeatures					(void) const { return m_device->getDescriptorIndexingFeatures();				}
-const vk::VkPhysicalDeviceShadingRateImageFeaturesNV&					Context::getShadingRateImageFeatures					(void) const { return m_device->getShadingRateImageFeatures();					}
-const vk::VkPhysicalDeviceRepresentativeFragmentTestFeaturesNV&			Context::getRepresentativeFragmentTestFeatures			(void) const { return m_device->getRepresentativeFragmentTestFeatures();		}
-const vk::VkPhysicalDeviceSubgroupExtendedTypesFeaturesKHR&				Context::getSubgroupExtendedTypesFeatures				(void) const { return m_device->getSubgroupExtendedTypesFeatures();				}
-const vk::VkPhysicalDevice8BitStorageFeaturesKHR&						Context::get8BitStorageFeatures							(void) const { return m_device->get8BitStorageFeatures();						}
-const vk::VkPhysicalDeviceShaderAtomicInt64FeaturesKHR&					Context::getShaderAtomicInt64Features					(void) const { return m_device->getShaderAtomicInt64Features();					}
-const vk::VkPhysicalDeviceVertexAttributeDivisorFeaturesEXT&			Context::getVertexAttributeDivisorFeatures				(void) const { return m_device->getVertexAttributeDivisorFeatures();			}
-const vk::VkPhysicalDeviceComputeShaderDerivativesFeaturesNV&			Context::getComputeShaderDerivativesFeatures			(void) const { return m_device->getComputeShaderDerivativesFeatures();			}
-const vk::VkPhysicalDeviceMeshShaderFeaturesNV&							Context::getMeshShaderFeatures							(void) const { return m_device->getMeshShaderFeatures();						}
-const vk::VkPhysicalDeviceFragmentShaderBarycentricFeaturesNV&			Context::getFragmentShaderBarycentricFeatures			(void) const { return m_device->getFragmentShaderBarycentricFeatures();			}
-const vk::VkPhysicalDeviceShaderImageFootprintFeaturesNV&				Context::getShaderImageFootprintFeatures				(void) const { return m_device->getShaderImageFootprintFeatures();				}
-=======
-const vk::VkPhysicalDeviceDescriptorIndexingFeaturesEXT&				Context::getDescriptorIndexingFeatures					(void) const { return m_device->getDescriptorIndexingFeatures();				}
->>>>>>> f887b855
 const vk::VkPhysicalDeviceExclusiveScissorFeaturesNV&					Context::getExclusiveScissorFeatures					(void) const { return m_device->getExclusiveScissorFeatures();					}
 const vk::VkPhysicalDeviceFloat16Int8FeaturesKHR&						Context::getFloat16Int8Features							(void) const { return m_device->getFloat16Int8Features();						}
 const vk::VkPhysicalDeviceFragmentDensityMapFeaturesEXT&				Context::getFragmentDensityMapFeatures					(void) const { return m_device->getFragmentDensityMapFeatures();				}
@@ -42,6 +24,7 @@
 const vk::VkPhysicalDeviceMemoryPriorityFeaturesEXT&					Context::getMemoryPriorityFeatures						(void) const { return m_device->getMemoryPriorityFeatures();					}
 const vk::VkPhysicalDeviceMeshShaderFeaturesNV&							Context::getMeshShaderFeatures							(void) const { return m_device->getMeshShaderFeatures();						}
 const vk::VkPhysicalDeviceMultiviewFeatures&							Context::getMultiviewFeatures							(void) const { return m_device->getMultiviewFeatures();							}
+const vk::VkPhysicalDevicePerformanceCounterFeaturesKHR&				Context::getPerformanceCounterFeatures					(void) const { return m_device->getPerformanceCounterFeatures();				}
 const vk::VkPhysicalDeviceProtectedMemoryFeatures&						Context::getProtectedMemoryFeatures						(void) const { return m_device->getProtectedMemoryFeatures();					}
 const vk::VkPhysicalDeviceRepresentativeFragmentTestFeaturesNV&			Context::getRepresentativeFragmentTestFeatures			(void) const { return m_device->getRepresentativeFragmentTestFeatures();		}
 const vk::VkPhysicalDeviceSamplerYcbcrConversionFeatures&				Context::getSamplerYcbcrConversionFeatures				(void) const { return m_device->getSamplerYcbcrConversionFeatures();			}
@@ -51,6 +34,7 @@
 const vk::VkPhysicalDeviceShaderDrawParametersFeatures&					Context::getShaderDrawParametersFeatures				(void) const { return m_device->getShaderDrawParametersFeatures();				}
 const vk::VkPhysicalDeviceShaderImageFootprintFeaturesNV&				Context::getShaderImageFootprintFeatures				(void) const { return m_device->getShaderImageFootprintFeatures();				}
 const vk::VkPhysicalDeviceShadingRateImageFeaturesNV&					Context::getShadingRateImageFeatures					(void) const { return m_device->getShadingRateImageFeatures();					}
+const vk::VkPhysicalDeviceSubgroupExtendedTypesFeaturesKHR&				Context::getSubgroupExtendedTypesFeatures				(void) const { return m_device->getSubgroupExtendedTypesFeatures();				}
 const vk::VkPhysicalDeviceTexelBufferAlignmentFeaturesEXT&				Context::getTexelBufferAlignmentFeatures				(void) const { return m_device->getTexelBufferAlignmentFeatures();				}
 const vk::VkPhysicalDeviceTransformFeedbackFeaturesEXT&					Context::getTransformFeedbackFeatures					(void) const { return m_device->getTransformFeedbackFeatures();					}
 const vk::VkPhysicalDeviceUniformBufferStandardLayoutFeaturesKHR&		Context::getUniformBufferStandardLayoutFeatures			(void) const { return m_device->getUniformBufferStandardLayoutFeatures();		}
