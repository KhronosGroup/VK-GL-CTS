--- conflicted
+++ resolved
@@ -53,12 +53,6 @@
 const char*	getPerformanceCounterUnitKHRName						(VkPerformanceCounterUnitKHR value);
 const char*	getPerformanceCounterScopeKHRName						(VkPerformanceCounterScopeKHR value);
 const char*	getPerformanceCounterStorageKHRName						(VkPerformanceCounterStorageKHR value);
-<<<<<<< HEAD
-=======
-const char*	getDriverIdKHRName										(VkDriverIdKHR value);
-const char*	getShaderFloatControlsIndependenceKHRName				(VkShaderFloatControlsIndependenceKHR value);
-const char*	getSemaphoreTypeKHRName									(VkSemaphoreTypeKHR value);
->>>>>>> dd5da5be
 const char*	getPipelineExecutableStatisticFormatKHRName				(VkPipelineExecutableStatisticFormatKHR value);
 const char*	getDebugReportObjectTypeEXTName							(VkDebugReportObjectTypeEXT value);
 const char*	getRasterizationOrderAMDName							(VkRasterizationOrderAMD value);
@@ -150,12 +144,6 @@
 inline tcu::Format::Enum<VkPerformanceCounterUnitKHR>						getPerformanceCounterUnitKHRStr						(VkPerformanceCounterUnitKHR value)						{ return tcu::Format::Enum<VkPerformanceCounterUnitKHR>(getPerformanceCounterUnitKHRName, value);											}
 inline tcu::Format::Enum<VkPerformanceCounterScopeKHR>						getPerformanceCounterScopeKHRStr					(VkPerformanceCounterScopeKHR value)					{ return tcu::Format::Enum<VkPerformanceCounterScopeKHR>(getPerformanceCounterScopeKHRName, value);											}
 inline tcu::Format::Enum<VkPerformanceCounterStorageKHR>					getPerformanceCounterStorageKHRStr					(VkPerformanceCounterStorageKHR value)					{ return tcu::Format::Enum<VkPerformanceCounterStorageKHR>(getPerformanceCounterStorageKHRName, value);										}
-<<<<<<< HEAD
-=======
-inline tcu::Format::Enum<VkDriverIdKHR>										getDriverIdKHRStr									(VkDriverIdKHR value)									{ return tcu::Format::Enum<VkDriverIdKHR>(getDriverIdKHRName, value);																		}
-inline tcu::Format::Enum<VkShaderFloatControlsIndependenceKHR>				getShaderFloatControlsIndependenceKHRStr			(VkShaderFloatControlsIndependenceKHR value)			{ return tcu::Format::Enum<VkShaderFloatControlsIndependenceKHR>(getShaderFloatControlsIndependenceKHRName, value);							}
-inline tcu::Format::Enum<VkSemaphoreTypeKHR>								getSemaphoreTypeKHRStr								(VkSemaphoreTypeKHR value)								{ return tcu::Format::Enum<VkSemaphoreTypeKHR>(getSemaphoreTypeKHRName, value);																}
->>>>>>> dd5da5be
 inline tcu::Format::Enum<VkPipelineExecutableStatisticFormatKHR>			getPipelineExecutableStatisticFormatKHRStr			(VkPipelineExecutableStatisticFormatKHR value)			{ return tcu::Format::Enum<VkPipelineExecutableStatisticFormatKHR>(getPipelineExecutableStatisticFormatKHRName, value);						}
 inline tcu::Format::Enum<VkDebugReportObjectTypeEXT>						getDebugReportObjectTypeEXTStr						(VkDebugReportObjectTypeEXT value)						{ return tcu::Format::Enum<VkDebugReportObjectTypeEXT>(getDebugReportObjectTypeEXTName, value);												}
 inline tcu::Format::Enum<VkRasterizationOrderAMD>							getRasterizationOrderAMDStr							(VkRasterizationOrderAMD value)							{ return tcu::Format::Enum<VkRasterizationOrderAMD>(getRasterizationOrderAMDName, value);													}
@@ -247,12 +235,6 @@
 inline std::ostream&	operator<<	(std::ostream& s, VkPerformanceCounterUnitKHR value)						{ return s << getPerformanceCounterUnitKHRStr(value);						}
 inline std::ostream&	operator<<	(std::ostream& s, VkPerformanceCounterScopeKHR value)						{ return s << getPerformanceCounterScopeKHRStr(value);						}
 inline std::ostream&	operator<<	(std::ostream& s, VkPerformanceCounterStorageKHR value)						{ return s << getPerformanceCounterStorageKHRStr(value);					}
-<<<<<<< HEAD
-=======
-inline std::ostream&	operator<<	(std::ostream& s, VkDriverIdKHR value)										{ return s << getDriverIdKHRStr(value);										}
-inline std::ostream&	operator<<	(std::ostream& s, VkShaderFloatControlsIndependenceKHR value)				{ return s << getShaderFloatControlsIndependenceKHRStr(value);				}
-inline std::ostream&	operator<<	(std::ostream& s, VkSemaphoreTypeKHR value)									{ return s << getSemaphoreTypeKHRStr(value);								}
->>>>>>> dd5da5be
 inline std::ostream&	operator<<	(std::ostream& s, VkPipelineExecutableStatisticFormatKHR value)				{ return s << getPipelineExecutableStatisticFormatKHRStr(value);			}
 inline std::ostream&	operator<<	(std::ostream& s, VkDebugReportObjectTypeEXT value)							{ return s << getDebugReportObjectTypeEXTStr(value);						}
 inline std::ostream&	operator<<	(std::ostream& s, VkRasterizationOrderAMD value)							{ return s << getRasterizationOrderAMDStr(value);							}
@@ -352,11 +334,6 @@
 tcu::Format::Bitfield<32>	getDisplayPlaneAlphaFlagsKHRStr								(VkDisplayPlaneAlphaFlagsKHR value);
 tcu::Format::Bitfield<32>	getPerformanceCounterDescriptionFlagsKHRStr					(VkPerformanceCounterDescriptionFlagsKHR value);
 tcu::Format::Bitfield<32>	getAcquireProfilingLockFlagsKHRStr							(VkAcquireProfilingLockFlagsKHR value);
-<<<<<<< HEAD
-=======
-tcu::Format::Bitfield<32>	getResolveModeFlagsKHRStr									(VkResolveModeFlagsKHR value);
-tcu::Format::Bitfield<32>	getSemaphoreWaitFlagsKHRStr									(VkSemaphoreWaitFlagsKHR value);
->>>>>>> dd5da5be
 tcu::Format::Bitfield<32>	getDebugReportFlagsEXTStr									(VkDebugReportFlagsEXT value);
 tcu::Format::Bitfield<32>	getExternalMemoryHandleTypeFlagsNVStr						(VkExternalMemoryHandleTypeFlagsNV value);
 tcu::Format::Bitfield<32>	getExternalMemoryFeatureFlagsNVStr							(VkExternalMemoryFeatureFlagsNV value);
@@ -372,6 +349,7 @@
 tcu::Format::Bitfield<32>	getPipelineCompilerControlFlagsAMDStr						(VkPipelineCompilerControlFlagsAMD value);
 tcu::Format::Bitfield<32>	getPipelineCreationFeedbackFlagsEXTStr						(VkPipelineCreationFeedbackFlagsEXT value);
 tcu::Format::Bitfield<32>	getShaderCorePropertiesFlagsAMDStr							(VkShaderCorePropertiesFlagsAMD value);
+tcu::Format::Bitfield<32>	getToolPurposeFlagsEXTStr									(VkToolPurposeFlagsEXT value);
 tcu::Format::Bitfield<32>	getInstanceCreateFlagsStr									(VkInstanceCreateFlags value);
 tcu::Format::Bitfield<32>	getDeviceCreateFlagsStr										(VkDeviceCreateFlags value);
 tcu::Format::Bitfield<32>	getMemoryMapFlagsStr										(VkMemoryMapFlags value);
@@ -671,10 +649,6 @@
 std::ostream&	operator<<	(std::ostream& s, const VkImportSemaphoreFdInfoKHR& value);
 std::ostream&	operator<<	(std::ostream& s, const VkSemaphoreGetFdInfoKHR& value);
 std::ostream&	operator<<	(std::ostream& s, const VkPhysicalDevicePushDescriptorPropertiesKHR& value);
-<<<<<<< HEAD
-=======
-std::ostream&	operator<<	(std::ostream& s, const VkPhysicalDeviceShaderFloat16Int8FeaturesKHR& value);
->>>>>>> dd5da5be
 std::ostream&	operator<<	(std::ostream& s, const VkRectLayerKHR& value);
 std::ostream&	operator<<	(std::ostream& s, const VkPresentRegionKHR& value);
 std::ostream&	operator<<	(std::ostream& s, const VkPresentRegionsKHR& value);
@@ -697,38 +671,8 @@
 std::ostream&	operator<<	(std::ostream& s, const VkDisplayModeProperties2KHR& value);
 std::ostream&	operator<<	(std::ostream& s, const VkDisplayPlaneInfo2KHR& value);
 std::ostream&	operator<<	(std::ostream& s, const VkDisplayPlaneCapabilities2KHR& value);
-<<<<<<< HEAD
 std::ostream&	operator<<	(std::ostream& s, const VkPhysicalDeviceShaderClockFeaturesKHR& value);
 std::ostream&	operator<<	(std::ostream& s, const VkSurfaceProtectedCapabilitiesKHR& value);
-=======
-std::ostream&	operator<<	(std::ostream& s, const VkImageFormatListCreateInfoKHR& value);
-std::ostream&	operator<<	(std::ostream& s, const VkPhysicalDeviceShaderSubgroupExtendedTypesFeaturesKHR& value);
-std::ostream&	operator<<	(std::ostream& s, const VkPhysicalDevice8BitStorageFeaturesKHR& value);
-std::ostream&	operator<<	(std::ostream& s, const VkPhysicalDeviceShaderAtomicInt64FeaturesKHR& value);
-std::ostream&	operator<<	(std::ostream& s, const VkPhysicalDeviceShaderClockFeaturesKHR& value);
-std::ostream&	operator<<	(std::ostream& s, const VkConformanceVersionKHR& value);
-std::ostream&	operator<<	(std::ostream& s, const VkPhysicalDeviceDriverPropertiesKHR& value);
-std::ostream&	operator<<	(std::ostream& s, const VkPhysicalDeviceFloatControlsPropertiesKHR& value);
-std::ostream&	operator<<	(std::ostream& s, const VkSubpassDescriptionDepthStencilResolveKHR& value);
-std::ostream&	operator<<	(std::ostream& s, const VkPhysicalDeviceDepthStencilResolvePropertiesKHR& value);
-std::ostream&	operator<<	(std::ostream& s, const VkPhysicalDeviceTimelineSemaphoreFeaturesKHR& value);
-std::ostream&	operator<<	(std::ostream& s, const VkPhysicalDeviceTimelineSemaphorePropertiesKHR& value);
-std::ostream&	operator<<	(std::ostream& s, const VkSemaphoreTypeCreateInfoKHR& value);
-std::ostream&	operator<<	(std::ostream& s, const VkTimelineSemaphoreSubmitInfoKHR& value);
-std::ostream&	operator<<	(std::ostream& s, const VkSemaphoreWaitInfoKHR& value);
-std::ostream&	operator<<	(std::ostream& s, const VkSemaphoreSignalInfoKHR& value);
-std::ostream&	operator<<	(std::ostream& s, const VkPhysicalDeviceVulkanMemoryModelFeaturesKHR& value);
-std::ostream&	operator<<	(std::ostream& s, const VkSurfaceProtectedCapabilitiesKHR& value);
-std::ostream&	operator<<	(std::ostream& s, const VkPhysicalDeviceSeparateDepthStencilLayoutsFeaturesKHR& value);
-std::ostream&	operator<<	(std::ostream& s, const VkAttachmentReferenceStencilLayoutKHR& value);
-std::ostream&	operator<<	(std::ostream& s, const VkAttachmentDescriptionStencilLayoutKHR& value);
-std::ostream&	operator<<	(std::ostream& s, const VkPhysicalDeviceUniformBufferStandardLayoutFeaturesKHR& value);
-std::ostream&	operator<<	(std::ostream& s, const VkPhysicalDeviceBufferDeviceAddressFeaturesKHR& value);
-std::ostream&	operator<<	(std::ostream& s, const VkBufferDeviceAddressInfoKHR& value);
-std::ostream&	operator<<	(std::ostream& s, const VkBufferOpaqueCaptureAddressCreateInfoKHR& value);
-std::ostream&	operator<<	(std::ostream& s, const VkMemoryOpaqueCaptureAddressAllocateInfoKHR& value);
-std::ostream&	operator<<	(std::ostream& s, const VkDeviceMemoryOpaqueCaptureAddressInfoKHR& value);
->>>>>>> dd5da5be
 std::ostream&	operator<<	(std::ostream& s, const VkPhysicalDevicePipelineExecutablePropertiesFeaturesKHR& value);
 std::ostream&	operator<<	(std::ostream& s, const VkPipelineInfoKHR& value);
 std::ostream&	operator<<	(std::ostream& s, const VkPipelineExecutablePropertiesKHR& value);
@@ -892,10 +836,6 @@
 std::ostream&	operator<<	(std::ostream& s, const VkPhysicalDeviceFragmentDensityMapFeaturesEXT& value);
 std::ostream&	operator<<	(std::ostream& s, const VkPhysicalDeviceFragmentDensityMapPropertiesEXT& value);
 std::ostream&	operator<<	(std::ostream& s, const VkRenderPassFragmentDensityMapCreateInfoEXT& value);
-<<<<<<< HEAD
-=======
-std::ostream&	operator<<	(std::ostream& s, const VkPhysicalDeviceScalarBlockLayoutFeaturesEXT& value);
->>>>>>> dd5da5be
 std::ostream&	operator<<	(std::ostream& s, const VkPhysicalDeviceSubgroupSizeControlFeaturesEXT& value);
 std::ostream&	operator<<	(std::ostream& s, const VkPhysicalDeviceSubgroupSizeControlPropertiesEXT& value);
 std::ostream&	operator<<	(std::ostream& s, const VkPipelineShaderStageRequiredSubgroupSizeCreateInfoEXT& value);
@@ -907,6 +847,7 @@
 std::ostream&	operator<<	(std::ostream& s, const VkPhysicalDeviceDedicatedAllocationImageAliasingFeaturesNV& value);
 std::ostream&	operator<<	(std::ostream& s, const VkPhysicalDeviceBufferDeviceAddressFeaturesEXT& value);
 std::ostream&	operator<<	(std::ostream& s, const VkBufferDeviceAddressCreateInfoEXT& value);
+std::ostream&	operator<<	(std::ostream& s, const VkPhysicalDeviceToolPropertiesEXT& value);
 std::ostream&	operator<<	(std::ostream& s, const VkValidationFeaturesEXT& value);
 std::ostream&	operator<<	(std::ostream& s, const VkCooperativeMatrixPropertiesNV& value);
 std::ostream&	operator<<	(std::ostream& s, const VkPhysicalDeviceCooperativeMatrixFeaturesNV& value);
@@ -920,10 +861,6 @@
 std::ostream&	operator<<	(std::ostream& s, const VkPhysicalDeviceLineRasterizationFeaturesEXT& value);
 std::ostream&	operator<<	(std::ostream& s, const VkPhysicalDeviceLineRasterizationPropertiesEXT& value);
 std::ostream&	operator<<	(std::ostream& s, const VkPipelineRasterizationLineStateCreateInfoEXT& value);
-<<<<<<< HEAD
-=======
-std::ostream&	operator<<	(std::ostream& s, const VkPhysicalDeviceHostQueryResetFeaturesEXT& value);
->>>>>>> dd5da5be
 std::ostream&	operator<<	(std::ostream& s, const VkPhysicalDeviceIndexTypeUint8FeaturesEXT& value);
 std::ostream&	operator<<	(std::ostream& s, const VkPhysicalDeviceShaderDemoteToHelperInvocationFeaturesEXT& value);
 std::ostream&	operator<<	(std::ostream& s, const VkPhysicalDeviceTexelBufferAlignmentFeaturesEXT& value);
