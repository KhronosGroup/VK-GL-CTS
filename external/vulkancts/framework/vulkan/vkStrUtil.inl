--- conflicted
+++ resolved
@@ -54,7 +54,6 @@
 const char*	getPerformanceCounterScopeKHRName						(VkPerformanceCounterScopeKHR value);
 const char*	getPerformanceCounterStorageKHRName						(VkPerformanceCounterStorageKHR value);
 const char*	getPipelineExecutableStatisticFormatKHRName				(VkPipelineExecutableStatisticFormatKHR value);
-const char*	getSemaphoreTypeKHRName									(VkSemaphoreTypeKHR value);
 const char*	getDebugReportObjectTypeEXTName							(VkDebugReportObjectTypeEXT value);
 const char*	getRasterizationOrderAMDName							(VkRasterizationOrderAMD value);
 const char*	getShaderInfoTypeAMDName								(VkShaderInfoTypeAMD value);
@@ -146,7 +145,6 @@
 inline tcu::Format::Enum<VkPerformanceCounterScopeKHR>						getPerformanceCounterScopeKHRStr					(VkPerformanceCounterScopeKHR value)					{ return tcu::Format::Enum<VkPerformanceCounterScopeKHR>(getPerformanceCounterScopeKHRName, value);											}
 inline tcu::Format::Enum<VkPerformanceCounterStorageKHR>					getPerformanceCounterStorageKHRStr					(VkPerformanceCounterStorageKHR value)					{ return tcu::Format::Enum<VkPerformanceCounterStorageKHR>(getPerformanceCounterStorageKHRName, value);										}
 inline tcu::Format::Enum<VkPipelineExecutableStatisticFormatKHR>			getPipelineExecutableStatisticFormatKHRStr			(VkPipelineExecutableStatisticFormatKHR value)			{ return tcu::Format::Enum<VkPipelineExecutableStatisticFormatKHR>(getPipelineExecutableStatisticFormatKHRName, value);						}
-inline tcu::Format::Enum<VkSemaphoreTypeKHR>								getSemaphoreTypeKHRStr								(VkSemaphoreTypeKHR value)								{ return tcu::Format::Enum<VkSemaphoreTypeKHR>(getSemaphoreTypeKHRName, value);																}
 inline tcu::Format::Enum<VkDebugReportObjectTypeEXT>						getDebugReportObjectTypeEXTStr						(VkDebugReportObjectTypeEXT value)						{ return tcu::Format::Enum<VkDebugReportObjectTypeEXT>(getDebugReportObjectTypeEXTName, value);												}
 inline tcu::Format::Enum<VkRasterizationOrderAMD>							getRasterizationOrderAMDStr							(VkRasterizationOrderAMD value)							{ return tcu::Format::Enum<VkRasterizationOrderAMD>(getRasterizationOrderAMDName, value);													}
 inline tcu::Format::Enum<VkShaderInfoTypeAMD>								getShaderInfoTypeAMDStr								(VkShaderInfoTypeAMD value)								{ return tcu::Format::Enum<VkShaderInfoTypeAMD>(getShaderInfoTypeAMDName, value);															}
@@ -238,7 +236,6 @@
 inline std::ostream&	operator<<	(std::ostream& s, VkPerformanceCounterScopeKHR value)						{ return s << getPerformanceCounterScopeKHRStr(value);						}
 inline std::ostream&	operator<<	(std::ostream& s, VkPerformanceCounterStorageKHR value)						{ return s << getPerformanceCounterStorageKHRStr(value);					}
 inline std::ostream&	operator<<	(std::ostream& s, VkPipelineExecutableStatisticFormatKHR value)				{ return s << getPipelineExecutableStatisticFormatKHRStr(value);			}
-inline std::ostream&	operator<<	(std::ostream& s, VkSemaphoreTypeKHR value)									{ return s << getSemaphoreTypeKHRStr(value);								}
 inline std::ostream&	operator<<	(std::ostream& s, VkDebugReportObjectTypeEXT value)							{ return s << getDebugReportObjectTypeEXTStr(value);						}
 inline std::ostream&	operator<<	(std::ostream& s, VkRasterizationOrderAMD value)							{ return s << getRasterizationOrderAMDStr(value);							}
 inline std::ostream&	operator<<	(std::ostream& s, VkShaderInfoTypeAMD value)								{ return s << getShaderInfoTypeAMDStr(value);								}
@@ -335,13 +332,8 @@
 tcu::Format::Bitfield<32>	getSwapchainCreateFlagsKHRStr								(VkSwapchainCreateFlagsKHR value);
 tcu::Format::Bitfield<32>	getDeviceGroupPresentModeFlagsKHRStr						(VkDeviceGroupPresentModeFlagsKHR value);
 tcu::Format::Bitfield<32>	getDisplayPlaneAlphaFlagsKHRStr								(VkDisplayPlaneAlphaFlagsKHR value);
-<<<<<<< HEAD
 tcu::Format::Bitfield<32>	getPerformanceCounterDescriptionFlagsKHRStr					(VkPerformanceCounterDescriptionFlagsKHR value);
 tcu::Format::Bitfield<32>	getAcquireProfilingLockFlagsKHRStr							(VkAcquireProfilingLockFlagsKHR value);
-=======
-tcu::Format::Bitfield<32>	getResolveModeFlagsKHRStr									(VkResolveModeFlagsKHR value);
-tcu::Format::Bitfield<32>	getSemaphoreWaitFlagsKHRStr									(VkSemaphoreWaitFlagsKHR value);
->>>>>>> b3b6fe02
 tcu::Format::Bitfield<32>	getDebugReportFlagsEXTStr									(VkDebugReportFlagsEXT value);
 tcu::Format::Bitfield<32>	getExternalMemoryHandleTypeFlagsNVStr						(VkExternalMemoryHandleTypeFlagsNV value);
 tcu::Format::Bitfield<32>	getExternalMemoryFeatureFlagsNVStr							(VkExternalMemoryFeatureFlagsNV value);
@@ -686,12 +678,6 @@
 std::ostream&	operator<<	(std::ostream& s, const VkPipelineExecutableStatisticValueKHR& value);
 std::ostream&	operator<<	(std::ostream& s, const VkPipelineExecutableStatisticKHR& value);
 std::ostream&	operator<<	(std::ostream& s, const VkPipelineExecutableInternalRepresentationKHR& value);
-std::ostream&	operator<<	(std::ostream& s, const VkPhysicalDeviceTimelineSemaphoreFeaturesKHR& value);
-std::ostream&	operator<<	(std::ostream& s, const VkPhysicalDeviceTimelineSemaphorePropertiesKHR& value);
-std::ostream&	operator<<	(std::ostream& s, const VkSemaphoreTypeCreateInfoKHR& value);
-std::ostream&	operator<<	(std::ostream& s, const VkTimelineSemaphoreSubmitInfoKHR& value);
-std::ostream&	operator<<	(std::ostream& s, const VkSemaphoreWaitInfoKHR& value);
-std::ostream&	operator<<	(std::ostream& s, const VkSemaphoreSignalInfoKHR& value);
 std::ostream&	operator<<	(std::ostream& s, const VkDebugReportCallbackCreateInfoEXT& value);
 std::ostream&	operator<<	(std::ostream& s, const VkPipelineRasterizationStateRasterizationOrderAMD& value);
 std::ostream&	operator<<	(std::ostream& s, const VkDebugMarkerObjectNameInfoEXT& value);
@@ -776,12 +762,9 @@
 std::ostream&	operator<<	(std::ostream& s, const VkPipelineColorBlendAdvancedStateCreateInfoEXT& value);
 std::ostream&	operator<<	(std::ostream& s, const VkPipelineCoverageToColorStateCreateInfoNV& value);
 std::ostream&	operator<<	(std::ostream& s, const VkPipelineCoverageModulationStateCreateInfoNV& value);
-<<<<<<< HEAD
 std::ostream&	operator<<	(std::ostream& s, const VkPhysicalDeviceShaderSMBuiltinsPropertiesNV& value);
 std::ostream&	operator<<	(std::ostream& s, const VkPhysicalDeviceShaderSMBuiltinsFeaturesNV& value);
-=======
 std::ostream&	operator<<	(std::ostream& s, const VkPhysicalDeviceShaderClockFeaturesKHR& value);
->>>>>>> b3b6fe02
 std::ostream&	operator<<	(std::ostream& s, const VkDrmFormatModifierPropertiesEXT& value);
 std::ostream&	operator<<	(std::ostream& s, const VkDrmFormatModifierPropertiesListEXT& value);
 std::ostream&	operator<<	(std::ostream& s, const VkPhysicalDeviceImageDrmFormatModifierInfoEXT& value);
