#ifndef _VKQUERYUTIL_HPP
#define _VKQUERYUTIL_HPP
/*-------------------------------------------------------------------------
 * Vulkan CTS Framework
 * --------------------
 *
 * Copyright (c) 2015 Google Inc.
 *
 * Licensed under the Apache License, Version 2.0 (the "License");
 * you may not use this file except in compliance with the License.
 * You may obtain a copy of the License at
 *
 *      http://www.apache.org/licenses/LICENSE-2.0
 *
 * Unless required by applicable law or agreed to in writing, software
 * distributed under the License is distributed on an "AS IS" BASIS,
 * WITHOUT WARRANTIES OR CONDITIONS OF ANY KIND, either express or implied.
 * See the License for the specific language governing permissions and
 * limitations under the License.
 *
 *//*!
 * \file
 * \brief Vulkan query utilities.
 *//*--------------------------------------------------------------------*/

#include "vkDefs.hpp"
#include "tcuMaybe.hpp"
#include "deMemory.h"

#include <vector>
#include <string>

namespace vk
{

// API version introspection

void											getCoreInstanceExtensions						(deUint32 apiVersion, std::vector<const char*>& dst);
void											getCoreDeviceExtensions							(deUint32 apiVersion, std::vector<const char*>& dst);
bool											isCoreInstanceExtension							(const deUint32 apiVersion, const std::string& extension);
bool											isCoreDeviceExtension							(const deUint32 apiVersion, const std::string& extension);

// API queries

std::vector<VkPhysicalDevice>					enumeratePhysicalDevices						(const InstanceInterface& vk, VkInstance instance);
std::vector<VkPhysicalDeviceGroupProperties>	enumeratePhysicalDeviceGroups					(const InstanceInterface& vk, VkInstance instance);
std::vector<VkQueueFamilyProperties>			getPhysicalDeviceQueueFamilyProperties			(const InstanceInterface& vk, VkPhysicalDevice physicalDevice);
VkPhysicalDeviceFeatures						getPhysicalDeviceFeatures						(const InstanceInterface& vk, VkPhysicalDevice physicalDevice);
VkPhysicalDeviceFeatures2						getPhysicalDeviceFeatures2						(const InstanceInterface& vk, VkPhysicalDevice physicalDevice);
VkPhysicalDeviceProperties						getPhysicalDeviceProperties						(const InstanceInterface& vk, VkPhysicalDevice physicalDevice);
VkPhysicalDeviceMemoryProperties				getPhysicalDeviceMemoryProperties				(const InstanceInterface& vk, VkPhysicalDevice physicalDevice);
VkFormatProperties								getPhysicalDeviceFormatProperties				(const InstanceInterface& vk, VkPhysicalDevice physicalDevice, VkFormat format);
VkImageFormatProperties							getPhysicalDeviceImageFormatProperties			(const InstanceInterface& vk, VkPhysicalDevice physicalDevice, VkFormat format, VkImageType type, VkImageTiling tiling, VkImageUsageFlags usage, VkImageCreateFlags flags);
std::vector<VkSparseImageFormatProperties>		getPhysicalDeviceSparseImageFormatProperties	(const InstanceInterface& vk, VkPhysicalDevice physicalDevice, VkFormat format, VkImageType type, VkSampleCountFlagBits samples, VkImageUsageFlags usage, VkImageTiling tiling);

VkMemoryRequirements							getBufferMemoryRequirements						(const DeviceInterface& vk, VkDevice device, VkBuffer buffer);
VkMemoryRequirements							getImageMemoryRequirements						(const DeviceInterface& vk, VkDevice device, VkImage image);
VkMemoryRequirements							getImagePlaneMemoryRequirements					(const DeviceInterface& vk, VkDevice device, VkImage image, VkImageAspectFlagBits planeAspect);
std::vector<VkSparseImageMemoryRequirements>	getImageSparseMemoryRequirements				(const DeviceInterface& vk, VkDevice device, VkImage image);

std::vector<VkLayerProperties>					enumerateInstanceLayerProperties				(const PlatformInterface& vkp);
std::vector<VkExtensionProperties>				enumerateInstanceExtensionProperties			(const PlatformInterface& vkp, const char* layerName);
std::vector<VkLayerProperties>					enumerateDeviceLayerProperties					(const InstanceInterface& vki, VkPhysicalDevice physicalDevice);
std::vector<VkExtensionProperties>				enumerateDeviceExtensionProperties				(const InstanceInterface& vki, VkPhysicalDevice physicalDevice, const char* layerName);

VkQueue											getDeviceQueue									(const DeviceInterface& vkd, VkDevice device, deUint32 queueFamilyIndex, deUint32 queueIndex);
VkQueue											getDeviceQueue2									(const DeviceInterface& vkd, VkDevice device, const VkDeviceQueueInfo2 *queueInfo);

// Feature / extension support

bool											isShaderStageSupported							(const VkPhysicalDeviceFeatures& deviceFeatures, VkShaderStageFlagBits stage);

struct RequiredExtension
{
	std::string				name;
	tcu::Maybe<deUint32>	minVersion;
	tcu::Maybe<deUint32>	maxVersion;

	explicit RequiredExtension (const std::string&		name_,
								tcu::Maybe<deUint32>	minVersion_ = tcu::nothing<deUint32>(),
								tcu::Maybe<deUint32>	maxVersion_ = tcu::nothing<deUint32>())
		: name			(name_)
		, minVersion	(minVersion_)
		, maxVersion	(maxVersion_)
	{}
};

struct RequiredLayer
{
	std::string				name;
	tcu::Maybe<deUint32>	minSpecVersion;
	tcu::Maybe<deUint32>	maxSpecVersion;
	tcu::Maybe<deUint32>	minImplVersion;
	tcu::Maybe<deUint32>	maxImplVersion;

	explicit RequiredLayer (const std::string&			name_,
							tcu::Maybe<deUint32>		minSpecVersion_		= tcu::nothing<deUint32>(),
							tcu::Maybe<deUint32>		maxSpecVersion_		= tcu::nothing<deUint32>(),
							tcu::Maybe<deUint32>		minImplVersion_		= tcu::nothing<deUint32>(),
							tcu::Maybe<deUint32>		maxImplVersion_		= tcu::nothing<deUint32>())
		: name			(name_)
		, minSpecVersion(minSpecVersion_)
		, maxSpecVersion(maxSpecVersion_)
		, minImplVersion(minImplVersion_)
		, maxImplVersion(maxImplVersion_)
	{}
};

bool										isCompatible							(const VkExtensionProperties& extensionProperties, const RequiredExtension& required);
bool										isCompatible							(const VkLayerProperties& layerProperties, const RequiredLayer& required);

template<typename ExtensionIterator>
bool										isExtensionSupported					(ExtensionIterator begin, ExtensionIterator end, const RequiredExtension& required);
bool										isExtensionSupported					(const std::vector<VkExtensionProperties>& extensions, const RequiredExtension& required);
<<<<<<< HEAD
bool										isExtensionSupported					(const std::vector<std::string>& extensionStrings, const std::string& extensionName);
=======
bool										isDeviceExtensionSupported				(const deUint32 deviceVersion, const std::vector<std::string>& extensions, const std::string& required);
bool										isInstanceExtensionSupported			(const deUint32 instanceVersion, const std::vector<std::string>& extensions, const std::string& required);
bool										isDeviceExtensionSupported				(const deUint32 deviceVersion, const std::vector<VkExtensionProperties>& extensions, const RequiredExtension& required);
bool										isInstanceExtensionSupported			(const deUint32 instanceVersion, const std::vector<VkExtensionProperties>& extensions, const RequiredExtension& required);
>>>>>>> 421e5916

template<typename LayerIterator>
bool										isLayerSupported						(LayerIterator begin, LayerIterator end, const RequiredLayer& required);
bool										isLayerSupported						(const std::vector<VkLayerProperties>& layers, const RequiredLayer& required);

const void*									findStructureInChain					(const void* first, VkStructureType type);
void*										findStructureInChain					(void* first, VkStructureType type);

template<typename StructType>
VkStructureType								getStructureType						(void);

template<typename StructType>
const StructType*							findStructure							(const void* first)
{
	return reinterpret_cast<const StructType*>(findStructureInChain(first, getStructureType<StructType>()));
}

template<typename StructType>
StructType*									findStructure							(void* first)
{
	return reinterpret_cast<StructType*>(findStructureInChain(first, getStructureType<StructType>()));
}

namespace ValidateQueryBits
{

typedef struct
{
	size_t		offset;
	size_t		size;
} QueryMemberTableEntry;

template <typename Context, typename Interface, typename Type>
//!< Return variable initialization validation
bool validateInitComplete(Context context, void (Interface::*Function)(Context, Type*)const, const Interface& interface, const QueryMemberTableEntry* queryMemberTableEntry)
{
	const QueryMemberTableEntry	*iterator;
	Type vec[2];
	deMemset(&vec[0], 0x00, sizeof(Type));
	deMemset(&vec[1], 0xFF, sizeof(Type));

	(interface.*Function)(context, &vec[0]);
	(interface.*Function)(context, &vec[1]);

	for (iterator = queryMemberTableEntry; iterator->size != 0; iterator++)
	{
		if (deMemCmp(((deUint8*)(&vec[0]))+iterator->offset, ((deUint8*)(&vec[1]))+iterator->offset, iterator->size) != 0)
			return false;
	}

	return true;
}

template<typename IterT>
//! Overwrite a range of objects with an 8-bit pattern.
inline void fillBits (IterT beg, const IterT end, const deUint8 pattern = 0xdeu)
{
	for (; beg < end; ++beg)
		deMemset(&(*beg), static_cast<int>(pattern), sizeof(*beg));
}

template<typename IterT>
//! Verify that each byte of a range of objects is equal to an 8-bit pattern.
bool checkBits (IterT beg, const IterT end, const deUint8 pattern = 0xdeu)
{
	for (; beg < end; ++beg)
	{
		const deUint8* elementBytes = reinterpret_cast<const deUint8*>(&(*beg));
		for (std::size_t i = 0u; i < sizeof(*beg); ++i)
		{
			if (elementBytes[i] != pattern)
				return false;
		}
	}
	return true;
}

} // ValidateQueryBits

// Template implementations

template<typename ExtensionIterator>
bool isExtensionSupported (ExtensionIterator begin, ExtensionIterator end, const RequiredExtension& required)
{
	for (ExtensionIterator cur = begin; cur != end; ++cur)
	{
		if (isCompatible(*cur, required))
			return true;
	}
	return false;
}

template<typename LayerIterator>
bool isLayerSupported (LayerIterator begin, LayerIterator end, const RequiredLayer& required)
{
	for (LayerIterator cur = begin; cur != end; ++cur)
	{
		if (isCompatible(*cur, required))
			return true;
	}
	return false;
}

} // vk

#endif // _VKQUERYUTIL_HPP<|MERGE_RESOLUTION|>--- conflicted
+++ resolved
@@ -112,14 +112,10 @@
 template<typename ExtensionIterator>
 bool										isExtensionSupported					(ExtensionIterator begin, ExtensionIterator end, const RequiredExtension& required);
 bool										isExtensionSupported					(const std::vector<VkExtensionProperties>& extensions, const RequiredExtension& required);
-<<<<<<< HEAD
-bool										isExtensionSupported					(const std::vector<std::string>& extensionStrings, const std::string& extensionName);
-=======
 bool										isDeviceExtensionSupported				(const deUint32 deviceVersion, const std::vector<std::string>& extensions, const std::string& required);
 bool										isInstanceExtensionSupported			(const deUint32 instanceVersion, const std::vector<std::string>& extensions, const std::string& required);
 bool										isDeviceExtensionSupported				(const deUint32 deviceVersion, const std::vector<VkExtensionProperties>& extensions, const RequiredExtension& required);
 bool										isInstanceExtensionSupported			(const deUint32 instanceVersion, const std::vector<VkExtensionProperties>& extensions, const RequiredExtension& required);
->>>>>>> 421e5916
 
 template<typename LayerIterator>
 bool										isLayerSupported						(LayerIterator begin, LayerIterator end, const RequiredLayer& required);
