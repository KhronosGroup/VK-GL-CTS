/*-------------------------------------------------------------------------
 * Vulkan CTS Framework
 * --------------------
 *
 * Copyright (c) 2015 Google Inc.
 *
 * Licensed under the Apache License, Version 2.0 (the "License");
 * you may not use this file except in compliance with the License.
 * You may obtain a copy of the License at
 *
 *      http://www.apache.org/licenses/LICENSE-2.0
 *
 * Unless required by applicable law or agreed to in writing, software
 * distributed under the License is distributed on an "AS IS" BASIS,
 * WITHOUT WARRANTIES OR CONDITIONS OF ANY KIND, either express or implied.
 * See the License for the specific language governing permissions and
 * limitations under the License.
 *
 *//*!
 * \file
 * \brief SPIR-V assembly to binary.
 *//*--------------------------------------------------------------------*/

#include "vkSpirVAsm.hpp"
#include "vkSpirVProgram.hpp"
#include "deClock.h"

#include <algorithm>

#include "spirv-tools/libspirv.h"

namespace vk
{

using std::string;
using std::vector;

// Returns the SPIRV-Tools target environment enum for the given dEQP Spirv validator options object.
// Do this here instead of as a method on SpirvValidatorOptions because only this file has access to
// the SPIRV-Tools headers.
static spv_target_env getSpirvToolsEnvForValidatorOptions(SpirvValidatorOptions opts)
{
    const bool allow_1_4 = opts.supports_VK_KHR_spirv_1_4;
    switch (opts.vulkanVersion)
    {
    case VK_MAKE_API_VERSION(0, 1, 0, 0):
        return SPV_ENV_VULKAN_1_0;
    case VK_MAKE_API_VERSION(0, 1, 1, 0):
        return allow_1_4 ? SPV_ENV_VULKAN_1_1_SPIRV_1_4 : SPV_ENV_VULKAN_1_1;
    case VK_MAKE_API_VERSION(0, 1, 2, 0):
        return SPV_ENV_VULKAN_1_2;
    case VK_MAKE_API_VERSION(1, 1, 0, 0):
        return SPV_ENV_VULKAN_1_2;
    case VK_MAKE_API_VERSION(0, 1, 3, 0):
        return SPV_ENV_VULKAN_1_3;
    case VK_MAKE_API_VERSION(0, 1, 4, 0):
        return SPV_ENV_VULKAN_1_4;
    default:
        break;
    }
    TCU_THROW(InternalError, "Unexpected Vulkan Version version requested");
    return SPV_ENV_VULKAN_1_0;
}

static spv_target_env mapTargetSpvEnvironment(SpirvVersion spirvVersion)
{
    spv_target_env result = SPV_ENV_UNIVERSAL_1_0;

    switch (spirvVersion)
    {
    case SPIRV_VERSION_1_0:
        result = SPV_ENV_UNIVERSAL_1_0;
        break; //!< SPIR-V 1.0
    case SPIRV_VERSION_1_1:
        result = SPV_ENV_UNIVERSAL_1_1;
        break; //!< SPIR-V 1.1
    case SPIRV_VERSION_1_2:
        result = SPV_ENV_UNIVERSAL_1_2;
        break; //!< SPIR-V 1.2
    case SPIRV_VERSION_1_3:
        result = SPV_ENV_UNIVERSAL_1_3;
        break; //!< SPIR-V 1.3
    case SPIRV_VERSION_1_4:
        result = SPV_ENV_UNIVERSAL_1_4;
        break; //!< SPIR-V 1.4
    case SPIRV_VERSION_1_5:
        result = SPV_ENV_UNIVERSAL_1_5;
        break; //!< SPIR-V 1.5
    case SPIRV_VERSION_1_6:
        result = SPV_ENV_UNIVERSAL_1_6;
        break; //!< SPIR-V 1.6
    default:
        TCU_THROW(InternalError, "Unknown SPIR-V version");
    }

    return result;
}

bool assembleSpirV(const SpirVAsmSource *program, std::vector<uint32_t> *dst, SpirVProgramInfo *buildInfo,
                   SpirvVersion spirvVersion)
{
    const spv_context context = spvContextCreate(mapTargetSpvEnvironment(spirvVersion));
    spv_binary binary         = nullptr;
    spv_diagnostic diagnostic = nullptr;

    if (!context)
        throw std::bad_alloc();

    try
    {
        const std::string &spvSource    = program->source;
        const uint64_t compileStartTime = deGetMicroseconds();
        const uint32_t options          = SPV_TEXT_TO_BINARY_OPTION_PRESERVE_NUMERIC_IDS;
        const spv_result_t compileOk =
            spvTextToBinaryWithOptions(context, spvSource.c_str(), spvSource.size(), options, &binary, &diagnostic);

        buildInfo->source        = spvSource;
        buildInfo->infoLog       = diagnostic ? diagnostic->error : ""; // \todo [2015-07-13 pyry] Include debug log?
        buildInfo->compileTimeUs = deGetMicroseconds() - compileStartTime;
        buildInfo->compileOk     = (compileOk == SPV_SUCCESS);

        if (buildInfo->compileOk)
        {
            DE_ASSERT(binary->wordCount > 0);
            dst->resize(binary->wordCount);
            std::copy(&binary->code[0], &binary->code[0] + binary->wordCount, dst->begin());
        }

        spvBinaryDestroy(binary);
        spvDiagnosticDestroy(diagnostic);
        spvContextDestroy(context);

        return compileOk == SPV_SUCCESS;
    }
    catch (...)
    {
        spvBinaryDestroy(binary);
        spvDiagnosticDestroy(diagnostic);
        spvContextDestroy(context);

        throw;
    }
}

void disassembleSpirV(size_t binarySizeInWords, const uint32_t *binary, std::ostream *dst, SpirvVersion spirvVersion)
{
    const spv_context context = spvContextCreate(mapTargetSpvEnvironment(spirvVersion));
    spv_text text             = nullptr;
    spv_diagnostic diagnostic = nullptr;

    if (!context)
        throw std::bad_alloc();

    try
    {
        const spv_result_t result = spvBinaryToText(context, binary, binarySizeInWords, 0, &text, &diagnostic);

        if (result != SPV_SUCCESS)
            TCU_THROW(InternalError, "Disassembling SPIR-V failed");

        *dst << text->str;

        spvTextDestroy(text);
        spvDiagnosticDestroy(diagnostic);
        spvContextDestroy(context);
    }
    catch (...)
    {
        spvTextDestroy(text);
        spvDiagnosticDestroy(diagnostic);
        spvContextDestroy(context);

        throw;
    }
}

bool validateSpirV(size_t binarySizeInWords, const uint32_t *binary, std::ostream *infoLog,
                   const SpirvValidatorOptions &val_options)
{
    const spv_context context     = spvContextCreate(getSpirvToolsEnvForValidatorOptions(val_options));
    spv_diagnostic diagnostic     = nullptr;
    spv_validator_options options = nullptr;
    spv_text disasmText           = nullptr;

    if (!context)
        throw std::bad_alloc();

    try
    {
        spv_const_binary_t cbinary = {binary, binarySizeInWords};

        options = spvValidatorOptionsCreate();

        if (options == nullptr)
            throw std::bad_alloc();

        switch (val_options.blockLayout)
        {
        case SpirvValidatorOptions::kDefaultBlockLayout:
            break;
        case SpirvValidatorOptions::kNoneBlockLayout:
            spvValidatorOptionsSetSkipBlockLayout(options, true);
            break;
        case SpirvValidatorOptions::kRelaxedBlockLayout:
            spvValidatorOptionsSetRelaxBlockLayout(options, true);
            break;
        case SpirvValidatorOptions::kUniformStandardLayout:
            spvValidatorOptionsSetUniformBufferStandardLayout(options, true);
            break;
        case SpirvValidatorOptions::kScalarBlockLayout:
            spvValidatorOptionsSetScalarBlockLayout(options, true);
            break;
        }

        if (val_options.flags & SpirvValidatorOptions::FLAG_SPIRV_VALIDATOR_WORKGROUP_SCALAR_BLOCK_LAYOUT)
            spvValidatorOptionsSetWorkgroupScalarBlockLayout(options, true);

        if (val_options.flags & SpirvValidatorOptions::FLAG_SPIRV_VALIDATOR_ALLOW_LOCALSIZEID)
            spvValidatorOptionsSetAllowLocalSizeId(options, true);

<<<<<<< HEAD
        if (val_options.flags & SpirvValidatorOptions::FLAG_SPIRV_VALIDATOR_ALLOW_NON_CONST_OFFSETS)
            spvValidatorOptionsSetAllowOffsetTextureOperand(options, true);
=======
        if (val_options.flags & SpirvValidatorOptions::FLAG_SPIRV_VALIDATOR_ALLOW_NON_32_BIT_BITWISE)
            spvValidatorOptionsSetAllowVulkan32BitBitwise(options, true);
>>>>>>> b2694325

        const spv_result_t valid = spvValidateWithOptions(context, options, &cbinary, &diagnostic);
        const bool passed        = (valid == SPV_SUCCESS);

        *infoLog << "Validation " << (passed ? "PASSED: " : "FAILED: ");

        if (diagnostic && diagnostic->error)
        {
            // Print the diagnostic whether validation passes or fails.
            // In theory we could get a warning even in the pass case, but there are no cases
            // like that now.
            *infoLog << diagnostic->error << "\n";

            const uint32_t disasmOptions = SPV_BINARY_TO_TEXT_OPTION_FRIENDLY_NAMES | SPV_BINARY_TO_TEXT_OPTION_INDENT;
            const spv_result_t disasmResult =
                spvBinaryToText(context, binary, binarySizeInWords, disasmOptions, &disasmText, nullptr);

            if (disasmResult != SPV_SUCCESS)
                *infoLog << "Disassembly failed with code: " << de::toString(disasmResult) << "\n";

            if (disasmText != nullptr)
                *infoLog << disasmText->str << "\n";
        }

        spvTextDestroy(disasmText);
        spvValidatorOptionsDestroy(options);
        spvDiagnosticDestroy(diagnostic);
        spvContextDestroy(context);

        return passed;
    }
    catch (...)
    {
        spvTextDestroy(disasmText);
        spvValidatorOptionsDestroy(options);
        spvDiagnosticDestroy(diagnostic);
        spvContextDestroy(context);

        throw;
    }
}

} // namespace vk<|MERGE_RESOLUTION|>--- conflicted
+++ resolved
@@ -218,13 +218,11 @@
         if (val_options.flags & SpirvValidatorOptions::FLAG_SPIRV_VALIDATOR_ALLOW_LOCALSIZEID)
             spvValidatorOptionsSetAllowLocalSizeId(options, true);
 
-<<<<<<< HEAD
         if (val_options.flags & SpirvValidatorOptions::FLAG_SPIRV_VALIDATOR_ALLOW_NON_CONST_OFFSETS)
             spvValidatorOptionsSetAllowOffsetTextureOperand(options, true);
-=======
+
         if (val_options.flags & SpirvValidatorOptions::FLAG_SPIRV_VALIDATOR_ALLOW_NON_32_BIT_BITWISE)
             spvValidatorOptionsSetAllowVulkan32BitBitwise(options, true);
->>>>>>> b2694325
 
         const spv_result_t valid = spvValidateWithOptions(context, options, &cbinary, &diagnostic);
         const bool passed        = (valid == SPV_SUCCESS);
