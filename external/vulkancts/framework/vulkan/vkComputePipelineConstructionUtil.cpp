--- conflicted
+++ resolved
@@ -198,14 +198,10 @@
     {
         DE_ASSERT(m_pipeline.get() == VK_NULL_HANDLE);
         const Unique<VkShaderModule> shaderModule(createShaderModule(vk, device, *m_programBinary));
-<<<<<<< HEAD
         if (m_pipelineLayout.get() == VK_NULL_HANDLE)
+        {
             buildPipelineLayout();
-        m_pipeline =
-            vk::makeComputePipeline(vk, device, *m_pipelineLayout, m_pipelineCreateFlags, m_pipelineCreatePNext,
-                                    *shaderModule, 0u, specializationInfo, VK_NULL_HANDLE, m_subgroupSize);
-=======
-        buildPipelineLayout();
+        }
 
         const void *pNext = m_pipelineCreatePNext;
 #ifndef CTS_USES_VULKANSC
@@ -220,7 +216,6 @@
 
         m_pipeline = vk::makeComputePipeline(vk, device, *m_pipelineLayout, m_pipelineCreateFlags, pNext, *shaderModule,
                                              0u, specializationInfo, VK_NULL_HANDLE, m_subgroupSize);
->>>>>>> 7309b052
     }
     else
     {
