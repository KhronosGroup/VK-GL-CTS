#ifndef _VKDEBUGREPORTUTIL_HPP
#define _VKDEBUGREPORTUTIL_HPP
/*-------------------------------------------------------------------------
 * Vulkan CTS Framework
 * --------------------
 *
 * Copyright (c) 2016 Google Inc.
 *
 * Licensed under the Apache License, Version 2.0 (the "License");
 * you may not use this file except in compliance with the License.
 * You may obtain a copy of the License at
 *
 *      http://www.apache.org/licenses/LICENSE-2.0
 *
 * Unless required by applicable law or agreed to in writing, software
 * distributed under the License is distributed on an "AS IS" BASIS,
 * WITHOUT WARRANTIES OR CONDITIONS OF ANY KIND, either express or implied.
 * See the License for the specific language governing permissions and
 * limitations under the License.
 *
 *//*!
 * \file
 * \brief VK_EXT_debug_report utilities
 *//*--------------------------------------------------------------------*/

#include "vkDefs.hpp"
#include "vkRef.hpp"
#include "deAppendList.hpp"

#include <ostream>

namespace vk
{

#ifndef CTS_USES_VULKANSC

struct DebugReportMessage
{
	VkDebugReportFlagsEXT		flags;
	VkDebugReportObjectTypeEXT	objectType;
	deUint64					object;
	size_t						location;
	deInt32						messageCode;
	std::string					layerPrefix;
	std::string					message;

	DebugReportMessage (void)
		: flags			(0)
		, objectType	((VkDebugReportObjectTypeEXT)0)
		, object		(0)
		, location		(0)
		, messageCode	(0)
	{}

	DebugReportMessage (VkDebugReportFlagsEXT		flags_,
						VkDebugReportObjectTypeEXT	objectType_,
						deUint64					object_,
						size_t						location_,
						deInt32						messageCode_,
						const std::string&			layerPrefix_,
						const std::string&			message_)
		: flags			(flags_)
		, objectType	(objectType_)
		, object		(object_)
		, location		(location_)
		, messageCode	(messageCode_)
		, layerPrefix	(layerPrefix_)
		, message		(message_)
	{}

	bool isError		() const
	{
		static const vk::VkDebugReportFlagsEXT errorFlags = vk::VK_DEBUG_REPORT_ERROR_BIT_EXT;
		return ((flags & errorFlags) != 0u);
	}

	bool shouldBeLogged	() const
	{
		// \note We are not logging INFORMATION and DEBUG messages
		static const vk::VkDebugReportFlagsEXT otherFlags	= vk::VK_DEBUG_REPORT_WARNING_BIT_EXT
															| vk::VK_DEBUG_REPORT_PERFORMANCE_WARNING_BIT_EXT;
		return (isError() || ((flags & otherFlags) != 0u));
	}
};

std::ostream& operator<< (std::ostream& str, const DebugReportMessage& message);

class DebugReportRecorder
{
public:
	using MessageList = de::AppendList<DebugReportMessage>;

											DebugReportRecorder		(bool printValidationErrors);
											~DebugReportRecorder	(void);

	MessageList&							getMessages				(void) { return m_messages; }
	void									clearMessages			(void) { m_messages.clear(); }
	bool									errorPrinting			(void) const { return m_print_errors; }

	VkDebugReportCallbackCreateInfoEXT		makeCreateInfo			(void);
	Move<VkDebugReportCallbackEXT>			createCallback			(const InstanceInterface& vki, VkInstance instance);

private:
	MessageList								m_messages;
	const bool								m_print_errors;
};

<<<<<<< HEAD
#endif // CTS_USES_VULKANSC

bool	isDebugReportSupported		(const PlatformInterface& vkp);
=======
bool isDebugReportSupported (const PlatformInterface& vkp);
>>>>>>> 1eaa75b4

} // vk

#endif // _VKDEBUGREPORTUTIL_HPP<|MERGE_RESOLUTION|>--- conflicted
+++ resolved
@@ -105,13 +105,9 @@
 	const bool								m_print_errors;
 };
 
-<<<<<<< HEAD
 #endif // CTS_USES_VULKANSC
 
-bool	isDebugReportSupported		(const PlatformInterface& vkp);
-=======
 bool isDebugReportSupported (const PlatformInterface& vkp);
->>>>>>> 1eaa75b4
 
 } // vk
 
