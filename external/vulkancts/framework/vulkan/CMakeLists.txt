# vk - Vulkan utilites

set(VKUTIL_SRCS
	vkApiVersion.cpp
	vkApiVersion.hpp
	vkBuilderUtil.cpp
	vkBuilderUtil.hpp
	vkDefs.cpp
	vkDefs.hpp
	vkRef.cpp
	vkRef.hpp
	vkRefUtil.cpp
	vkRefUtil.hpp
	vkPlatform.cpp
	vkPlatform.hpp
	vkPrograms.cpp
	vkPrograms.hpp
	vkStrUtil.cpp
	vkStrUtil.hpp
	vkQueryUtil.cpp
	vkQueryUtil.hpp
	vkMemUtil.cpp
	vkMemUtil.hpp
	vkDeviceUtil.cpp
	vkDeviceUtil.hpp
	vkGlslToSpirV.cpp
	vkGlslToSpirV.hpp
	vkSpirVAsm.hpp
	vkSpirVAsm.cpp
	vkSpirVProgram.hpp
	vkSpirVProgram.cpp
	vkBinaryRegistry.cpp
	vkBinaryRegistry.hpp
	vkNullDriver.cpp
	vkNullDriver.hpp
	vkImageUtil.cpp
	vkImageUtil.hpp
	vkTypeUtil.cpp
	vkTypeUtil.hpp
	vkAllocationCallbackUtil.cpp
	vkAllocationCallbackUtil.hpp
	vkWsiPlatform.cpp
	vkWsiPlatform.hpp
	vkWsiUtil.cpp
	vkWsiUtil.hpp
	vkDebugReportUtil.cpp
	vkDebugReportUtil.hpp
	vkGlslProgram.cpp
	vkGlslProgram.hpp
<<<<<<< HEAD
=======
	vkBufferWithMemory.cpp
	vkBufferWithMemory.hpp
	vkImageWithMemory.cpp
	vkImageWithMemory.hpp
>>>>>>> 037808f5
	)

set(VKUTIL_LIBS
	glutil
	tcutil
	)

if (DEQP_HAVE_GLSLANG)
	include_directories(${GLSLANG_INCLUDE_PATH})
	add_definitions(-DDEQP_HAVE_GLSLANG=1)

	# \note Code interfacing with glslang needs to include third-party headers
	#       that cause all sorts of warnings to appear.
	if (DE_COMPILER_IS_GCC OR DE_COMPILER_IS_CLANG)
		set_source_files_properties(
			FILES vkGlslToSpirV.cpp
			PROPERTIES COMPILE_FLAGS "${DE_3RD_PARTY_CXX_FLAGS} -std=c++11")
	endif ()

	set(VKUTIL_LIBS ${VKUTIL_LIBS} ${GLSLANG_LIBRARY})
endif ()

if(DEQP_HAVE_SPIRV_TOOLS)
	include_directories(${spirv-tools_SOURCE_DIR}/include)
	include_directories(${spirv-tools_SOURCE_DIR}/external/include)

	add_definitions(-DDEQP_HAVE_SPIRV_TOOLS=1)
	set(VKUTIL_LIBS ${VKUTIL_LIBS} SPIRV-Tools)
endif()

add_library(vkutil STATIC ${VKUTIL_SRCS})
target_link_libraries(vkutil ${VKUTIL_LIBS})<|MERGE_RESOLUTION|>--- conflicted
+++ resolved
@@ -47,13 +47,10 @@
 	vkDebugReportUtil.hpp
 	vkGlslProgram.cpp
 	vkGlslProgram.hpp
-<<<<<<< HEAD
-=======
 	vkBufferWithMemory.cpp
 	vkBufferWithMemory.hpp
 	vkImageWithMemory.cpp
 	vkImageWithMemory.hpp
->>>>>>> 037808f5
 	)
 
 set(VKUTIL_LIBS
