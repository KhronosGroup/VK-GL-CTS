--- conflicted
+++ resolved
@@ -820,24 +820,20 @@
 	{
 		return;
 	}
-<<<<<<< HEAD
 	if (extName == "VK_EXT_4444_formats")
-=======
+	{
+		return;
+	}
+	if (extName == "VK_KHR_android_surface")
+	{
+		functions.push_back("vkCreateAndroidSurfaceKHR");
+		return;
+	}
+	if (extName == "VK_ANDROID_external_memory_android_hardware_buffer")
+	{
+		return;
+	}
 	if (extName == "VK_KHR_portability_subset")
-	{
-		return;
-	}
-	if (extName == "VK_KHR_deferred_host_operations")
->>>>>>> 483a71c5
-	{
-		return;
-	}
-	if (extName == "VK_KHR_android_surface")
-	{
-		functions.push_back("vkCreateAndroidSurfaceKHR");
-		return;
-	}
-	if (extName == "VK_ANDROID_external_memory_android_hardware_buffer")
 	{
 		return;
 	}
@@ -1894,15 +1890,7 @@
 	{
 		return;
 	}
-<<<<<<< HEAD
 	if (extName == "VK_EXT_4444_formats")
-=======
-	if (extName == "VK_KHR_portability_subset")
-	{
-		return;
-	}
-	if (extName == "VK_KHR_deferred_host_operations")
->>>>>>> 483a71c5
 	{
 		return;
 	}
@@ -1914,6 +1902,10 @@
 	{
 		functions.push_back("vkGetAndroidHardwareBufferPropertiesANDROID");
 		functions.push_back("vkGetMemoryAndroidHardwareBufferANDROID");
+		return;
+	}
+	if (extName == "VK_KHR_portability_subset")
+	{
 		return;
 	}
 	if (extName == "VK_FUCHSIA_imagepipe_surface")
