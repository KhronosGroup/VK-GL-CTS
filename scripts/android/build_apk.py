# -*- coding: utf-8 -*-

#-------------------------------------------------------------------------
# drawElements Quality Program utilities
# --------------------------------------
#
# Copyright 2017 The Android Open Source Project
#
# Licensed under the Apache License, Version 2.0 (the "License");
# you may not use this file except in compliance with the License.
# You may obtain a copy of the License at
#
#      http://www.apache.org/licenses/LICENSE-2.0
#
# Unless required by applicable law or agreed to in writing, software
# distributed under the License is distributed on an "AS IS" BASIS,
# WITHOUT WARRANTIES OR CONDITIONS OF ANY KIND, either express or implied.
# See the License for the specific language governing permissions and
# limitations under the License.
#
#-------------------------------------------------------------------------

# \todo [2017-04-10 pyry]
# * Use smarter asset copy in main build
#   * cmake -E copy_directory doesn't copy timestamps which will cause
#     assets to be always re-packaged
# * Consider adding an option for downloading SDK & NDK

import os
import re
import sys
import glob
import string
import shutil
import argparse
import tempfile
import xml.etree.ElementTree

# Import from <root>/scripts
sys.path.append(os.path.join(os.path.dirname(__file__), ".."))

from build.common import *
from build.config import *
from build.build import *

class SDKEnv:
	def __init__(self, path, desired_version):
		self.path				= path
		self.buildToolsVersion	= SDKEnv.selectBuildToolsVersion(self.path, desired_version)

	@staticmethod
	def getBuildToolsVersions (path):
		buildToolsPath	= os.path.join(path, "build-tools")
		versions		= {}

		if os.path.exists(buildToolsPath):
			for item in os.listdir(buildToolsPath):
				m = re.match(r'^([0-9]+)\.([0-9]+)\.([0-9]+)$', item)
				if m != None:
					versions[int(m.group(1))] = (int(m.group(1)), int(m.group(2)), int(m.group(3)))

		return versions

	@staticmethod
	def selectBuildToolsVersion (path, preferred):
		versions	= SDKEnv.getBuildToolsVersions(path)

		if len(versions) == 0:
			return (0,0,0)

		if preferred == -1:
			return max(versions.values())

		if preferred in versions:
			return versions[preferred]

		# Pick newest
		newest_version = max(versions.values())
		print("Couldn't find Android Tool version %d, %d was selected." % (preferred, newest_version[0]))
		return newest_version

	def getPlatformLibrary (self, apiVersion):
		return os.path.join(self.path, "platforms", "android-%d" % apiVersion, "android.jar")

	def getBuildToolsPath (self):
		return os.path.join(self.path, "build-tools", "%d.%d.%d" % self.buildToolsVersion)

class NDKEnv:
	def __init__(self, path):
		self.path		= path
		self.version	= NDKEnv.detectVersion(self.path)
		self.hostOsName	= NDKEnv.detectHostOsName(self.path)

	@staticmethod
	def getKnownAbis ():
		return ["armeabi-v7a", "arm64-v8a", "x86", "x86_64"]

	@staticmethod
	def getAbiPrebuiltsName (abiName):
		prebuilts = {
			"armeabi-v7a":	'android-arm',
			"arm64-v8a":	'android-arm64',
			"x86":			'android-x86',
			"x86_64":		'android-x86_64',
		}

		if not abiName in prebuilts:
			raise Exception("Unknown ABI: " + abiName)

		return prebuilts[abiName]

	@staticmethod
	def detectVersion (path):
		propFilePath = os.path.join(path, "source.properties")
		try:
			with open(propFilePath) as propFile:
				for line in propFile:
					keyValue = list(map(lambda x: x.strip(), line.split("=")))
					if keyValue[0] == "Pkg.Revision":
						versionParts = keyValue[1].split(".")
						return tuple(map(int, versionParts[0:2]))
		except Exception as e:
			raise Exception("Failed to read source prop file '%s': %s" % (propFilePath, str(e)))
		except:
			raise Exception("Failed to read source prop file '%s': unkown error")

		raise Exception("Failed to detect NDK version (does %s/source.properties have Pkg.Revision?)" % path)

	@staticmethod
	def isHostOsSupported (hostOsName):
		os			= HostInfo.getOs()
		bits		= HostInfo.getArchBits()
		hostOsParts	= hostOsName.split('-')

		if len(hostOsParts) > 1:
			assert(len(hostOsParts) == 2)
			assert(hostOsParts[1] == "x86_64")

			if bits != 64:
				return False

		if os == HostInfo.OS_WINDOWS:
			return hostOsParts[0] == 'windows'
		elif os == HostInfo.OS_LINUX:
			return hostOsParts[0] == 'linux'
		elif os == HostInfo.OS_OSX:
			return hostOsParts[0] == 'darwin'
		else:
			raise Exception("Unhandled HostInfo.getOs() '%d'" % os)

	@staticmethod
	def detectHostOsName (path):
		hostOsNames = [
			"windows",
			"windows-x86_64",
			"darwin-x86",
			"darwin-x86_64",
			"linux-x86",
			"linux-x86_64"
		]

		for name in hostOsNames:
			if os.path.exists(os.path.join(path, "prebuilt", name)):
				return name

		raise Exception("Failed to determine NDK host OS")

class Environment:
	def __init__(self, sdk, ndk):
		self.sdk		= sdk
		self.ndk		= ndk

class Configuration:
	def __init__(self, env, buildPath, abis, nativeApi, javaApi, minApi, nativeBuildType, gtfTarget, verbose, layers, angle):
		self.env				= env
		self.sourcePath			= DEQP_DIR
		self.buildPath			= buildPath
		self.abis				= abis
		self.nativeApi			= nativeApi
		self.javaApi			= javaApi
		self.minApi				= minApi
		self.nativeBuildType	= nativeBuildType
		self.gtfTarget			= gtfTarget
		self.verbose			= verbose
		self.layers				= layers
		self.angle				= angle
		self.dCompilerName		= "d8"
		self.cmakeGenerator		= selectFirstAvailableGenerator([NINJA_GENERATOR, MAKEFILE_GENERATOR, NMAKE_GENERATOR])

	def check (self):
		if self.cmakeGenerator == None:
			raise Exception("Failed to find build tools for CMake")

		if not os.path.exists(self.env.ndk.path):
			raise Exception("Android NDK not found at %s" % self.env.ndk.path)

		if not NDKEnv.isHostOsSupported(self.env.ndk.hostOsName):
			raise Exception("NDK '%s' is not supported on this machine" % self.env.ndk.hostOsName)

		if self.env.ndk.version[0] < 15:
			raise Exception("Android NDK version %d is not supported; build requires NDK version >= 15" % (self.env.ndk.version[0]))

		if not (self.minApi <= self.javaApi <= self.nativeApi):
			raise Exception("Requires: min-api (%d) <= java-api (%d) <= native-api (%d)" % (self.minApi, self.javaApi, self.nativeApi))

		if self.env.sdk.buildToolsVersion == (0,0,0):
			raise Exception("No build tools directory found at %s" % os.path.join(self.env.sdk.path, "build-tools"))

		if not os.path.exists(os.path.join(self.env.sdk.path, "platforms", "android-%d" % self.javaApi)):
			raise Exception("No SDK with api version %d directory found at %s for Java Api" % (self.javaApi, os.path.join(self.env.sdk.path, "platforms")))

		# Try to find first d8 since dx was deprecated
		if which(self.dCompilerName, [self.env.sdk.getBuildToolsPath()]) == None:
			print("Couldn't find %s, will try to find dx", self.dCompilerName)
			self.dCompilerName = "dx"

		androidBuildTools = ["aapt", "zipalign", "apksigner", self.dCompilerName]
		for tool in androidBuildTools:
			if which(tool, [self.env.sdk.getBuildToolsPath()]) == None:
				raise Exception("Missing Android build tool: %s in %s" % (tool, self.env.sdk.getBuildToolsPath()))

		requiredToolsInPath = ["javac", "jar", "keytool"]
		for tool in requiredToolsInPath:
			if which(tool) == None:
				raise Exception("%s not in PATH" % tool)

def log (config, msg):
	if config.verbose:
		print(msg)

def executeAndLog (config, args):
	if config.verbose:
		print(" ".join(args))
	execute(args)

# Path components

class ResolvablePathComponent:
	def __init__ (self):
		pass

class SourceRoot (ResolvablePathComponent):
	def resolve (self, config):
		return config.sourcePath

class BuildRoot (ResolvablePathComponent):
	def resolve (self, config):
		return config.buildPath

class NativeBuildPath (ResolvablePathComponent):
	def __init__ (self, abiName):
		self.abiName = abiName

	def resolve (self, config):
		return getNativeBuildPath(config, self.abiName)

class GeneratedResSourcePath (ResolvablePathComponent):
	def __init__ (self, package):
		self.package = package

	def resolve (self, config):
		packageComps	= self.package.getPackageName(config).split('.')
		packageDir		= os.path.join(*packageComps)

		return os.path.join(config.buildPath, self.package.getAppDirName(), "src", packageDir, "R.java")

def resolvePath (config, path):
	resolvedComps = []

	for component in path:
		if isinstance(component, ResolvablePathComponent):
			resolvedComps.append(component.resolve(config))
		else:
			resolvedComps.append(str(component))

	return os.path.join(*resolvedComps)

def resolvePaths (config, paths):
	return list(map(lambda p: resolvePath(config, p), paths))

class BuildStep:
	def __init__ (self):
		pass

	def getInputs (self):
		return []

	def getOutputs (self):
		return []

	@staticmethod
	def expandPathsToFiles (paths):
		"""
		Expand mixed list of file and directory paths into a flattened list
		of files. Any non-existent input paths are preserved as is.
		"""

		def getFiles (dirPath):
			for root, dirs, files in os.walk(dirPath):
				for file in files:
					yield os.path.join(root, file)

		files = []
		for path in paths:
			if os.path.isdir(path):
				files += list(getFiles(path))
			else:
				files.append(path)

		return files

	def isUpToDate (self, config):
		inputs				= resolvePaths(config, self.getInputs())
		outputs				= resolvePaths(config, self.getOutputs())

		assert len(inputs) > 0 and len(outputs) > 0

		expandedInputs		= BuildStep.expandPathsToFiles(inputs)
		expandedOutputs		= BuildStep.expandPathsToFiles(outputs)

		existingInputs		= list(filter(os.path.exists, expandedInputs))
		existingOutputs		= list(filter(os.path.exists, expandedOutputs))

		if len(existingInputs) != len(expandedInputs):
			for file in expandedInputs:
				if file not in existingInputs:
					print("ERROR: Missing input file: %s" % file)
			die("Missing input files")

		if len(existingOutputs) != len(expandedOutputs):
			return False # One or more output files are missing

		lastInputChange		= max(map(os.path.getmtime, existingInputs))
		firstOutputChange	= min(map(os.path.getmtime, existingOutputs))

		return lastInputChange <= firstOutputChange

	def update (config):
		die("BuildStep.update() not implemented")

def getNativeBuildPath (config, abiName):
	return os.path.join(config.buildPath, "%s-%s-%d" % (abiName, config.nativeBuildType, config.nativeApi))

def clearCMakeCacheVariables(args):
	# New value, so clear the necessary cmake variables
	args.append('-UANGLE_LIBS')
	args.append('-UGLES1_LIBRARY')
	args.append('-UGLES2_LIBRARY')
	args.append('-UEGL_LIBRARY')

def buildNativeLibrary (config, abiName):
	def makeNDKVersionString (version):
		minorVersionString = (chr(ord('a') + version[1]) if version[1] > 0 else "")
		return "r%d%s" % (version[0], minorVersionString)

	def getBuildArgs (config, abiName):
		args = ['-DDEQP_TARGET=android',
				'-DDEQP_TARGET_TOOLCHAIN=ndk-modern',
				'-DCMAKE_C_FLAGS=-Werror',
				'-DCMAKE_CXX_FLAGS=-Werror',
				'-DANDROID_NDK_PATH=%s' % config.env.ndk.path,
				'-DANDROID_ABI=%s' % abiName,
				'-DDE_ANDROID_API=%s' % config.nativeApi,
				'-DGLCTS_GTF_TARGET=%s' % config.gtfTarget]

		if config.angle is None:
			# Find any previous builds that may have embedded ANGLE libs and clear the CMake cache
			for abi in NDKEnv.getKnownAbis():
				cMakeCachePath = os.path.join(getNativeBuildPath(config, abi), "CMakeCache.txt")
				try:
					if 'ANGLE_LIBS' in open(cMakeCachePath).read():
						clearCMakeCacheVariables(args)
				except IOError:
					pass
		else:
			cMakeCachePath = os.path.join(getNativeBuildPath(config, abiName), "CMakeCache.txt")
			angleLibsDir = os.path.join(config.angle, abiName)
			# Check if the user changed where the ANGLE libs are being loaded from
			try:
				if angleLibsDir not in open(cMakeCachePath).read():
					clearCMakeCacheVariables(args)
			except IOError:
				pass
			args.append('-DANGLE_LIBS=%s' % angleLibsDir)

		return args

	nativeBuildPath	= getNativeBuildPath(config, abiName)
	buildConfig		= BuildConfig(nativeBuildPath, config.nativeBuildType, getBuildArgs(config, abiName))

	build(buildConfig, config.cmakeGenerator, ["deqp"])

def executeSteps (config, steps):
	for step in steps:
		if not step.isUpToDate(config):
			step.update(config)

def parsePackageName (manifestPath):
	tree = xml.etree.ElementTree.parse(manifestPath)

	if not 'package' in tree.getroot().attrib:
		raise Exception("'package' attribute missing from root element in %s" % manifestPath)

	return tree.getroot().attrib['package']

class PackageDescription:
	def __init__ (self, appDirName, appName, hasResources = True):
		self.appDirName		= appDirName
		self.appName		= appName
		self.hasResources	= hasResources

	def getAppName (self):
		return self.appName

	def getAppDirName (self):
		return self.appDirName

	def getPackageName (self, config):
		manifestPath	= resolvePath(config, self.getManifestPath())

		return parsePackageName(manifestPath)

	def getManifestPath (self):
		return [SourceRoot(), "android", self.appDirName, "AndroidManifest.xml"]

	def getResPath (self):
		return [SourceRoot(), "android", self.appDirName, "res"]

	def getSourcePaths (self):
		return [
				[SourceRoot(), "android", self.appDirName, "src"]
			]

	def getAssetsPath (self):
		return [BuildRoot(), self.appDirName, "assets"]

	def getClassesJarPath (self):
		return [BuildRoot(), self.appDirName, "bin", "classes.jar"]

	def getClassesDexDirectory (self):
		return [BuildRoot(), self.appDirName, "bin",]

	def getClassesDexPath (self):
		return [BuildRoot(), self.appDirName, "bin", "classes.dex"]

	def getAPKPath (self):
		return [BuildRoot(), self.appDirName, "bin", self.appName + ".apk"]

# Build step implementations

class BuildNativeLibrary (BuildStep):
	def __init__ (self, abi):
		self.abi = abi

	def isUpToDate (self, config):
		return False

	def update (self, config):
		log(config, "BuildNativeLibrary: %s" % self.abi)
		buildNativeLibrary(config, self.abi)

class GenResourcesSrc (BuildStep):
	def __init__ (self, package):
		self.package = package

	def getInputs (self):
		return [self.package.getResPath(), self.package.getManifestPath()]

	def getOutputs (self):
		return [[GeneratedResSourcePath(self.package)]]

	def update (self, config):
		aaptPath	= which("aapt", [config.env.sdk.getBuildToolsPath()])
		dstDir		= os.path.dirname(resolvePath(config, [GeneratedResSourcePath(self.package)]))

		if not os.path.exists(dstDir):
			os.makedirs(dstDir)

		executeAndLog(config, [
				aaptPath,
				"package",
				"-f",
				"-m",
				"-S", resolvePath(config, self.package.getResPath()),
				"-M", resolvePath(config, self.package.getManifestPath()),
				"-J", resolvePath(config, [BuildRoot(), self.package.getAppDirName(), "src"]),
				"-I", config.env.sdk.getPlatformLibrary(config.javaApi)
			])

# Builds classes.jar from *.java files
class BuildJavaSource (BuildStep):
	def __init__ (self, package, libraries = []):
		self.package	= package
		self.libraries	= libraries

	def getSourcePaths (self):
		srcPaths = self.package.getSourcePaths()

		if self.package.hasResources:
			srcPaths.append([BuildRoot(), self.package.getAppDirName(), "src"]) # Generated sources

		return srcPaths

	def getInputs (self):
		inputs = self.getSourcePaths()

		for lib in self.libraries:
			inputs.append(lib.getClassesJarPath())

		return inputs

	def getOutputs (self):
		return [self.package.getClassesJarPath()]

	def update (self, config):
		srcPaths	= resolvePaths(config, self.getSourcePaths())
		srcFiles	= BuildStep.expandPathsToFiles(srcPaths)
		jarPath		= resolvePath(config, self.package.getClassesJarPath())
		objPath		= resolvePath(config, [BuildRoot(), self.package.getAppDirName(), "obj"])
		classPaths	= [objPath] + [resolvePath(config, lib.getClassesJarPath()) for lib in self.libraries]
		pathSep		= ";" if HostInfo.getOs() == HostInfo.OS_WINDOWS else ":"

		if os.path.exists(objPath):
			shutil.rmtree(objPath)

		os.makedirs(objPath)

		for srcFile in srcFiles:
			executeAndLog(config, [
					"javac",
					"-source", "1.7",
					"-target", "1.7",
					"-d", objPath,
					"-bootclasspath", config.env.sdk.getPlatformLibrary(config.javaApi),
					"-classpath", pathSep.join(classPaths),
					"-sourcepath", pathSep.join(srcPaths),
					srcFile
				])

		if not os.path.exists(os.path.dirname(jarPath)):
			os.makedirs(os.path.dirname(jarPath))

		try:
			pushWorkingDir(objPath)
			executeAndLog(config, [
					"jar",
					"cf",
					jarPath,
					"."
				])
		finally:
			popWorkingDir()

class BuildDex (BuildStep):
	def __init__ (self, package, libraries):
		self.package	= package
		self.libraries	= libraries

	def getInputs (self):
		return [self.package.getClassesJarPath()] + [lib.getClassesJarPath() for lib in self.libraries]

	def getOutputs (self):
		return [self.package.getClassesDexPath()]

	def update (self, config):
		dxPath		= which(config.dCompilerName, [config.env.sdk.getBuildToolsPath()])
		dexPath		= resolvePath(config, self.package.getClassesDexDirectory())
		jarPaths	= [resolvePath(config, self.package.getClassesJarPath())]

		for lib in self.libraries:
			jarPaths.append(resolvePath(config, lib.getClassesJarPath()))

		args = [ dxPath ]
		if config.dCompilerName == "d8":
			args.append("--lib")
			args.append(config.env.sdk.getPlatformLibrary(config.javaApi))
		else:
			args.append("--dex")
		args.append("--output")
		args.append(dexPath)

		executeAndLog(config, args + jarPaths)

class CreateKeystore (BuildStep):
	def __init__ (self):
		self.keystorePath	= [BuildRoot(), "debug.keystore"]

	def getOutputs (self):
		return [self.keystorePath]

	def isUpToDate (self, config):
		return os.path.exists(resolvePath(config, self.keystorePath))

	def update (self, config):
		executeAndLog(config, [
				"keytool",
				"-genkeypair",
				"-keystore", resolvePath(config, self.keystorePath),
				"-storepass", "android",
				"-alias", "androiddebugkey",
				"-keypass", "android",
				"-keyalg", "RSA",
				"-keysize", "2048",
				"-validity", "10000",
				"-dname", "CN=, OU=, O=, L=, S=, C=",
			])

# Builds APK without code
class BuildBaseAPK (BuildStep):
	def __init__ (self, package, libraries = []):
		self.package	= package
		self.libraries	= libraries
		self.dstPath	= [BuildRoot(), self.package.getAppDirName(), "tmp", "base.apk"]

	def getResPaths (self):
		paths = []
		for pkg in [self.package] + self.libraries:
			if pkg.hasResources:
				paths.append(pkg.getResPath())
		return paths

	def getInputs (self):
		return [self.package.getManifestPath()] + self.getResPaths()

	def getOutputs (self):
		return [self.dstPath]

	def update (self, config):
		aaptPath	= which("aapt", [config.env.sdk.getBuildToolsPath()])
		dstPath		= resolvePath(config, self.dstPath)

		if not os.path.exists(os.path.dirname(dstPath)):
			os.makedirs(os.path.dirname(dstPath))

		args = [
			aaptPath,
			"package",
			"-f",
			"--min-sdk-version", str(config.minApi),
			"--target-sdk-version", str(config.javaApi),
			"-M", resolvePath(config, self.package.getManifestPath()),
			"-I", config.env.sdk.getPlatformLibrary(config.javaApi),
			"-F", dstPath,
			"-0", "arsc" # arsc files need to be uncompressed for SDK version 30 and up
		]

		for resPath in self.getResPaths():
			args += ["-S", resolvePath(config, resPath)]

		if config.verbose:
			args.append("-v")

		executeAndLog(config, args)

def addFilesToAPK (config, apkPath, baseDir, relFilePaths):
	aaptPath		= which("aapt", [config.env.sdk.getBuildToolsPath()])
	maxBatchSize	= 25

	pushWorkingDir(baseDir)
	try:
		workQueue = list(relFilePaths)
		# Workaround for Windows.
		if os.path.sep == "\\":
			workQueue = [i.replace("\\", "/") for i in workQueue]

		while len(workQueue) > 0:
			batchSize	= min(len(workQueue), maxBatchSize)
			items		= workQueue[0:batchSize]

			executeAndLog(config, [
					aaptPath,
					"add",
					"-f", apkPath,
				] + items)

			del workQueue[0:batchSize]
	finally:
		popWorkingDir()

def addFileToAPK (config, apkPath, baseDir, relFilePath):
	addFilesToAPK(config, apkPath, baseDir, [relFilePath])

class AddJavaToAPK (BuildStep):
	def __init__ (self, package):
		self.package	= package
		self.srcPath	= BuildBaseAPK(self.package).getOutputs()[0]
		self.dstPath	= [BuildRoot(), self.package.getAppDirName(), "tmp", "with-java.apk"]

	def getInputs (self):
		return [
				self.srcPath,
				self.package.getClassesDexPath(),
			]

	def getOutputs (self):
		return [self.dstPath]

	def update (self, config):
		srcPath		= resolvePath(config, self.srcPath)
		dstPath		= resolvePath(config, self.getOutputs()[0])
		dexPath		= resolvePath(config, self.package.getClassesDexPath())

		shutil.copyfile(srcPath, dstPath)
		addFileToAPK(config, dstPath, os.path.dirname(dexPath), os.path.basename(dexPath))

class AddAssetsToAPK (BuildStep):
	def __init__ (self, package, abi):
		self.package	= package
		self.buildPath	= [NativeBuildPath(abi)]
		self.srcPath	= AddJavaToAPK(self.package).getOutputs()[0]
		self.dstPath	= [BuildRoot(), self.package.getAppDirName(), "tmp", "with-assets.apk"]

	def getInputs (self):
		return [
				self.srcPath,
				self.buildPath + ["assets"]
			]

	def getOutputs (self):
		return [self.dstPath]

	@staticmethod
	def getAssetFiles (buildPath):
		allFiles = BuildStep.expandPathsToFiles([os.path.join(buildPath, "assets")])
		return [os.path.relpath(p, buildPath) for p in allFiles]

	def update (self, config):
		srcPath		= resolvePath(config, self.srcPath)
		dstPath		= resolvePath(config, self.getOutputs()[0])
		buildPath	= resolvePath(config, self.buildPath)
		assetFiles	= AddAssetsToAPK.getAssetFiles(buildPath)

		shutil.copyfile(srcPath, dstPath)

		addFilesToAPK(config, dstPath, buildPath, assetFiles)

class AddNativeLibsToAPK (BuildStep):
	def __init__ (self, package, abis):
		self.package	= package
		self.abis		= abis
		self.srcPath	= AddAssetsToAPK(self.package, "").getOutputs()[0]
		self.dstPath	= [BuildRoot(), self.package.getAppDirName(), "tmp", "with-native-libs.apk"]

	def getInputs (self):
		paths = [self.srcPath]
		for abi in self.abis:
			paths.append([NativeBuildPath(abi), "libdeqp.so"])
		return paths

	def getOutputs (self):
		return [self.dstPath]

	def update (self, config):
		srcPath		= resolvePath(config, self.srcPath)
		dstPath		= resolvePath(config, self.getOutputs()[0])
		pkgPath		= resolvePath(config, [BuildRoot(), self.package.getAppDirName()])
		libFiles	= []

		# Create right directory structure first
		for abi in self.abis:
			libSrcPath	= resolvePath(config, [NativeBuildPath(abi), "libdeqp.so"])
			libRelPath	= os.path.join("lib", abi, "libdeqp.so")
			libAbsPath	= os.path.join(pkgPath, libRelPath)

			if not os.path.exists(os.path.dirname(libAbsPath)):
				os.makedirs(os.path.dirname(libAbsPath))

			shutil.copyfile(libSrcPath, libAbsPath)
			libFiles.append(libRelPath)

			if config.layers:
				layersGlob = os.path.join(config.layers, abi, "libVkLayer_*.so")
				libVkLayers = glob.glob(layersGlob)
				for layer in libVkLayers:
					layerFilename = os.path.basename(layer)
					layerRelPath = os.path.join("lib", abi, layerFilename)
					layerAbsPath = os.path.join(pkgPath, layerRelPath)
					shutil.copyfile(layer, layerAbsPath)
					libFiles.append(layerRelPath)
					print("Adding layer binary: %s" % (layer,))

			if config.angle:
				angleGlob = os.path.join(config.angle, abi, "lib*_angle.so")
				libAngle = glob.glob(angleGlob)
				for lib in libAngle:
					libFilename = os.path.basename(lib)
					libRelPath = os.path.join("lib", abi, libFilename)
					libAbsPath = os.path.join(pkgPath, libRelPath)
					shutil.copyfile(lib, libAbsPath)
					libFiles.append(libRelPath)
					print("Adding ANGLE binary: %s" % (lib,))

		shutil.copyfile(srcPath, dstPath)
		addFilesToAPK(config, dstPath, pkgPath, libFiles)

class SignAPK (BuildStep):
	def __init__ (self, package):
		self.package		= package
		self.srcPath		= AlignAPK(self.package).getOutputs()[0]
		self.dstPath		= [BuildRoot(), getBuildRootRelativeAPKPath(self.package)]
		self.keystorePath	= CreateKeystore().getOutputs()[0]

	def getInputs (self):
		return [self.srcPath, self.keystorePath]

	def getOutputs (self):
		return [self.dstPath]

	def update (self, config):
		apksigner	= which("apksigner", [config.env.sdk.getBuildToolsPath()])
		srcPath		= resolvePath(config, self.srcPath)
		dstPath		= resolvePath(config, self.dstPath)

		executeAndLog(config, [
				apksigner,
				"sign",
				"--ks", resolvePath(config, self.keystorePath),
				"--ks-key-alias", "androiddebugkey",
				"--ks-pass", "pass:android",
				"--key-pass", "pass:android",
				"--min-sdk-version", str(config.minApi),
				"--max-sdk-version", str(config.javaApi),
				"--out", dstPath,
				srcPath
			])

def getBuildRootRelativeAPKPath (package):
	return os.path.join(package.getAppDirName(), package.getAppName() + ".apk")

class AlignAPK (BuildStep):
	def __init__ (self, package):
		self.package		= package
		self.srcPath		= AddNativeLibsToAPK(self.package, []).getOutputs()[0]
		self.dstPath		= [BuildRoot(), self.package.getAppDirName(), "tmp", "aligned.apk"]
		self.keystorePath	= CreateKeystore().getOutputs()[0]

	def getInputs (self):
		return [self.srcPath]

	def getOutputs (self):
		return [self.dstPath]

	def update (self, config):
		srcPath			= resolvePath(config, self.srcPath)
		dstPath			= resolvePath(config, self.dstPath)
		zipalignPath	= os.path.join(config.env.sdk.getBuildToolsPath(), "zipalign")

		executeAndLog(config, [
				zipalignPath,
				"-f", "4",
				srcPath,
				dstPath
			])

def getBuildStepsForPackage (abis, package, libraries = []):
	steps = []

	assert len(abis) > 0

	# Build native code first
	for abi in abis:
		steps += [BuildNativeLibrary(abi)]

	# Build library packages
	for library in libraries:
		if library.hasResources:
			steps.append(GenResourcesSrc(library))
		steps.append(BuildJavaSource(library))

	# Build main package .java sources
	if package.hasResources:
		steps.append(GenResourcesSrc(package))
	steps.append(BuildJavaSource(package, libraries))
	steps.append(BuildDex(package, libraries))

	# Build base APK
	steps.append(BuildBaseAPK(package, libraries))
	steps.append(AddJavaToAPK(package))

	# Add assets from first ABI
	steps.append(AddAssetsToAPK(package, abis[0]))

	# Add native libs to APK
	steps.append(AddNativeLibsToAPK(package, abis))

	# Finalize APK
	steps.append(CreateKeystore())
	steps.append(AlignAPK(package))
	steps.append(SignAPK(package))

	return steps

def getPackageAndLibrariesForTarget (target):
	deqpPackage	= PackageDescription("package", "dEQP")
	ctsPackage	= PackageDescription("openglcts", "Khronos-CTS", hasResources = False)

	if target == 'deqp':
		return (deqpPackage, [])
	elif target == 'openglcts':
		return (ctsPackage, [deqpPackage])
	else:
		raise Exception("Uknown target '%s'" % target)

def findNDK ():
	ndkBuildPath = which('ndk-build')
	if ndkBuildPath != None:
		return os.path.dirname(ndkBuildPath)
	else:
		return None

def findSDK ():
	sdkBuildPath = which('android')
	if sdkBuildPath != None:
		return os.path.dirname(os.path.dirname(sdkBuildPath))
	else:
		return None

def getDefaultBuildRoot ():
	return os.path.join(tempfile.gettempdir(), "deqp-android-build")

def parseArgs ():
	nativeBuildTypes	= ['Release', 'Debug', 'MinSizeRel', 'RelWithAsserts', 'RelWithDebInfo']
	defaultNDKPath		= findNDK()
	defaultSDKPath		= findSDK()
	defaultBuildRoot	= getDefaultBuildRoot()

	parser = argparse.ArgumentParser(os.path.basename(__file__),
		formatter_class=argparse.ArgumentDefaultsHelpFormatter)
	parser.add_argument('--native-build-type',
		dest='nativeBuildType',
		default="RelWithAsserts",
		choices=nativeBuildTypes,
		help="Native code build type")
	parser.add_argument('--build-root',
		dest='buildRoot',
		default=defaultBuildRoot,
		help="Root build directory")
	parser.add_argument('--abis',
		dest='abis',
		default=",".join(NDKEnv.getKnownAbis()),
		help="ABIs to build")
	parser.add_argument('--native-api',
		type=int,
		dest='nativeApi',
		default=28,
		help="Android API level to target in native code")
	parser.add_argument('--java-api',
		type=int,
		dest='javaApi',
		default=28,
		help="Android API level to target in Java code")
<<<<<<< HEAD
=======
	parser.add_argument('--tool-api',
		type=int,
		dest='toolApi',
		default=-1,
		help="Android Tools level to target (-1 being maximum present)")
>>>>>>> 27f6f1bf
	parser.add_argument('--min-api',
		type=int,
		dest='minApi',
		default=22,
		help="Minimum Android API level for which the APK can be installed")
	parser.add_argument('--sdk',
		dest='sdkPath',
		default=defaultSDKPath,
		help="Android SDK path",
		required=(True if defaultSDKPath == None else False))
	parser.add_argument('--ndk',
		dest='ndkPath',
		default=defaultNDKPath,
		help="Android NDK path",
		required=(True if defaultNDKPath == None else False))
	parser.add_argument('-v', '--verbose',
		dest='verbose',
		help="Verbose output",
		default=False,
		action='store_true')
	parser.add_argument('--target',
		dest='target',
		help='Build target',
		choices=['deqp', 'openglcts'],
		default='deqp')
	parser.add_argument('--kc-cts-target',
		dest='gtfTarget',
		default='gles32',
		choices=['gles32', 'gles31', 'gles3', 'gles2', 'gl'],
		help="KC-CTS (GTF) target API (only used in openglcts target)")
	parser.add_argument('--layers-path',
		dest='layers',
		default=None,
		required=False)
	parser.add_argument('--angle-path',
		dest='angle',
		default=None,
		required=False)

	args = parser.parse_args()

	def parseAbis (abisStr):
		knownAbis	= set(NDKEnv.getKnownAbis())
		abis		= []

		for abi in abisStr.split(','):
			abi = abi.strip()
			if not abi in knownAbis:
				raise Exception("Unknown ABI: %s" % abi)
			abis.append(abi)

		return abis

	# Custom parsing & checks
	try:
		args.abis = parseAbis(args.abis)
		if len(args.abis) == 0:
			raise Exception("--abis can't be empty")
	except Exception as e:
		print("ERROR: %s" % str(e))
		parser.print_help()
		sys.exit(-1)

	return args

if __name__ == "__main__":
	args		= parseArgs()

	ndk			= NDKEnv(os.path.realpath(args.ndkPath))
	sdk			= SDKEnv(os.path.realpath(args.sdkPath), args.toolApi)
	buildPath	= os.path.realpath(args.buildRoot)
	env			= Environment(sdk, ndk)
	config		= Configuration(env, buildPath, abis=args.abis, nativeApi=args.nativeApi, javaApi=args.javaApi, minApi=args.minApi, nativeBuildType=args.nativeBuildType, gtfTarget=args.gtfTarget,
						 verbose=args.verbose, layers=args.layers, angle=args.angle)

	try:
		config.check()
	except Exception as e:
		print("ERROR: %s" % str(e))
		print("")
		print("Please check your configuration:")
		print("  --sdk=%s" % args.sdkPath)
		print("  --ndk=%s" % args.ndkPath)
		sys.exit(-1)

	pkg, libs	= getPackageAndLibrariesForTarget(args.target)
	steps		= getBuildStepsForPackage(config.abis, pkg, libs)

	executeSteps(config, steps)

	print("")
	print("Built %s" % os.path.join(buildPath, getBuildRootRelativeAPKPath(pkg)))<|MERGE_RESOLUTION|>--- conflicted
+++ resolved
@@ -949,14 +949,11 @@
 		dest='javaApi',
 		default=28,
 		help="Android API level to target in Java code")
-<<<<<<< HEAD
-=======
 	parser.add_argument('--tool-api',
 		type=int,
 		dest='toolApi',
 		default=-1,
 		help="Android Tools level to target (-1 being maximum present)")
->>>>>>> 27f6f1bf
 	parser.add_argument('--min-api',
 		type=int,
 		dest='minApi',
