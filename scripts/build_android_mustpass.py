# -*- coding: utf-8 -*-

#-------------------------------------------------------------------------
# drawElements Quality Program utilities
# --------------------------------------
#
# Copyright 2015 The Android Open Source Project
#
# Licensed under the Apache License, Version 2.0 (the "License");
# you may not use this file except in compliance with the License.
# You may obtain a copy of the License at
#
#      http://www.apache.org/licenses/LICENSE-2.0
#
# Unless required by applicable law or agreed to in writing, software
# distributed under the License is distributed on an "AS IS" BASIS,
# WITHOUT WARRANTIES OR CONDITIONS OF ANY KIND, either express or implied.
# See the License for the specific language governing permissions and
# limitations under the License.
#
#-------------------------------------------------------------------------

from build.common import DEQP_DIR
from build.config import ANY_GENERATOR
from build_caselists import Module, getModuleByName, getBuildConfig, DEFAULT_BUILD_DIR, DEFAULT_TARGET
from mustpass import Project, Package, Mustpass, Configuration, include, exclude, genMustpassLists, parseBuildConfigFromCmdLineArgs

import os

COPYRIGHT_DECLARATION = """
     Copyright (C) 2016 The Android Open Source Project

     Licensed under the Apache License, Version 2.0 (the "License");
     you may not use this file except in compliance with the License.
     You may obtain a copy of the License at

          http://www.apache.org/licenses/LICENSE-2.0

     Unless required by applicable law or agreed to in writing, software
     distributed under the License is distributed on an "AS IS" BASIS,
     WITHOUT WARRANTIES OR CONDITIONS OF ANY KIND, either express or implied.
     See the License for the specific language governing permissions and
     limitations under the License.
     """

CTS_DATA_DIR					= os.path.join(DEQP_DIR, "android", "cts")

CTS_PROJECT						= Project(path = CTS_DATA_DIR, copyright = COPYRIGHT_DECLARATION)

EGL_MODULE						= getModuleByName("dEQP-EGL")
GLES2_MODULE					= getModuleByName("dEQP-GLES2")
GLES3_MODULE					= getModuleByName("dEQP-GLES3")
GLES31_MODULE					= getModuleByName("dEQP-GLES31")
VULKAN_MODULE					= getModuleByName("dEQP-VK")

# Lollipop

LMP_GLES3_PKG					= Package(module = GLES3_MODULE, configurations = [
		Configuration(name			= "master",
					  glconfig		= "rgba8888d24s8ms0",
					  rotation		= "unspecified",
					  surfacetype	= "window",
					  filters		= [include("es30-lmp.txt")]),
	])
LMP_GLES31_PKG					= Package(module = GLES31_MODULE, configurations = [
		Configuration(name			= "master",
					  glconfig		= "rgba8888d24s8ms0",
					  rotation		= "unspecified",
					  surfacetype	= "window",
					  filters		= [include("es31-lmp.txt")]),
	])

# Lollipop MR1

LMP_MR1_GLES3_PKG				= Package(module = GLES3_MODULE, configurations = [
		Configuration(name			= "master",
					  glconfig		= "rgba8888d24s8ms0",
					  rotation		= "unspecified",
					  surfacetype	= "window",
					  filters		= [include("es30-lmp-mr1.txt")]),
	])
LMP_MR1_GLES31_PKG				= Package(module = GLES31_MODULE, configurations = [
		Configuration(name			= "master",
					  glconfig		= "rgba8888d24s8ms0",
					  rotation		= "unspecified",
					  surfacetype	= "window",
					  filters		= [include("es31-lmp-mr1.txt")]),
	])

# Marshmallow

MNC_EGL_PKG						= Package(module = EGL_MODULE, configurations = [
		# Master
		Configuration(name			= "master",
					  glconfig		= "rgba8888d24s8ms0",
					  rotation		= "unspecified",
					  surfacetype	= "window",
					  filters		= [include("egl-master.txt")]),
	])
MNC_GLES2_PKG					= Package(module = GLES2_MODULE, configurations = [
		# Master
		Configuration(name			= "master",
					  glconfig		= "rgba8888d24s8ms0",
					  rotation		= "unspecified",
					  surfacetype	= "window",
					  filters		= [include("gles2-master.txt")]),
	])
MNC_GLES3_PKG					= Package(module = GLES3_MODULE, configurations = [
		# Master
		Configuration(name			= "master",
					  glconfig		= "rgba8888d24s8ms0",
					  rotation		= "unspecified",
					  surfacetype	= "window",
					  filters		= [include("gles3-master.txt")]),
		# Rotations
		Configuration(name			= "rotate-portrait",
					  glconfig		= "rgba8888d24s8ms0",
					  rotation		= "0",
					  surfacetype	= "window",
					  filters		= [include("gles3-master.txt"), include("gles3-rotation.txt")]),
		Configuration(name			= "rotate-landscape",
					  glconfig		= "rgba8888d24s8ms0",
					  rotation		= "90",
					  surfacetype	= "window",
					  filters		= [include("gles3-master.txt"), include("gles3-rotation.txt")]),
		Configuration(name			= "rotate-reverse-portrait",
					  glconfig		= "rgba8888d24s8ms0",
					  rotation		= "180",
					  surfacetype	= "window",
					  filters		= [include("gles3-master.txt"), include("gles3-rotation.txt")]),
		Configuration(name			= "rotate-reverse-landscape",
					  glconfig		= "rgba8888d24s8ms0",
					  rotation		= "270",
					  surfacetype	= "window",
					  filters		= [include("gles3-master.txt"), include("gles3-rotation.txt")]),

		# MSAA
		Configuration(name			= "multisample",
					  glconfig		= "rgba8888d24s8ms4",
					  rotation		= "unspecified",
					  surfacetype	= "window",
					  filters		= [include("gles3-master.txt"),
									   include("gles3-multisample.txt"),
									   exclude("gles3-multisample-issues.txt")]),

		# Pixel format
		Configuration(name			= "565-no-depth-no-stencil",
					  glconfig		= "rgb565d0s0ms0",
					  rotation		= "unspecified",
					  surfacetype	= "window",
					  filters		= [include("gles3-master.txt"),
									   include("gles3-pixelformat.txt"),
									   exclude("gles3-pixelformat-issues.txt")]),
	])
MNC_GLES31_PKG					= Package(module = GLES31_MODULE, configurations = [
		# Master
		Configuration(name			= "master",
					  glconfig		= "rgba8888d24s8ms0",
					  rotation		= "unspecified",
					  surfacetype	= "window",
					  filters		= [include("gles31-master.txt")]),

		# Rotations
		Configuration(name			= "rotate-portrait",
					  glconfig		= "rgba8888d24s8ms0",
					  rotation		= "0",
					  surfacetype	= "window",
					  filters		= [include("gles31-master.txt"), include("gles31-rotation.txt")]),
		Configuration(name			= "rotate-landscape",
					  glconfig		= "rgba8888d24s8ms0",
					  rotation		= "90",
					  surfacetype	= "window",
					  filters		= [include("gles31-master.txt"), include("gles31-rotation.txt")]),
		Configuration(name			= "rotate-reverse-portrait",
					  glconfig		= "rgba8888d24s8ms0",
					  rotation		= "180",
					  surfacetype	= "window",
					  filters		= [include("gles31-master.txt"), include("gles31-rotation.txt")]),
		Configuration(name			= "rotate-reverse-landscape",
					  glconfig		= "rgba8888d24s8ms0",
					  rotation		= "270",
					  surfacetype	= "window",
					  filters		= [include("gles31-master.txt"), include("gles31-rotation.txt")]),

		# MSAA
		Configuration(name			= "multisample",
					  glconfig		= "rgba8888d24s8ms4",
					  rotation		= "unspecified",
					  surfacetype	= "window",
					  filters		= [include("gles31-master.txt"), include("gles31-multisample.txt")]),

		# Pixel format
		Configuration(name			= "565-no-depth-no-stencil",
					  glconfig		= "rgb565d0s0ms0",
					  rotation		= "unspecified",
					  surfacetype	= "window",
					  filters		= [include("gles31-master.txt"), include("gles31-pixelformat.txt")]),
	])

# NYC

NYC_EGL_COMMON_FILTERS			= [include("egl-master.txt")]
NYC_EGL_PKG						= Package(module = EGL_MODULE, configurations = [
		# Master
		Configuration(name			= "master",
					  glconfig		= "rgba8888d24s8ms0",
					  rotation		= "unspecified",
					  surfacetype	= "window",
					  filters		= NYC_EGL_COMMON_FILTERS,
				      runtime		= "11m"),
	])

NYC_GLES2_COMMON_FILTERS			= [
		include("gles2-master.txt")
	]
NYC_GLES2_PKG					= Package(module = GLES2_MODULE, configurations = [
		# Master
		Configuration(name			= "master",
					  glconfig		= "rgba8888d24s8ms0",
					  rotation		= "unspecified",
					  surfacetype	= "window",
					  filters		= NYC_GLES2_COMMON_FILTERS,
					  runtime		= "30m"),
	])

NYC_GLES3_COMMON_FILTERS		= [
		include("gles3-master.txt")
	]
NYC_GLES3_PKG					= Package(module = GLES3_MODULE, configurations = [
		# Master
		Configuration(name			= "master",
					  glconfig		= "rgba8888d24s8ms0",
					  rotation		= "unspecified",
					  surfacetype	= "window",
					  filters		= NYC_GLES3_COMMON_FILTERS,
					  runtime		= "1h50min"),
		# Rotations
		Configuration(name			= "rotate-portrait",
					  glconfig		= "rgba8888d24s8ms0",
					  rotation		= "0",
					  surfacetype	= "window",
					  filters		= NYC_GLES3_COMMON_FILTERS + [include("gles3-rotation.txt")],
					  runtime		= "5m"),
		Configuration(name			= "rotate-landscape",
					  glconfig		= "rgba8888d24s8ms0",
					  rotation		= "90",
					  surfacetype	= "window",
					  filters		= NYC_GLES3_COMMON_FILTERS + [include("gles3-rotation.txt")],
					  runtime		= "5m"),
		Configuration(name			= "rotate-reverse-portrait",
					  glconfig		= "rgba8888d24s8ms0",
					  rotation		= "180",
					  surfacetype	= "window",
					  filters		= NYC_GLES3_COMMON_FILTERS + [include("gles3-rotation.txt")],
					  runtime		= "5m"),
		Configuration(name			= "rotate-reverse-landscape",
					  glconfig		= "rgba8888d24s8ms0",
					  rotation		= "270",
					  surfacetype	= "window",
					  filters		= NYC_GLES3_COMMON_FILTERS + [include("gles3-rotation.txt")],
					  runtime		= "5m"),

		# MSAA
		Configuration(name			= "multisample",
					  glconfig		= "rgba8888d24s8ms4",
					  rotation		= "unspecified",
					  surfacetype	= "window",
					  filters		= NYC_GLES3_COMMON_FILTERS + [include("gles3-multisample.txt")],
					  runtime		= "10m"),

		# Pixel format
		Configuration(name			= "565-no-depth-no-stencil",
					  glconfig		= "rgb565d0s0ms0",
					  rotation		= "unspecified",
					  surfacetype	= "window",
					  filters		= NYC_GLES3_COMMON_FILTERS + [include("gles3-pixelformat.txt")],
					  runtime		= "10m"),
	])

NYC_GLES31_COMMON_FILTERS		= [
		include("gles31-master.txt")
	]
NYC_GLES31_PKG					= Package(module = GLES31_MODULE, configurations = [
		# Master
		Configuration(name			= "master",
					  glconfig		= "rgba8888d24s8ms0",
					  rotation		= "unspecified",
					  surfacetype	= "window",
					  filters		= NYC_GLES31_COMMON_FILTERS,
					  runtime		= "4h40m"),

		# Rotations
		Configuration(name			= "rotate-portrait",
					  glconfig		= "rgba8888d24s8ms0",
					  rotation		= "0",
					  surfacetype	= "window",
					  filters		= NYC_GLES31_COMMON_FILTERS + [include("gles31-rotation.txt")],
					  runtime		= "1m30s"),
		Configuration(name			= "rotate-landscape",
					  glconfig		= "rgba8888d24s8ms0",
					  rotation		= "90",
					  surfacetype	= "window",
					  filters		= NYC_GLES31_COMMON_FILTERS + [include("gles31-rotation.txt")],
					  runtime		= "1m30s"),
		Configuration(name			= "rotate-reverse-portrait",
					  glconfig		= "rgba8888d24s8ms0",
					  rotation		= "180",
					  surfacetype	= "window",
					  filters		= NYC_GLES31_COMMON_FILTERS + [include("gles31-rotation.txt")],
					  runtime		= "1m30s"),
		Configuration(name			= "rotate-reverse-landscape",
					  glconfig		= "rgba8888d24s8ms0",
					  rotation		= "270",
					  surfacetype	= "window",
					  filters		= NYC_GLES31_COMMON_FILTERS + [include("gles31-rotation.txt")],
					  runtime		= "1m30s"),

		# MSAA
		Configuration(name			= "multisample",
					  glconfig		= "rgba8888d24s8ms4",
					  rotation		= "unspecified",
					  surfacetype	= "window",
					  filters		= NYC_GLES31_COMMON_FILTERS + [include("gles31-multisample.txt")],
					  runtime		= "2m"),

		# Pixel format
		Configuration(name			= "565-no-depth-no-stencil",
					  glconfig		= "rgb565d0s0ms0",
					  rotation		= "unspecified",
					  surfacetype	= "window",
					  filters		= NYC_GLES31_COMMON_FILTERS + [include("gles31-pixelformat.txt")],
					  runtime		= "1m"),
	])

NYC_VULKAN_FILTERS				= [
		include("vk-master.txt")
	]
NYC_VULKAN_PKG					= Package(module = VULKAN_MODULE, configurations = [
		Configuration(name			= "master",
					  filters		= NYC_VULKAN_FILTERS,
					  runtime		= "1h11m"),
	])

# Master

MASTER_EGL_COMMON_FILTERS		= [include("egl-master.txt"),
								   exclude("egl-test-issues.txt"),
								   exclude("egl-internal-api-tests.txt"),
								   exclude("egl-manual-robustness.txt"),
								   exclude("egl-driver-issues.txt")]
MASTER_EGL_PKG					= Package(module = EGL_MODULE, configurations = [
		# Master
		Configuration(name			= "master",
					  glconfig		= "rgba8888d24s8ms0",
					  rotation		= "unspecified",
					  surfacetype	= "window",
					  required		= True,
					  filters		= MASTER_EGL_COMMON_FILTERS,
				      runtime		= "23m"),
	])

MASTER_GLES2_COMMON_FILTERS		= [
		include("gles2-master.txt"),
		exclude("gles2-test-issues.txt"),
		exclude("gles2-failures.txt"),
		exclude("gles2-temp-excluded.txt"),
	]
MASTER_GLES2_PKG				= Package(module = GLES2_MODULE, configurations = [
		# Master
		Configuration(name			= "master",
					  glconfig		= "rgba8888d24s8ms0",
					  rotation		= "unspecified",
					  surfacetype	= "window",
					  required		= True,
					  filters		= MASTER_GLES2_COMMON_FILTERS,
					  runtime		= "46m"),
		# Risky subset
		Configuration(name			= "master-risky",
					  glconfig		= "rgba8888d24s8ms0",
					  rotation		= "unspecified",
					  surfacetype	= "window",
					  filters		= [include("gles2-temp-excluded.txt")],
					  runtime		= "10m"),
	])

MASTER_GLES3_COMMON_FILTERS		= [
		include("gles3-master.txt"),
		exclude("gles3-hw-issues.txt"),
		exclude("gles3-driver-issues.txt"),
		exclude("gles3-test-issues.txt"),
		exclude("gles3-spec-issues.txt"),
		exclude("gles3-temp-excluded.txt"),
	]
MASTER_GLES3_PKG				= Package(module = GLES3_MODULE, configurations = [
		# Master
		Configuration(name			= "master",
					  glconfig		= "rgba8888d24s8ms0",
					  rotation		= "unspecified",
					  surfacetype	= "window",
					  required		= True,
					  filters		= MASTER_GLES3_COMMON_FILTERS,
					  runtime		= "1h50m"),
		# Risky subset
		Configuration(name			= "master-risky",
					  glconfig		= "rgba8888d24s8ms0",
					  rotation		= "unspecified",
					  surfacetype	= "window",
					  filters		= [include("gles3-temp-excluded.txt")],
					  runtime		= "10m"),
		# Rotations
		Configuration(name			= "rotate-portrait",
					  glconfig		= "rgba8888d24s8ms0",
					  rotation		= "0",
					  surfacetype	= "window",
					  filters		= MASTER_GLES3_COMMON_FILTERS + [include("gles3-rotation.txt")],
					  runtime		= "1m"),
		Configuration(name			= "rotate-landscape",
					  glconfig		= "rgba8888d24s8ms0",
					  rotation		= "90",
					  surfacetype	= "window",
					  filters		= MASTER_GLES3_COMMON_FILTERS + [include("gles3-rotation.txt")],
					  runtime		= "1m"),
		Configuration(name			= "rotate-reverse-portrait",
					  glconfig		= "rgba8888d24s8ms0",
					  rotation		= "180",
					  surfacetype	= "window",
					  filters		= MASTER_GLES3_COMMON_FILTERS + [include("gles3-rotation.txt")],
					  runtime		= "1m"),
		Configuration(name			= "rotate-reverse-landscape",
					  glconfig		= "rgba8888d24s8ms0",
					  rotation		= "270",
					  surfacetype	= "window",
					  filters		= MASTER_GLES3_COMMON_FILTERS + [include("gles3-rotation.txt")],
					  runtime		= "1m"),

		# MSAA
		Configuration(name			= "multisample",
					  glconfig		= "rgba8888d24s8ms4",
					  rotation		= "unspecified",
					  surfacetype	= "window",
					  filters		= MASTER_GLES3_COMMON_FILTERS + [include("gles3-multisample.txt"),
																	 exclude("gles3-multisample-issues.txt")],
					  runtime		= "1m"),

		# Pixel format
		Configuration(name			= "565-no-depth-no-stencil",
					  glconfig		= "rgb565d0s0ms0",
					  rotation		= "unspecified",
					  surfacetype	= "window",
					  filters		= MASTER_GLES3_COMMON_FILTERS + [include("gles3-pixelformat.txt"),
																	 exclude("gles3-pixelformat-issues.txt")],
					  runtime		= "1m"),
	])

MASTER_GLES31_COMMON_FILTERS	= [
		include("gles31-master.txt"),
		exclude("gles31-hw-issues.txt"),
		exclude("gles31-driver-issues.txt"),
		exclude("gles31-test-issues.txt"),
		exclude("gles31-spec-issues.txt"),
<<<<<<< HEAD
=======
		exclude("gles31-temp-excluded.txt"),
>>>>>>> 7a78102d
	]
MASTER_GLES31_PKG				= Package(module = GLES31_MODULE, configurations = [
		# Master
		Configuration(name			= "master",
					  glconfig		= "rgba8888d24s8ms0",
					  rotation		= "unspecified",
					  surfacetype	= "window",
					  required		= True,
					  filters		= MASTER_GLES31_COMMON_FILTERS,
					  runtime		= "1h40m"),
		# Risky subset
		Configuration(name			= "master-risky",
					  glconfig		= "rgba8888d24s8ms0",
					  rotation		= "unspecified",
					  surfacetype	= "window",
					  filters		= [include("gles31-temp-excluded.txt")],
					  runtime		= "10m"),

		# Rotations
		Configuration(name			= "rotate-portrait",
					  glconfig		= "rgba8888d24s8ms0",
					  rotation		= "0",
					  surfacetype	= "window",
					  filters		= MASTER_GLES31_COMMON_FILTERS + [include("gles31-rotation.txt")],
					  runtime		= "1m30s"),
		Configuration(name			= "rotate-landscape",
					  glconfig		= "rgba8888d24s8ms0",
					  rotation		= "90",
					  surfacetype	= "window",
					  filters		= MASTER_GLES31_COMMON_FILTERS + [include("gles31-rotation.txt")],
					  runtime		= "1m30s"),
		Configuration(name			= "rotate-reverse-portrait",
					  glconfig		= "rgba8888d24s8ms0",
					  rotation		= "180",
					  surfacetype	= "window",
					  filters		= MASTER_GLES31_COMMON_FILTERS + [include("gles31-rotation.txt")],
					  runtime		= "1m30s"),
		Configuration(name			= "rotate-reverse-landscape",
					  glconfig		= "rgba8888d24s8ms0",
					  rotation		= "270",
					  surfacetype	= "window",
					  filters		= MASTER_GLES31_COMMON_FILTERS + [include("gles31-rotation.txt")],
					  runtime		= "1m30s"),

		# MSAA
		Configuration(name			= "multisample",
					  glconfig		= "rgba8888d24s8ms4",
					  rotation		= "unspecified",
					  surfacetype	= "window",
					  filters		= MASTER_GLES31_COMMON_FILTERS + [include("gles31-multisample.txt")],
					  runtime		= "2m"),

		# Pixel format
		Configuration(name			= "565-no-depth-no-stencil",
					  glconfig		= "rgb565d0s0ms0",
					  rotation		= "unspecified",
					  surfacetype	= "window",
					  filters		= MASTER_GLES31_COMMON_FILTERS + [include("gles31-pixelformat.txt")],
					  runtime		= "1m"),
	])

MASTER_VULKAN_FILTERS			= [
		include("vk-master.txt"),
		exclude("vk-not-applicable.txt"),
		exclude("vk-excluded-tests.txt"),
		exclude("vk-test-issues.txt"),
		exclude("vk-waivers.txt"),
		exclude("vk-temp-excluded.txt"),
	]
MASTER_VULKAN_PKG				= Package(module = VULKAN_MODULE, configurations = [
		Configuration(name			= "master",
					  filters		= MASTER_VULKAN_FILTERS,
					  runtime		= "2h29m"),
		Configuration(name			= "master-risky",
					  filters		= [include("vk-temp-excluded.txt")],
					  runtime		= "10m"),
	])

MUSTPASS_LISTS				= [
		Mustpass(project = CTS_PROJECT, version = "lmp",		packages = [LMP_GLES3_PKG, LMP_GLES31_PKG]),
		Mustpass(project = CTS_PROJECT, version = "lmp-mr1",	packages = [LMP_MR1_GLES3_PKG, LMP_MR1_GLES31_PKG]),
		Mustpass(project = CTS_PROJECT, version = "mnc",		packages = [MNC_EGL_PKG, MNC_GLES2_PKG, MNC_GLES3_PKG, MNC_GLES31_PKG]),
		Mustpass(project = CTS_PROJECT, version = "nyc",		packages = [NYC_EGL_PKG, NYC_GLES2_PKG, NYC_GLES3_PKG, NYC_GLES31_PKG, NYC_VULKAN_PKG]),
		Mustpass(project = CTS_PROJECT, version = "master",		packages = [MASTER_EGL_PKG, MASTER_GLES2_PKG, MASTER_GLES3_PKG, MASTER_GLES31_PKG, MASTER_VULKAN_PKG])
	]

if __name__ == "__main__":
	genMustpassLists(MUSTPASS_LISTS, ANY_GENERATOR, parseBuildConfigFromCmdLineArgs())<|MERGE_RESOLUTION|>--- conflicted
+++ resolved
@@ -458,10 +458,7 @@
 		exclude("gles31-driver-issues.txt"),
 		exclude("gles31-test-issues.txt"),
 		exclude("gles31-spec-issues.txt"),
-<<<<<<< HEAD
-=======
 		exclude("gles31-temp-excluded.txt"),
->>>>>>> 7a78102d
 	]
 MASTER_GLES31_PKG				= Package(module = GLES31_MODULE, configurations = [
 		# Master
