/*-------------------------------------------------------------------------
 * drawElements Quality Program OpenGL (ES) Module
 * -----------------------------------------------
 *
 * Copyright 2014 The Android Open Source Project
 *
 * Licensed under the Apache License, Version 2.0 (the "License");
 * you may not use this file except in compliance with the License.
 * You may obtain a copy of the License at
 *
 *      http://www.apache.org/licenses/LICENSE-2.0
 *
 * Unless required by applicable law or agreed to in writing, software
 * distributed under the License is distributed on an "AS IS" BASIS,
 * WITHOUT WARRANTIES OR CONDITIONS OF ANY KIND, either express or implied.
 * See the License for the specific language governing permissions and
 * limitations under the License.
 *
 *//*!
 * \file
 * \brief Precision and range tests for GLSL builtins and types.
 *
 *//*--------------------------------------------------------------------*/

#include "glsBuiltinPrecisionTests.hpp"

#include "deMath.h"
#include "deMemory.h"
#include "deDefs.hpp"
#include "deRandom.hpp"
#include "deSTLUtil.hpp"
#include "deStringUtil.hpp"
#include "deUniquePtr.hpp"
#include "deSharedPtr.hpp"
#include "deArrayUtil.hpp"

#include "tcuCommandLine.hpp"
#include "tcuFloatFormat.hpp"
#include "tcuInterval.hpp"
#include "tcuTestCase.hpp"
#include "tcuTestLog.hpp"
#include "tcuVector.hpp"
#include "tcuMatrix.hpp"
#include "tcuResultCollector.hpp"

#include "gluContextInfo.hpp"
#include "gluVarType.hpp"
#include "gluRenderContext.hpp"
#include "glwDefs.hpp"

#include "glsShaderExecUtil.hpp"

#include <cmath>
#include <string>
#include <sstream>
#include <iostream>
#include <map>
#include <utility>

// Uncomment this to get evaluation trace dumps to std::cerr
// #define GLS_ENABLE_TRACE

// set this to true to dump even passing results
#define GLS_LOG_ALL_RESULTS false

enum
{
	// Computing reference intervals can take a non-trivial amount of time, especially on
	// platforms where toggling floating-point rounding mode is slow (emulated arm on x86).
	// As a workaround watchdog is kept happy by touching it periodically during reference
	// interval computation.
	TOUCH_WATCHDOG_VALUE_FREQUENCY	= 4096
};

namespace deqp
{
namespace gls
{
namespace BuiltinPrecisionTests
{

using std::string;
using std::map;
using std::ostream;
using std::ostringstream;
using std::pair;
using std::vector;
using std::set;

using de::MovePtr;
using de::Random;
using de::SharedPtr;
using de::UniquePtr;
using tcu::Interval;
using tcu::FloatFormat;
using tcu::MessageBuilder;
using tcu::TestCase;
using tcu::TestLog;
using tcu::Vector;
using tcu::Matrix;
namespace matrix = tcu::matrix;
using glu::Precision;
using glu::RenderContext;
using glu::VarType;
using glu::DataType;
using glu::ShaderType;
using glu::ContextInfo;
using gls::ShaderExecUtil::Symbol;

typedef TestCase::IterateResult IterateResult;

using namespace glw;
using namespace tcu;

/*--------------------------------------------------------------------*//*!
 * \brief Generic singleton creator.
 *
 * instance<T>() returns a reference to a unique default-constructed instance
 * of T. This is mainly used for our GLSL function implementations: each
 * function is implemented by an object, and each of the objects has a
 * distinct class. It would be extremely toilsome to maintain a separate
 * context object that contained individual instances of the function classes,
 * so we have to resort to global singleton instances.
 *
 *//*--------------------------------------------------------------------*/
template <typename T>
const T& instance (void)
{
	static const T s_instance = T();
	return s_instance;
}

/*--------------------------------------------------------------------*//*!
 * \brief Dummy placeholder type for unused template parameters.
 *
 * In the precision tests we are dealing with functions of different arities.
 * To minimize code duplication, we only define templates with the maximum
 * number of arguments, currently four. If a function's arity is less than the
 * maximum, Void us used as the type for unused arguments.
 *
 * Although Voids are not used at run-time, they still must be compilable, so
 * they must support all operations that other types do.
 *
 *//*--------------------------------------------------------------------*/
struct Void
{
	typedef	Void		Element;
	enum
	{
		SIZE = 0,
	};

	template <typename T>
	explicit			Void			(const T&)		{}
						Void			(void)			{}
						operator double	(void)	const	{ return TCU_NAN; }

	// These are used to make Voids usable as containers in container-generic code.
	Void&				operator[]		(int)			{ return *this; }
	const Void&			operator[]		(int)	const	{ return *this; }
};

ostream& operator<< (ostream& os, Void) { return os << "()"; }

//! Returns true for all other types except Void
template <typename T>	bool isTypeValid		(void)	{ return true;	}
template <>				bool isTypeValid<Void>	(void)	{ return false;	}

//! Utility function for getting the name of a data type.
//! This is used in vector and matrix constructors.
template <typename T>
const char* dataTypeNameOf (void)
{
	return glu::getDataTypeName(glu::dataTypeOf<T>());
}

template <>
const char* dataTypeNameOf<Void> (void)
{
	DE_FATAL("Impossible");
	return DE_NULL;
}

//! A hack to get Void support for VarType.
template <typename T>
VarType getVarTypeOf (Precision prec = glu::PRECISION_LAST)
{
	return glu::varTypeOf<T>(prec);
}

template <>
VarType getVarTypeOf<Void> (Precision)
{
	DE_FATAL("Impossible");
	return VarType();
}

/*--------------------------------------------------------------------*//*!
 * \brief Type traits for generalized interval types.
 *
 * We are trying to compute sets of acceptable values not only for
 * float-valued expressions but also for compound values: vectors and
 * matrices. We approximate a set of vectors as a vector of intervals and
 * likewise for matrices.
 *
 * We now need generalized operations for each type and its interval
 * approximation. These are given in the type Traits<T>.
 *
 * The type Traits<T>::IVal is the approximation of T: it is `Interval` for
 * scalar types, and a vector or matrix of intervals for container types.
 *
 * To allow template inference to take place, there are function wrappers for
 * the actual operations in Traits<T>. Hence we can just use:
 *
 * makeIVal(someFloat)
 *
 * instead of:
 *
 * Traits<float>::doMakeIVal(value)
 *
 *//*--------------------------------------------------------------------*/

template <typename T> struct Traits;

//! Create container from elementwise singleton values.
template <typename T>
typename Traits<T>::IVal makeIVal (const T& value)
{
	return Traits<T>::doMakeIVal(value);
}

//! Elementwise union of intervals.
template <typename T>
typename Traits<T>::IVal unionIVal (const typename Traits<T>::IVal& a,
									const typename Traits<T>::IVal& b)
{
	return Traits<T>::doUnion(a, b);
}

//! Returns true iff every element of `ival` contains the corresponding element of `value`.
template <typename T>
bool contains (const typename Traits<T>::IVal& ival, const T& value)
{
	return Traits<T>::doContains(ival, value);
}

//! Print out an interval with the precision of `fmt`.
template <typename T>
void printIVal (const FloatFormat& fmt, const typename Traits<T>::IVal& ival, ostream& os)
{
	Traits<T>::doPrintIVal(fmt, ival, os);
}

template <typename T>
string intervalToString (const FloatFormat& fmt, const typename Traits<T>::IVal& ival)
{
	ostringstream oss;
	printIVal<T>(fmt, ival, oss);
	return oss.str();
}

//! Print out a value with the precision of `fmt`.
template <typename T>
void printValue (const FloatFormat& fmt, const T& value, ostream& os)
{
	Traits<T>::doPrintValue(fmt, value, os);
}

template <typename T>
string valueToString (const FloatFormat& fmt, const T& val)
{
	ostringstream oss;
	printValue(fmt, val, oss);
	return oss.str();
}

//! Approximate `value` elementwise to the float precision defined in `fmt`.
//! The resulting interval might not be a singleton if rounding in both
//! directions is allowed.
template <typename T>
typename Traits<T>::IVal round (const FloatFormat& fmt, const T& value)
{
	return Traits<T>::doRound(fmt, value);
}

template <typename T>
typename Traits<T>::IVal convert (const FloatFormat&				fmt,
								  const typename Traits<T>::IVal&	value)
{
	return Traits<T>::doConvert(fmt, value);
}

//! Common traits for scalar types.
template <typename T>
struct ScalarTraits
{
	typedef				Interval		IVal;

	static Interval		doMakeIVal		(const T& value)
	{
		// Thankfully all scalar types have a well-defined conversion to `double`,
		// hence Interval can represent their ranges without problems.
		return Interval(double(value));
	}

	static Interval		doUnion			(const Interval& a, const Interval& b)
	{
		return a | b;
	}

	static bool			doContains		(const Interval& a, T value)
	{
		return a.contains(double(value));
	}

	static Interval		doConvert		(const FloatFormat& fmt, const IVal& ival)
	{
		return fmt.convert(ival);
	}

	static Interval		doRound			(const FloatFormat& fmt, T value)
	{
		return fmt.roundOut(double(value), false);
	}
};

template<>
struct Traits<float> : ScalarTraits<float>
{
	static void			doPrintIVal		(const FloatFormat&	fmt,
										 const Interval&	ival,
										 ostream&			os)
	{
		os << fmt.intervalToHex(ival);
	}

	static void			doPrintValue	(const FloatFormat&	fmt,
										 const float&		value,
										 ostream&			os)
	{
		os << fmt.floatToHex(value);
	}
};

template<>
struct Traits<bool> : ScalarTraits<bool>
{
	static void			doPrintValue	(const FloatFormat&,
										 const float&		value,
										 ostream&			os)
	{
		os << (value != 0.0f ? "true" : "false");
	}

	static void			doPrintIVal		(const FloatFormat&,
										 const Interval&	ival,
										 ostream&			os)
	{
		os << "{";
		if (ival.contains(false))
			os << "false";
		if (ival.contains(false) && ival.contains(true))
			os << ", ";
		if (ival.contains(true))
			os << "true";
		os << "}";
	}
};

template<>
struct Traits<int> : ScalarTraits<int>
{
	static void			doPrintValue	(const FloatFormat&,
										 const int&			value,
										 ostream&			os)
	{
		os << value;
	}

	static void			doPrintIVal		(const FloatFormat&,
										 const Interval&	ival,
										 ostream&			os)
	{
		os << "[" << int(ival.lo()) << ", " << int(ival.hi()) << "]";
	}
};

//! Common traits for containers, i.e. vectors and matrices.
//! T is the container type itself, I is the same type with interval elements.
template <typename T, typename I>
struct ContainerTraits
{
	typedef typename	T::Element		Element;
	typedef				I				IVal;

	static IVal			doMakeIVal		(const T& value)
	{
		IVal ret;

		for (int ndx = 0; ndx < T::SIZE; ++ndx)
			ret[ndx] = makeIVal(value[ndx]);

		return ret;
	}

	static IVal			doUnion			(const IVal& a, const IVal& b)
	{
		IVal ret;

		for (int ndx = 0; ndx < T::SIZE; ++ndx)
			ret[ndx] = unionIVal<Element>(a[ndx], b[ndx]);

		return ret;
	}

	static bool			doContains		(const IVal& ival, const T& value)
	{
		for (int ndx = 0; ndx < T::SIZE; ++ndx)
			if (!contains(ival[ndx], value[ndx]))
				return false;

		return true;
	}

	static void			doPrintIVal		(const FloatFormat& fmt, const IVal ival, ostream& os)
	{
		os << "(";

		for (int ndx = 0; ndx < T::SIZE; ++ndx)
		{
			if (ndx > 0)
				os << ", ";

			printIVal<Element>(fmt, ival[ndx], os);
		}

		os << ")";
	}

	static void			doPrintValue	(const FloatFormat& fmt, const T& value, ostream& os)
	{
		os << dataTypeNameOf<T>() << "(";

		for (int ndx = 0; ndx < T::SIZE; ++ndx)
		{
			if (ndx > 0)
				os << ", ";

			printValue<Element>(fmt, value[ndx], os);
		}

		os << ")";
	}

	static IVal			doConvert		(const FloatFormat& fmt, const IVal& value)
	{
		IVal ret;

		for (int ndx = 0; ndx < T::SIZE; ++ndx)
			ret[ndx] = convert<Element>(fmt, value[ndx]);

		return ret;
	}

	static IVal			doRound			(const FloatFormat& fmt, T value)
	{
		IVal ret;

		for (int ndx = 0; ndx < T::SIZE; ++ndx)
			ret[ndx] = round(fmt, value[ndx]);

		return ret;
	}
};

template <typename T, int Size>
struct Traits<Vector<T, Size> > :
	ContainerTraits<Vector<T, Size>, Vector<typename Traits<T>::IVal, Size> >
{
};

template <typename T, int Rows, int Cols>
struct Traits<Matrix<T, Rows, Cols> > :
	ContainerTraits<Matrix<T, Rows, Cols>, Matrix<typename Traits<T>::IVal, Rows, Cols> >
{
};

//! Void traits. These are just dummies, but technically valid: a Void is a
//! unit type with a single possible value.
template<>
struct Traits<Void>
{
	typedef		Void			IVal;

	static Void	doMakeIVal		(const Void& value)						{ return value; }
	static Void	doUnion			(const Void&, const Void&)				{ return Void(); }
	static bool	doContains		(const Void&, Void)						{ return true; }
	static Void	doRound			(const FloatFormat&, const Void& value)	{ return value; }
	static Void	doConvert		(const FloatFormat&, const Void& value)	{ return value; }

	static void	doPrintValue	(const FloatFormat&, const Void&, ostream& os)
	{
		os << "()";
	}

	static void	doPrintIVal		(const FloatFormat&, const Void&, ostream& os)
	{
		os << "()";
	}
};

//! This is needed for container-generic operations.
//! We want a scalar type T to be its own "one-element vector".
template <typename T, int Size> struct ContainerOf	{ typedef Vector<T, Size>	Container; };

template <typename T>			struct ContainerOf<T, 1>		{ typedef T		Container; };
template <int Size>				struct ContainerOf<Void, Size>	{ typedef Void	Container; };

// This is a kludge that is only needed to get the ExprP::operator[] syntactic sugar to work.
template <typename T>	struct ElementOf		{ typedef	typename T::Element	Element; };
template <>				struct ElementOf<float>	{ typedef	void				Element; };
template <>				struct ElementOf<bool>	{ typedef	void				Element; };
template <>				struct ElementOf<int>	{ typedef	void				Element; };

/*--------------------------------------------------------------------*//*!
 *
 * \name Abstract syntax for expressions and statements.
 *
 * We represent GLSL programs as syntax objects: an Expr<T> represents an
 * expression whose GLSL type corresponds to the C++ type T, and a Statement
 * represents a statement.
 *
 * To ease memory management, we use shared pointers to refer to expressions
 * and statements. ExprP<T> is a shared pointer to an Expr<T>, and StatementP
 * is a shared pointer to a Statement.
 *
 * \{
 *
 *//*--------------------------------------------------------------------*/

class ExprBase;
class ExpandContext;
class Statement;
class StatementP;
class FuncBase;
template <typename T> class ExprP;
template <typename T> class Variable;
template <typename T> class VariableP;
template <typename T> class DefaultSampling;

typedef set<const FuncBase*> FuncSet;

template <typename T>
VariableP<T>	variable			(const string& name);
StatementP		compoundStatement	(const vector<StatementP>& statements);

/*--------------------------------------------------------------------*//*!
 * \brief A variable environment.
 *
 * An Environment object maintains the mapping between variables of the
 * abstract syntax tree and their values.
 *
 * \todo [2014-03-28 lauri] At least run-time type safety.
 *
 *//*--------------------------------------------------------------------*/
class Environment
{
public:
	template<typename T>
	void						bind	(const Variable<T>&					variable,
										 const typename Traits<T>::IVal&	value)
	{
		deUint8* const data = new deUint8[sizeof(value)];

		deMemcpy(data, &value, sizeof(value));
		de::insert(m_map, variable.getName(), SharedPtr<deUint8>(data, de::ArrayDeleter<deUint8>()));
	}

	template<typename T>
	typename Traits<T>::IVal&	lookup	(const Variable<T>& variable) const
	{
		deUint8* const data = de::lookup(m_map, variable.getName()).get();

		return *reinterpret_cast<typename Traits<T>::IVal*>(data);
	}

private:
	map<string, SharedPtr<deUint8> >	m_map;
};

/*--------------------------------------------------------------------*//*!
 * \brief Evaluation context.
 *
 * The evaluation context contains everything that separates one execution of
 * an expression from the next. Currently this means the desired floating
 * point precision and the current variable environment.
 *
 *//*--------------------------------------------------------------------*/
struct EvalContext
{
	EvalContext (const FloatFormat&	format_,
				 Precision			floatPrecision_,
				 Environment&		env_,
				 int				callDepth_ = 0)
		: format			(format_)
		, floatPrecision	(floatPrecision_)
		, env				(env_)
		, callDepth			(callDepth_) {}

	FloatFormat		format;
	Precision		floatPrecision;
	Environment&	env;
	int				callDepth;
};

/*--------------------------------------------------------------------*//*!
 * \brief Simple incremental counter.
 *
 * This is used to make sure that different ExpandContexts will not produce
 * overlapping temporary names.
 *
 *//*--------------------------------------------------------------------*/
class Counter
{
public:
			Counter		(int count = 0) : m_count(count) {}
	int		operator()	(void) { return m_count++; }

private:
	int		m_count;
};

class ExpandContext
{
public:
						ExpandContext	(Counter& symCounter) : m_symCounter(symCounter) {}
						ExpandContext	(const ExpandContext& parent)
							: m_symCounter(parent.m_symCounter) {}

	template<typename T>
	VariableP<T>		genSym			(const string& baseName)
	{
		return variable<T>(baseName + de::toString(m_symCounter()));
	}

	void				addStatement	(const StatementP& stmt)
	{
		m_statements.push_back(stmt);
	}

	vector<StatementP>	getStatements	(void) const
	{
		return m_statements;
	}
private:
	Counter&			m_symCounter;
	vector<StatementP>	m_statements;
};

/*--------------------------------------------------------------------*//*!
 * \brief A statement or declaration.
 *
 * Statements have no values. Instead, they are executed for their side
 * effects only: the execute() method should modify at least one variable in
 * the environment.
 *
 * As a bit of a kludge, a Statement object can also represent a declaration:
 * when it is evaluated, it can add a variable binding to the environment
 * instead of modifying a current one.
 *
 *//*--------------------------------------------------------------------*/
class Statement
{
public:
	virtual	~Statement		(void)							{								 }
	//! Execute the statement, modifying the environment of `ctx`
	void	execute			(EvalContext&	ctx)	const	{ this->doExecute(ctx);			 }
	void	print			(ostream&		os)		const	{ this->doPrint(os);			 }
	//! Add the functions used in this statement to `dst`.
	void	getUsedFuncs	(FuncSet& dst)			const	{ this->doGetUsedFuncs(dst);	 }

protected:
	virtual void	doPrint			(ostream& os)			const	= 0;
	virtual void	doExecute		(EvalContext& ctx)		const	= 0;
	virtual void	doGetUsedFuncs	(FuncSet& dst)			const	= 0;
};

ostream& operator<<(ostream& os, const Statement& stmt)
{
	stmt.print(os);
	return os;
}

/*--------------------------------------------------------------------*//*!
 * \brief Smart pointer for statements (and declarations)
 *
 *//*--------------------------------------------------------------------*/
class StatementP : public SharedPtr<const Statement>
{
public:
	typedef		SharedPtr<const Statement>	Super;

				StatementP			(void) {}
	explicit	StatementP			(const Statement* ptr)	: Super(ptr) {}
				StatementP			(const Super& ptr)		: Super(ptr) {}
};

/*--------------------------------------------------------------------*//*!
 * \brief
 *
 * A statement that modifies a variable or a declaration that binds a variable.
 *
 *//*--------------------------------------------------------------------*/
template <typename T>
class VariableStatement : public Statement
{
public:
					VariableStatement	(const VariableP<T>& variable, const ExprP<T>& value,
										 bool isDeclaration)
						: m_variable		(variable)
						, m_value			(value)
						, m_isDeclaration	(isDeclaration) {}

protected:
	void			doPrint				(ostream& os)							const
	{
		if (m_isDeclaration)
			os << glu::declare(getVarTypeOf<T>(), m_variable->getName());
		else
			os << m_variable->getName();

		os << " = " << *m_value << ";\n";
	}

	void			doExecute			(EvalContext& ctx)						const
	{
		if (m_isDeclaration)
			ctx.env.bind(*m_variable, m_value->evaluate(ctx));
		else
			ctx.env.lookup(*m_variable) = m_value->evaluate(ctx);
	}

	void			doGetUsedFuncs		(FuncSet& dst)							const
	{
		m_value->getUsedFuncs(dst);
	}

	VariableP<T>	m_variable;
	ExprP<T>		m_value;
	bool			m_isDeclaration;
};

template <typename T>
StatementP variableStatement (const VariableP<T>&	variable,
							  const ExprP<T>&		value,
							  bool					isDeclaration)
{
	return StatementP(new VariableStatement<T>(variable, value, isDeclaration));
}

template <typename T>
StatementP variableDeclaration (const VariableP<T>& variable, const ExprP<T>& definiens)
{
	return variableStatement(variable, definiens, true);
}

template <typename T>
StatementP variableAssignment (const VariableP<T>& variable, const ExprP<T>& value)
{
	return variableStatement(variable, value, false);
}

/*--------------------------------------------------------------------*//*!
 * \brief A compound statement, i.e. a block.
 *
 * A compound statement is executed by executing its constituent statements in
 * sequence.
 *
 *//*--------------------------------------------------------------------*/
class CompoundStatement : public Statement
{
public:
						CompoundStatement	(const vector<StatementP>& statements)
							: m_statements	(statements) {}

protected:
	void				doPrint				(ostream&		os)						const
	{
		os << "{\n";

		for (size_t ndx = 0; ndx < m_statements.size(); ++ndx)
			os << *m_statements[ndx];

		os << "}\n";
	}

	void				doExecute			(EvalContext&	ctx)					const
	{
		for (size_t ndx = 0; ndx < m_statements.size(); ++ndx)
			m_statements[ndx]->execute(ctx);
	}

	void				doGetUsedFuncs		(FuncSet& dst)							const
	{
		for (size_t ndx = 0; ndx < m_statements.size(); ++ndx)
			m_statements[ndx]->getUsedFuncs(dst);
	}

	vector<StatementP>	m_statements;
};

StatementP compoundStatement(const vector<StatementP>& statements)
{
	return StatementP(new CompoundStatement(statements));
}

//! Common base class for all expressions regardless of their type.
class ExprBase
{
public:
	virtual				~ExprBase		(void)									{}
	void				printExpr		(ostream& os) const { this->doPrintExpr(os); }

	//! Output the functions that this expression refers to
	void				getUsedFuncs	(FuncSet& dst) const
	{
		this->doGetUsedFuncs(dst);
	}

protected:
	virtual void		doPrintExpr		(ostream&)	const	{}
	virtual void		doGetUsedFuncs	(FuncSet&)	const	{}
};

//! Type-specific operations for an expression representing type T.
template <typename T>
class Expr : public ExprBase
{
public:
	typedef				T				Val;
	typedef typename	Traits<T>::IVal	IVal;

	IVal				evaluate		(const EvalContext&	ctx) const;

protected:
	virtual IVal		doEvaluate		(const EvalContext&	ctx) const = 0;
};

//! Evaluate an expression with the given context, optionally tracing the calls to stderr.
template <typename T>
typename Traits<T>::IVal Expr<T>::evaluate (const EvalContext& ctx) const
{
#ifdef GLS_ENABLE_TRACE
	static const FloatFormat	highpFmt	(-126, 127, 23, true,
											 tcu::MAYBE,
											 tcu::YES,
											 tcu::MAYBE);
	EvalContext					newCtx		(ctx.format, ctx.floatPrecision,
											 ctx.env, ctx.callDepth + 1);
	const IVal					ret			= this->doEvaluate(newCtx);

	if (isTypeValid<T>())
	{
		std::cerr << string(ctx.callDepth, ' ');
		this->printExpr(std::cerr);
		std::cerr << " -> " << intervalToString<T>(highpFmt, ret) << std::endl;
	}
	return ret;
#else
	return this->doEvaluate(ctx);
#endif
}

template <typename T>
class ExprPBase : public SharedPtr<const Expr<T> >
{
public:
};

ostream& operator<< (ostream& os, const ExprBase& expr)
{
	expr.printExpr(os);
	return os;
}

/*--------------------------------------------------------------------*//*!
 * \brief Shared pointer to an expression of a container type.
 *
 * Container types (i.e. vectors and matrices) support the subscription
 * operator. This class provides a bit of syntactic sugar to allow us to use
 * the C++ subscription operator to create a subscription expression.
 *//*--------------------------------------------------------------------*/
template <typename T>
class ContainerExprPBase : public ExprPBase<T>
{
public:
	ExprP<typename T::Element>	operator[]	(int i) const;
};

template <typename T>
class ExprP : public ExprPBase<T> {};

// We treat Voids as containers since the dummy parameters in generalized
// vector functions are represented as Voids.
template <>
class ExprP<Void> : public ContainerExprPBase<Void> {};

template <typename T, int Size>
class ExprP<Vector<T, Size> > : public ContainerExprPBase<Vector<T, Size> > {};

template <typename T, int Rows, int Cols>
class ExprP<Matrix<T, Rows, Cols> > : public ContainerExprPBase<Matrix<T, Rows, Cols> > {};

template <typename T> ExprP<T> exprP (void)
{
	return ExprP<T>();
}

template <typename T>
ExprP<T> exprP (const SharedPtr<const Expr<T> >& ptr)
{
	ExprP<T> ret;
	static_cast<SharedPtr<const Expr<T> >&>(ret) = ptr;
	return ret;
}

template <typename T>
ExprP<T> exprP (const Expr<T>* ptr)
{
	return exprP(SharedPtr<const Expr<T> >(ptr));
}

/*--------------------------------------------------------------------*//*!
 * \brief A shared pointer to a variable expression.
 *
 * This is just a narrowing of ExprP for the operations that require a variable
 * instead of an arbitrary expression.
 *
 *//*--------------------------------------------------------------------*/
template <typename T>
class VariableP : public SharedPtr<const Variable<T> >
{
public:
	typedef		SharedPtr<const Variable<T> >	Super;
	explicit	VariableP	(const Variable<T>* ptr) : Super(ptr) {}
				VariableP	(void) {}
				VariableP	(const Super& ptr) : Super(ptr) {}

	operator	ExprP<T>	(void) const { return exprP(SharedPtr<const Expr<T> >(*this)); }
};

/*--------------------------------------------------------------------*//*!
 * \name Syntactic sugar operators for expressions.
 *
 * @{
 *
 * These operators allow the use of C++ syntax to construct GLSL expressions
 * containing operators: e.g. "a+b" creates an addition expression with
 * operands a and b, and so on.
 *
 *//*--------------------------------------------------------------------*/
ExprP<float>						operator-(const ExprP<float>&						arg0);
ExprP<float>						operator+(const ExprP<float>&						arg0,
											  const ExprP<float>&						arg1);
ExprP<float>						operator-(const ExprP<float>&						arg0,
											  const ExprP<float>&						arg1);
ExprP<float>						operator*(const ExprP<float>&						arg0,
											  const ExprP<float>&						arg1);
ExprP<float>						operator/(const ExprP<float>&						arg0,
											  const ExprP<float>&						arg1);
template<int Size>
ExprP<Vector<float, Size> >			operator-(const ExprP<Vector<float, Size> >&		arg0);
template<int Size>
ExprP<Vector<float, Size> >			operator*(const ExprP<Vector<float, Size> >&		arg0,
											  const ExprP<float>&						arg1);
template<int Size>
ExprP<Vector<float, Size> >			operator*(const ExprP<Vector<float, Size> >&		arg0,
											  const ExprP<Vector<float, Size> >&		arg1);
template<int Size>
ExprP<Vector<float, Size> >			operator-(const ExprP<Vector<float, Size> >&		arg0,
											  const ExprP<Vector<float, Size> >&		arg1);
template<int Left, int Mid, int Right>
ExprP<Matrix<float, Left, Right> >	operator* (const ExprP<Matrix<float, Left, Mid> >&	left,
											   const ExprP<Matrix<float, Mid, Right> >&	right);
template<int Rows, int Cols>
ExprP<Vector<float, Rows> >			operator* (const ExprP<Vector<float, Cols> >&		left,
											   const ExprP<Matrix<float, Rows, Cols> >&	right);
template<int Rows, int Cols>
ExprP<Vector<float, Cols> >			operator* (const ExprP<Matrix<float, Rows, Cols> >&	left,
											   const ExprP<Vector<float, Rows> >&		right);
template<int Rows, int Cols>
ExprP<Matrix<float, Rows, Cols> >	operator* (const ExprP<Matrix<float, Rows, Cols> >&	left,
											   const ExprP<float>&						right);
template<int Rows, int Cols>
ExprP<Matrix<float, Rows, Cols> >	operator+ (const ExprP<Matrix<float, Rows, Cols> >&	left,
											   const ExprP<Matrix<float, Rows, Cols> >&	right);
template<int Rows, int Cols>
ExprP<Matrix<float, Rows, Cols> >	operator- (const ExprP<Matrix<float, Rows, Cols> >&	mat);

//! @}

/*--------------------------------------------------------------------*//*!
 * \brief Variable expression.
 *
 * A variable is evaluated by looking up its range of possible values from an
 * environment.
 *//*--------------------------------------------------------------------*/
template <typename T>
class Variable : public Expr<T>
{
public:
	typedef typename Expr<T>::IVal IVal;

					Variable	(const string& name) : m_name (name) {}
	string			getName		(void)							const { return m_name; }

protected:
	void			doPrintExpr	(ostream& os)					const { os << m_name; }
	IVal			doEvaluate	(const EvalContext& ctx)		const
	{
		return ctx.env.lookup<T>(*this);
	}

private:
	string	m_name;
};

template <typename T>
VariableP<T> variable (const string& name)
{
	return VariableP<T>(new Variable<T>(name));
}

template <typename T>
VariableP<T> bindExpression (const string& name, ExpandContext& ctx, const ExprP<T>& expr)
{
	VariableP<T> var = ctx.genSym<T>(name);
	ctx.addStatement(variableDeclaration(var, expr));
	return var;
}

/*--------------------------------------------------------------------*//*!
 * \brief Constant expression.
 *
 * A constant is evaluated by rounding it to a set of possible values allowed
 * by the current floating point precision.
 *//*--------------------------------------------------------------------*/
template <typename T>
class Constant : public Expr<T>
{
public:
	typedef typename Expr<T>::IVal IVal;

			Constant		(const T& value) : m_value(value) {}

protected:
	void	doPrintExpr		(ostream& os) const			{ os << m_value; }
	IVal	doEvaluate		(const EvalContext&) const	{ return makeIVal(m_value); }

private:
	T		m_value;
};

template <typename T>
ExprP<T> constant (const T& value)
{
	return exprP(new Constant<T>(value));
}

//! Return a reference to a singleton void constant.
const ExprP<Void>& voidP (void)
{
	static const ExprP<Void> singleton = constant(Void());

	return singleton;
}

/*--------------------------------------------------------------------*//*!
 * \brief Four-element tuple.
 *
 * This is used for various things where we need one thing for each possible
 * function parameter. Currently the maximum supported number of parameters is
 * four.
 *//*--------------------------------------------------------------------*/
template <typename T0 = Void, typename T1 = Void, typename T2 = Void, typename T3 = Void>
struct Tuple4
{
	explicit Tuple4 (const T0& e0 = T0(),
					 const T1& e1 = T1(),
					 const T2& e2 = T2(),
					 const T3& e3 = T3())
		: a	(e0)
		, b	(e1)
		, c	(e2)
		, d	(e3)
	{
	}

	T0 a;
	T1 b;
	T2 c;
	T3 d;
};

/*--------------------------------------------------------------------*//*!
 * \brief Function signature.
 *
 * This is a purely compile-time structure used to bundle all types in a
 * function signature together. This makes passing the signature around in
 * templates easier, since we only need to take and pass a single Sig instead
 * of a bunch of parameter types and a return type.
 *
 *//*--------------------------------------------------------------------*/
template <typename R,
		  typename P0 = Void, typename P1 = Void,
		  typename P2 = Void, typename P3 = Void>
struct Signature
{
	typedef R							Ret;
	typedef P0							Arg0;
	typedef P1							Arg1;
	typedef P2							Arg2;
	typedef P3							Arg3;
	typedef typename Traits<Ret>::IVal	IRet;
	typedef typename Traits<Arg0>::IVal	IArg0;
	typedef typename Traits<Arg1>::IVal	IArg1;
	typedef typename Traits<Arg2>::IVal	IArg2;
	typedef typename Traits<Arg3>::IVal	IArg3;

	typedef Tuple4<	const Arg0&,	const Arg1&,	const Arg2&,	const Arg3&>	Args;
	typedef Tuple4<	const IArg0&,	const IArg1&,	const IArg2&,	const IArg3&>	IArgs;
	typedef Tuple4<	ExprP<Arg0>,	ExprP<Arg1>,	ExprP<Arg2>,	ExprP<Arg3> >	ArgExprs;
};

typedef vector<const ExprBase*> BaseArgExprs;

/*--------------------------------------------------------------------*//*!
 * \brief Type-independent operations for function objects.
 *
 *//*--------------------------------------------------------------------*/
class FuncBase
{
public:
	virtual			~FuncBase				(void)					{}
	virtual string	getName					(void)					const = 0;
	//! Name of extension that this function requires, or empty.
	virtual string	getRequiredExtension	(void)					const { return ""; }
	virtual void	print					(ostream&,
											 const BaseArgExprs&)	const = 0;
	//! Index of output parameter, or -1 if none of the parameters is output.
	virtual int		getOutParamIndex		(void)					const { return -1; }

	void			printDefinition			(ostream& os)			const
	{
		doPrintDefinition(os);
	}

	void				getUsedFuncs		(FuncSet& dst) const
	{
		this->doGetUsedFuncs(dst);
	}

protected:
	virtual void	doPrintDefinition		(ostream& os)			const = 0;
	virtual void	doGetUsedFuncs			(FuncSet& dst)			const = 0;
};

typedef Tuple4<string, string, string, string> ParamNames;

/*--------------------------------------------------------------------*//*!
 * \brief Function objects.
 *
 * Each Func object represents a GLSL function. It can be applied to interval
 * arguments, and it returns the an interval that is a conservative
 * approximation of the image of the GLSL function over the argument
 * intervals. That is, it is given a set of possible arguments and it returns
 * the set of possible values.
 *
 *//*--------------------------------------------------------------------*/
template <typename Sig_>
class Func : public FuncBase
{
public:
	typedef Sig_										Sig;
	typedef typename Sig::Ret							Ret;
	typedef typename Sig::Arg0							Arg0;
	typedef typename Sig::Arg1							Arg1;
	typedef typename Sig::Arg2							Arg2;
	typedef typename Sig::Arg3							Arg3;
	typedef typename Sig::IRet							IRet;
	typedef typename Sig::IArg0							IArg0;
	typedef typename Sig::IArg1							IArg1;
	typedef typename Sig::IArg2							IArg2;
	typedef typename Sig::IArg3							IArg3;
	typedef typename Sig::Args							Args;
	typedef typename Sig::IArgs							IArgs;
	typedef typename Sig::ArgExprs						ArgExprs;

	void				print			(ostream&			os,
										 const BaseArgExprs& args)				const
	{
		this->doPrint(os, args);
	}

	IRet				apply			(const EvalContext&	ctx,
										 const IArg0&		arg0 = IArg0(),
										 const IArg1&		arg1 = IArg1(),
										 const IArg2&		arg2 = IArg2(),
										 const IArg3&		arg3 = IArg3())		const
	{
		return this->applyArgs(ctx, IArgs(arg0, arg1, arg2, arg3));
	}
	IRet				applyArgs		(const EvalContext&	ctx,
										 const IArgs&		args)				const
	{
		return this->doApply(ctx, args);
	}
	ExprP<Ret>			operator()		(const ExprP<Arg0>&		arg0 = voidP(),
										 const ExprP<Arg1>&		arg1 = voidP(),
										 const ExprP<Arg2>&		arg2 = voidP(),
										 const ExprP<Arg3>&		arg3 = voidP())		const;

	const ParamNames&	getParamNames	(void)									const
	{
		return this->doGetParamNames();
	}

protected:
	virtual IRet		doApply			(const EvalContext&,
										 const IArgs&)							const = 0;
	virtual void		doPrint			(ostream& os, const BaseArgExprs& args)	const
	{
		os << getName() << "(";

		if (isTypeValid<Arg0>())
			os << *args[0];

		if (isTypeValid<Arg1>())
			os << ", " << *args[1];

		if (isTypeValid<Arg2>())
			os << ", " << *args[2];

		if (isTypeValid<Arg3>())
			os << ", " << *args[3];

		os << ")";
	}

	virtual const ParamNames&	doGetParamNames	(void)							const
	{
		static ParamNames	names	("a", "b", "c", "d");
		return names;
	}
};

template <typename Sig>
class Apply : public Expr<typename Sig::Ret>
{
public:
	typedef typename Sig::Ret				Ret;
	typedef typename Sig::Arg0				Arg0;
	typedef typename Sig::Arg1				Arg1;
	typedef typename Sig::Arg2				Arg2;
	typedef typename Sig::Arg3				Arg3;
	typedef typename Expr<Ret>::Val			Val;
	typedef typename Expr<Ret>::IVal		IVal;
	typedef Func<Sig>						ApplyFunc;
	typedef typename ApplyFunc::ArgExprs	ArgExprs;

						Apply	(const ApplyFunc&		func,
								 const ExprP<Arg0>&		arg0 = voidP(),
								 const ExprP<Arg1>&		arg1 = voidP(),
								 const ExprP<Arg2>&		arg2 = voidP(),
								 const ExprP<Arg3>&		arg3 = voidP())
							: m_func	(func),
							  m_args	(arg0, arg1, arg2, arg3) {}

						Apply	(const ApplyFunc&	func,
								 const ArgExprs&	args)
							: m_func	(func),
							  m_args	(args) {}
protected:
	void				doPrintExpr			(ostream& os) const
	{
		BaseArgExprs	args;
		args.push_back(m_args.a.get());
		args.push_back(m_args.b.get());
		args.push_back(m_args.c.get());
		args.push_back(m_args.d.get());
		m_func.print(os, args);
	}

	IVal				doEvaluate		(const EvalContext& ctx) const
	{
		return m_func.apply(ctx,
							m_args.a->evaluate(ctx), m_args.b->evaluate(ctx),
							m_args.c->evaluate(ctx), m_args.d->evaluate(ctx));
	}

	void				doGetUsedFuncs	(FuncSet& dst) const
	{
		m_func.getUsedFuncs(dst);
		m_args.a->getUsedFuncs(dst);
		m_args.b->getUsedFuncs(dst);
		m_args.c->getUsedFuncs(dst);
		m_args.d->getUsedFuncs(dst);
	}

	const ApplyFunc&	m_func;
	ArgExprs			m_args;
};

template<typename T>
class Alternatives : public Func<Signature<T, T, T> >
{
public:
	typedef typename	Alternatives::Sig		Sig;

protected:
	typedef typename	Alternatives::IRet		IRet;
	typedef typename	Alternatives::IArgs		IArgs;

	virtual string		getName				(void) const			{ return "alternatives"; }
	virtual void		doPrintDefinition	(std::ostream&) const	{}
	void				doGetUsedFuncs		(FuncSet&) const		{}

	virtual IRet		doApply				(const EvalContext&, const IArgs& args) const
	{
		return unionIVal<T>(args.a, args.b);
	}

	virtual void		doPrint				(ostream& os, const BaseArgExprs& args)	const
	{
		os << "{" << *args[0] << " | " << *args[1] << "}";
	}
};

template <typename Sig>
ExprP<typename Sig::Ret> createApply (const Func<Sig>&						func,
									  const typename Func<Sig>::ArgExprs&	args)
{
	return exprP(new Apply<Sig>(func, args));
}

template <typename Sig>
ExprP<typename Sig::Ret> createApply (
	const Func<Sig>&			func,
	const ExprP<typename Sig::Arg0>&	arg0 = voidP(),
	const ExprP<typename Sig::Arg1>&	arg1 = voidP(),
	const ExprP<typename Sig::Arg2>&	arg2 = voidP(),
	const ExprP<typename Sig::Arg3>&	arg3 = voidP())
{
	return exprP(new Apply<Sig>(func, arg0, arg1, arg2, arg3));
}

template <typename Sig>
ExprP<typename Sig::Ret> Func<Sig>::operator() (const ExprP<typename Sig::Arg0>& arg0,
												const ExprP<typename Sig::Arg1>& arg1,
												const ExprP<typename Sig::Arg2>& arg2,
												const ExprP<typename Sig::Arg3>& arg3) const
{
	return createApply(*this, arg0, arg1, arg2, arg3);
}

template <typename F>
ExprP<typename F::Ret> app (const ExprP<typename F::Arg0>& arg0 = voidP(),
							const ExprP<typename F::Arg1>& arg1 = voidP(),
							const ExprP<typename F::Arg2>& arg2 = voidP(),
							const ExprP<typename F::Arg3>& arg3 = voidP())
{
	return createApply(instance<F>(), arg0, arg1, arg2, arg3);
}

template <typename F>
typename F::IRet call (const EvalContext&			ctx,
					   const typename F::IArg0&		arg0 = Void(),
					   const typename F::IArg1&		arg1 = Void(),
					   const typename F::IArg2&		arg2 = Void(),
					   const typename F::IArg3&		arg3 = Void())
{
	return instance<F>().apply(ctx, arg0, arg1, arg2, arg3);
}

template <typename T>
ExprP<T> alternatives (const ExprP<T>& arg0,
					   const ExprP<T>& arg1)
{
	return createApply<typename Alternatives<T>::Sig>(instance<Alternatives<T> >(), arg0, arg1);
}

template <typename Sig>
class ApplyVar : public Apply<Sig>
{
public:
	typedef typename Sig::Ret				Ret;
	typedef typename Sig::Arg0				Arg0;
	typedef typename Sig::Arg1				Arg1;
	typedef typename Sig::Arg2				Arg2;
	typedef typename Sig::Arg3				Arg3;
	typedef typename Expr<Ret>::Val			Val;
	typedef typename Expr<Ret>::IVal		IVal;
	typedef Func<Sig>						ApplyFunc;
	typedef typename ApplyFunc::ArgExprs	ArgExprs;

						ApplyVar	(const ApplyFunc&			func,
									 const VariableP<Arg0>&		arg0,
									 const VariableP<Arg1>&		arg1,
									 const VariableP<Arg2>&		arg2,
									 const VariableP<Arg3>&		arg3)
							: Apply<Sig> (func, arg0, arg1, arg2, arg3) {}
protected:
	IVal				doEvaluate		(const EvalContext& ctx) const
	{
		const Variable<Arg0>&	var0 = static_cast<const Variable<Arg0>&>(*this->m_args.a);
		const Variable<Arg1>&	var1 = static_cast<const Variable<Arg1>&>(*this->m_args.b);
		const Variable<Arg2>&	var2 = static_cast<const Variable<Arg2>&>(*this->m_args.c);
		const Variable<Arg3>&	var3 = static_cast<const Variable<Arg3>&>(*this->m_args.d);
		return this->m_func.apply(ctx,
								  ctx.env.lookup(var0), ctx.env.lookup(var1),
								  ctx.env.lookup(var2), ctx.env.lookup(var3));
	}
};

template <typename Sig>
ExprP<typename Sig::Ret> applyVar (const Func<Sig>&						func,
								   const VariableP<typename Sig::Arg0>&	arg0,
								   const VariableP<typename Sig::Arg1>&	arg1,
								   const VariableP<typename Sig::Arg2>&	arg2,
								   const VariableP<typename Sig::Arg3>&	arg3)
{
	return exprP(new ApplyVar<Sig>(func, arg0, arg1, arg2, arg3));
}

template <typename Sig_>
class DerivedFunc : public Func<Sig_>
{
public:
	typedef typename DerivedFunc::ArgExprs		ArgExprs;
	typedef typename DerivedFunc::IRet			IRet;
	typedef typename DerivedFunc::IArgs			IArgs;
	typedef typename DerivedFunc::Ret			Ret;
	typedef typename DerivedFunc::Arg0			Arg0;
	typedef typename DerivedFunc::Arg1			Arg1;
	typedef typename DerivedFunc::Arg2			Arg2;
	typedef typename DerivedFunc::Arg3			Arg3;
	typedef typename DerivedFunc::IArg0			IArg0;
	typedef typename DerivedFunc::IArg1			IArg1;
	typedef typename DerivedFunc::IArg2			IArg2;
	typedef typename DerivedFunc::IArg3			IArg3;

protected:
	void						doPrintDefinition	(ostream& os) const
	{
		const ParamNames&	paramNames	= this->getParamNames();

		initialize();

		os << dataTypeNameOf<Ret>() << " " << this->getName()
			<< "(";
		if (isTypeValid<Arg0>())
			os << dataTypeNameOf<Arg0>() << " " << paramNames.a;
		if (isTypeValid<Arg1>())
			os << ", " << dataTypeNameOf<Arg1>() << " " << paramNames.b;
		if (isTypeValid<Arg2>())
			os << ", " << dataTypeNameOf<Arg2>() << " " << paramNames.c;
		if (isTypeValid<Arg3>())
			os << ", " << dataTypeNameOf<Arg3>() << " " << paramNames.d;
		os << ")\n{\n";

		for (size_t ndx = 0; ndx < m_body.size(); ++ndx)
			os << *m_body[ndx];
		os << "return " << *m_ret << ";\n";
		os << "}\n";
	}

	IRet						doApply			(const EvalContext&	ctx,
												 const IArgs&		args) const
	{
		Environment	funEnv;
		IArgs&		mutArgs		= const_cast<IArgs&>(args);
		IRet		ret;

		initialize();

		funEnv.bind(*m_var0, args.a);
		funEnv.bind(*m_var1, args.b);
		funEnv.bind(*m_var2, args.c);
		funEnv.bind(*m_var3, args.d);

		{
			EvalContext	funCtx(ctx.format, ctx.floatPrecision, funEnv, ctx.callDepth);

			for (size_t ndx = 0; ndx < m_body.size(); ++ndx)
				m_body[ndx]->execute(funCtx);

			ret = m_ret->evaluate(funCtx);
		}

		// \todo [lauri] Store references instead of values in environment
		const_cast<IArg0&>(mutArgs.a) = funEnv.lookup(*m_var0);
		const_cast<IArg1&>(mutArgs.b) = funEnv.lookup(*m_var1);
		const_cast<IArg2&>(mutArgs.c) = funEnv.lookup(*m_var2);
		const_cast<IArg3&>(mutArgs.d) = funEnv.lookup(*m_var3);

		return ret;
	}

	void						doGetUsedFuncs	(FuncSet& dst) const
	{
		initialize();
		if (dst.insert(this).second)
		{
			for (size_t ndx = 0; ndx < m_body.size(); ++ndx)
				m_body[ndx]->getUsedFuncs(dst);
			m_ret->getUsedFuncs(dst);
		}
	}

	virtual ExprP<Ret>			doExpand		(ExpandContext& ctx, const ArgExprs& args_) const = 0;

	// These are transparently initialized when first needed. They cannot be
	// initialized in the constructor because they depend on the doExpand
	// method of the subclass.

	mutable VariableP<Arg0>		m_var0;
	mutable VariableP<Arg1>		m_var1;
	mutable VariableP<Arg2>		m_var2;
	mutable VariableP<Arg3>		m_var3;
	mutable vector<StatementP>	m_body;
	mutable ExprP<Ret>			m_ret;

private:

	void				initialize		(void)	const
	{
		if (!m_ret)
		{
			const ParamNames&	paramNames	= this->getParamNames();
			Counter				symCounter;
			ExpandContext		ctx			(symCounter);
			ArgExprs			args;

			args.a	= m_var0 = variable<Arg0>(paramNames.a);
			args.b	= m_var1 = variable<Arg1>(paramNames.b);
			args.c	= m_var2 = variable<Arg2>(paramNames.c);
			args.d	= m_var3 = variable<Arg3>(paramNames.d);

			m_ret	= this->doExpand(ctx, args);
			m_body	= ctx.getStatements();
		}
	}
};

template <typename Sig>
class PrimitiveFunc : public Func<Sig>
{
public:
	typedef typename PrimitiveFunc::Ret			Ret;
	typedef typename PrimitiveFunc::ArgExprs	ArgExprs;

protected:
	void	doPrintDefinition	(ostream&) const	{}
	void	doGetUsedFuncs		(FuncSet&) const	{}
};

template <typename T>
class Cond : public PrimitiveFunc<Signature<T, bool, T, T> >
{
public:
	typedef typename Cond::IArgs	IArgs;
	typedef typename Cond::IRet		IRet;

	string	getName	(void) const
	{
		return "_cond";
	}

protected:

	void	doPrint	(ostream& os, const BaseArgExprs& args) const
	{
		os << "(" << *args[0] << " ? " << *args[1] << " : " << *args[2] << ")";
	}

	IRet	doApply	(const EvalContext&, const IArgs& iargs)const
	{
		IRet	ret;

		if (iargs.a.contains(true))
			ret = unionIVal<T>(ret, iargs.b);

		if (iargs.a.contains(false))
			ret = unionIVal<T>(ret, iargs.c);

		return ret;
	}
};

template <typename T>
class CompareOperator : public PrimitiveFunc<Signature<bool, T, T> >
{
public:
	typedef typename CompareOperator::IArgs	IArgs;
	typedef typename CompareOperator::IArg0	IArg0;
	typedef typename CompareOperator::IArg1	IArg1;
	typedef typename CompareOperator::IRet	IRet;

protected:
	void			doPrint	(ostream& os, const BaseArgExprs& args) const
	{
		os << "(" << *args[0] << getSymbol() << *args[1] << ")";
	}

	Interval		doApply	(const EvalContext&, const IArgs& iargs) const
	{
		const IArg0&	arg0 = iargs.a;
		const IArg1&	arg1 = iargs.b;
		IRet	ret;

		if (canSucceed(arg0, arg1))
			ret |= true;
		if (canFail(arg0, arg1))
			ret |= false;

		return ret;
	}

	virtual string	getSymbol	(void) const = 0;
	virtual bool	canSucceed	(const IArg0&, const IArg1&) const = 0;
	virtual bool	canFail		(const IArg0&, const IArg1&) const = 0;
};

template <typename T>
class LessThan : public CompareOperator<T>
{
public:
	string	getName		(void) const									{ return "lessThan"; }

protected:
	string	getSymbol	(void) const									{ return "<";		}

	bool	canSucceed	(const Interval& a, const Interval& b) const
	{
		return (a.lo() < b.hi());
	}

	bool	canFail		(const Interval& a, const Interval& b) const
	{
		return !(a.hi() < b.lo());
	}
};

template <typename T>
ExprP<bool> operator< (const ExprP<T>& a, const ExprP<T>& b)
{
	return app<LessThan<T> >(a, b);
}

template <typename T>
ExprP<T> cond (const ExprP<bool>&	test,
			   const ExprP<T>&		consequent,
			   const ExprP<T>&		alternative)
{
	return app<Cond<T> >(test, consequent, alternative);
}

/*--------------------------------------------------------------------*//*!
 *
 * @}
 *
 *//*--------------------------------------------------------------------*/

class FloatFunc1 : public PrimitiveFunc<Signature<float, float> >
{
protected:
	Interval			doApply			(const EvalContext& ctx, const IArgs& iargs) const
	{
		return this->applyMonotone(ctx, iargs.a);
	}

	Interval			applyMonotone	(const EvalContext& ctx, const Interval& iarg0) const
	{
		Interval ret;

		TCU_INTERVAL_APPLY_MONOTONE1(ret, arg0, iarg0, val,
									 TCU_SET_INTERVAL(val, point,
													  point = this->applyPoint(ctx, arg0)));

		ret |= innerExtrema(ctx, iarg0);
		ret &= (this->getCodomain() | TCU_NAN);

		return ctx.format.convert(ret);
	}

	virtual Interval	innerExtrema	(const EvalContext&, const Interval&) const
	{
		return Interval(); // empty interval, i.e. no extrema
	}

	virtual Interval	applyPoint		(const EvalContext& ctx, double arg0) const
	{
		const double	exact	= this->applyExact(arg0);
		const double	prec	= this->precision(ctx, exact, arg0);

		return exact + Interval(-prec, prec);
	}

	virtual double		applyExact		(double) const
	{
		TCU_THROW(InternalError, "Cannot apply");
	}

	virtual Interval	getCodomain		(void) const
	{
		return Interval::unbounded(true);
	}

	virtual double		precision		(const EvalContext& ctx, double, double) const = 0;
};

class CFloatFunc1 : public FloatFunc1
{
public:
			CFloatFunc1	(const string& name, DoubleFunc1& func)
				: m_name(name), m_func(func) {}

	string			getName		(void) const		{ return m_name; }

protected:
	double			applyExact	(double x) const	{ return m_func(x); }

	const string	m_name;
	DoubleFunc1&	m_func;
};

class FloatFunc2 : public PrimitiveFunc<Signature<float, float, float> >
{
protected:
	Interval			doApply			(const EvalContext&	ctx, const IArgs& iargs) const
	{
		return this->applyMonotone(ctx, iargs.a, iargs.b);
	}

	Interval			applyMonotone	(const EvalContext&	ctx,
										 const Interval&	xi,
										 const Interval&	yi) const
	{
		Interval reti;

		TCU_INTERVAL_APPLY_MONOTONE2(reti, x, xi, y, yi, ret,
									 TCU_SET_INTERVAL(ret, point,
													  point = this->applyPoint(ctx, x, y)));
		reti |= innerExtrema(ctx, xi, yi);
		reti &= (this->getCodomain() | TCU_NAN);

		return ctx.format.convert(reti);
	}

	virtual Interval	innerExtrema	(const EvalContext&,
										 const Interval&,
										 const Interval&) const
	{
		return Interval(); // empty interval, i.e. no extrema
	}

	virtual Interval	applyPoint		(const EvalContext&	ctx,
										 double				x,
										 double				y) const
	{
		const double exact	= this->applyExact(x, y);
		const double prec	= this->precision(ctx, exact, x, y);

		return exact + Interval(-prec, prec);
	}

	virtual double		applyExact		(double, double) const
	{
		TCU_THROW(InternalError, "Cannot apply");
	}

	virtual Interval	getCodomain		(void) const
	{
		return Interval::unbounded(true);
	}

	virtual double		precision		(const EvalContext&	ctx,
										 double				ret,
										 double				x,
										 double				y) const = 0;
};

class CFloatFunc2 : public FloatFunc2
{
public:
					CFloatFunc2	(const string&	name,
								 DoubleFunc2&	func)
						: m_name(name)
						, m_func(func)
	{
	}

	string			getName		(void) const						{ return m_name; }

protected:
	double			applyExact	(double x, double y) const			{ return m_func(x, y); }

	const string	m_name;
	DoubleFunc2&	m_func;
};

class InfixOperator : public FloatFunc2
{
protected:
	virtual string	getSymbol		(void) const = 0;

	void			doPrint			(ostream& os, const BaseArgExprs& args) const
	{
		os << "(" << *args[0] << " " << getSymbol() << " " << *args[1] << ")";
	}

	Interval		applyPoint		(const EvalContext&	ctx,
									 double				x,
									 double				y) const
	{
		const double exact	= this->applyExact(x, y);

		// Allow either representable number on both sides of the exact value,
		// but require exactly representable values to be preserved.
		return ctx.format.roundOut(exact, !deIsInf(x) && !deIsInf(y));
	}

	double			precision		(const EvalContext&, double, double, double) const
	{
		return 0.0;
	}
};

class FloatFunc3 : public PrimitiveFunc<Signature<float, float, float, float> >
{
protected:
	Interval			doApply			(const EvalContext&	ctx, const IArgs& iargs) const
	{
		return this->applyMonotone(ctx, iargs.a, iargs.b, iargs.c);
	}

	Interval			applyMonotone	(const EvalContext&	ctx,
										 const Interval&	xi,
										 const Interval&	yi,
										 const Interval&	zi) const
	{
		Interval reti;
		TCU_INTERVAL_APPLY_MONOTONE3(reti, x, xi, y, yi, z, zi, ret,
									 TCU_SET_INTERVAL(ret, point,
													  point = this->applyPoint(ctx, x, y, z)));
		return ctx.format.convert(reti);
	}

	virtual Interval	applyPoint		(const EvalContext&	ctx,
										 double				x,
										 double				y,
										 double				z) const
	{
		const double exact	= this->applyExact(x, y, z);
		const double prec	= this->precision(ctx, exact, x, y, z);
		return exact + Interval(-prec, prec);
	}

	virtual double		applyExact		(double, double, double) const
	{
		TCU_THROW(InternalError, "Cannot apply");
	}

	virtual double		precision		(const EvalContext&	ctx,
										 double				result,
										 double				x,
										 double				y,
										 double				z) const = 0;
};

// We define syntactic sugar functions for expression constructors. Since
// these have the same names as ordinary mathematical operations (sin, log
// etc.), it's better to give them a dedicated namespace.
namespace Functions
{

using namespace tcu;

class Add : public InfixOperator
{
public:
	string		getName		(void) const						{ return "add"; }
	string		getSymbol	(void) const						{ return "+"; }

	Interval	doApply		(const EvalContext&	ctx,
							 const IArgs&		iargs) const
	{
		// Fast-path for common case
		if (iargs.a.isOrdinary() && iargs.b.isOrdinary())
		{
			Interval ret;
			TCU_SET_INTERVAL_BOUNDS(ret, sum,
									sum = iargs.a.lo() + iargs.b.lo(),
									sum = iargs.a.hi() + iargs.b.hi());
			return ctx.format.convert(ctx.format.roundOut(ret, true));
		}
		return this->applyMonotone(ctx, iargs.a, iargs.b);
	}

protected:
	double		applyExact	(double x, double y) const			{ return x + y; }
};

class Mul : public InfixOperator
{
public:
	string		getName		(void) const									{ return "mul"; }
	string		getSymbol	(void) const									{ return "*"; }

	Interval	doApply		(const EvalContext&	ctx, const IArgs& iargs) const
	{
		Interval a = iargs.a;
		Interval b = iargs.b;

		// Fast-path for common case
		if (a.isOrdinary() && b.isOrdinary())
		{
			Interval ret;
			if (a.hi() < 0)
			{
				a = -a;
				b = -b;
			}
			if (a.lo() >= 0 && b.lo() >= 0)
			{
				TCU_SET_INTERVAL_BOUNDS(ret, prod,
										prod = iargs.a.lo() * iargs.b.lo(),
										prod = iargs.a.hi() * iargs.b.hi());
				return ctx.format.convert(ctx.format.roundOut(ret, true));
			}
			if (a.lo() >= 0 && b.hi() <= 0)
			{
				TCU_SET_INTERVAL_BOUNDS(ret, prod,
										prod = iargs.a.hi() * iargs.b.lo(),
										prod = iargs.a.lo() * iargs.b.hi());
				return ctx.format.convert(ctx.format.roundOut(ret, true));
			}
		}
		return this->applyMonotone(ctx, iargs.a, iargs.b);
	}

protected:
	double		applyExact	(double x, double y) const						{ return x * y; }

	Interval	innerExtrema(const EvalContext&, const Interval& xi, const Interval& yi) const
	{
		if (((xi.contains(-TCU_INFINITY) || xi.contains(TCU_INFINITY)) && yi.contains(0.0)) ||
			((yi.contains(-TCU_INFINITY) || yi.contains(TCU_INFINITY)) && xi.contains(0.0)))
			return Interval(TCU_NAN);

		return Interval();
	}
};

class Sub : public InfixOperator
{
public:
	string		getName		(void) const				{ return "sub"; }
	string		getSymbol	(void) const				{ return "-"; }

	Interval	doApply		(const EvalContext&	ctx, const IArgs& iargs) const
	{
		// Fast-path for common case
		if (iargs.a.isOrdinary() && iargs.b.isOrdinary())
		{
			Interval ret;

			TCU_SET_INTERVAL_BOUNDS(ret, diff,
									diff = iargs.a.lo() - iargs.b.hi(),
									diff = iargs.a.hi() - iargs.b.lo());
			return ctx.format.convert(ctx.format.roundOut(ret, true));

		}
		else
		{
			return this->applyMonotone(ctx, iargs.a, iargs.b);
		}
	}

protected:
	double		applyExact	(double x, double y) const	{ return x - y; }
};

class Negate : public FloatFunc1
{
public:
	string	getName		(void) const									{ return "_negate"; }
	void	doPrint		(ostream& os, const BaseArgExprs& args) const	{ os << "-" << *args[0]; }

protected:
	double	precision	(const EvalContext&, double, double) const		{ return 0.0; }
	double	applyExact	(double x) const								{ return -x; }
};

class Div : public InfixOperator
{
public:
	string		getName			(void) const						{ return "div"; }

protected:
	string		getSymbol		(void) const						{ return "/"; }

	Interval	innerExtrema	(const EvalContext&,
								 const Interval&		nom,
								 const Interval&		den) const
	{
		Interval ret;

		if (den.contains(0.0))
		{
			if (nom.contains(0.0))
				ret |= TCU_NAN;

			if (nom.lo() < 0.0 || nom.hi() > 0.0)
				ret |= Interval::unbounded();
		}

		return ret;
	}

	double		applyExact		(double x, double y) const { return x / y; }

	Interval	applyPoint		(const EvalContext&	ctx, double x, double y) const
	{
		Interval ret = FloatFunc2::applyPoint(ctx, x, y);

		if (!deIsInf(x) && !deIsInf(y) && y != 0.0)
		{
			const Interval dst = ctx.format.convert(ret);
			if (dst.contains(-TCU_INFINITY)) ret |= -ctx.format.getMaxValue();
			if (dst.contains(+TCU_INFINITY)) ret |= +ctx.format.getMaxValue();
		}

		return ret;
	}

	double		precision		(const EvalContext& ctx, double ret, double, double den) const
	{
		const FloatFormat&	fmt		= ctx.format;

		// \todo [2014-03-05 lauri] Check that the limits in GLSL 3.10 are actually correct.
		// For now, we assume that division's precision is 2.5 ULP when the value is within
		// [2^MINEXP, 2^MAXEXP-1]

		if (den == 0.0)
			return 0.0; // Result must be exactly inf
		else if (de::inBounds(deAbs(den),
							  deLdExp(1.0, fmt.getMinExp()),
							  deLdExp(1.0, fmt.getMaxExp() - 1)))
			return fmt.ulp(ret, 2.5);
		else
			return TCU_INFINITY; // Can be any number, but must be a number.
	}
};

class InverseSqrt : public FloatFunc1
{
public:
	string		getName		(void) const							{ return "inversesqrt"; }

protected:
	double		applyExact	(double x) const						{ return 1.0 / deSqrt(x); }

	double		precision	(const EvalContext& ctx, double ret, double x) const
	{
		return x <= 0 ? TCU_NAN : ctx.format.ulp(ret, 2.0);
	}

	Interval	getCodomain	(void) const
	{
		return Interval(0.0, TCU_INFINITY);
	}
};

class ExpFunc : public CFloatFunc1
{
public:
				ExpFunc		(const string& name, DoubleFunc1& func)
					: CFloatFunc1(name, func) {}
protected:
	double		precision	(const EvalContext& ctx, double ret, double x) const
	{
		switch (ctx.floatPrecision)
		{
			case glu::PRECISION_HIGHP:
				return ctx.format.ulp(ret, 3.0 + 2.0 * deAbs(x));
			case glu::PRECISION_MEDIUMP:
				return ctx.format.ulp(ret, 2.0 + 2.0 * deAbs(x));
			case glu::PRECISION_LOWP:
				return ctx.format.ulp(ret, 2.0);
			default:
				DE_FATAL("Impossible");
		}
		return 0;
	}

	Interval	getCodomain	(void) const
	{
		return Interval(0.0, TCU_INFINITY);
	}
};

class Exp2	: public ExpFunc	{ public: Exp2 (void)	: ExpFunc("exp2", deExp2) {} };
class Exp	: public ExpFunc	{ public: Exp (void)	: ExpFunc("exp", deExp) {} };

ExprP<float> exp2	(const ExprP<float>& x)	{ return app<Exp2>(x); }
ExprP<float> exp	(const ExprP<float>& x)	{ return app<Exp>(x); }

class LogFunc : public CFloatFunc1
{
public:
				LogFunc		(const string& name, DoubleFunc1& func)
					: CFloatFunc1(name, func) {}

protected:
	double		precision	(const EvalContext& ctx, double ret, double x) const
	{
		if (x <= 0)
			return TCU_NAN;

		switch (ctx.floatPrecision)
		{
			case glu::PRECISION_HIGHP:
				return (0.5 <= x && x <= 2.0) ? deLdExp(1.0, -21) : ctx.format.ulp(ret, 3.0);
			case glu::PRECISION_MEDIUMP:
				return (0.5 <= x && x <= 2.0) ? deLdExp(1.0, -7) : ctx.format.ulp(ret, 2.0);
			case glu::PRECISION_LOWP:
				return ctx.format.ulp(ret, 2.0);
			default:
				DE_FATAL("Impossible");
		}

		return 0;
	}
};

class Log2	: public LogFunc		{ public: Log2	(void) : LogFunc("log2", deLog2) {} };
class Log	: public LogFunc		{ public: Log	(void) : LogFunc("log", deLog) {} };

ExprP<float> log2	(const ExprP<float>& x)	{ return app<Log2>(x); }
ExprP<float> log	(const ExprP<float>& x)	{ return app<Log>(x); }

#define DEFINE_CONSTRUCTOR1(CLASS, TRET, NAME, T0) \
ExprP<TRET> NAME (const ExprP<T0>& arg0) { return app<CLASS>(arg0); }

#define DEFINE_DERIVED1(CLASS, TRET, NAME, T0, ARG0, EXPANSION)			\
<<<<<<< HEAD
class CLASS : public DerivedFunc<Signature<TRET, T0> > /* NOLINT(CLASS) */ \
=======
class CLASS : public DerivedFunc<Signature<TRET, T0> >					\
>>>>>>> 452d94dd
{																		\
public:																	\
	string			getName		(void) const		{ return #NAME; }	\
																		\
protected:																\
	ExprP<TRET>		doExpand		(ExpandContext&,					\
									 const CLASS::ArgExprs& args_) const \
	{																	\
		const ExprP<float>& (ARG0) = args_.a;							\
		return EXPANSION;												\
	}																	\
};																		\
DEFINE_CONSTRUCTOR1(CLASS, TRET, NAME, T0)

#define DEFINE_DERIVED_FLOAT1(CLASS, NAME, ARG0, EXPANSION) \
	DEFINE_DERIVED1(CLASS, float, NAME, float, ARG0, EXPANSION)

#define DEFINE_CONSTRUCTOR2(CLASS, TRET, NAME, T0, T1)				\
ExprP<TRET> NAME (const ExprP<T0>& arg0, const ExprP<T1>& arg1)		\
{																	\
	return app<CLASS>(arg0, arg1);									\
}

#define DEFINE_DERIVED2(CLASS, TRET, NAME, T0, Arg0, T1, Arg1, EXPANSION) \
<<<<<<< HEAD
class CLASS : public DerivedFunc<Signature<TRET, T0, T1> > /* NOLINT(CLASS) */	\
=======
class CLASS : public DerivedFunc<Signature<TRET, T0, T1> >				\
>>>>>>> 452d94dd
{																		\
public:																	\
	string			getName		(void) const		{ return #NAME; }	\
																		\
protected:																\
	ExprP<TRET>		doExpand	(ExpandContext&, const ArgExprs& args_) const \
	{																	\
		const ExprP<T0>& (Arg0) = args_.a;								\
		const ExprP<T1>& (Arg1) = args_.b;								\
		return EXPANSION;												\
	}																	\
};																		\
DEFINE_CONSTRUCTOR2(CLASS, TRET, NAME, T0, T1)

#define DEFINE_DERIVED_FLOAT2(CLASS, NAME, Arg0, Arg1, EXPANSION)		\
	DEFINE_DERIVED2(CLASS, float, NAME, float, Arg0, float, Arg1, EXPANSION)

#define DEFINE_CONSTRUCTOR3(CLASS, TRET, NAME, T0, T1, T2)				\
ExprP<TRET> NAME (const ExprP<T0>& arg0, const ExprP<T1>& arg1, const ExprP<T2>& arg2) \
{																		\
	return app<CLASS>(arg0, arg1, arg2);								\
}

#define DEFINE_DERIVED3(CLASS, TRET, NAME, T0, ARG0, T1, ARG1, T2, ARG2, EXPANSION) \
class CLASS : public DerivedFunc<Signature<TRET, T0, T1, T2> > /* NOLINT(CLASS) */	\
{																				\
public:																			\
	string			getName		(void) const	{ return #NAME; }				\
																				\
protected:																		\
	ExprP<TRET>		doExpand	(ExpandContext&, const ArgExprs& args_) const	\
	{																			\
		const ExprP<T0>& (ARG0) = args_.a;										\
		const ExprP<T1>& (ARG1) = args_.b;										\
		const ExprP<T2>& (ARG2) = args_.c;										\
		return EXPANSION;														\
	}																			\
};																				\
DEFINE_CONSTRUCTOR3(CLASS, TRET, NAME, T0, T1, T2)

#define DEFINE_DERIVED_FLOAT3(CLASS, NAME, ARG0, ARG1, ARG2, EXPANSION)			\
	DEFINE_DERIVED3(CLASS, float, NAME, float, ARG0, float, ARG1, float, ARG2, EXPANSION)

#define DEFINE_CONSTRUCTOR4(CLASS, TRET, NAME, T0, T1, T2, T3)			\
ExprP<TRET> NAME (const ExprP<T0>& arg0, const ExprP<T1>& arg1,			\
				  const ExprP<T2>& arg2, const ExprP<T3>& arg3)			\
{																		\
	return app<CLASS>(arg0, arg1, arg2, arg3);							\
}

DEFINE_DERIVED_FLOAT1(Sqrt,		sqrt,		x,		constant(1.0f) / app<InverseSqrt>(x));
DEFINE_DERIVED_FLOAT2(Pow,		pow,		x,	y,	exp2(y * log2(x)));
DEFINE_DERIVED_FLOAT1(Radians,	radians,	d,		(constant(DE_PI) / constant(180.0f)) * d);
DEFINE_DERIVED_FLOAT1(Degrees,	degrees,	r,		(constant(180.0f) / constant(DE_PI)) * r);

class TrigFunc : public CFloatFunc1
{
public:
					TrigFunc		(const string&		name,
									 DoubleFunc1&		func,
									 const Interval&	loEx,
									 const Interval&	hiEx)
						: CFloatFunc1	(name, func)
						, m_loExtremum	(loEx)
						, m_hiExtremum	(hiEx) {}

protected:
	Interval		innerExtrema	(const EvalContext&, const Interval& angle) const
	{
		const double		lo		= angle.lo();
		const double		hi		= angle.hi();
		const int			loSlope	= doGetSlope(lo);
		const int			hiSlope	= doGetSlope(hi);

		// Detect the high and low values the function can take between the
		// interval endpoints.
		if (angle.length() >= 2.0 * DE_PI_DOUBLE)
		{
			// The interval is longer than a full cycle, so it must get all possible values.
			return m_hiExtremum | m_loExtremum;
		}
		else if (loSlope == 1 && hiSlope == -1)
		{
			// The slope can change from positive to negative only at the maximum value.
			return m_hiExtremum;
		}
		else if (loSlope == -1 && hiSlope == 1)
		{
			// The slope can change from negative to positive only at the maximum value.
			return m_loExtremum;
		}
		else if (loSlope == hiSlope &&
				 deIntSign(applyExact(hi) - applyExact(lo)) * loSlope == -1)
		{
			// The slope has changed twice between the endpoints, so both extrema are included.
			return m_hiExtremum | m_loExtremum;
		}

		return Interval();
	}

	Interval	getCodomain			(void) const
	{
		// Ensure that result is always within [-1, 1], or NaN (for +-inf)
		return Interval(-1.0, 1.0) | TCU_NAN;
	}

	double		precision			(const EvalContext& ctx, double ret, double arg) const
	{
		if (ctx.floatPrecision == glu::PRECISION_HIGHP)
		{
			// Use precision from OpenCL fast relaxed math
			if (-DE_PI_DOUBLE <= arg && arg <= DE_PI_DOUBLE)
			{
				return deLdExp(1.0, -11);
			}
			else
			{
				// "larger otherwise", let's pick |x| * 2^-12 , which is slightly over
				// 2^-11 at x == pi.
				return deLdExp(deAbs(arg), -12);
			}
		}
		else if (ctx.floatPrecision == glu::PRECISION_MEDIUMP)
		{
			if (-DE_PI_DOUBLE <= arg && arg <= DE_PI_DOUBLE)
			{
				// from OpenCL half-float extension specification
				return ctx.format.ulp(ret, 2.0);
			}
			else
			{
				// |x| * 2^-10, slightly larger than 2 ULP at x == pi
				return deLdExp(deAbs(arg), -10);
			}
		}
		else
		{
			DE_ASSERT(ctx.floatPrecision == glu::PRECISION_LOWP);

			// from OpenCL half-float extension specification
			return ctx.format.ulp(ret, 2.0);
		}
	}

	virtual int		doGetSlope		(double angle) const = 0;

	Interval		m_loExtremum;
	Interval		m_hiExtremum;
};

class Sin : public TrigFunc
{
public:
				Sin			(void) : TrigFunc("sin", deSin, -1.0, 1.0) {}

protected:
	int			doGetSlope	(double angle) const { return deIntSign(deCos(angle)); }
};

ExprP<float> sin (const ExprP<float>& x) { return app<Sin>(x); }

class Cos : public TrigFunc
{
public:
				Cos			(void) : TrigFunc("cos", deCos, -1.0, 1.0) {}

protected:
	int			doGetSlope	(double angle) const { return -deIntSign(deSin(angle)); }
};

ExprP<float> cos (const ExprP<float>& x) { return app<Cos>(x); }

DEFINE_DERIVED_FLOAT1(Tan, tan, x, sin(x) * (constant(1.0f) / cos(x)));

class ASin : public CFloatFunc1
{
public:
					ASin		(void) : CFloatFunc1("asin", deAsin) {}

protected:
	double			precision	(const EvalContext& ctx, double, double x) const
	{
		if (!de::inBounds(x, -1.0, 1.0))
			return TCU_NAN;

		if (ctx.floatPrecision == glu::PRECISION_HIGHP)
		{
			// Absolute error of 2^-11
			return deLdExp(1.0, -11);
		}
		else
		{
			// Absolute error of 2^-8
			return deLdExp(1.0, -8);
		}

	}
};

class ArcTrigFunc : public CFloatFunc1
{
public:
					ArcTrigFunc	(const string&		name,
								 DoubleFunc1&		func,
								 double				precisionULPs,
								 const Interval&	domain,
								 const Interval&	codomain)
						: CFloatFunc1		(name, func)
						, m_precision		(precisionULPs)
						, m_domain			(domain)
						, m_codomain		(codomain) {}

protected:
	double			precision	(const EvalContext& ctx, double ret, double x) const
	{
		if (!m_domain.contains(x))
			return TCU_NAN;

		if (ctx.floatPrecision == glu::PRECISION_HIGHP)
		{
			// Use OpenCL's fast relaxed math precision
			return ctx.format.ulp(ret, m_precision);
		}
		else
		{
			// Use OpenCL half-float spec
			return ctx.format.ulp(ret, 2.0);
		}
	}

	// We could implement getCodomain with m_codomain, but choose not to,
	// because it seems too strict with trascendental constants like pi.

	const double	m_precision;
	const Interval	m_domain;
	const Interval	m_codomain;
};

class ACos : public ArcTrigFunc
{
public:
	ACos (void) : ArcTrigFunc("acos", deAcos, 4096.0,
							  Interval(-1.0, 1.0),
							  Interval(0.0, DE_PI_DOUBLE)) {}
};

class ATan : public ArcTrigFunc
{
public:
	ATan (void) : ArcTrigFunc("atan", deAtanOver, 4096.0,
							  Interval::unbounded(),
							  Interval(-DE_PI_DOUBLE * 0.5, DE_PI_DOUBLE * 0.5)) {}
};

class ATan2 : public CFloatFunc2
{
public:
				ATan2			(void) : CFloatFunc2 ("atan", deAtan2) {}

protected:
	Interval	innerExtrema	(const EvalContext&		ctx,
								 const Interval&		yi,
								 const Interval&		xi) const
	{
		Interval ret;

		if (yi.contains(0.0))
		{
			if (xi.contains(0.0))
				ret |= TCU_NAN;
			if (xi.intersects(Interval(-TCU_INFINITY, 0.0)))
				ret |= Interval(-DE_PI_DOUBLE, DE_PI_DOUBLE);
		}

		if (ctx.format.hasInf() != YES && (!yi.isFinite() || !xi.isFinite()))
		{
			// Infinities may not be supported, allow anything, including NaN
			ret |= TCU_NAN;
		}

		return ret;
	}

	double		precision		(const EvalContext& ctx, double ret, double, double) const
	{
		if (ctx.floatPrecision == glu::PRECISION_HIGHP)
			return ctx.format.ulp(ret, 4096.0);
		else
			return ctx.format.ulp(ret, 2.0);
	}

	// Codomain could be [-pi, pi], but that would probably be too strict.
};

DEFINE_DERIVED_FLOAT1(Sinh, sinh, x, (exp(x) - exp(-x)) / constant(2.0f));
DEFINE_DERIVED_FLOAT1(Cosh, cosh, x, (exp(x) + exp(-x)) / constant(2.0f));
DEFINE_DERIVED_FLOAT1(Tanh, tanh, x, sinh(x) / cosh(x));

// These are not defined as derived forms in the GLSL ES spec, but
// that gives us a reasonable precision.
DEFINE_DERIVED_FLOAT1(ASinh, asinh, x, log(x + sqrt(x * x + constant(1.0f))));
DEFINE_DERIVED_FLOAT1(ACosh, acosh, x, log(x + sqrt(alternatives((x + constant(1.0f)) * (x - constant(1.0f)),
																 (x*x - constant(1.0f))))));
DEFINE_DERIVED_FLOAT1(ATanh, atanh, x, constant(0.5f) * log((constant(1.0f) + x) /
															(constant(1.0f) - x)));

template <typename T>
class GetComponent : public PrimitiveFunc<Signature<typename T::Element, T, int> >
{
public:
	typedef		typename GetComponent::IRet	IRet;

	string		getName		(void) const { return "_getComponent"; }

	void		print		(ostream&				os,
							 const BaseArgExprs&	args) const
	{
		os << *args[0] << "[" << *args[1] << "]";
	}

protected:
	IRet		doApply		(const EvalContext&,
							 const typename GetComponent::IArgs& iargs) const
	{
		IRet ret;

		for (int compNdx = 0; compNdx < T::SIZE; ++compNdx)
		{
			if (iargs.b.contains(compNdx))
				ret = unionIVal<typename T::Element>(ret, iargs.a[compNdx]);
		}

		return ret;
	}

};

template <typename T>
ExprP<typename T::Element> getComponent (const ExprP<T>& container, int ndx)
{
	DE_ASSERT(0 <= ndx && ndx < T::SIZE);
	return app<GetComponent<T> >(container, constant(ndx));
}

template <typename T>	string	vecNamePrefix			(void);
template <>				string	vecNamePrefix<float>	(void) { return ""; }
template <>				string	vecNamePrefix<int>		(void) { return "i"; }
template <>				string	vecNamePrefix<bool>		(void) { return "b"; }

template <typename T, int Size>
string vecName (void) { return vecNamePrefix<T>() + "vec" + de::toString(Size); }

template <typename T, int Size> class GenVec;

template <typename T>
class GenVec<T, 1> : public DerivedFunc<Signature<T, T> >
{
public:
	typedef typename GenVec<T, 1>::ArgExprs ArgExprs;

	string		getName		(void) const
	{
		return "_" + vecName<T, 1>();
	}

protected:

	ExprP<T>	doExpand	(ExpandContext&, const ArgExprs& args) const { return args.a; }
};

template <typename T>
class GenVec<T, 2> : public PrimitiveFunc<Signature<Vector<T, 2>, T, T> >
{
public:
	typedef typename GenVec::IRet	IRet;
	typedef typename GenVec::IArgs	IArgs;

	string		getName		(void) const
	{
		return vecName<T, 2>();
	}

protected:
	IRet		doApply		(const EvalContext&, const IArgs& iargs) const
	{
		return IRet(iargs.a, iargs.b);
	}
};

template <typename T>
class GenVec<T, 3> : public PrimitiveFunc<Signature<Vector<T, 3>, T, T, T> >
{
public:
	typedef typename GenVec::IRet	IRet;
	typedef typename GenVec::IArgs	IArgs;

	string	getName		(void) const
	{
		return vecName<T, 3>();
	}

protected:
	IRet	doApply		(const EvalContext&, const IArgs& iargs) const
	{
		return IRet(iargs.a, iargs.b, iargs.c);
	}
};

template <typename T>
class GenVec<T, 4> : public PrimitiveFunc<Signature<Vector<T, 4>, T, T, T, T> >
{
public:
	typedef typename GenVec::IRet	IRet;
	typedef typename GenVec::IArgs	IArgs;

	string		getName		(void) const { return vecName<T, 4>(); }

protected:
	IRet		doApply		(const EvalContext&, const IArgs& iargs) const
	{
		return IRet(iargs.a, iargs.b, iargs.c, iargs.d);
	}
};



template <typename T, int Rows, int Columns>
class GenMat;

template <typename T, int Rows>
class GenMat<T, Rows, 2> : public PrimitiveFunc<
	Signature<Matrix<T, Rows, 2>, Vector<T, Rows>, Vector<T, Rows> > >
{
public:
	typedef typename GenMat::Ret	Ret;
	typedef typename GenMat::IRet	IRet;
	typedef typename GenMat::IArgs	IArgs;

	string		getName		(void) const
	{
		return dataTypeNameOf<Ret>();
	}

protected:

	IRet		doApply		(const EvalContext&, const IArgs& iargs) const
	{
		IRet	ret;
		ret[0] = iargs.a;
		ret[1] = iargs.b;
		return ret;
	}
};

template <typename T, int Rows>
class GenMat<T, Rows, 3> : public PrimitiveFunc<
	Signature<Matrix<T, Rows, 3>, Vector<T, Rows>, Vector<T, Rows>, Vector<T, Rows> > >
{
public:
	typedef typename GenMat::Ret	Ret;
	typedef typename GenMat::IRet	IRet;
	typedef typename GenMat::IArgs	IArgs;

	string	getName	(void) const
	{
		return dataTypeNameOf<Ret>();
	}

protected:

	IRet	doApply	(const EvalContext&, const IArgs& iargs) const
	{
		IRet	ret;
		ret[0] = iargs.a;
		ret[1] = iargs.b;
		ret[2] = iargs.c;
		return ret;
	}
};

template <typename T, int Rows>
class GenMat<T, Rows, 4> : public PrimitiveFunc<
	Signature<Matrix<T, Rows, 4>,
			  Vector<T, Rows>, Vector<T, Rows>, Vector<T, Rows>, Vector<T, Rows> > >
{
public:
	typedef typename GenMat::Ret	Ret;
	typedef typename GenMat::IRet	IRet;
	typedef typename GenMat::IArgs	IArgs;

	string	getName	(void) const
	{
		return dataTypeNameOf<Ret>();
	}

protected:
	IRet	doApply	(const EvalContext&, const IArgs& iargs) const
	{
		IRet	ret;
		ret[0] = iargs.a;
		ret[1] = iargs.b;
		ret[2] = iargs.c;
		ret[3] = iargs.d;
		return ret;
	}
};

template <typename T, int Rows>
ExprP<Matrix<T, Rows, 2> > mat2 (const ExprP<Vector<T, Rows> >& arg0,
								 const ExprP<Vector<T, Rows> >& arg1)
{
	return app<GenMat<T, Rows, 2> >(arg0, arg1);
}

template <typename T, int Rows>
ExprP<Matrix<T, Rows, 3> > mat3 (const ExprP<Vector<T, Rows> >& arg0,
								 const ExprP<Vector<T, Rows> >& arg1,
								 const ExprP<Vector<T, Rows> >& arg2)
{
	return app<GenMat<T, Rows, 3> >(arg0, arg1, arg2);
}

template <typename T, int Rows>
ExprP<Matrix<T, Rows, 4> > mat4 (const ExprP<Vector<T, Rows> >& arg0,
								 const ExprP<Vector<T, Rows> >& arg1,
								 const ExprP<Vector<T, Rows> >& arg2,
								 const ExprP<Vector<T, Rows> >& arg3)
{
	return app<GenMat<T, Rows, 4> >(arg0, arg1, arg2, arg3);
}


template <int Rows, int Cols>
class MatNeg : public PrimitiveFunc<Signature<Matrix<float, Rows, Cols>,
											  Matrix<float, Rows, Cols> > >
{
public:
	typedef typename MatNeg::IRet		IRet;
	typedef typename MatNeg::IArgs		IArgs;

	string	getName	(void) const
	{
		return "_matNeg";
	}

protected:
	void	doPrint	(ostream& os, const BaseArgExprs& args) const
	{
		os << "-(" << *args[0] << ")";
	}

	IRet	doApply	(const EvalContext&, const IArgs& iargs)			const
	{
		IRet	ret;

		for (int col = 0; col < Cols; ++col)
		{
			for (int row = 0; row < Rows; ++row)
				ret[col][row] = -iargs.a[col][row];
		}

		return ret;
	}
};

template <typename T, typename Sig>
class CompWiseFunc : public PrimitiveFunc<Sig>
{
public:
	typedef Func<Signature<T, T, T> >	ScalarFunc;

	string				getName			(void)									const
	{
		return doGetScalarFunc().getName();
	}
protected:
	void				doPrint			(ostream&				os,
										 const BaseArgExprs&	args)			const
	{
		doGetScalarFunc().print(os, args);
	}

	virtual
	const ScalarFunc&	doGetScalarFunc	(void)									const = 0;
};

template <int Rows, int Cols>
class CompMatFuncBase : public CompWiseFunc<float, Signature<Matrix<float, Rows, Cols>,
															 Matrix<float, Rows, Cols>,
															 Matrix<float, Rows, Cols> > >
{
public:
	typedef typename CompMatFuncBase::IRet		IRet;
	typedef typename CompMatFuncBase::IArgs		IArgs;

protected:

	IRet	doApply	(const EvalContext& ctx, const IArgs& iargs) const
	{
		IRet			ret;

		for (int col = 0; col < Cols; ++col)
		{
			for (int row = 0; row < Rows; ++row)
				ret[col][row] = this->doGetScalarFunc().apply(ctx,
															  iargs.a[col][row],
															  iargs.b[col][row]);
		}

		return ret;
	}
};

template <typename F, int Rows, int Cols>
class CompMatFunc : public CompMatFuncBase<Rows, Cols>
{
protected:
	const typename CompMatFunc::ScalarFunc&	doGetScalarFunc	(void) const
	{
		return instance<F>();
	}
};

class ScalarMatrixCompMult : public Mul
{
public:
	string	getName	(void) const
	{
		return "matrixCompMult";
	}

	void	doPrint	(ostream& os, const BaseArgExprs& args) const
	{
		Func<Sig>::doPrint(os, args);
	}
};

template <int Rows, int Cols>
class MatrixCompMult : public CompMatFunc<ScalarMatrixCompMult, Rows, Cols>
{
};

template <int Rows, int Cols>
class ScalarMatFuncBase : public CompWiseFunc<float, Signature<Matrix<float, Rows, Cols>,
															   Matrix<float, Rows, Cols>,
															   float> >
{
public:
	typedef typename ScalarMatFuncBase::IRet	IRet;
	typedef typename ScalarMatFuncBase::IArgs	IArgs;

protected:

	IRet	doApply	(const EvalContext& ctx, const IArgs& iargs) const
	{
		IRet	ret;

		for (int col = 0; col < Cols; ++col)
		{
			for (int row = 0; row < Rows; ++row)
				ret[col][row] = this->doGetScalarFunc().apply(ctx, iargs.a[col][row], iargs.b);
		}

		return ret;
	}
};

template <typename F, int Rows, int Cols>
class ScalarMatFunc : public ScalarMatFuncBase<Rows, Cols>
{
protected:
	const typename ScalarMatFunc::ScalarFunc&	doGetScalarFunc	(void)	const
	{
		return instance<F>();
	}
};

template<typename T, int Size> struct GenXType;

template<typename T>
struct GenXType<T, 1>
{
	static ExprP<T>	genXType	(const ExprP<T>& x) { return x; }
};

template<typename T>
struct GenXType<T, 2>
{
	static ExprP<Vector<T, 2> >	genXType	(const ExprP<T>& x)
	{
		return app<GenVec<T, 2> >(x, x);
	}
};

template<typename T>
struct GenXType<T, 3>
{
	static ExprP<Vector<T, 3> >	genXType	(const ExprP<T>& x)
	{
		return app<GenVec<T, 3> >(x, x, x);
	}
};

template<typename T>
struct GenXType<T, 4>
{
	static ExprP<Vector<T, 4> >	genXType	(const ExprP<T>& x)
	{
		return app<GenVec<T, 4> >(x, x, x, x);
	}
};

//! Returns an expression of vector of size `Size` (or scalar if Size == 1),
//! with each element initialized with the expression `x`.
template<typename T, int Size>
ExprP<typename ContainerOf<T, Size>::Container> genXType (const ExprP<T>& x)
{
	return GenXType<T, Size>::genXType(x);
}

typedef GenVec<float, 2> FloatVec2;
DEFINE_CONSTRUCTOR2(FloatVec2, Vec2, vec2, float, float)

typedef GenVec<float, 3> FloatVec3;
DEFINE_CONSTRUCTOR3(FloatVec3, Vec3, vec3, float, float, float)

typedef GenVec<float, 4> FloatVec4;
DEFINE_CONSTRUCTOR4(FloatVec4, Vec4, vec4, float, float, float, float)

template <int Size>
class Dot : public DerivedFunc<Signature<float, Vector<float, Size>, Vector<float, Size> > >
{
public:
	typedef typename Dot::ArgExprs ArgExprs;

	string			getName		(void) const
	{
		return "dot";
	}

protected:
	ExprP<float>	doExpand	(ExpandContext&, const ArgExprs& args) const
	{
		ExprP<float> val = args.a[0] * args.b[0];

		for (int ndx = 1; ndx < Size; ++ndx)
			val = val + args.a[ndx] * args.b[ndx];

		return val;
	}
};

template <>
class Dot<1> : public DerivedFunc<Signature<float, float, float> >
{
public:
	string			getName		(void) const
	{
		return "dot";
	}

	ExprP<float>	doExpand	(ExpandContext&, const ArgExprs& args) const
	{
		return args.a * args.b;
	}
};

template <int Size>
ExprP<float> dot (const ExprP<Vector<float, Size> >& x, const ExprP<Vector<float, Size> >& y)
{
	return app<Dot<Size> >(x, y);
}

ExprP<float> dot (const ExprP<float>& x, const ExprP<float>& y)
{
	return app<Dot<1> >(x, y);
}

template <int Size>
class Length : public DerivedFunc<
	Signature<float, typename ContainerOf<float, Size>::Container> >
{
public:
	typedef typename Length::ArgExprs ArgExprs;

	string			getName		(void) const
	{
		return "length";
	}

protected:
	ExprP<float>	doExpand	(ExpandContext&, const ArgExprs& args) const
	{
		return sqrt(dot(args.a, args.a));
	}
};

template <int Size>
ExprP<float> length (const ExprP<typename ContainerOf<float, Size>::Container>& x)
{
	return app<Length<Size> >(x);
}

template <int Size>
class Distance : public DerivedFunc<
	Signature<float,
			  typename ContainerOf<float, Size>::Container,
			  typename ContainerOf<float, Size>::Container> >
{
public:
	typedef typename	Distance::Ret		Ret;
	typedef typename	Distance::ArgExprs	ArgExprs;

	string		getName		(void) const
	{
		return "distance";
	}

protected:
	ExprP<Ret>	doExpand	(ExpandContext&, const ArgExprs& args) const
	{
		return length<Size>(args.a - args.b);
	}
};

// cross

class Cross : public DerivedFunc<Signature<Vec3, Vec3, Vec3> >
{
public:
	string			getName		(void) const
	{
		return "cross";
	}

protected:
	ExprP<Vec3>		doExpand	(ExpandContext&, const ArgExprs& x) const
	{
		return vec3(x.a[1] * x.b[2] - x.b[1] * x.a[2],
					x.a[2] * x.b[0] - x.b[2] * x.a[0],
					x.a[0] * x.b[1] - x.b[0] * x.a[1]);
	}
};

DEFINE_CONSTRUCTOR2(Cross, Vec3, cross, Vec3, Vec3)

template<int Size>
class Normalize : public DerivedFunc<
	Signature<typename ContainerOf<float, Size>::Container,
			  typename ContainerOf<float, Size>::Container> >
{
public:
	typedef typename	Normalize::Ret		Ret;
	typedef typename	Normalize::ArgExprs	ArgExprs;

	string		getName		(void) const
	{
		return "normalize";
	}

protected:
	ExprP<Ret>	doExpand	(ExpandContext&, const ArgExprs& args) const
	{
		return args.a / length<Size>(args.a);
	}
};

template <int Size>
class FaceForward : public DerivedFunc<
	Signature<typename ContainerOf<float, Size>::Container,
			  typename ContainerOf<float, Size>::Container,
			  typename ContainerOf<float, Size>::Container,
			  typename ContainerOf<float, Size>::Container> >
{
public:
	typedef typename	FaceForward::Ret		Ret;
	typedef typename	FaceForward::ArgExprs	ArgExprs;

	string		getName		(void) const
	{
		return "faceforward";
	}

protected:


	ExprP<Ret>	doExpand	(ExpandContext&, const ArgExprs& args) const
	{
		return cond(dot(args.c, args.b) < constant(0.0f), args.a, -args.a);
	}
};

template<int Size, typename Ret, typename Arg0, typename Arg1>
struct ApplyReflect
{
	static ExprP<Ret> apply	(ExpandContext&		ctx,
							 const ExprP<Arg0>&	i,
							 const ExprP<Arg1>&	n)
	{
		const ExprP<float>	dotNI	= bindExpression("dotNI", ctx, dot(n, i));

		return i - alternatives((n * dotNI) * constant(2.0f),
								n * (dotNI * constant(2.0f)));
	};
};

template<typename Ret, typename Arg0, typename Arg1>
struct ApplyReflect<1, Ret, Arg0, Arg1>
{
	static ExprP<Ret> apply	(ExpandContext&,
							 const ExprP<Arg0>&	i,
							 const ExprP<Arg1>&	n)
	{
		return i - alternatives(alternatives((n * (n*i)) * constant(2.0f),
											n * ((n*i) * constant(2.0f))),
											(n * n) * (i * constant(2.0f)));
	};
};

template <int Size>
class Reflect : public DerivedFunc<
	Signature<typename ContainerOf<float, Size>::Container,
			  typename ContainerOf<float, Size>::Container,
			  typename ContainerOf<float, Size>::Container> >
{
public:
	typedef typename	Reflect::Ret		Ret;
	typedef typename	Reflect::Arg0		Arg0;
	typedef typename	Reflect::Arg1		Arg1;
	typedef typename	Reflect::ArgExprs	ArgExprs;

	string		getName		(void) const
	{
		return "reflect";
	}

protected:
	ExprP<Ret>	doExpand	(ExpandContext& ctx, const ArgExprs& args) const
	{
		const ExprP<Arg0>&	i		= args.a;
		const ExprP<Arg1>&	n		= args.b;

		return ApplyReflect<Size, Ret, Arg0, Arg1>::apply(ctx, i, n);
	}
};

template <int Size>
class Refract : public DerivedFunc<
	Signature<typename ContainerOf<float, Size>::Container,
			  typename ContainerOf<float, Size>::Container,
			  typename ContainerOf<float, Size>::Container,
			  float> >
{
public:
	typedef typename	Refract::Ret		Ret;
	typedef typename	Refract::Arg0		Arg0;
	typedef typename	Refract::Arg1		Arg1;
	typedef typename	Refract::ArgExprs	ArgExprs;

	string		getName		(void) const
	{
		return "refract";
	}

protected:
	ExprP<Ret>	doExpand	(ExpandContext&	ctx, const ArgExprs& args) const
	{
		const ExprP<Arg0>&	i		= args.a;
		const ExprP<Arg1>&	n		= args.b;
		const ExprP<float>&	eta		= args.c;
		const ExprP<float>	dotNI	= bindExpression("dotNI", ctx, dot(n, i));
		const ExprP<float>	k1		= bindExpression("k1", ctx, constant(1.0f) - eta * eta *
												(constant(1.0f) - dotNI * dotNI));

		const ExprP<float>	k2		= bindExpression("k2", ctx,
												(((dotNI * (-dotNI)) + constant(1.0f)) * eta)
												* (-eta) + constant(1.0f));
		const ExprP<float>	k		= bindExpression("k", ctx, alternatives(k1, k2));

		return cond(k < constant(0.0f),
					genXType<float, Size>(constant(0.0f)),
					i * eta - n * (eta * dotNI + sqrt(k)));
	}
};

class PreciseFunc1 : public CFloatFunc1
{
public:
			PreciseFunc1	(const string& name, DoubleFunc1& func) : CFloatFunc1(name, func) {}
protected:
	double	precision		(const EvalContext&, double, double) const	{ return 0.0; }
};

class Abs : public PreciseFunc1
{
public:
	Abs (void) : PreciseFunc1("abs", deAbs) {}
};

class Sign : public PreciseFunc1
{
public:
	Sign (void) : PreciseFunc1("sign", deSign) {}
};

class Floor : public PreciseFunc1
{
public:
	Floor (void) : PreciseFunc1("floor", deFloor) {}
};

class Trunc : public PreciseFunc1
{
public:
	Trunc (void) : PreciseFunc1("trunc", deTrunc) {}
};

class Round : public FloatFunc1
{
public:
	string		getName		(void) const								{ return "round"; }

protected:
	Interval	applyPoint	(const EvalContext&, double x) const
	{
		double			truncated	= 0.0;
		const double	fract		= deModf(x, &truncated);
		Interval		ret;

		if (fabs(fract) <= 0.5)
			ret |= truncated;
		if (fabs(fract) >= 0.5)
			ret |= truncated + deSign(fract);

		return ret;
	}

	double		precision	(const EvalContext&, double, double) const	{ return 0.0; }
};

class RoundEven : public PreciseFunc1
{
public:
	RoundEven (void) : PreciseFunc1("roundEven", deRoundEven) {}
};

class Ceil : public PreciseFunc1
{
public:
	Ceil (void) : PreciseFunc1("ceil", deCeil) {}
};

DEFINE_DERIVED_FLOAT1(Fract, fract, x, x - app<Floor>(x));

class PreciseFunc2 : public CFloatFunc2
{
public:
			PreciseFunc2	(const string& name, DoubleFunc2& func) : CFloatFunc2(name, func) {}
protected:
	double	precision		(const EvalContext&, double, double, double) const { return 0.0; }
};

DEFINE_DERIVED_FLOAT2(Mod, mod, x, y, x - y * app<Floor>(x / y));

class Modf : public PrimitiveFunc<Signature<float, float, float> >
{
public:
	string	getName				(void) const
	{
		return "modf";
	}

protected:
	IRet	doApply				(const EvalContext&, const IArgs& iargs) const
	{
		Interval	fracIV;
		Interval&	wholeIV		= const_cast<Interval&>(iargs.b);
		double		intPart		= 0;

		TCU_INTERVAL_APPLY_MONOTONE1(fracIV, x, iargs.a, frac, frac = deModf(x, &intPart));
		TCU_INTERVAL_APPLY_MONOTONE1(wholeIV, x, iargs.a, whole,
									 deModf(x, &intPart); whole = intPart);

		if (!iargs.a.isFinite())
		{
			// Behavior on modf(Inf) not well-defined, allow anything as a fractional part
			// See Khronos bug 13907
			fracIV |= TCU_NAN;
		}

		return fracIV;
	}

	int		getOutParamIndex	(void) const
	{
		return 1;
	}
};

class Min : public PreciseFunc2 { public: Min (void) : PreciseFunc2("min", deMin) {} };
class Max : public PreciseFunc2 { public: Max (void) : PreciseFunc2("max", deMax) {} };

class Clamp : public FloatFunc3
{
public:
	string	getName		(void) const { return "clamp"; }

	double	applyExact	(double x, double minVal, double maxVal) const
	{
		return de::min(de::max(x, minVal), maxVal);
	}

	double	precision	(const EvalContext&, double, double, double minVal, double maxVal) const
	{
		return minVal > maxVal ? TCU_NAN : 0.0;
	}
};

ExprP<float> clamp(const ExprP<float>& x, const ExprP<float>& minVal, const ExprP<float>& maxVal)
{
	return app<Clamp>(x, minVal, maxVal);
}

DEFINE_DERIVED_FLOAT3(Mix, mix, x, y, a, alternatives((x * (constant(1.0f) - a)) + y * a,
													  x + (y - x) * a));

static double step (double edge, double x)
{
	return x < edge ? 0.0 : 1.0;
}

class Step : public PreciseFunc2 { public: Step (void) : PreciseFunc2("step", step) {} };

class SmoothStep : public DerivedFunc<Signature<float, float, float, float> >
{
public:
	string		getName		(void) const
	{
		return "smoothstep";
	}

protected:

	ExprP<Ret>	doExpand	(ExpandContext& ctx, const ArgExprs& args) const
	{
		const ExprP<float>&		edge0	= args.a;
		const ExprP<float>&		edge1	= args.b;
		const ExprP<float>&		x		= args.c;
		const ExprP<float>		tExpr	= clamp((x - edge0) / (edge1 - edge0),
											constant(0.0f), constant(1.0f));
		const ExprP<float>		t		= bindExpression("t", ctx, tExpr);

		return (t * t * (constant(3.0f) - constant(2.0f) * t));
	}
};

class FrExp : public PrimitiveFunc<Signature<float, float, int> >
{
public:
	string	getName			(void) const
	{
		return "frexp";
	}

protected:
	IRet	doApply			(const EvalContext&, const IArgs& iargs) const
	{
		IRet			ret;
		const IArg0&	x			= iargs.a;
		IArg1&			exponent	= const_cast<IArg1&>(iargs.b);

		if (x.hasNaN() || x.contains(TCU_INFINITY) || x.contains(-TCU_INFINITY))
		{
			// GLSL (in contrast to IEEE) says that result of applying frexp
			// to infinity is undefined
			ret = Interval::unbounded() | TCU_NAN;
			exponent = Interval(-deLdExp(1.0, 31), deLdExp(1.0, 31)-1);
		}
		else if (!x.empty())
		{
			int				loExp	= 0;
			const double	loFrac	= deFrExp(x.lo(), &loExp);
			int				hiExp	= 0;
			const double	hiFrac	= deFrExp(x.hi(), &hiExp);

			if (deSign(loFrac) != deSign(hiFrac))
			{
				exponent = Interval(-TCU_INFINITY, de::max(loExp, hiExp));
				ret = Interval();
				if (deSign(loFrac) < 0)
					ret |= Interval(-1.0 + DBL_EPSILON*0.5, 0.0);
				if (deSign(hiFrac) > 0)
					ret |= Interval(0.0, 1.0 - DBL_EPSILON*0.5);
			}
			else
			{
				exponent = Interval(loExp, hiExp);
				if (loExp == hiExp)
					ret = Interval(loFrac, hiFrac);
				else
					ret = deSign(loFrac) * Interval(0.5, 1.0 - DBL_EPSILON*0.5);
			}
		}

		return ret;
	}

	int	getOutParamIndex	(void) const
	{
		return 1;
	}
};

class LdExp : public PrimitiveFunc<Signature<float, float, int> >
{
public:
	string		getName			(void) const
	{
		return "ldexp";
	}

protected:
	Interval	doApply			(const EvalContext& ctx, const IArgs& iargs) const
	{
		Interval	ret = call<Exp2>(ctx, iargs.b);
		// Khronos bug 11180 consensus: if exp2(exponent) cannot be represented,
		// the result is undefined.

		if (ret.contains(TCU_INFINITY) | ret.contains(-TCU_INFINITY))
			ret |= TCU_NAN;

		return call<Mul>(ctx, iargs.a, ret);
	}
};

template<int Rows, int Columns>
class Transpose : public PrimitiveFunc<Signature<Matrix<float, Rows, Columns>,
												 Matrix<float, Columns, Rows> > >
{
public:
	typedef typename Transpose::IRet	IRet;
	typedef typename Transpose::IArgs	IArgs;

	string		getName		(void) const
	{
		return "transpose";
	}

protected:
	IRet		doApply		(const EvalContext&, const IArgs& iargs) const
	{
		IRet ret;

		for (int rowNdx = 0; rowNdx < Rows; ++rowNdx)
		{
			for (int colNdx = 0; colNdx < Columns; ++colNdx)
				ret(rowNdx, colNdx) = iargs.a(colNdx, rowNdx);
		}

		return ret;
	}
};

template<typename Ret, typename Arg0, typename Arg1>
class MulFunc : public PrimitiveFunc<Signature<Ret, Arg0, Arg1> >
{
public:
	string	getName	(void) const									{ return "mul"; }

protected:
	void	doPrint	(ostream& os, const BaseArgExprs& args) const
	{
		os << "(" << *args[0] << " * " << *args[1] << ")";
	}
};

template<int LeftRows, int Middle, int RightCols>
class MatMul : public MulFunc<Matrix<float, LeftRows, RightCols>,
							  Matrix<float, LeftRows, Middle>,
							  Matrix<float, Middle, RightCols> >
{
protected:
	typedef typename MatMul::IRet	IRet;
	typedef typename MatMul::IArgs	IArgs;
	typedef typename MatMul::IArg0	IArg0;
	typedef typename MatMul::IArg1	IArg1;

	IRet	doApply	(const EvalContext&	ctx, const IArgs& iargs) const
	{
		const IArg0&	left	= iargs.a;
		const IArg1&	right	= iargs.b;
		IRet			ret;

		for (int row = 0; row < LeftRows; ++row)
		{
			for (int col = 0; col < RightCols; ++col)
			{
				Interval	element	(0.0);

				for (int ndx = 0; ndx < Middle; ++ndx)
					element = call<Add>(ctx, element,
										call<Mul>(ctx, left[ndx][row], right[col][ndx]));

				ret[col][row] = element;
			}
		}

		return ret;
	}
};

template<int Rows, int Cols>
class VecMatMul : public MulFunc<Vector<float, Cols>,
								 Vector<float, Rows>,
								 Matrix<float, Rows, Cols> >
{
public:
	typedef typename VecMatMul::IRet	IRet;
	typedef typename VecMatMul::IArgs	IArgs;
	typedef typename VecMatMul::IArg0	IArg0;
	typedef typename VecMatMul::IArg1	IArg1;

protected:
	IRet	doApply	(const EvalContext& ctx, const IArgs& iargs) const
	{
		const IArg0&	left	= iargs.a;
		const IArg1&	right	= iargs.b;
		IRet			ret;

		for (int col = 0; col < Cols; ++col)
		{
			Interval	element	(0.0);

			for (int row = 0; row < Rows; ++row)
				element = call<Add>(ctx, element, call<Mul>(ctx, left[row], right[col][row]));

			ret[col] = element;
		}

		return ret;
	}
};

template<int Rows, int Cols>
class MatVecMul : public MulFunc<Vector<float, Rows>,
								 Matrix<float, Rows, Cols>,
								 Vector<float, Cols> >
{
public:
	typedef typename MatVecMul::IRet	IRet;
	typedef typename MatVecMul::IArgs	IArgs;
	typedef typename MatVecMul::IArg0	IArg0;
	typedef typename MatVecMul::IArg1	IArg1;

protected:
	IRet	doApply	(const EvalContext& ctx, const IArgs& iargs) const
	{
		const IArg0&	left	= iargs.a;
		const IArg1&	right	= iargs.b;

		return call<VecMatMul<Cols, Rows> >(ctx, right,
											call<Transpose<Rows, Cols> >(ctx, left));
	}
};

template<int Rows, int Cols>
class OuterProduct : public PrimitiveFunc<Signature<Matrix<float, Rows, Cols>,
													Vector<float, Rows>,
													Vector<float, Cols> > >
{
public:
	typedef typename OuterProduct::IRet		IRet;
	typedef typename OuterProduct::IArgs	IArgs;

	string	getName	(void) const
	{
		return "outerProduct";
	}

protected:
	IRet	doApply	(const EvalContext& ctx, const IArgs& iargs) const
	{
		IRet	ret;

		for (int row = 0; row < Rows; ++row)
		{
			for (int col = 0; col < Cols; ++col)
				ret[col][row] = call<Mul>(ctx, iargs.a[row], iargs.b[col]);
		}

		return ret;
	}
};

template<int Rows, int Cols>
ExprP<Matrix<float, Rows, Cols> > outerProduct (const ExprP<Vector<float, Rows> >& left,
												const ExprP<Vector<float, Cols> >& right)
{
	return app<OuterProduct<Rows, Cols> >(left, right);
}

template<int Size>
class DeterminantBase : public DerivedFunc<Signature<float, Matrix<float, Size, Size> > >
{
public:
	string	getName	(void) const { return "determinant"; }
};

template<int Size>
class Determinant;

template<int Size>
ExprP<float> determinant (ExprP<Matrix<float, Size, Size> > mat)
{
	return app<Determinant<Size> >(mat);
}

template<>
class Determinant<2> : public DeterminantBase<2>
{
protected:
	ExprP<Ret>	doExpand (ExpandContext&, const ArgExprs& args)	const
	{
		ExprP<Mat2>	mat	= args.a;

		return mat[0][0] * mat[1][1] - mat[1][0] * mat[0][1];
	}
};

template<>
class Determinant<3> : public DeterminantBase<3>
{
protected:
	ExprP<Ret> doExpand (ExpandContext&, const ArgExprs& args) const
	{
		ExprP<Mat3>	mat	= args.a;

		return (mat[0][0] * (mat[1][1] * mat[2][2] - mat[1][2] * mat[2][1]) +
				mat[0][1] * (mat[1][2] * mat[2][0] - mat[1][0] * mat[2][2]) +
				mat[0][2] * (mat[1][0] * mat[2][1] - mat[1][1] * mat[2][0]));
	}
};

template<>
class Determinant<4> : public DeterminantBase<4>
{
protected:
	 ExprP<Ret>	doExpand	(ExpandContext& ctx, const ArgExprs& args) const
	{
		ExprP<Mat4>	mat	= args.a;
		ExprP<Mat3>	minors[4];

		for (int ndx = 0; ndx < 4; ++ndx)
		{
			ExprP<Vec4>		minorColumns[3];
			ExprP<Vec3>		columns[3];

			for (int col = 0; col < 3; ++col)
				minorColumns[col] = mat[col < ndx ? col : col + 1];

			for (int col = 0; col < 3; ++col)
				columns[col] = vec3(minorColumns[0][col+1],
									minorColumns[1][col+1],
									minorColumns[2][col+1]);

			minors[ndx] = bindExpression("minor", ctx,
										 mat3(columns[0], columns[1], columns[2]));
		}

		return (mat[0][0] * determinant(minors[0]) -
				mat[1][0] * determinant(minors[1]) +
				mat[2][0] * determinant(minors[2]) -
				mat[3][0] * determinant(minors[3]));
	}
};

template<int Size> class Inverse;

template <int Size>
ExprP<Matrix<float, Size, Size> > inverse (ExprP<Matrix<float, Size, Size> > mat)
{
	return app<Inverse<Size> >(mat);
}

template<>
class Inverse<2> : public DerivedFunc<Signature<Mat2, Mat2> >
{
public:
	string		getName	(void) const
	{
		return "inverse";
	}

protected:
	ExprP<Ret>	doExpand (ExpandContext& ctx, const ArgExprs& args) const
	{
		ExprP<Mat2>		mat = args.a;
		ExprP<float>	det	= bindExpression("det", ctx, determinant(mat));

		return mat2(vec2(mat[1][1] / det, -mat[0][1] / det),
					vec2(-mat[1][0] / det, mat[0][0] / det));
	}
};

template<>
class Inverse<3> : public DerivedFunc<Signature<Mat3, Mat3> >
{
public:
	string		getName		(void) const
	{
		return "inverse";
	}

protected:
	ExprP<Ret>	doExpand	(ExpandContext& ctx, const ArgExprs& args)			const
	{
		ExprP<Mat3>		mat		= args.a;
		ExprP<Mat2>		invA	= bindExpression("invA", ctx,
												 inverse(mat2(vec2(mat[0][0], mat[0][1]),
															  vec2(mat[1][0], mat[1][1]))));

		ExprP<Vec2>		matB	= bindExpression("matB", ctx, vec2(mat[2][0], mat[2][1]));
		ExprP<Vec2>		matC	= bindExpression("matC", ctx, vec2(mat[0][2], mat[1][2]));
		ExprP<float>	matD	= bindExpression("matD", ctx, mat[2][2]);

		ExprP<float>	schur	= bindExpression("schur", ctx,
												 constant(1.0f) /
												 (matD - dot(matC * invA, matB)));

		ExprP<Vec2>		t1		= invA * matB;
		ExprP<Vec2>		t2		= t1 * schur;
		ExprP<Mat2>		t3		= outerProduct(t2, matC);
		ExprP<Mat2>		t4		= t3 * invA;
		ExprP<Mat2>		t5		= invA + t4;
		ExprP<Mat2>		blockA	= bindExpression("blockA", ctx, t5);
		ExprP<Vec2>		blockB	= bindExpression("blockB", ctx,
												 (invA * matB) * -schur);
		ExprP<Vec2>		blockC	= bindExpression("blockC", ctx,
												 (matC * invA) * -schur);

		return mat3(vec3(blockA[0][0], blockA[0][1], blockC[0]),
					vec3(blockA[1][0], blockA[1][1], blockC[1]),
					vec3(blockB[0], blockB[1], schur));
	}
};

template<>
class Inverse<4> : public DerivedFunc<Signature<Mat4, Mat4> >
{
public:
	string		getName		(void) const { return "inverse"; }

protected:
	ExprP<Ret>			doExpand			(ExpandContext&		ctx,
											 const ArgExprs&	args)			const
	{
		ExprP<Mat4>	mat		= args.a;
		ExprP<Mat2>	invA	= bindExpression("invA", ctx,
											 inverse(mat2(vec2(mat[0][0], mat[0][1]),
														  vec2(mat[1][0], mat[1][1]))));
		ExprP<Mat2>	matB	= bindExpression("matB", ctx,
											 mat2(vec2(mat[2][0], mat[2][1]),
												  vec2(mat[3][0], mat[3][1])));
		ExprP<Mat2>	matC	= bindExpression("matC", ctx,
											 mat2(vec2(mat[0][2], mat[0][3]),
												  vec2(mat[1][2], mat[1][3])));
		ExprP<Mat2>	matD	= bindExpression("matD", ctx,
											 mat2(vec2(mat[2][2], mat[2][3]),
												  vec2(mat[3][2], mat[3][3])));
		ExprP<Mat2>	schur	= bindExpression("schur", ctx,
											 inverse(matD + -(matC * invA * matB)));
		ExprP<Mat2>	blockA	= bindExpression("blockA", ctx,
											 invA + (invA * matB * schur * matC * invA));
		ExprP<Mat2>	blockB	= bindExpression("blockB", ctx,
											 (-invA) * matB * schur);
		ExprP<Mat2>	blockC	= bindExpression("blockC", ctx,
											 (-schur) * matC * invA);

		return mat4(vec4(blockA[0][0], blockA[0][1], blockC[0][0], blockC[0][1]),
					vec4(blockA[1][0], blockA[1][1], blockC[1][0], blockC[1][1]),
					vec4(blockB[0][0], blockB[0][1], schur[0][0], schur[0][1]),
					vec4(blockB[1][0], blockB[1][1], schur[1][0], schur[1][1]));
	}
};

class Fma : public DerivedFunc<Signature<float, float, float, float> >
{
public:
	string			getName					(void) const
	{
		return "fma";
	}

	string			getRequiredExtension	(void) const
	{
		return "GL_EXT_gpu_shader5";
	}

protected:
	ExprP<float>	doExpand				(ExpandContext&, const ArgExprs& x) const
	{
		return x.a * x.b + x.c;
	}
};

} // Functions

using namespace Functions;

template <typename T>
ExprP<typename T::Element> ContainerExprPBase<T>::operator[] (int i) const
{
	return Functions::getComponent(exprP<T>(*this), i);
}

ExprP<float> operator+ (const ExprP<float>& arg0, const ExprP<float>& arg1)
{
	return app<Add>(arg0, arg1);
}

ExprP<float> operator- (const ExprP<float>& arg0, const ExprP<float>& arg1)
{
	return app<Sub>(arg0, arg1);
}

ExprP<float> operator- (const ExprP<float>& arg0)
{
	return app<Negate>(arg0);
}

ExprP<float> operator* (const ExprP<float>& arg0, const ExprP<float>& arg1)
{
	return app<Mul>(arg0, arg1);
}

ExprP<float> operator/ (const ExprP<float>& arg0, const ExprP<float>& arg1)
{
	return app<Div>(arg0, arg1);
}

template <typename Sig_, int Size>
class GenFunc : public PrimitiveFunc<Signature<
	typename ContainerOf<typename Sig_::Ret, Size>::Container,
	typename ContainerOf<typename Sig_::Arg0, Size>::Container,
	typename ContainerOf<typename Sig_::Arg1, Size>::Container,
	typename ContainerOf<typename Sig_::Arg2, Size>::Container,
	typename ContainerOf<typename Sig_::Arg3, Size>::Container> >
{
public:
	typedef typename GenFunc::IArgs		IArgs;
	typedef typename GenFunc::IRet		IRet;

			GenFunc					(const Func<Sig_>&	scalarFunc) : m_func (scalarFunc) {}

	string	getName					(void) const
	{
		return m_func.getName();
	}

	int		getOutParamIndex		(void) const
	{
		return m_func.getOutParamIndex();
	}

	string	getRequiredExtension	(void) const
	{
		return m_func.getRequiredExtension();
	}

protected:
	void	doPrint					(ostream& os, const BaseArgExprs& args) const
	{
		m_func.print(os, args);
	}

	IRet	doApply					(const EvalContext& ctx, const IArgs& iargs) const
	{
		IRet ret;

		for (int ndx = 0; ndx < Size; ++ndx)
		{
			ret[ndx] =
				m_func.apply(ctx, iargs.a[ndx], iargs.b[ndx], iargs.c[ndx], iargs.d[ndx]);
		}

		return ret;
	}

	void	doGetUsedFuncs			(FuncSet& dst) const
	{
		m_func.getUsedFuncs(dst);
	}

	const Func<Sig_>&	m_func;
};

template <typename F, int Size>
class VectorizedFunc : public GenFunc<typename F::Sig, Size>
{
public:
	VectorizedFunc	(void) : GenFunc<typename F::Sig, Size>(instance<F>()) {}
};



template <typename Sig_, int Size>
class FixedGenFunc : public PrimitiveFunc <Signature<
	typename ContainerOf<typename Sig_::Ret, Size>::Container,
	typename ContainerOf<typename Sig_::Arg0, Size>::Container,
	typename Sig_::Arg1,
	typename ContainerOf<typename Sig_::Arg2, Size>::Container,
	typename ContainerOf<typename Sig_::Arg3, Size>::Container> >
{
public:
	typedef typename FixedGenFunc::IArgs		IArgs;
	typedef typename FixedGenFunc::IRet			IRet;

	string						getName			(void) const
	{
		return this->doGetScalarFunc().getName();
	}

protected:
	void						doPrint			(ostream& os, const BaseArgExprs& args) const
	{
		this->doGetScalarFunc().print(os, args);
	}

	IRet						doApply			(const EvalContext& ctx,
												 const IArgs&		iargs) const
	{
		IRet				ret;
		const Func<Sig_>&	func	= this->doGetScalarFunc();

		for (int ndx = 0; ndx < Size; ++ndx)
			ret[ndx] = func.apply(ctx, iargs.a[ndx], iargs.b, iargs.c[ndx], iargs.d[ndx]);

		return ret;
	}

	virtual const Func<Sig_>&	doGetScalarFunc	(void) const = 0;
};

template <typename F, int Size>
class FixedVecFunc : public FixedGenFunc<typename F::Sig, Size>
{
protected:
	const Func<typename F::Sig>& doGetScalarFunc	(void) const { return instance<F>(); }
};

template<typename Sig>
struct GenFuncs
{
	GenFuncs (const Func<Sig>&			func_,
			  const GenFunc<Sig, 2>&	func2_,
			  const GenFunc<Sig, 3>&	func3_,
			  const GenFunc<Sig, 4>&	func4_)
		: func	(func_)
		, func2	(func2_)
		, func3	(func3_)
		, func4	(func4_)
	{}

	const Func<Sig>&		func;
	const GenFunc<Sig, 2>&	func2;
	const GenFunc<Sig, 3>&	func3;
	const GenFunc<Sig, 4>&	func4;
};

template<typename F>
GenFuncs<typename F::Sig> makeVectorizedFuncs (void)
{
	return GenFuncs<typename F::Sig>(instance<F>(),
									 instance<VectorizedFunc<F, 2> >(),
									 instance<VectorizedFunc<F, 3> >(),
									 instance<VectorizedFunc<F, 4> >());
}

template<int Size>
ExprP<Vector<float, Size> > operator*(const ExprP<Vector<float, Size> >& arg0,
									  const ExprP<Vector<float, Size> >& arg1)
{
	return app<VectorizedFunc<Mul, Size> >(arg0, arg1);
}

template<int Size>
ExprP<Vector<float, Size> > operator*(const ExprP<Vector<float, Size> >&	arg0,
									  const ExprP<float>&					arg1)
{
	return app<FixedVecFunc<Mul, Size> >(arg0, arg1);
}

template<int Size>
ExprP<Vector<float, Size> > operator/(const ExprP<Vector<float, Size> >&	arg0,
									  const ExprP<float>&					arg1)
{
	return app<FixedVecFunc<Div, Size> >(arg0, arg1);
}

template<int Size>
ExprP<Vector<float, Size> > operator-(const ExprP<Vector<float, Size> >& arg0)
{
	return app<VectorizedFunc<Negate, Size> >(arg0);
}

template<int Size>
ExprP<Vector<float, Size> > operator-(const ExprP<Vector<float, Size> >& arg0,
									  const ExprP<Vector<float, Size> >& arg1)
{
	return app<VectorizedFunc<Sub, Size> >(arg0, arg1);
}

template<int LeftRows, int Middle, int RightCols>
ExprP<Matrix<float, LeftRows, RightCols> >
operator* (const ExprP<Matrix<float, LeftRows, Middle> >&	left,
		   const ExprP<Matrix<float, Middle, RightCols> >&	right)
{
	return app<MatMul<LeftRows, Middle, RightCols> >(left, right);
}

template<int Rows, int Cols>
ExprP<Vector<float, Rows> > operator* (const ExprP<Vector<float, Cols> >&		left,
									   const ExprP<Matrix<float, Rows, Cols> >&	right)
{
	return app<VecMatMul<Rows, Cols> >(left, right);
}

template<int Rows, int Cols>
ExprP<Vector<float, Cols> > operator* (const ExprP<Matrix<float, Rows, Cols> >&	left,
									   const ExprP<Vector<float, Rows> >&		right)
{
	return app<MatVecMul<Rows, Cols> >(left, right);
}

template<int Rows, int Cols>
ExprP<Matrix<float, Rows, Cols> > operator* (const ExprP<Matrix<float, Rows, Cols> >&	left,
											 const ExprP<float>&						right)
{
	return app<ScalarMatFunc<Mul, Rows, Cols> >(left, right);
}

template<int Rows, int Cols>
ExprP<Matrix<float, Rows, Cols> > operator+ (const ExprP<Matrix<float, Rows, Cols> >&	left,
											 const ExprP<Matrix<float, Rows, Cols> >&	right)
{
	return app<CompMatFunc<Add, Rows, Cols> >(left, right);
}

template<int Rows, int Cols>
ExprP<Matrix<float, Rows, Cols> > operator- (const ExprP<Matrix<float, Rows, Cols> >&	mat)
{
	return app<MatNeg<Rows, Cols> >(mat);
}

template <typename T>
class Sampling
{
public:
	virtual void	genFixeds	(const FloatFormat&, vector<T>&)			const {}
	virtual T		genRandom	(const FloatFormat&, Precision, Random&)	const { return T(); }
	virtual double	getWeight	(void)										const { return 0.0; }
};

template <>
class DefaultSampling<Void> : public Sampling<Void>
{
public:
	void	genFixeds	(const FloatFormat&, vector<Void>& dst) const { dst.push_back(Void()); }
};

template <>
class DefaultSampling<bool> : public Sampling<bool>
{
public:
	void	genFixeds	(const FloatFormat&, vector<bool>& dst) const
	{
		dst.push_back(true);
		dst.push_back(false);
	}
};

template <>
class DefaultSampling<int> : public Sampling<int>
{
public:
	int		genRandom	(const FloatFormat&, Precision prec, Random& rnd) const
	{
		const int	exp		= rnd.getInt(0, getNumBits(prec)-2);
		const int	sign	= rnd.getBool() ? -1 : 1;

		return sign * rnd.getInt(0, (deInt32)1 << exp);
	}

	void	genFixeds	(const FloatFormat&, vector<int>& dst) const
	{
		dst.push_back(0);
		dst.push_back(-1);
		dst.push_back(1);
	}
	double	getWeight	(void) const { return 1.0; }

private:
	static inline int getNumBits (Precision prec)
	{
		switch (prec)
		{
			case glu::PRECISION_LOWP:		return 8;
			case glu::PRECISION_MEDIUMP:	return 16;
			case glu::PRECISION_HIGHP:		return 32;
			default:
				DE_ASSERT(false);
				return 0;
		}
	}
};

template <>
class DefaultSampling<float> : public Sampling<float>
{
public:
	float	genRandom	(const FloatFormat& format, Precision prec, Random& rnd) const;
	void	genFixeds	(const FloatFormat& format, vector<float>& dst) const;
	double	getWeight	(void) const { return 1.0; }
};

//! Generate a random float from a reasonable general-purpose distribution.
float DefaultSampling<float>::genRandom (const FloatFormat& format,
										 Precision,
										 Random&			rnd) const
{
	const int		minExp			= format.getMinExp();
	const int		maxExp			= format.getMaxExp();
	const bool		haveSubnormal	= format.hasSubnormal() != tcu::NO;

	// Choose exponent so that the cumulative distribution is cubic.
	// This makes the probability distribution quadratic, with the peak centered on zero.
	const double	minRoot			= deCbrt(minExp - 0.5 - (haveSubnormal ? 1.0 : 0.0));
	const double	maxRoot			= deCbrt(maxExp + 0.5);
	const int		fractionBits	= format.getFractionBits();
	const int		exp				= int(deRoundEven(dePow(rnd.getDouble(minRoot, maxRoot),
															3.0)));
	float			base			= 0.0f; // integral power of two
	float			quantum			= 0.0f; // smallest representable difference in the binade
	float			significand		= 0.0f; // Significand.

	DE_ASSERT(fractionBits < std::numeric_limits<float>::digits);

	// Generate some occasional special numbers
	switch (rnd.getInt(0, 64))
	{
		case 0:		return 0;
		case 1:		return TCU_INFINITY;
		case 2:		return -TCU_INFINITY;
		case 3:		return TCU_NAN;
		default:	break;
	}

	if (exp >= minExp)
	{
		// Normal number
		base = deFloatLdExp(1.0f, exp);
		quantum = deFloatLdExp(1.0f, exp - fractionBits);
	}
	else
	{
		// Subnormal
		base = 0.0f;
		quantum = deFloatLdExp(1.0f, minExp - fractionBits);
	}

	switch (rnd.getInt(0, 16))
	{
		case 0: // The highest number in this binade, significand is all bits one.
			significand = base - quantum;
			break;
		case 1: // Significand is one.
			significand = quantum;
			break;
		case 2: // Significand is zero.
			significand = 0.0;
			break;
		default: // Random (evenly distributed) significand.
		{
			deUint64 intFraction = rnd.getUint64() & ((1 << fractionBits) - 1);
			significand = float(intFraction) * quantum;
		}
	}

	// Produce positive numbers more often than negative.
	return (rnd.getInt(0,3) == 0 ? -1.0f : 1.0f) * (base + significand);
}

//! Generate a standard set of floats that should always be tested.
void DefaultSampling<float>::genFixeds (const FloatFormat& format, vector<float>& dst) const
{
	const int			minExp			= format.getMinExp();
	const int			maxExp			= format.getMaxExp();
	const int			fractionBits	= format.getFractionBits();
	const float			minQuantum		= deFloatLdExp(1.0f, minExp - fractionBits);
	const float			minNormalized	= deFloatLdExp(1.0f, minExp);
	const float			maxQuantum		= deFloatLdExp(1.0f, maxExp - fractionBits);

	// NaN
	dst.push_back(TCU_NAN);
	// Zero
	dst.push_back(0.0f);

	for (int sign = -1; sign <= 1; sign += 2)
	{
		// Smallest subnormal
		dst.push_back((float)sign * minQuantum);

		// Largest subnormal
		dst.push_back((float)sign * (minNormalized - minQuantum));

		// Smallest normalized
		dst.push_back((float)sign * minNormalized);

		// Next smallest normalized
		dst.push_back((float)sign * (minNormalized + minQuantum));

		dst.push_back((float)sign * 0.5f);
		dst.push_back((float)sign * 1.0f);
		dst.push_back((float)sign * 2.0f);

		// Largest number
		dst.push_back((float)sign * (deFloatLdExp(1.0f, maxExp) +
									(deFloatLdExp(1.0f, maxExp) - maxQuantum)));

		dst.push_back((float)sign * TCU_INFINITY);
	}
}

template <typename T, int Size>
class DefaultSampling<Vector<T, Size> > : public Sampling<Vector<T, Size> >
{
public:
	typedef Vector<T, Size>		Value;

	Value	genRandom	(const FloatFormat& fmt, Precision prec, Random& rnd) const
	{
		Value ret;

		for (int ndx = 0; ndx < Size; ++ndx)
			ret[ndx] = instance<DefaultSampling<T> >().genRandom(fmt, prec, rnd);

		return ret;
	}

	void	genFixeds	(const FloatFormat& fmt, vector<Value>& dst) const
	{
		vector<T> scalars;

		instance<DefaultSampling<T> >().genFixeds(fmt, scalars);

		for (size_t scalarNdx = 0; scalarNdx < scalars.size(); ++scalarNdx)
			dst.push_back(Value(scalars[scalarNdx]));
	}

	double	getWeight	(void) const
	{
		return dePow(instance<DefaultSampling<T> >().getWeight(), Size);
	}
};

template <typename T, int Rows, int Columns>
class DefaultSampling<Matrix<T, Rows, Columns> > : public Sampling<Matrix<T, Rows, Columns> >
{
public:
	typedef Matrix<T, Rows, Columns>		Value;

	Value	genRandom	(const FloatFormat& fmt, Precision prec, Random& rnd) const
	{
		Value ret;

		for (int rowNdx = 0; rowNdx < Rows; ++rowNdx)
			for (int colNdx = 0; colNdx < Columns; ++colNdx)
				ret(rowNdx, colNdx) = instance<DefaultSampling<T> >().genRandom(fmt, prec, rnd);

		return ret;
	}

	void	genFixeds	(const FloatFormat& fmt, vector<Value>& dst) const
	{
		vector<T> scalars;

		instance<DefaultSampling<T> >().genFixeds(fmt, scalars);

		for (size_t scalarNdx = 0; scalarNdx < scalars.size(); ++scalarNdx)
			dst.push_back(Value(scalars[scalarNdx]));

		if (Columns == Rows)
		{
			Value	mat	(0.0);
			T		x	= T(1.0f);
			mat[0][0] = x;
			for (int ndx = 0; ndx < Columns; ++ndx)
			{
				mat[Columns-1-ndx][ndx] = x;
				x *= T(2.0f);
			}
			dst.push_back(mat);
		}
	}

	double	getWeight	(void) const
	{
		return dePow(instance<DefaultSampling<T> >().getWeight(), Rows * Columns);
	}
};

struct Context
{
	Context		(const string&		name_,
				 TestContext&		testContext_,
				 RenderContext&		renderContext_,
				 const FloatFormat&	floatFormat_,
				 const FloatFormat&	highpFormat_,
				 Precision			precision_,
				 ShaderType			shaderType_,
				 size_t				numRandoms_)
		: name				(name_)
		, testContext		(testContext_)
		, renderContext		(renderContext_)
		, floatFormat		(floatFormat_)
		, highpFormat		(highpFormat_)
		, precision			(precision_)
		, shaderType		(shaderType_)
		, numRandoms		(numRandoms_) {}

	string				name;
	TestContext&		testContext;
	RenderContext&		renderContext;
	FloatFormat			floatFormat;
	FloatFormat			highpFormat;
	Precision			precision;
	ShaderType			shaderType;
	size_t				numRandoms;
};

template<typename In0_ = Void, typename In1_ = Void, typename In2_ = Void, typename In3_ = Void>
struct InTypes
{
	typedef	In0_	In0;
	typedef	In1_	In1;
	typedef	In2_	In2;
	typedef	In3_	In3;
};

template <typename In>
int numInputs (void)
{
	return (!isTypeValid<typename In::In0>() ? 0 :
			!isTypeValid<typename In::In1>() ? 1 :
			!isTypeValid<typename In::In2>() ? 2 :
			!isTypeValid<typename In::In3>() ? 3 :
			4);
}

template<typename Out0_, typename Out1_ = Void>
struct OutTypes
{
	typedef	Out0_	Out0;
	typedef	Out1_	Out1;
};

template <typename Out>
int numOutputs (void)
{
	return (!isTypeValid<typename Out::Out0>() ? 0 :
			!isTypeValid<typename Out::Out1>() ? 1 :
			2);
}

template<typename In>
struct Inputs
{
	vector<typename In::In0>	in0;
	vector<typename In::In1>	in1;
	vector<typename In::In2>	in2;
	vector<typename In::In3>	in3;
};

template<typename Out>
struct Outputs
{
	Outputs	(size_t size) : out0(size), out1(size) {}

	vector<typename Out::Out0>	out0;
	vector<typename Out::Out1>	out1;
};

template<typename In, typename Out>
struct Variables
{
	VariableP<typename In::In0>		in0;
	VariableP<typename In::In1>		in1;
	VariableP<typename In::In2>		in2;
	VariableP<typename In::In3>		in3;
	VariableP<typename Out::Out0>	out0;
	VariableP<typename Out::Out1>	out1;
};

template<typename In>
struct Samplings
{
	Samplings	(const Sampling<typename In::In0>&	in0_,
				 const Sampling<typename In::In1>&	in1_,
				 const Sampling<typename In::In2>&	in2_,
				 const Sampling<typename In::In3>&	in3_)
		: in0 (in0_), in1 (in1_), in2 (in2_), in3 (in3_) {}

	const Sampling<typename In::In0>&	in0;
	const Sampling<typename In::In1>&	in1;
	const Sampling<typename In::In2>&	in2;
	const Sampling<typename In::In3>&	in3;
};

template<typename In>
struct DefaultSamplings : Samplings<In>
{
	DefaultSamplings	(void)
		: Samplings<In>(instance<DefaultSampling<typename In::In0> >(),
						instance<DefaultSampling<typename In::In1> >(),
						instance<DefaultSampling<typename In::In2> >(),
						instance<DefaultSampling<typename In::In3> >()) {}
};

class PrecisionCase : public TestCase
{
public:
	IterateResult		iterate			(void);

protected:
						PrecisionCase	(const Context&		context,
										 const string&		name,
										 const string&		extension	= "")
							: TestCase		(context.testContext,
											 name.c_str(),
											 name.c_str())
							, m_ctx			(context)
							, m_status		()
							, m_rnd			(0xdeadbeefu +
											 context.testContext.getCommandLine().getBaseSeed())
							, m_extension	(extension)
	{
	}

	RenderContext&		getRenderContext(void) const			{ return m_ctx.renderContext; }

	const FloatFormat&	getFormat		(void) const			{ return m_ctx.floatFormat; }

	TestLog&			log				(void) const			{ return m_testCtx.getLog(); }

	virtual void		runTest			(void) = 0;

	template <typename In, typename Out>
	void				testStatement	(const Variables<In, Out>&	variables,
										 const Inputs<In>&			inputs,
										 const Statement&			stmt);

	template<typename T>
	Symbol				makeSymbol		(const Variable<T>& variable)
	{
		return Symbol(variable.getName(), getVarTypeOf<T>(m_ctx.precision));
	}

	Context				m_ctx;
	ResultCollector		m_status;
	Random				m_rnd;
	const string		m_extension;
};

IterateResult PrecisionCase::iterate (void)
{
	runTest();
	m_status.setTestContextResult(m_testCtx);
	return STOP;
}

template <typename In, typename Out>
void PrecisionCase::testStatement (const Variables<In, Out>&	variables,
								   const Inputs<In>&			inputs,
								   const Statement&				stmt)
{
	using namespace ShaderExecUtil;

	typedef typename	In::In0		In0;
	typedef typename	In::In1		In1;
	typedef typename	In::In2		In2;
	typedef typename	In::In3		In3;
	typedef typename	Out::Out0	Out0;
	typedef typename	Out::Out1	Out1;

	const FloatFormat&	fmt			= getFormat();
	const int			inCount		= numInputs<In>();
	const int			outCount	= numOutputs<Out>();
	const size_t		numValues	= (inCount > 0) ? inputs.in0.size() : 1;
	Outputs<Out>		outputs		(numValues);
	ShaderSpec			spec;
	const FloatFormat	highpFmt	= m_ctx.highpFormat;
	const int			maxMsgs		= 100;
	int					numErrors	= 0;
	Environment			env;		// Hoisted out of the inner loop for optimization.

	switch (inCount)
	{
		case 4: DE_ASSERT(inputs.in3.size() == numValues);
		case 3: DE_ASSERT(inputs.in2.size() == numValues);
		case 2: DE_ASSERT(inputs.in1.size() == numValues);
		case 1: DE_ASSERT(inputs.in0.size() == numValues);
		default: break;
	}

	// Print out the statement and its definitions
	log() << TestLog::Message << "Statement: " << stmt << TestLog::EndMessage;
	{
		ostringstream	oss;
		FuncSet			funcs;

		stmt.getUsedFuncs(funcs);
		for (FuncSet::const_iterator it = funcs.begin(); it != funcs.end(); ++it)
		{
			(*it)->printDefinition(oss);
		}
		if (!funcs.empty())
			log() << TestLog::Message << "Reference definitions:\n" << oss.str()
				  << TestLog::EndMessage;
	}

	// Initialize ShaderSpec from precision, variables and statement.
	{
		ostringstream os;
		os << "precision " << glu::getPrecisionName(m_ctx.precision) << " float;\n";
		spec.globalDeclarations = os.str();
	}

	spec.version = getContextTypeGLSLVersion(getRenderContext().getType());

	if (!m_extension.empty())
		spec.globalDeclarations = "#extension " + m_extension + " : require\n";

	spec.inputs.resize(inCount);

	switch (inCount)
	{
		case 4: spec.inputs[3] = makeSymbol(*variables.in3);
		case 3:	spec.inputs[2] = makeSymbol(*variables.in2);
		case 2:	spec.inputs[1] = makeSymbol(*variables.in1);
		case 1:	spec.inputs[0] = makeSymbol(*variables.in0);
		default: break;
	}

	spec.outputs.resize(outCount);

	switch (outCount)
	{
		case 2:	spec.outputs[1] = makeSymbol(*variables.out1);
		case 1:	spec.outputs[0] = makeSymbol(*variables.out0);
		default: break;
	}

	spec.source = de::toString(stmt);

	// Run the shader with inputs.
	{
		UniquePtr<ShaderExecutor>	executor		(createExecutor(getRenderContext(),
																	m_ctx.shaderType,
																	spec));
		const void*					inputArr[]		=
		{
			&inputs.in0.front(), &inputs.in1.front(), &inputs.in2.front(), &inputs.in3.front(),
		};
		void*						outputArr[]		=
		{
			&outputs.out0.front(), &outputs.out1.front(),
		};

		executor->log(log());
		if (!executor->isOk())
			TCU_FAIL("Shader compilation failed");

		executor->useProgram();
		executor->execute(int(numValues), inputArr, outputArr);
	}

	// Initialize environment with dummy values so we don't need to bind in inner loop.
	{
		const typename Traits<In0>::IVal		in0;
		const typename Traits<In1>::IVal		in1;
		const typename Traits<In2>::IVal		in2;
		const typename Traits<In3>::IVal		in3;
		const typename Traits<Out0>::IVal		reference0;
		const typename Traits<Out1>::IVal		reference1;

		env.bind(*variables.in0, in0);
		env.bind(*variables.in1, in1);
		env.bind(*variables.in2, in2);
		env.bind(*variables.in3, in3);
		env.bind(*variables.out0, reference0);
		env.bind(*variables.out1, reference1);
	}

	// For each input tuple, compute output reference interval and compare
	// shader output to the reference.
	for (size_t valueNdx = 0; valueNdx < numValues; valueNdx++)
	{
		bool						result		= true;
		typename Traits<Out0>::IVal	reference0;
		typename Traits<Out1>::IVal	reference1;

		if (valueNdx % (size_t)TOUCH_WATCHDOG_VALUE_FREQUENCY == 0)
			m_testCtx.touchWatchdog();

		env.lookup(*variables.in0) = convert<In0>(fmt, round(fmt, inputs.in0[valueNdx]));
		env.lookup(*variables.in1) = convert<In1>(fmt, round(fmt, inputs.in1[valueNdx]));
		env.lookup(*variables.in2) = convert<In2>(fmt, round(fmt, inputs.in2[valueNdx]));
		env.lookup(*variables.in3) = convert<In3>(fmt, round(fmt, inputs.in3[valueNdx]));

		{
			EvalContext	ctx (fmt, m_ctx.precision, env);
			stmt.execute(ctx);
		}

		switch (outCount)
		{
			case 2:
				reference1 = convert<Out1>(highpFmt, env.lookup(*variables.out1));
				if (!m_status.check(contains(reference1, outputs.out1[valueNdx]),
									"Shader output 1 is outside acceptable range"))
					result = false;
			case 1:
				reference0 = convert<Out0>(highpFmt, env.lookup(*variables.out0));
				if (!m_status.check(contains(reference0, outputs.out0[valueNdx]),
									"Shader output 0 is outside acceptable range"))
					result = false;
			default: break;
		}

		if (!result)
			++numErrors;

		if ((!result && numErrors <= maxMsgs) || GLS_LOG_ALL_RESULTS)
		{
			MessageBuilder	builder	= log().message();

			builder << (result ? "Passed" : "Failed") << " sample:\n";

			if (inCount > 0)
			{
				builder << "\t" << variables.in0->getName() << " = "
						<< valueToString(highpFmt, inputs.in0[valueNdx]) << "\n";
			}

			if (inCount > 1)
			{
				builder << "\t" << variables.in1->getName() << " = "
						<< valueToString(highpFmt, inputs.in1[valueNdx]) << "\n";
			}

			if (inCount > 2)
			{
				builder << "\t" << variables.in2->getName() << " = "
						<< valueToString(highpFmt, inputs.in2[valueNdx]) << "\n";
			}

			if (inCount > 3)
			{
				builder << "\t" << variables.in3->getName() << " = "
						<< valueToString(highpFmt, inputs.in3[valueNdx]) << "\n";
			}

			if (outCount > 0)
			{
				builder << "\t" << variables.out0->getName() << " = "
						<< valueToString(highpFmt, outputs.out0[valueNdx]) << "\n"
						<< "\tExpected range: "
						<< intervalToString<typename Out::Out0>(highpFmt, reference0) << "\n";
			}

			if (outCount > 1)
			{
				builder << "\t" << variables.out1->getName() << " = "
						<< valueToString(highpFmt, outputs.out1[valueNdx]) << "\n"
						<< "\tExpected range: "
						<< intervalToString<typename Out::Out1>(highpFmt, reference1) << "\n";
			}

			builder << TestLog::EndMessage;
		}
	}

	if (numErrors > maxMsgs)
	{
		log() << TestLog::Message << "(Skipped " << (numErrors - maxMsgs) << " messages.)"
			  << TestLog::EndMessage;
	}

	if (numErrors == 0)
	{
		log() << TestLog::Message << "All " << numValues << " inputs passed."
			  << TestLog::EndMessage;
	}
	else
	{
		log() << TestLog::Message << numErrors << "/" << numValues << " inputs failed."
			  << TestLog::EndMessage;
	}
}



template <typename T>
struct InputLess
{
	bool operator() (const T& val1, const T& val2) const
	{
		return val1 < val2;
	}
};

template <typename T>
bool inputLess (const T& val1, const T& val2)
{
	return InputLess<T>()(val1, val2);
}

template <>
struct InputLess<float>
{
	bool operator() (const float& val1, const float& val2) const
	{
		if (deIsNaN(val1))
			return false;
		if (deIsNaN(val2))
			return true;
		return val1 < val2;
	}
};

template <typename T, int Size>
struct InputLess<Vector<T, Size> >
{
	bool operator() (const Vector<T, Size>& vec1, const Vector<T, Size>& vec2) const
	{
		for (int ndx = 0; ndx < Size; ++ndx)
		{
			if (inputLess(vec1[ndx], vec2[ndx]))
				return true;
			if (inputLess(vec2[ndx], vec1[ndx]))
				return false;
		}

		return false;
	}
};

template <typename T, int Rows, int Cols>
struct InputLess<Matrix<T, Rows, Cols> >
{
	bool operator() (const Matrix<T, Rows, Cols>& mat1,
					 const Matrix<T, Rows, Cols>& mat2) const
	{
		for (int col = 0; col < Cols; ++col)
		{
			if (inputLess(mat1[col], mat2[col]))
				return true;
			if (inputLess(mat2[col], mat1[col]))
				return false;
		}

		return false;
	}
};

template <typename In>
struct InTuple :
	public Tuple4<typename In::In0, typename In::In1, typename In::In2, typename In::In3>
{
	InTuple	(const typename In::In0& in0,
			 const typename In::In1& in1,
			 const typename In::In2& in2,
			 const typename In::In3& in3)
		: Tuple4<typename In::In0, typename In::In1, typename In::In2, typename In::In3>
		  (in0, in1, in2, in3) {}
};

template <typename In>
struct InputLess<InTuple<In> >
{
	bool operator() (const InTuple<In>& in1, const InTuple<In>& in2) const
	{
		if (inputLess(in1.a, in2.a))
			return true;
		if (inputLess(in2.a, in1.a))
			return false;
		if (inputLess(in1.b, in2.b))
			return true;
		if (inputLess(in2.b, in1.b))
			return false;
		if (inputLess(in1.c, in2.c))
			return true;
		if (inputLess(in2.c, in1.c))
			return false;
		if (inputLess(in1.d, in2.d))
			return true;
		return false;
	};
};

template<typename In>
Inputs<In> generateInputs (const Samplings<In>&	samplings,
						   const FloatFormat&	floatFormat,
						   Precision			intPrecision,
						   size_t				numSamples,
						   Random&				rnd)
{
	Inputs<In>									ret;
	Inputs<In>									fixedInputs;
	set<InTuple<In>, InputLess<InTuple<In> > >	seenInputs;

	samplings.in0.genFixeds(floatFormat, fixedInputs.in0);
	samplings.in1.genFixeds(floatFormat, fixedInputs.in1);
	samplings.in2.genFixeds(floatFormat, fixedInputs.in2);
	samplings.in3.genFixeds(floatFormat, fixedInputs.in3);

	for (size_t ndx0 = 0; ndx0 < fixedInputs.in0.size(); ++ndx0)
	{
		for (size_t ndx1 = 0; ndx1 < fixedInputs.in1.size(); ++ndx1)
		{
			for (size_t ndx2 = 0; ndx2 < fixedInputs.in2.size(); ++ndx2)
			{
				for (size_t ndx3 = 0; ndx3 < fixedInputs.in3.size(); ++ndx3)
				{
					const InTuple<In>	tuple	(fixedInputs.in0[ndx0],
												 fixedInputs.in1[ndx1],
												 fixedInputs.in2[ndx2],
												 fixedInputs.in3[ndx3]);

					seenInputs.insert(tuple);
					ret.in0.push_back(tuple.a);
					ret.in1.push_back(tuple.b);
					ret.in2.push_back(tuple.c);
					ret.in3.push_back(tuple.d);
				}
			}
		}
	}

	for (size_t ndx = 0; ndx < numSamples; ++ndx)
	{
		const typename In::In0	in0		= samplings.in0.genRandom(floatFormat, intPrecision, rnd);
		const typename In::In1	in1		= samplings.in1.genRandom(floatFormat, intPrecision, rnd);
		const typename In::In2	in2		= samplings.in2.genRandom(floatFormat, intPrecision, rnd);
		const typename In::In3	in3		= samplings.in3.genRandom(floatFormat, intPrecision, rnd);
		const InTuple<In>		tuple	(in0, in1, in2, in3);

		if (de::contains(seenInputs, tuple))
			continue;

		seenInputs.insert(tuple);
		ret.in0.push_back(in0);
		ret.in1.push_back(in1);
		ret.in2.push_back(in2);
		ret.in3.push_back(in3);
	}

	return ret;
}

class FuncCaseBase : public PrecisionCase
{
public:
	IterateResult	iterate			(void);

protected:
					FuncCaseBase	(const Context&		context,
									 const string&		name,
									 const FuncBase&	func)
						: PrecisionCase	(context, name, func.getRequiredExtension()) {}
};

IterateResult FuncCaseBase::iterate (void)
{
	MovePtr<ContextInfo>	info	(ContextInfo::create(getRenderContext()));

	if (!m_extension.empty() && !info->isExtensionSupported(m_extension.c_str()))
		throw NotSupportedError("Unsupported extension: " + m_extension);

	runTest();

	m_status.setTestContextResult(m_testCtx);
	return STOP;
}

template <typename Sig>
class FuncCase : public FuncCaseBase
{
public:
	typedef Func<Sig>						CaseFunc;
	typedef typename Sig::Ret				Ret;
	typedef typename Sig::Arg0				Arg0;
	typedef typename Sig::Arg1				Arg1;
	typedef typename Sig::Arg2				Arg2;
	typedef typename Sig::Arg3				Arg3;
	typedef InTypes<Arg0, Arg1, Arg2, Arg3>	In;
	typedef OutTypes<Ret>					Out;

					FuncCase	(const Context&		context,
								 const string&		name,
								 const CaseFunc&	func)
						: FuncCaseBase	(context, name, func)
						, m_func		(func) {}

protected:
	void				runTest		(void);

	virtual const Samplings<In>&	getSamplings	(void)
	{
		return instance<DefaultSamplings<In> >();
	}

private:
	const CaseFunc&			m_func;
};

template <typename Sig>
void FuncCase<Sig>::runTest (void)
{
	const Inputs<In>	inputs	(generateInputs(getSamplings(),
												m_ctx.floatFormat,
												m_ctx.precision,
												m_ctx.numRandoms,
												m_rnd));
	Variables<In, Out>	variables;

	variables.out0	= variable<Ret>("out0");
	variables.out1	= variable<Void>("out1");
	variables.in0	= variable<Arg0>("in0");
	variables.in1	= variable<Arg1>("in1");
	variables.in2	= variable<Arg2>("in2");
	variables.in3	= variable<Arg3>("in3");

	{
		ExprP<Ret>	expr	= applyVar(m_func,
									   variables.in0, variables.in1,
									   variables.in2, variables.in3);
		StatementP	stmt	= variableAssignment(variables.out0, expr);

		this->testStatement(variables, inputs, *stmt);
	}
}

template <typename Sig>
class InOutFuncCase : public FuncCaseBase
{
public:
	typedef Func<Sig>						CaseFunc;
	typedef typename Sig::Ret				Ret;
	typedef typename Sig::Arg0				Arg0;
	typedef typename Sig::Arg1				Arg1;
	typedef typename Sig::Arg2				Arg2;
	typedef typename Sig::Arg3				Arg3;
	typedef InTypes<Arg0, Arg2, Arg3>		In;
	typedef OutTypes<Ret, Arg1>				Out;

					InOutFuncCase	(const Context&		context,
									 const string&		name,
									 const CaseFunc&	func)
						: FuncCaseBase	(context, name, func)
						, m_func		(func) {}

protected:
	void				runTest		(void);

	virtual const Samplings<In>&	getSamplings	(void)
	{
		return instance<DefaultSamplings<In> >();
	}

private:
	const CaseFunc&			m_func;
};

template <typename Sig>
void InOutFuncCase<Sig>::runTest (void)
{
	const Inputs<In>	inputs	(generateInputs(getSamplings(),
												m_ctx.floatFormat,
												m_ctx.precision,
												m_ctx.numRandoms,
												m_rnd));
	Variables<In, Out>	variables;

	variables.out0	= variable<Ret>("out0");
	variables.out1	= variable<Arg1>("out1");
	variables.in0	= variable<Arg0>("in0");
	variables.in1	= variable<Arg2>("in1");
	variables.in2	= variable<Arg3>("in2");
	variables.in3	= variable<Void>("in3");

	{
		ExprP<Ret>	expr	= applyVar(m_func,
									   variables.in0, variables.out1,
									   variables.in1, variables.in2);
		StatementP	stmt	= variableAssignment(variables.out0, expr);

		this->testStatement(variables, inputs, *stmt);
	}
}

template <typename Sig>
PrecisionCase* createFuncCase (const Context&	context,
							   const string&	name,
							   const Func<Sig>&	func)
{
	switch (func.getOutParamIndex())
	{
		case -1:
			return new FuncCase<Sig>(context, name, func);
		case 1:
			return new InOutFuncCase<Sig>(context, name, func);
		default:
			DE_FATAL("Impossible");
	}
	return DE_NULL;
}

class CaseFactory
{
public:
	virtual						~CaseFactory	(void) {}
	virtual MovePtr<TestNode>	createCase		(const Context& ctx) const = 0;
	virtual string				getName			(void) const = 0;
	virtual string				getDesc			(void) const = 0;
};

class FuncCaseFactory : public CaseFactory
{
public:
	virtual const FuncBase&	getFunc		(void) const = 0;

	string					getName		(void) const
	{
		return de::toLower(getFunc().getName());
	}

	string					getDesc		(void) const
	{
		return "Function '" + getFunc().getName() + "'";
	}
};

template <typename Sig>
class GenFuncCaseFactory : public CaseFactory
{
public:

						GenFuncCaseFactory	(const GenFuncs<Sig>&	funcs,
											 const string&			name)
							: m_funcs	(funcs)
							, m_name	(de::toLower(name)) {}

	MovePtr<TestNode>	createCase			(const Context& ctx) const
	{
		TestCaseGroup*	group = new TestCaseGroup(ctx.testContext,
												  ctx.name.c_str(), ctx.name.c_str());

		group->addChild(createFuncCase(ctx, "scalar", m_funcs.func));
		group->addChild(createFuncCase(ctx, "vec2", m_funcs.func2));
		group->addChild(createFuncCase(ctx, "vec3", m_funcs.func3));
		group->addChild(createFuncCase(ctx, "vec4", m_funcs.func4));

		return MovePtr<TestNode>(group);
	}

	string				getName				(void) const
	{
		return m_name;
	}

	string				getDesc				(void) const
	{
		return "Function '" + m_funcs.func.getName() + "'";
	}

private:
	const GenFuncs<Sig>	m_funcs;
	string				m_name;
};

template <template <int> class GenF>
class TemplateFuncCaseFactory : public FuncCaseFactory
{
public:
	MovePtr<TestNode>	createCase		(const Context& ctx) const
	{
		TestCaseGroup*	group = new TestCaseGroup(ctx.testContext,
							  ctx.name.c_str(), ctx.name.c_str());
		group->addChild(createFuncCase(ctx, "scalar", instance<GenF<1> >()));
		group->addChild(createFuncCase(ctx, "vec2", instance<GenF<2> >()));
		group->addChild(createFuncCase(ctx, "vec3", instance<GenF<3> >()));
		group->addChild(createFuncCase(ctx, "vec4", instance<GenF<4> >()));

		return MovePtr<TestNode>(group);
	}

	const FuncBase&		getFunc			(void) const { return instance<GenF<1> >(); }
};

template <template <int> class GenF>
class SquareMatrixFuncCaseFactory : public FuncCaseFactory
{
public:
	MovePtr<TestNode>	createCase		(const Context& ctx) const
	{
		TestCaseGroup*	group = new TestCaseGroup(ctx.testContext,
							  ctx.name.c_str(), ctx.name.c_str());
		group->addChild(createFuncCase(ctx, "mat2", instance<GenF<2> >()));
#if 0
		// disabled until we get reasonable results
		group->addChild(createFuncCase(ctx, "mat3", instance<GenF<3> >()));
		group->addChild(createFuncCase(ctx, "mat4", instance<GenF<4> >()));
#endif

		return MovePtr<TestNode>(group);
	}

	const FuncBase&		getFunc			(void) const { return instance<GenF<2> >(); }
};

template <template <int, int> class GenF>
class MatrixFuncCaseFactory : public FuncCaseFactory
{
public:
	MovePtr<TestNode>	createCase		(const Context& ctx) const
	{
		TestCaseGroup*	const group = new TestCaseGroup(ctx.testContext,
														ctx.name.c_str(), ctx.name.c_str());

		this->addCase<2, 2>(ctx, group);
		this->addCase<3, 2>(ctx, group);
		this->addCase<4, 2>(ctx, group);
		this->addCase<2, 3>(ctx, group);
		this->addCase<3, 3>(ctx, group);
		this->addCase<4, 3>(ctx, group);
		this->addCase<2, 4>(ctx, group);
		this->addCase<3, 4>(ctx, group);
		this->addCase<4, 4>(ctx, group);

		return MovePtr<TestNode>(group);
	}

	const FuncBase&		getFunc			(void) const { return instance<GenF<2,2> >(); }

private:
	template <int Rows, int Cols>
	void				addCase			(const Context& ctx, TestCaseGroup* group) const
	{
		const char*	const name = dataTypeNameOf<Matrix<float, Rows, Cols> >();

		group->addChild(createFuncCase(ctx, name, instance<GenF<Rows, Cols> >()));
	}
};

template <typename Sig>
class SimpleFuncCaseFactory : public CaseFactory
{
public:
						SimpleFuncCaseFactory	(const Func<Sig>& func) : m_func(func) {}

	MovePtr<TestNode>	createCase		(const Context& ctx) const
	{
		return MovePtr<TestNode>(createFuncCase(ctx, ctx.name.c_str(), m_func));
	}

	string				getName					(void) const
	{
		return de::toLower(m_func.getName());
	}

	string				getDesc					(void) const
	{
		return "Function '" + getName() + "'";
	}

private:
	const Func<Sig>&	m_func;
};

template <typename F>
SharedPtr<SimpleFuncCaseFactory<typename F::Sig> > createSimpleFuncCaseFactory (void)
{
	return SharedPtr<SimpleFuncCaseFactory<typename F::Sig> >(
		new SimpleFuncCaseFactory<typename F::Sig>(instance<F>()));
}

class BuiltinFuncs : public CaseFactories
{
public:
	const vector<const CaseFactory*>	getFactories	(void) const
	{
		vector<const CaseFactory*> ret;

		for (size_t ndx = 0; ndx < m_factories.size(); ++ndx)
			ret.push_back(m_factories[ndx].get());

		return ret;
	}

	void								addFactory		(SharedPtr<const CaseFactory> fact)
	{
		m_factories.push_back(fact);
	}

private:
	vector<SharedPtr<const CaseFactory> >			m_factories;
};

template <typename F>
void addScalarFactory(BuiltinFuncs& funcs, string name = "")
{
	if (name.empty())
		name = instance<F>().getName();

	funcs.addFactory(SharedPtr<const CaseFactory>(new GenFuncCaseFactory<typename F::Sig>(
													  makeVectorizedFuncs<F>(), name)));
}

MovePtr<const CaseFactories> createES3BuiltinCases (void)
{
	MovePtr<BuiltinFuncs>	funcs	(new BuiltinFuncs());

	addScalarFactory<Add>(*funcs);
	addScalarFactory<Sub>(*funcs);
	addScalarFactory<Mul>(*funcs);
	addScalarFactory<Div>(*funcs);

	addScalarFactory<Radians>(*funcs);
	addScalarFactory<Degrees>(*funcs);
	addScalarFactory<Sin>(*funcs);
	addScalarFactory<Cos>(*funcs);
	addScalarFactory<Tan>(*funcs);
	addScalarFactory<ASin>(*funcs);
	addScalarFactory<ACos>(*funcs);
	addScalarFactory<ATan2>(*funcs, "atan2");
	addScalarFactory<ATan>(*funcs);
	addScalarFactory<Sinh>(*funcs);
	addScalarFactory<Cosh>(*funcs);
	addScalarFactory<Tanh>(*funcs);
	addScalarFactory<ASinh>(*funcs);
	addScalarFactory<ACosh>(*funcs);
	addScalarFactory<ATanh>(*funcs);

	addScalarFactory<Pow>(*funcs);
	addScalarFactory<Exp>(*funcs);
	addScalarFactory<Log>(*funcs);
	addScalarFactory<Exp2>(*funcs);
	addScalarFactory<Log2>(*funcs);
	addScalarFactory<Sqrt>(*funcs);
	addScalarFactory<InverseSqrt>(*funcs);

	addScalarFactory<Abs>(*funcs);
	addScalarFactory<Sign>(*funcs);
	addScalarFactory<Floor>(*funcs);
	addScalarFactory<Trunc>(*funcs);
	addScalarFactory<Round>(*funcs);
	addScalarFactory<RoundEven>(*funcs);
	addScalarFactory<Ceil>(*funcs);
	addScalarFactory<Fract>(*funcs);
	addScalarFactory<Mod>(*funcs);
	funcs->addFactory(createSimpleFuncCaseFactory<Modf>());
	addScalarFactory<Min>(*funcs);
	addScalarFactory<Max>(*funcs);
	addScalarFactory<Clamp>(*funcs);
	addScalarFactory<Mix>(*funcs);
	addScalarFactory<Step>(*funcs);
	addScalarFactory<SmoothStep>(*funcs);

	funcs->addFactory(SharedPtr<const CaseFactory>(new TemplateFuncCaseFactory<Length>()));
	funcs->addFactory(SharedPtr<const CaseFactory>(new TemplateFuncCaseFactory<Distance>()));
	funcs->addFactory(SharedPtr<const CaseFactory>(new TemplateFuncCaseFactory<Dot>()));
	funcs->addFactory(createSimpleFuncCaseFactory<Cross>());
	funcs->addFactory(SharedPtr<const CaseFactory>(new TemplateFuncCaseFactory<Normalize>()));
	funcs->addFactory(SharedPtr<const CaseFactory>(new TemplateFuncCaseFactory<FaceForward>()));
	funcs->addFactory(SharedPtr<const CaseFactory>(new TemplateFuncCaseFactory<Reflect>()));
	funcs->addFactory(SharedPtr<const CaseFactory>(new TemplateFuncCaseFactory<Refract>()));


	funcs->addFactory(SharedPtr<const CaseFactory>(new MatrixFuncCaseFactory<MatrixCompMult>()));
	funcs->addFactory(SharedPtr<const CaseFactory>(new MatrixFuncCaseFactory<OuterProduct>()));
	funcs->addFactory(SharedPtr<const CaseFactory>(new MatrixFuncCaseFactory<Transpose>()));
	funcs->addFactory(SharedPtr<const CaseFactory>(new SquareMatrixFuncCaseFactory<Determinant>()));
	funcs->addFactory(SharedPtr<const CaseFactory>(new SquareMatrixFuncCaseFactory<Inverse>()));

	return MovePtr<const CaseFactories>(funcs.release());
}

MovePtr<const CaseFactories> createES31BuiltinCases (void)
{
	MovePtr<BuiltinFuncs>	funcs	(new BuiltinFuncs());

	addScalarFactory<FrExp>(*funcs);
	addScalarFactory<LdExp>(*funcs);
	addScalarFactory<Fma>(*funcs);

	return MovePtr<const CaseFactories>(funcs.release());
}

struct PrecisionTestContext
{
	PrecisionTestContext	(TestContext&				testCtx_,
							 RenderContext&				renderCtx_,
							 const FloatFormat&			highp_,
							 const FloatFormat&			mediump_,
							 const FloatFormat&			lowp_,
							 const vector<ShaderType>&	shaderTypes_,
							 int						numRandoms_)
		: testCtx		(testCtx_)
		, renderCtx		(renderCtx_)
		, shaderTypes	(shaderTypes_)
		, numRandoms	(numRandoms_)
	{
		formats[glu::PRECISION_HIGHP]	= &highp_;
		formats[glu::PRECISION_MEDIUMP]	= &mediump_;
		formats[glu::PRECISION_LOWP]	= &lowp_;
	}

	TestContext&			testCtx;
	RenderContext&			renderCtx;
	const FloatFormat*		formats[glu::PRECISION_LAST];
	vector<ShaderType>		shaderTypes;
	int						numRandoms;
};

TestCaseGroup* createFuncGroup (const PrecisionTestContext&	ctx,
								const CaseFactory&			factory)
{
	TestCaseGroup* const	group	= new TestCaseGroup(ctx.testCtx,
														factory.getName().c_str(),
														factory.getDesc().c_str());

	for (int precNdx = 0; precNdx < glu::PRECISION_LAST; ++precNdx)
	{
		const Precision		precision	= Precision(precNdx);
		const string		precName	(glu::getPrecisionName(precision));
		const FloatFormat&	fmt			= *de::getSizedArrayElement<glu::PRECISION_LAST>(ctx.formats, precNdx);
		const FloatFormat&	highpFmt	= *de::getSizedArrayElement<glu::PRECISION_LAST>(ctx.formats,
																						 glu::PRECISION_HIGHP);

		for (size_t shaderNdx = 0; shaderNdx < ctx.shaderTypes.size(); ++shaderNdx)
		{
			const ShaderType	shaderType	= ctx.shaderTypes[shaderNdx];
			const string		shaderName	(glu::getShaderTypeName(shaderType));
			const string		name		= precName + "_" + shaderName;
			const Context		caseCtx		(name, ctx.testCtx, ctx.renderCtx, fmt, highpFmt,
											 precision, shaderType, ctx.numRandoms);

			group->addChild(factory.createCase(caseCtx).release());
		}
	}

	return group;
}

void addBuiltinPrecisionTests (TestContext&					testCtx,
							   RenderContext&				renderCtx,
							   const CaseFactories&			cases,
							   const vector<ShaderType>&	shaderTypes,
							   TestCaseGroup&				dstGroup)
{
	const int						userRandoms	= testCtx.getCommandLine().getTestIterationCount();
	const int						defRandoms	= 16384;
	const int						numRandoms	= userRandoms > 0 ? userRandoms : defRandoms;
	const FloatFormat				highp		(-126, 127, 23, true,
												 tcu::MAYBE,	// subnormals
												 tcu::YES,		// infinities
												 tcu::MAYBE);	// NaN
	// \todo [2014-04-01 lauri] Check these once Khronos bug 11840 is resolved.
	const FloatFormat				mediump		(-13, 13, 9, false);
	// A fixed-point format is just a floating point format with a fixed
	// exponent and support for subnormals.
	const FloatFormat				lowp		(0, 0, 7, false, tcu::YES);
	const PrecisionTestContext		ctx			(testCtx, renderCtx, highp, mediump, lowp,
												 shaderTypes, numRandoms);

	for (size_t ndx = 0; ndx < cases.getFactories().size(); ++ndx)
		dstGroup.addChild(createFuncGroup(ctx, *cases.getFactories()[ndx]));
}

} // BuiltinPrecisionTests
} // gls
} // deqp<|MERGE_RESOLUTION|>--- conflicted
+++ resolved
@@ -2154,11 +2154,7 @@
 ExprP<TRET> NAME (const ExprP<T0>& arg0) { return app<CLASS>(arg0); }
 
 #define DEFINE_DERIVED1(CLASS, TRET, NAME, T0, ARG0, EXPANSION)			\
-<<<<<<< HEAD
 class CLASS : public DerivedFunc<Signature<TRET, T0> > /* NOLINT(CLASS) */ \
-=======
-class CLASS : public DerivedFunc<Signature<TRET, T0> >					\
->>>>>>> 452d94dd
 {																		\
 public:																	\
 	string			getName		(void) const		{ return #NAME; }	\
@@ -2183,11 +2179,7 @@
 }
 
 #define DEFINE_DERIVED2(CLASS, TRET, NAME, T0, Arg0, T1, Arg1, EXPANSION) \
-<<<<<<< HEAD
 class CLASS : public DerivedFunc<Signature<TRET, T0, T1> > /* NOLINT(CLASS) */	\
-=======
-class CLASS : public DerivedFunc<Signature<TRET, T0, T1> >				\
->>>>>>> 452d94dd
 {																		\
 public:																	\
 	string			getName		(void) const		{ return #NAME; }	\
