/*-------------------------------------------------------------------------
 * drawElements Quality Program OpenGL (ES) Module
 * -----------------------------------------------
 *
 * Copyright 2014 The Android Open Source Project
 *
 * Licensed under the Apache License, Version 2.0 (the "License");
 * you may not use this file except in compliance with the License.
 * You may obtain a copy of the License at
 *
 *      http://www.apache.org/licenses/LICENSE-2.0
 *
 * Unless required by applicable law or agreed to in writing, software
 * distributed under the License is distributed on an "AS IS" BASIS,
 * WITHOUT WARRANTIES OR CONDITIONS OF ANY KIND, either express or implied.
 * See the License for the specific language governing permissions and
 * limitations under the License.
 *
 *//*!
 * \file
 * \brief Draw tests
 *//*--------------------------------------------------------------------*/

#include "glsDrawTest.hpp"

#include "deRandom.h"
#include "deRandom.hpp"
#include "deMath.h"
#include "deStringUtil.hpp"
#include "deFloat16.h"
#include "deUniquePtr.hpp"
#include "deArrayUtil.hpp"

#include "tcuTestLog.hpp"
#include "tcuPixelFormat.hpp"
#include "tcuRGBA.hpp"
#include "tcuSurface.hpp"
#include "tcuVector.hpp"
#include "tcuTestLog.hpp"
#include "tcuRenderTarget.hpp"
#include "tcuStringTemplate.hpp"
#include "tcuImageCompare.hpp"
#include "tcuFloat.hpp"
#include "tcuTextureUtil.hpp"

#include "gluContextInfo.hpp"
#include "gluPixelTransfer.hpp"
#include "gluCallLogWrapper.hpp"

#include "sglrContext.hpp"
#include "sglrReferenceContext.hpp"
#include "sglrGLContext.hpp"

#include "rrGenericVector.hpp"

#include <cstring>
#include <cmath>
#include <vector>
#include <sstream>
#include <limits>
#include <cstdint>

#include "glwDefs.hpp"
#include "glwEnums.hpp"

namespace deqp
{
namespace gls
{
namespace
{

using tcu::TestLog;
using namespace glw; // GL types

const int MAX_RENDER_TARGET_SIZE = 512;

// Utils

static GLenum targetToGL(DrawTestSpec::Target target)
{
    static const GLenum targets[] = {
        GL_ELEMENT_ARRAY_BUFFER, // TARGET_ELEMENT_ARRAY = 0,
        GL_ARRAY_BUFFER          // TARGET_ARRAY,
    };

    return de::getSizedArrayElement<DrawTestSpec::TARGET_LAST>(targets, (int)target);
}

static GLenum usageToGL(DrawTestSpec::Usage usage)
{
    static const GLenum usages[] = {
        GL_DYNAMIC_DRAW, // USAGE_DYNAMIC_DRAW = 0,
        GL_STATIC_DRAW,  // USAGE_STATIC_DRAW,
        GL_STREAM_DRAW,  // USAGE_STREAM_DRAW,

        GL_STREAM_READ, // USAGE_STREAM_READ,
        GL_STREAM_COPY, // USAGE_STREAM_COPY,

        GL_STATIC_READ, // USAGE_STATIC_READ,
        GL_STATIC_COPY, // USAGE_STATIC_COPY,

        GL_DYNAMIC_READ, // USAGE_DYNAMIC_READ,
        GL_DYNAMIC_COPY  // USAGE_DYNAMIC_COPY,
    };

    return de::getSizedArrayElement<DrawTestSpec::USAGE_LAST>(usages, (int)usage);
}

static GLenum inputTypeToGL(DrawTestSpec::InputType type)
{
    static const GLenum types[] = {
        GL_FLOAT,          // INPUTTYPE_FLOAT = 0,
        GL_FIXED,          // INPUTTYPE_FIXED,
        GL_DOUBLE,         // INPUTTYPE_DOUBLE
        GL_BYTE,           // INPUTTYPE_BYTE,
        GL_SHORT,          // INPUTTYPE_SHORT,
        GL_UNSIGNED_BYTE,  // INPUTTYPE_UNSIGNED_BYTE,
        GL_UNSIGNED_SHORT, // INPUTTYPE_UNSIGNED_SHORT,

        GL_INT,                         // INPUTTYPE_INT,
        GL_UNSIGNED_INT,                // INPUTTYPE_UNSIGNED_INT,
        GL_HALF_FLOAT,                  // INPUTTYPE_HALF,
        GL_UNSIGNED_INT_2_10_10_10_REV, // INPUTTYPE_UNSIGNED_INT_2_10_10_10,
        GL_INT_2_10_10_10_REV           // INPUTTYPE_INT_2_10_10_10,
    };

    return de::getSizedArrayElement<DrawTestSpec::INPUTTYPE_LAST>(types, (int)type);
}

static std::string outputTypeToGLType(DrawTestSpec::OutputType type)
{
    static const char *types[] = {
        "float", // OUTPUTTYPE_FLOAT = 0,
        "vec2",  // OUTPUTTYPE_VEC2,
        "vec3",  // OUTPUTTYPE_VEC3,
        "vec4",  // OUTPUTTYPE_VEC4,

        "int",  // OUTPUTTYPE_INT,
        "uint", // OUTPUTTYPE_UINT,

        "ivec2", // OUTPUTTYPE_IVEC2,
        "ivec3", // OUTPUTTYPE_IVEC3,
        "ivec4", // OUTPUTTYPE_IVEC4,

        "uvec2", // OUTPUTTYPE_UVEC2,
        "uvec3", // OUTPUTTYPE_UVEC3,
        "uvec4", // OUTPUTTYPE_UVEC4,
    };

    return de::getSizedArrayElement<DrawTestSpec::OUTPUTTYPE_LAST>(types, (int)type);
}

static GLenum primitiveToGL(DrawTestSpec::Primitive primitive)
{
    static const GLenum primitives[] = {
        GL_POINTS,                   // PRIMITIVE_POINTS = 0,
        GL_TRIANGLES,                // PRIMITIVE_TRIANGLES,
        GL_TRIANGLE_FAN,             // PRIMITIVE_TRIANGLE_FAN,
        GL_TRIANGLE_STRIP,           // PRIMITIVE_TRIANGLE_STRIP,
        GL_LINES,                    // PRIMITIVE_LINES
        GL_LINE_STRIP,               // PRIMITIVE_LINE_STRIP
        GL_LINE_LOOP,                // PRIMITIVE_LINE_LOOP
        GL_LINES_ADJACENCY,          // PRIMITIVE_LINES_ADJACENCY
        GL_LINE_STRIP_ADJACENCY,     // PRIMITIVE_LINE_STRIP_ADJACENCY
        GL_TRIANGLES_ADJACENCY,      // PRIMITIVE_TRIANGLES_ADJACENCY
        GL_TRIANGLE_STRIP_ADJACENCY, // PRIMITIVE_TRIANGLE_STRIP_ADJACENCY
    };

    return de::getSizedArrayElement<DrawTestSpec::PRIMITIVE_LAST>(primitives, (int)primitive);
}

static uint32_t indexTypeToGL(DrawTestSpec::IndexType indexType)
{
    static const GLenum indexTypes[] = {
        GL_UNSIGNED_BYTE,  // INDEXTYPE_BYTE = 0,
        GL_UNSIGNED_SHORT, // INDEXTYPE_SHORT,
        GL_UNSIGNED_INT,   // INDEXTYPE_INT,
    };

    return de::getSizedArrayElement<DrawTestSpec::INDEXTYPE_LAST>(indexTypes, (int)indexType);
}

static bool inputTypeIsFloatType(DrawTestSpec::InputType type)
{
    if (type == DrawTestSpec::INPUTTYPE_FLOAT)
        return true;
    if (type == DrawTestSpec::INPUTTYPE_FIXED)
        return true;
    if (type == DrawTestSpec::INPUTTYPE_HALF)
        return true;
    if (type == DrawTestSpec::INPUTTYPE_DOUBLE)
        return true;
    return false;
}

static bool outputTypeIsFloatType(DrawTestSpec::OutputType type)
{
    if (type == DrawTestSpec::OUTPUTTYPE_FLOAT || type == DrawTestSpec::OUTPUTTYPE_VEC2 ||
        type == DrawTestSpec::OUTPUTTYPE_VEC3 || type == DrawTestSpec::OUTPUTTYPE_VEC4)
        return true;

    return false;
}

static bool outputTypeIsIntType(DrawTestSpec::OutputType type)
{
    if (type == DrawTestSpec::OUTPUTTYPE_INT || type == DrawTestSpec::OUTPUTTYPE_IVEC2 ||
        type == DrawTestSpec::OUTPUTTYPE_IVEC3 || type == DrawTestSpec::OUTPUTTYPE_IVEC4)
        return true;

    return false;
}

static bool outputTypeIsUintType(DrawTestSpec::OutputType type)
{
    if (type == DrawTestSpec::OUTPUTTYPE_UINT || type == DrawTestSpec::OUTPUTTYPE_UVEC2 ||
        type == DrawTestSpec::OUTPUTTYPE_UVEC3 || type == DrawTestSpec::OUTPUTTYPE_UVEC4)
        return true;

    return false;
}

static size_t getElementCount(DrawTestSpec::Primitive primitive, size_t primitiveCount)
{
    switch (primitive)
    {
    case DrawTestSpec::PRIMITIVE_POINTS:
        return primitiveCount;
    case DrawTestSpec::PRIMITIVE_TRIANGLES:
        return primitiveCount * 3;
    case DrawTestSpec::PRIMITIVE_TRIANGLE_FAN:
        return primitiveCount + 2;
    case DrawTestSpec::PRIMITIVE_TRIANGLE_STRIP:
        return primitiveCount + 2;
    case DrawTestSpec::PRIMITIVE_LINES:
        return primitiveCount * 2;
    case DrawTestSpec::PRIMITIVE_LINE_STRIP:
        return primitiveCount + 1;
    case DrawTestSpec::PRIMITIVE_LINE_LOOP:
        return (primitiveCount == 1) ? (2) : (primitiveCount);
    case DrawTestSpec::PRIMITIVE_LINES_ADJACENCY:
        return primitiveCount * 4;
    case DrawTestSpec::PRIMITIVE_LINE_STRIP_ADJACENCY:
        return primitiveCount + 3;
    case DrawTestSpec::PRIMITIVE_TRIANGLES_ADJACENCY:
        return primitiveCount * 6;
    case DrawTestSpec::PRIMITIVE_TRIANGLE_STRIP_ADJACENCY:
        return primitiveCount * 2 + 4;
    default:
        DE_ASSERT(false);
        return 0;
    }
}

struct MethodInfo
{
    bool indexed;
    bool instanced;
    bool ranged;
    bool first;
    bool baseVertex;
    bool indirect;
};

static MethodInfo getMethodInfo(gls::DrawTestSpec::DrawMethod method)
{
    static const MethodInfo infos[] = {
        //    indexed        instanced    ranged        first        baseVertex    indirect
        {false, false, false, true, false, false}, //!< DRAWMETHOD_DRAWARRAYS,
        {false, true, false, true, false, false},  //!< DRAWMETHOD_DRAWARRAYS_INSTANCED,
        {false, true, false, true, false, true},   //!< DRAWMETHOD_DRAWARRAYS_INDIRECT,
        {true, false, false, false, false, false}, //!< DRAWMETHOD_DRAWELEMENTS,
        {true, false, true, false, false, false},  //!< DRAWMETHOD_DRAWELEMENTS_RANGED,
        {true, true, false, false, false, false},  //!< DRAWMETHOD_DRAWELEMENTS_INSTANCED,
        {true, true, false, false, true, true},    //!< DRAWMETHOD_DRAWELEMENTS_INDIRECT,
        {true, false, false, false, true, false},  //!< DRAWMETHOD_DRAWELEMENTS_BASEVERTEX,
        {true, true, false, false, true, false},   //!< DRAWMETHOD_DRAWELEMENTS_INSTANCED_BASEVERTEX,
        {true, false, true, false, true, false},   //!< DRAWMETHOD_DRAWELEMENTS_RANGED_BASEVERTEX,
    };

    return de::getSizedArrayElement<DrawTestSpec::DRAWMETHOD_LAST>(infos, (int)method);
}

template <class T>
inline static void alignmentSafeAssignment(char *dst, T val)
{
    std::memcpy(dst, &val, sizeof(T));
}

static bool checkSpecsShaderCompatible(const DrawTestSpec &a, const DrawTestSpec &b)
{
    // Only the attributes matter
    if (a.attribs.size() != b.attribs.size())
        return false;

    for (size_t ndx = 0; ndx < a.attribs.size(); ++ndx)
    {
        // Only the output type (== shader input type) matters and the usage in the shader.

        if (a.attribs[ndx].additionalPositionAttribute != b.attribs[ndx].additionalPositionAttribute)
            return false;

        // component counts need not to match
        if (outputTypeIsFloatType(a.attribs[ndx].outputType) && outputTypeIsFloatType(b.attribs[ndx].outputType))
            continue;
        if (outputTypeIsIntType(a.attribs[ndx].outputType) && outputTypeIsIntType(b.attribs[ndx].outputType))
            continue;
        if (outputTypeIsUintType(a.attribs[ndx].outputType) && outputTypeIsUintType(b.attribs[ndx].outputType))
            continue;

        return false;
    }

    return true;
}

// generate random vectors in a way that does not depend on argument evaluation order

tcu::Vec4 generateRandomVec4(de::Random &random)
{
    tcu::Vec4 retVal;

    for (int i = 0; i < 4; ++i)
        retVal[i] = random.getFloat();

    return retVal;
}

tcu::IVec4 generateRandomIVec4(de::Random &random)
{
    tcu::IVec4 retVal;

    for (int i = 0; i < 4; ++i)
        retVal[i] = random.getUint32();

    return retVal;
}

tcu::UVec4 generateRandomUVec4(de::Random &random)
{
    tcu::UVec4 retVal;

    for (int i = 0; i < 4; ++i)
        retVal[i] = random.getUint32();

    return retVal;
}

// IterationLogSectionEmitter

class IterationLogSectionEmitter
{
public:
    IterationLogSectionEmitter(tcu::TestLog &log, size_t testIteration, size_t testIterations,
                               const std::string &description, bool enabled);
    ~IterationLogSectionEmitter(void);

private:
    IterationLogSectionEmitter(const IterationLogSectionEmitter &);            // delete
    IterationLogSectionEmitter &operator=(const IterationLogSectionEmitter &); // delete

    tcu::TestLog &m_log;
    bool m_enabled;
};

IterationLogSectionEmitter::IterationLogSectionEmitter(tcu::TestLog &log, size_t testIteration, size_t testIterations,
                                                       const std::string &description, bool enabled)
    : m_log(log)
    , m_enabled(enabled)
{
    if (m_enabled)
    {
        std::ostringstream buf;
        buf << "Iteration " << (testIteration + 1) << "/" << testIterations;

        if (!description.empty())
            buf << " - " << description;

        m_log << tcu::TestLog::Section(buf.str(), buf.str());
    }
}

IterationLogSectionEmitter::~IterationLogSectionEmitter(void)
{
    if (m_enabled)
        m_log << tcu::TestLog::EndSection;
}

// GLValue

class GLValue
{
public:
    template <class Type>
    class WrappedType
    {
    public:
        static WrappedType<Type> create(Type value)
        {
            WrappedType<Type> v;
            v.m_value = value;
            return v;
        }
        inline Type getValue(void) const
        {
            return m_value;
        }

        inline WrappedType<Type> operator+(const WrappedType<Type> &other) const
        {
            return WrappedType<Type>::create((Type)(m_value + other.getValue()));
        }
        inline WrappedType<Type> operator*(const WrappedType<Type> &other) const
        {
            return WrappedType<Type>::create((Type)(m_value * other.getValue()));
        }
        inline WrappedType<Type> operator/(const WrappedType<Type> &other) const
        {
            return WrappedType<Type>::create((Type)(m_value / other.getValue()));
        }
        inline WrappedType<Type> operator-(const WrappedType<Type> &other) const
        {
            return WrappedType<Type>::create((Type)(m_value - other.getValue()));
        }

        inline WrappedType<Type> &operator+=(const WrappedType<Type> &other)
        {
            m_value += other.getValue();
            return *this;
        }
        inline WrappedType<Type> &operator*=(const WrappedType<Type> &other)
        {
            m_value *= other.getValue();
            return *this;
        }
        inline WrappedType<Type> &operator/=(const WrappedType<Type> &other)
        {
            m_value /= other.getValue();
            return *this;
        }
        inline WrappedType<Type> &operator-=(const WrappedType<Type> &other)
        {
            m_value -= other.getValue();
            return *this;
        }

        inline bool operator==(const WrappedType<Type> &other) const
        {
            return m_value == other.m_value;
        }
        inline bool operator!=(const WrappedType<Type> &other) const
        {
            return m_value != other.m_value;
        }
        inline bool operator<(const WrappedType<Type> &other) const
        {
            return m_value < other.m_value;
        }
        inline bool operator>(const WrappedType<Type> &other) const
        {
            return m_value > other.m_value;
        }
        inline bool operator<=(const WrappedType<Type> &other) const
        {
            return m_value <= other.m_value;
        }
        inline bool operator>=(const WrappedType<Type> &other) const
        {
            return m_value >= other.m_value;
        }

        inline operator Type(void) const
        {
            return m_value;
        }
        template <class T>
        inline T to(void) const
        {
            return (T)m_value;
        }

    private:
        Type m_value;
    };

    typedef WrappedType<int16_t> Short;
    typedef WrappedType<uint16_t> Ushort;

    typedef WrappedType<int8_t> Byte;
    typedef WrappedType<uint8_t> Ubyte;

    typedef WrappedType<float> Float;
    typedef WrappedType<double> Double;

    typedef WrappedType<uint32_t> Uint;

    // All operations are calculated using 64bit values to avoid signed integer overflow which is undefined.
    class Int
    {
    public:
        static Int create(int32_t value)
        {
            Int v;
            v.m_value = value;
            return v;
        }
        inline int32_t getValue(void) const
        {
            return m_value;
        }

        inline Int operator+(const Int &other) const
        {
            return Int::create((int32_t)((int64_t)m_value + (int64_t)other.getValue()));
        }
        inline Int operator*(const Int &other) const
        {
            return Int::create((int32_t)((int64_t)m_value * (int64_t)other.getValue()));
        }
        inline Int operator/(const Int &other) const
        {
            return Int::create((int32_t)((int64_t)m_value / (int64_t)other.getValue()));
        }
        inline Int operator-(const Int &other) const
        {
            return Int::create((int32_t)((int64_t)m_value - (int64_t)other.getValue()));
        }

        inline Int &operator+=(const Int &other)
        {
            m_value = (int32_t)((int64_t)m_value + (int64_t)other.getValue());
            return *this;
        }
        inline Int &operator*=(const Int &other)
        {
            m_value = (int32_t)((int64_t)m_value * (int64_t)other.getValue());
            return *this;
        }
        inline Int &operator/=(const Int &other)
        {
            m_value = (int32_t)((int64_t)m_value / (int64_t)other.getValue());
            return *this;
        }
        inline Int &operator-=(const Int &other)
        {
            m_value = (int32_t)((int64_t)m_value - (int64_t)other.getValue());
            return *this;
        }

        inline bool operator==(const Int &other) const
        {
            return m_value == other.m_value;
        }
        inline bool operator!=(const Int &other) const
        {
            return m_value != other.m_value;
        }
        inline bool operator<(const Int &other) const
        {
            return m_value < other.m_value;
        }
        inline bool operator>(const Int &other) const
        {
            return m_value > other.m_value;
        }
        inline bool operator<=(const Int &other) const
        {
            return m_value <= other.m_value;
        }
        inline bool operator>=(const Int &other) const
        {
            return m_value >= other.m_value;
        }

        inline operator int32_t(void) const
        {
            return m_value;
        }
        template <class T>
        inline T to(void) const
        {
            return (T)m_value;
        }

    private:
        int32_t m_value;
    };

    class Half
    {
    public:
        static Half create(float value)
        {
            Half h;
            h.m_value = floatToHalf(value);
            return h;
        }
        inline deFloat16 getValue(void) const
        {
            return m_value;
        }

        inline Half operator+(const Half &other) const
        {
            return create(halfToFloat(m_value) + halfToFloat(other.getValue()));
        }
        inline Half operator*(const Half &other) const
        {
            return create(halfToFloat(m_value) * halfToFloat(other.getValue()));
        }
        inline Half operator/(const Half &other) const
        {
            return create(halfToFloat(m_value) / halfToFloat(other.getValue()));
        }
        inline Half operator-(const Half &other) const
        {
            return create(halfToFloat(m_value) - halfToFloat(other.getValue()));
        }

        inline Half &operator+=(const Half &other)
        {
            m_value = floatToHalf(halfToFloat(other.getValue()) + halfToFloat(m_value));
            return *this;
        }
        inline Half &operator*=(const Half &other)
        {
            m_value = floatToHalf(halfToFloat(other.getValue()) * halfToFloat(m_value));
            return *this;
        }
        inline Half &operator/=(const Half &other)
        {
            m_value = floatToHalf(halfToFloat(other.getValue()) / halfToFloat(m_value));
            return *this;
        }
        inline Half &operator-=(const Half &other)
        {
            m_value = floatToHalf(halfToFloat(other.getValue()) - halfToFloat(m_value));
            return *this;
        }

        inline bool operator==(const Half &other) const
        {
            return m_value == other.m_value;
        }
        inline bool operator!=(const Half &other) const
        {
            return m_value != other.m_value;
        }
        inline bool operator<(const Half &other) const
        {
            return halfToFloat(m_value) < halfToFloat(other.m_value);
        }
        inline bool operator>(const Half &other) const
        {
            return halfToFloat(m_value) > halfToFloat(other.m_value);
        }
        inline bool operator<=(const Half &other) const
        {
            return halfToFloat(m_value) <= halfToFloat(other.m_value);
        }
        inline bool operator>=(const Half &other) const
        {
            return halfToFloat(m_value) >= halfToFloat(other.m_value);
        }

        template <class T>
        inline T to(void) const
        {
            return (T)halfToFloat(m_value);
        }

        inline static deFloat16 floatToHalf(float f);
        inline static float halfToFloat(deFloat16 h);

    private:
        deFloat16 m_value;
    };

    class Fixed
    {
    public:
        static Fixed create(int32_t value)
        {
            Fixed v;
            v.m_value = value;
            return v;
        }
        inline int32_t getValue(void) const
        {
            return m_value;
        }

        inline Fixed operator+(const Fixed &other) const
        {
            return create(m_value + other.getValue());
        }
        inline Fixed operator*(const Fixed &other) const
        {
            return create(m_value * other.getValue());
        }
        inline Fixed operator/(const Fixed &other) const
        {
            return create(m_value / other.getValue());
        }
        inline Fixed operator-(const Fixed &other) const
        {
            return create(m_value - other.getValue());
        }

        inline Fixed &operator+=(const Fixed &other)
        {
            m_value += other.getValue();
            return *this;
        }
        inline Fixed &operator*=(const Fixed &other)
        {
            m_value *= other.getValue();
            return *this;
        }
        inline Fixed &operator/=(const Fixed &other)
        {
            m_value /= other.getValue();
            return *this;
        }
        inline Fixed &operator-=(const Fixed &other)
        {
            m_value -= other.getValue();
            return *this;
        }

        inline bool operator==(const Fixed &other) const
        {
            return m_value == other.m_value;
        }
        inline bool operator!=(const Fixed &other) const
        {
            return m_value != other.m_value;
        }
        inline bool operator<(const Fixed &other) const
        {
            return m_value < other.m_value;
        }
        inline bool operator>(const Fixed &other) const
        {
            return m_value > other.m_value;
        }
        inline bool operator<=(const Fixed &other) const
        {
            return m_value <= other.m_value;
        }
        inline bool operator>=(const Fixed &other) const
        {
            return m_value >= other.m_value;
        }

        inline operator int32_t(void) const
        {
            return m_value;
        }
        template <class T>
        inline T to(void) const
        {
            return (T)m_value;
        }

    private:
        int32_t m_value;
    };

    // \todo [mika] This is pretty messy
    GLValue(void) : type(DrawTestSpec::INPUTTYPE_LAST)
    {
    }
    explicit GLValue(Float value) : type(DrawTestSpec::INPUTTYPE_FLOAT), fl(value)
    {
    }
    explicit GLValue(Fixed value) : type(DrawTestSpec::INPUTTYPE_FIXED), fi(value)
    {
    }
    explicit GLValue(Byte value) : type(DrawTestSpec::INPUTTYPE_BYTE), b(value)
    {
    }
    explicit GLValue(Ubyte value) : type(DrawTestSpec::INPUTTYPE_UNSIGNED_BYTE), ub(value)
    {
    }
    explicit GLValue(Short value) : type(DrawTestSpec::INPUTTYPE_SHORT), s(value)
    {
    }
    explicit GLValue(Ushort value) : type(DrawTestSpec::INPUTTYPE_UNSIGNED_SHORT), us(value)
    {
    }
    explicit GLValue(Int value) : type(DrawTestSpec::INPUTTYPE_INT), i(value)
    {
    }
    explicit GLValue(Uint value) : type(DrawTestSpec::INPUTTYPE_UNSIGNED_INT), ui(value)
    {
    }
    explicit GLValue(Half value) : type(DrawTestSpec::INPUTTYPE_HALF), h(value)
    {
    }
    explicit GLValue(Double value) : type(DrawTestSpec::INPUTTYPE_DOUBLE), d(value)
    {
    }

    float toFloat(void) const;

    static GLValue getMaxValue(DrawTestSpec::InputType type);
    static GLValue getMinValue(DrawTestSpec::InputType type);

    DrawTestSpec::InputType type;

    union
    {
        Float fl;
        Fixed fi;
        Double d;
        Byte b;
        Ubyte ub;
        Short s;
        Ushort us;
        Int i;
        Uint ui;
        Half h;
    };
};

inline deFloat16 GLValue::Half::floatToHalf(float f)
{
    // No denorm support.
    tcu::Float<uint16_t, 5, 10, 15, tcu::FLOAT_HAS_SIGN> v(f);
    DE_ASSERT(!v.isNaN() && !v.isInf());
    return v.bits();
}

inline float GLValue::Half::halfToFloat(deFloat16 h)
{
    return tcu::Float16((uint16_t)h).asFloat();
}

float GLValue::toFloat(void) const
{
    switch (type)
    {
    case DrawTestSpec::INPUTTYPE_FLOAT:
        return fl.getValue();

    case DrawTestSpec::INPUTTYPE_BYTE:
        return b.getValue();

    case DrawTestSpec::INPUTTYPE_UNSIGNED_BYTE:
        return ub.getValue();

    case DrawTestSpec::INPUTTYPE_SHORT:
        return s.getValue();

    case DrawTestSpec::INPUTTYPE_UNSIGNED_SHORT:
        return us.getValue();

    case DrawTestSpec::INPUTTYPE_FIXED:
    {
        int maxValue = 65536;
        return (float)(double(2 * fi.getValue() + 1) / (maxValue - 1));
    }

    case DrawTestSpec::INPUTTYPE_UNSIGNED_INT:
        return (float)ui.getValue();

    case DrawTestSpec::INPUTTYPE_INT:
        return (float)i.getValue();

    case DrawTestSpec::INPUTTYPE_HALF:
        return h.to<float>();

    case DrawTestSpec::INPUTTYPE_DOUBLE:
        return d.to<float>();

    default:
        DE_ASSERT(false);
        return 0.0f;
    }
}

GLValue GLValue::getMaxValue(DrawTestSpec::InputType type)
{
    GLValue rangesHi[(int)DrawTestSpec::INPUTTYPE_LAST];

    rangesHi[(int)DrawTestSpec::INPUTTYPE_FLOAT]          = GLValue(Float::create(127.0f));
    rangesHi[(int)DrawTestSpec::INPUTTYPE_DOUBLE]         = GLValue(Double::create(127.0f));
    rangesHi[(int)DrawTestSpec::INPUTTYPE_BYTE]           = GLValue(Byte::create(127));
    rangesHi[(int)DrawTestSpec::INPUTTYPE_UNSIGNED_BYTE]  = GLValue(Ubyte::create(255));
    rangesHi[(int)DrawTestSpec::INPUTTYPE_UNSIGNED_SHORT] = GLValue(Ushort::create(65530));
    rangesHi[(int)DrawTestSpec::INPUTTYPE_SHORT]          = GLValue(Short::create(32760));
    rangesHi[(int)DrawTestSpec::INPUTTYPE_FIXED]          = GLValue(Fixed::create(32760));
    rangesHi[(int)DrawTestSpec::INPUTTYPE_INT]            = GLValue(Int::create(2147483647));
    rangesHi[(int)DrawTestSpec::INPUTTYPE_UNSIGNED_INT]   = GLValue(Uint::create(4294967295u));
    rangesHi[(int)DrawTestSpec::INPUTTYPE_HALF]           = GLValue(Half::create(256.0f));

    return rangesHi[(int)type];
}

GLValue GLValue::getMinValue(DrawTestSpec::InputType type)
{
    GLValue rangesLo[(int)DrawTestSpec::INPUTTYPE_LAST];

    rangesLo[(int)DrawTestSpec::INPUTTYPE_FLOAT]          = GLValue(Float::create(-127.0f));
    rangesLo[(int)DrawTestSpec::INPUTTYPE_DOUBLE]         = GLValue(Double::create(-127.0f));
    rangesLo[(int)DrawTestSpec::INPUTTYPE_BYTE]           = GLValue(Byte::create(-127));
    rangesLo[(int)DrawTestSpec::INPUTTYPE_UNSIGNED_BYTE]  = GLValue(Ubyte::create(0));
    rangesLo[(int)DrawTestSpec::INPUTTYPE_UNSIGNED_SHORT] = GLValue(Ushort::create(0));
    rangesLo[(int)DrawTestSpec::INPUTTYPE_SHORT]          = GLValue(Short::create(-32760));
    rangesLo[(int)DrawTestSpec::INPUTTYPE_FIXED]          = GLValue(Fixed::create(-32760));
    rangesLo[(int)DrawTestSpec::INPUTTYPE_INT]            = GLValue(Int::create(-2147483647));
    rangesLo[(int)DrawTestSpec::INPUTTYPE_UNSIGNED_INT]   = GLValue(Uint::create(0));
    rangesLo[(int)DrawTestSpec::INPUTTYPE_HALF]           = GLValue(Half::create(-256.0f));

    return rangesLo[(int)type];
}

template <typename T>
struct GLValueTypeTraits;

template <>
struct GLValueTypeTraits<GLValue::Float>
{
    static const DrawTestSpec::InputType Type = DrawTestSpec::INPUTTYPE_FLOAT;
};
template <>
struct GLValueTypeTraits<GLValue::Double>
{
    static const DrawTestSpec::InputType Type = DrawTestSpec::INPUTTYPE_DOUBLE;
};
template <>
struct GLValueTypeTraits<GLValue::Byte>
{
    static const DrawTestSpec::InputType Type = DrawTestSpec::INPUTTYPE_BYTE;
};
template <>
struct GLValueTypeTraits<GLValue::Ubyte>
{
    static const DrawTestSpec::InputType Type = DrawTestSpec::INPUTTYPE_UNSIGNED_BYTE;
};
template <>
struct GLValueTypeTraits<GLValue::Ushort>
{
    static const DrawTestSpec::InputType Type = DrawTestSpec::INPUTTYPE_UNSIGNED_SHORT;
};
template <>
struct GLValueTypeTraits<GLValue::Short>
{
    static const DrawTestSpec::InputType Type = DrawTestSpec::INPUTTYPE_SHORT;
};
template <>
struct GLValueTypeTraits<GLValue::Fixed>
{
    static const DrawTestSpec::InputType Type = DrawTestSpec::INPUTTYPE_FIXED;
};
template <>
struct GLValueTypeTraits<GLValue::Int>
{
    static const DrawTestSpec::InputType Type = DrawTestSpec::INPUTTYPE_INT;
};
template <>
struct GLValueTypeTraits<GLValue::Uint>
{
    static const DrawTestSpec::InputType Type = DrawTestSpec::INPUTTYPE_UNSIGNED_INT;
};
template <>
struct GLValueTypeTraits<GLValue::Half>
{
    static const DrawTestSpec::InputType Type = DrawTestSpec::INPUTTYPE_HALF;
};

template <typename T>
inline T extractGLValue(const GLValue &v);

template <>
GLValue::Float inline extractGLValue<GLValue::Float>(const GLValue &v)
{
    return v.fl;
}
template <>
GLValue::Double inline extractGLValue<GLValue::Double>(const GLValue &v)
{
    return v.d;
}
template <>
GLValue::Byte inline extractGLValue<GLValue::Byte>(const GLValue &v)
{
    return v.b;
}
template <>
GLValue::Ubyte inline extractGLValue<GLValue::Ubyte>(const GLValue &v)
{
    return v.ub;
}
template <>
GLValue::Ushort inline extractGLValue<GLValue::Ushort>(const GLValue &v)
{
    return v.us;
}
template <>
GLValue::Short inline extractGLValue<GLValue::Short>(const GLValue &v)
{
    return v.s;
}
template <>
GLValue::Fixed inline extractGLValue<GLValue::Fixed>(const GLValue &v)
{
    return v.fi;
}
template <>
GLValue::Int inline extractGLValue<GLValue::Int>(const GLValue &v)
{
    return v.i;
}
template <>
GLValue::Uint inline extractGLValue<GLValue::Uint>(const GLValue &v)
{
    return v.ui;
}
template <>
GLValue::Half inline extractGLValue<GLValue::Half>(const GLValue &v)
{
    return v.h;
}

template <class T>
inline T getRandom(deRandom &rnd, T min, T max);

template <>
inline GLValue::Float getRandom(deRandom &rnd, GLValue::Float min, GLValue::Float max)
{
    if (max < min)
        return min;

    return GLValue::Float::create(min + deRandom_getFloat(&rnd) * (max.to<float>() - min.to<float>()));
}

template <>
inline GLValue::Double getRandom(deRandom &rnd, GLValue::Double min, GLValue::Double max)
{
    if (max < min)
        return min;

    return GLValue::Double::create(min + deRandom_getFloat(&rnd) * (max.to<float>() - min.to<float>()));
}

template <>
inline GLValue::Short getRandom(deRandom &rnd, GLValue::Short min, GLValue::Short max)
{
    if (max < min)
        return min;

    return GLValue::Short::create(
        (min == max ? min : (int16_t)(min + (deRandom_getUint32(&rnd) % (max.to<int>() - min.to<int>())))));
}

template <>
inline GLValue::Ushort getRandom(deRandom &rnd, GLValue::Ushort min, GLValue::Ushort max)
{
    if (max < min)
        return min;

    return GLValue::Ushort::create(
        (min == max ? min : (uint16_t)(min + (deRandom_getUint32(&rnd) % (max.to<int>() - min.to<int>())))));
}

template <>
inline GLValue::Byte getRandom(deRandom &rnd, GLValue::Byte min, GLValue::Byte max)
{
    if (max < min)
        return min;

    return GLValue::Byte::create(
        (min == max ? min : (int8_t)(min + (deRandom_getUint32(&rnd) % (max.to<int>() - min.to<int>())))));
}

template <>
inline GLValue::Ubyte getRandom(deRandom &rnd, GLValue::Ubyte min, GLValue::Ubyte max)
{
    if (max < min)
        return min;

    return GLValue::Ubyte::create(
        (min == max ? min : (uint8_t)(min + (deRandom_getUint32(&rnd) % (max.to<int>() - min.to<int>())))));
}

template <>
inline GLValue::Fixed getRandom(deRandom &rnd, GLValue::Fixed min, GLValue::Fixed max)
{
    if (max < min)
        return min;

    return GLValue::Fixed::create(
        (min == max ? min : min + (deRandom_getUint32(&rnd) % (max.to<uint32_t>() - min.to<uint32_t>()))));
}

template <>
inline GLValue::Half getRandom(deRandom &rnd, GLValue::Half min, GLValue::Half max)
{
    if (max < min)
        return min;

    float fMax      = max.to<float>();
    float fMin      = min.to<float>();
    GLValue::Half h = GLValue::Half::create(fMin + deRandom_getFloat(&rnd) * (fMax - fMin));
    return h;
}

template <>
inline GLValue::Int getRandom(deRandom &rnd, GLValue::Int min, GLValue::Int max)
{
    if (max < min)
        return min;

    return GLValue::Int::create(
        (min == max ? min : min + (deRandom_getUint32(&rnd) % (max.to<uint32_t>() - min.to<uint32_t>()))));
}

template <>
inline GLValue::Uint getRandom(deRandom &rnd, GLValue::Uint min, GLValue::Uint max)
{
    if (max < min)
        return min;

    return GLValue::Uint::create(
        (min == max ? min : min + (deRandom_getUint32(&rnd) % (max.to<uint32_t>() - min.to<uint32_t>()))));
}

// Minimum difference required between coordinates
template <class T>
inline T minValue(void);

template <>
inline GLValue::Float minValue(void)
{
    return GLValue::Float::create(4 * 1.0f);
}

template <>
inline GLValue::Double minValue(void)
{
    return GLValue::Double::create(4 * 1.0f);
}

template <>
inline GLValue::Short minValue(void)
{
    return GLValue::Short::create(4 * 256);
}

template <>
inline GLValue::Ushort minValue(void)
{
    return GLValue::Ushort::create(4 * 256);
}

template <>
inline GLValue::Byte minValue(void)
{
    return GLValue::Byte::create(4 * 1);
}

template <>
inline GLValue::Ubyte minValue(void)
{
    return GLValue::Ubyte::create(4 * 2);
}

template <>
inline GLValue::Fixed minValue(void)
{
    return GLValue::Fixed::create(4 * 1);
}

template <>
inline GLValue::Int minValue(void)
{
    return GLValue::Int::create(4 * 16777216);
}

template <>
inline GLValue::Uint minValue(void)
{
    return GLValue::Uint::create(4 * 16777216);
}

template <>
inline GLValue::Half minValue(void)
{
    return GLValue::Half::create(4 * 1.0f);
}

template <class T>
inline T abs(T val);

template <>
inline GLValue::Fixed abs(GLValue::Fixed val)
{
    return GLValue::Fixed::create(0x7FFFu & val.getValue());
}

template <>
inline GLValue::Ubyte abs(GLValue::Ubyte val)
{
    return val;
}

template <>
inline GLValue::Byte abs(GLValue::Byte val)
{
    return GLValue::Byte::create(0x7Fu & val.getValue());
}

template <>
inline GLValue::Ushort abs(GLValue::Ushort val)
{
    return val;
}

template <>
inline GLValue::Short abs(GLValue::Short val)
{
    return GLValue::Short::create(0x7FFFu & val.getValue());
}

template <>
inline GLValue::Float abs(GLValue::Float val)
{
    return GLValue::Float::create(std::fabs(val.to<float>()));
}

template <>
inline GLValue::Double abs(GLValue::Double val)
{
    return GLValue::Double::create(std::fabs(val.to<float>()));
}

template <>
inline GLValue::Uint abs(GLValue::Uint val)
{
    return val;
}

template <>
inline GLValue::Int abs(GLValue::Int val)
{
    return GLValue::Int::create(0x7FFFFFFFu & val.getValue());
}

template <>
inline GLValue::Half abs(GLValue::Half val)
{
    return GLValue::Half::create(std::fabs(val.to<float>()));
}

// AttributeArray

class AttributeArray
{
public:
    AttributeArray(DrawTestSpec::Storage storage, sglr::Context &context);
    ~AttributeArray(void);

    void data(DrawTestSpec::Target target, size_t size, const char *data, DrawTestSpec::Usage usage);
    void setupArray(bool bound, int offset, int size, DrawTestSpec::InputType inType, DrawTestSpec::OutputType outType,
                    bool normalized, int stride, int instanceDivisor, const rr::GenericVec4 &defaultAttrib,
                    bool isPositionAttr, bool bgraComponentOrder);
    void bindAttribute(uint32_t loc);
    void bindIndexArray(DrawTestSpec::Target storage);

    int getComponentCount(void) const
    {
        return m_componentCount;
    }
    DrawTestSpec::Target getTarget(void) const
    {
        return m_target;
    }
    DrawTestSpec::InputType getInputType(void) const
    {
        return m_inputType;
    }
    DrawTestSpec::OutputType getOutputType(void) const
    {
        return m_outputType;
    }
    DrawTestSpec::Storage getStorageType(void) const
    {
        return m_storage;
    }
    bool getNormalized(void) const
    {
        return m_normalize;
    }
    int getStride(void) const
    {
        return m_stride;
    }
    bool isBound(void) const
    {
        return m_bound;
    }
    bool isPositionAttribute(void) const
    {
        return m_isPositionAttr;
    }

private:
    DrawTestSpec::Storage m_storage;
    sglr::Context &m_ctx;
    uint32_t m_glBuffer;

    int m_size;
    char *m_data;
    int m_componentCount;
    bool m_bound;
    DrawTestSpec::Target m_target;
    DrawTestSpec::InputType m_inputType;
    DrawTestSpec::OutputType m_outputType;
    bool m_normalize;
    int m_stride;
    int m_offset;
    rr::GenericVec4 m_defaultAttrib;
    int m_instanceDivisor;
    bool m_isPositionAttr;
    bool m_bgraOrder;
};

AttributeArray::AttributeArray(DrawTestSpec::Storage storage, sglr::Context &context)
    : m_storage(storage)
    , m_ctx(context)
    , m_glBuffer(0)
    , m_size(0)
    , m_data(nullptr)
    , m_componentCount(1)
    , m_bound(false)
    , m_target(DrawTestSpec::TARGET_ARRAY)
    , m_inputType(DrawTestSpec::INPUTTYPE_FLOAT)
    , m_outputType(DrawTestSpec::OUTPUTTYPE_VEC4)
    , m_normalize(false)
    , m_stride(0)
    , m_offset(0)
    , m_instanceDivisor(0)
    , m_isPositionAttr(false)
    , m_bgraOrder(false)
{
    if (m_storage == DrawTestSpec::STORAGE_BUFFER)
    {
        m_ctx.genBuffers(1, &m_glBuffer);
        GLU_EXPECT_NO_ERROR(m_ctx.getError(), "glGenBuffers()");
    }
}

AttributeArray::~AttributeArray(void)
{
    if (m_storage == DrawTestSpec::STORAGE_BUFFER)
    {
        m_ctx.deleteBuffers(1, &m_glBuffer);
        GLU_EXPECT_NO_ERROR(m_ctx.getError(), "glDeleteBuffers()");
    }
    else if (m_storage == DrawTestSpec::STORAGE_USER)
        delete[] m_data;
    else
        DE_ASSERT(false);
}

void AttributeArray::data(DrawTestSpec::Target target, size_t size, const char *ptr, DrawTestSpec::Usage usage)
{
    m_size   = (int)size;
    m_target = target;

    if (m_storage == DrawTestSpec::STORAGE_BUFFER)
    {
        m_ctx.bindBuffer(targetToGL(target), m_glBuffer);
        GLU_EXPECT_NO_ERROR(m_ctx.getError(), "glBindBuffer()");

        m_ctx.bufferData(targetToGL(target), size, ptr, usageToGL(usage));
        GLU_EXPECT_NO_ERROR(m_ctx.getError(), "glBufferData()");
    }
    else if (m_storage == DrawTestSpec::STORAGE_USER)
    {
        if (m_data)
            delete[] m_data;

        m_data = new char[size];
        std::memcpy(m_data, ptr, size);
    }
    else
        DE_ASSERT(false);
}

void AttributeArray::setupArray(bool bound, int offset, int size, DrawTestSpec::InputType inputType,
                                DrawTestSpec::OutputType outType, bool normalized, int stride, int instanceDivisor,
                                const rr::GenericVec4 &defaultAttrib, bool isPositionAttr, bool bgraComponentOrder)
{
    m_componentCount  = size;
    m_bound           = bound;
    m_inputType       = inputType;
    m_outputType      = outType;
    m_normalize       = normalized;
    m_stride          = stride;
    m_offset          = offset;
    m_defaultAttrib   = defaultAttrib;
    m_instanceDivisor = instanceDivisor;
    m_isPositionAttr  = isPositionAttr;
    m_bgraOrder       = bgraComponentOrder;
}

void AttributeArray::bindAttribute(uint32_t loc)
{
    if (!isBound())
    {
        switch (m_inputType)
        {
        case DrawTestSpec::INPUTTYPE_FLOAT:
        {
            tcu::Vec4 attr = m_defaultAttrib.get<float>();

            switch (m_componentCount)
            {
            case 1:
                m_ctx.vertexAttrib1f(loc, attr.x());
                break;
            case 2:
                m_ctx.vertexAttrib2f(loc, attr.x(), attr.y());
                break;
            case 3:
                m_ctx.vertexAttrib3f(loc, attr.x(), attr.y(), attr.z());
                break;
            case 4:
                m_ctx.vertexAttrib4f(loc, attr.x(), attr.y(), attr.z(), attr.w());
                break;
            default:
                DE_ASSERT(false);
                break;
            }
            break;
        }
        case DrawTestSpec::INPUTTYPE_INT:
        {
            tcu::IVec4 attr = m_defaultAttrib.get<int32_t>();
            m_ctx.vertexAttribI4i(loc, attr.x(), attr.y(), attr.z(), attr.w());
            break;
        }
        case DrawTestSpec::INPUTTYPE_UNSIGNED_INT:
        {
            tcu::UVec4 attr = m_defaultAttrib.get<uint32_t>();
            m_ctx.vertexAttribI4ui(loc, attr.x(), attr.y(), attr.z(), attr.w());
            break;
        }
        default:
            DE_ASSERT(false);
            break;
        }
    }
    else
    {
        const uint8_t *basePtr = nullptr;

        if (m_storage == DrawTestSpec::STORAGE_BUFFER)
        {
            m_ctx.bindBuffer(targetToGL(m_target), m_glBuffer);
            GLU_EXPECT_NO_ERROR(m_ctx.getError(), "glBindBuffer()");

            basePtr = nullptr;
        }
        else if (m_storage == DrawTestSpec::STORAGE_USER)
        {
            m_ctx.bindBuffer(targetToGL(m_target), 0);
            GLU_EXPECT_NO_ERROR(m_ctx.getError(), "glBindBuffer()");

            basePtr = (const uint8_t *)m_data;
        }
        else
            DE_ASSERT(false);

        if (!inputTypeIsFloatType(m_inputType))
        {
            // Input is not float type

            if (outputTypeIsFloatType(m_outputType))
            {
                const int size = (m_bgraOrder) ? (GL_BGRA) : (m_componentCount);

                DE_ASSERT(!(m_bgraOrder && m_componentCount != 4));

                // Output type is float type
                m_ctx.vertexAttribPointer(loc, size, inputTypeToGL(m_inputType), m_normalize, m_stride,
                                          basePtr ? basePtr + m_offset : reinterpret_cast<uint8_t *>(m_offset));
                GLU_EXPECT_NO_ERROR(m_ctx.getError(), "glVertexAttribPointer()");
            }
            else
            {
                // Output type is int type
                m_ctx.vertexAttribIPointer(loc, m_componentCount, inputTypeToGL(m_inputType), m_stride,
                                           basePtr ? basePtr + m_offset : reinterpret_cast<uint8_t *>(m_offset));
                GLU_EXPECT_NO_ERROR(m_ctx.getError(), "glVertexAttribIPointer()");
            }
        }
        else
        {
            // Input type is float type

            // Output type must be float type
            DE_ASSERT(outputTypeIsFloatType(m_outputType));

            m_ctx.vertexAttribPointer(loc, m_componentCount, inputTypeToGL(m_inputType), m_normalize, m_stride,
                                      basePtr ? basePtr + m_offset : reinterpret_cast<uint8_t *>(m_offset));
            GLU_EXPECT_NO_ERROR(m_ctx.getError(), "glVertexAttribPointer()");
        }

        if (m_instanceDivisor)
            m_ctx.vertexAttribDivisor(loc, m_instanceDivisor);
    }
}

void AttributeArray::bindIndexArray(DrawTestSpec::Target target)
{
    if (m_storage == DrawTestSpec::STORAGE_USER)
    {
    }
    else if (m_storage == DrawTestSpec::STORAGE_BUFFER)
    {
        m_ctx.bindBuffer(targetToGL(target), m_glBuffer);
    }
}

// DrawTestShaderProgram

class DrawTestShaderProgram : public sglr::ShaderProgram
{
public:
    DrawTestShaderProgram(const glu::RenderContext &ctx, const std::vector<AttributeArray *> &arrays);

    void shadeVertices(const rr::VertexAttrib *inputs, rr::VertexPacket *const *packets, const int numPackets) const;
    void shadeFragments(rr::FragmentPacket *packets, const int numPackets,
                        const rr::FragmentShadingContext &context) const;

private:
    static std::string genVertexSource(const glu::RenderContext &ctx, const std::vector<AttributeArray *> &arrays);
    static std::string genFragmentSource(const glu::RenderContext &ctx);
    static void generateShaderParams(std::map<std::string, std::string> &params, glu::ContextType type);
    static rr::GenericVecType mapOutputType(const DrawTestSpec::OutputType &type);
    static int getComponentCount(const DrawTestSpec::OutputType &type);

    static sglr::pdec::ShaderProgramDeclaration createProgramDeclaration(const glu::RenderContext &ctx,
                                                                         const std::vector<AttributeArray *> &arrays);

    std::vector<int> m_componentCount;
    std::vector<bool> m_isCoord;
    std::vector<rr::GenericVecType> m_attrType;
};

DrawTestShaderProgram::DrawTestShaderProgram(const glu::RenderContext &ctx, const std::vector<AttributeArray *> &arrays)
    : sglr::ShaderProgram(createProgramDeclaration(ctx, arrays))
    , m_componentCount(arrays.size())
    , m_isCoord(arrays.size())
    , m_attrType(arrays.size())
{
    for (int arrayNdx = 0; arrayNdx < (int)arrays.size(); arrayNdx++)
    {
        m_componentCount[arrayNdx] = getComponentCount(arrays[arrayNdx]->getOutputType());
        m_isCoord[arrayNdx]        = arrays[arrayNdx]->isPositionAttribute();
        m_attrType[arrayNdx]       = mapOutputType(arrays[arrayNdx]->getOutputType());
    }
}

template <typename T>
void calcShaderColorCoord(tcu::Vec2 &coord, tcu::Vec3 &color, const tcu::Vector<T, 4> &attribValue, bool isCoordinate,
                          int numComponents)
{
    if (isCoordinate)
        switch (numComponents)
        {
        case 1:
            coord += tcu::Vec2((float)attribValue.x(), (float)attribValue.x());
            break;
        case 2:
            coord += tcu::Vec2((float)attribValue.x(), (float)attribValue.y());
            break;
        case 3:
            coord += tcu::Vec2((float)attribValue.x() + (float)attribValue.z(), (float)attribValue.y());
            break;
        case 4:
            coord += tcu::Vec2((float)attribValue.x() + (float)attribValue.z(),
                               (float)attribValue.y() + (float)attribValue.w());
            break;

        default:
            DE_ASSERT(false);
        }
    else
    {
        switch (numComponents)
        {
        case 1:
            color = color * (float)attribValue.x();
            break;

        case 2:
            color.x() = color.x() * (float)attribValue.x();
            color.y() = color.y() * (float)attribValue.y();
            break;

        case 3:
            color.x() = color.x() * (float)attribValue.x();
            color.y() = color.y() * (float)attribValue.y();
            color.z() = color.z() * (float)attribValue.z();
            break;

        case 4:
            color.x() = color.x() * (float)attribValue.x() * (float)attribValue.w();
            color.y() = color.y() * (float)attribValue.y() * (float)attribValue.w();
            color.z() = color.z() * (float)attribValue.z() * (float)attribValue.w();
            break;

        default:
            DE_ASSERT(false);
        }
    }
}

void DrawTestShaderProgram::shadeVertices(const rr::VertexAttrib *inputs, rr::VertexPacket *const *packets,
                                          const int numPackets) const
{
    const float u_coordScale = getUniformByName("u_coordScale").value.f;
    const float u_colorScale = getUniformByName("u_colorScale").value.f;

    for (int packetNdx = 0; packetNdx < numPackets; ++packetNdx)
    {
        const size_t varyingLocColor = 0;

        rr::VertexPacket &packet = *packets[packetNdx];

        // Calc output color
        tcu::Vec2 coord = tcu::Vec2(0.0, 0.0);
        tcu::Vec3 color = tcu::Vec3(1.0, 1.0, 1.0);

        for (int attribNdx = 0; attribNdx < (int)m_attrType.size(); attribNdx++)
        {
            const int numComponents = m_componentCount[attribNdx];
            const bool isCoord      = m_isCoord[attribNdx];

            switch (m_attrType[attribNdx])
            {
            case rr::GENERICVECTYPE_FLOAT:
                calcShaderColorCoord(coord, color,
                                     rr::readVertexAttribFloat(inputs[attribNdx], packet.instanceNdx, packet.vertexNdx),
                                     isCoord, numComponents);
                break;
            case rr::GENERICVECTYPE_INT32:
                calcShaderColorCoord(coord, color,
                                     rr::readVertexAttribInt(inputs[attribNdx], packet.instanceNdx, packet.vertexNdx),
                                     isCoord, numComponents);
                break;
            case rr::GENERICVECTYPE_UINT32:
                calcShaderColorCoord(coord, color,
                                     rr::readVertexAttribUint(inputs[attribNdx], packet.instanceNdx, packet.vertexNdx),
                                     isCoord, numComponents);
                break;
            default:
                DE_ASSERT(false);
            }
        }

        // Transform position
        {
            packet.position  = tcu::Vec4(u_coordScale * coord.x(), u_coordScale * coord.y(), 1.0f, 1.0f);
            packet.pointSize = 1.0f;
        }

        // Pass color to FS
        {
            packet.outputs[varyingLocColor] =
                tcu::Vec4(u_colorScale * color.x(), u_colorScale * color.y(), u_colorScale * color.z(), 1.0f) * 0.5f +
                tcu::Vec4(0.5f, 0.5f, 0.5f, 0.5f);
        }
    }
}

void DrawTestShaderProgram::shadeFragments(rr::FragmentPacket *packets, const int numPackets,
                                           const rr::FragmentShadingContext &context) const
{
    const size_t varyingLocColor = 0;

    for (int packetNdx = 0; packetNdx < numPackets; ++packetNdx)
    {
        rr::FragmentPacket &packet = packets[packetNdx];

        for (int fragNdx = 0; fragNdx < 4; ++fragNdx)
            rr::writeFragmentOutput(context, packetNdx, fragNdx, 0,
                                    rr::readVarying<float>(packet, context, varyingLocColor, fragNdx));
    }
}

std::string DrawTestShaderProgram::genVertexSource(const glu::RenderContext &ctx,
                                                   const std::vector<AttributeArray *> &arrays)
{
    std::map<std::string, std::string> params;
    std::stringstream vertexShaderTmpl;

    generateShaderParams(params, ctx.getType());

    vertexShaderTmpl << "${VTX_HDR}";

    for (int arrayNdx = 0; arrayNdx < (int)arrays.size(); arrayNdx++)
    {
        vertexShaderTmpl << "${VTX_IN} highp " << outputTypeToGLType(arrays[arrayNdx]->getOutputType()) << " a_"
                         << arrayNdx << ";\n";
    }

    vertexShaderTmpl << "uniform highp float u_coordScale;\n"
                        "uniform highp float u_colorScale;\n"
                        "${VTX_OUT} ${COL_PRECISION} vec4 v_color;\n"
                        "void main(void)\n"
                        "{\n"
                        "\tgl_PointSize = 1.0;\n"
                        "\thighp vec2 coord = vec2(0.0, 0.0);\n"
                        "\thighp vec3 color = vec3(1.0, 1.0, 1.0);\n";

    for (int arrayNdx = 0; arrayNdx < (int)arrays.size(); arrayNdx++)
    {
        const bool isPositionAttr = arrays[arrayNdx]->isPositionAttribute();

        if (isPositionAttr)
        {
            switch (arrays[arrayNdx]->getOutputType())
            {
            case (DrawTestSpec::OUTPUTTYPE_FLOAT):
            case (DrawTestSpec::OUTPUTTYPE_INT):
            case (DrawTestSpec::OUTPUTTYPE_UINT):
                vertexShaderTmpl << "\tcoord += vec2(float(a_" << arrayNdx << "), float(a_" << arrayNdx << "));\n";
                break;

            case (DrawTestSpec::OUTPUTTYPE_VEC2):
            case (DrawTestSpec::OUTPUTTYPE_IVEC2):
            case (DrawTestSpec::OUTPUTTYPE_UVEC2):
                vertexShaderTmpl << "\tcoord += vec2(a_" << arrayNdx << ".xy);\n";
                break;

            case (DrawTestSpec::OUTPUTTYPE_VEC3):
            case (DrawTestSpec::OUTPUTTYPE_IVEC3):
            case (DrawTestSpec::OUTPUTTYPE_UVEC3):
                vertexShaderTmpl << "\tcoord += vec2(a_" << arrayNdx
                                 << ".xy);\n"
                                    "\tcoord.x += float(a_"
                                 << arrayNdx << ".z);\n";
                break;

            case (DrawTestSpec::OUTPUTTYPE_VEC4):
            case (DrawTestSpec::OUTPUTTYPE_IVEC4):
            case (DrawTestSpec::OUTPUTTYPE_UVEC4):
                vertexShaderTmpl << "\tcoord += vec2(a_" << arrayNdx
                                 << ".xy);\n"
                                    "\tcoord += vec2(a_"
                                 << arrayNdx << ".zw);\n";
                break;

            default:
                DE_ASSERT(false);
                break;
            }
        }
        else
        {
            switch (arrays[arrayNdx]->getOutputType())
            {
            case (DrawTestSpec::OUTPUTTYPE_FLOAT):
            case (DrawTestSpec::OUTPUTTYPE_INT):
            case (DrawTestSpec::OUTPUTTYPE_UINT):
                vertexShaderTmpl << "\tcolor = color * float(a_" << arrayNdx << ");\n";
                break;

            case (DrawTestSpec::OUTPUTTYPE_VEC2):
            case (DrawTestSpec::OUTPUTTYPE_IVEC2):
            case (DrawTestSpec::OUTPUTTYPE_UVEC2):
                vertexShaderTmpl << "\tcolor.rg = color.rg * vec2(a_" << arrayNdx << ".xy);\n";
                break;

            case (DrawTestSpec::OUTPUTTYPE_VEC3):
            case (DrawTestSpec::OUTPUTTYPE_IVEC3):
            case (DrawTestSpec::OUTPUTTYPE_UVEC3):
                vertexShaderTmpl << "\tcolor = color.rgb * vec3(a_" << arrayNdx << ".xyz);\n";
                break;

            case (DrawTestSpec::OUTPUTTYPE_VEC4):
            case (DrawTestSpec::OUTPUTTYPE_IVEC4):
            case (DrawTestSpec::OUTPUTTYPE_UVEC4):
                vertexShaderTmpl << "\tcolor = color.rgb * vec3(a_" << arrayNdx << ".xyz) * float(a_" << arrayNdx
                                 << ".w);\n";
                break;

            default:
                DE_ASSERT(false);
                break;
            }
        }
    }

    vertexShaderTmpl << "\tv_color = vec4(u_colorScale * color, 1.0) * 0.5 + vec4(0.5, 0.5, 0.5, 0.5);\n"
                        "\tgl_Position = vec4(u_coordScale * coord, 1.0, 1.0);\n"
                        "}\n";

    return tcu::StringTemplate(vertexShaderTmpl.str().c_str()).specialize(params);
}

std::string DrawTestShaderProgram::genFragmentSource(const glu::RenderContext &ctx)
{
    std::map<std::string, std::string> params;

    generateShaderParams(params, ctx.getType());

    static const char *fragmentShaderTmpl = "${FRAG_HDR}"
                                            "${FRAG_IN} ${COL_PRECISION} vec4 v_color;\n"
                                            "void main(void)\n"
                                            "{\n"
                                            "\t${FRAG_COLOR} = v_color;\n"
                                            "}\n";

    return tcu::StringTemplate(fragmentShaderTmpl).specialize(params);
}

void DrawTestShaderProgram::generateShaderParams(std::map<std::string, std::string> &params, glu::ContextType type)
{
    if (glu::isGLSLVersionSupported(type, glu::GLSL_VERSION_300_ES))
    {
        params["VTX_IN"]        = "in";
        params["VTX_OUT"]       = "out";
        params["FRAG_IN"]       = "in";
        params["FRAG_COLOR"]    = "dEQP_FragColor";
        params["VTX_HDR"]       = "#version 300 es\n";
        params["FRAG_HDR"]      = "#version 300 es\nlayout(location = 0) out mediump vec4 dEQP_FragColor;\n";
        params["COL_PRECISION"] = "mediump";
    }
    else if (glu::isGLSLVersionSupported(type, glu::GLSL_VERSION_100_ES))
    {
        params["VTX_IN"]        = "attribute";
        params["VTX_OUT"]       = "varying";
        params["FRAG_IN"]       = "varying";
        params["FRAG_COLOR"]    = "gl_FragColor";
        params["VTX_HDR"]       = "";
        params["FRAG_HDR"]      = "";
        params["COL_PRECISION"] = "mediump";
    }
    else if (glu::isGLSLVersionSupported(type, glu::GLSL_VERSION_430))
    {
        params["VTX_IN"]        = "in";
        params["VTX_OUT"]       = "out";
        params["FRAG_IN"]       = "in";
        params["FRAG_COLOR"]    = "dEQP_FragColor";
        params["VTX_HDR"]       = "#version 430\n";
        params["FRAG_HDR"]      = "#version 430\nlayout(location = 0) out highp vec4 dEQP_FragColor;\n";
        params["COL_PRECISION"] = "highp";
    }
    else if (glu::isGLSLVersionSupported(type, glu::GLSL_VERSION_330))
    {
        params["VTX_IN"]        = "in";
        params["VTX_OUT"]       = "out";
        params["FRAG_IN"]       = "in";
        params["FRAG_COLOR"]    = "dEQP_FragColor";
        params["VTX_HDR"]       = "#version 330\n";
        params["FRAG_HDR"]      = "#version 330\nlayout(location = 0) out mediump vec4 dEQP_FragColor;\n";
        params["COL_PRECISION"] = "mediump";
    }
    else
        DE_ASSERT(false);
}

rr::GenericVecType DrawTestShaderProgram::mapOutputType(const DrawTestSpec::OutputType &type)
{
    switch (type)
    {
    case (DrawTestSpec::OUTPUTTYPE_FLOAT):
    case (DrawTestSpec::OUTPUTTYPE_VEC2):
    case (DrawTestSpec::OUTPUTTYPE_VEC3):
    case (DrawTestSpec::OUTPUTTYPE_VEC4):
        return rr::GENERICVECTYPE_FLOAT;

    case (DrawTestSpec::OUTPUTTYPE_INT):
    case (DrawTestSpec::OUTPUTTYPE_IVEC2):
    case (DrawTestSpec::OUTPUTTYPE_IVEC3):
    case (DrawTestSpec::OUTPUTTYPE_IVEC4):
        return rr::GENERICVECTYPE_INT32;

    case (DrawTestSpec::OUTPUTTYPE_UINT):
    case (DrawTestSpec::OUTPUTTYPE_UVEC2):
    case (DrawTestSpec::OUTPUTTYPE_UVEC3):
    case (DrawTestSpec::OUTPUTTYPE_UVEC4):
        return rr::GENERICVECTYPE_UINT32;

    default:
        DE_ASSERT(false);
        return rr::GENERICVECTYPE_LAST;
    }
}

int DrawTestShaderProgram::getComponentCount(const DrawTestSpec::OutputType &type)
{
    switch (type)
    {
    case (DrawTestSpec::OUTPUTTYPE_FLOAT):
    case (DrawTestSpec::OUTPUTTYPE_INT):
    case (DrawTestSpec::OUTPUTTYPE_UINT):
        return 1;

    case (DrawTestSpec::OUTPUTTYPE_VEC2):
    case (DrawTestSpec::OUTPUTTYPE_IVEC2):
    case (DrawTestSpec::OUTPUTTYPE_UVEC2):
        return 2;

    case (DrawTestSpec::OUTPUTTYPE_VEC3):
    case (DrawTestSpec::OUTPUTTYPE_IVEC3):
    case (DrawTestSpec::OUTPUTTYPE_UVEC3):
        return 3;

    case (DrawTestSpec::OUTPUTTYPE_VEC4):
    case (DrawTestSpec::OUTPUTTYPE_IVEC4):
    case (DrawTestSpec::OUTPUTTYPE_UVEC4):
        return 4;

    default:
        DE_ASSERT(false);
        return 0;
    }
}

sglr::pdec::ShaderProgramDeclaration DrawTestShaderProgram::createProgramDeclaration(
    const glu::RenderContext &ctx, const std::vector<AttributeArray *> &arrays)
{
    sglr::pdec::ShaderProgramDeclaration decl;

    for (int arrayNdx = 0; arrayNdx < (int)arrays.size(); arrayNdx++)
        decl << sglr::pdec::VertexAttribute(std::string("a_") + de::toString(arrayNdx),
                                            mapOutputType(arrays[arrayNdx]->getOutputType()));

    decl << sglr::pdec::VertexToFragmentVarying(rr::GENERICVECTYPE_FLOAT);
    decl << sglr::pdec::FragmentOutput(rr::GENERICVECTYPE_FLOAT);

    decl << sglr::pdec::VertexSource(genVertexSource(ctx, arrays));
    decl << sglr::pdec::FragmentSource(genFragmentSource(ctx));

    decl << sglr::pdec::Uniform("u_coordScale", glu::TYPE_FLOAT);
    decl << sglr::pdec::Uniform("u_colorScale", glu::TYPE_FLOAT);

    return decl;
}

class RandomArrayGenerator
{
public:
    static char *generateArray(int seed, int elementCount, int componentCount, int offset, int stride,
                               DrawTestSpec::InputType type);
    static char *generateIndices(int seed, int elementCount, DrawTestSpec::IndexType type, int offset, int min, int max,
                                 int indexBase);
    static rr::GenericVec4 generateAttributeValue(int seed, DrawTestSpec::InputType type);

private:
    template <typename T>
    static char *createIndices(int seed, int elementCount, int offset, int min, int max, int indexBase);

    static char *generateBasicArray(int seed, int elementCount, int componentCount, int offset, int stride,
                                    DrawTestSpec::InputType type);
    template <typename T, typename GLType>
    static char *createBasicArray(int seed, int elementCount, int componentCount, int offset, int stride);
    static char *generatePackedArray(int seed, int elementCount, int componentCount, int offset, int stride);
};

char *RandomArrayGenerator::generateArray(int seed, int elementCount, int componentCount, int offset, int stride,
                                          DrawTestSpec::InputType type)
{
    if (type == DrawTestSpec::INPUTTYPE_INT_2_10_10_10 || type == DrawTestSpec::INPUTTYPE_UNSIGNED_INT_2_10_10_10)
        return generatePackedArray(seed, elementCount, componentCount, offset, stride);
    else
        return generateBasicArray(seed, elementCount, componentCount, offset, stride, type);
}

char *RandomArrayGenerator::generateBasicArray(int seed, int elementCount, int componentCount, int offset, int stride,
                                               DrawTestSpec::InputType type)
{
    switch (type)
    {
    case DrawTestSpec::INPUTTYPE_FLOAT:
        return createBasicArray<float, GLValue::Float>(seed, elementCount, componentCount, offset, stride);
    case DrawTestSpec::INPUTTYPE_DOUBLE:
        return createBasicArray<double, GLValue::Double>(seed, elementCount, componentCount, offset, stride);
    case DrawTestSpec::INPUTTYPE_SHORT:
        return createBasicArray<int16_t, GLValue::Short>(seed, elementCount, componentCount, offset, stride);
    case DrawTestSpec::INPUTTYPE_UNSIGNED_SHORT:
        return createBasicArray<uint16_t, GLValue::Ushort>(seed, elementCount, componentCount, offset, stride);
    case DrawTestSpec::INPUTTYPE_BYTE:
        return createBasicArray<int8_t, GLValue::Byte>(seed, elementCount, componentCount, offset, stride);
    case DrawTestSpec::INPUTTYPE_UNSIGNED_BYTE:
        return createBasicArray<uint8_t, GLValue::Ubyte>(seed, elementCount, componentCount, offset, stride);
    case DrawTestSpec::INPUTTYPE_FIXED:
        return createBasicArray<int32_t, GLValue::Fixed>(seed, elementCount, componentCount, offset, stride);
    case DrawTestSpec::INPUTTYPE_INT:
        return createBasicArray<int32_t, GLValue::Int>(seed, elementCount, componentCount, offset, stride);
    case DrawTestSpec::INPUTTYPE_UNSIGNED_INT:
        return createBasicArray<uint32_t, GLValue::Uint>(seed, elementCount, componentCount, offset, stride);
    case DrawTestSpec::INPUTTYPE_HALF:
        return createBasicArray<deFloat16, GLValue::Half>(seed, elementCount, componentCount, offset, stride);
    default:
        DE_ASSERT(false);
        break;
    }
    return nullptr;
}

#if (DE_COMPILER == DE_COMPILER_GCC) && (__GNUC__ == 4) && (__GNUC_MINOR__ >= 8)
// GCC 4.8/4.9 incorrectly emits array-bounds warning from createBasicArray()
#define GCC_ARRAY_BOUNDS_FALSE_NEGATIVE 1
#endif

#if defined(GCC_ARRAY_BOUNDS_FALSE_NEGATIVE)
#pragma GCC diagnostic push
#pragma GCC diagnostic ignored "-Warray-bounds"
#endif

template <typename T, typename GLType>
char *RandomArrayGenerator::createBasicArray(int seed, int elementCount, int componentCount, int offset, int stride)
{
    DE_ASSERT(componentCount >= 1 && componentCount <= 4);

    const GLType min = extractGLValue<GLType>(GLValue::getMinValue(GLValueTypeTraits<GLType>::Type));
    const GLType max = extractGLValue<GLType>(GLValue::getMaxValue(GLValueTypeTraits<GLType>::Type));

    const size_t componentSize = sizeof(T);
    const size_t elementSize   = componentSize * componentCount;
    const size_t bufferSize    = offset + (elementCount - 1) * stride + elementSize;

    char *data     = new char[bufferSize];
    char *writePtr = data + offset;

    GLType previousComponents[4];

    deRandom rnd;
    deRandom_init(&rnd, seed);

    for (int vertexNdx = 0; vertexNdx < elementCount; vertexNdx++)
    {
        GLType components[4];

        for (int componentNdx = 0; componentNdx < componentCount; componentNdx++)
        {
            components[componentNdx] = getRandom<GLType>(rnd, min, max);

            // Try to not create vertex near previous
            if (vertexNdx != 0 && abs(components[componentNdx] - previousComponents[componentNdx]) < minValue<GLType>())
            {
                // Too close, try again (but only once)
                components[componentNdx] = getRandom<GLType>(rnd, min, max);
            }
        }

        for (int componentNdx = 0; componentNdx < componentCount; componentNdx++)
            previousComponents[componentNdx] = components[componentNdx];

        for (int componentNdx = 0; componentNdx < componentCount; componentNdx++)
            alignmentSafeAssignment(writePtr + componentNdx * componentSize, components[componentNdx].getValue());

        writePtr += stride;
    }

    return data;
}

#if defined(GCC_ARRAY_BOUNDS_FALSE_NEGATIVE)
#pragma GCC diagnostic pop
#endif

char *RandomArrayGenerator::generatePackedArray(int seed, int elementCount, int componentCount, int offset, int stride)
{
    DE_ASSERT(componentCount == 4);
    DE_UNREF(componentCount);

    const uint32_t limit10   = (1 << 10);
    const uint32_t limit2    = (1 << 2);
    const size_t elementSize = 4;
    const size_t bufferSize  = offset + (elementCount - 1) * stride + elementSize;

    char *data     = new char[bufferSize];
    char *writePtr = data + offset;

    deRandom rnd;
    deRandom_init(&rnd, seed);

    for (int vertexNdx = 0; vertexNdx < elementCount; vertexNdx++)
    {
        const uint32_t x           = deRandom_getUint32(&rnd) % limit10;
        const uint32_t y           = deRandom_getUint32(&rnd) % limit10;
        const uint32_t z           = deRandom_getUint32(&rnd) % limit10;
        const uint32_t w           = deRandom_getUint32(&rnd) % limit2;
        const uint32_t packedValue = (w << 30) | (z << 20) | (y << 10) | (x);

        alignmentSafeAssignment(writePtr, packedValue);
        writePtr += stride;
    }

    return data;
}

char *RandomArrayGenerator::generateIndices(int seed, int elementCount, DrawTestSpec::IndexType type, int offset,
                                            int min, int max, int indexBase)
{
    char *data = nullptr;

    switch (type)
    {
    case DrawTestSpec::INDEXTYPE_BYTE:
        data = createIndices<uint8_t>(seed, elementCount, offset, min, max, indexBase);
        break;

    case DrawTestSpec::INDEXTYPE_SHORT:
        data = createIndices<uint16_t>(seed, elementCount, offset, min, max, indexBase);
        break;

    case DrawTestSpec::INDEXTYPE_INT:
        data = createIndices<uint32_t>(seed, elementCount, offset, min, max, indexBase);
        break;

    default:
        DE_ASSERT(false);
        break;
    }

    return data;
}

template <typename T>
char *RandomArrayGenerator::createIndices(int seed, int elementCount, int offset, int min, int max, int indexBase)
{
    const size_t elementSize = sizeof(T);
    const size_t bufferSize  = offset + elementCount * elementSize;

    char *data     = new char[bufferSize];
    char *writePtr = data + offset;

    uint32_t oldNdx1 = uint32_t(-1);
    uint32_t oldNdx2 = uint32_t(-1);

    deRandom rnd;
    deRandom_init(&rnd, seed);

    DE_ASSERT(indexBase >= 0); // watch for underflows

    if (min < 0 || (size_t)min > std::numeric_limits<T>::max() || max < 0 ||
        (size_t)max > std::numeric_limits<T>::max() || min > max)
        DE_FATAL("Invalid range");

    for (int elementNdx = 0; elementNdx < elementCount; ++elementNdx)
    {
        uint32_t ndx = getRandom(rnd, GLValue::Uint::create(min), GLValue::Uint::create(max)).getValue();

        // Try not to generate same index as any of previous two. This prevents
        // generation of degenerate triangles and lines. If [min, max] is too
        // small this cannot be guaranteed.

        if (ndx == oldNdx1)
            ++ndx;
        if (ndx > (uint32_t)max)
            ndx = min;
        if (ndx == oldNdx2)
            ++ndx;
        if (ndx > (uint32_t)max)
            ndx = min;
        if (ndx == oldNdx1)
            ++ndx;
        if (ndx > (uint32_t)max)
            ndx = min;

        oldNdx2 = oldNdx1;
        oldNdx1 = ndx;

        ndx += indexBase;

        alignmentSafeAssignment<T>(writePtr + elementSize * elementNdx, T(ndx));
    }

    return data;
}

rr::GenericVec4 RandomArrayGenerator::generateAttributeValue(int seed, DrawTestSpec::InputType type)
{
    de::Random random(seed);

    switch (type)
    {
    case DrawTestSpec::INPUTTYPE_FLOAT:
        return rr::GenericVec4(generateRandomVec4(random));

    case DrawTestSpec::INPUTTYPE_INT:
        return rr::GenericVec4(generateRandomIVec4(random));

    case DrawTestSpec::INPUTTYPE_UNSIGNED_INT:
        return rr::GenericVec4(generateRandomUVec4(random));

    default:
        DE_ASSERT(false);
        return rr::GenericVec4(tcu::Vec4(1, 1, 1, 1));
    }
}

} // namespace

// AttributePack

class AttributePack
{
public:
    AttributePack(tcu::TestContext &testCtx, glu::RenderContext &renderCtx, sglr::Context &drawContext,
                  const tcu::UVec2 &screenSize, bool useVao, bool logEnabled);
    ~AttributePack(void);

    AttributeArray *getArray(int i);
    int getArrayCount(void);

    void newArray(DrawTestSpec::Storage storage);
    void clearArrays(void);
    void updateProgram(void);

    void render(DrawTestSpec::Primitive primitive, DrawTestSpec::DrawMethod drawMethod, int firstVertex,
                int vertexCount, DrawTestSpec::IndexType indexType, const void *indexOffset, int rangeStart,
                int rangeEnd, int instanceCount, int indirectOffset, int baseVertex, float coordScale, float colorScale,
                AttributeArray *indexArray);

    const tcu::Surface &getSurface(void) const
    {
        return m_screen;
    }

private:
    tcu::TestContext &m_testCtx;
    glu::RenderContext &m_renderCtx;
    sglr::Context &m_ctx;

    std::vector<AttributeArray *> m_arrays;
    sglr::ShaderProgram *m_program;
    tcu::Surface m_screen;
    const bool m_useVao;
    const bool m_logEnabled;
    uint32_t m_programID;
    uint32_t m_vaoID;
};

AttributePack::AttributePack(tcu::TestContext &testCtx, glu::RenderContext &renderCtx, sglr::Context &drawContext,
                             const tcu::UVec2 &screenSize, bool useVao, bool logEnabled)
    : m_testCtx(testCtx)
    , m_renderCtx(renderCtx)
    , m_ctx(drawContext)
    , m_program(nullptr)
    , m_screen(screenSize.x(), screenSize.y())
    , m_useVao(useVao)
    , m_logEnabled(logEnabled)
    , m_programID(0)
    , m_vaoID(0)
{
    if (m_useVao)
        m_ctx.genVertexArrays(1, &m_vaoID);
}

AttributePack::~AttributePack(void)
{
    clearArrays();

    if (m_programID)
        m_ctx.deleteProgram(m_programID);

    if (m_program)
        delete m_program;

    if (m_useVao)
        m_ctx.deleteVertexArrays(1, &m_vaoID);
}

AttributeArray *AttributePack::getArray(int i)
{
    return m_arrays.at(i);
}

int AttributePack::getArrayCount(void)
{
    return (int)m_arrays.size();
}

void AttributePack::newArray(DrawTestSpec::Storage storage)
{
    m_arrays.push_back(new AttributeArray(storage, m_ctx));
}

void AttributePack::clearArrays(void)
{
    for (std::vector<AttributeArray *>::iterator itr = m_arrays.begin(); itr != m_arrays.end(); itr++)
        delete *itr;
    m_arrays.clear();
}

void AttributePack::updateProgram(void)
{
    if (m_programID)
        m_ctx.deleteProgram(m_programID);
    if (m_program)
        delete m_program;

    m_program   = new DrawTestShaderProgram(m_renderCtx, m_arrays);
    m_programID = m_ctx.createProgram(m_program);
}

void AttributePack::render(DrawTestSpec::Primitive primitive, DrawTestSpec::DrawMethod drawMethod, int firstVertex,
                           int vertexCount, DrawTestSpec::IndexType indexType, const void *indexOffset, int rangeStart,
                           int rangeEnd, int instanceCount, int indirectOffset, int baseVertex, float coordScale,
                           float colorScale, AttributeArray *indexArray)
{
    DE_ASSERT(m_program != nullptr);
    DE_ASSERT(m_programID != 0);

    m_ctx.viewport(0, 0, m_screen.getWidth(), m_screen.getHeight());
    m_ctx.clearColor(0.0, 0.0, 0.0, 1.0);
    m_ctx.clear(GL_COLOR_BUFFER_BIT);

    m_ctx.useProgram(m_programID);
    GLU_EXPECT_NO_ERROR(m_ctx.getError(), "glUseProgram()");

    m_ctx.uniform1f(m_ctx.getUniformLocation(m_programID, "u_coordScale"), coordScale);
    m_ctx.uniform1f(m_ctx.getUniformLocation(m_programID, "u_colorScale"), colorScale);

    if (m_useVao)
        m_ctx.bindVertexArray(m_vaoID);

    if (indexArray)
        indexArray->bindIndexArray(DrawTestSpec::TARGET_ELEMENT_ARRAY);

    for (int arrayNdx = 0; arrayNdx < (int)m_arrays.size(); arrayNdx++)
    {
        std::stringstream attribName;
        attribName << "a_" << arrayNdx;

        uint32_t loc = m_ctx.getAttribLocation(m_programID, attribName.str().c_str());

        if (m_arrays[arrayNdx]->isBound())
        {
            m_ctx.enableVertexAttribArray(loc);
            GLU_EXPECT_NO_ERROR(m_ctx.getError(), "glEnableVertexAttribArray()");
        }

        m_arrays[arrayNdx]->bindAttribute(loc);
    }

    if (drawMethod == DrawTestSpec::DRAWMETHOD_DRAWARRAYS)
    {
        m_ctx.drawArrays(primitiveToGL(primitive), firstVertex, vertexCount);
        GLU_EXPECT_NO_ERROR(m_ctx.getError(), "glDrawArrays()");
    }
    else if (drawMethod == DrawTestSpec::DRAWMETHOD_DRAWARRAYS_INSTANCED)
    {
        m_ctx.drawArraysInstanced(primitiveToGL(primitive), firstVertex, vertexCount, instanceCount);
        GLU_EXPECT_NO_ERROR(m_ctx.getError(), "glDrawArraysInstanced()");
    }
    else if (drawMethod == DrawTestSpec::DRAWMETHOD_DRAWELEMENTS)
    {
        m_ctx.drawElements(primitiveToGL(primitive), vertexCount, indexTypeToGL(indexType), indexOffset);
        GLU_EXPECT_NO_ERROR(m_ctx.getError(), "glDrawElements()");
    }
    else if (drawMethod == DrawTestSpec::DRAWMETHOD_DRAWELEMENTS_RANGED)
    {
        m_ctx.drawRangeElements(primitiveToGL(primitive), rangeStart, rangeEnd, vertexCount, indexTypeToGL(indexType),
                                indexOffset);
        GLU_EXPECT_NO_ERROR(m_ctx.getError(), "glDrawRangeElements()");
    }
    else if (drawMethod == DrawTestSpec::DRAWMETHOD_DRAWELEMENTS_INSTANCED)
    {
        m_ctx.drawElementsInstanced(primitiveToGL(primitive), vertexCount, indexTypeToGL(indexType), indexOffset,
                                    instanceCount);
        GLU_EXPECT_NO_ERROR(m_ctx.getError(), "glDrawElementsInstanced()");
    }
    else if (drawMethod == DrawTestSpec::DRAWMETHOD_DRAWARRAYS_INDIRECT)
    {
        struct DrawCommand
        {
            GLuint count;
            GLuint primCount;
            GLuint first;
            GLuint reservedMustBeZero;
        };
        uint8_t *buffer = new uint8_t[sizeof(DrawCommand) + indirectOffset];

        {
            DrawCommand command;

            command.count              = vertexCount;
            command.primCount          = instanceCount;
            command.first              = firstVertex;
            command.reservedMustBeZero = 0;

            memcpy(buffer + indirectOffset, &command, sizeof(command));

            if (m_logEnabled)
                m_testCtx.getLog() << tcu::TestLog::Message << "DrawArraysIndirectCommand:\n"
                                   << "\tcount: " << command.count << "\n"
                                   << "\tprimCount: " << command.primCount << "\n"
                                   << "\tfirst: " << command.first << "\n"
                                   << "\treservedMustBeZero: " << command.reservedMustBeZero << "\n"
                                   << tcu::TestLog::EndMessage;
        }

        GLuint indirectBuf = 0;
        m_ctx.genBuffers(1, &indirectBuf);
        m_ctx.bindBuffer(GL_DRAW_INDIRECT_BUFFER, indirectBuf);
        m_ctx.bufferData(GL_DRAW_INDIRECT_BUFFER, sizeof(DrawCommand) + indirectOffset, buffer, GL_STATIC_DRAW);
        delete[] buffer;

        GLU_EXPECT_NO_ERROR(m_ctx.getError(), "Setup draw indirect buffer");

        m_ctx.drawArraysIndirect(primitiveToGL(primitive), glu::BufferOffsetAsPointer(indirectOffset));
        GLU_EXPECT_NO_ERROR(m_ctx.getError(), "glDrawArraysIndirect()");

        m_ctx.deleteBuffers(1, &indirectBuf);
    }
    else if (drawMethod == DrawTestSpec::DRAWMETHOD_DRAWELEMENTS_INDIRECT)
    {
        struct DrawCommand
        {
            GLuint count;
            GLuint primCount;
            GLuint firstIndex;
            GLint baseVertex;
            GLuint reservedMustBeZero;
        };
        uint8_t *buffer = new uint8_t[sizeof(DrawCommand) + indirectOffset];

        {
            DrawCommand command;

            // index offset must be converted to firstIndex by dividing with the index element size
            const auto offsetAsInteger = reinterpret_cast<uintptr_t>(indexOffset);
            DE_ASSERT(offsetAsInteger % gls::DrawTestSpec::indexTypeSize(indexType) ==
                      0); // \note This is checked in spec validation

            command.count              = vertexCount;
            command.primCount          = instanceCount;
            command.firstIndex         = (glw::GLuint)(offsetAsInteger / gls::DrawTestSpec::indexTypeSize(indexType));
            command.baseVertex         = baseVertex;
            command.reservedMustBeZero = 0;

            memcpy(buffer + indirectOffset, &command, sizeof(command));

            if (m_logEnabled)
                m_testCtx.getLog() << tcu::TestLog::Message << "DrawElementsIndirectCommand:\n"
                                   << "\tcount: " << command.count << "\n"
                                   << "\tprimCount: " << command.primCount << "\n"
                                   << "\tfirstIndex: " << command.firstIndex << "\n"
                                   << "\tbaseVertex: " << command.baseVertex << "\n"
                                   << "\treservedMustBeZero: " << command.reservedMustBeZero << "\n"
                                   << tcu::TestLog::EndMessage;
        }

        GLuint indirectBuf = 0;
        m_ctx.genBuffers(1, &indirectBuf);
        m_ctx.bindBuffer(GL_DRAW_INDIRECT_BUFFER, indirectBuf);
        m_ctx.bufferData(GL_DRAW_INDIRECT_BUFFER, sizeof(DrawCommand) + indirectOffset, buffer, GL_STATIC_DRAW);
        delete[] buffer;

        GLU_EXPECT_NO_ERROR(m_ctx.getError(), "Setup draw indirect buffer");

        m_ctx.drawElementsIndirect(primitiveToGL(primitive), indexTypeToGL(indexType),
                                   glu::BufferOffsetAsPointer(indirectOffset));
        GLU_EXPECT_NO_ERROR(m_ctx.getError(), "glDrawArraysIndirect()");

        m_ctx.deleteBuffers(1, &indirectBuf);
    }
    else if (drawMethod == DrawTestSpec::DRAWMETHOD_DRAWELEMENTS_BASEVERTEX)
    {
        m_ctx.drawElementsBaseVertex(primitiveToGL(primitive), vertexCount, indexTypeToGL(indexType), indexOffset,
                                     baseVertex);
        GLU_EXPECT_NO_ERROR(m_ctx.getError(), "glDrawElementsBaseVertex()");
    }
    else if (drawMethod == DrawTestSpec::DRAWMETHOD_DRAWELEMENTS_INSTANCED_BASEVERTEX)
    {
        m_ctx.drawElementsInstancedBaseVertex(primitiveToGL(primitive), vertexCount, indexTypeToGL(indexType),
                                              indexOffset, instanceCount, baseVertex);
        GLU_EXPECT_NO_ERROR(m_ctx.getError(), "glDrawElementsInstancedBaseVertex()");
    }
    else if (drawMethod == DrawTestSpec::DRAWMETHOD_DRAWELEMENTS_RANGED_BASEVERTEX)
    {
        m_ctx.drawRangeElementsBaseVertex(primitiveToGL(primitive), rangeStart, rangeEnd, vertexCount,
                                          indexTypeToGL(indexType), indexOffset, baseVertex);
        GLU_EXPECT_NO_ERROR(m_ctx.getError(), "glDrawRangeElementsBaseVertex()");
    }
    else
        DE_ASSERT(false);

    for (int arrayNdx = 0; arrayNdx < (int)m_arrays.size(); arrayNdx++)
    {
        if (m_arrays[arrayNdx]->isBound())
        {
            std::stringstream attribName;
            attribName << "a_" << arrayNdx;

            uint32_t loc = m_ctx.getAttribLocation(m_programID, attribName.str().c_str());

            m_ctx.disableVertexAttribArray(loc);
            GLU_EXPECT_NO_ERROR(m_ctx.getError(), "glDisableVertexAttribArray()");
        }
    }

    if (m_useVao)
        m_ctx.bindVertexArray(0);

    m_ctx.useProgram(0);
    m_ctx.readPixels(m_screen, 0, 0, m_screen.getWidth(), m_screen.getHeight());
}

// DrawTestSpec

DrawTestSpec::AttributeSpec DrawTestSpec::AttributeSpec::createAttributeArray(InputType inputType,
                                                                              OutputType outputType, Storage storage,
                                                                              Usage usage, int componentCount,
                                                                              int offset, int stride, bool normalize,
                                                                              int instanceDivisor)
{
    DrawTestSpec::AttributeSpec spec;

    spec.inputType       = inputType;
    spec.outputType      = outputType;
    spec.storage         = storage;
    spec.usage           = usage;
    spec.componentCount  = componentCount;
    spec.offset          = offset;
    spec.stride          = stride;
    spec.normalize       = normalize;
    spec.instanceDivisor = instanceDivisor;

    spec.useDefaultAttribute = false;

    return spec;
}

DrawTestSpec::AttributeSpec DrawTestSpec::AttributeSpec::createDefaultAttribute(InputType inputType,
                                                                                OutputType outputType,
                                                                                int componentCount)
{
    DE_ASSERT(inputType == INPUTTYPE_INT || inputType == INPUTTYPE_UNSIGNED_INT || inputType == INPUTTYPE_FLOAT);
    DE_ASSERT(inputType == INPUTTYPE_FLOAT || componentCount == 4);

    DrawTestSpec::AttributeSpec spec;

    spec.inputType       = inputType;
    spec.outputType      = outputType;
    spec.storage         = DrawTestSpec::STORAGE_LAST;
    spec.usage           = DrawTestSpec::USAGE_LAST;
    spec.componentCount  = componentCount;
    spec.offset          = 0;
    spec.stride          = 0;
    spec.normalize       = 0;
    spec.instanceDivisor = 0;

    spec.useDefaultAttribute = true;

    return spec;
}

DrawTestSpec::AttributeSpec::AttributeSpec(void)
{
    inputType                   = DrawTestSpec::INPUTTYPE_LAST;
    outputType                  = DrawTestSpec::OUTPUTTYPE_LAST;
    storage                     = DrawTestSpec::STORAGE_LAST;
    usage                       = DrawTestSpec::USAGE_LAST;
    componentCount              = 0;
    offset                      = 0;
    stride                      = 0;
    normalize                   = false;
    instanceDivisor             = 0;
    useDefaultAttribute         = false;
    additionalPositionAttribute = false;
    bgraComponentOrder          = false;
}

int DrawTestSpec::AttributeSpec::hash(void) const
{
    if (useDefaultAttribute)
    {
        return 1 * int(inputType) + 7 * int(outputType) + 13 * componentCount;
    }
    else
    {
        return 1 * int(inputType) + 2 * int(outputType) + 3 * int(storage) + 5 * int(usage) + 7 * componentCount +
               11 * offset + 13 * stride + 17 * (normalize ? 0 : 1) + 19 * instanceDivisor;
    }
}

bool DrawTestSpec::AttributeSpec::valid(glu::ApiType ctxType) const
{
    const bool inputTypeFloat = inputType == DrawTestSpec::INPUTTYPE_FLOAT ||
                                inputType == DrawTestSpec::INPUTTYPE_FIXED || inputType == DrawTestSpec::INPUTTYPE_HALF;
    const bool inputTypeUnsignedInteger = inputType == DrawTestSpec::INPUTTYPE_UNSIGNED_BYTE ||
                                          inputType == DrawTestSpec::INPUTTYPE_UNSIGNED_SHORT ||
                                          inputType == DrawTestSpec::INPUTTYPE_UNSIGNED_INT ||
                                          inputType == DrawTestSpec::INPUTTYPE_UNSIGNED_INT_2_10_10_10;
    const bool inputTypeSignedInteger =
        inputType == DrawTestSpec::INPUTTYPE_BYTE || inputType == DrawTestSpec::INPUTTYPE_SHORT ||
        inputType == DrawTestSpec::INPUTTYPE_INT || inputType == DrawTestSpec::INPUTTYPE_INT_2_10_10_10;
    const bool inputTypePacked = inputType == DrawTestSpec::INPUTTYPE_UNSIGNED_INT_2_10_10_10 ||
                                 inputType == DrawTestSpec::INPUTTYPE_INT_2_10_10_10;

    const bool outputTypeFloat =
        outputType == DrawTestSpec::OUTPUTTYPE_FLOAT || outputType == DrawTestSpec::OUTPUTTYPE_VEC2 ||
        outputType == DrawTestSpec::OUTPUTTYPE_VEC3 || outputType == DrawTestSpec::OUTPUTTYPE_VEC4;
    const bool outputTypeSignedInteger =
        outputType == DrawTestSpec::OUTPUTTYPE_INT || outputType == DrawTestSpec::OUTPUTTYPE_IVEC2 ||
        outputType == DrawTestSpec::OUTPUTTYPE_IVEC3 || outputType == DrawTestSpec::OUTPUTTYPE_IVEC4;
    const bool outputTypeUnsignedInteger =
        outputType == DrawTestSpec::OUTPUTTYPE_UINT || outputType == DrawTestSpec::OUTPUTTYPE_UVEC2 ||
        outputType == DrawTestSpec::OUTPUTTYPE_UVEC3 || outputType == DrawTestSpec::OUTPUTTYPE_UVEC4;

    if (useDefaultAttribute)
    {
        if (inputType != DrawTestSpec::INPUTTYPE_INT && inputType != DrawTestSpec::INPUTTYPE_UNSIGNED_INT &&
            inputType != DrawTestSpec::INPUTTYPE_FLOAT)
            return false;

        if (inputType != DrawTestSpec::INPUTTYPE_FLOAT && componentCount != 4)
            return false;

        // no casting allowed (undefined results)
        if (inputType == DrawTestSpec::INPUTTYPE_INT && !outputTypeSignedInteger)
            return false;
        if (inputType == DrawTestSpec::INPUTTYPE_UNSIGNED_INT && !outputTypeUnsignedInteger)
            return false;
    }

    if (inputTypePacked && componentCount != 4)
        return false;

    // Invalid conversions:

    // float -> [u]int
    if (inputTypeFloat && !outputTypeFloat)
        return false;

    // uint -> int        (undefined results)
    if (inputTypeUnsignedInteger && outputTypeSignedInteger)
        return false;

    // int -> uint        (undefined results)
    if (inputTypeSignedInteger && outputTypeUnsignedInteger)
        return false;

    // packed -> non-float (packed formats are converted to floats)
    if (inputTypePacked && !outputTypeFloat)
        return false;

    // Invalid normalize. Normalize is only valid if output type is float
    if (normalize && !outputTypeFloat)
        return false;

    // Allow reverse order (GL_BGRA) only for packed and 4-component ubyte
    if (bgraComponentOrder && componentCount != 4)
        return false;
    if (bgraComponentOrder && inputType != DrawTestSpec::INPUTTYPE_UNSIGNED_INT_2_10_10_10 &&
        inputType != DrawTestSpec::INPUTTYPE_INT_2_10_10_10 && inputType != DrawTestSpec::INPUTTYPE_UNSIGNED_BYTE)
        return false;
    if (bgraComponentOrder && normalize != true)
        return false;

    // GLES2 limits
    if (ctxType == glu::ApiType::es(2, 0))
    {
        if (inputType != DrawTestSpec::INPUTTYPE_FLOAT && inputType != DrawTestSpec::INPUTTYPE_FIXED &&
            inputType != DrawTestSpec::INPUTTYPE_BYTE && inputType != DrawTestSpec::INPUTTYPE_UNSIGNED_BYTE &&
            inputType != DrawTestSpec::INPUTTYPE_SHORT && inputType != DrawTestSpec::INPUTTYPE_UNSIGNED_SHORT)
            return false;

        if (!outputTypeFloat)
            return false;

        if (bgraComponentOrder)
            return false;
    }

    // GLES3 limits
    if (ctxType.getProfile() == glu::PROFILE_ES && ctxType.getMajorVersion() == 3)
    {
        if (bgraComponentOrder)
            return false;
    }

    // No user pointers in GL core
    if (ctxType.getProfile() == glu::PROFILE_CORE)
    {
        if (!useDefaultAttribute && storage == DrawTestSpec::STORAGE_USER)
            return false;
    }

    return true;
}

bool DrawTestSpec::AttributeSpec::isBufferAligned(void) const
{
    const bool inputTypePacked = inputType == DrawTestSpec::INPUTTYPE_UNSIGNED_INT_2_10_10_10 ||
                                 inputType == DrawTestSpec::INPUTTYPE_INT_2_10_10_10;

    // Buffer alignment, offset is a multiple of underlying data type size?
    if (storage == STORAGE_BUFFER)
    {
        int dataTypeSize = gls::DrawTestSpec::inputTypeSize(inputType);
        if (inputTypePacked)
            dataTypeSize = 4;

        if (offset % dataTypeSize != 0)
            return false;
    }

    return true;
}

bool DrawTestSpec::AttributeSpec::isBufferStrideAligned(void) const
{
    const bool inputTypePacked = inputType == DrawTestSpec::INPUTTYPE_UNSIGNED_INT_2_10_10_10 ||
                                 inputType == DrawTestSpec::INPUTTYPE_INT_2_10_10_10;

    // Buffer alignment, offset is a multiple of underlying data type size?
    if (storage == STORAGE_BUFFER)
    {
        int dataTypeSize = gls::DrawTestSpec::inputTypeSize(inputType);
        if (inputTypePacked)
            dataTypeSize = 4;

        if (stride % dataTypeSize != 0)
            return false;
    }

    return true;
}

std::string DrawTestSpec::targetToString(Target target)
{
    static const char *targets[] = {
        "element_array", // TARGET_ELEMENT_ARRAY = 0,
        "array"          // TARGET_ARRAY,
    };

    return de::getSizedArrayElement<DrawTestSpec::TARGET_LAST>(targets, (int)target);
}

std::string DrawTestSpec::inputTypeToString(InputType type)
{
    static const char *types[] = {
        "float",  // INPUTTYPE_FLOAT = 0,
        "fixed",  // INPUTTYPE_FIXED,
        "double", // INPUTTYPE_DOUBLE

        "byte",  // INPUTTYPE_BYTE,
        "short", // INPUTTYPE_SHORT,

        "unsigned_byte",  // INPUTTYPE_UNSIGNED_BYTE,
        "unsigned_short", // INPUTTYPE_UNSIGNED_SHORT,

        "int",                    // INPUTTYPE_INT,
        "unsigned_int",           // INPUTTYPE_UNSIGNED_INT,
        "half",                   // INPUTTYPE_HALF,
        "unsigned_int2_10_10_10", // INPUTTYPE_UNSIGNED_INT_2_10_10_10,
        "int2_10_10_10"           // INPUTTYPE_INT_2_10_10_10,
    };

    return de::getSizedArrayElement<DrawTestSpec::INPUTTYPE_LAST>(types, (int)type);
}

std::string DrawTestSpec::outputTypeToString(OutputType type)
{
    static const char *types[] = {
        "float", // OUTPUTTYPE_FLOAT = 0,
        "vec2",  // OUTPUTTYPE_VEC2,
        "vec3",  // OUTPUTTYPE_VEC3,
        "vec4",  // OUTPUTTYPE_VEC4,

        "int",  // OUTPUTTYPE_INT,
        "uint", // OUTPUTTYPE_UINT,

        "ivec2", // OUTPUTTYPE_IVEC2,
        "ivec3", // OUTPUTTYPE_IVEC3,
        "ivec4", // OUTPUTTYPE_IVEC4,

        "uvec2", // OUTPUTTYPE_UVEC2,
        "uvec3", // OUTPUTTYPE_UVEC3,
        "uvec4", // OUTPUTTYPE_UVEC4,
    };

    return de::getSizedArrayElement<DrawTestSpec::OUTPUTTYPE_LAST>(types, (int)type);
}

std::string DrawTestSpec::usageTypeToString(Usage usage)
{
    static const char *usages[] = {
        "dynamic_draw", // USAGE_DYNAMIC_DRAW = 0,
        "static_draw",  // USAGE_STATIC_DRAW,
        "stream_draw",  // USAGE_STREAM_DRAW,

        "stream_read", // USAGE_STREAM_READ,
        "stream_copy", // USAGE_STREAM_COPY,

        "static_read", // USAGE_STATIC_READ,
        "static_copy", // USAGE_STATIC_COPY,

        "dynamic_read", // USAGE_DYNAMIC_READ,
        "dynamic_copy", // USAGE_DYNAMIC_COPY,
    };

    return de::getSizedArrayElement<DrawTestSpec::USAGE_LAST>(usages, (int)usage);
}

std::string DrawTestSpec::storageToString(Storage storage)
{
    static const char *storages[] = {
        "user_ptr", // STORAGE_USER = 0,
        "buffer"    // STORAGE_BUFFER,
    };

    return de::getSizedArrayElement<DrawTestSpec::STORAGE_LAST>(storages, (int)storage);
}

std::string DrawTestSpec::primitiveToString(Primitive primitive)
{
    static const char *primitives[] = {
        "points",                   // PRIMITIVE_POINTS ,
        "triangles",                // PRIMITIVE_TRIANGLES,
        "triangle_fan",             // PRIMITIVE_TRIANGLE_FAN,
        "triangle_strip",           // PRIMITIVE_TRIANGLE_STRIP,
        "lines",                    // PRIMITIVE_LINES
        "line_strip",               // PRIMITIVE_LINE_STRIP
        "line_loop",                // PRIMITIVE_LINE_LOOP
        "lines_adjacency",          // PRIMITIVE_LINES_ADJACENCY
        "line_strip_adjacency",     // PRIMITIVE_LINE_STRIP_ADJACENCY
        "triangles_adjacency",      // PRIMITIVE_TRIANGLES_ADJACENCY
        "triangle_strip_adjacency", // PRIMITIVE_TRIANGLE_STRIP_ADJACENCY
    };

    return de::getSizedArrayElement<DrawTestSpec::PRIMITIVE_LAST>(primitives, (int)primitive);
}

std::string DrawTestSpec::indexTypeToString(IndexType type)
{
    static const char *indexTypes[] = {
        "byte",  // INDEXTYPE_BYTE = 0,
        "short", // INDEXTYPE_SHORT,
        "int",   // INDEXTYPE_INT,
    };

    return de::getSizedArrayElement<DrawTestSpec::INDEXTYPE_LAST>(indexTypes, (int)type);
}

std::string DrawTestSpec::drawMethodToString(DrawTestSpec::DrawMethod method)
{
    static const char *methods[] = {
        "draw_arrays",                         //!< DRAWMETHOD_DRAWARRAYS
        "draw_arrays_instanced",               //!< DRAWMETHOD_DRAWARRAYS_INSTANCED
        "draw_arrays_indirect",                //!< DRAWMETHOD_DRAWARRAYS_INDIRECT
        "draw_elements",                       //!< DRAWMETHOD_DRAWELEMENTS
        "draw_range_elements",                 //!< DRAWMETHOD_DRAWELEMENTS_RANGED
        "draw_elements_instanced",             //!< DRAWMETHOD_DRAWELEMENTS_INSTANCED
        "draw_elements_indirect",              //!< DRAWMETHOD_DRAWELEMENTS_INDIRECT
        "draw_elements_base_vertex",           //!< DRAWMETHOD_DRAWELEMENTS_BASEVERTEX,
        "draw_elements_instanced_base_vertex", //!< DRAWMETHOD_DRAWELEMENTS_INSTANCED_BASEVERTEX,
        "draw_range_elements_base_vertex",     //!< DRAWMETHOD_DRAWELEMENTS_RANGED_BASEVERTEX,
    };

    return de::getSizedArrayElement<DrawTestSpec::DRAWMETHOD_LAST>(methods, (int)method);
}

int DrawTestSpec::inputTypeSize(InputType type)
{
    static const int size[] = {
        (int)sizeof(float),   // INPUTTYPE_FLOAT = 0,
        (int)sizeof(int32_t), // INPUTTYPE_FIXED,
        (int)sizeof(double),  // INPUTTYPE_DOUBLE

        (int)sizeof(int8_t),  // INPUTTYPE_BYTE,
        (int)sizeof(int16_t), // INPUTTYPE_SHORT,

        (int)sizeof(uint8_t),  // INPUTTYPE_UNSIGNED_BYTE,
        (int)sizeof(uint16_t), // INPUTTYPE_UNSIGNED_SHORT,

        (int)sizeof(int32_t),      // INPUTTYPE_INT,
        (int)sizeof(uint32_t),     // INPUTTYPE_UNSIGNED_INT,
        (int)sizeof(deFloat16),    // INPUTTYPE_HALF,
        (int)sizeof(uint32_t) / 4, // INPUTTYPE_UNSIGNED_INT_2_10_10_10,
        (int)sizeof(uint32_t) / 4  // INPUTTYPE_INT_2_10_10_10,
    };

    return de::getSizedArrayElement<DrawTestSpec::INPUTTYPE_LAST>(size, (int)type);
}

int DrawTestSpec::indexTypeSize(IndexType type)
{
    static const int size[] = {
        sizeof(uint8_t),  // INDEXTYPE_BYTE,
        sizeof(uint16_t), // INDEXTYPE_SHORT,
        sizeof(uint32_t), // INDEXTYPE_INT,
    };

    return de::getSizedArrayElement<DrawTestSpec::INDEXTYPE_LAST>(size, (int)type);
}

std::string DrawTestSpec::getName(void) const
{
    const MethodInfo methodInfo = getMethodInfo(drawMethod);
    const bool hasFirst         = methodInfo.first;
    const bool instanced        = methodInfo.instanced;
    const bool ranged           = methodInfo.ranged;
    const bool indexed          = methodInfo.indexed;

    std::stringstream name;

    for (size_t ndx = 0; ndx < attribs.size(); ++ndx)
    {
        const AttributeSpec &attrib = attribs[ndx];

        if (attribs.size() > 1)
            name << "attrib" << ndx << "_";

        if (ndx == 0 || attrib.additionalPositionAttribute)
            name << "pos_";
        else
            name << "col_";

        if (attrib.useDefaultAttribute)
        {
            name << "non_array_" << DrawTestSpec::inputTypeToString((DrawTestSpec::InputType)attrib.inputType) << "_"
                 << attrib.componentCount << "_" << DrawTestSpec::outputTypeToString(attrib.outputType) << "_";
        }
        else
        {
            name << DrawTestSpec::storageToString(attrib.storage) << "_" << attrib.offset << "_" << attrib.stride << "_"
                 << DrawTestSpec::inputTypeToString((DrawTestSpec::InputType)attrib.inputType);
            if (attrib.inputType != DrawTestSpec::INPUTTYPE_UNSIGNED_INT_2_10_10_10 &&
                attrib.inputType != DrawTestSpec::INPUTTYPE_INT_2_10_10_10)
                name << attrib.componentCount;
            name << "_" << (attrib.normalize ? "normalized_" : "")
                 << DrawTestSpec::outputTypeToString(attrib.outputType) << "_"
                 << DrawTestSpec::usageTypeToString(attrib.usage) << "_" << attrib.instanceDivisor << "_";
        }
    }

    if (indexed)
        name << "index_" << DrawTestSpec::indexTypeToString(indexType) << "_"
             << DrawTestSpec::storageToString(indexStorage) << "_"
             << "offset" << indexPointerOffset << "_";
    if (hasFirst)
        name << "first" << first << "_";
    if (ranged)
        name << "ranged_" << indexMin << "_" << indexMax << "_";
    if (instanced)
        name << "instances" << instanceCount << "_";

    switch (primitive)
    {
    case DrawTestSpec::PRIMITIVE_POINTS:
        name << "points_";
        break;
    case DrawTestSpec::PRIMITIVE_TRIANGLES:
        name << "triangles_";
        break;
    case DrawTestSpec::PRIMITIVE_TRIANGLE_FAN:
        name << "triangle_fan_";
        break;
    case DrawTestSpec::PRIMITIVE_TRIANGLE_STRIP:
        name << "triangle_strip_";
        break;
    case DrawTestSpec::PRIMITIVE_LINES:
        name << "lines_";
        break;
    case DrawTestSpec::PRIMITIVE_LINE_STRIP:
        name << "line_strip_";
        break;
    case DrawTestSpec::PRIMITIVE_LINE_LOOP:
        name << "line_loop_";
        break;
    case DrawTestSpec::PRIMITIVE_LINES_ADJACENCY:
        name << "line_adjancency";
        break;
    case DrawTestSpec::PRIMITIVE_LINE_STRIP_ADJACENCY:
        name << "line_strip_adjancency";
        break;
    case DrawTestSpec::PRIMITIVE_TRIANGLES_ADJACENCY:
        name << "triangles_adjancency";
        break;
    case DrawTestSpec::PRIMITIVE_TRIANGLE_STRIP_ADJACENCY:
        name << "triangle_strip_adjancency";
        break;
    default:
        DE_ASSERT(false);
        break;
    }

    name << primitiveCount;

    return name.str();
}

std::string DrawTestSpec::getDesc(void) const
{
    std::stringstream desc;

    for (size_t ndx = 0; ndx < attribs.size(); ++ndx)
    {
        const AttributeSpec &attrib = attribs[ndx];

        if (attrib.useDefaultAttribute)
        {
            desc << "Attribute " << ndx << ": default, "
                 << ((ndx == 0 || attrib.additionalPositionAttribute) ? ("position ,") : ("color ,"))
                 << "input datatype " << DrawTestSpec::inputTypeToString((DrawTestSpec::InputType)attrib.inputType)
                 << ", "
                 << "input component count " << attrib.componentCount << ", "
                 << "used as " << DrawTestSpec::outputTypeToString(attrib.outputType) << ", ";
        }
        else
        {
            desc << "Attribute " << ndx << ": "
                 << ((ndx == 0 || attrib.additionalPositionAttribute) ? ("position ,") : ("color ,")) << "Storage in "
                 << DrawTestSpec::storageToString(attrib.storage) << ", "
                 << "stride " << attrib.stride << ", "
                 << "input datatype " << DrawTestSpec::inputTypeToString((DrawTestSpec::InputType)attrib.inputType)
                 << ", "
                 << "input component count " << attrib.componentCount << ", "
                 << (attrib.normalize ? "normalized, " : "") << "used as "
                 << DrawTestSpec::outputTypeToString(attrib.outputType) << ", "
                 << "instance divisor " << attrib.instanceDivisor << ", ";
        }
    }

    if (drawMethod == DRAWMETHOD_DRAWARRAYS)
    {
        desc << "drawArrays(), "
             << "first " << first << ", ";
    }
    else if (drawMethod == DRAWMETHOD_DRAWARRAYS_INSTANCED)
    {
        desc << "drawArraysInstanced(), "
             << "first " << first << ", "
             << "instance count " << instanceCount << ", ";
    }
    else if (drawMethod == DRAWMETHOD_DRAWELEMENTS)
    {
        desc << "drawElements(), "
             << "index type " << DrawTestSpec::indexTypeToString(indexType) << ", "
             << "index storage in " << DrawTestSpec::storageToString(indexStorage) << ", "
             << "index offset " << indexPointerOffset << ", ";
    }
    else if (drawMethod == DRAWMETHOD_DRAWELEMENTS_RANGED)
    {
        desc << "drawElementsRanged(), "
             << "index type " << DrawTestSpec::indexTypeToString(indexType) << ", "
             << "index storage in " << DrawTestSpec::storageToString(indexStorage) << ", "
             << "index offset " << indexPointerOffset << ", "
             << "range start " << indexMin << ", "
             << "range end " << indexMax << ", ";
    }
    else if (drawMethod == DRAWMETHOD_DRAWELEMENTS_INSTANCED)
    {
        desc << "drawElementsInstanced(), "
             << "index type " << DrawTestSpec::indexTypeToString(indexType) << ", "
             << "index storage in " << DrawTestSpec::storageToString(indexStorage) << ", "
             << "index offset " << indexPointerOffset << ", "
             << "instance count " << instanceCount << ", ";
    }
    else if (drawMethod == DRAWMETHOD_DRAWARRAYS_INDIRECT)
    {
        desc << "drawArraysIndirect(), "
             << "first " << first << ", "
             << "instance count " << instanceCount << ", "
             << "indirect offset " << indirectOffset << ", ";
    }
    else if (drawMethod == DRAWMETHOD_DRAWELEMENTS_INDIRECT)
    {
        desc << "drawElementsIndirect(), "
             << "index type " << DrawTestSpec::indexTypeToString(indexType) << ", "
             << "index storage in " << DrawTestSpec::storageToString(indexStorage) << ", "
             << "index offset " << indexPointerOffset << ", "
             << "instance count " << instanceCount << ", "
             << "indirect offset " << indirectOffset << ", "
             << "base vertex " << baseVertex << ", ";
    }
    else
        DE_ASSERT(false);

    desc << primitiveCount;

    switch (primitive)
    {
    case DrawTestSpec::PRIMITIVE_POINTS:
        desc << "points";
        break;
    case DrawTestSpec::PRIMITIVE_TRIANGLES:
        desc << "triangles";
        break;
    case DrawTestSpec::PRIMITIVE_TRIANGLE_FAN:
        desc << "triangles (fan)";
        break;
    case DrawTestSpec::PRIMITIVE_TRIANGLE_STRIP:
        desc << "triangles (strip)";
        break;
    case DrawTestSpec::PRIMITIVE_LINES:
        desc << "lines";
        break;
    case DrawTestSpec::PRIMITIVE_LINE_STRIP:
        desc << "lines (strip)";
        break;
    case DrawTestSpec::PRIMITIVE_LINE_LOOP:
        desc << "lines (loop)";
        break;
    case DrawTestSpec::PRIMITIVE_LINES_ADJACENCY:
        desc << "lines (adjancency)";
        break;
    case DrawTestSpec::PRIMITIVE_LINE_STRIP_ADJACENCY:
        desc << "lines (strip, adjancency)";
        break;
    case DrawTestSpec::PRIMITIVE_TRIANGLES_ADJACENCY:
        desc << "triangles (adjancency)";
        break;
    case DrawTestSpec::PRIMITIVE_TRIANGLE_STRIP_ADJACENCY:
        desc << "triangles (strip, adjancency)";
        break;
    default:
        DE_ASSERT(false);
        break;
    }

    return desc.str();
}

std::string DrawTestSpec::getMultilineDesc(void) const
{
    std::stringstream desc;

    for (size_t ndx = 0; ndx < attribs.size(); ++ndx)
    {
        const AttributeSpec &attrib = attribs[ndx];

        if (attrib.useDefaultAttribute)
        {
            desc << "Attribute " << ndx << ": default, "
                 << ((ndx == 0 || attrib.additionalPositionAttribute) ? ("position\n") : ("color\n"))
                 << "\tinput datatype " << DrawTestSpec::inputTypeToString((DrawTestSpec::InputType)attrib.inputType)
                 << "\n"
                 << "\tinput component count " << attrib.componentCount << "\n"
                 << "\tused as " << DrawTestSpec::outputTypeToString(attrib.outputType) << "\n";
        }
        else
        {
            desc << "Attribute " << ndx << ": "
                 << ((ndx == 0 || attrib.additionalPositionAttribute) ? ("position\n") : ("color\n")) << "\tStorage in "
                 << DrawTestSpec::storageToString(attrib.storage) << "\n"
                 << "\tstride " << attrib.stride << "\n"
                 << "\tinput datatype " << DrawTestSpec::inputTypeToString((DrawTestSpec::InputType)attrib.inputType)
                 << "\n"
                 << "\tinput component count " << attrib.componentCount << "\n"
                 << (attrib.normalize ? "\tnormalized\n" : "") << "\tused as "
                 << DrawTestSpec::outputTypeToString(attrib.outputType) << "\n"
                 << "\tinstance divisor " << attrib.instanceDivisor << "\n";
        }
    }

    if (drawMethod == DRAWMETHOD_DRAWARRAYS)
    {
        desc << "drawArrays()\n"
             << "\tfirst " << first << "\n";
    }
    else if (drawMethod == DRAWMETHOD_DRAWARRAYS_INSTANCED)
    {
        desc << "drawArraysInstanced()\n"
             << "\tfirst " << first << "\n"
             << "\tinstance count " << instanceCount << "\n";
    }
    else if (drawMethod == DRAWMETHOD_DRAWELEMENTS)
    {
        desc << "drawElements()\n"
             << "\tindex type " << DrawTestSpec::indexTypeToString(indexType) << "\n"
             << "\tindex storage in " << DrawTestSpec::storageToString(indexStorage) << "\n"
             << "\tindex offset " << indexPointerOffset << "\n";
    }
    else if (drawMethod == DRAWMETHOD_DRAWELEMENTS_RANGED)
    {
        desc << "drawElementsRanged()\n"
             << "\tindex type " << DrawTestSpec::indexTypeToString(indexType) << "\n"
             << "\tindex storage in " << DrawTestSpec::storageToString(indexStorage) << "\n"
             << "\tindex offset " << indexPointerOffset << "\n"
             << "\trange start " << indexMin << "\n"
             << "\trange end " << indexMax << "\n";
    }
    else if (drawMethod == DRAWMETHOD_DRAWELEMENTS_INSTANCED)
    {
        desc << "drawElementsInstanced()\n"
             << "\tindex type " << DrawTestSpec::indexTypeToString(indexType) << "\n"
             << "\tindex storage in " << DrawTestSpec::storageToString(indexStorage) << "\n"
             << "\tindex offset " << indexPointerOffset << "\n"
             << "\tinstance count " << instanceCount << "\n";
    }
    else if (drawMethod == DRAWMETHOD_DRAWARRAYS_INDIRECT)
    {
        desc << "drawArraysIndirect()\n"
             << "\tfirst " << first << "\n"
             << "\tinstance count " << instanceCount << "\n"
             << "\tindirect offset " << indirectOffset << "\n";
    }
    else if (drawMethod == DRAWMETHOD_DRAWELEMENTS_INDIRECT)
    {
        desc << "drawElementsIndirect()\n"
             << "\tindex type " << DrawTestSpec::indexTypeToString(indexType) << "\n"
             << "\tindex storage in " << DrawTestSpec::storageToString(indexStorage) << "\n"
             << "\tindex offset " << indexPointerOffset << "\n"
             << "\tinstance count " << instanceCount << "\n"
             << "\tindirect offset " << indirectOffset << "\n"
             << "\tbase vertex " << baseVertex << "\n";
    }
    else if (drawMethod == DRAWMETHOD_DRAWELEMENTS_BASEVERTEX)
    {
        desc << "drawElementsBaseVertex()\n"
             << "\tindex type " << DrawTestSpec::indexTypeToString(indexType) << "\n"
             << "\tindex storage in " << DrawTestSpec::storageToString(indexStorage) << "\n"
             << "\tindex offset " << indexPointerOffset << "\n"
             << "\tbase vertex " << baseVertex << "\n";
    }
    else if (drawMethod == DRAWMETHOD_DRAWELEMENTS_INSTANCED_BASEVERTEX)
    {
        desc << "drawElementsInstancedBaseVertex()\n"
             << "\tindex type " << DrawTestSpec::indexTypeToString(indexType) << "\n"
             << "\tindex storage in " << DrawTestSpec::storageToString(indexStorage) << "\n"
             << "\tindex offset " << indexPointerOffset << "\n"
             << "\tinstance count " << instanceCount << "\n"
             << "\tbase vertex " << baseVertex << "\n";
    }
    else if (drawMethod == DRAWMETHOD_DRAWELEMENTS_RANGED_BASEVERTEX)
    {
        desc << "drawRangeElementsBaseVertex()\n"
             << "\tindex type " << DrawTestSpec::indexTypeToString(indexType) << "\n"
             << "\tindex storage in " << DrawTestSpec::storageToString(indexStorage) << "\n"
             << "\tindex offset " << indexPointerOffset << "\n"
             << "\tbase vertex " << baseVertex << "\n"
             << "\trange start " << indexMin << "\n"
             << "\trange end " << indexMax << "\n";
    }
    else
        DE_ASSERT(false);

    desc << "\t" << primitiveCount << " ";

    switch (primitive)
    {
    case DrawTestSpec::PRIMITIVE_POINTS:
        desc << "points";
        break;
    case DrawTestSpec::PRIMITIVE_TRIANGLES:
        desc << "triangles";
        break;
    case DrawTestSpec::PRIMITIVE_TRIANGLE_FAN:
        desc << "triangles (fan)";
        break;
    case DrawTestSpec::PRIMITIVE_TRIANGLE_STRIP:
        desc << "triangles (strip)";
        break;
    case DrawTestSpec::PRIMITIVE_LINES:
        desc << "lines";
        break;
    case DrawTestSpec::PRIMITIVE_LINE_STRIP:
        desc << "lines (strip)";
        break;
    case DrawTestSpec::PRIMITIVE_LINE_LOOP:
        desc << "lines (loop)";
        break;
    case DrawTestSpec::PRIMITIVE_LINES_ADJACENCY:
        desc << "lines (adjancency)";
        break;
    case DrawTestSpec::PRIMITIVE_LINE_STRIP_ADJACENCY:
        desc << "lines (strip, adjancency)";
        break;
    case DrawTestSpec::PRIMITIVE_TRIANGLES_ADJACENCY:
        desc << "triangles (adjancency)";
        break;
    case DrawTestSpec::PRIMITIVE_TRIANGLE_STRIP_ADJACENCY:
        desc << "triangles (strip, adjancency)";
        break;
    default:
        DE_ASSERT(false);
        break;
    }

    desc << "\n";

    return desc.str();
}

DrawTestSpec::DrawTestSpec(void)
{
    primitive          = PRIMITIVE_LAST;
    primitiveCount     = 0;
    drawMethod         = DRAWMETHOD_LAST;
    indexType          = INDEXTYPE_LAST;
    indexPointerOffset = 0;
    indexStorage       = STORAGE_LAST;
    first              = 0;
    indexMin           = 0;
    indexMax           = 0;
    instanceCount      = 0;
    indirectOffset     = 0;
    baseVertex         = 0;
}

int DrawTestSpec::hash(void) const
{
    // Use only drawmode-relevant values in "hashing" as the unrelevant values might not be set (causing non-deterministic behavior).
    const MethodInfo methodInfo = getMethodInfo(drawMethod);
    const bool arrayed          = methodInfo.first;
    const bool instanced        = methodInfo.instanced;
    const bool ranged           = methodInfo.ranged;
    const bool indexed          = methodInfo.indexed;
    const bool indirect         = methodInfo.indirect;
    const bool hasBaseVtx       = methodInfo.baseVertex;

    const int indexHash      = (!indexed) ? (0) : (int(indexType) + 10 * indexPointerOffset + 100 * int(indexStorage));
    const int arrayHash      = (!arrayed) ? (0) : (first);
    const int indexRangeHash = (!ranged) ? (0) : (indexMin + 10 * indexMax);
    const int instanceHash   = (!instanced) ? (0) : (instanceCount);
    const int indirectHash   = (!indirect) ? (0) : (indirectOffset);
    const int baseVtxHash    = (!hasBaseVtx) ? (0) : (baseVertex);
    const int basicHash      = int(primitive) + 10 * primitiveCount + 100 * int(drawMethod);

    return indexHash + 3 * arrayHash + 5 * indexRangeHash + 7 * instanceHash + 13 * basicHash +
           17 * (int)attribs.size() + 19 * primitiveCount + 23 * indirectHash + 27 * baseVtxHash;
}

bool DrawTestSpec::valid(void) const
{
    DE_ASSERT(apiType.getProfile() != glu::PROFILE_LAST);
    DE_ASSERT(primitive != PRIMITIVE_LAST);
    DE_ASSERT(drawMethod != DRAWMETHOD_LAST);

    const MethodInfo methodInfo = getMethodInfo(drawMethod);

    for (int ndx = 0; ndx < (int)attribs.size(); ++ndx)
        if (!attribs[ndx].valid(apiType))
            return false;

    if (methodInfo.ranged)
    {
        uint32_t maxIndexValue = 0;
        if (indexType == INDEXTYPE_BYTE)
            maxIndexValue = GLValue::getMaxValue(INPUTTYPE_UNSIGNED_BYTE).ub.getValue();
        else if (indexType == INDEXTYPE_SHORT)
            maxIndexValue = GLValue::getMaxValue(INPUTTYPE_UNSIGNED_SHORT).us.getValue();
        else if (indexType == INDEXTYPE_INT)
            maxIndexValue = GLValue::getMaxValue(INPUTTYPE_UNSIGNED_INT).ui.getValue();
        else
            DE_ASSERT(false);

        if (indexMin > indexMax)
            return false;
        if (indexMin < 0 || indexMax < 0)
            return false;
        if ((uint32_t)indexMin > maxIndexValue || (uint32_t)indexMax > maxIndexValue)
            return false;
    }

    if (methodInfo.first && first < 0)
        return false;

    // GLES2 limits
    if (apiType == glu::ApiType::es(2, 0))
    {
        if (drawMethod != gls::DrawTestSpec::DRAWMETHOD_DRAWARRAYS &&
            drawMethod != gls::DrawTestSpec::DRAWMETHOD_DRAWELEMENTS)
            return false;
        if (drawMethod == gls::DrawTestSpec::DRAWMETHOD_DRAWELEMENTS &&
            (indexType != INDEXTYPE_BYTE && indexType != INDEXTYPE_SHORT))
            return false;
    }

    // Indirect limitations
    if (methodInfo.indirect)
    {
        // Indirect offset alignment
        if (indirectOffset % 4 != 0)
            return false;

        // All attribute arrays must be stored in a buffer
        for (int ndx = 0; ndx < (int)attribs.size(); ++ndx)
            if (!attribs[ndx].useDefaultAttribute && attribs[ndx].storage == gls::DrawTestSpec::STORAGE_USER)
                return false;
    }
    if (drawMethod == DRAWMETHOD_DRAWELEMENTS_INDIRECT)
    {
        // index offset must be convertable to firstIndex
        if (indexPointerOffset % gls::DrawTestSpec::indexTypeSize(indexType) != 0)
            return false;

        // Indices must be in a buffer
        if (indexStorage != STORAGE_BUFFER)
            return false;
    }

    // Do not allow user pointer in GL core
    if (apiType.getProfile() == glu::PROFILE_CORE)
    {
        if (methodInfo.indexed && indexStorage == DrawTestSpec::STORAGE_USER)
            return false;
    }

    return true;
}

DrawTestSpec::CompatibilityTestType DrawTestSpec::isCompatibilityTest(void) const
{
    const MethodInfo methodInfo = getMethodInfo(drawMethod);

    bool bufferAlignmentBad = false;
    bool strideAlignmentBad = false;

    // Attribute buffer alignment
    for (int ndx = 0; ndx < (int)attribs.size(); ++ndx)
        if (!attribs[ndx].isBufferAligned())
            bufferAlignmentBad = true;

    // Attribute stride alignment
    for (int ndx = 0; ndx < (int)attribs.size(); ++ndx)
        if (!attribs[ndx].isBufferStrideAligned())
            strideAlignmentBad = true;

    // Index buffer alignment
    if (methodInfo.indexed)
    {
        if (indexStorage == STORAGE_BUFFER)
        {
            int indexSize = 0;
            if (indexType == INDEXTYPE_BYTE)
                indexSize = 1;
            else if (indexType == INDEXTYPE_SHORT)
                indexSize = 2;
            else if (indexType == INDEXTYPE_INT)
                indexSize = 4;
            else
                DE_ASSERT(false);

            if (indexPointerOffset % indexSize != 0)
                bufferAlignmentBad = true;
        }
    }

    // \note combination bad alignment & stride is treated as bad offset
    if (bufferAlignmentBad)
        return COMPATIBILITY_UNALIGNED_OFFSET;
    else if (strideAlignmentBad)
        return COMPATIBILITY_UNALIGNED_STRIDE;
    else
        return COMPATIBILITY_NONE;
}

enum PrimitiveClass
{
    PRIMITIVECLASS_POINT = 0,
    PRIMITIVECLASS_LINE,
    PRIMITIVECLASS_TRIANGLE,

    PRIMITIVECLASS_LAST
};

static PrimitiveClass getDrawPrimitiveClass(gls::DrawTestSpec::Primitive primitiveType)
{
    switch (primitiveType)
    {
    case gls::DrawTestSpec::PRIMITIVE_POINTS:
        return PRIMITIVECLASS_POINT;

    case gls::DrawTestSpec::PRIMITIVE_LINES:
    case gls::DrawTestSpec::PRIMITIVE_LINE_STRIP:
    case gls::DrawTestSpec::PRIMITIVE_LINE_LOOP:
    case gls::DrawTestSpec::PRIMITIVE_LINES_ADJACENCY:
    case gls::DrawTestSpec::PRIMITIVE_LINE_STRIP_ADJACENCY:
        return PRIMITIVECLASS_LINE;

    case gls::DrawTestSpec::PRIMITIVE_TRIANGLES:
    case gls::DrawTestSpec::PRIMITIVE_TRIANGLE_FAN:
    case gls::DrawTestSpec::PRIMITIVE_TRIANGLE_STRIP:
    case gls::DrawTestSpec::PRIMITIVE_TRIANGLES_ADJACENCY:
    case gls::DrawTestSpec::PRIMITIVE_TRIANGLE_STRIP_ADJACENCY:
        return PRIMITIVECLASS_TRIANGLE;

    default:
        DE_ASSERT(false);
        return PRIMITIVECLASS_LAST;
    }
}

static bool containsLineCases(const std::vector<DrawTestSpec> &m_specs)
{
    for (int ndx = 0; ndx < (int)m_specs.size(); ++ndx)
    {
        if (getDrawPrimitiveClass(m_specs[ndx].primitive) == PRIMITIVECLASS_LINE)
            return true;
    }
    return false;
}

// DrawTest

DrawTest::DrawTest(tcu::TestContext &testCtx, glu::RenderContext &renderCtx, const DrawTestSpec &spec, const char *name,
                   const char *desc)
    : TestCase(testCtx, name, desc)
    , m_renderCtx(renderCtx)
    , m_contextInfo(nullptr)
    , m_refBuffers(nullptr)
    , m_refContext(nullptr)
    , m_glesContext(nullptr)
    , m_glArrayPack(nullptr)
    , m_rrArrayPack(nullptr)
    , m_maxDiffRed(-1)
    , m_maxDiffGreen(-1)
    , m_maxDiffBlue(-1)
    , m_iteration(0)
    , m_result() // \note no per-iteration result logging (only one iteration)
{
    addIteration(spec);
}

DrawTest::DrawTest(tcu::TestContext &testCtx, glu::RenderContext &renderCtx, const char *name, const char *desc)
    : TestCase(testCtx, name, desc)
    , m_renderCtx(renderCtx)
    , m_contextInfo(nullptr)
    , m_refBuffers(nullptr)
    , m_refContext(nullptr)
    , m_glesContext(nullptr)
    , m_glArrayPack(nullptr)
    , m_rrArrayPack(nullptr)
    , m_maxDiffRed(-1)
    , m_maxDiffGreen(-1)
    , m_maxDiffBlue(-1)
    , m_iteration(0)
    , m_result(testCtx.getLog(), "Iteration result: ")
{
}

DrawTest::~DrawTest(void)
{
    deinit();
}

void DrawTest::addIteration(const DrawTestSpec &spec, const char *description)
{
    // Validate spec
    const bool validSpec = spec.valid();
    DE_ASSERT(validSpec);

    if (!validSpec)
        return;

    // Check the context type is the same with other iterations
    if (!m_specs.empty())
    {
        const bool validContext = m_specs[0].apiType == spec.apiType;
        DE_ASSERT(validContext);

        if (!validContext)
            return;
    }

    m_specs.push_back(spec);

    if (description)
        m_iteration_descriptions.push_back(std::string(description));
    else
        m_iteration_descriptions.push_back(std::string());
}

void DrawTest::init(void)
{
    DE_ASSERT(!m_specs.empty());
    DE_ASSERT(contextSupports(m_renderCtx.getType(), m_specs[0].apiType));

    const int renderTargetWidth  = de::min(MAX_RENDER_TARGET_SIZE, m_renderCtx.getRenderTarget().getWidth());
    const int renderTargetHeight = de::min(MAX_RENDER_TARGET_SIZE, m_renderCtx.getRenderTarget().getHeight());

    // lines have significantly different rasterization in MSAA mode
    const bool isLineCase         = containsLineCases(m_specs);
    const bool isMSAACase         = m_renderCtx.getRenderTarget().getNumSamples() > 1;
    const int renderTargetSamples = (isMSAACase && isLineCase) ? (4) : (1);

    sglr::ReferenceContextLimits limits(m_renderCtx);
    bool useVao = false;

    m_glesContext =
        new sglr::GLContext(m_renderCtx, m_testCtx.getLog(), sglr::GLCONTEXT_LOG_CALLS | sglr::GLCONTEXT_LOG_PROGRAMS,
                            tcu::IVec4(0, 0, renderTargetWidth, renderTargetHeight));

    if (m_renderCtx.getType().getAPI() == glu::ApiType::es(2, 0) ||
        m_renderCtx.getType().getAPI() == glu::ApiType::es(3, 0))
        useVao = false;
    else if (contextSupports(m_renderCtx.getType(), glu::ApiType::es(3, 1)) ||
             glu::isContextTypeGLCore(m_renderCtx.getType()))
        useVao = true;
    else
        DE_FATAL("Unknown context type");

    m_refBuffers = new sglr::ReferenceContextBuffers(m_renderCtx.getRenderTarget().getPixelFormat(), 0, 0,
                                                     renderTargetWidth, renderTargetHeight, renderTargetSamples);
    m_refContext = new sglr::ReferenceContext(limits, m_refBuffers->getColorbuffer(), m_refBuffers->getDepthbuffer(),
                                              m_refBuffers->getStencilbuffer());

    m_glArrayPack = new AttributePack(m_testCtx, m_renderCtx, *m_glesContext,
                                      tcu::UVec2(renderTargetWidth, renderTargetHeight), useVao, true);
    m_rrArrayPack = new AttributePack(m_testCtx, m_renderCtx, *m_refContext,
                                      tcu::UVec2(renderTargetWidth, renderTargetHeight), useVao, false);

    m_maxDiffRed =
        deCeilFloatToInt32(256.0f * (6.0f / (float)(1 << m_renderCtx.getRenderTarget().getPixelFormat().redBits)));
    m_maxDiffGreen =
        deCeilFloatToInt32(256.0f * (6.0f / (float)(1 << m_renderCtx.getRenderTarget().getPixelFormat().greenBits)));
    m_maxDiffBlue =
        deCeilFloatToInt32(256.0f * (6.0f / (float)(1 << m_renderCtx.getRenderTarget().getPixelFormat().blueBits)));
    m_contextInfo = glu::ContextInfo::create(m_renderCtx);
}

void DrawTest::deinit(void)
{
    delete m_glArrayPack;
    delete m_rrArrayPack;
    delete m_refBuffers;
    delete m_refContext;
    delete m_glesContext;
    delete m_contextInfo;

    m_glArrayPack = nullptr;
    m_rrArrayPack = nullptr;
    m_refBuffers  = nullptr;
    m_refContext  = nullptr;
    m_glesContext = nullptr;
    m_contextInfo = nullptr;
}

DrawTest::IterateResult DrawTest::iterate(void)
{
    const int specNdx        = (m_iteration / 2);
    const DrawTestSpec &spec = m_specs[specNdx];

    if (spec.drawMethod == DrawTestSpec::DRAWMETHOD_DRAWELEMENTS_BASEVERTEX ||
        spec.drawMethod == DrawTestSpec::DRAWMETHOD_DRAWELEMENTS_INSTANCED_BASEVERTEX ||
        spec.drawMethod == DrawTestSpec::DRAWMETHOD_DRAWELEMENTS_RANGED_BASEVERTEX)
    {
        const bool supportsES32orGL45 = contextSupports(m_renderCtx.getType(), glu::ApiType::es(3, 2)) ||
                                        contextSupports(m_renderCtx.getType(), glu::ApiType::core(4, 5));
        TCU_CHECK_AND_THROW(NotSupportedError,
                            supportsES32orGL45 ||
                                m_contextInfo->isExtensionSupported("GL_EXT_draw_elements_base_vertex"),
                            "GL_EXT_draw_elements_base_vertex is not supported.");
    }

    const bool drawStep               = (m_iteration % 2) == 0;
    const bool compareStep            = (m_iteration % 2) == 1;
    const IterateResult iterateResult = ((size_t)m_iteration + 1 == m_specs.size() * 2) ? (STOP) : (CONTINUE);
    const bool updateProgram =
        (m_iteration == 0) ||
        (drawStep && !checkSpecsShaderCompatible(m_specs[specNdx],
                                                 m_specs[specNdx - 1])); // try to use the same shader in all iterations
    IterationLogSectionEmitter sectionEmitter(m_testCtx.getLog(), specNdx, m_specs.size(),
                                              m_iteration_descriptions[specNdx], drawStep && m_specs.size() != 1);

    if (drawStep)
    {
        const MethodInfo methodInfo = getMethodInfo(spec.drawMethod);
        const bool indexed          = methodInfo.indexed;
        const bool instanced        = methodInfo.instanced;
        const bool ranged           = methodInfo.ranged;
        const bool hasFirst         = methodInfo.first;
        const bool hasBaseVtx       = methodInfo.baseVertex;

        const size_t primitiveElementCount =
            getElementCount(spec.primitive, spec.primitiveCount); // !< elements to be drawn
        const int indexMin           = (ranged) ? (spec.indexMin) : (0);
        const int firstAddition      = (hasFirst) ? (spec.first) : (0);
        const int baseVertexAddition = (hasBaseVtx && spec.baseVertex > 0) ?
                                           (spec.baseVertex) :
                                           (0); // spec.baseVertex > 0 => Create bigger attribute buffer
        const int indexBase          = (hasBaseVtx && spec.baseVertex < 0) ? (-spec.baseVertex) :
                                                                             (0); // spec.baseVertex < 0 => Create bigger indices
        const size_t elementCount =
            primitiveElementCount + indexMin + firstAddition +
            baseVertexAddition; // !< elements in buffer (buffer should have at least primitiveElementCount ACCESSIBLE (index range, first) elements)
        const int maxElementIndex = (int)primitiveElementCount + indexMin + firstAddition - 1;
        const int indexMax =
            de::max(0, (ranged) ? (de::clamp<int>(spec.indexMax, 0, maxElementIndex)) : (maxElementIndex));
        float coordScale = getCoordScale(spec);
        float colorScale = getColorScale(spec);

        rr::GenericVec4 nullAttribValue;

        // Log info
        m_testCtx.getLog() << TestLog::Message << spec.getMultilineDesc() << TestLog::EndMessage;
        m_testCtx.getLog() << TestLog::Message << TestLog::EndMessage; // extra line for clarity

        // Data

        m_glArrayPack->clearArrays();
        m_rrArrayPack->clearArrays();

        for (int attribNdx = 0; attribNdx < (int)spec.attribs.size(); attribNdx++)
        {
            DrawTestSpec::AttributeSpec attribSpec = spec.attribs[attribNdx];
            const bool isPositionAttr              = (attribNdx == 0) || (attribSpec.additionalPositionAttribute);

            if (attribSpec.useDefaultAttribute)
            {
                const int seed              = 10 * attribSpec.hash() + 100 * spec.hash() + attribNdx;
                rr::GenericVec4 attribValue = RandomArrayGenerator::generateAttributeValue(seed, attribSpec.inputType);

                m_glArrayPack->newArray(DrawTestSpec::STORAGE_USER);
                m_rrArrayPack->newArray(DrawTestSpec::STORAGE_USER);

                m_glArrayPack->getArray(attribNdx)->setupArray(false, 0, attribSpec.componentCount,
                                                               attribSpec.inputType, attribSpec.outputType, false, 0, 0,
                                                               attribValue, isPositionAttr, false);
                m_rrArrayPack->getArray(attribNdx)->setupArray(false, 0, attribSpec.componentCount,
                                                               attribSpec.inputType, attribSpec.outputType, false, 0, 0,
                                                               attribValue, isPositionAttr, false);
            }
            else
            {
                const int seed = attribSpec.hash() + 100 * spec.hash() + attribNdx;
                const size_t elementSize =
                    attribSpec.componentCount * DrawTestSpec::inputTypeSize(attribSpec.inputType);
                const size_t stride                = (attribSpec.stride == 0) ? (elementSize) : (attribSpec.stride);
                const size_t evaluatedElementCount = (instanced && attribSpec.instanceDivisor > 0) ?
                                                         (spec.instanceCount / attribSpec.instanceDivisor + 1) :
                                                         (elementCount);
                const size_t referencedElementCount =
                    (ranged) ? (de::max<size_t>(evaluatedElementCount, spec.indexMax + 1)) : (evaluatedElementCount);
                const size_t bufferSize = attribSpec.offset + stride * (referencedElementCount - 1) + elementSize;
                const char *data =
                    RandomArrayGenerator::generateArray(seed, (int)referencedElementCount, attribSpec.componentCount,
                                                        attribSpec.offset, (int)stride, attribSpec.inputType);

                try
                {
                    m_glArrayPack->newArray(attribSpec.storage);
                    m_rrArrayPack->newArray(attribSpec.storage);

                    m_glArrayPack->getArray(attribNdx)->data(DrawTestSpec::TARGET_ARRAY, bufferSize, data,
                                                             attribSpec.usage);
                    m_rrArrayPack->getArray(attribNdx)->data(DrawTestSpec::TARGET_ARRAY, bufferSize, data,
                                                             attribSpec.usage);

                    m_glArrayPack->getArray(attribNdx)->setupArray(
                        true, attribSpec.offset, attribSpec.componentCount, attribSpec.inputType, attribSpec.outputType,
                        attribSpec.normalize, attribSpec.stride, attribSpec.instanceDivisor, nullAttribValue,
                        isPositionAttr, attribSpec.bgraComponentOrder);
                    m_rrArrayPack->getArray(attribNdx)->setupArray(
                        true, attribSpec.offset, attribSpec.componentCount, attribSpec.inputType, attribSpec.outputType,
                        attribSpec.normalize, attribSpec.stride, attribSpec.instanceDivisor, nullAttribValue,
                        isPositionAttr, attribSpec.bgraComponentOrder);

                    delete[] data;
                    data = NULL;
                }
                catch (...)
                {
                    delete[] data;
                    throw;
                }
            }
        }

        // Shader program
        if (updateProgram)
        {
            m_glArrayPack->updateProgram();
            m_rrArrayPack->updateProgram();
        }

        // Draw
        try
        {
            // indices
            if (indexed)
            {
                const int seed                = spec.hash();
                const size_t indexElementSize = DrawTestSpec::indexTypeSize(spec.indexType);
                const size_t indexArraySize   = spec.indexPointerOffset + indexElementSize * elementCount;
                const char *indexArray        = RandomArrayGenerator::generateIndices(
                    seed, (int)elementCount, spec.indexType, spec.indexPointerOffset, indexMin, indexMax, indexBase);
                const char *indexPointerBase =
<<<<<<< HEAD
                    (spec.indexStorage == DrawTestSpec::STORAGE_USER) ? (indexArray) : (nullptr);
                const char *indexPointer = indexPointerBase + spec.indexPointerOffset;
=======
                    (spec.indexStorage == DrawTestSpec::STORAGE_USER) ? (indexArray) : ((char *)DE_NULL);
                const char *indexPointer = indexPointerBase ? indexPointerBase + spec.indexPointerOffset :
                                                              reinterpret_cast<const char *>(spec.indexPointerOffset);
>>>>>>> 6e5a7182

                de::UniquePtr<AttributeArray> glArray(new AttributeArray(spec.indexStorage, *m_glesContext));
                de::UniquePtr<AttributeArray> rrArray(new AttributeArray(spec.indexStorage, *m_refContext));

                try
                {
                    glArray->data(DrawTestSpec::TARGET_ELEMENT_ARRAY, indexArraySize, indexArray,
                                  DrawTestSpec::USAGE_STATIC_DRAW);
                    rrArray->data(DrawTestSpec::TARGET_ELEMENT_ARRAY, indexArraySize, indexArray,
                                  DrawTestSpec::USAGE_STATIC_DRAW);

                    m_glArrayPack->render(spec.primitive, spec.drawMethod, 0, (int)primitiveElementCount,
                                          spec.indexType, indexPointer, spec.indexMin, spec.indexMax,
                                          spec.instanceCount, spec.indirectOffset, spec.baseVertex, coordScale,
                                          colorScale, glArray.get());
                    m_rrArrayPack->render(spec.primitive, spec.drawMethod, 0, (int)primitiveElementCount,
                                          spec.indexType, indexPointer, spec.indexMin, spec.indexMax,
                                          spec.instanceCount, spec.indirectOffset, spec.baseVertex, coordScale,
                                          colorScale, rrArray.get());

                    delete[] indexArray;
                    indexArray = NULL;
                }
                catch (...)
                {
                    delete[] indexArray;
                    throw;
                }
            }
            else
            {
                m_glArrayPack->render(spec.primitive, spec.drawMethod, spec.first, (int)primitiveElementCount,
                                      DrawTestSpec::INDEXTYPE_LAST, nullptr, 0, 0, spec.instanceCount,
                                      spec.indirectOffset, 0, coordScale, colorScale, nullptr);
                m_testCtx.touchWatchdog();
                m_rrArrayPack->render(spec.primitive, spec.drawMethod, spec.first, (int)primitiveElementCount,
                                      DrawTestSpec::INDEXTYPE_LAST, nullptr, 0, 0, spec.instanceCount,
                                      spec.indirectOffset, 0, coordScale, colorScale, nullptr);
            }
        }
        catch (glu::Error &err)
        {
            // GL Errors are ok if the mode is not properly aligned

            const DrawTestSpec::CompatibilityTestType ctype = spec.isCompatibilityTest();

            m_testCtx.getLog() << TestLog::Message << "Got error: " << err.what() << TestLog::EndMessage;

            if (ctype == DrawTestSpec::COMPATIBILITY_UNALIGNED_OFFSET)
                m_result.addResult(QP_TEST_RESULT_COMPATIBILITY_WARNING, "Failed to draw with unaligned buffers.");
            else if (ctype == DrawTestSpec::COMPATIBILITY_UNALIGNED_STRIDE)
                m_result.addResult(QP_TEST_RESULT_COMPATIBILITY_WARNING, "Failed to draw with unaligned stride.");
            else
                throw;
        }
    }
    else if (compareStep)
    {
        if (!compare(spec.primitive))
        {
            const DrawTestSpec::CompatibilityTestType ctype = spec.isCompatibilityTest();

            if (ctype == DrawTestSpec::COMPATIBILITY_UNALIGNED_OFFSET)
                m_result.addResult(QP_TEST_RESULT_COMPATIBILITY_WARNING, "Failed to draw with unaligned buffers.");
            else if (ctype == DrawTestSpec::COMPATIBILITY_UNALIGNED_STRIDE)
                m_result.addResult(QP_TEST_RESULT_COMPATIBILITY_WARNING, "Failed to draw with unaligned stride.");
            else
                m_result.addResult(QP_TEST_RESULT_FAIL, "Image comparison failed.");
        }
    }
    else
    {
        DE_ASSERT(false);
        return STOP;
    }

    m_result.setTestContextResult(m_testCtx);

    m_iteration++;
    return iterateResult;
}

static bool isBlack(const tcu::RGBA &c)
{
    // ignore alpha channel
    return c.getRed() == 0 && c.getGreen() == 0 && c.getBlue() == 0;
}

static bool isEdgeTripletComponent(int c1, int c2, int c3, int renderTargetDifference)
{
    const int roundingDifference = 2 * renderTargetDifference; // src and dst pixels rounded to different directions
    const int d1                 = c2 - c1;
    const int d2                 = c3 - c2;
    const int rampDiff           = de::abs(d2 - d1);

    return rampDiff > roundingDifference;
}

static bool isEdgeTriplet(const tcu::RGBA &c1, const tcu::RGBA &c2, const tcu::RGBA &c3,
                          const tcu::IVec3 &renderTargetThreshold)
{
    // black (background color) and non-black is always an edge
    {
        const bool b1 = isBlack(c1);
        const bool b2 = isBlack(c2);
        const bool b3 = isBlack(c3);

        // both pixels with coverage and pixels without coverage
        if ((b1 && b2 && b3) == false && (b1 || b2 || b3) == true)
            return true;
        // all black
        if (b1 && b2 && b3)
            return false;
        // all with coverage
        DE_ASSERT(!b1 && !b2 && !b3);
    }

    // Color is always linearly interpolated => component values change nearly linearly
    // in any constant direction on triangle hull. (df/dx ~= C).

    // Edge detection (this function) is run against the reference image
    // => no dithering to worry about

    return isEdgeTripletComponent(c1.getRed(), c2.getRed(), c3.getRed(), renderTargetThreshold.x()) ||
           isEdgeTripletComponent(c1.getGreen(), c2.getGreen(), c3.getGreen(), renderTargetThreshold.y()) ||
           isEdgeTripletComponent(c1.getBlue(), c2.getBlue(), c3.getBlue(), renderTargetThreshold.z());
}

static bool pixelNearEdge(int x, int y, const tcu::Surface &ref, const tcu::IVec3 &renderTargetThreshold)
{
    // should not be called for edge pixels
    DE_ASSERT(x >= 1 && x <= ref.getWidth() - 2);
    DE_ASSERT(y >= 1 && y <= ref.getHeight() - 2);

    // horizontal

    for (int dy = -1; dy < 2; ++dy)
    {
        const tcu::RGBA c1 = ref.getPixel(x - 1, y + dy);
        const tcu::RGBA c2 = ref.getPixel(x, y + dy);
        const tcu::RGBA c3 = ref.getPixel(x + 1, y + dy);
        if (isEdgeTriplet(c1, c2, c3, renderTargetThreshold))
            return true;
    }

    // vertical

    for (int dx = -1; dx < 2; ++dx)
    {
        const tcu::RGBA c1 = ref.getPixel(x + dx, y - 1);
        const tcu::RGBA c2 = ref.getPixel(x + dx, y);
        const tcu::RGBA c3 = ref.getPixel(x + dx, y + 1);
        if (isEdgeTriplet(c1, c2, c3, renderTargetThreshold))
            return true;
    }

    return false;
}

static uint32_t getVisualizationGrayscaleColor(const tcu::RGBA &c)
{
    // make triangle coverage and error pixels obvious by converting coverage to grayscale
    if (isBlack(c))
        return 0;
    else
        return 50u + (uint32_t)(c.getRed() + c.getBlue() + c.getGreen()) / 8u;
}

static bool pixelNearLineIntersection(int x, int y, const tcu::Surface &target)
{
    // should not be called for edge pixels
    DE_ASSERT(x >= 1 && x <= target.getWidth() - 2);
    DE_ASSERT(y >= 1 && y <= target.getHeight() - 2);

    int coveredPixels = 0;

    for (int dy = -1; dy < 2; dy++)
        for (int dx = -1; dx < 2; dx++)
        {
            const bool targetCoverage = !isBlack(target.getPixel(x + dx, y + dy));
            if (targetCoverage)
            {
                ++coveredPixels;

                // A single thin line cannot have more than 3 covered pixels in a 3x3 area
                if (coveredPixels >= 4)
                    return true;
            }
        }

    return false;
}

static inline bool colorsEqual(const tcu::RGBA &colorA, const tcu::RGBA &colorB, const tcu::IVec3 &compareThreshold)
{
    enum
    {
        TCU_RGBA_RGB_MASK = tcu::RGBA::RED_MASK | tcu::RGBA::GREEN_MASK | tcu::RGBA::BLUE_MASK
    };

    return tcu::compareThresholdMasked(colorA, colorB,
                                       tcu::RGBA(compareThreshold.x(), compareThreshold.y(), compareThreshold.z(), 0),
                                       TCU_RGBA_RGB_MASK);
}

// search 3x3 are for matching color
static bool pixelNeighborhoodContainsColor(const tcu::Surface &target, int x, int y, const tcu::RGBA &color,
                                           const tcu::IVec3 &compareThreshold)
{
    // should not be called for edge pixels
    DE_ASSERT(x >= 1 && x <= target.getWidth() - 2);
    DE_ASSERT(y >= 1 && y <= target.getHeight() - 2);

    for (int dy = -1; dy < 2; dy++)
        for (int dx = -1; dx < 2; dx++)
        {
            const tcu::RGBA targetCmpPixel = target.getPixel(x + dx, y + dy);
            if (colorsEqual(color, targetCmpPixel, compareThreshold))
                return true;
        }

    return false;
}

// search 3x3 are for matching coverage (coverage == (color != background color))
static bool pixelNeighborhoodContainsCoverage(const tcu::Surface &target, int x, int y, bool coverage)
{
    // should not be called for edge pixels
    DE_ASSERT(x >= 1 && x <= target.getWidth() - 2);
    DE_ASSERT(y >= 1 && y <= target.getHeight() - 2);

    for (int dy = -1; dy < 2; dy++)
        for (int dx = -1; dx < 2; dx++)
        {
            const bool targetCmpCoverage = !isBlack(target.getPixel(x + dx, y + dy));
            if (targetCmpCoverage == coverage)
                return true;
        }

    return false;
}

static bool edgeRelaxedImageCompare(tcu::TestLog &log, const char *imageSetName, const char *imageSetDesc,
                                    const tcu::Surface &reference, const tcu::Surface &result,
                                    const tcu::IVec3 &compareThreshold, const tcu::IVec3 &renderTargetThreshold,
                                    int maxAllowedInvalidPixels)
{
    DE_ASSERT(result.getWidth() == reference.getWidth() && result.getHeight() == reference.getHeight());

    const tcu::IVec4 green(0, 255, 0, 255);
    const tcu::IVec4 red(255, 0, 0, 255);
    const int width  = reference.getWidth();
    const int height = reference.getHeight();
    tcu::TextureLevel errorMask(tcu::TextureFormat(tcu::TextureFormat::RGB, tcu::TextureFormat::UNORM_INT8), width,
                                height);
    const tcu::PixelBufferAccess errorAccess = errorMask.getAccess();
    int numFailingPixels                     = 0;

    // clear errormask edges which would otherwise be transparent

    tcu::clear(tcu::getSubregion(errorAccess, 0, 0, width, 1), green);
    tcu::clear(tcu::getSubregion(errorAccess, 0, height - 1, width, 1), green);
    tcu::clear(tcu::getSubregion(errorAccess, 0, 0, 1, height), green);
    tcu::clear(tcu::getSubregion(errorAccess, width - 1, 0, 1, height), green);

    // skip edge pixels since coverage on edge cannot be verified

    for (int y = 1; y < height - 1; ++y)
        for (int x = 1; x < width - 1; ++x)
        {
            const tcu::RGBA refPixel    = reference.getPixel(x, y);
            const tcu::RGBA screenPixel = result.getPixel(x, y);
            const bool directMatch      = colorsEqual(refPixel, screenPixel, compareThreshold);
            const bool isOkReferencePixel =
                directMatch ||
                pixelNeighborhoodContainsColor(
                    result, x, y, refPixel,
                    compareThreshold); // screen image has a matching pixel nearby (~= If something is drawn on reference, it must be drawn to screen too.)
            const bool isOkScreenPixel =
                directMatch ||
                pixelNeighborhoodContainsColor(
                    reference, x, y, screenPixel,
                    compareThreshold); // reference image has a matching pixel nearby (~= If something is drawn on screen, it must be drawn to reference too.)

            if (isOkScreenPixel && isOkReferencePixel)
            {
                // pixel valid, write greenish pixels to make the result image easier to read
                const uint32_t grayscaleValue = getVisualizationGrayscaleColor(screenPixel);
                errorAccess.setPixel(tcu::UVec4(grayscaleValue, 255, grayscaleValue, 255), x, y);
            }
            else if (!pixelNearEdge(x, y, reference, renderTargetThreshold))
            {
                // non-edge pixel values must be within threshold of the reference values
                errorAccess.setPixel(red, x, y);
                ++numFailingPixels;
            }
            else
            {
                // we are on/near an edge, verify only coverage (coverage == not background colored)
                const bool referenceCoverage     = !isBlack(refPixel);
                const bool screenCoverage        = !isBlack(screenPixel);
                const bool isOkReferenceCoverage = pixelNeighborhoodContainsCoverage(
                    result, x, y, referenceCoverage); // Check reference pixel against screen pixel
                const bool isOkScreenCoverage = pixelNeighborhoodContainsCoverage(
                    reference, x, y, screenCoverage); // Check screen pixels against reference pixel

                if (isOkScreenCoverage && isOkReferenceCoverage)
                {
                    // pixel valid, write greenish pixels to make the result image easier to read
                    const uint32_t grayscaleValue = getVisualizationGrayscaleColor(screenPixel);
                    errorAccess.setPixel(tcu::UVec4(grayscaleValue, 255, grayscaleValue, 255), x, y);
                }
                else
                {
                    // coverage does not match
                    errorAccess.setPixel(red, x, y);
                    ++numFailingPixels;
                }
            }
        }

    log << TestLog::Message << "Comparing images:\n"
        << "\tallowed deviation in pixel positions = 1\n"
        << "\tnumber of allowed invalid pixels = " << maxAllowedInvalidPixels << "\n"
        << "\tnumber of invalid pixels = " << numFailingPixels << TestLog::EndMessage;

    if (numFailingPixels > maxAllowedInvalidPixels)
    {
        log << TestLog::Message << "Image comparison failed. Color threshold = (" << compareThreshold.x() << ", "
            << compareThreshold.y() << ", " << compareThreshold.z() << ")" << TestLog::EndMessage
            << TestLog::ImageSet(imageSetName, imageSetDesc) << TestLog::Image("Result", "Result", result)
            << TestLog::Image("Reference", "Reference", reference)
            << TestLog::Image("ErrorMask", "Error mask", errorMask) << TestLog::EndImageSet;

        return false;
    }
    else
    {
        log << TestLog::ImageSet(imageSetName, imageSetDesc) << TestLog::Image("Result", "Result", result)
            << TestLog::EndImageSet;

        return true;
    }
}

static bool intersectionRelaxedLineImageCompare(tcu::TestLog &log, const char *imageSetName, const char *imageSetDesc,
                                                const tcu::Surface &reference, const tcu::Surface &result,
                                                const tcu::IVec3 &compareThreshold, int maxAllowedInvalidPixels)
{
    DE_ASSERT(result.getWidth() == reference.getWidth() && result.getHeight() == reference.getHeight());

    const tcu::IVec4 green(0, 255, 0, 255);
    const tcu::IVec4 red(255, 0, 0, 255);
    const int width  = reference.getWidth();
    const int height = reference.getHeight();
    tcu::TextureLevel errorMask(tcu::TextureFormat(tcu::TextureFormat::RGB, tcu::TextureFormat::UNORM_INT8), width,
                                height);
    const tcu::PixelBufferAccess errorAccess = errorMask.getAccess();
    int numFailingPixels                     = 0;

    // clear errormask edges which would otherwise be transparent

    tcu::clear(tcu::getSubregion(errorAccess, 0, 0, width, 1), green);
    tcu::clear(tcu::getSubregion(errorAccess, 0, height - 1, width, 1), green);
    tcu::clear(tcu::getSubregion(errorAccess, 0, 0, 1, height), green);
    tcu::clear(tcu::getSubregion(errorAccess, width - 1, 0, 1, height), green);

    // skip edge pixels since coverage on edge cannot be verified

    for (int y = 1; y < height - 1; ++y)
        for (int x = 1; x < width - 1; ++x)
        {
            const tcu::RGBA refPixel    = reference.getPixel(x, y);
            const tcu::RGBA screenPixel = result.getPixel(x, y);
            const bool directMatch      = colorsEqual(refPixel, screenPixel, compareThreshold);
            const bool isOkScreenPixel =
                directMatch ||
                pixelNeighborhoodContainsColor(
                    reference, x, y, screenPixel,
                    compareThreshold); // reference image has a matching pixel nearby (~= If something is drawn on screen, it must be drawn to reference too.)
            const bool isOkReferencePixel =
                directMatch ||
                pixelNeighborhoodContainsColor(
                    result, x, y, refPixel,
                    compareThreshold); // screen image has a matching pixel nearby (~= If something is drawn on reference, it must be drawn to screen too.)

            if (isOkScreenPixel && isOkReferencePixel)
            {
                // pixel valid, write greenish pixels to make the result image easier to read
                const uint32_t grayscaleValue = getVisualizationGrayscaleColor(screenPixel);
                errorAccess.setPixel(tcu::UVec4(grayscaleValue, 255, grayscaleValue, 255), x, y);
            }
            else if (!pixelNearLineIntersection(x, y, reference) && !pixelNearLineIntersection(x, y, result))
            {
                // non-intersection pixel values must be within threshold of the reference values
                errorAccess.setPixel(red, x, y);
                ++numFailingPixels;
            }
            else
            {
                // pixel is near a line intersection
                // we are on/near an edge, verify only coverage (coverage == not background colored)
                const bool referenceCoverage  = !isBlack(refPixel);
                const bool screenCoverage     = !isBlack(screenPixel);
                const bool isOkScreenCoverage = pixelNeighborhoodContainsCoverage(
                    reference, x, y, screenCoverage); // Check screen pixels against reference pixel
                const bool isOkReferenceCoverage = pixelNeighborhoodContainsCoverage(
                    result, x, y, referenceCoverage); // Check reference pixel against screen pixel

                if (isOkScreenCoverage && isOkReferenceCoverage)
                {
                    // pixel valid, write greenish pixels to make the result image easier to read
                    const uint32_t grayscaleValue = getVisualizationGrayscaleColor(screenPixel);
                    errorAccess.setPixel(tcu::UVec4(grayscaleValue, 255, grayscaleValue, 255), x, y);
                }
                else
                {
                    // coverage does not match
                    errorAccess.setPixel(red, x, y);
                    ++numFailingPixels;
                }
            }
        }

    log << TestLog::Message << "Comparing images:\n"
        << "\tallowed deviation in pixel positions = 1\n"
        << "\tnumber of allowed invalid pixels = " << maxAllowedInvalidPixels << "\n"
        << "\tnumber of invalid pixels = " << numFailingPixels << TestLog::EndMessage;

    if (numFailingPixels > maxAllowedInvalidPixels)
    {
        log << TestLog::Message << "Image comparison failed. Color threshold = (" << compareThreshold.x() << ", "
            << compareThreshold.y() << ", " << compareThreshold.z() << ")" << TestLog::EndMessage
            << TestLog::ImageSet(imageSetName, imageSetDesc) << TestLog::Image("Result", "Result", result)
            << TestLog::Image("Reference", "Reference", reference)
            << TestLog::Image("ErrorMask", "Error mask", errorMask) << TestLog::EndImageSet;

        return false;
    }
    else
    {
        log << TestLog::ImageSet(imageSetName, imageSetDesc) << TestLog::Image("Result", "Result", result)
            << TestLog::EndImageSet;

        return true;
    }
}

bool DrawTest::compare(gls::DrawTestSpec::Primitive primitiveType)
{
    const tcu::Surface &ref    = m_rrArrayPack->getSurface();
    const tcu::Surface &screen = m_glArrayPack->getSurface();

    if (m_renderCtx.getRenderTarget().getNumSamples() > 1)
    {
        // \todo [mika] Improve compare when using multisampling
        m_testCtx.getLog() << tcu::TestLog::Message
                           << "Warning: Comparision of result from multisample render targets are not as stricts as "
                              "without multisampling. Might produce false positives!"
                           << tcu::TestLog::EndMessage;
        return tcu::fuzzyCompare(m_testCtx.getLog(), "Compare Results", "Compare Results", ref.getAccess(),
                                 screen.getAccess(), 0.3f, tcu::COMPARE_LOG_RESULT);
    }
    else
    {
        const PrimitiveClass primitiveClass            = getDrawPrimitiveClass(primitiveType);
        const int maxAllowedInvalidPixelsWithPoints    = 0; //!< points are unlikely to have overlapping fragments
        const int maxAllowedInvalidPixelsWithLines     = 5; //!< line are allowed to have a few bad pixels
        const int maxAllowedInvalidPixelsWithTriangles = 10;

        switch (primitiveClass)
        {
        case PRIMITIVECLASS_POINT:
        {
            // Point are extremely unlikely to have overlapping regions, don't allow any no extra / missing pixels
            return tcu::intThresholdPositionDeviationErrorThresholdCompare(
                m_testCtx.getLog(), "CompareResult", "Result of rendering", ref.getAccess(), screen.getAccess(),
                tcu::UVec4(m_maxDiffRed, m_maxDiffGreen, m_maxDiffBlue, 256),
                tcu::IVec3(1, 1, 0),               //!< 3x3 search kernel
                true,                              //!< relax comparison on the image boundary
                maxAllowedInvalidPixelsWithPoints, //!< error threshold
                tcu::COMPARE_LOG_RESULT);
        }

        case PRIMITIVECLASS_LINE:
        {
            // Lines can potentially have a large number of overlapping pixels. Pixel comparison may potentially produce
            // false negatives in such pixels if for example the pixel in question is overdrawn by another line in the
            // reference image but not in the resultin image. Relax comparison near line intersection points (areas) and
            // compare only coverage, not color, in such pixels
            return intersectionRelaxedLineImageCompare(m_testCtx.getLog(), "CompareResult", "Result of rendering", ref,
                                                       screen, tcu::IVec3(m_maxDiffRed, m_maxDiffGreen, m_maxDiffBlue),
                                                       maxAllowedInvalidPixelsWithLines);
        }

        case PRIMITIVECLASS_TRIANGLE:
        {
            // Triangles are likely to partially or fully overlap. Pixel difference comparison is fragile in pixels
            // where there could be potential overlapping since the  pixels might be covered by one triangle in the
            // reference image and by the other in the result image. Relax comparsion near primitive edges and
            // compare only coverage, not color, in such pixels.
            const tcu::IVec3 renderTargetThreshold =
                m_renderCtx.getRenderTarget().getPixelFormat().getColorThreshold().toIVec().xyz();

            return edgeRelaxedImageCompare(m_testCtx.getLog(), "CompareResult", "Result of rendering", ref, screen,
                                           tcu::IVec3(m_maxDiffRed, m_maxDiffGreen, m_maxDiffBlue),
                                           renderTargetThreshold, maxAllowedInvalidPixelsWithTriangles);
        }

        default:
            DE_ASSERT(false);
            return false;
        }
    }
}

float DrawTest::getCoordScale(const DrawTestSpec &spec) const
{
    float maxValue = 1.0f;

    for (int arrayNdx = 0; arrayNdx < (int)spec.attribs.size(); arrayNdx++)
    {
        DrawTestSpec::AttributeSpec attribSpec = spec.attribs[arrayNdx];
        const bool isPositionAttr              = (arrayNdx == 0) || (attribSpec.additionalPositionAttribute);
        float attrMaxValue                     = 0;

        if (!isPositionAttr)
            continue;

        if (attribSpec.inputType == DrawTestSpec::INPUTTYPE_UNSIGNED_INT_2_10_10_10)
        {
            if (attribSpec.normalize)
                attrMaxValue += 1.0f;
            else
                attrMaxValue += 1024.0f;
        }
        else if (attribSpec.inputType == DrawTestSpec::INPUTTYPE_INT_2_10_10_10)
        {
            if (attribSpec.normalize)
                attrMaxValue += 1.0f;
            else
                attrMaxValue += 512.0f;
        }
        else
        {
            const float max = GLValue::getMaxValue(attribSpec.inputType).toFloat();

            attrMaxValue +=
                (attribSpec.normalize && !inputTypeIsFloatType(attribSpec.inputType)) ? (1.0f) : (max * 1.1f);
        }

        if (attribSpec.outputType == DrawTestSpec::OUTPUTTYPE_VEC3 ||
            attribSpec.outputType == DrawTestSpec::OUTPUTTYPE_VEC4 ||
            attribSpec.outputType == DrawTestSpec::OUTPUTTYPE_IVEC3 ||
            attribSpec.outputType == DrawTestSpec::OUTPUTTYPE_IVEC4 ||
            attribSpec.outputType == DrawTestSpec::OUTPUTTYPE_UVEC3 ||
            attribSpec.outputType == DrawTestSpec::OUTPUTTYPE_UVEC4)
            attrMaxValue *= 2;

        maxValue += attrMaxValue;
    }

    return 1.0f / maxValue;
}

float DrawTest::getColorScale(const DrawTestSpec &spec) const
{
    float colorScale = 1.0f;

    for (int arrayNdx = 1; arrayNdx < (int)spec.attribs.size(); arrayNdx++)
    {
        DrawTestSpec::AttributeSpec attribSpec = spec.attribs[arrayNdx];
        const bool isPositionAttr              = (arrayNdx == 0) || (attribSpec.additionalPositionAttribute);

        if (isPositionAttr)
            continue;

        if (attribSpec.inputType == DrawTestSpec::INPUTTYPE_UNSIGNED_INT_2_10_10_10)
        {
            if (!attribSpec.normalize)
                colorScale *= 1.0f / 1024.0f;
        }
        else if (attribSpec.inputType == DrawTestSpec::INPUTTYPE_INT_2_10_10_10)
        {
            if (!attribSpec.normalize)
                colorScale *= 1.0f / 512.0f;
        }
        else
        {
            const float max = GLValue::getMaxValue(attribSpec.inputType).toFloat();

            colorScale *=
                (attribSpec.normalize && !inputTypeIsFloatType(attribSpec.inputType) ? 1.0f : float(1.0 / double(max)));
            if (attribSpec.outputType == DrawTestSpec::OUTPUTTYPE_VEC4 ||
                attribSpec.outputType == DrawTestSpec::OUTPUTTYPE_UVEC4 ||
                attribSpec.outputType == DrawTestSpec::OUTPUTTYPE_IVEC4)
                colorScale *=
                    (attribSpec.normalize && !inputTypeIsFloatType(attribSpec.inputType) ? 1.0f :
                                                                                           float(1.0 / double(max)));
        }
    }

    return colorScale;
}

} // namespace gls
} // namespace deqp<|MERGE_RESOLUTION|>--- conflicted
+++ resolved
@@ -3785,14 +3785,9 @@
                 const char *indexArray        = RandomArrayGenerator::generateIndices(
                     seed, (int)elementCount, spec.indexType, spec.indexPointerOffset, indexMin, indexMax, indexBase);
                 const char *indexPointerBase =
-<<<<<<< HEAD
                     (spec.indexStorage == DrawTestSpec::STORAGE_USER) ? (indexArray) : (nullptr);
-                const char *indexPointer = indexPointerBase + spec.indexPointerOffset;
-=======
-                    (spec.indexStorage == DrawTestSpec::STORAGE_USER) ? (indexArray) : ((char *)DE_NULL);
                 const char *indexPointer = indexPointerBase ? indexPointerBase + spec.indexPointerOffset :
                                                               reinterpret_cast<const char *>(spec.indexPointerOffset);
->>>>>>> 6e5a7182
 
                 de::UniquePtr<AttributeArray> glArray(new AttributeArray(spec.indexStorage, *m_glesContext));
                 de::UniquePtr<AttributeArray> rrArray(new AttributeArray(spec.indexStorage, *m_refContext));
