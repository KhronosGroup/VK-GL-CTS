--- conflicted
+++ resolved
@@ -120,11 +120,7 @@
 bool isCombinedDepthStencilType (TextureFormat::ChannelType type)
 {
 	// make sure to update this if type table is updated
-<<<<<<< HEAD
-	DE_STATIC_ASSERT(TextureFormat::CHANNELTYPE_LAST == 46);
-=======
-	DE_STATIC_ASSERT(TextureFormat::CHANNELTYPE_LAST == 42);
->>>>>>> 3abe621c
+	DE_STATIC_ASSERT(TextureFormat::CHANNELTYPE_LAST == 48);
 
 	return	type == TextureFormat::UNSIGNED_INT_16_8_8			||
 			type == TextureFormat::UNSIGNED_INT_24_8			||
@@ -166,11 +162,7 @@
 TextureChannelClass getTextureChannelClass (TextureFormat::ChannelType channelType)
 {
 	// make sure this table is updated if format table is updated
-<<<<<<< HEAD
-	DE_STATIC_ASSERT(TextureFormat::CHANNELTYPE_LAST == 46);
-=======
-	DE_STATIC_ASSERT(TextureFormat::CHANNELTYPE_LAST == 42);
->>>>>>> 3abe621c
+	DE_STATIC_ASSERT(TextureFormat::CHANNELTYPE_LAST == 48);
 
 	switch (channelType)
 	{
@@ -365,11 +357,7 @@
 static Vec2 getFloatChannelValueRange (TextureFormat::ChannelType channelType)
 {
 	// make sure this table is updated if format table is updated
-<<<<<<< HEAD
-	DE_STATIC_ASSERT(TextureFormat::CHANNELTYPE_LAST == 46);
-=======
-	DE_STATIC_ASSERT(TextureFormat::CHANNELTYPE_LAST == 42);
->>>>>>> 3abe621c
+	DE_STATIC_ASSERT(TextureFormat::CHANNELTYPE_LAST == 48);
 
 	float cMin = 0.0f;
 	float cMax = 0.0f;
@@ -554,11 +542,7 @@
 static IVec4 getChannelBitDepth (TextureFormat::ChannelType channelType)
 {
 	// make sure this table is updated if format table is updated
-<<<<<<< HEAD
-	DE_STATIC_ASSERT(TextureFormat::CHANNELTYPE_LAST == 46);
-=======
-	DE_STATIC_ASSERT(TextureFormat::CHANNELTYPE_LAST == 42);
->>>>>>> 3abe621c
+	DE_STATIC_ASSERT(TextureFormat::CHANNELTYPE_LAST == 48);
 
 	switch (channelType)
 	{
@@ -633,11 +617,7 @@
 static IVec4 getChannelMantissaBitDepth (TextureFormat::ChannelType channelType)
 {
 	// make sure this table is updated if format table is updated
-<<<<<<< HEAD
-	DE_STATIC_ASSERT(TextureFormat::CHANNELTYPE_LAST == 46);
-=======
-	DE_STATIC_ASSERT(TextureFormat::CHANNELTYPE_LAST == 42);
->>>>>>> 3abe621c
+	DE_STATIC_ASSERT(TextureFormat::CHANNELTYPE_LAST == 48);
 
 	switch (channelType)
 	{
@@ -1325,11 +1305,7 @@
 static AccessType toSamplerAccess (const AccessType& baseAccess, Sampler::DepthStencilMode mode)
 {
 	// make sure to update this if type table is updated
-<<<<<<< HEAD
-	DE_STATIC_ASSERT(TextureFormat::CHANNELTYPE_LAST == 46);
-=======
-	DE_STATIC_ASSERT(TextureFormat::CHANNELTYPE_LAST == 42);
->>>>>>> 3abe621c
+	DE_STATIC_ASSERT(TextureFormat::CHANNELTYPE_LAST == 48);
 
 	if (!isCombinedDepthStencilType(baseAccess.getFormat().type))
 		return baseAccess;
