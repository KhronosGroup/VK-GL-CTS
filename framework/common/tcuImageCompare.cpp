/*-------------------------------------------------------------------------
 * drawElements Quality Program Tester Core
 * ----------------------------------------
 *
 * Copyright 2014 The Android Open Source Project
 *
 * Licensed under the Apache License, Version 2.0 (the "License");
 * you may not use this file except in compliance with the License.
 * You may obtain a copy of the License at
 *
 *      http://www.apache.org/licenses/LICENSE-2.0
 *
 * Unless required by applicable law or agreed to in writing, software
 * distributed under the License is distributed on an "AS IS" BASIS,
 * WITHOUT WARRANTIES OR CONDITIONS OF ANY KIND, either express or implied.
 * See the License for the specific language governing permissions and
 * limitations under the License.
 *
 *//*!
 * \file
 * \brief Image comparison utilities.
 *//*--------------------------------------------------------------------*/

#include "tcuImageCompare.hpp"
#include "tcuSurface.hpp"
#include "tcuFuzzyImageCompare.hpp"
#include "tcuBilinearImageCompare.hpp"
#include "tcuTestLog.hpp"
#include "tcuVector.hpp"
#include "tcuVectorUtil.hpp"
#include "tcuRGBA.hpp"
#include "tcuTexture.hpp"
#include "tcuTextureUtil.hpp"
#include "tcuFloat.hpp"

#include <string.h>
#include <cmath>

namespace tcu
{

namespace
{

void computeScaleAndBias(const ConstPixelBufferAccess &reference, const ConstPixelBufferAccess &result,
                         tcu::Vec4 &scale, tcu::Vec4 &bias)
{
    Vec4 minVal;
    Vec4 maxVal;
    const float eps = 0.0001f;

    {
        Vec4 refMin;
        Vec4 refMax;
        estimatePixelValueRange(reference, refMin, refMax);

        minVal = refMin;
        maxVal = refMax;
    }

    {
        Vec4 resMin;
        Vec4 resMax;

        estimatePixelValueRange(result, resMin, resMax);

        minVal[0] = de::min(minVal[0], resMin[0]);
        minVal[1] = de::min(minVal[1], resMin[1]);
        minVal[2] = de::min(minVal[2], resMin[2]);
        minVal[3] = de::min(minVal[3], resMin[3]);

        maxVal[0] = de::max(maxVal[0], resMax[0]);
        maxVal[1] = de::max(maxVal[1], resMax[1]);
        maxVal[2] = de::max(maxVal[2], resMax[2]);
        maxVal[3] = de::max(maxVal[3], resMax[3]);
    }

    for (int c = 0; c < 4; c++)
    {
        if (maxVal[c] - minVal[c] < eps)
        {
            scale[c] = (maxVal[c] < eps) ? 1.0f : (1.0f / maxVal[c]);
            bias[c]  = (c == 3) ? (1.0f - maxVal[c] * scale[c]) : (0.0f - minVal[c] * scale[c]);
        }
        else
        {
            scale[c] = 1.0f / (maxVal[c] - minVal[c]);
            bias[c]  = 0.0f - minVal[c] * scale[c];
        }
    }
}

static int findNumPositionDeviationFailingPixels(const PixelBufferAccess &errorMask,
                                                 const ConstPixelBufferAccess &reference,
                                                 const ConstPixelBufferAccess &result, const UVec4 &threshold,
                                                 const tcu::IVec3 &maxPositionDeviation,
                                                 bool acceptOutOfBoundsAsAnyValue)
{
    const tcu::IVec4 okColor(0, 255, 0, 255);
    const tcu::IVec4 errorColor(255, 0, 0, 255);
    const int width      = reference.getWidth();
    const int height     = reference.getHeight();
    const int depth      = reference.getDepth();
    int numFailingPixels = 0;

    // Accept pixels "sampling" over the image bounds pixels since "taps" could be anything
    const int beginX = (acceptOutOfBoundsAsAnyValue) ? (maxPositionDeviation.x()) : (0);
    const int beginY = (acceptOutOfBoundsAsAnyValue) ? (maxPositionDeviation.y()) : (0);
    const int beginZ = (acceptOutOfBoundsAsAnyValue) ? (maxPositionDeviation.z()) : (0);
    const int endX   = (acceptOutOfBoundsAsAnyValue) ? (width - maxPositionDeviation.x()) : (width);
    const int endY   = (acceptOutOfBoundsAsAnyValue) ? (height - maxPositionDeviation.y()) : (height);
    const int endZ   = (acceptOutOfBoundsAsAnyValue) ? (depth - maxPositionDeviation.z()) : (depth);

    TCU_CHECK_INTERNAL(result.getWidth() == width && result.getHeight() == height && result.getDepth() == depth);
    DE_ASSERT(endX > 0 && endY > 0 && endZ > 0); // most likely a bug

    tcu::clear(errorMask, okColor);

    for (int z = beginZ; z < endZ; z++)
    {
        for (int y = beginY; y < endY; y++)
        {
            for (int x = beginX; x < endX; x++)
            {
                const IVec4 refPix = reference.getPixelInt(x, y, z);
                const IVec4 cmpPix = result.getPixelInt(x, y, z);

                // Exact match
                {
                    const UVec4 diff = abs(refPix - cmpPix).cast<uint32_t>();
                    const bool isOk  = boolAll(lessThanEqual(diff, threshold));

                    if (isOk)
                        continue;
                }

                // Find matching pixels for both result and reference pixel

                {
                    bool pixelFoundForReference = false;

                    // Find deviated result pixel for reference

                    for (int sz = de::max(0, z - maxPositionDeviation.z());
                         sz <= de::min(depth - 1, z + maxPositionDeviation.z()) && !pixelFoundForReference; ++sz)
                        for (int sy = de::max(0, y - maxPositionDeviation.y());
                             sy <= de::min(height - 1, y + maxPositionDeviation.y()) && !pixelFoundForReference; ++sy)
                            for (int sx = de::max(0, x - maxPositionDeviation.x());
                                 sx <= de::min(width - 1, x + maxPositionDeviation.x()) && !pixelFoundForReference;
                                 ++sx)
                            {
                                const IVec4 deviatedCmpPix = result.getPixelInt(sx, sy, sz);
                                const UVec4 diff           = abs(refPix - deviatedCmpPix).cast<uint32_t>();
                                const bool isOk            = boolAll(lessThanEqual(diff, threshold));

                                pixelFoundForReference = isOk;
                            }

                    if (!pixelFoundForReference)
                    {
                        errorMask.setPixel(errorColor, x, y, z);
                        ++numFailingPixels;
                        continue;
                    }
                }
                {
                    bool pixelFoundForResult = false;

                    // Find deviated reference pixel for result

                    for (int sz = de::max(0, z - maxPositionDeviation.z());
                         sz <= de::min(depth - 1, z + maxPositionDeviation.z()) && !pixelFoundForResult; ++sz)
                        for (int sy = de::max(0, y - maxPositionDeviation.y());
                             sy <= de::min(height - 1, y + maxPositionDeviation.y()) && !pixelFoundForResult; ++sy)
                            for (int sx = de::max(0, x - maxPositionDeviation.x());
                                 sx <= de::min(width - 1, x + maxPositionDeviation.x()) && !pixelFoundForResult; ++sx)
                            {
                                const IVec4 deviatedRefPix = reference.getPixelInt(sx, sy, sz);
                                const UVec4 diff           = abs(cmpPix - deviatedRefPix).cast<uint32_t>();
                                const bool isOk            = boolAll(lessThanEqual(diff, threshold));

                                pixelFoundForResult = isOk;
                            }

                    if (!pixelFoundForResult)
                    {
                        errorMask.setPixel(errorColor, x, y, z);
                        ++numFailingPixels;
                        continue;
                    }
                }
            }
        }
    }

    return numFailingPixels;
}

} // namespace

/*--------------------------------------------------------------------*//*!
 * \brief Fuzzy image comparison
 *
 * This image comparison is designed for comparing images rendered by 3D
 * graphics APIs such as OpenGL. The comparison allows small local differences
 * and compensates for aliasing.
 *
 * The algorithm first performs light blurring on both images and then
 * does per-pixel analysis. Pixels are compared to 3x3 bilinear surface
 * defined by adjecent pixels. This compensates for both 1-pixel deviations
 * in geometry and aliasing in texture data.
 *
 * Error metric is computed based on the differences. On valid images the
 * metric is usually <0.01. Thus good threshold values are in range 0.02 to
 * 0.05.
 *
 * On failure error image is generated that shows where the failing pixels
 * are.
 *
 * \note                Currently supports only UNORM_INT8 formats
 * \param log            Test log for results
 * \param imageSetName    Name for image set when logging results
 * \param imageSetDesc    Description for image set
 * \param reference        Reference image
 * \param result        Result image
 * \param threshold        Error metric threshold (good values are 0.02-0.05)
 * \param logMode        Logging mode
 * \return true if comparison passes, false otherwise
 *//*--------------------------------------------------------------------*/
bool fuzzyCompare(TestLog &log, const char *imageSetName, const char *imageSetDesc,
                  const ConstPixelBufferAccess &reference, const ConstPixelBufferAccess &result, float threshold,
                  CompareLogMode logMode)
{
    FuzzyCompareParams params; // Use defaults.
    TextureLevel errorMask(TextureFormat(TextureFormat::RGB, TextureFormat::UNORM_INT8), reference.getWidth(),
                           reference.getHeight());
    float difference = fuzzyCompare(params, reference, result, errorMask.getAccess());
    bool isOk        = difference <= threshold;
    Vec4 pixelBias(0.0f, 0.0f, 0.0f, 0.0f);
    Vec4 pixelScale(1.0f, 1.0f, 1.0f, 1.0f);

    if (!isOk || logMode == COMPARE_LOG_EVERYTHING || log.logAllImages())
    {
        // Generate more accurate error mask.
        params.maxSampleSkip = 0;
        fuzzyCompare(params, reference, result, errorMask.getAccess());

        if (result.getFormat() != TextureFormat(TextureFormat::RGBA, TextureFormat::UNORM_INT8) &&
            reference.getFormat() != TextureFormat(TextureFormat::RGBA, TextureFormat::UNORM_INT8))
            computeScaleAndBias(reference, result, pixelScale, pixelBias);

        if (!isOk)
            log << TestLog::Message << "Image comparison failed: difference = " << difference
                << ", threshold = " << threshold << TestLog::EndMessage;

        log << TestLog::ImageSet(imageSetName, imageSetDesc)
            << TestLog::Image("Result", "Result", result, pixelScale, pixelBias)
            << TestLog::Image("Reference", "Reference", reference, pixelScale, pixelBias)
            << TestLog::Image("ErrorMask", "Error mask", errorMask) << TestLog::EndImageSet;
    }
    else if (logMode == COMPARE_LOG_RESULT)
    {
        if (result.getFormat() != TextureFormat(TextureFormat::RGBA, TextureFormat::UNORM_INT8))
            computePixelScaleBias(result, pixelScale, pixelBias);

        log << TestLog::ImageSet(imageSetName, imageSetDesc)
            << TestLog::Image("Result", "Result", result, pixelScale, pixelBias) << TestLog::EndImageSet;
    }

    return isOk;
}

/*--------------------------------------------------------------------*//*!
 * \brief Per-pixel bitwise comparison
 *
 * This compare expects bit precision between result and reference image.
 * Comparison fails if any pixels do not match bitwise.
 * Reference and result format must match.
 *
 * This comparison can be used for any type texture formats since it does
 * not care about types.
 *
 * On failure error image is generated that shows where the failing pixels
 * are.
 *
 * \param log            Test log for results
 * \param imageSetName    Name for image set when logging results
 * \param imageSetDesc    Description for image set
 * \param reference        Reference image
 * \param result        Result image
 * \param logMode        Logging mode
 * \return true if comparison passes, false otherwise
 *//*--------------------------------------------------------------------*/
bool bitwiseCompare(TestLog &log, const char *imageSetName, const char *imageSetDesc,
                    const ConstPixelBufferAccess &reference, const ConstPixelBufferAccess &result,
                    CompareLogMode logMode)
{
    int width  = reference.getWidth();
    int height = reference.getHeight();
    int depth  = reference.getDepth();
    TCU_CHECK_INTERNAL(result.getWidth() == width && result.getHeight() == height && result.getDepth() == depth);

    // Enforce texture has same channel count and channel size
    TCU_CHECK_INTERNAL(reference.getFormat() == result.getFormat());
    result.getPixelPitch();

    TextureLevel errorMaskStorage(TextureFormat(TextureFormat::RGB, TextureFormat::UNORM_INT8), width, height, depth);
    PixelBufferAccess errorMask = errorMaskStorage.getAccess();
    Vec4 pixelBias(0.0f, 0.0f, 0.0f, 0.0f);
    Vec4 pixelScale(1.0f, 1.0f, 1.0f, 1.0f);
    bool compareOk = true;

    for (int z = 0; z < depth; z++)
    {
        for (int y = 0; y < height; y++)
        {
            for (int x = 0; x < width; x++)
            {
                const U64Vec4 refPix = reference.getPixelBitsAsUint64(x, y, z);
                const U64Vec4 cmpPix = result.getPixelBitsAsUint64(x, y, z);
                const bool isOk      = (refPix == cmpPix);

                errorMask.setPixel(isOk ? IVec4(0, 0xff, 0, 0xff) : IVec4(0xff, 0, 0, 0xff), x, y, z);
                compareOk &= isOk;
            }
        }
    }

    if (!compareOk || logMode == COMPARE_LOG_EVERYTHING || log.logAllImages())
    {
        {
            const auto refChannelClass = tcu::getTextureChannelClass(reference.getFormat().type);
            const auto resChannelClass = tcu::getTextureChannelClass(result.getFormat().type);

            const bool refIsUint8 = (reference.getFormat().type == TextureFormat::UNSIGNED_INT8);
            const bool resIsUint8 = (result.getFormat().type == TextureFormat::UNSIGNED_INT8);

            const bool calcScaleBias =
                ((refChannelClass != tcu::TEXTURECHANNELCLASS_UNSIGNED_FIXED_POINT && !refIsUint8) ||
                 (resChannelClass != tcu::TEXTURECHANNELCLASS_UNSIGNED_FIXED_POINT && !resIsUint8));

            // All formats except normalized unsigned fixed point ones need remapping in order to fit into unorm channels in logged images.
            if (calcScaleBias)
            {
                computeScaleAndBias(reference, result, pixelScale, pixelBias);
                log << TestLog::Message << "Result and reference images are normalized with formula p * " << pixelScale
                    << " + " << pixelBias << TestLog::EndMessage;
            }
        }

        if (!compareOk)
            log << TestLog::Message
                << "Image comparison failed: Pixels with different values were found when bitwise precision is expected"
                << TestLog::EndMessage;

        log << TestLog::ImageSet(imageSetName, imageSetDesc)
            << TestLog::Image("Result", "Result", result, pixelScale, pixelBias)
            << TestLog::Image("Reference", "Reference", reference, pixelScale, pixelBias)
            << TestLog::Image("ErrorMask", "Error mask", errorMask) << TestLog::EndImageSet;
    }
    else if (logMode == COMPARE_LOG_RESULT)
    {
        if (result.getFormat() != TextureFormat(TextureFormat::RGBA, TextureFormat::UNORM_INT8))
            computePixelScaleBias(result, pixelScale, pixelBias);

        log << TestLog::ImageSet(imageSetName, imageSetDesc)
            << TestLog::Image("Result", "Result", result, pixelScale, pixelBias) << TestLog::EndImageSet;
    }

    return compareOk;
}

/*--------------------------------------------------------------------*//*!
 * \brief Fuzzy image comparison using maximum error
 *
 * Variant of fuzzyCompare that uses the maximum error per pixel as a metric,
 * instead of accumulating errors for the entire image.
 *
 * The minimum possible error is sqrt(1)/255 (~0.0039), corresponding to a
 * 5-shade difference (1 over MIN_ERR_THRESHOLD) on one channel.
 *
 * The maximum possible error is sqrt(4*(251^2))/255 (~1.96), corresponding
 * to a 255-shade difference on all four channels.
 *
 * This image comparison is designed for comparing images rendered by 3D
 * graphics APIs such as OpenGL. The comparison allows small local differences
 * and compensates for aliasing.
 *
 * The algorithm first performs light blurring on both images and then
 * does per-pixel analysis. Pixels are compared to 3x3 bilinear surface
 * defined by adjecent pixels. This compensates for both 1-pixel deviations
 * in geometry and aliasing in texture data.
 *
 * On failure error image is generated that shows where the failing pixels
 * are.
 *
 * \note                Currently supports only UNORM_INT8 formats
 * \param log            Test log for results
 * \param imageSetName    Name for image set when logging results
 * \param imageSetDesc    Description for image set
 * \param reference        Reference image
 * \param result        Result image
 * \param threshold        Error metric threshold
 * \param logMode        Logging mode
 * \return true if comparison passes, false otherwise
 *//*--------------------------------------------------------------------*/
bool fuzzyCompareMaxError(TestLog &log, const char *imageSetName, const char *imageSetDesc,
                          const ConstPixelBufferAccess &reference, const ConstPixelBufferAccess &result,
                          float threshold, CompareLogMode logMode)
{
    FuzzyCompareParams params(8, true);
    TextureLevel errorMask(TextureFormat(TextureFormat::RGB, TextureFormat::UNORM_INT8), reference.getWidth(),
                           reference.getHeight());
    float difference = fuzzyCompare(params, reference, result, errorMask.getAccess());
    bool isOk        = difference <= threshold;
    Vec4 pixelBias(0.0f, 0.0f, 0.0f, 0.0f);
    Vec4 pixelScale(1.0f, 1.0f, 1.0f, 1.0f);

    if (!isOk || logMode == COMPARE_LOG_EVERYTHING || log.logAllImages())
    {
        // Generate more accurate error mask.
        params.maxSampleSkip = 0;
        fuzzyCompare(params, reference, result, errorMask.getAccess());

        if (result.getFormat() != TextureFormat(TextureFormat::RGBA, TextureFormat::UNORM_INT8) &&
            reference.getFormat() != TextureFormat(TextureFormat::RGBA, TextureFormat::UNORM_INT8))
            computeScaleAndBias(reference, result, pixelScale, pixelBias);

        if (!isOk)
            log << TestLog::Message << "Image comparison failed: difference = " << difference
                << ", threshold = " << threshold << TestLog::EndMessage;

        log << TestLog::ImageSet(imageSetName, imageSetDesc)
            << TestLog::Image("Result", "Result", result, pixelScale, pixelBias)
            << TestLog::Image("Reference", "Reference", reference, pixelScale, pixelBias)
            << TestLog::Image("ErrorMask", "Error mask", errorMask) << TestLog::EndImageSet;
    }
    else if (logMode == COMPARE_LOG_RESULT)
    {
        if (result.getFormat() != TextureFormat(TextureFormat::RGBA, TextureFormat::UNORM_INT8))
            computePixelScaleBias(result, pixelScale, pixelBias);

        log << TestLog::ImageSet(imageSetName, imageSetDesc)
            << TestLog::Image("Result", "Result", result, pixelScale, pixelBias) << TestLog::EndImageSet;
    }

    return isOk;
}

/*--------------------------------------------------------------------*//*!
 * \brief Fuzzy image comparison
 *
 * This image comparison is designed for comparing images rendered by 3D
 * graphics APIs such as OpenGL. The comparison allows small local differences
 * and compensates for aliasing.
 *
 * The algorithm first performs light blurring on both images and then
 * does per-pixel analysis. Pixels are compared to 3x3 bilinear surface
 * defined by adjecent pixels. This compensates for both 1-pixel deviations
 * in geometry and aliasing in texture data.
 *
 * Error metric is computed based on the differences. On valid images the
 * metric is usually <0.01. Thus good threshold values are in range 0.02 to
 * 0.05.
 *
 * On failure error image is generated that shows where the failing pixels
 * are.
 *
 * \note                Currently supports only UNORM_INT8 formats
 * \param log            Test log for results
 * \param imageSetName    Name for image set when logging results
 * \param imageSetDesc    Description for image set
 * \param reference        Reference image
 * \param result        Result image
 * \param threshold        Error metric threshold (good values are 0.02-0.05)
 * \param logMode        Logging mode
 * \return true if comparison passes, false otherwise
 *//*--------------------------------------------------------------------*/
bool fuzzyCompare(TestLog &log, const char *imageSetName, const char *imageSetDesc, const Surface &reference,
                  const Surface &result, float threshold, CompareLogMode logMode)
{
    return fuzzyCompare(log, imageSetName, imageSetDesc, reference.getAccess(), result.getAccess(), threshold, logMode);
}

/*--------------------------------------------------------------------*//*!
 * \brief Fuzzy image comparison using maximum error
 *
 * Variant of fuzzyCompare that uses the maximum error per pixel as a metric,
 * instead of accumulating errors for the entire image.
 *
 * The minimum possible error is sqrt(1)/255 (~0.0039), corresponding to a
 * 5-shade difference (1 over MIN_ERR_THRESHOLD) on one channel.
 *
 * The maximum possible error is sqrt(4*(251^2))/255 (~1.96), corresponding
 * to a 255-shade difference on all four channels.
 *
 * This image comparison is designed for comparing images rendered by 3D
 * graphics APIs such as OpenGL. The comparison allows small local differences
 * and compensates for aliasing.
 *
 * The algorithm first performs light blurring on both images and then
 * does per-pixel analysis. Pixels are compared to 3x3 bilinear surface
 * defined by adjecent pixels. This compensates for both 1-pixel deviations
 * in geometry and aliasing in texture data.
 *
 * On failure error image is generated that shows where the failing pixels
 * are.
 *
 * \note                Currently supports only UNORM_INT8 formats
 * \param log            Test log for results
 * \param imageSetName    Name for image set when logging results
 * \param imageSetDesc    Description for image set
 * \param reference        Reference image
 * \param result        Result image
 * \param threshold        Error metric threshold
 * \param logMode        Logging mode
 * \return true if comparison passes, false otherwise
 *//*--------------------------------------------------------------------*/
bool fuzzyCompareMaxError(TestLog &log, const char *imageSetName, const char *imageSetDesc, const Surface &reference,
                          const Surface &result, float threshold, CompareLogMode logMode)
{
    return fuzzyCompareMaxError(log, imageSetName, imageSetDesc, reference.getAccess(), result.getAccess(), threshold,
                                logMode);
}

static int64_t computeSquaredDiffSum(const ConstPixelBufferAccess &ref, const ConstPixelBufferAccess &cmp,
                                     const PixelBufferAccess &diffMask, int diffFactor)
{
    TCU_CHECK_INTERNAL(ref.getFormat().type == TextureFormat::UNORM_INT8 &&
                       cmp.getFormat().type == TextureFormat::UNORM_INT8);
    DE_ASSERT(ref.getWidth() == cmp.getWidth() && ref.getWidth() == diffMask.getWidth());
    DE_ASSERT(ref.getHeight() == cmp.getHeight() && ref.getHeight() == diffMask.getHeight());

    int64_t diffSum = 0;

    for (int y = 0; y < cmp.getHeight(); y++)
    {
        for (int x = 0; x < cmp.getWidth(); x++)
        {
            IVec4 a    = ref.getPixelInt(x, y);
            IVec4 b    = cmp.getPixelInt(x, y);
            IVec4 diff = abs(a - b);
            int sum    = diff.x() + diff.y() + diff.z() + diff.w();
            int sqSum  = diff.x() * diff.x() + diff.y() * diff.y() + diff.z() * diff.z() + diff.w() * diff.w();

            diffMask.setPixel(
                tcu::RGBA(deClamp32(sum * diffFactor, 0, 255), deClamp32(255 - sum * diffFactor, 0, 255), 0, 255)
                    .toVec(),
                x, y);

            diffSum += (int64_t)sqSum;
        }
    }

    return diffSum;
}

/*--------------------------------------------------------------------*//*!
 * \brief Per-pixel difference accuracy metric
 *
 * Computes accuracy metric using per-pixel differences between reference
 * and result images.
 *
 * \note                    Supports only integer- and fixed-point formats
 * \param log                Test log for results
 * \param imageSetName        Name for image set when logging results
 * \param imageSetDesc        Description for image set
 * \param reference            Reference image
 * \param result            Result image
 * \param bestScoreDiff        Scaling factor
 * \param worstScoreDiff    Scaling factor
 * \param logMode            Logging mode
 * \return true if comparison passes, false otherwise
 *//*--------------------------------------------------------------------*/
int measurePixelDiffAccuracy(TestLog &log, const char *imageSetName, const char *imageSetDesc,
                             const ConstPixelBufferAccess &reference, const ConstPixelBufferAccess &result,
                             int bestScoreDiff, int worstScoreDiff, CompareLogMode logMode)
{
    TextureLevel diffMask(TextureFormat(TextureFormat::RGB, TextureFormat::UNORM_INT8), reference.getWidth(),
                          reference.getHeight());
    int diffFactor     = 8;
    int64_t squaredSum = computeSquaredDiffSum(reference, result, diffMask.getAccess(), diffFactor);
    float sum          = deFloatSqrt((float)squaredSum);
    int score          = deClamp32(
        deFloorFloatToInt32(
            100.0f - (de::max(sum - (float)bestScoreDiff, 0.0f) / (float)(worstScoreDiff - bestScoreDiff)) * 100.0f),
        0, 100);
    const int failThreshold = 10;
    Vec4 pixelBias(0.0f, 0.0f, 0.0f, 0.0f);
    Vec4 pixelScale(1.0f, 1.0f, 1.0f, 1.0f);

    if (logMode == COMPARE_LOG_EVERYTHING || log.logAllImages() || score <= failThreshold)
    {
        if (result.getFormat() != TextureFormat(TextureFormat::RGBA, TextureFormat::UNORM_INT8) &&
            reference.getFormat() != TextureFormat(TextureFormat::RGBA, TextureFormat::UNORM_INT8))
            computeScaleAndBias(reference, result, pixelScale, pixelBias);

        log << TestLog::ImageSet(imageSetName, imageSetDesc)
            << TestLog::Image("Result", "Result", result, pixelScale, pixelBias)
            << TestLog::Image("Reference", "Reference", reference, pixelScale, pixelBias)
            << TestLog::Image("DiffMask", "Difference", diffMask) << TestLog::EndImageSet;
    }
    else if (logMode == COMPARE_LOG_RESULT)
    {
        if (result.getFormat() != TextureFormat(TextureFormat::RGBA, TextureFormat::UNORM_INT8))
            computePixelScaleBias(result, pixelScale, pixelBias);

        log << TestLog::ImageSet(imageSetName, imageSetDesc)
            << TestLog::Image("Result", "Result", result, pixelScale, pixelBias) << TestLog::EndImageSet;
    }

    if (logMode != COMPARE_LOG_ON_ERROR || score <= failThreshold)
        log << TestLog::Integer("DiffSum", "Squared difference sum", "", QP_KEY_TAG_NONE, squaredSum)
            << TestLog::Integer("Score", "Score", "", QP_KEY_TAG_QUALITY, score);

    return score;
}

/*--------------------------------------------------------------------*//*!
 * \brief Per-pixel difference accuracy metric
 *
 * Computes accuracy metric using per-pixel differences between reference
 * and result images.
 *
 * \note                    Supports only integer- and fixed-point formats
 * \param log                Test log for results
 * \param imageSetName        Name for image set when logging results
 * \param imageSetDesc        Description for image set
 * \param reference            Reference image
 * \param result            Result image
 * \param bestScoreDiff        Scaling factor
 * \param worstScoreDiff    Scaling factor
 * \param logMode            Logging mode
 * \return true if comparison passes, false otherwise
 *//*--------------------------------------------------------------------*/
int measurePixelDiffAccuracy(TestLog &log, const char *imageSetName, const char *imageSetDesc, const Surface &reference,
                             const Surface &result, int bestScoreDiff, int worstScoreDiff, CompareLogMode logMode)
{
    return measurePixelDiffAccuracy(log, imageSetName, imageSetDesc, reference.getAccess(), result.getAccess(),
                                    bestScoreDiff, worstScoreDiff, logMode);
}

/*--------------------------------------------------------------------*//*!
 * Returns the index of float in a float space without denormals
 * so that:
 * 1) f(0.0) = 0
 * 2) f(-0.0) = 0
 * 3) f(b) = f(a) + 1  <==>  b = nextAfter(a)
 *
 * See computeFloatFlushRelaxedULPDiff for details
 *//*--------------------------------------------------------------------*/
static int32_t getPositionOfIEEEFloatWithoutDenormals(float x)
{
    DE_ASSERT(!std::isnan(x)); // not valid

    if (x == 0.0f)
        return 0;
    else if (x < 0.0f)
        return -getPositionOfIEEEFloatWithoutDenormals(-x);
    else
    {
        DE_ASSERT(x > 0.0f);

        const tcu::Float32 f(x);

        if (f.isDenorm())
        {
            // Denorms are flushed to zero
            return 0;
        }
        else
        {
            // sign is 0, and it's a normal number. Natural position is its bit
            // pattern but since we've collapsed the denorms, we must remove
            // the gap here too to keep the float enumeration continuous.
            //
            // Denormals occupy one exponent pattern. Removing one from
            // exponent should to the trick. Add one since the removed range
            // contained one representable value, 0.
            return (int32_t)(f.bits() - (1u << 23u) + 1u);
        }
    }
}

static uint32_t computeFloatFlushRelaxedULPDiff(float a, float b)
{
    if (std::isnan(a) && std::isnan(b))
        return 0;
    else if (std::isnan(a) || std::isnan(b))
    {
        return 0xFFFFFFFFu;
    }
    else
    {
        // Using the "definition 5" in Muller, Jean-Michel. "On the definition of ulp (x)" (2005)
        // assuming a floating point space is IEEE single precision floating point space without
        // denormals (and signed zeros).
        const int32_t aIndex = getPositionOfIEEEFloatWithoutDenormals(a);
        const int32_t bIndex = getPositionOfIEEEFloatWithoutDenormals(b);
        return (uint32_t)de::abs(aIndex - bIndex);
    }
}

static tcu::UVec4 computeFlushRelaxedULPDiff(const tcu::Vec4 &a, const tcu::Vec4 &b)
{
    return tcu::UVec4(computeFloatFlushRelaxedULPDiff(a.x(), b.x()), computeFloatFlushRelaxedULPDiff(a.y(), b.y()),
                      computeFloatFlushRelaxedULPDiff(a.z(), b.z()), computeFloatFlushRelaxedULPDiff(a.w(), b.w()));
}

/*--------------------------------------------------------------------*//*!
 * \brief Per-pixel threshold-based comparison
 *
 * This compare computes per-pixel differences between result and reference
 * image. Comparison fails if any pixels exceed the given threshold value.
 *
 * This comparison uses ULP (units in last place) metric for computing the
 * difference between floating-point values and thus this function can
 * be used only for comparing floating-point texture data. In ULP calculation
 * the denormal numbers are allowed to be flushed to zero.
 *
 * On failure error image is generated that shows where the failing pixels
 * are.
 *
 * \param log            Test log for results
 * \param imageSetName    Name for image set when logging results
 * \param imageSetDesc    Description for image set
 * \param reference        Reference image
 * \param result        Result image
 * \param threshold        Maximum allowed difference
 * \param logMode        Logging mode
 * \return true if comparison passes, false otherwise
 *//*--------------------------------------------------------------------*/
bool floatUlpThresholdCompare(TestLog &log, const char *imageSetName, const char *imageSetDesc,
                              const ConstPixelBufferAccess &reference, const ConstPixelBufferAccess &result,
                              const UVec4 &threshold, CompareLogMode logMode)
{
    int width  = reference.getWidth();
    int height = reference.getHeight();
    int depth  = reference.getDepth();
    TextureLevel errorMaskStorage(TextureFormat(TextureFormat::RGB, TextureFormat::UNORM_INT8), width, height, depth);
    PixelBufferAccess errorMask = errorMaskStorage.getAccess();
    UVec4 maxDiff(0, 0, 0, 0);
    Vec4 pixelBias(0.0f, 0.0f, 0.0f, 0.0f);
    Vec4 pixelScale(1.0f, 1.0f, 1.0f, 1.0f);

    TCU_CHECK(result.getWidth() == width && result.getHeight() == height && result.getDepth() == depth);

    for (int z = 0; z < depth; z++)
    {
        for (int y = 0; y < height; y++)
        {
            for (int x = 0; x < width; x++)
            {
                const Vec4 refPix = reference.getPixel(x, y, z);
                const Vec4 cmpPix = result.getPixel(x, y, z);
                const UVec4 diff  = computeFlushRelaxedULPDiff(refPix, cmpPix);
                const bool isOk   = boolAll(lessThanEqual(diff, threshold));

                maxDiff = max(maxDiff, diff);

                errorMask.setPixel(isOk ? Vec4(0.0f, 1.0f, 0.0f, 1.0f) : Vec4(1.0f, 0.0f, 0.0f, 1.0f), x, y, z);
            }
        }
    }

    bool compareOk = boolAll(lessThanEqual(maxDiff, threshold));

    if (!compareOk || logMode == COMPARE_LOG_EVERYTHING || log.logAllImages())
    {
        // All formats except normalized unsigned fixed point ones need remapping in order to fit into unorm channels in logged images.
        if (tcu::getTextureChannelClass(reference.getFormat().type) != tcu::TEXTURECHANNELCLASS_UNSIGNED_FIXED_POINT ||
            tcu::getTextureChannelClass(result.getFormat().type) != tcu::TEXTURECHANNELCLASS_UNSIGNED_FIXED_POINT)
        {
            computeScaleAndBias(reference, result, pixelScale, pixelBias);
            log << TestLog::Message << "Result and reference images are normalized with formula p * " << pixelScale
                << " + " << pixelBias << TestLog::EndMessage;
        }

        if (!compareOk)
            log << TestLog::Message << "Image comparison failed: max difference = " << maxDiff
                << ", threshold = " << threshold << TestLog::EndMessage;

        log << TestLog::ImageSet(imageSetName, imageSetDesc)
            << TestLog::Image("Result", imageSetName, result, pixelScale, pixelBias)
            << TestLog::Image("Reference", imageSetName, reference, pixelScale, pixelBias)
            << TestLog::Image("ErrorMask", imageSetName, errorMask) << TestLog::EndImageSet;
    }
    else if (logMode == COMPARE_LOG_RESULT)
    {
        if (result.getFormat() != TextureFormat(TextureFormat::RGBA, TextureFormat::UNORM_INT8))
            computePixelScaleBias(result, pixelScale, pixelBias);

        log << TestLog::ImageSet(imageSetName, imageSetDesc)
            << TestLog::Image("Result", imageSetName, result, pixelScale, pixelBias) << TestLog::EndImageSet;
    }

    return compareOk;
}

/*--------------------------------------------------------------------*//*!
 * \brief Per-pixel threshold-based comparison
 *
 * This compare computes per-pixel differences between result and reference
 * image. Comparison fails if any pixels exceed the given threshold value.
 *
 * This comparison can be used for floating-point and fixed-point formats.
 * Difference is computed in floating-point space.
 *
 * On failure an error image is generated that shows where the failing
 * pixels are.
 *
 * \param log            Test log for results
 * \param imageSetName    Name for image set when logging results
 * \param imageSetDesc    Description for image set
 * \param reference        Reference image
 * \param result        Result image
 * \param threshold        Maximum allowed difference
 * \param logMode        Logging mode
 * \return true if comparison passes, false otherwise
 *//*--------------------------------------------------------------------*/
bool floatThresholdCompare(TestLog &log, const char *imageSetName, const char *imageSetDesc,
                           const ConstPixelBufferAccess &reference, const ConstPixelBufferAccess &result,
                           const Vec4 &threshold, CompareLogMode logMode)
{
    int width  = reference.getWidth();
    int height = reference.getHeight();
    int depth  = reference.getDepth();
    TextureLevel errorMaskStorage(TextureFormat(TextureFormat::RGB, TextureFormat::UNORM_INT8), width, height, depth);
    PixelBufferAccess errorMask = errorMaskStorage.getAccess();
    Vec4 maxDiff(0.0f, 0.0f, 0.0f, 0.0f);
    Vec4 pixelBias(0.0f, 0.0f, 0.0f, 0.0f);
    Vec4 pixelScale(1.0f, 1.0f, 1.0f, 1.0f);

    TCU_CHECK_INTERNAL(result.getWidth() == width && result.getHeight() == height && result.getDepth() == depth);

    for (int z = 0; z < depth; z++)
    {
        for (int y = 0; y < height; y++)
        {
            for (int x = 0; x < width; x++)
            {
                Vec4 refPix = reference.getPixel(x, y, z);
                Vec4 cmpPix = result.getPixel(x, y, z);

                Vec4 diff = abs(refPix - cmpPix);
                bool isOk = boolAll(lessThanEqual(diff, threshold));

                maxDiff = max(maxDiff, diff);

                errorMask.setPixel(isOk ? Vec4(0.0f, 1.0f, 0.0f, 1.0f) : Vec4(1.0f, 0.0f, 0.0f, 1.0f), x, y, z);
            }
        }
    }

    bool compareOk = boolAll(lessThanEqual(maxDiff, threshold));

    if (!compareOk || logMode == COMPARE_LOG_EVERYTHING || log.logAllImages())
    {
        // All formats except normalized unsigned fixed point ones need remapping in order to fit into unorm channels in logged images.
        if (tcu::getTextureChannelClass(reference.getFormat().type) != tcu::TEXTURECHANNELCLASS_UNSIGNED_FIXED_POINT ||
            tcu::getTextureChannelClass(result.getFormat().type) != tcu::TEXTURECHANNELCLASS_UNSIGNED_FIXED_POINT)
        {
            computeScaleAndBias(reference, result, pixelScale, pixelBias);
            log << TestLog::Message << "Result and reference images are normalized with formula p * " << pixelScale
                << " + " << pixelBias << TestLog::EndMessage;
        }

        if (!compareOk)
            log << TestLog::Message << "Image comparison failed: max difference = " << maxDiff
                << ", threshold = " << threshold << TestLog::EndMessage;

        log << TestLog::ImageSet(imageSetName, imageSetDesc)
            << TestLog::Image("Result", imageSetName, result, pixelScale, pixelBias)
            << TestLog::Image("Reference", imageSetName, reference, pixelScale, pixelBias)
            << TestLog::Image("ErrorMask", imageSetName, errorMask) << TestLog::EndImageSet;
    }
    else if (logMode == COMPARE_LOG_RESULT)
    {
        if (result.getFormat() != TextureFormat(TextureFormat::RGBA, TextureFormat::UNORM_INT8))
            computePixelScaleBias(result, pixelScale, pixelBias);

        log << TestLog::ImageSet(imageSetName, imageSetDesc)
            << TestLog::Image("Result", imageSetName, result, pixelScale, pixelBias) << TestLog::EndImageSet;
    }

    return compareOk;
}

/*--------------------------------------------------------------------*//*!
 * \brief Per-pixel threshold-based comparison with ignore key
 *
 * This compare computes per-pixel differences between result and reference
 * image. Comparison fails if any pixels exceed the given threshold value.
 *
 * Any pixels in reference that match the ignore key are ignored.
 *
 * This comparison can be used for floating-point and fixed-point formats.
 * Difference is computed in floating-point space.
 *
 * On failure an error image is generated that shows where the failing
 * pixels are.
 *
 * \param log            Test log for results
 * \param imageSetName    Name for image set when logging results
 * \param imageSetDesc    Description for image set
 * \param reference        Reference image
 * \param result        Result image
 * \param ignorekey     Ignore key
 * \param threshold        Maximum allowed difference
 * \param logMode        Logging mode
 * \return true if comparison passes, false otherwise
 *//*--------------------------------------------------------------------*/
bool floatThresholdCompare(TestLog &log, const char *imageSetName, const char *imageSetDesc,
                           const ConstPixelBufferAccess &reference, const ConstPixelBufferAccess &result,
                           const Vec4 &ignorekey, const Vec4 &threshold, CompareLogMode logMode)
{
    int width  = reference.getWidth();
    int height = reference.getHeight();
    int depth  = reference.getDepth();
    TextureLevel errorMaskStorage(TextureFormat(TextureFormat::RGB, TextureFormat::UNORM_INT8), width, height, depth);
    PixelBufferAccess errorMask = errorMaskStorage.getAccess();
    Vec4 maxDiff(0.0f, 0.0f, 0.0f, 0.0f);
    Vec4 pixelBias(0.0f, 0.0f, 0.0f, 0.0f);
    Vec4 pixelScale(1.0f, 1.0f, 1.0f, 1.0f);

    TCU_CHECK_INTERNAL(result.getWidth() == width && result.getHeight() == height && result.getDepth() == depth);

    for (int z = 0; z < depth; z++)
    {
        for (int y = 0; y < height; y++)
        {
            for (int x = 0; x < width; x++)
            {
                Vec4 refPix = reference.getPixel(x, y, z);
                Vec4 cmpPix = result.getPixel(x, y, z);

                if (refPix != ignorekey)
                {

                    Vec4 diff = abs(refPix - cmpPix);
                    bool isOk = boolAll(lessThanEqual(diff, threshold));

                    maxDiff = max(maxDiff, diff);

                    errorMask.setPixel(isOk ? Vec4(0.0f, 1.0f, 0.0f, 1.0f) : Vec4(1.0f, 0.0f, 0.0f, 1.0f), x, y, z);
                }
            }
        }
    }

    bool compareOk = boolAll(lessThanEqual(maxDiff, threshold));

    if (!compareOk || logMode == COMPARE_LOG_EVERYTHING || log.logAllImages())
    {
        // All formats except normalized unsigned fixed point ones need remapping in order to fit into unorm channels in logged images.
        if (tcu::getTextureChannelClass(reference.getFormat().type) != tcu::TEXTURECHANNELCLASS_UNSIGNED_FIXED_POINT ||
            tcu::getTextureChannelClass(result.getFormat().type) != tcu::TEXTURECHANNELCLASS_UNSIGNED_FIXED_POINT)
        {
            computeScaleAndBias(reference, result, pixelScale, pixelBias);
            log << TestLog::Message << "Result and reference images are normalized with formula p * " << pixelScale
                << " + " << pixelBias << TestLog::EndMessage;
        }

        if (!compareOk)
            log << TestLog::Message << "Image comparison failed: max difference = " << maxDiff
                << ", threshold = " << threshold << TestLog::EndMessage;

        log << TestLog::ImageSet(imageSetName, imageSetDesc)
            << TestLog::Image("Result", imageSetName, result, pixelScale, pixelBias)
            << TestLog::Image("Reference", imageSetName, reference, pixelScale, pixelBias)
            << TestLog::Image("ErrorMask", imageSetName, errorMask) << TestLog::EndImageSet;
    }
    else if (logMode == COMPARE_LOG_RESULT)
    {
        if (result.getFormat() != TextureFormat(TextureFormat::RGBA, TextureFormat::UNORM_INT8))
            computePixelScaleBias(result, pixelScale, pixelBias);

        log << TestLog::ImageSet(imageSetName, imageSetDesc)
            << TestLog::Image("Result", imageSetName, result, pixelScale, pixelBias) << TestLog::EndImageSet;
    }

    return compareOk;
}

/*--------------------------------------------------------------------*//*!
 * \brief Per-pixel threshold-based comparison
 *
 * This compare computes per-pixel differences between result and reference
 * color. Comparison fails if any pixels exceed the given threshold value.
 *
 * This comparison can be used for floating-point and fixed-point formats.
 * Difference is computed in floating-point space.
 *
 * On failure an error image is generated that shows where the failing
 * pixels are.
 *
 * \param log            Test log for results
 * \param imageSetName    Name for image set when logging results
 * \param imageSetDesc    Description for image set
 * \param reference        Reference color
 * \param result        Result image
 * \param threshold        Maximum allowed difference
 * \param logMode        Logging mode
 * \return true if comparison passes, false otherwise
 *//*--------------------------------------------------------------------*/
bool floatThresholdCompare(TestLog &log, const char *imageSetName, const char *imageSetDesc, const Vec4 &reference,
                           const ConstPixelBufferAccess &result, const Vec4 &threshold, CompareLogMode logMode)
{
    const int width  = result.getWidth();
    const int height = result.getHeight();
    const int depth  = result.getDepth();

    TextureLevel errorMaskStorage(TextureFormat(TextureFormat::RGB, TextureFormat::UNORM_INT8), width, height, depth);
    PixelBufferAccess errorMask = errorMaskStorage.getAccess();
    Vec4 maxDiff(0.0f, 0.0f, 0.0f, 0.0f);
    Vec4 pixelBias(0.0f, 0.0f, 0.0f, 0.0f);
    Vec4 pixelScale(1.0f, 1.0f, 1.0f, 1.0f);

    for (int z = 0; z < depth; z++)
    {
        for (int y = 0; y < height; y++)
        {
            for (int x = 0; x < width; x++)
            {
                const Vec4 cmpPix = result.getPixel(x, y, z);
                const Vec4 diff   = abs(reference - cmpPix);
                const bool isOk   = boolAll(lessThanEqual(diff, threshold));

                maxDiff = max(maxDiff, diff);

                if (isOk)
                    errorMask.setPixel(Vec4(0.0f, 1.0f, 0.0f, 1.0f), x, y, z);
                else
                    errorMask.setPixel(Vec4(1.0f, 0.0f, 0.0f, 1.0f), x, y, z);
            }
        }
    }

    bool compareOk = boolAll(lessThanEqual(maxDiff, threshold));

    if (!compareOk || logMode == COMPARE_LOG_EVERYTHING || log.logAllImages())
    {
        // All formats except normalized unsigned fixed point ones need remapping in order to fit into unorm channels in logged images.
        if (tcu::getTextureChannelClass(result.getFormat().type) != tcu::TEXTURECHANNELCLASS_UNSIGNED_FIXED_POINT)
        {
            computeScaleAndBias(result, result, pixelScale, pixelBias);
            log << TestLog::Message << "Result image is normalized with formula p * " << pixelScale << " + "
                << pixelBias << TestLog::EndMessage;
        }

        if (!compareOk)
            log << TestLog::Message << "Image comparison failed: max difference = " << maxDiff
                << ", threshold = " << threshold << ", reference = " << reference << TestLog::EndMessage;

        log << TestLog::ImageSet(imageSetName, imageSetDesc)
            << TestLog::Image("Result", imageSetName, result, pixelScale, pixelBias)
            << TestLog::Image("ErrorMask", imageSetName, errorMask) << TestLog::EndImageSet;
    }
    else if (logMode == COMPARE_LOG_RESULT)
    {
        if (result.getFormat() != TextureFormat(TextureFormat::RGBA, TextureFormat::UNORM_INT8))
            computePixelScaleBias(result, pixelScale, pixelBias);

        log << TestLog::ImageSet(imageSetName, imageSetDesc)
            << TestLog::Image("Result", imageSetName, result, pixelScale, pixelBias) << TestLog::EndImageSet;
    }

    return compareOk;
}

/*--------------------------------------------------------------------*//*!
 * \brief Per-pixel threshold-based comparison
 *
 * This compare computes per-pixel differences between result and reference
 * image. Comparison fails if any pixels exceed the given threshold value.
 *
 * This comparison can be used for integer- and fixed-point texture formats.
 * Difference is computed in integer space.
 *
 * On failure error image is generated that shows where the failing pixels
 * are.
 *
 * \param log            Test log for results
 * \param imageSetName    Name for image set when logging results
 * \param imageSetDesc    Description for image set
 * \param reference        Reference image
 * \param result        Result image
 * \param threshold        Maximum allowed difference
 * \param logMode        Logging mode
 * \param use64Bits        Use 64-bit components when reading image data.
 * \return true if comparison passes, false otherwise
 *//*--------------------------------------------------------------------*/
bool intThresholdCompare(TestLog &log, const char *imageSetName, const char *imageSetDesc,
                         const ConstPixelBufferAccess &reference, const ConstPixelBufferAccess &result,
                         const UVec4 &threshold, CompareLogMode logMode, bool use64Bits)
{
    int width  = reference.getWidth();
    int height = reference.getHeight();
    int depth  = reference.getDepth();
    TextureLevel errorMaskStorage(TextureFormat(TextureFormat::RGB, TextureFormat::UNORM_INT8), width, height, depth);
    PixelBufferAccess errorMask = errorMaskStorage.getAccess();
    U64Vec4 maxDiff(0u, 0u, 0u, 0u);
    U64Vec4 diff(0u, 0u, 0u, 0u);
    const U64Vec4 threshold64 = threshold.cast<uint64_t>();
    Vec4 pixelBias(0.0f, 0.0f, 0.0f, 0.0f);
    Vec4 pixelScale(1.0f, 1.0f, 1.0f, 1.0f);

    I64Vec4 refPix64;
    I64Vec4 cmpPix64;
    IVec4 refPix;
    IVec4 cmpPix;

    TCU_CHECK_INTERNAL(result.getWidth() == width && result.getHeight() == height && result.getDepth() == depth);

    for (int z = 0; z < depth; z++)
    {
        for (int y = 0; y < height; y++)
        {
            for (int x = 0; x < width; x++)
            {
                if (use64Bits)
                {
                    refPix64 = reference.getPixelInt64(x, y, z);
                    cmpPix64 = result.getPixelInt64(x, y, z);
                    diff     = abs(refPix64 - cmpPix64).cast<uint64_t>();
                }
                else
                {
                    refPix = reference.getPixelInt(x, y, z);
                    cmpPix = result.getPixelInt(x, y, z);
                    diff   = abs(refPix - cmpPix).cast<uint64_t>();
                }

                maxDiff = max(maxDiff, diff);

                const bool isOk = boolAll(lessThanEqual(diff, threshold64));
                if (isOk)
                    errorMask.setPixel(IVec4(0, 0xff, 0, 0xff), x, y, z);
                else
                    errorMask.setPixel(IVec4(0xff, 0, 0, 0xff), x, y, z);
            }
        }
    }

    bool compareOk = boolAll(lessThanEqual(maxDiff, threshold64));

    if (!compareOk || logMode == COMPARE_LOG_EVERYTHING || log.logAllImages())
    {
        {
            const auto refChannelClass = tcu::getTextureChannelClass(reference.getFormat().type);
            const auto resChannelClass = tcu::getTextureChannelClass(result.getFormat().type);

            const bool refIsUint8 = (reference.getFormat().type == TextureFormat::UNSIGNED_INT8);
            const bool resIsUint8 = (result.getFormat().type == TextureFormat::UNSIGNED_INT8);

            const bool calcScaleBias =
                ((refChannelClass != tcu::TEXTURECHANNELCLASS_UNSIGNED_FIXED_POINT && !refIsUint8) ||
                 (resChannelClass != tcu::TEXTURECHANNELCLASS_UNSIGNED_FIXED_POINT && !resIsUint8));

            // All formats except normalized unsigned fixed point ones need remapping in order to fit into unorm channels in logged images.
            if (calcScaleBias)
            {
                computeScaleAndBias(reference, result, pixelScale, pixelBias);
                log << TestLog::Message << "Result and reference images are normalized with formula p * " << pixelScale
                    << " + " << pixelBias << TestLog::EndMessage;
            }
        }

        if (!compareOk)
            log << TestLog::Message << "Image comparison failed: max difference = " << maxDiff
                << ", threshold = " << threshold << TestLog::EndMessage;

        log << TestLog::ImageSet(imageSetName, imageSetDesc)
            << TestLog::Image("Result", imageSetName, result, pixelScale, pixelBias)
            << TestLog::Image("Reference", imageSetName, reference, pixelScale, pixelBias)
            << TestLog::Image("ErrorMask", imageSetName, errorMask) << TestLog::EndImageSet;
    }
    else if (logMode == COMPARE_LOG_RESULT)
    {
        if (result.getFormat() != TextureFormat(TextureFormat::RGBA, TextureFormat::UNORM_INT8))
            computePixelScaleBias(result, pixelScale, pixelBias);

        log << TestLog::ImageSet(imageSetName, imageSetDesc)
            << TestLog::Image("Result", imageSetName, result, pixelScale, pixelBias) << TestLog::EndImageSet;
    }

    return compareOk;
}

/*--------------------------------------------------------------------*//*!
 * \brief Per-pixel depth/stencil threshold-based comparison
 *
 * This compare computes per-pixel differences between result and reference
 * image. Comparison fails if any pixels exceed the given threshold value.
 *
 * This comparison can be used for depth and depth/stencil images.
 * Difference is computed in integer space.
 *
 * On failure error image is generated that shows where the failing pixels
 * are.
 *
 * \param log            Test log for results
 * \param imageSetName    Name for image set when logging results
 * \param imageSetDesc    Description for image set
 * \param reference        Reference image
 * \param result        Result image
 * \param threshold        Maximum allowed depth difference (stencil must be exact)
 * \param logMode        Logging mode
 * \return true if comparison passes, false otherwise
 *//*--------------------------------------------------------------------*/
bool dsThresholdCompare(TestLog &log, const char *imageSetName, const char *imageSetDesc,
                        const ConstPixelBufferAccess &reference, const ConstPixelBufferAccess &result,
                        const float threshold, CompareLogMode logMode)
{
    int width  = reference.getWidth();
    int height = reference.getHeight();
    int depth  = reference.getDepth();
    TextureLevel errorLevelDepth(TextureFormat(TextureFormat::RGB, TextureFormat::UNORM_INT8), width, height, depth);
    TextureLevel errorLevelStencil(TextureFormat(TextureFormat::RGB, TextureFormat::UNORM_INT8), width, height, depth);
    PixelBufferAccess errorMaskDepth   = errorLevelDepth.getAccess();
    PixelBufferAccess errorMaskStencil = errorLevelStencil.getAccess();
    float maxDiff                      = 0.0;
    bool allStencilOk                  = true;
    bool hasDepth                      = tcu::hasDepthComponent(result.getFormat().order);
    bool hasStencil                    = tcu::hasStencilComponent(result.getFormat().order);

    TCU_CHECK_INTERNAL(result.getWidth() == width && result.getHeight() == height && result.getDepth() == depth);

    for (int z = 0; z < depth; z++)
    {
        for (int y = 0; y < height; y++)
        {
            for (int x = 0; x < width; x++)
            {
                if (hasDepth)
                {
                    float refDepth = reference.getPixDepth(x, y, z);
                    float cmpDepth = result.getPixDepth(x, y, z);
                    float diff     = de::abs(refDepth - cmpDepth);

                    const bool depthOk = (diff <= threshold);
                    maxDiff            = (float)deMax(maxDiff, diff);

                    if (depthOk)
                        errorMaskDepth.setPixel(Vec4(0.0f, 1.0f, 0.0f, 1.0f), x, y, z);
                    else
                        errorMaskDepth.setPixel(Vec4(1.0f, 0.0f, 0.0f, 1.0f), x, y, z);
                }

                if (hasStencil)
                {
                    uint8_t refStencil = (uint8_t)reference.getPixStencil(x, y, z);
                    uint8_t cmpStencil = (uint8_t)result.getPixStencil(x, y, z);

                    const bool isStencilOk = (refStencil == cmpStencil);

                    if (isStencilOk)
                        errorMaskStencil.setPixel(Vec4(0.0f, 1.0f, 0.0f, 1.0f), x, y, z);
                    else
                        errorMaskStencil.setPixel(Vec4(1.0f, 0.0f, 0.0f, 1.0f), x, y, z);

                    allStencilOk = allStencilOk && isStencilOk;
                }
            }
        }
    }

    const bool allDepthOk = (!hasDepth || (maxDiff <= threshold));
    bool compareOk        = allDepthOk && allStencilOk;

    if (!compareOk || logMode == COMPARE_LOG_EVERYTHING || log.logAllImages())
    {
        if (!compareOk)
        {
            if (maxDiff > threshold)
                log << TestLog::Message << "Depth comparison failed: max difference = " << maxDiff
                    << ", threshold = " << threshold << TestLog::EndMessage;
            if (!allStencilOk)
                log << TestLog::Message << "Stencil comparison failed" << TestLog::EndMessage;
        }

        log << TestLog::ImageSet(imageSetName, imageSetDesc);

<<<<<<< HEAD
        if (!allDepthOk || (hasDepth && log.logAllImages()))
=======
        if (!allDepthOk || (hasDepth && logMode == COMPARE_LOG_EVERYTHING))
>>>>>>> bbb61700
        {
            TextureLevel refDepthLevel(TextureFormat(TextureFormat::RGB, TextureFormat::UNORM_INT8), width, height,
                                       depth);
            TextureLevel resDepthLevel(TextureFormat(TextureFormat::RGB, TextureFormat::UNORM_INT8), width, height,
                                       depth);
            tcu::PixelBufferAccess refDepthAccess = refDepthLevel.getAccess();
            tcu::PixelBufferAccess resDepthAccess = resDepthLevel.getAccess();

            for (int z = 0; z < depth; z++)
                for (int y = 0; y < height; y++)
                    for (int x = 0; x < width; x++)
                    {
                        const float refDepth = reference.getPixDepth(x, y, z);
                        const float resDepth = result.getPixDepth(x, y, z);
                        refDepthAccess.setPixel(Vec4(refDepth, refDepth, refDepth, 1.0f), x, y, z);
                        resDepthAccess.setPixel(Vec4(resDepth, resDepth, resDepth, 1.0f), x, y, z);
                    }

            log << TestLog::Image("ResultDepth", imageSetName, resDepthAccess)
                << TestLog::Image("ReferenceDepth", imageSetName, refDepthAccess)
                << TestLog::Image("ErrorMaskDepth", imageSetName, errorMaskDepth);
        }

<<<<<<< HEAD
        if (!allStencilOk || (hasStencil && log.logAllImages()))
=======
        if (!allStencilOk || (hasStencil && logMode == COMPARE_LOG_EVERYTHING))
>>>>>>> bbb61700
        {
            TextureLevel refStencilLevel(TextureFormat(TextureFormat::RGB, TextureFormat::UNORM_INT8), width, height,
                                         depth);
            TextureLevel resStencilLevel(TextureFormat(TextureFormat::RGB, TextureFormat::UNORM_INT8), width, height,
                                         depth);
            tcu::PixelBufferAccess refStencilAccess = refStencilLevel.getAccess();
            tcu::PixelBufferAccess resStencilAccess = resStencilLevel.getAccess();

            for (int z = 0; z < depth; z++)
                for (int y = 0; y < height; y++)
                    for (int x = 0; x < width; x++)
                    {
                        const float refStencil = static_cast<float>(reference.getPixStencil(x, y, z)) / 255.0f;
                        const float resStencil = static_cast<float>(result.getPixStencil(x, y, z)) / 255.0f;
                        refStencilAccess.setPixel(Vec4(refStencil, refStencil, refStencil, 1.0f), x, y, z);
                        resStencilAccess.setPixel(Vec4(resStencil, resStencil, resStencil, 1.0f), x, y, z);
                    }

            log << TestLog::Image("ResultStencil", imageSetName, resStencilAccess)
                << TestLog::Image("ReferenceStencil", imageSetName, refStencilAccess)
                << TestLog::Image("ErrorMaskStencil", imageSetName, errorMaskStencil);
        }

        log << TestLog::EndImageSet;
    }
    else if (logMode == COMPARE_LOG_RESULT)
    {
#if 0
        if (result.getFormat() != TextureFormat(TextureFormat::RGBA, TextureFormat::UNORM_INT8))
            computePixelScaleBias(result, pixelScale, pixelBias);

        log << TestLog::ImageSet(imageSetName, imageSetDesc)
            << TestLog::Image("Result", imageSetName, result, pixelScale, pixelBias)
            << TestLog::EndImageSet;
#endif
    }

    return compareOk;
}

/*--------------------------------------------------------------------*//*!
 * \brief Per-pixel threshold-based deviation-ignoring comparison
 *
 * This compare computes per-pixel differences between result and reference
 * image. Comparison fails if there is no pixel matching the given threshold
 * value in the search volume.
 *
 * If the search volume contains out-of-bounds pixels, comparison can be set
 * to either ignore these pixels in search or to accept any pixel that has
 * out-of-bounds pixels in its search volume.
 *
 * This comparison can be used for integer- and fixed-point texture formats.
 * Difference is computed in integer space.
 *
 * On failure error image is generated that shows where the failing pixels
 * are.
 *
 * \param log                            Test log for results
 * \param imageSetName                    Name for image set when logging results
 * \param imageSetDesc                    Description for image set
 * \param reference                        Reference image
 * \param result                        Result image
 * \param threshold                        Maximum allowed difference
 * \param maxPositionDeviation            Maximum allowed distance in the search
 *                                        volume.
 * \param acceptOutOfBoundsAsAnyValue    Accept any pixel in the boundary region
 * \param logMode                        Logging mode
 * \return true if comparison passes, false otherwise
 *//*--------------------------------------------------------------------*/
bool intThresholdPositionDeviationCompare(TestLog &log, const char *imageSetName, const char *imageSetDesc,
                                          const ConstPixelBufferAccess &reference, const ConstPixelBufferAccess &result,
                                          const UVec4 &threshold, const tcu::IVec3 &maxPositionDeviation,
                                          bool acceptOutOfBoundsAsAnyValue, CompareLogMode logMode)
{
    const int width  = reference.getWidth();
    const int height = reference.getHeight();
    const int depth  = reference.getDepth();
    TextureLevel errorMaskStorage(TextureFormat(TextureFormat::RGB, TextureFormat::UNORM_INT8), width, height, depth);
    PixelBufferAccess errorMask = errorMaskStorage.getAccess();
    const int numFailingPixels  = findNumPositionDeviationFailingPixels(
        errorMask, reference, result, threshold, maxPositionDeviation, acceptOutOfBoundsAsAnyValue);
    const bool compareOk = numFailingPixels == 0;
    Vec4 pixelBias(0.0f, 0.0f, 0.0f, 0.0f);
    Vec4 pixelScale(1.0f, 1.0f, 1.0f, 1.0f);

    if (!compareOk || logMode == COMPARE_LOG_EVERYTHING || log.logAllImages())
    {
        // All formats except normalized unsigned fixed point ones need remapping in order to fit into unorm channels in logged images.
        if (tcu::getTextureChannelClass(reference.getFormat().type) != tcu::TEXTURECHANNELCLASS_UNSIGNED_FIXED_POINT ||
            tcu::getTextureChannelClass(result.getFormat().type) != tcu::TEXTURECHANNELCLASS_UNSIGNED_FIXED_POINT)
        {
            computeScaleAndBias(reference, result, pixelScale, pixelBias);
            log << TestLog::Message << "Result and reference images are normalized with formula p * " << pixelScale
                << " + " << pixelBias << TestLog::EndMessage;
        }

        if (!compareOk)
            log << TestLog::Message << "Image comparison failed:\n"
                << "\tallowed position deviation = " << maxPositionDeviation << "\n"
                << "\tcolor threshold = " << threshold << TestLog::EndMessage;

        log << TestLog::ImageSet(imageSetName, imageSetDesc)
            << TestLog::Image("Result", imageSetName, result, pixelScale, pixelBias)
            << TestLog::Image("Reference", imageSetName, reference, pixelScale, pixelBias)
            << TestLog::Image("ErrorMask", imageSetName, errorMask) << TestLog::EndImageSet;
    }
    else if (logMode == COMPARE_LOG_RESULT)
    {
        if (result.getFormat() != TextureFormat(TextureFormat::RGBA, TextureFormat::UNORM_INT8))
            computePixelScaleBias(result, pixelScale, pixelBias);

        log << TestLog::ImageSet(imageSetName, imageSetDesc)
            << TestLog::Image("Result", imageSetName, result, pixelScale, pixelBias) << TestLog::EndImageSet;
    }

    return compareOk;
}

/*--------------------------------------------------------------------*//*!
 * \brief Per-pixel threshold-based deviation-ignoring comparison
 *
 * This compare computes per-pixel differences between result and reference
 * image. Pixel fails the test if there is no pixel matching the given
 * threshold value in the search volume. Comparison fails if the number of
 * failing pixels exceeds the given limit.
 *
 * If the search volume contains out-of-bounds pixels, comparison can be set
 * to either ignore these pixels in search or to accept any pixel that has
 * out-of-bounds pixels in its search volume.
 *
 * This comparison can be used for integer- and fixed-point texture formats.
 * Difference is computed in integer space.
 *
 * On failure error image is generated that shows where the failing pixels
 * are.
 *
 * \param log                            Test log for results
 * \param imageSetName                    Name for image set when logging results
 * \param imageSetDesc                    Description for image set
 * \param reference                        Reference image
 * \param result                        Result image
 * \param threshold                        Maximum allowed difference
 * \param maxPositionDeviation            Maximum allowed distance in the search
 *                                        volume.
 * \param acceptOutOfBoundsAsAnyValue    Accept any pixel in the boundary region
 * \param maxAllowedFailingPixels        Maximum number of failing pixels
 * \param logMode                        Logging mode
 * \return true if comparison passes, false otherwise
 *//*--------------------------------------------------------------------*/
bool intThresholdPositionDeviationErrorThresholdCompare(
    TestLog &log, const char *imageSetName, const char *imageSetDesc, const ConstPixelBufferAccess &reference,
    const ConstPixelBufferAccess &result, const UVec4 &threshold, const tcu::IVec3 &maxPositionDeviation,
    bool acceptOutOfBoundsAsAnyValue, int maxAllowedFailingPixels, CompareLogMode logMode)
{
    const int width  = reference.getWidth();
    const int height = reference.getHeight();
    const int depth  = reference.getDepth();
    TextureLevel errorMaskStorage(TextureFormat(TextureFormat::RGB, TextureFormat::UNORM_INT8), width, height, depth);
    PixelBufferAccess errorMask = errorMaskStorage.getAccess();
    const int numFailingPixels  = findNumPositionDeviationFailingPixels(
        errorMask, reference, result, threshold, maxPositionDeviation, acceptOutOfBoundsAsAnyValue);
    const bool compareOk = numFailingPixels <= maxAllowedFailingPixels;
    Vec4 pixelBias(0.0f, 0.0f, 0.0f, 0.0f);
    Vec4 pixelScale(1.0f, 1.0f, 1.0f, 1.0f);

    if (!compareOk || logMode == COMPARE_LOG_EVERYTHING || log.logAllImages())
    {
        // All formats except normalized unsigned fixed point ones need remapping in order to fit into unorm channels in logged images.
        if (tcu::getTextureChannelClass(reference.getFormat().type) != tcu::TEXTURECHANNELCLASS_UNSIGNED_FIXED_POINT ||
            tcu::getTextureChannelClass(result.getFormat().type) != tcu::TEXTURECHANNELCLASS_UNSIGNED_FIXED_POINT)
        {
            computeScaleAndBias(reference, result, pixelScale, pixelBias);
            log << TestLog::Message << "Result and reference images are normalized with formula p * " << pixelScale
                << " + " << pixelBias << TestLog::EndMessage;
        }

        if (!compareOk)
            log << TestLog::Message << "Image comparison failed:\n"
                << "\tallowed position deviation = " << maxPositionDeviation << "\n"
                << "\tcolor threshold = " << threshold << TestLog::EndMessage;
        log << TestLog::Message << "Number of failing pixels = " << numFailingPixels
            << ", max allowed = " << maxAllowedFailingPixels << TestLog::EndMessage;

        log << TestLog::ImageSet(imageSetName, imageSetDesc)
            << TestLog::Image("Result", imageSetName, result, pixelScale, pixelBias)
            << TestLog::Image("Reference", imageSetName, reference, pixelScale, pixelBias)
            << TestLog::Image("ErrorMask", imageSetName, errorMask) << TestLog::EndImageSet;
    }
    else if (logMode == COMPARE_LOG_RESULT)
    {
        if (result.getFormat() != TextureFormat(TextureFormat::RGBA, TextureFormat::UNORM_INT8))
            computePixelScaleBias(result, pixelScale, pixelBias);

        log << TestLog::ImageSet(imageSetName, imageSetDesc)
            << TestLog::Image("Result", imageSetName, result, pixelScale, pixelBias) << TestLog::EndImageSet;
    }

    return compareOk;
}

/*--------------------------------------------------------------------*//*!
 * \brief Per-pixel threshold-based comparison
 *
 * This compare computes per-pixel differences between result and reference
 * image. Comparison fails if any pixels exceed the given threshold value.
 *
 * On failure error image is generated that shows where the failing pixels
 * are.
 *
 * \param log            Test log for results
 * \param imageSetName    Name for image set when logging results
 * \param imageSetDesc    Description for image set
 * \param reference        Reference image
 * \param result        Result image
 * \param threshold        Maximum allowed difference
 * \param logMode        Logging mode
 * \return true if comparison passes, false otherwise
 *//*--------------------------------------------------------------------*/
bool pixelThresholdCompare(TestLog &log, const char *imageSetName, const char *imageSetDesc, const Surface &reference,
                           const Surface &result, const RGBA &threshold, CompareLogMode logMode)
{
    return intThresholdCompare(log, imageSetName, imageSetDesc, reference.getAccess(), result.getAccess(),
                               threshold.toIVec().cast<uint32_t>(), logMode);
}

/*--------------------------------------------------------------------*//*!
 * \brief Bilinear image comparison
 *
 * \todo [pyry] Describe
 *
 * On failure error image is generated that shows where the failing pixels
 * are.
 *
 * \note                Currently supports only RGBA, UNORM_INT8 formats
 * \param log            Test log for results
 * \param imageSetName    Name for image set when logging results
 * \param imageSetDesc    Description for image set
 * \param reference        Reference image
 * \param result        Result image
 * \param threshold        Maximum local difference
 * \param logMode        Logging mode
 * \return true if comparison passes, false otherwise
 *//*--------------------------------------------------------------------*/
bool bilinearCompare(TestLog &log, const char *imageSetName, const char *imageSetDesc,
                     const ConstPixelBufferAccess &reference, const ConstPixelBufferAccess &result,
                     const RGBA threshold, CompareLogMode logMode)
{
    TextureLevel errorMask(TextureFormat(TextureFormat::RGB, TextureFormat::UNORM_INT8), reference.getWidth(),
                           reference.getHeight());
    bool isOk = bilinearCompare(reference, result, errorMask, threshold);
    Vec4 pixelBias(0.0f, 0.0f, 0.0f, 0.0f);
    Vec4 pixelScale(1.0f, 1.0f, 1.0f, 1.0f);

    if (!isOk || logMode == COMPARE_LOG_EVERYTHING || log.logAllImages())
    {
        if (result.getFormat() != TextureFormat(TextureFormat::RGBA, TextureFormat::UNORM_INT8) &&
            reference.getFormat() != TextureFormat(TextureFormat::RGBA, TextureFormat::UNORM_INT8))
            computeScaleAndBias(reference, result, pixelScale, pixelBias);

        if (!isOk)
            log << TestLog::Message << "Image comparison failed, threshold = " << threshold << TestLog::EndMessage;

        log << TestLog::ImageSet(imageSetName, imageSetDesc)
            << TestLog::Image("Result", imageSetName, result, pixelScale, pixelBias)
            << TestLog::Image("Reference", imageSetName, reference, pixelScale, pixelBias)
            << TestLog::Image("ErrorMask", imageSetName, errorMask) << TestLog::EndImageSet;
    }
    else if (logMode == COMPARE_LOG_RESULT)
    {
        if (result.getFormat() != TextureFormat(TextureFormat::RGBA, TextureFormat::UNORM_INT8))
            computePixelScaleBias(result, pixelScale, pixelBias);

        log << TestLog::ImageSet(imageSetName, imageSetDesc)
            << TestLog::Image("Result", imageSetName, result, pixelScale, pixelBias) << TestLog::EndImageSet;
    }

    return isOk;
}

} // namespace tcu<|MERGE_RESOLUTION|>--- conflicted
+++ resolved
@@ -1268,7 +1268,7 @@
     const bool allDepthOk = (!hasDepth || (maxDiff <= threshold));
     bool compareOk        = allDepthOk && allStencilOk;
 
-    if (!compareOk || logMode == COMPARE_LOG_EVERYTHING || log.logAllImages())
+    if (!compareOk || (logMode == COMPARE_LOG_EVERYTHING || log.logAllImages()))
     {
         if (!compareOk)
         {
@@ -1281,11 +1281,7 @@
 
         log << TestLog::ImageSet(imageSetName, imageSetDesc);
 
-<<<<<<< HEAD
-        if (!allDepthOk || (hasDepth && log.logAllImages()))
-=======
-        if (!allDepthOk || (hasDepth && logMode == COMPARE_LOG_EVERYTHING))
->>>>>>> bbb61700
+        if (!allDepthOk || (hasDepth && (logMode == COMPARE_LOG_EVERYTHING || log.logAllImages())))
         {
             TextureLevel refDepthLevel(TextureFormat(TextureFormat::RGB, TextureFormat::UNORM_INT8), width, height,
                                        depth);
@@ -1309,11 +1305,7 @@
                 << TestLog::Image("ErrorMaskDepth", imageSetName, errorMaskDepth);
         }
 
-<<<<<<< HEAD
-        if (!allStencilOk || (hasStencil && log.logAllImages()))
-=======
-        if (!allStencilOk || (hasStencil && logMode == COMPARE_LOG_EVERYTHING))
->>>>>>> bbb61700
+        if (!allStencilOk || (hasStencil && (logMode == COMPARE_LOG_EVERYTHING || log.logAllImages())))
         {
             TextureLevel refStencilLevel(TextureFormat(TextureFormat::RGB, TextureFormat::UNORM_INT8), width, height,
                                          depth);
