/*-------------------------------------------------------------------------
 * drawElements Quality Program Tester Core
 * ----------------------------------------
 *
 * Copyright 2014 The Android Open Source Project
 *
 * Licensed under the Apache License, Version 2.0 (the "License");
 * you may not use this file except in compliance with the License.
 * You may obtain a copy of the License at
 *
 *      http://www.apache.org/licenses/LICENSE-2.0
 *
 * Unless required by applicable law or agreed to in writing, software
 * distributed under the License is distributed on an "AS IS" BASIS,
 * WITHOUT WARRANTIES OR CONDITIONS OF ANY KIND, either express or implied.
 * See the License for the specific language governing permissions and
 * limitations under the License.
 *
 *//*!
 * \file
 * \brief Reference Texture Implementation.
 *//*--------------------------------------------------------------------*/

#include "tcuTexture.hpp"
#include "deInt32.h"
#include "deFloat16.h"
#include "deMath.h"
#include "deMemory.h"
#include "tcuTestLog.hpp"
#include "tcuSurface.hpp"
#include "tcuFloat.hpp"
#include "tcuTextureUtil.hpp"
#include "deStringUtil.hpp"
#include "deArrayUtil.hpp"
#include "tcuMatrix.hpp"

#include <limits>

namespace tcu
{

// \note No sign. Denorms are supported.
typedef Float<deUint32, 5, 6, 15, FLOAT_SUPPORT_DENORM>	Float11;
typedef Float<deUint32, 5, 5, 15, FLOAT_SUPPORT_DENORM>	Float10;

namespace
{

// Optimized getters for common formats.
// \todo [2012-11-14 pyry] Use intrinsics if available.

inline Vec4		readRGBA8888Float	(const deUint8* ptr) { return Vec4(ptr[0]/255.0f, ptr[1]/255.0f, ptr[2]/255.0f, ptr[3]/255.0f); }
inline Vec4		readRGB888Float		(const deUint8* ptr) { return Vec4(ptr[0]/255.0f, ptr[1]/255.0f, ptr[2]/255.0f, 1.0f); }
inline IVec4	readRGBA8888Int		(const deUint8* ptr) { return IVec4(ptr[0], ptr[1], ptr[2], ptr[3]); }
inline IVec4	readRGB888Int		(const deUint8* ptr) { return IVec4(ptr[0], ptr[1], ptr[2], 1); }

// Optimized setters.

inline void writeRGBA8888Int (deUint8* ptr, const IVec4& val)
{
	ptr[0] = (deUint8)de::clamp(val[0], 0, 255);
	ptr[1] = (deUint8)de::clamp(val[1], 0, 255);
	ptr[2] = (deUint8)de::clamp(val[2], 0, 255);
	ptr[3] = (deUint8)de::clamp(val[3], 0, 255);
}

inline void writeRGB888Int (deUint8* ptr, const IVec4& val)
{
	ptr[0] = (deUint8)de::clamp(val[0], 0, 255);
	ptr[1] = (deUint8)de::clamp(val[1], 0, 255);
	ptr[2] = (deUint8)de::clamp(val[2], 0, 255);
}

inline void writeRGBA8888Float (deUint8* ptr, const Vec4& val)
{
	ptr[0] = floatToU8(val[0]);
	ptr[1] = floatToU8(val[1]);
	ptr[2] = floatToU8(val[2]);
	ptr[3] = floatToU8(val[3]);
}

inline void writeRGB888Float (deUint8* ptr, const Vec4& val)
{
	ptr[0] = floatToU8(val[0]);
	ptr[1] = floatToU8(val[1]);
	ptr[2] = floatToU8(val[2]);
}

inline void writeUint24 (deUint8* dst, deUint32 val)
{
#if (DE_ENDIANNESS == DE_LITTLE_ENDIAN)
	dst[0] = (deUint8)((val & 0x0000FFu) >>  0u);
	dst[1] = (deUint8)((val & 0x00FF00u) >>  8u);
	dst[2] = (deUint8)((val & 0xFF0000u) >> 16u);
#else
	dst[0] = (deUint8)((val & 0xFF0000u) >> 16u);
	dst[1] = (deUint8)((val & 0x00FF00u) >>  8u);
	dst[2] = (deUint8)((val & 0x0000FFu) >>  0u);
#endif
}

inline deUint32 readUint24 (const deUint8* src)
{
#if (DE_ENDIANNESS == DE_LITTLE_ENDIAN)
	return	(((deUint32)src[0]) <<  0u) |
			(((deUint32)src[1]) <<  8u) |
			(((deUint32)src[2]) << 16u);
#else
	return	(((deUint32)src[0]) << 16u) |
			(((deUint32)src[1]) <<  8u) |
			(((deUint32)src[2]) <<  0u);
#endif
}

inline deUint8 readUint32Low8 (const deUint8* src)
{
#if (DE_ENDIANNESS == DE_LITTLE_ENDIAN)
	const deUint32 uint32ByteOffsetBits0To8	= 0; //!< least significant byte in the lowest address
#else
	const deUint32 uint32ByteOffsetBits0To8	= 3; //!< least significant byte in the highest address
#endif

	return src[uint32ByteOffsetBits0To8];
}

inline deUint8 readUint32High8 (const deUint8* src)
{
#if (DE_ENDIANNESS == DE_LITTLE_ENDIAN)
	const deUint32 uint32ByteOffsetBits24To32	= 3;
#else
	const deUint32 uint32ByteOffsetBits24To32	= 0;
#endif

	return src[uint32ByteOffsetBits24To32];
}

inline void writeUint32Low8 (deUint8* dst, deUint8 val)
{
#if (DE_ENDIANNESS == DE_LITTLE_ENDIAN)
	const deUint32 uint32ByteOffsetBits0To8	= 0; //!< least significant byte in the lowest address
#else
	const deUint32 uint32ByteOffsetBits0To8	= 3; //!< least significant byte in the highest address
#endif

	dst[uint32ByteOffsetBits0To8] = val;
}

inline void writeUint32High8 (deUint8* dst, deUint8 val)
{
#if (DE_ENDIANNESS == DE_LITTLE_ENDIAN)
	const deUint32 uint32ByteOffsetBits24To32	= 3;
#else
	const deUint32 uint32ByteOffsetBits24To32	= 0;
#endif

	dst[uint32ByteOffsetBits24To32] = val;
}

inline deUint32 readUint32High16 (const deUint8* src)
{
#if (DE_ENDIANNESS == DE_LITTLE_ENDIAN)
	const deUint32 uint32ByteOffset16To32	= 2;
#else
	const deUint32 uint32ByteOffset16To32	= 0;
#endif

	return *(const deUint16*)(src + uint32ByteOffset16To32);
}

inline void writeUint32High16 (deUint8* dst, deUint16 val)
{
#if (DE_ENDIANNESS == DE_LITTLE_ENDIAN)
	const deUint32 uint32ByteOffset16To32	= 2;
#else
	const deUint32 uint32ByteOffset16To32	= 0;
#endif

	*(deUint16*)(dst + uint32ByteOffset16To32) = val;
}

inline deUint32 readUint32Low24 (const deUint8* src)
{
#if (DE_ENDIANNESS == DE_LITTLE_ENDIAN)
	const deUint32 uint32ByteOffset0To24	= 0;
#else
	const deUint32 uint32ByteOffset0To24	= 1;
#endif

	return readUint24(src + uint32ByteOffset0To24);
}

inline deUint32 readUint32High24 (const deUint8* src)
{
#if (DE_ENDIANNESS == DE_LITTLE_ENDIAN)
	const deUint32 uint32ByteOffset8To32	= 1;
#else
	const deUint32 uint32ByteOffset8To32	= 0;
#endif

	return readUint24(src + uint32ByteOffset8To32);
}

inline void writeUint32Low24 (deUint8* dst, deUint32 val)
{
#if (DE_ENDIANNESS == DE_LITTLE_ENDIAN)
	const deUint32 uint32ByteOffset0To24	= 0;
#else
	const deUint32 uint32ByteOffset0To24	= 1;
#endif

	writeUint24(dst + uint32ByteOffset0To24, val);
}

inline void writeUint32High24 (deUint8* dst, deUint32 val)
{
#if (DE_ENDIANNESS == DE_LITTLE_ENDIAN)
	const deUint32 uint32ByteOffset8To32	= 1;
#else
	const deUint32 uint32ByteOffset8To32	= 0;
#endif

	writeUint24(dst + uint32ByteOffset8To32, val);
}

// \todo [2011-09-21 pyry] Move to tcutil?
template <typename T>
inline T convertSatRte (float f)
{
	// \note Doesn't work for 64-bit types
	DE_STATIC_ASSERT(sizeof(T) < sizeof(deUint64));
	DE_STATIC_ASSERT((-3 % 2 != 0) && (-4 % 2 == 0));

	deInt64	minVal	= std::numeric_limits<T>::min();
	deInt64 maxVal	= std::numeric_limits<T>::max();
	float	q		= deFloatFrac(f);
	deInt64 intVal	= (deInt64)(f-q);

	// Rounding.
	if (q == 0.5f)
	{
		if (intVal % 2 != 0)
			intVal++;
	}
	else if (q > 0.5f)
		intVal++;
	// else Don't add anything

	// Saturate.
	intVal = de::max(minVal, de::min(maxVal, intVal));

	return (T)intVal;
}

inline deUint32 convertSatRteUint24 (float f)
{
	const deUint32 rounded		= convertSatRte<deUint32>(f);
	const deUint32 maxUint24	= 0xFFFFFFu;
	return de::min(rounded, maxUint24);
}

inline deUint16 convertSatRteUint10 (float f)
{
	const deUint16 rounded		= convertSatRte<deUint16>(f);
	const deUint16 maxUint10	= 0x3FFu;
	return de::min(rounded, maxUint10);
}

inline deUint16 convertSatRteUint12 (float f)
{
	const deUint16 rounded		= convertSatRte<deUint16>(f);
	const deUint16 maxUint12	= 0xFFFu;
	return de::min(rounded, maxUint12);
}

inline float channelToFloat (const deUint8* value, TextureFormat::ChannelType type)
{
	// make sure this table is updated if format table is updated
	DE_STATIC_ASSERT(TextureFormat::CHANNELTYPE_LAST == 48);

	switch (type)
	{
		case TextureFormat::SNORM_INT8:			return de::max(-1.0f, (float)*((const deInt8*)value) / 127.0f);
		case TextureFormat::SNORM_INT16:		return de::max(-1.0f, (float)*((const deInt16*)value) / 32767.0f);
		case TextureFormat::SNORM_INT32:		return de::max(-1.0f, (float)*((const deInt32*)value) / 2147483647.0f);
		case TextureFormat::UNORM_INT8:			return (float)*((const deUint8*)value) / 255.0f;
		case TextureFormat::UNORM_INT16:		return (float)*((const deUint16*)value) / 65535.0f;
		case TextureFormat::UNORM_INT24:		return (float)readUint24(value) / 16777215.0f;
		case TextureFormat::UNORM_INT32:		return (float)*((const deUint32*)value) / 4294967295.0f;
		case TextureFormat::SIGNED_INT8:		return (float)*((const deInt8*)value);
		case TextureFormat::SIGNED_INT16:		return (float)*((const deInt16*)value);
		case TextureFormat::SIGNED_INT32:		return (float)*((const deInt32*)value);
		case TextureFormat::SIGNED_INT64:		return (float)*((const deInt64*)value);
		case TextureFormat::UNSIGNED_INT8:		return (float)*((const deUint8*)value);
		case TextureFormat::UNSIGNED_INT16:		return (float)*((const deUint16*)value);
		case TextureFormat::UNSIGNED_INT24:		return (float)readUint24(value);
		case TextureFormat::UNSIGNED_INT32:		return (float)*((const deUint32*)value);
		case TextureFormat::UNSIGNED_INT64:		return (float)*((const deUint64*)value);
		case TextureFormat::HALF_FLOAT:			return deFloat16To32(*(const deFloat16*)value);
		case TextureFormat::FLOAT:				return *((const float*)value);
		case TextureFormat::FLOAT64:			return (float)*((const double*)value);
		case TextureFormat::UNORM_SHORT_10:		return (float)((*((const deUint16*)value)) >> 6u) / 1023.0f;
		case TextureFormat::UNORM_SHORT_12:		return (float)((*((const deUint16*)value)) >> 4u) / 4095.0f;
		case TextureFormat::USCALED_INT8:		return (float)*((const deUint8*)value);
		case TextureFormat::USCALED_INT16:		return (float)*((const deUint16*)value);
		case TextureFormat::SSCALED_INT8:		return (float)*((const deInt8*)value);
		case TextureFormat::SSCALED_INT16:		return (float)*((const deInt16*)value);
		default:
			DE_ASSERT(DE_FALSE);
			return 0.0f;
	}
}

template <class T>
inline T channelToIntType (const deUint8* value, TextureFormat::ChannelType type)
{
	// make sure this table is updated if format table is updated
	DE_STATIC_ASSERT(TextureFormat::CHANNELTYPE_LAST == 48);

	switch (type)
	{
		case TextureFormat::SNORM_INT8:			return (T)*((const deInt8*)value);
		case TextureFormat::SNORM_INT16:		return (T)*((const deInt16*)value);
		case TextureFormat::SNORM_INT32:		return (T)*((const deInt32*)value);
		case TextureFormat::UNORM_INT8:			return (T)*((const deUint8*)value);
		case TextureFormat::UNORM_INT16:		return (T)*((const deUint16*)value);
		case TextureFormat::UNORM_INT24:		return (T)readUint24(value);
		case TextureFormat::UNORM_INT32:		return (T)*((const deUint32*)value);
		case TextureFormat::SIGNED_INT8:		return (T)*((const deInt8*)value);
		case TextureFormat::SIGNED_INT16:		return (T)*((const deInt16*)value);
		case TextureFormat::SIGNED_INT32:		return (T)*((const deInt32*)value);
		case TextureFormat::SIGNED_INT64:		return (T)*((const deInt64*)value);
		case TextureFormat::UNSIGNED_INT8:		return (T)*((const deUint8*)value);
		case TextureFormat::UNSIGNED_INT16:		return (T)*((const deUint16*)value);
		case TextureFormat::UNSIGNED_INT24:		return (T)readUint24(value);
		case TextureFormat::UNSIGNED_INT32:		return (T)*((const deUint32*)value);
		case TextureFormat::UNSIGNED_INT64:		return (T)*((const deUint64*)value);
		case TextureFormat::HALF_FLOAT:			return (T)deFloat16To32(*(const deFloat16*)value);
		case TextureFormat::FLOAT:				return (T)*((const float*)value);
		case TextureFormat::FLOAT64:			return (T)*((const double*)value);
		case TextureFormat::UNORM_SHORT_10:		return (T)((*(((const deUint16*)value))) >> 6u);
		case TextureFormat::UNORM_SHORT_12:		return (T)((*(((const deUint16*)value))) >> 4u);
		case TextureFormat::USCALED_INT8:		return (T)*((const deUint8*)value);
		case TextureFormat::USCALED_INT16:		return (T)*((const deUint16*)value);
		case TextureFormat::SSCALED_INT8:		return (T)*((const deInt8*)value);
		case TextureFormat::SSCALED_INT16:		return (T)*((const deInt16*)value);
		default:
			DE_ASSERT(DE_FALSE);
			return 0;
	}
}

inline int channelToInt (const deUint8* value, TextureFormat::ChannelType type)
{
	return channelToIntType<int>(value, type);
}

void floatToChannel (deUint8* dst, float src, TextureFormat::ChannelType type)
{
	// make sure this table is updated if format table is updated
	DE_STATIC_ASSERT(TextureFormat::CHANNELTYPE_LAST == 48);

	switch (type)
	{
		case TextureFormat::SNORM_INT8:			*((deInt8*)dst)			= convertSatRte<deInt8>		(src * 127.0f);				break;
		case TextureFormat::SNORM_INT16:		*((deInt16*)dst)		= convertSatRte<deInt16>	(src * 32767.0f);			break;
		case TextureFormat::SNORM_INT32:		*((deInt32*)dst)		= convertSatRte<deInt32>	(src * 2147483647.0f);		break;
		case TextureFormat::UNORM_INT8:			*((deUint8*)dst)		= convertSatRte<deUint8>	(src * 255.0f);				break;
		case TextureFormat::UNORM_INT16:		*((deUint16*)dst)		= convertSatRte<deUint16>	(src * 65535.0f);			break;
		case TextureFormat::UNORM_INT24:		writeUint24(dst,		  convertSatRteUint24		(src * 16777215.0f));		break;
		case TextureFormat::UNORM_INT32:		*((deUint32*)dst)		= convertSatRte<deUint32>	(src * 4294967295.0f);		break;
		case TextureFormat::SIGNED_INT8:		*((deInt8*)dst)			= convertSatRte<deInt8>		(src);						break;
		case TextureFormat::SIGNED_INT16:		*((deInt16*)dst)		= convertSatRte<deInt16>	(src);						break;
		case TextureFormat::SIGNED_INT32:		*((deInt32*)dst)		= convertSatRte<deInt32>	(src);						break;
		case TextureFormat::UNSIGNED_INT8:		*((deUint8*)dst)		= convertSatRte<deUint8>	(src);						break;
		case TextureFormat::UNSIGNED_INT16:		*((deUint16*)dst)		= convertSatRte<deUint16>	(src);						break;
		case TextureFormat::UNSIGNED_INT24:		writeUint24(dst,		  convertSatRteUint24		(src));						break;
		case TextureFormat::UNSIGNED_INT32:		*((deUint32*)dst)		= convertSatRte<deUint32>	(src);						break;
		case TextureFormat::HALF_FLOAT:			*((deFloat16*)dst)		= deFloat32To16				(src);						break;
		case TextureFormat::FLOAT:				*((float*)dst)			= src;													break;
		case TextureFormat::FLOAT64:			*((double*)dst)			= (double)src;											break;
		case TextureFormat::UNORM_SHORT_10:		*((deUint16*)dst)		= (deUint16)(convertSatRteUint10(src * 1023.0f) << 6u);	break;
		case TextureFormat::UNORM_SHORT_12:		*((deUint16*)dst)		= (deUint16)(convertSatRteUint12(src * 4095.0f) << 4u);	break;
		case TextureFormat::USCALED_INT8:		*((deUint8*)dst)		= convertSatRte<deUint8>	(src);						break;
		case TextureFormat::USCALED_INT16:		*((deUint16*)dst)		= convertSatRte<deUint16>	(src);						break;
		case TextureFormat::SSCALED_INT8:		*((deInt8*)dst)			= convertSatRte<deInt8>		(src);						break;
		case TextureFormat::SSCALED_INT16:		*((deInt16*)dst)		= convertSatRte<deInt16>	(src);						break;
		default:
			DE_ASSERT(DE_FALSE);
	}
}

template <typename T, typename S>
static inline T convertSat (S src)
{
	S min = (S)std::numeric_limits<T>::min();
	S max = (S)std::numeric_limits<T>::max();

	if (src < min)
		return (T)min;
	else if (src > max)
		return (T)max;
	else
		return (T)src;
}

template <typename S>
static inline deUint32 convertSatUint24 (S src)
{
	S min = (S)0u;
	S max = (S)0xFFFFFFu;

	if (src < min)
		return (deUint32)min;
	else if (src > max)
		return (deUint32)max;
	else
		return (deUint32)src;
}

template <typename S>
static inline deUint16 convertSatUint10 (S src)
{
	S min = (S)0u;
	S max = (S)0x3FFu;

	if (src < min)
		return (deUint16)min;
	else if (src > max)
		return (deUint16)max;
	else
		return (deUint16)src;
}

template <typename S>
static inline deUint16 convertSatUint12 (S src)
{
	S min = (S)0u;
	S max = (S)0xFFFu;

	if (src < min)
		return (deUint16)min;
	else if (src > max)
		return (deUint16)max;
	else
		return (deUint16)src;
}

void intToChannel (deUint8* dst, int src, TextureFormat::ChannelType type)
{
	// make sure this table is updated if format table is updated
	DE_STATIC_ASSERT(TextureFormat::CHANNELTYPE_LAST == 48);

	switch (type)
	{
		case TextureFormat::SNORM_INT8:			*((deInt8*)dst)			= convertSat<deInt8>	(src);				break;
		case TextureFormat::SNORM_INT16:		*((deInt16*)dst)		= convertSat<deInt16>	(src);				break;
		case TextureFormat::UNORM_INT8:			*((deUint8*)dst)		= convertSat<deUint8>	(src);				break;
		case TextureFormat::UNORM_INT16:		*((deUint16*)dst)		= convertSat<deUint16>	(src);				break;
		case TextureFormat::UNORM_INT24:		writeUint24(dst,		  convertSatUint24		(src));				break;
		case TextureFormat::SIGNED_INT8:		*((deInt8*)dst)			= convertSat<deInt8>	(src);				break;
		case TextureFormat::SIGNED_INT16:		*((deInt16*)dst)		= convertSat<deInt16>	(src);				break;
		case TextureFormat::SIGNED_INT32:		*((deInt32*)dst)		= convertSat<deInt32>	(src);				break;
		case TextureFormat::SIGNED_INT64:		*((deInt64*)dst)		= convertSat<deInt64>	((deInt64)src);		break;
		case TextureFormat::UNSIGNED_INT8:		*((deUint8*)dst)		= convertSat<deUint8>	((deUint32)src);	break;
		case TextureFormat::UNSIGNED_INT16:		*((deUint16*)dst)		= convertSat<deUint16>	((deUint32)src);	break;
		case TextureFormat::UNSIGNED_INT24:		writeUint24(dst,		  convertSatUint24		((deUint32)src));	break;
		case TextureFormat::UNSIGNED_INT32:		*((deUint32*)dst)		= convertSat<deUint32>	((deUint32)src);	break;
		case TextureFormat::UNSIGNED_INT64:		*((deUint64*)dst)		= convertSat<deUint64>	((deUint64)src);	break;
		case TextureFormat::HALF_FLOAT:			*((deFloat16*)dst)		= deFloat32To16((float)src);				break;
		case TextureFormat::FLOAT:				*((float*)dst)			= (float)src;								break;
		case TextureFormat::FLOAT64:			*((double*)dst)			= (double)src;								break;
		case TextureFormat::UNORM_SHORT_10:		*((deUint16*)dst)		= (deUint16)(convertSatUint10(src) << 6u);	break;
		case TextureFormat::UNORM_SHORT_12:		*((deUint16*)dst)		= (deUint16)(convertSatUint12(src) << 4u);	break;
		case TextureFormat::USCALED_INT8:		*((deUint8*)dst)		= convertSat<deUint8>	((deUint32)src);	break;
		case TextureFormat::USCALED_INT16:		*((deUint16*)dst)		= convertSat<deUint16>	((deUint32)src);	break;
		case TextureFormat::SSCALED_INT8:		*((deInt8*)dst)			= convertSat<deInt8>	(src);				break;
		case TextureFormat::SSCALED_INT16:		*((deInt16*)dst)		= convertSat<deInt16>	(src);				break;
		default:
			DE_ASSERT(DE_FALSE);
	}
}

inline float channelToUnormFloat (deUint32 src, int bits)
{
	const deUint32 maxVal = (1u << bits) - 1;

	// \note Will lose precision if bits > 23
	return (float)src / (float)maxVal;
}

//! Extend < 32b signed integer to 32b
inline deInt32 signExtend (deUint32 src, int bits)
{
	const deUint32 signBit = 1u << (bits-1);

	src |= ~((src & signBit) - 1);

	return (deInt32)src;
}

inline float channelToSnormFloat (deUint32 src, int bits)
{
	const deUint32	range	= (1u << (bits-1)) - 1;

	// \note Will lose precision if bits > 24
	return de::max(-1.0f, (float)signExtend(src, bits) / (float)range);
}

inline deUint32 unormFloatToChannel (float src, int bits)
{
	const deUint32	maxVal	= (1u << bits) - 1;
	const deUint32	intVal	= convertSatRte<deUint32>(src * (float)maxVal);

	return de::min(intVal, maxVal);
}

inline deUint32 snormFloatToChannel (float src, int bits)
{
	const deInt32	range	= (deInt32)((1u << (bits-1)) - 1u);
	const deUint32	mask	= (1u << bits) - 1;
	const deInt32	intVal	= convertSatRte<deInt32>(src * (float)range);

	return (deUint32)de::clamp(intVal, -range, range) & mask;
}

inline deUint32 uintToChannel (deUint32 src, int bits)
{
	const deUint32 maxVal = (1u << bits) - 1;
	return de::min(src, maxVal);
}

inline deUint32 intToChannel (deInt32 src, int bits)
{
	const deInt32	minVal	= -(deInt32)(1u << (bits-1));
	const deInt32	maxVal	= (deInt32)((1u << (bits-1)) - 1u);
	const deUint32	mask	= (1u << bits) - 1;

	return (deUint32)de::clamp(src, minVal, maxVal) & mask;
}

tcu::Vec4 unpackRGB999E5 (deUint32 color)
{
	const int	mBits	= 9;
	const int	eBias	= 15;

	deUint32	exp		= color >> 27;
	deUint32	bs		= (color >> 18) & ((1<<9)-1);
	deUint32	gs		= (color >> 9) & ((1<<9)-1);
	deUint32	rs		= color & ((1<<9)-1);

	float		e		= deFloatPow(2.0f, (float)((int)exp - eBias - mBits));
	float		r		= (float)rs * e;
	float		g		= (float)gs * e;
	float		b		= (float)bs * e;

	return tcu::Vec4(r, g, b, 1.0f);
}

bool isColorOrder (TextureFormat::ChannelOrder order)
{
	DE_STATIC_ASSERT(TextureFormat::CHANNELORDER_LAST == 22);

	switch (order)
	{
		case TextureFormat::R:
		case TextureFormat::A:
		case TextureFormat::I:
		case TextureFormat::L:
		case TextureFormat::LA:
		case TextureFormat::RG:
		case TextureFormat::RA:
		case TextureFormat::RGB:
		case TextureFormat::RGBA:
		case TextureFormat::ARGB:
		case TextureFormat::ABGR:
		case TextureFormat::BGR:
		case TextureFormat::BGRA:
		case TextureFormat::sR:
		case TextureFormat::sRG:
		case TextureFormat::sRGB:
		case TextureFormat::sRGBA:
		case TextureFormat::sBGR:
		case TextureFormat::sBGRA:
			return true;

		default:
			return false;
	}
}

float getImageViewMinLod(ImageViewMinLod& l)
{
	return (l.mode == IMAGEVIEWMINLODMODE_PREFERRED) ? l.value : deFloatFloor(l.value);
}

} // anonymous

bool isValid (TextureFormat format)
{
	const bool	isColor	= isColorOrder(format.order);

	switch (format.type)
	{
		case TextureFormat::SNORM_INT8:
		case TextureFormat::SNORM_INT16:
		case TextureFormat::SNORM_INT32:
			return isColor;

		case TextureFormat::UNORM_INT8:
		case TextureFormat::UNORM_INT16:
		case TextureFormat::UNORM_INT24:
		case TextureFormat::UNORM_INT32:
			return isColor || format.order == TextureFormat::D;

		case TextureFormat::UNORM_BYTE_44:
		case TextureFormat::UNSIGNED_BYTE_44:
			return format.order == TextureFormat::RG;

		case TextureFormat::UNORM_SHORT_565:
		case TextureFormat::UNORM_SHORT_555:
		case TextureFormat::UNSIGNED_SHORT_565:
			return format.order == TextureFormat::RGB || format.order == TextureFormat::BGR;

		case TextureFormat::UNORM_SHORT_4444:
		case TextureFormat::UNORM_SHORT_5551:
		case TextureFormat::UNSIGNED_SHORT_4444:
		case TextureFormat::UNSIGNED_SHORT_5551:
			return format.order == TextureFormat::RGBA || format.order == TextureFormat::BGRA
				|| format.order == TextureFormat::ARGB || format.order == TextureFormat::ABGR;

		case TextureFormat::UNORM_SHORT_1555:
			return format.order == TextureFormat::ARGB;

		case TextureFormat::UNORM_INT_101010:
			return format.order == TextureFormat::RGB;

		case TextureFormat::SNORM_INT_1010102_REV:
		case TextureFormat::UNORM_INT_1010102_REV:
		case TextureFormat::SIGNED_INT_1010102_REV:
		case TextureFormat::UNSIGNED_INT_1010102_REV:
		case TextureFormat::USCALED_INT_1010102_REV:
		case TextureFormat::SSCALED_INT_1010102_REV:
			return format.order == TextureFormat::RGBA || format.order == TextureFormat::BGRA;

		case TextureFormat::UNSIGNED_INT_11F_11F_10F_REV:
		case TextureFormat::UNSIGNED_INT_999_E5_REV:
			return format.order == TextureFormat::RGB;

		case TextureFormat::UNSIGNED_INT_16_8_8:
			return format.order == TextureFormat::DS;

		case TextureFormat::UNSIGNED_INT_24_8:
		case TextureFormat::UNSIGNED_INT_24_8_REV:
			return format.order == TextureFormat::D || format.order == TextureFormat::DS;

		case TextureFormat::SIGNED_INT8:
		case TextureFormat::SIGNED_INT16:
		case TextureFormat::SIGNED_INT32:
		case TextureFormat::SSCALED_INT8:
		case TextureFormat::SSCALED_INT16:
		case TextureFormat::SIGNED_INT64:
			return isColor;

		case TextureFormat::UNSIGNED_INT8:
		case TextureFormat::UNSIGNED_INT16:
		case TextureFormat::UNSIGNED_INT24:
		case TextureFormat::UNSIGNED_INT32:
		case TextureFormat::USCALED_INT8:
		case TextureFormat::USCALED_INT16:
		case TextureFormat::UNSIGNED_INT64:
			return isColor || format.order == TextureFormat::S;

		case TextureFormat::HALF_FLOAT:
		case TextureFormat::FLOAT:
		case TextureFormat::FLOAT64:
			return isColor || format.order == TextureFormat::D;

		case TextureFormat::FLOAT_UNSIGNED_INT_24_8_REV:
			return format.order == TextureFormat::DS;

		case TextureFormat::UNORM_SHORT_10:
		case TextureFormat::UNORM_SHORT_12:
			return isColor;

		default:
			DE_FATAL("Unknown format");
			return 0u;
	}

	DE_STATIC_ASSERT(TextureFormat::CHANNELTYPE_LAST == 48);
}

int getNumUsedChannels (TextureFormat::ChannelOrder order)
{
	// make sure this table is updated if type table is updated
	DE_STATIC_ASSERT(TextureFormat::CHANNELORDER_LAST == 22);

	switch (order)
	{
		case TextureFormat::R:			return 1;
		case TextureFormat::A:			return 1;
		case TextureFormat::I:			return 1;
		case TextureFormat::L:			return 1;
		case TextureFormat::LA:			return 2;
		case TextureFormat::RG:			return 2;
		case TextureFormat::RA:			return 2;
		case TextureFormat::RGB:		return 3;
		case TextureFormat::RGBA:		return 4;
		case TextureFormat::ARGB:		return 4;
		case TextureFormat::ABGR:		return 4;
		case TextureFormat::BGR:		return 3;
		case TextureFormat::BGRA:		return 4;
		case TextureFormat::sR:			return 1;
		case TextureFormat::sRG:		return 2;
		case TextureFormat::sRGB:		return 3;
		case TextureFormat::sRGBA:		return 4;
		case TextureFormat::sBGR:		return 3;
		case TextureFormat::sBGRA:		return 4;
		case TextureFormat::D:			return 1;
		case TextureFormat::S:			return 1;
		case TextureFormat::DS:			return 2;
		default:
			DE_ASSERT(DE_FALSE);
			return 0;
	}
}

int getChannelSize (TextureFormat::ChannelType type)
{
	// make sure this table is updated if format table is updated
	DE_STATIC_ASSERT(TextureFormat::CHANNELTYPE_LAST == 48);

	switch (type)
	{
		case TextureFormat::SNORM_INT8:			return 1;
		case TextureFormat::SNORM_INT16:		return 2;
		case TextureFormat::SNORM_INT32:		return 4;
		case TextureFormat::UNORM_INT8:			return 1;
		case TextureFormat::UNORM_INT16:		return 2;
		case TextureFormat::UNORM_INT24:		return 3;
		case TextureFormat::UNORM_INT32:		return 4;
		case TextureFormat::SIGNED_INT8:		return 1;
		case TextureFormat::SIGNED_INT16:		return 2;
		case TextureFormat::SIGNED_INT32:		return 4;
		case TextureFormat::SIGNED_INT64:		return 8;
		case TextureFormat::UNSIGNED_INT8:		return 1;
		case TextureFormat::UNSIGNED_INT16:		return 2;
		case TextureFormat::UNSIGNED_INT24:		return 3;
		case TextureFormat::UNSIGNED_INT32:		return 4;
		case TextureFormat::UNSIGNED_INT64:		return 8;
		case TextureFormat::HALF_FLOAT:			return 2;
		case TextureFormat::FLOAT:				return 4;
		case TextureFormat::FLOAT64:			return 8;
		case TextureFormat::UNORM_SHORT_10:		return 2;
		case TextureFormat::UNORM_SHORT_12:		return 2;
		case TextureFormat::USCALED_INT8:		return 1;
		case TextureFormat::USCALED_INT16:		return 2;
		case TextureFormat::SSCALED_INT8:		return 1;
		case TextureFormat::SSCALED_INT16:		return 2;
		default:
			DE_ASSERT(DE_FALSE);
			return 0;
	}
}

/** Get pixel size in bytes. */
int getPixelSize (TextureFormat format)
{
	const TextureFormat::ChannelOrder	order	= format.order;
	const TextureFormat::ChannelType	type	= format.type;

	DE_ASSERT(isValid(format));

	// make sure this table is updated if format table is updated
	DE_STATIC_ASSERT(TextureFormat::CHANNELTYPE_LAST == 48);

	switch (type)
	{
		case TextureFormat::UNORM_BYTE_44:
		case TextureFormat::UNSIGNED_BYTE_44:
			return 1;

		case TextureFormat::UNORM_SHORT_565:
		case TextureFormat::UNORM_SHORT_555:
		case TextureFormat::UNORM_SHORT_4444:
		case TextureFormat::UNORM_SHORT_5551:
		case TextureFormat::UNORM_SHORT_1555:
		case TextureFormat::UNSIGNED_SHORT_565:
		case TextureFormat::UNSIGNED_SHORT_4444:
		case TextureFormat::UNSIGNED_SHORT_5551:
			return 2;

		case TextureFormat::UNORM_INT_101010:
		case TextureFormat::UNSIGNED_INT_999_E5_REV:
		case TextureFormat::UNSIGNED_INT_11F_11F_10F_REV:
		case TextureFormat::SNORM_INT_1010102_REV:
		case TextureFormat::UNORM_INT_1010102_REV:
		case TextureFormat::SIGNED_INT_1010102_REV:
		case TextureFormat::UNSIGNED_INT_1010102_REV:
		case TextureFormat::UNSIGNED_INT_24_8:
		case TextureFormat::UNSIGNED_INT_24_8_REV:
		case TextureFormat::UNSIGNED_INT_16_8_8:
		case TextureFormat::USCALED_INT_1010102_REV:
		case TextureFormat::SSCALED_INT_1010102_REV:
			return 4;

		case TextureFormat::FLOAT_UNSIGNED_INT_24_8_REV:
			return 8;

		default:
			return getNumUsedChannels(order) * getChannelSize(type);
	}
}

int TextureFormat::getPixelSize (void) const
{
	return ::tcu::getPixelSize(*this);
}

const TextureSwizzle& getChannelReadSwizzle (TextureFormat::ChannelOrder order)
{
	// make sure to update these tables when channel orders are updated
	DE_STATIC_ASSERT(TextureFormat::CHANNELORDER_LAST == 22);

	static const TextureSwizzle INV		= {{ TextureSwizzle::CHANNEL_ZERO,	TextureSwizzle::CHANNEL_ZERO,	TextureSwizzle::CHANNEL_ZERO,	TextureSwizzle::CHANNEL_ONE	}};
	static const TextureSwizzle R		= {{ TextureSwizzle::CHANNEL_0,		TextureSwizzle::CHANNEL_ZERO,	TextureSwizzle::CHANNEL_ZERO,	TextureSwizzle::CHANNEL_ONE	}};
	static const TextureSwizzle A		= {{ TextureSwizzle::CHANNEL_ZERO,	TextureSwizzle::CHANNEL_ZERO,	TextureSwizzle::CHANNEL_ZERO,	TextureSwizzle::CHANNEL_0	}};
	static const TextureSwizzle I		= {{ TextureSwizzle::CHANNEL_0,		TextureSwizzle::CHANNEL_0,		TextureSwizzle::CHANNEL_0,		TextureSwizzle::CHANNEL_0	}};
	static const TextureSwizzle L		= {{ TextureSwizzle::CHANNEL_0,		TextureSwizzle::CHANNEL_0,		TextureSwizzle::CHANNEL_0,		TextureSwizzle::CHANNEL_ONE	}};
	static const TextureSwizzle LA		= {{ TextureSwizzle::CHANNEL_0,		TextureSwizzle::CHANNEL_0,		TextureSwizzle::CHANNEL_0,		TextureSwizzle::CHANNEL_1	}};
	static const TextureSwizzle RG		= {{ TextureSwizzle::CHANNEL_0,		TextureSwizzle::CHANNEL_1,		TextureSwizzle::CHANNEL_ZERO,	TextureSwizzle::CHANNEL_ONE	}};
	static const TextureSwizzle RA		= {{ TextureSwizzle::CHANNEL_0,		TextureSwizzle::CHANNEL_ZERO,	TextureSwizzle::CHANNEL_ZERO,	TextureSwizzle::CHANNEL_1	}};
	static const TextureSwizzle RGB		= {{ TextureSwizzle::CHANNEL_0,		TextureSwizzle::CHANNEL_1,		TextureSwizzle::CHANNEL_2,		TextureSwizzle::CHANNEL_ONE	}};
	static const TextureSwizzle RGBA	= {{ TextureSwizzle::CHANNEL_0,		TextureSwizzle::CHANNEL_1,		TextureSwizzle::CHANNEL_2,		TextureSwizzle::CHANNEL_3	}};
	static const TextureSwizzle BGR		= {{ TextureSwizzle::CHANNEL_2,		TextureSwizzle::CHANNEL_1,		TextureSwizzle::CHANNEL_0,		TextureSwizzle::CHANNEL_ONE	}};
	static const TextureSwizzle BGRA	= {{ TextureSwizzle::CHANNEL_2,		TextureSwizzle::CHANNEL_1,		TextureSwizzle::CHANNEL_0,		TextureSwizzle::CHANNEL_3	}};
	static const TextureSwizzle ARGB	= {{ TextureSwizzle::CHANNEL_1,		TextureSwizzle::CHANNEL_2,		TextureSwizzle::CHANNEL_3,		TextureSwizzle::CHANNEL_0	}};
	static const TextureSwizzle ABGR	= {{ TextureSwizzle::CHANNEL_3,		TextureSwizzle::CHANNEL_2,		TextureSwizzle::CHANNEL_1,		TextureSwizzle::CHANNEL_0	}};
	static const TextureSwizzle D		= {{ TextureSwizzle::CHANNEL_0,		TextureSwizzle::CHANNEL_ZERO,	TextureSwizzle::CHANNEL_ZERO,	TextureSwizzle::CHANNEL_ONE	}};
	static const TextureSwizzle S		= {{ TextureSwizzle::CHANNEL_0,		TextureSwizzle::CHANNEL_ZERO,	TextureSwizzle::CHANNEL_ZERO,	TextureSwizzle::CHANNEL_ONE	}};

	switch (order)
	{
		case TextureFormat::R:			return R;
		case TextureFormat::A:			return A;
		case TextureFormat::I:			return I;
		case TextureFormat::L:			return L;
		case TextureFormat::LA:			return LA;
		case TextureFormat::RG:			return RG;
		case TextureFormat::RA:			return RA;
		case TextureFormat::RGB:		return RGB;
		case TextureFormat::RGBA:		return RGBA;
		case TextureFormat::ARGB:		return ARGB;
		case TextureFormat::ABGR:		return ABGR;
		case TextureFormat::BGR:		return BGR;
		case TextureFormat::BGRA:		return BGRA;
		case TextureFormat::sR:			return R;
		case TextureFormat::sRG:		return RG;
		case TextureFormat::sRGB:		return RGB;
		case TextureFormat::sRGBA:		return RGBA;
		case TextureFormat::sBGR:		return BGR;
		case TextureFormat::sBGRA:		return BGRA;
		case TextureFormat::D:			return D;
		case TextureFormat::S:			return S;

		case TextureFormat::DS:
			DE_ASSERT(false); // combined formats cannot be read from
			return INV;

		default:
			DE_ASSERT(DE_FALSE);
			return INV;
	}
}

const TextureSwizzle& getChannelWriteSwizzle (TextureFormat::ChannelOrder order)
{
	// make sure to update these tables when channel orders are updated
	DE_STATIC_ASSERT(TextureFormat::CHANNELORDER_LAST == 22);

	static const TextureSwizzle INV		= {{ TextureSwizzle::CHANNEL_LAST,	TextureSwizzle::CHANNEL_LAST,	TextureSwizzle::CHANNEL_LAST,	TextureSwizzle::CHANNEL_LAST	}};
	static const TextureSwizzle R		= {{ TextureSwizzle::CHANNEL_0,		TextureSwizzle::CHANNEL_LAST,	TextureSwizzle::CHANNEL_LAST,	TextureSwizzle::CHANNEL_LAST	}};
	static const TextureSwizzle A		= {{ TextureSwizzle::CHANNEL_3,		TextureSwizzle::CHANNEL_LAST,	TextureSwizzle::CHANNEL_LAST,	TextureSwizzle::CHANNEL_LAST	}};
	static const TextureSwizzle I		= {{ TextureSwizzle::CHANNEL_0,		TextureSwizzle::CHANNEL_LAST,	TextureSwizzle::CHANNEL_LAST,	TextureSwizzle::CHANNEL_LAST	}};
	static const TextureSwizzle L		= {{ TextureSwizzle::CHANNEL_0,		TextureSwizzle::CHANNEL_LAST,	TextureSwizzle::CHANNEL_LAST,	TextureSwizzle::CHANNEL_LAST	}};
	static const TextureSwizzle LA		= {{ TextureSwizzle::CHANNEL_0,		TextureSwizzle::CHANNEL_3,		TextureSwizzle::CHANNEL_LAST,	TextureSwizzle::CHANNEL_LAST	}};
	static const TextureSwizzle RG		= {{ TextureSwizzle::CHANNEL_0,		TextureSwizzle::CHANNEL_1,		TextureSwizzle::CHANNEL_LAST,	TextureSwizzle::CHANNEL_LAST	}};
	static const TextureSwizzle RA		= {{ TextureSwizzle::CHANNEL_0,		TextureSwizzle::CHANNEL_3,		TextureSwizzle::CHANNEL_LAST,	TextureSwizzle::CHANNEL_LAST	}};
	static const TextureSwizzle RGB		= {{ TextureSwizzle::CHANNEL_0,		TextureSwizzle::CHANNEL_1,		TextureSwizzle::CHANNEL_2,		TextureSwizzle::CHANNEL_LAST	}};
	static const TextureSwizzle RGBA	= {{ TextureSwizzle::CHANNEL_0,		TextureSwizzle::CHANNEL_1,		TextureSwizzle::CHANNEL_2,		TextureSwizzle::CHANNEL_3		}};
	static const TextureSwizzle BGR		= {{ TextureSwizzle::CHANNEL_2,		TextureSwizzle::CHANNEL_1,		TextureSwizzle::CHANNEL_0,		TextureSwizzle::CHANNEL_LAST	}};
	static const TextureSwizzle BGRA	= {{ TextureSwizzle::CHANNEL_2,		TextureSwizzle::CHANNEL_1,		TextureSwizzle::CHANNEL_0,		TextureSwizzle::CHANNEL_3		}};
	static const TextureSwizzle ARGB	= {{ TextureSwizzle::CHANNEL_3,		TextureSwizzle::CHANNEL_0,		TextureSwizzle::CHANNEL_1,		TextureSwizzle::CHANNEL_2		}};
	static const TextureSwizzle ABGR	= {{ TextureSwizzle::CHANNEL_3,		TextureSwizzle::CHANNEL_2,		TextureSwizzle::CHANNEL_1,		TextureSwizzle::CHANNEL_0		}};
	static const TextureSwizzle D		= {{ TextureSwizzle::CHANNEL_0,		TextureSwizzle::CHANNEL_LAST,	TextureSwizzle::CHANNEL_LAST,	TextureSwizzle::CHANNEL_LAST	}};
	static const TextureSwizzle S		= {{ TextureSwizzle::CHANNEL_0,		TextureSwizzle::CHANNEL_LAST,	TextureSwizzle::CHANNEL_LAST,	TextureSwizzle::CHANNEL_LAST	}};

	switch (order)
	{
		case TextureFormat::R:			return R;
		case TextureFormat::A:			return A;
		case TextureFormat::I:			return I;
		case TextureFormat::L:			return L;
		case TextureFormat::LA:			return LA;
		case TextureFormat::RG:			return RG;
		case TextureFormat::RA:			return RA;
		case TextureFormat::RGB:		return RGB;
		case TextureFormat::RGBA:		return RGBA;
		case TextureFormat::ARGB:		return ARGB;
		case TextureFormat::ABGR:		return ABGR;
		case TextureFormat::BGR:		return BGR;
		case TextureFormat::BGRA:		return BGRA;
		case TextureFormat::sR:			return R;
		case TextureFormat::sRG:		return RG;
		case TextureFormat::sRGB:		return RGB;
		case TextureFormat::sRGBA:		return RGBA;
		case TextureFormat::sBGR:		return BGR;
		case TextureFormat::sBGRA:		return BGRA;
		case TextureFormat::D:			return D;
		case TextureFormat::S:			return S;

		case TextureFormat::DS:
			DE_ASSERT(false); // combined formats cannot be written to
			return INV;

		default:
			DE_ASSERT(DE_FALSE);
			return INV;
	}
}

IVec3 calculatePackedPitch (const TextureFormat& format, const IVec3& size)
{
	const int pixelSize		= format.getPixelSize();
	const int rowPitch		= pixelSize * size.x();
	const int slicePitch	= rowPitch * size.y();

	return IVec3(pixelSize, rowPitch, slicePitch);
}

ConstPixelBufferAccess::ConstPixelBufferAccess (void)
	: m_size		(0)
	, m_pitch		(0)
	, m_divider		(1,1,1)
	, m_data		(DE_NULL)
{
}

ConstPixelBufferAccess::ConstPixelBufferAccess (const TextureFormat& format, int width, int height, int depth, const void* data)
	: m_format		(format)
	, m_size		(width, height, depth)
	, m_pitch		(calculatePackedPitch(m_format, m_size))
	, m_divider		(1,1,1)
	, m_data		((void*)data)
{
	DE_ASSERT(isValid(format));
}

ConstPixelBufferAccess::ConstPixelBufferAccess (const TextureFormat& format, const IVec3& size, const void* data)
	: m_format		(format)
	, m_size		(size)
	, m_pitch		(calculatePackedPitch(m_format, m_size))
	, m_divider		(1,1,1)
	, m_data		((void*)data)
{
	DE_ASSERT(isValid(format));
}

ConstPixelBufferAccess::ConstPixelBufferAccess (const TextureFormat& format, int width, int height, int depth, int rowPitch, int slicePitch, const void* data)
	: m_format		(format)
	, m_size		(width, height, depth)
	, m_pitch		(format.getPixelSize(), rowPitch, slicePitch)
	, m_divider		(1,1,1)
	, m_data		((void*)data)
{
	DE_ASSERT(isValid(format));
}

ConstPixelBufferAccess::ConstPixelBufferAccess (const TextureFormat& format, const IVec3& size, const IVec3& pitch, const void* data)
	: m_format		(format)
	, m_size		(size)
	, m_pitch		(pitch)
	, m_divider		(1,1,1)
	, m_data		((void*)data)
{
	DE_ASSERT(isValid(format));
	DE_ASSERT(m_format.getPixelSize() <= m_pitch.x());
}

ConstPixelBufferAccess::ConstPixelBufferAccess(const TextureFormat& format, const IVec3& size, const IVec3& pitch, const IVec3& block, const void* data)
	: m_format		(format)
	, m_size		(size)
	, m_pitch		(pitch)
	, m_divider		(block)
	, m_data		((void*)data)
{
	DE_ASSERT(isValid(format));
	DE_ASSERT(m_format.getPixelSize() <= m_pitch.x());
}

ConstPixelBufferAccess::ConstPixelBufferAccess (const TextureLevel& level)
	: m_format		(level.getFormat())
	, m_size		(level.getSize())
	, m_pitch		(calculatePackedPitch(m_format, m_size))
	, m_divider		(1,1,1)
	, m_data		((void*)level.getPtr())
{
}

PixelBufferAccess::PixelBufferAccess (const TextureFormat& format, int width, int height, int depth, void* data)
	: ConstPixelBufferAccess(format, width, height, depth, data)
{
}

PixelBufferAccess::PixelBufferAccess (const TextureFormat& format, const IVec3& size, void* data)
	: ConstPixelBufferAccess(format, size, data)
{
}

PixelBufferAccess::PixelBufferAccess (const TextureFormat& format, int width, int height, int depth, int rowPitch, int slicePitch, void* data)
	: ConstPixelBufferAccess(format, width, height, depth, rowPitch, slicePitch, data)
{
}

PixelBufferAccess::PixelBufferAccess (const TextureFormat& format, const IVec3& size, const IVec3& pitch, void* data)
	: ConstPixelBufferAccess(format, size, pitch, data)
{
}

PixelBufferAccess::PixelBufferAccess(const TextureFormat& format, const IVec3& size, const IVec3& pitch, const IVec3& block, void* data)
	: ConstPixelBufferAccess(format, size, pitch, block, data)
{
}


PixelBufferAccess::PixelBufferAccess (TextureLevel& level)
	: ConstPixelBufferAccess(level)
{
}

//! Swizzle generally based on channel order.
template<typename T>
Vector<T, 4> swizzleGe (const Vector<T, 4>& v, TextureFormat::ChannelOrder src, TextureFormat::ChannelOrder dst)
{
	if (src == dst)
		return v;
	else
	{
		if ((src == TextureFormat::RGBA && dst == TextureFormat::ARGB) ||
			(src == TextureFormat::BGRA && dst == TextureFormat::ABGR))
			return v.swizzle(3, 0, 1, 2);

		if ((src == TextureFormat::ARGB && dst == TextureFormat::RGBA) ||
			(src == TextureFormat::ABGR && dst == TextureFormat::BGRA))
			return v.swizzle(1, 2, 3, 0);

		if ((src == TextureFormat::BGRA && dst == TextureFormat::ARGB) ||
		    (src == TextureFormat::ABGR && dst == TextureFormat::RGBA) ||
			(src == TextureFormat::RGBA && dst == TextureFormat::ABGR) ||
			(src == TextureFormat::ARGB && dst == TextureFormat::BGRA))
			return v.swizzle(3, 2, 1, 0);

		if ((src == TextureFormat::RGB && dst == TextureFormat::BGR) ||
			(src == TextureFormat::BGR && dst == TextureFormat::RGB) ||
			(src == TextureFormat::RGBA && dst == TextureFormat::BGRA) ||
			(src == TextureFormat::BGRA && dst == TextureFormat::RGBA))
			return v.swizzle(2,1,0,3);

		DE_ASSERT(false);
		return v;
	}
}

Vec4 ConstPixelBufferAccess::getPixel (int x, int y, int z) const
{
	DE_ASSERT(de::inBounds(x, 0, m_size.x()));
	DE_ASSERT(de::inBounds(y, 0, m_size.y()));
	DE_ASSERT(de::inBounds(z, 0, m_size.z()));
	DE_ASSERT(!isCombinedDepthStencilType(m_format.type)); // combined types cannot be accessed directly
	DE_ASSERT(m_format.order != TextureFormat::DS); // combined formats cannot be accessed directly

	const deUint8* pixelPtr = (const deUint8*)getPixelPtr(x, y, z);

	// Optimized fomats.
	if (m_format.type == TextureFormat::UNORM_INT8)
	{
		if (m_format.order == TextureFormat::RGBA || m_format.order == TextureFormat::sRGBA)
			return readRGBA8888Float(pixelPtr);
		else if (m_format.order == TextureFormat::RGB || m_format.order == TextureFormat::sRGB)
			return readRGB888Float(pixelPtr);
	}

#define UI8(OFFS, COUNT)		((*((const deUint8*)pixelPtr) >> (OFFS)) & ((1<<(COUNT))-1))
#define UI16(OFFS, COUNT)		((*((const deUint16*)pixelPtr) >> (OFFS)) & ((1<<(COUNT))-1))
#define UI32(OFFS, COUNT)		((*((const deUint32*)pixelPtr) >> (OFFS)) & ((1<<(COUNT))-1))
#define SI32(OFFS, COUNT)		signExtend(UI32(OFFS, COUNT), (COUNT))
#define UN8(OFFS, COUNT)		channelToUnormFloat(UI8 (OFFS, COUNT), (COUNT))
#define UN16(OFFS, COUNT)		channelToUnormFloat(UI16(OFFS, COUNT), (COUNT))
#define UN32(OFFS, COUNT)		channelToUnormFloat(UI32(OFFS, COUNT), (COUNT))
#define SN32(OFFS, COUNT)		channelToSnormFloat(UI32(OFFS, COUNT), (COUNT))

	// Packed formats.
	switch (m_format.type)
	{
		case TextureFormat::UNORM_BYTE_44:				return			  Vec4(UN8 (4,   4), UN8 ( 0,  4), 0.0f, 1.0f);
		case TextureFormat::UNSIGNED_BYTE_44:			return			 UVec4(UI8 (4,   4), UI8 ( 0,  4), 0u, 1u).cast<float>();
		case TextureFormat::UNORM_SHORT_565:			return swizzleGe( Vec4(UN16(11,  5), UN16( 5,  6), UN16( 0,  5), 1.0f), m_format.order, TextureFormat::RGB);
		case TextureFormat::UNSIGNED_SHORT_565:			return swizzleGe(UVec4(UI16(11,  5), UI16( 5,  6), UI16( 0,  5), 1u), m_format.order, TextureFormat::RGB).cast<float>();
		case TextureFormat::UNORM_SHORT_555:			return swizzleGe( Vec4(UN16(10,  5), UN16( 5,  5), UN16( 0,  5), 1.0f), m_format.order, TextureFormat::RGB);
		case TextureFormat::UNORM_SHORT_4444:			return swizzleGe( Vec4(UN16(12,  4), UN16( 8,  4), UN16( 4,  4), UN16( 0, 4)), m_format.order, TextureFormat::RGBA);
		case TextureFormat::UNSIGNED_SHORT_4444:		return swizzleGe(UVec4(UI16(12,  4), UI16( 8,  4), UI16( 4,  4), UI16( 0, 4)), m_format.order, TextureFormat::RGBA).cast<float>();
		case TextureFormat::UNORM_SHORT_5551:			return swizzleGe( Vec4(UN16(11,  5), UN16( 6,  5), UN16( 1,  5), UN16( 0, 1)), m_format.order, TextureFormat::RGBA);
		case TextureFormat::UNSIGNED_SHORT_5551:		return swizzleGe(UVec4(UI16(11,  5), UI16( 6,  5), UI16( 1,  5), UI16( 0, 1)), m_format.order, TextureFormat::RGBA).cast<float>();
		case TextureFormat::UNORM_INT_101010:			return			  Vec4(UN32(22, 10), UN32(12, 10), UN32( 2, 10), 1.0f);
		case TextureFormat::UNORM_INT_1010102_REV:		return swizzleGe( Vec4(UN32( 0, 10), UN32(10, 10), UN32(20, 10), UN32(30, 2)), m_format.order, TextureFormat::RGBA);
		case TextureFormat::SNORM_INT_1010102_REV:		return swizzleGe( Vec4(SN32( 0, 10), SN32(10, 10), SN32(20, 10), SN32(30, 2)), m_format.order, TextureFormat::RGBA);
		case TextureFormat::USCALED_INT_1010102_REV:
		case TextureFormat::UNSIGNED_INT_1010102_REV:	return swizzleGe( UVec4(UI32(0, 10), UI32(10, 10), UI32(20, 10), UI32(30, 2)), m_format.order, TextureFormat::RGBA).cast<float>();
		case TextureFormat::SSCALED_INT_1010102_REV:
		case TextureFormat::SIGNED_INT_1010102_REV:		return swizzleGe( UVec4(SI32(0, 10), SI32(10, 10), SI32(20, 10), SI32(30, 2)), m_format.order, TextureFormat::RGBA).cast<float>();
		case TextureFormat::UNSIGNED_INT_999_E5_REV:	return unpackRGB999E5(*((const deUint32*)pixelPtr));

		case TextureFormat::UNORM_SHORT_1555:
			DE_ASSERT(m_format.order == TextureFormat::ARGB);
			return Vec4(UN16(15, 1), UN16(10, 5), UN16(5, 5), UN16(0, 5)).swizzle(1,2,3,0); // ARGB -> RGBA

		case TextureFormat::UNSIGNED_INT_11F_11F_10F_REV:
			return Vec4(Float11(UI32(0, 11)).asFloat(), Float11(UI32(11, 11)).asFloat(), Float10(UI32(22, 10)).asFloat(), 1.0f);

		default:
			break;
	}

#undef UN8
#undef UN16
#undef UN32
#undef SN32
#undef SI32
#undef UI8
#undef UI16
#undef UI32

	// Generic path.
	Vec4							result;
	const TextureSwizzle::Channel*	channelMap	= getChannelReadSwizzle(m_format.order).components;
	int								channelSize	= getChannelSize(m_format.type);

	for (int c = 0; c < 4; c++)
	{
		switch (channelMap[c])
		{
			case TextureSwizzle::CHANNEL_0:
			case TextureSwizzle::CHANNEL_1:
			case TextureSwizzle::CHANNEL_2:
			case TextureSwizzle::CHANNEL_3:
				result[c] = channelToFloat(pixelPtr + channelSize*((int)channelMap[c]), m_format.type);
				break;

			case TextureSwizzle::CHANNEL_ZERO:
				result[c] = 0.0f;
				break;

			case TextureSwizzle::CHANNEL_ONE:
				result[c] = 1.0f;
				break;

			default:
				DE_ASSERT(false);
		}
	}

	return result;
}

template <typename T>
static tcu::Vector<T, 4> getPixelIntGeneric (const deUint8* pixelPtr, const tcu::TextureFormat& format)
{
	tcu::Vector<T, 4> result;

	// Generic path.
	const TextureSwizzle::Channel*	channelMap	= getChannelReadSwizzle(format.order).components;
	int								channelSize	= getChannelSize(format.type);

	for (int c = 0; c < 4; c++)
	{
		switch (channelMap[c])
		{
			case TextureSwizzle::CHANNEL_0:
			case TextureSwizzle::CHANNEL_1:
			case TextureSwizzle::CHANNEL_2:
			case TextureSwizzle::CHANNEL_3:
				result[c] = channelToIntType<T>(pixelPtr + channelSize*((int)channelMap[c]), format.type);
				break;

			case TextureSwizzle::CHANNEL_ZERO:
				result[c] = 0;
				break;

			case TextureSwizzle::CHANNEL_ONE:
				result[c] = 1;
				break;

			default:
				DE_ASSERT(false);
		}
	}

	return result;
}

IVec4 ConstPixelBufferAccess::getPixelInt (int x, int y, int z) const
{
	DE_ASSERT(de::inBounds(x, 0, m_size.x()));
	DE_ASSERT(de::inBounds(y, 0, m_size.y()));
	DE_ASSERT(de::inBounds(z, 0, m_size.z()));
	DE_ASSERT(!isCombinedDepthStencilType(m_format.type)); // combined types cannot be accessed directly
	DE_ASSERT(m_format.order != TextureFormat::DS); // combined formats cannot be accessed directly

	const deUint8* const	pixelPtr = (const deUint8*)getPixelPtr(x, y, z);

	// Optimized fomats.
	if (m_format.type == TextureFormat::UNORM_INT8)
	{
		if (m_format.order == TextureFormat::RGBA || m_format.order == TextureFormat::sRGBA)
			return readRGBA8888Int(pixelPtr);
		else if (m_format.order == TextureFormat::RGB || m_format.order == TextureFormat::sRGB)
			return readRGB888Int(pixelPtr);
	}

#define U8(OFFS, COUNT)			((*((const deUint8* )pixelPtr) >> (OFFS)) & ((1<<(COUNT))-1))
#define U16(OFFS, COUNT)		((*((const deUint16*)pixelPtr) >> (OFFS)) & ((1<<(COUNT))-1))
#define U32(OFFS, COUNT)		((*((const deUint32*)pixelPtr) >> (OFFS)) & ((1<<(COUNT))-1))
#define S32(OFFS, COUNT)		signExtend(U32(OFFS, COUNT), (COUNT))

	switch (m_format.type)
	{
		case TextureFormat::UNSIGNED_BYTE_44:			// Fall-through
		case TextureFormat::UNORM_BYTE_44:				return			 UVec4(U8 ( 4,  4), U8 ( 0,  4), 0u, 1u).cast<int>();
		case TextureFormat::UNSIGNED_SHORT_565:			// Fall-through
		case TextureFormat::UNORM_SHORT_565:			return swizzleGe(UVec4(U16(11,  5), U16( 5,  6), U16( 0,  5), 1).cast<int>(), m_format.order, TextureFormat::RGB);
		case TextureFormat::UNORM_SHORT_555:			return swizzleGe(UVec4(U16(10,  5), U16( 5,  5), U16( 0,  5), 1).cast<int>(), m_format.order, TextureFormat::RGB);
		case TextureFormat::UNSIGNED_SHORT_4444:		// Fall-through
		case TextureFormat::UNORM_SHORT_4444:			return swizzleGe(UVec4(U16(12,  4), U16( 8,  4), U16( 4,  4), U16( 0, 4)).cast<int>(), m_format.order, TextureFormat::RGBA);
		case TextureFormat::UNSIGNED_SHORT_5551:		// Fall-through
		case TextureFormat::UNORM_SHORT_5551:			return swizzleGe(UVec4(U16(11,  5), U16( 6,  5), U16( 1,  5), U16( 0, 1)).cast<int>(), m_format.order, TextureFormat::RGBA);
		case TextureFormat::UNORM_INT_101010:			return			 UVec4(U32(22, 10), U32(12, 10), U32( 2, 10), 1).cast<int>();
		case TextureFormat::UNORM_INT_1010102_REV:		// Fall-through
		case TextureFormat::USCALED_INT_1010102_REV:	// Fall-through
		case TextureFormat::UNSIGNED_INT_1010102_REV:	return swizzleGe(UVec4(U32( 0, 10), U32(10, 10), U32(20, 10), U32(30, 2)), m_format.order, TextureFormat::RGBA).cast<int>();
		case TextureFormat::SNORM_INT_1010102_REV:		// Fall-through
		case TextureFormat::SSCALED_INT_1010102_REV:	// Fall-through
		case TextureFormat::SIGNED_INT_1010102_REV:		return swizzleGe(IVec4(S32( 0, 10), S32(10, 10), S32(20, 10), S32(30, 2)), m_format.order, TextureFormat::RGBA);

		case TextureFormat::UNORM_SHORT_1555:
			DE_ASSERT(m_format.order == TextureFormat::ARGB);
			return UVec4(U16(15, 1), U16(10, 5), U16(5, 5), U16(0, 5)).cast<int>().swizzle(1,2,3,0); // ARGB -> RGBA

		default:
			break; // To generic path.
	}

#undef U8
#undef U16
#undef U32
#undef S32

	// Generic path.
	return getPixelIntGeneric<int>(pixelPtr, m_format);
}

I64Vec4 ConstPixelBufferAccess::getPixelInt64 (int x, int y, int z) const
{
	// Rely on getPixelInt() for some formats.
	if (m_format.type == TextureFormat::UNORM_INT8 &&
		(m_format.order == TextureFormat::RGBA || m_format.order == TextureFormat::sRGBA ||
		 m_format.order == TextureFormat::RGB || m_format.order == TextureFormat::sRGB))
	{
			return getPixelInt(x, y, z).cast<deInt64>();
	}

	switch (m_format.type)
	{
		case TextureFormat::UNSIGNED_BYTE_44:
		case TextureFormat::UNORM_BYTE_44:
		case TextureFormat::UNSIGNED_SHORT_565:
		case TextureFormat::UNORM_SHORT_565:
		case TextureFormat::UNORM_SHORT_555:
		case TextureFormat::UNSIGNED_SHORT_4444:
		case TextureFormat::UNORM_SHORT_4444:
		case TextureFormat::UNSIGNED_SHORT_5551:
		case TextureFormat::UNORM_SHORT_5551:
		case TextureFormat::UNORM_INT_101010:
		case TextureFormat::UNORM_INT_1010102_REV:
		case TextureFormat::USCALED_INT_1010102_REV:
		case TextureFormat::UNSIGNED_INT_1010102_REV:
		case TextureFormat::SNORM_INT_1010102_REV:
		case TextureFormat::SSCALED_INT_1010102_REV:
		case TextureFormat::SIGNED_INT_1010102_REV:
		case TextureFormat::UNORM_SHORT_1555:
			return getPixelInt(x, y, z).cast<deInt64>();

		default:
			break; // To generic path.
	}

	// Generic path.
	auto pixelPtr = reinterpret_cast<const deUint8*>(getPixelPtr(x, y, z));
	return getPixelIntGeneric<deInt64>(pixelPtr, m_format);
}

template<>
Vec4 ConstPixelBufferAccess::getPixelT (int x, int y, int z) const
{
	return getPixel(x, y, z);
}

template<>
IVec4 ConstPixelBufferAccess::getPixelT (int x, int y, int z) const
{
	return getPixelInt(x, y, z);
}

template<>
UVec4 ConstPixelBufferAccess::getPixelT (int x, int y, int z) const
{
	return getPixelUint(x, y, z);
}

template<>
I64Vec4 ConstPixelBufferAccess::getPixelT (int x, int y, int z) const
{
	return getPixelInt64(x, y, z);
}

template<>
U64Vec4 ConstPixelBufferAccess::getPixelT (int x, int y, int z) const
{
	return getPixelUint64(x, y, z);
}

float ConstPixelBufferAccess::getPixDepth (int x, int y, int z) const
{
	DE_ASSERT(de::inBounds(x, 0, getWidth()));
	DE_ASSERT(de::inBounds(y, 0, getHeight()));
	DE_ASSERT(de::inBounds(z, 0, getDepth()));

	const deUint8* const pixelPtr = (const deUint8*)getPixelPtr(x, y, z);

	switch (m_format.type)
	{
		case TextureFormat::UNSIGNED_INT_16_8_8:
			DE_ASSERT(m_format.order == TextureFormat::DS);
			return (float)readUint32High16(pixelPtr) / 65535.0f;

		case TextureFormat::UNSIGNED_INT_24_8:
			DE_ASSERT(m_format.order == TextureFormat::D || m_format.order == TextureFormat::DS);
			return (float)readUint32High24(pixelPtr) / 16777215.0f;

		case TextureFormat::UNSIGNED_INT_24_8_REV:
			DE_ASSERT(m_format.order == TextureFormat::D || m_format.order == TextureFormat::DS);
			return (float)readUint32Low24(pixelPtr) / 16777215.0f;

		case TextureFormat::FLOAT_UNSIGNED_INT_24_8_REV:
			DE_ASSERT(m_format.order == TextureFormat::DS);
			return *((const float*)pixelPtr);

		default:
			DE_ASSERT(m_format.order == TextureFormat::D); // no other combined depth stencil types
			return channelToFloat(pixelPtr, m_format.type);
	}
}

int ConstPixelBufferAccess::getPixStencil (int x, int y, int z) const
{
	DE_ASSERT(de::inBounds(x, 0, getWidth()));
	DE_ASSERT(de::inBounds(y, 0, getHeight()));
	DE_ASSERT(de::inBounds(z, 0, getDepth()));

	const deUint8* const pixelPtr = (const deUint8*)getPixelPtr(x, y, z);

	switch (m_format.type)
	{
		case TextureFormat::UNSIGNED_INT_24_8_REV:
			DE_ASSERT(m_format.order == TextureFormat::DS);
			return (int)readUint32High8(pixelPtr);

		case TextureFormat::UNSIGNED_INT_16_8_8:
		case TextureFormat::UNSIGNED_INT_24_8:
			DE_ASSERT(m_format.order == TextureFormat::DS);
			return (int)readUint32Low8(pixelPtr);

		case TextureFormat::FLOAT_UNSIGNED_INT_24_8_REV:
			DE_ASSERT(m_format.order == TextureFormat::DS);
			return (int)readUint32Low8(pixelPtr + 4);

		default:
		{
			DE_ASSERT(m_format.order == TextureFormat::S); // no other combined depth stencil types
			return channelToInt(pixelPtr, m_format.type);
		}
	}
}

void PixelBufferAccess::setPixel (const Vec4& color, int x, int y, int z) const
{
	DE_ASSERT(de::inBounds(x, 0, getWidth()));
	DE_ASSERT(de::inBounds(y, 0, getHeight()));
	DE_ASSERT(de::inBounds(z, 0, getDepth()));
	DE_ASSERT(!isCombinedDepthStencilType(m_format.type)); // combined types cannot be accessed directly
	DE_ASSERT(m_format.order != TextureFormat::DS); // combined formats cannot be accessed directly

	deUint8* const pixelPtr = (deUint8*)getPixelPtr(x, y, z);

	// Optimized fomats.
	if (m_format.type == TextureFormat::UNORM_INT8)
	{
		if (m_format.order == TextureFormat::RGBA || m_format.order == TextureFormat::sRGBA)
		{
			writeRGBA8888Float(pixelPtr, color);
			return;
		}
		else if (m_format.order == TextureFormat::RGB || m_format.order == TextureFormat::sRGB)
		{
			writeRGB888Float(pixelPtr, color);
			return;
		}
	}

#define PN(VAL, OFFS, BITS)		(unormFloatToChannel((VAL), (BITS)) << (OFFS))
#define PS(VAL, OFFS, BITS)		(snormFloatToChannel((VAL), (BITS)) << (OFFS))
#define PU(VAL, OFFS, BITS)		(uintToChannel((VAL), (BITS)) << (OFFS))
#define PI(VAL, OFFS, BITS)		(intToChannel((VAL), (BITS)) << (OFFS))

	switch (m_format.type)
	{
		case TextureFormat::UNORM_BYTE_44:		*((deUint8 *)pixelPtr) = (deUint8)(PN(color[0], 4, 4) | PN(color[1], 0, 4));						break;
		case TextureFormat::UNSIGNED_BYTE_44:	*((deUint8 *)pixelPtr) = (deUint8)(PU((deUint32)color[0], 4, 4) | PU((deUint32)color[1], 0, 4));	break;
		case TextureFormat::UNORM_INT_101010:	*((deUint32*)pixelPtr) = PN(color[0], 22, 10) | PN(color[1], 12, 10) | PN(color[2], 2, 10);			break;

		case TextureFormat::UNORM_SHORT_565:
		{
			const Vec4 swizzled = swizzleGe(color, TextureFormat::RGB, m_format.order);
			*((deUint16*)pixelPtr) = (deUint16)(PN(swizzled[0], 11, 5) | PN(swizzled[1], 5, 6) | PN(swizzled[2], 0, 5));
			break;
		}

		case TextureFormat::UNSIGNED_SHORT_565:
		{
			const UVec4 swizzled = swizzleGe(color.cast<deUint32>(), TextureFormat::RGB, m_format.order);
			*((deUint16*)pixelPtr) = (deUint16)(PU(swizzled[0], 11, 5) | PU(swizzled[1], 5, 6) | PU(swizzled[2], 0, 5));
			break;
		}

		case TextureFormat::UNORM_SHORT_555:
		{
			const Vec4 swizzled = swizzleGe(color, TextureFormat::RGB, m_format.order);
			*((deUint16*)pixelPtr) = (deUint16)(PN(swizzled[0], 10, 5) | PN(swizzled[1], 5, 5) | PN(swizzled[2], 0, 5));
			break;
		}

		case TextureFormat::UNORM_SHORT_4444:
		{
			const Vec4 swizzled = swizzleGe(color, TextureFormat::RGBA, m_format.order);
			*((deUint16*)pixelPtr) = (deUint16)(PN(swizzled[0], 12, 4) | PN(swizzled[1], 8, 4) | PN(swizzled[2], 4, 4) | PN(swizzled[3], 0, 4));
			break;
		}

		case TextureFormat::UNSIGNED_SHORT_4444:
		{
			const UVec4 swizzled = swizzleGe(color.cast<deUint32>(), TextureFormat::RGBA, m_format.order);
			*((deUint16*)pixelPtr) = (deUint16)(PU(swizzled[0], 12, 4) | PU(swizzled[1], 8, 4) | PU(swizzled[2], 4, 4) | PU(swizzled[3], 0, 4));
			break;
		}

		case TextureFormat::UNORM_SHORT_5551:
		{
			const Vec4 swizzled = swizzleGe(color, TextureFormat::RGBA, m_format.order);
			*((deUint16*)pixelPtr) = (deUint16)(PN(swizzled[0], 11, 5) | PN(swizzled[1], 6, 5) | PN(swizzled[2], 1, 5) | PN(swizzled[3], 0, 1));
			break;
		}

		case TextureFormat::UNORM_SHORT_1555:
		{
			const Vec4 swizzled = color.swizzle(3,0,1,2); // RGBA -> ARGB
			*((deUint16*)pixelPtr) = (deUint16)(PN(swizzled[0], 15, 1) | PN(swizzled[1], 10, 5) | PN(swizzled[2], 5, 5) | PN(swizzled[3], 0, 5));
			break;
		}

		case TextureFormat::UNSIGNED_SHORT_5551:
		{
			const UVec4 swizzled = swizzleGe(color.cast<deUint32>(), TextureFormat::RGBA, m_format.order);
			*((deUint16*)pixelPtr) = (deUint16)(PU(swizzled[0], 11, 5) | PU(swizzled[1], 6, 5) | PU(swizzled[2], 1, 5) | PU(swizzled[3], 0, 1));
			break;
		}

		case TextureFormat::UNORM_INT_1010102_REV:
		{
			const Vec4 u = swizzleGe(color, TextureFormat::RGBA, m_format.order);
			*((deUint32*)pixelPtr) = PN(u[0], 0, 10) | PN(u[1], 10, 10) | PN(u[2], 20, 10) | PN(u[3], 30, 2);
			break;
		}

		case TextureFormat::SNORM_INT_1010102_REV:
		{
			const Vec4 u = swizzleGe(color, TextureFormat::RGBA, m_format.order);
			*((deUint32*)pixelPtr) = PS(u[0], 0, 10) | PS(u[1], 10, 10) | PS(u[2], 20, 10) | PS(u[3], 30, 2);
			break;
		}

		case TextureFormat::UNSIGNED_INT_1010102_REV:
		case TextureFormat::USCALED_INT_1010102_REV:
		{
			const UVec4 u = swizzleGe(color.cast<deUint32>(), TextureFormat::RGBA, m_format.order);
			*((deUint32*)pixelPtr) = PU(u[0], 0, 10) | PU(u[1], 10, 10) | PU(u[2], 20, 10) | PU(u[3], 30, 2);
			break;
		}

		case TextureFormat::SIGNED_INT_1010102_REV:
		case TextureFormat::SSCALED_INT_1010102_REV:
		{
			const IVec4 u = swizzleGe(color.cast<deInt32>(), TextureFormat::RGBA, m_format.order);
			*((deUint32*)pixelPtr) = PI(u[0], 0, 10) | PI(u[1], 10, 10) | PI(u[2], 20, 10) | PI(u[3], 30, 2);
			break;
		}

		case TextureFormat::UNSIGNED_INT_11F_11F_10F_REV:
			*((deUint32*)pixelPtr) = Float11(color[0]).bits() | (Float11(color[1]).bits() << 11) | (Float10(color[2]).bits() << 22);
			break;

		case TextureFormat::UNSIGNED_INT_999_E5_REV:
			*((deUint32*)pixelPtr) = packRGB999E5(color);
			break;

		default:
		{
			// Generic path.
			int								numChannels	= getNumUsedChannels(m_format.order);
			const TextureSwizzle::Channel*	map			= getChannelWriteSwizzle(m_format.order).components;
			int								channelSize	= getChannelSize(m_format.type);

			for (int c = 0; c < numChannels; c++)
			{
				DE_ASSERT(deInRange32(map[c], TextureSwizzle::CHANNEL_0, TextureSwizzle::CHANNEL_3));
				floatToChannel(pixelPtr + channelSize*c, color[map[c]], m_format.type);
			}
			break;
		}
	}

#undef PN
#undef PS
#undef PU
#undef PI
}

void PixelBufferAccess::setPixel (const IVec4& color, int x, int y, int z) const
{
	DE_ASSERT(de::inBounds(x, 0, getWidth()));
	DE_ASSERT(de::inBounds(y, 0, getHeight()));
	DE_ASSERT(de::inBounds(z, 0, getDepth()));
	DE_ASSERT(!isCombinedDepthStencilType(m_format.type)); // combined types cannot be accessed directly
	DE_ASSERT(m_format.order != TextureFormat::DS); // combined formats cannot be accessed directly

	deUint8* const pixelPtr = (deUint8*)getPixelPtr(x, y, z);

	// Optimized fomats.
	if (m_format.type == TextureFormat::UNORM_INT8)
	{
		if (m_format.order == TextureFormat::RGBA || m_format.order == TextureFormat::sRGBA)
		{
			writeRGBA8888Int(pixelPtr, color);
			return;
		}
		else if (m_format.order == TextureFormat::RGB || m_format.order == TextureFormat::sRGB)
		{
			writeRGB888Int(pixelPtr, color);
			return;
		}
	}

#define PU(VAL, OFFS, BITS)		(uintToChannel((deUint32)(VAL), (BITS)) << (OFFS))
#define PI(VAL, OFFS, BITS)		(intToChannel((deUint32)(VAL), (BITS)) << (OFFS))

	switch (m_format.type)
	{
		case TextureFormat::UNSIGNED_BYTE_44:	// Fall-through
		case TextureFormat::UNORM_BYTE_44:		*((deUint8 *)pixelPtr) = (deUint8 )(PU(color[0],  4, 4) | PU(color[1], 0, 4));				break;
		case TextureFormat::UNORM_INT_101010:	*((deUint32*)pixelPtr) = PU(color[0], 22, 10) | PU(color[1], 12, 10) | PU(color[2], 2, 10);	break;

		case TextureFormat::UNORM_SHORT_565:
		case TextureFormat::UNSIGNED_SHORT_565:
		{
			const IVec4 swizzled = swizzleGe(color, TextureFormat::RGB, m_format.order);
			*((deUint16*)pixelPtr) = (deUint16)(PU(swizzled[0], 11, 5) | PU(swizzled[1], 5, 6) | PU(swizzled[2], 0, 5));
			break;
		}

		case TextureFormat::UNORM_SHORT_555:
		{
			const IVec4 swizzled = swizzleGe(color, TextureFormat::RGB, m_format.order);
			*((deUint16*)pixelPtr) = (deUint16)(PU(swizzled[0], 10, 5) | PU(swizzled[1], 5, 5) | PU(swizzled[2], 0, 5));
			break;
		}

		case TextureFormat::UNORM_SHORT_4444:
		case TextureFormat::UNSIGNED_SHORT_4444:
		{
			const IVec4 swizzled = swizzleGe(color, TextureFormat::RGBA, m_format.order);
			*((deUint16*)pixelPtr) = (deUint16)(PU(swizzled[0], 12, 4) | PU(swizzled[1], 8, 4) | PU(swizzled[2], 4, 4) | PU(swizzled[3], 0, 4));
			break;
		}

		case TextureFormat::UNORM_SHORT_5551:
		case TextureFormat::UNSIGNED_SHORT_5551:
		{
			const IVec4 swizzled = swizzleGe(color, TextureFormat::RGBA, m_format.order);
			*((deUint16*)pixelPtr) = (deUint16)(PU(swizzled[0], 11, 5) | PU(swizzled[1], 6, 5) | PU(swizzled[2], 1, 5) | PU(swizzled[3], 0, 1));
			break;
		}

		case TextureFormat::UNORM_SHORT_1555:
		{
			const IVec4 swizzled = color.swizzle(3,0,1,2); // RGBA -> ARGB
			*((deUint16*)pixelPtr) = (deUint16)(PU(swizzled[0], 15, 1) | PU(swizzled[1], 10, 5) | PU(swizzled[2], 5, 5) | PU(swizzled[3], 0, 5));
			break;
		}

		case TextureFormat::UNORM_INT_1010102_REV:
		case TextureFormat::UNSIGNED_INT_1010102_REV:
		case TextureFormat::USCALED_INT_1010102_REV:
		{
			const IVec4 swizzled = swizzleGe(color, TextureFormat::RGBA, m_format.order);
			*((deUint32*)pixelPtr) = PU(swizzled[0],  0, 10) | PU(swizzled[1], 10, 10) | PU(swizzled[2], 20, 10) | PU(swizzled[3], 30, 2);
			break;
		}

		case TextureFormat::SNORM_INT_1010102_REV:
		case TextureFormat::SIGNED_INT_1010102_REV:
		case TextureFormat::SSCALED_INT_1010102_REV:
		{
			const IVec4 swizzled = swizzleGe(color, TextureFormat::RGBA, m_format.order);
			*((deUint32*)pixelPtr) = PI(swizzled[0],  0, 10) | PI(swizzled[1], 10, 10) | PI(swizzled[2], 20, 10) | PI(swizzled[3], 30, 2);
			break;
		}

		default:
		{
			// Generic path.
			int								numChannels	= getNumUsedChannels(m_format.order);
			const TextureSwizzle::Channel*	map			= getChannelWriteSwizzle(m_format.order).components;
			int								channelSize	= getChannelSize(m_format.type);

			for (int c = 0; c < numChannels; c++)
			{
				DE_ASSERT(deInRange32(map[c], TextureSwizzle::CHANNEL_0, TextureSwizzle::CHANNEL_3));
				intToChannel(pixelPtr + channelSize*c, color[map[c]], m_format.type);
			}
			break;
		}
	}

#undef PU
#undef PI
}

void PixelBufferAccess::setPixDepth (float depth, int x, int y, int z) const
{
	DE_ASSERT(de::inBounds(x, 0, getWidth()));
	DE_ASSERT(de::inBounds(y, 0, getHeight()));
	DE_ASSERT(de::inBounds(z, 0, getDepth()));

	deUint8* const pixelPtr = (deUint8*)getPixelPtr(x, y, z);

	switch (m_format.type)
	{
		case TextureFormat::UNSIGNED_INT_16_8_8:
			DE_ASSERT(m_format.order == TextureFormat::DS);
			writeUint32High16(pixelPtr, convertSatRte<deUint16>(depth * 65535.0f));
			break;

		case TextureFormat::UNSIGNED_INT_24_8:
			DE_ASSERT(m_format.order == TextureFormat::D || m_format.order == TextureFormat::DS);
			writeUint32High24(pixelPtr,  convertSatRteUint24(depth * 16777215.0f));
			break;

		case TextureFormat::UNSIGNED_INT_24_8_REV:
			DE_ASSERT(m_format.order == TextureFormat::D || m_format.order == TextureFormat::DS);
			writeUint32Low24(pixelPtr,  convertSatRteUint24(depth * 16777215.0f));
			break;

		case TextureFormat::FLOAT_UNSIGNED_INT_24_8_REV:
			DE_ASSERT(m_format.order == TextureFormat::DS);
			*((float*)pixelPtr) = depth;
			break;

		default:
			DE_ASSERT(m_format.order == TextureFormat::D); // no other combined depth stencil types
			floatToChannel(pixelPtr, depth, m_format.type);
			break;
	}
}

void PixelBufferAccess::setPixStencil (int stencil, int x, int y, int z) const
{
	DE_ASSERT(de::inBounds(x, 0, getWidth()));
	DE_ASSERT(de::inBounds(y, 0, getHeight()));
	DE_ASSERT(de::inBounds(z, 0, getDepth()));

	deUint8* const pixelPtr = (deUint8*)getPixelPtr(x, y, z);

	switch (m_format.type)
	{
		case TextureFormat::UNSIGNED_INT_16_8_8:
		case TextureFormat::UNSIGNED_INT_24_8:
			DE_ASSERT(m_format.order == TextureFormat::DS);
			writeUint32Low8(pixelPtr, convertSat<deUint8>((deUint32)stencil));
			break;

		case TextureFormat::UNSIGNED_INT_24_8_REV:
			DE_ASSERT(m_format.order == TextureFormat::DS);
			writeUint32High8(pixelPtr, convertSat<deUint8>((deUint32)stencil));
			break;

		case TextureFormat::FLOAT_UNSIGNED_INT_24_8_REV:
			DE_ASSERT(m_format.order == TextureFormat::DS);
			writeUint32Low8(pixelPtr + 4, convertSat<deUint8>((deUint32)stencil));
			break;

		default:
			DE_ASSERT(m_format.order == TextureFormat::S);  // no other combined depth stencil types
			intToChannel(pixelPtr, stencil, m_format.type);
			break;
	}
}

static inline int imod (int a, int b)
{
	int m = a % b;
	return m < 0 ? m + b : m;
}

static inline int mirror (int a)
{
	return a >= 0 ? a : -(1 + a);
}

// Nearest-even rounding in case of tie (fractional part 0.5), otherwise ordinary rounding.
static inline float rint (float a)
{
	DE_STATIC_ASSERT((-3 % 2 != 0) && (-4 % 2 == 0));

	float		fracVal		= deFloatFrac(a);

	if (fracVal != 0.5f)
		return deFloatRound(a); // Ordinary case.

	float	floorVal	= a - fracVal;
	bool	roundUp		= (deInt64)floorVal % 2 != 0;

	return floorVal + (roundUp ? 1.0f : 0.0f);
}

static inline int wrap (Sampler::WrapMode mode, int c, int size)
{
	switch (mode)
	{
		case tcu::Sampler::CLAMP_TO_BORDER:
			return deClamp32(c, -1, size);

		case tcu::Sampler::CLAMP_TO_EDGE:
			return deClamp32(c, 0, size-1);

		case tcu::Sampler::REPEAT_GL:
			return imod(c, size);

		case tcu::Sampler::REPEAT_CL:
			return imod(c, size);

		case tcu::Sampler::MIRRORED_ONCE:
			c = deClamp32(c, -size, size);
			// Fall-through

		case tcu::Sampler::MIRRORED_REPEAT_GL:
			return (size - 1) - mirror(imod(c, 2*size) - size);

		case tcu::Sampler::MIRRORED_REPEAT_CL:
			return deClamp32(c, 0, size-1); // \note Actual mirroring done already in unnormalization function.

		default:
			DE_ASSERT(DE_FALSE);
			return 0;
	}
}

// Special unnormalization for REPEAT_CL and MIRRORED_REPEAT_CL wrap modes; otherwise ordinary unnormalization.
static inline float unnormalize (Sampler::WrapMode mode, float c, int size)
{
	switch (mode)
	{
		case tcu::Sampler::CLAMP_TO_EDGE:
		case tcu::Sampler::CLAMP_TO_BORDER:
		case tcu::Sampler::REPEAT_GL:
		case tcu::Sampler::MIRRORED_REPEAT_GL:
		case tcu::Sampler::MIRRORED_ONCE:		// Fall-through (ordinary case).
			return (float)size*c;

		case tcu::Sampler::REPEAT_CL:
			return (float)size * (c - deFloatFloor(c));

		case tcu::Sampler::MIRRORED_REPEAT_CL:
			return (float)size * deFloatAbs(c - 2.0f * rint(0.5f * c));

		default:
			DE_ASSERT(DE_FALSE);
			return 0.0f;
	}
}

static bool isFixedPointDepthTextureFormat (const tcu::TextureFormat& format)
{
	DE_ASSERT(format.order == TextureFormat::D || format.order == TextureFormat::R);

	const tcu::TextureChannelClass channelClass = tcu::getTextureChannelClass(format.type);
	if (channelClass == tcu::TEXTURECHANNELCLASS_FLOATING_POINT)
		return false;
	else if (channelClass == tcu::TEXTURECHANNELCLASS_UNSIGNED_FIXED_POINT)
		return true;
	else
	{
		DE_ASSERT(false);
		return false;
	}
}

// Texel lookup with color conversion.
static inline Vec4 lookup (const ConstPixelBufferAccess& access, int i, int j, int k)
{
	const TextureFormat&	format	= access.getFormat();

	if (isSRGB(format))
	{
		if (format.type == TextureFormat::UNORM_INT8 && format.order == TextureFormat::sRGB)
				return sRGB8ToLinear(access.getPixelUint(i, j, k));
		else if (format.type == TextureFormat::UNORM_INT8 && format.order == TextureFormat::sRGBA)
				return sRGBA8ToLinear(access.getPixelUint(i, j, k));
		else
			return sRGBToLinear(access.getPixel(i, j, k));
	}
	else
	{
		return access.getPixel(i, j, k);
	}
}

// Border texel lookup with color conversion.
static inline Vec4 lookupBorder (const tcu::TextureFormat& format, const tcu::Sampler& sampler)
{
	// "lookup" for a combined format does not make sense, disallow
	DE_ASSERT(!isCombinedDepthStencilType(format.type));

	const tcu::TextureChannelClass	channelClass			= tcu::getTextureChannelClass(format.type);
	const bool						isFloat					= channelClass == tcu::TEXTURECHANNELCLASS_FLOATING_POINT;
	const bool						isFixed					= channelClass == tcu::TEXTURECHANNELCLASS_SIGNED_FIXED_POINT ||
															  channelClass == tcu::TEXTURECHANNELCLASS_UNSIGNED_FIXED_POINT;
	const bool						isPureInteger			= channelClass == tcu::TEXTURECHANNELCLASS_SIGNED_INTEGER;
	const bool						isPureUnsignedInteger	= channelClass == tcu::TEXTURECHANNELCLASS_UNSIGNED_INTEGER;

	if (isFloat || isFixed)
		return sampleTextureBorder<float>(format, sampler);
	else if (isPureInteger)
		return sampleTextureBorder<deInt32>(format, sampler).cast<float>();
	else if (isPureUnsignedInteger)
		return sampleTextureBorder<deUint32>(format, sampler).cast<float>();
	else
	{
		DE_ASSERT(false);
		return Vec4(-1.0);
	}
}

static inline float execCompare (const tcu::Vec4& color, Sampler::CompareMode compare, int chanNdx, float ref_, bool isFixedPoint)
{
	const bool	clampValues	= isFixedPoint;	// if comparing against a floating point texture, ref (and value) is not clamped
	const float	cmp			= (clampValues) ? (de::clamp(color[chanNdx], 0.0f, 1.0f)) : (color[chanNdx]);
	const float	ref			= (clampValues) ? (de::clamp(ref_, 0.0f, 1.0f)) : (ref_);
	bool		res			= false;

	switch (compare)
	{
		case Sampler::COMPAREMODE_LESS:				res = ref < cmp;	break;
		case Sampler::COMPAREMODE_LESS_OR_EQUAL:	res = ref <= cmp;	break;
		case Sampler::COMPAREMODE_GREATER:			res = ref > cmp;	break;
		case Sampler::COMPAREMODE_GREATER_OR_EQUAL:	res = ref >= cmp;	break;
		case Sampler::COMPAREMODE_EQUAL:			res = ref == cmp;	break;
		case Sampler::COMPAREMODE_NOT_EQUAL:		res = ref != cmp;	break;
		case Sampler::COMPAREMODE_ALWAYS:			res = true;			break;
		case Sampler::COMPAREMODE_NEVER:			res = false;		break;
		default:
			DE_ASSERT(false);
	}

	return res ? 1.0f : 0.0f;
}

static Vec4 sampleNearest1D (const ConstPixelBufferAccess& access, const Sampler& sampler, float u, const IVec2& offset)
{
	int width	= access.getWidth();

	int x = deFloorFloatToInt32(u)+offset.x();

	// Check for CLAMP_TO_BORDER.
	if (sampler.wrapS == Sampler::CLAMP_TO_BORDER && !deInBounds32(x, 0, width))
		return lookupBorder(access.getFormat(), sampler);

	int i = wrap(sampler.wrapS, x, width);

	return lookup(access, i, offset.y(), 0);
}

static Vec4 sampleNearest2D (const ConstPixelBufferAccess& access, const Sampler& sampler, float u, float v, const IVec3& offset)
{
	int width	= access.getWidth();
	int height	= access.getHeight();

	int x = deFloorFloatToInt32(u)+offset.x();
	int y = deFloorFloatToInt32(v)+offset.y();

	// Check for CLAMP_TO_BORDER.
	if ((sampler.wrapS == Sampler::CLAMP_TO_BORDER && !deInBounds32(x, 0, width)) ||
		(sampler.wrapT == Sampler::CLAMP_TO_BORDER && !deInBounds32(y, 0, height)))
		return lookupBorder(access.getFormat(), sampler);

	int i = wrap(sampler.wrapS, x, width);
	int j = wrap(sampler.wrapT, y, height);

	return lookup(access, i, j, offset.z());
}

static Vec4 sampleNearest3D (const ConstPixelBufferAccess& access, const Sampler& sampler, float u, float v, float w, const IVec3& offset)
{
	int width	= access.getWidth();
	int height	= access.getHeight();
	int depth	= access.getDepth();

	int x = deFloorFloatToInt32(u)+offset.x();
	int y = deFloorFloatToInt32(v)+offset.y();
	int z = deFloorFloatToInt32(w)+offset.z();

	// Check for CLAMP_TO_BORDER.
	if ((sampler.wrapS == Sampler::CLAMP_TO_BORDER && !deInBounds32(x, 0, width))	||
		(sampler.wrapT == Sampler::CLAMP_TO_BORDER && !deInBounds32(y, 0, height))	||
		(sampler.wrapR == Sampler::CLAMP_TO_BORDER && !deInBounds32(z, 0, depth)))
		return lookupBorder(access.getFormat(), sampler);

	int i = wrap(sampler.wrapS, x, width);
	int j = wrap(sampler.wrapT, y, height);
	int k = wrap(sampler.wrapR, z, depth);

	return lookup(access, i, j, k);
}

static Vec4 sampleLinear1D (const ConstPixelBufferAccess& access, const Sampler& sampler, float u, const IVec2& offset)
{
	int w = access.getWidth();

	int x0 = deFloorFloatToInt32(u-0.5f)+offset.x();
	int x1 = x0+1;

	int i0 = wrap(sampler.wrapS, x0, w);
	int i1 = wrap(sampler.wrapS, x1, w);

	float a = deFloatFrac(u-0.5f);

	bool i0UseBorder = sampler.wrapS == Sampler::CLAMP_TO_BORDER && !de::inBounds(i0, 0, w);
	bool i1UseBorder = sampler.wrapS == Sampler::CLAMP_TO_BORDER && !de::inBounds(i1, 0, w);

	// Border color for out-of-range coordinates if using CLAMP_TO_BORDER, otherwise execute lookups.
	Vec4 p0 = i0UseBorder ? lookupBorder(access.getFormat(), sampler) : lookup(access, i0, offset.y(), 0);
	Vec4 p1 = i1UseBorder ? lookupBorder(access.getFormat(), sampler) : lookup(access, i1, offset.y(), 0);

	// Interpolate.
	return p0 * (1.0f - a) + p1 * a;
}

static Vec4 sampleCubic1D(const ConstPixelBufferAccess& access, const Sampler& sampler, float u, const IVec2& offset)
{
	int width = access.getWidth();

	tcu::IVec4 x, i;

	x[0] = deFloorFloatToInt32(u - 1.5f) + offset.x();
	x[1] = x[0] + 1;
	x[2] = x[1] + 1;
	x[3] = x[2] + 1;

	for (deUint32 m = 0; m < 4; ++m)
		i[m] = wrap(sampler.wrapS, x[m], width);

	bool iUseBorder[4];
	for (deUint32 m = 0; m < 4; ++m)
		iUseBorder[m] = sampler.wrapS == Sampler::CLAMP_TO_BORDER && !de::inBounds(i[m], 0, width);

	// Catmull-Rom basis matrix
	static const float crValues[16] = { 0.0f,	1.0f,	0.0f,	0.0f,
										-0.5f,	0.0f,	0.5f,	0.0f,
										1.0f,	-2.5f,	2.0f,	-0.5f,
										-0.5f,	1.5f,	-1.5f,	0.5f };
	static const tcu::Mat4 crBasis(crValues);

	float		a = deFloatFrac(u - 0.5f);
	tcu::Vec4	alpha(1, a, a*a, a*a*a);
	tcu::Vec4	wi = alpha * crBasis;

	tcu::Vec4 result(0.0f, 0.0f, 0.0f, 0.0f);
	for (deUint32 m = 0; m < 4; ++m)
	{
		tcu::Vec4 p = (iUseBorder[m]) ? lookupBorder(access.getFormat(), sampler) : lookup(access, i[m], offset.y(), 0);
		result += wi[m] * p;
	}
	return result;
}

static Vec4 sampleLinear2D (const ConstPixelBufferAccess& access, const Sampler& sampler, float u, float v, const IVec3& offset)
{
	int w = access.getWidth();
	int h = access.getHeight();

	int x0 = deFloorFloatToInt32(u-0.5f)+offset.x();
	int x1 = x0+1;
	int y0 = deFloorFloatToInt32(v-0.5f)+offset.y();
	int y1 = y0+1;

	int i0 = wrap(sampler.wrapS, x0, w);
	int i1 = wrap(sampler.wrapS, x1, w);
	int j0 = wrap(sampler.wrapT, y0, h);
	int j1 = wrap(sampler.wrapT, y1, h);

	float a = deFloatFrac(u-0.5f);
	float b = deFloatFrac(v-0.5f);

	bool i0UseBorder = sampler.wrapS == Sampler::CLAMP_TO_BORDER && !de::inBounds(i0, 0, w);
	bool i1UseBorder = sampler.wrapS == Sampler::CLAMP_TO_BORDER && !de::inBounds(i1, 0, w);
	bool j0UseBorder = sampler.wrapT == Sampler::CLAMP_TO_BORDER && !de::inBounds(j0, 0, h);
	bool j1UseBorder = sampler.wrapT == Sampler::CLAMP_TO_BORDER && !de::inBounds(j1, 0, h);

	// Border color for out-of-range coordinates if using CLAMP_TO_BORDER, otherwise execute lookups.
	Vec4 p00 = (i0UseBorder || j0UseBorder) ? lookupBorder(access.getFormat(), sampler) : lookup(access, i0, j0, offset.z());
	Vec4 p10 = (i1UseBorder || j0UseBorder) ? lookupBorder(access.getFormat(), sampler) : lookup(access, i1, j0, offset.z());
	Vec4 p01 = (i0UseBorder || j1UseBorder) ? lookupBorder(access.getFormat(), sampler) : lookup(access, i0, j1, offset.z());
	Vec4 p11 = (i1UseBorder || j1UseBorder) ? lookupBorder(access.getFormat(), sampler) : lookup(access, i1, j1, offset.z());

	// Interpolate.
	return (p00*(1.0f-a)*(1.0f-b)) +
		   (p10*(     a)*(1.0f-b)) +
		   (p01*(1.0f-a)*(     b)) +
		   (p11*(     a)*(     b));
}

static Vec4 sampleCubic2D(const ConstPixelBufferAccess& access, const Sampler& sampler, float u, float v, const IVec3& offset)
{
	int width	= access.getWidth();
	int height	= access.getHeight();

	tcu::IVec4 x, y, i, j;

	x[0] = deFloorFloatToInt32(u - 1.5f) + offset.x();
	x[1] = x[0] + 1;
	x[2] = x[1] + 1;
	x[3] = x[2] + 1;
	y[0] = deFloorFloatToInt32(v - 1.5f) + offset.y();
	y[1] = y[0] + 1;
	y[2] = y[1] + 1;
	y[3] = y[2] + 1;

	for (deUint32 m = 0; m < 4; ++m)
		i[m] = wrap(sampler.wrapS, x[m], width);
	for (deUint32 n = 0; n < 4; ++n)
		j[n] = wrap(sampler.wrapT, y[n], height);

	bool iUseBorder[4], jUseBorder[4];
	for (deUint32 m = 0; m < 4; ++m)
		iUseBorder[m] = sampler.wrapS == Sampler::CLAMP_TO_BORDER && !de::inBounds(i[m], 0, width);
	for (deUint32 n = 0; n < 4; ++n)
		jUseBorder[n] = sampler.wrapT == Sampler::CLAMP_TO_BORDER && !de::inBounds(j[n], 0, height);

	// Catmull-Rom basis matrix
	static const float crValues[16] = {	0.0f,	1.0f,	0.0f,	0.0f,
										-0.5f,	0.0f,	0.5f,	0.0f,
										1.0f,	-2.5f,	2.0f,	-0.5f,
										-0.5f,	1.5f,	-1.5f,	0.5f };
	static const tcu::Mat4 crBasis(crValues);

	float		a		= deFloatFrac(u - 0.5f);
	float		b		= deFloatFrac(v - 0.5f);
	tcu::Vec4	alpha	(1, a, a*a, a*a*a);
	tcu::Vec4	beta	(1, b, b*b, b*b*b);
	tcu::Vec4	wi		= alpha * crBasis;
	tcu::Vec4	wj		= beta  * crBasis;

	tcu::Vec4 result(0.0f, 0.0f, 0.0f, 0.0f);
	for (deUint32 n = 0; n < 4; ++n)
		for (deUint32 m = 0; m < 4; ++m)
		{
			tcu::Vec4 p = (iUseBorder[m] || jUseBorder[n]) ? lookupBorder(access.getFormat(), sampler) : lookup(access, i[m], j[n], offset.z());
			result += wi[m] * wj[n] * p;
		}
	return result;
}

static float sampleLinear1DCompare (const ConstPixelBufferAccess& access, const Sampler& sampler, float ref, float u, const IVec2& offset, bool isFixedPointDepthFormat)
{
	int w = access.getWidth();

	int x0 = deFloorFloatToInt32(u-0.5f)+offset.x();
	int x1 = x0+1;

	int i0 = wrap(sampler.wrapS, x0, w);
	int i1 = wrap(sampler.wrapS, x1, w);

	float a = deFloatFrac(u-0.5f);

	bool i0UseBorder = sampler.wrapS == Sampler::CLAMP_TO_BORDER && !de::inBounds(i0, 0, w);
	bool i1UseBorder = sampler.wrapS == Sampler::CLAMP_TO_BORDER && !de::inBounds(i1, 0, w);

	// Border color for out-of-range coordinates if using CLAMP_TO_BORDER, otherwise execute lookups.
	Vec4 p0Clr = i0UseBorder  ? lookupBorder(access.getFormat(), sampler) : lookup(access, i0, offset.y(), 0);
	Vec4 p1Clr = i1UseBorder  ? lookupBorder(access.getFormat(), sampler) : lookup(access, i1, offset.y(), 0);

	// Execute comparisons.
	float p0 = execCompare(p0Clr, sampler.compare, sampler.compareChannel, ref, isFixedPointDepthFormat);
	float p1 = execCompare(p1Clr, sampler.compare, sampler.compareChannel, ref, isFixedPointDepthFormat);

	// Interpolate.
	return (p0 * (1.0f - a)) + (p1 * a);
}

static float sampleLinear2DCompare (const ConstPixelBufferAccess& access, const Sampler& sampler, float ref, float u, float v, const IVec3& offset, bool isFixedPointDepthFormat)
{
	int w = access.getWidth();
	int h = access.getHeight();

	int x0 = deFloorFloatToInt32(u-0.5f)+offset.x();
	int x1 = x0+1;
	int y0 = deFloorFloatToInt32(v-0.5f)+offset.y();
	int y1 = y0+1;

	int i0 = wrap(sampler.wrapS, x0, w);
	int i1 = wrap(sampler.wrapS, x1, w);
	int j0 = wrap(sampler.wrapT, y0, h);
	int j1 = wrap(sampler.wrapT, y1, h);

	float a = deFloatFrac(u-0.5f);
	float b = deFloatFrac(v-0.5f);

	bool i0UseBorder = sampler.wrapS == Sampler::CLAMP_TO_BORDER && !de::inBounds(i0, 0, w);
	bool i1UseBorder = sampler.wrapS == Sampler::CLAMP_TO_BORDER && !de::inBounds(i1, 0, w);
	bool j0UseBorder = sampler.wrapT == Sampler::CLAMP_TO_BORDER && !de::inBounds(j0, 0, h);
	bool j1UseBorder = sampler.wrapT == Sampler::CLAMP_TO_BORDER && !de::inBounds(j1, 0, h);

	// Border color for out-of-range coordinates if using CLAMP_TO_BORDER, otherwise execute lookups.
	Vec4 p00Clr = (i0UseBorder || j0UseBorder) ? lookupBorder(access.getFormat(), sampler) : lookup(access, i0, j0, offset.z());
	Vec4 p10Clr = (i1UseBorder || j0UseBorder) ? lookupBorder(access.getFormat(), sampler) : lookup(access, i1, j0, offset.z());
	Vec4 p01Clr = (i0UseBorder || j1UseBorder) ? lookupBorder(access.getFormat(), sampler) : lookup(access, i0, j1, offset.z());
	Vec4 p11Clr = (i1UseBorder || j1UseBorder) ? lookupBorder(access.getFormat(), sampler) : lookup(access, i1, j1, offset.z());

	// Execute comparisons.
	float p00 = execCompare(p00Clr, sampler.compare, sampler.compareChannel, ref, isFixedPointDepthFormat);
	float p10 = execCompare(p10Clr, sampler.compare, sampler.compareChannel, ref, isFixedPointDepthFormat);
	float p01 = execCompare(p01Clr, sampler.compare, sampler.compareChannel, ref, isFixedPointDepthFormat);
	float p11 = execCompare(p11Clr, sampler.compare, sampler.compareChannel, ref, isFixedPointDepthFormat);

	// Interpolate.
	return (p00*(1.0f-a)*(1.0f-b)) +
		   (p10*(     a)*(1.0f-b)) +
		   (p01*(1.0f-a)*(     b)) +
		   (p11*(     a)*(     b));
}

static Vec4 sampleLinear3D (const ConstPixelBufferAccess& access, const Sampler& sampler, float u, float v, float w, const IVec3& offset)
{
	int width	= access.getWidth();
	int height	= access.getHeight();
	int depth	= access.getDepth();

	int x0 = deFloorFloatToInt32(u-0.5f)+offset.x();
	int x1 = x0+1;
	int y0 = deFloorFloatToInt32(v-0.5f)+offset.y();
	int y1 = y0+1;
	int z0 = deFloorFloatToInt32(w-0.5f)+offset.z();
	int z1 = z0+1;

	int i0 = wrap(sampler.wrapS, x0, width);
	int i1 = wrap(sampler.wrapS, x1, width);
	int j0 = wrap(sampler.wrapT, y0, height);
	int j1 = wrap(sampler.wrapT, y1, height);
	int k0 = wrap(sampler.wrapR, z0, depth);
	int k1 = wrap(sampler.wrapR, z1, depth);

	float a = deFloatFrac(u-0.5f);
	float b = deFloatFrac(v-0.5f);
	float c = deFloatFrac(w-0.5f);

	bool i0UseBorder = sampler.wrapS == Sampler::CLAMP_TO_BORDER && !de::inBounds(i0, 0, width);
	bool i1UseBorder = sampler.wrapS == Sampler::CLAMP_TO_BORDER && !de::inBounds(i1, 0, width);
	bool j0UseBorder = sampler.wrapT == Sampler::CLAMP_TO_BORDER && !de::inBounds(j0, 0, height);
	bool j1UseBorder = sampler.wrapT == Sampler::CLAMP_TO_BORDER && !de::inBounds(j1, 0, height);
	bool k0UseBorder = sampler.wrapR == Sampler::CLAMP_TO_BORDER && !de::inBounds(k0, 0, depth);
	bool k1UseBorder = sampler.wrapR == Sampler::CLAMP_TO_BORDER && !de::inBounds(k1, 0, depth);

	// Border color for out-of-range coordinates if using CLAMP_TO_BORDER, otherwise execute lookups.
	Vec4 p000 = (i0UseBorder || j0UseBorder || k0UseBorder) ? lookupBorder(access.getFormat(), sampler) : lookup(access, i0, j0, k0);
	Vec4 p100 = (i1UseBorder || j0UseBorder || k0UseBorder) ? lookupBorder(access.getFormat(), sampler) : lookup(access, i1, j0, k0);
	Vec4 p010 = (i0UseBorder || j1UseBorder || k0UseBorder) ? lookupBorder(access.getFormat(), sampler) : lookup(access, i0, j1, k0);
	Vec4 p110 = (i1UseBorder || j1UseBorder || k0UseBorder) ? lookupBorder(access.getFormat(), sampler) : lookup(access, i1, j1, k0);
	Vec4 p001 = (i0UseBorder || j0UseBorder || k1UseBorder) ? lookupBorder(access.getFormat(), sampler) : lookup(access, i0, j0, k1);
	Vec4 p101 = (i1UseBorder || j0UseBorder || k1UseBorder) ? lookupBorder(access.getFormat(), sampler) : lookup(access, i1, j0, k1);
	Vec4 p011 = (i0UseBorder || j1UseBorder || k1UseBorder) ? lookupBorder(access.getFormat(), sampler) : lookup(access, i0, j1, k1);
	Vec4 p111 = (i1UseBorder || j1UseBorder || k1UseBorder) ? lookupBorder(access.getFormat(), sampler) : lookup(access, i1, j1, k1);

	// Interpolate.
	return (p000*(1.0f-a)*(1.0f-b)*(1.0f-c)) +
		   (p100*(     a)*(1.0f-b)*(1.0f-c)) +
		   (p010*(1.0f-a)*(     b)*(1.0f-c)) +
		   (p110*(     a)*(     b)*(1.0f-c)) +
		   (p001*(1.0f-a)*(1.0f-b)*(     c)) +
		   (p101*(     a)*(1.0f-b)*(     c)) +
		   (p011*(1.0f-a)*(     b)*(     c)) +
		   (p111*(     a)*(     b)*(     c));
}

static Vec4 sampleCubic3D(const ConstPixelBufferAccess& access, const Sampler& sampler, float u, float v, float w, const IVec3& offset)
{
	int width	= access.getWidth();
	int height	= access.getHeight();
	int depth	= access.getDepth();

	tcu::IVec4 x, y, z, i, j, k;

	x[0] = deFloorFloatToInt32(u - 1.5f) + offset.x();
	x[1] = x[0] + 1;
	x[2] = x[1] + 1;
	x[3] = x[2] + 1;
	y[0] = deFloorFloatToInt32(v - 1.5f) + offset.y();
	y[1] = y[0] + 1;
	y[2] = y[1] + 1;
	y[3] = y[2] + 1;
	z[0] = deFloorFloatToInt32(w - 1.5f) + offset.z();
	z[1] = z[0] + 1;
	z[2] = z[1] + 1;
	z[3] = z[2] + 1;

	for (deUint32 m = 0; m < 4; ++m)
		i[m] = wrap(sampler.wrapS, x[m], width);
	for (deUint32 n = 0; n < 4; ++n)
		j[n] = wrap(sampler.wrapT, y[n], height);
	for (deUint32 o = 0; o < 4; ++o)
		k[o] = wrap(sampler.wrapR, k[o], depth);

	bool iUseBorder[4], jUseBorder[4], kUseBorder[4];
	for (deUint32 m = 0; m < 4; ++m)
		iUseBorder[m] = sampler.wrapS == Sampler::CLAMP_TO_BORDER && !de::inBounds(i[m], 0, width);
	for (deUint32 n = 0; n < 4; ++n)
		jUseBorder[n] = sampler.wrapT == Sampler::CLAMP_TO_BORDER && !de::inBounds(j[n], 0, height);
	for (deUint32 o = 0; o < 4; ++o)
		kUseBorder[o] = sampler.wrapR == Sampler::CLAMP_TO_BORDER && !de::inBounds(k[o], 0, depth);

	// Catmull-Rom basis matrix
	static const float crValues[16] = {	0.0f,	1.0f,	0.0f,	0.0f,
										-0.5f,	0.0f,	0.5f,	0.0f,
										1.0f,	-2.5f,	2.0f,	-0.5f,
										-0.5f,	1.5f,	-1.5f,	0.5f };
	static const tcu::Mat4 crBasis(crValues);

	float		a		= deFloatFrac(u - 0.5f);
	float		b		= deFloatFrac(v - 0.5f);
	float		c		= deFloatFrac(w - 0.5f);
	tcu::Vec4	alpha	(1, a, a*a, a*a*a);
	tcu::Vec4	beta	(1, b, b*b, b*b*b);
	tcu::Vec4	gamma	(1, c, c*c, c*c*c);
	tcu::Vec4	wi		= alpha * crBasis;
	tcu::Vec4	wj		= beta  * crBasis;
	tcu::Vec4	wk		= gamma * crBasis;

	tcu::Vec4 result(0.0f, 0.0f, 0.0f, 0.0f);
	for (deUint32 o = 0; o < 4; ++o)
		for (deUint32 n = 0; n < 4; ++n)
			for (deUint32 m = 0; m < 4; ++m)
			{
				tcu::Vec4 p = (iUseBorder[m] || jUseBorder[n] || kUseBorder[o]) ? lookupBorder(access.getFormat(), sampler) : lookup(access, i[m], j[n], k[o]);
				result += wi[m] * wj[n] * wk[o] * p;
			}
	return result;
}

Vec4 ConstPixelBufferAccess::sample1D (const Sampler& sampler, Sampler::FilterMode filter, float s, int level) const
{
	// check selected layer exists
	DE_ASSERT(de::inBounds(level, 0, m_size.y()));

	return sample1DOffset(sampler, filter, s, tcu::IVec2(0, level));
}

Vec4 ConstPixelBufferAccess::sample2D (const Sampler& sampler, Sampler::FilterMode filter, float s, float t, int depth) const
{
	// check selected layer exists
	DE_ASSERT(de::inBounds(depth, 0, m_size.z()));

	return sample2DOffset(sampler, filter, s, t, tcu::IVec3(0, 0, depth));
}

Vec4 ConstPixelBufferAccess::sample3D (const Sampler& sampler, Sampler::FilterMode filter, float s, float t, float r) const
{
	return sample3DOffset(sampler, filter, s, t, r, tcu::IVec3(0, 0, 0));
}

Vec4 ConstPixelBufferAccess::sample1DOffset (const Sampler& sampler, Sampler::FilterMode filter, float s, const IVec2& offset) const
{
	// check selected layer exists
	// \note offset.x is X offset, offset.y is the selected layer
	DE_ASSERT(de::inBounds(offset.y(), 0, m_size.y()));

	// Non-normalized coordinates.
	float u = s;

	if (sampler.normalizedCoords)
		u = unnormalize(sampler.wrapS, s, m_size.x());

	switch (filter)
	{
		case Sampler::NEAREST:	return sampleNearest1D	(*this, sampler, u, offset);
		case Sampler::LINEAR:	return sampleLinear1D	(*this, sampler, u, offset);
		case Sampler::CUBIC:	return sampleCubic1D	(*this, sampler, u, offset);
		default:
			DE_ASSERT(DE_FALSE);
			return Vec4(0.0f);
	}
}

Vec4 ConstPixelBufferAccess::sample2DOffset (const Sampler& sampler, Sampler::FilterMode filter, float s, float t, const IVec3& offset) const
{
	// check selected layer exists
	// \note offset.xy is the XY offset, offset.z is the selected layer
	DE_ASSERT(de::inBounds(offset.z(), 0, m_size.z()));

	// Non-normalized coordinates.
	float u = s;
	float v = t;

	if (sampler.normalizedCoords)
	{
		u = unnormalize(sampler.wrapS, s, m_size.x());
		v = unnormalize(sampler.wrapT, t, m_size.y());
	}

	switch (filter)
	{
		case Sampler::NEAREST:	return sampleNearest2D	(*this, sampler, u, v, offset);
		case Sampler::LINEAR:	return sampleLinear2D	(*this, sampler, u, v, offset);
		case Sampler::CUBIC:	return sampleCubic2D	(*this, sampler, u, v, offset);
		default:
			DE_ASSERT(DE_FALSE);
			return Vec4(0.0f);
	}
}

Vec4 ConstPixelBufferAccess::sample3DOffset (const Sampler& sampler, Sampler::FilterMode filter, float s, float t, float r, const IVec3& offset) const
{
	// Non-normalized coordinates.
	float u = s;
	float v = t;
	float w = r;

	if (sampler.normalizedCoords)
	{
		u = unnormalize(sampler.wrapS, s, m_size.x());
		v = unnormalize(sampler.wrapT, t, m_size.y());
		w = unnormalize(sampler.wrapR, r, m_size.z());
	}

	switch (filter)
	{
		case Sampler::NEAREST:	return sampleNearest3D	(*this, sampler, u, v, w, offset);
		case Sampler::LINEAR:	return sampleLinear3D	(*this, sampler, u, v, w, offset);
		case Sampler::CUBIC:	return sampleCubic3D	(*this, sampler, u, v, w, offset);
		default:
			DE_ASSERT(DE_FALSE);
			return Vec4(0.0f);
	}
}

float ConstPixelBufferAccess::sample1DCompare (const Sampler& sampler, Sampler::FilterMode filter, float ref, float s, const IVec2& offset) const
{
	// check selected layer exists
	// \note offset.x is X offset, offset.y is the selected layer
	DE_ASSERT(de::inBounds(offset.y(), 0, m_size.y()));

	// Format information for comparison function
	const bool isFixedPointDepth = isFixedPointDepthTextureFormat(m_format);

	// Non-normalized coordinates.
	float u = s;

	if (sampler.normalizedCoords)
		u = unnormalize(sampler.wrapS, s, m_size.x());

	switch (filter)
	{
		case Sampler::NEAREST:	return execCompare(sampleNearest1D(*this, sampler, u, offset), sampler.compare, sampler.compareChannel, ref, isFixedPointDepth);
		case Sampler::LINEAR:	return sampleLinear1DCompare(*this, sampler, ref, u, offset, isFixedPointDepth);
		default:
			DE_ASSERT(DE_FALSE);
			return 0.0f;
	}
}

float ConstPixelBufferAccess::sample2DCompare (const Sampler& sampler, Sampler::FilterMode filter, float ref, float s, float t, const IVec3& offset) const
{
	// check selected layer exists
	// \note offset.xy is XY offset, offset.z is the selected layer
	DE_ASSERT(de::inBounds(offset.z(), 0, m_size.z()));

	// Format information for comparison function
	const bool isFixedPointDepth = isFixedPointDepthTextureFormat(m_format);

	// Non-normalized coordinates.
	float u = s;
	float v = t;

	if (sampler.normalizedCoords)
	{
		u = unnormalize(sampler.wrapS, s, m_size.x());
		v = unnormalize(sampler.wrapT, t, m_size.y());
	}

	switch (filter)
	{
		case Sampler::NEAREST:	return execCompare(sampleNearest2D(*this, sampler, u, v, offset), sampler.compare, sampler.compareChannel, ref, isFixedPointDepth);
		case Sampler::LINEAR:	return sampleLinear2DCompare(*this, sampler, ref, u, v, offset, isFixedPointDepth);
		default:
			DE_ASSERT(DE_FALSE);
			return 0.0f;
	}
}

TextureLevel::TextureLevel (void)
	: m_format	()
	, m_size	(0)
{
}

TextureLevel::TextureLevel (const TextureFormat& format)
	: m_format	(format)
	, m_size	(0)
{
}

TextureLevel::TextureLevel (const TextureFormat& format, int width, int height, int depth)
	: m_format	(format)
	, m_size	(0)
{
	setSize(width, height, depth);
}

TextureLevel::~TextureLevel (void)
{
}

void TextureLevel::setStorage (const TextureFormat& format, int width, int height, int depth)
{
	m_format = format;
	setSize(width, height, depth);
}

void TextureLevel::setSize (int width, int height, int depth)
{
	int pixelSize = m_format.getPixelSize();

	m_size = IVec3(width, height, depth);

	m_data.setStorage(m_size.x() * m_size.y() * m_size.z() * pixelSize);
}

Vec4 sampleLevelArray1D (const ConstPixelBufferAccess* levels, int numLevels, const Sampler& sampler, float s, int depth, float lod)
{
	return sampleLevelArray1DOffset(levels, numLevels, sampler, s, lod, IVec2(0, depth)); // y-offset in 1D textures is layer selector
}

Vec4 sampleLevelArray2D (const ConstPixelBufferAccess* levels, int numLevels, const Sampler& sampler, float s, float t, int depth, float lod, bool es2, ImageViewMinLodParams* minLodParams)
{
	return sampleLevelArray2DOffset(levels, numLevels, sampler, s, t, lod, IVec3(0, 0, depth), es2, minLodParams); // z-offset in 2D textures is layer selector
}

Vec4 sampleLevelArray3D (const ConstPixelBufferAccess* levels, int numLevels, const Sampler& sampler, float s, float t, float r, float lod, ImageViewMinLodParams* minLodParams)
{
	return sampleLevelArray3DOffset(levels, numLevels, sampler, s, t, r, lod, IVec3(0, 0, 0), minLodParams);
}

Vec4 sampleLevelArray1DOffset (const ConstPixelBufferAccess* levels, int numLevels, const Sampler& sampler, float s, float lod, const IVec2& offset)
{
	bool					magnified	= lod <= sampler.lodThreshold;
	Sampler::FilterMode		filterMode	= magnified ? sampler.magFilter : sampler.minFilter;

	switch (filterMode)
	{
		case Sampler::NEAREST:	return levels[0].sample1DOffset(sampler, filterMode, s, offset);
		case Sampler::LINEAR:	return levels[0].sample1DOffset(sampler, filterMode, s, offset);

		case Sampler::NEAREST_MIPMAP_NEAREST:
		case Sampler::LINEAR_MIPMAP_NEAREST:
		{
			int					maxLevel	= (int)numLevels-1;
			int					level		= deClamp32((int)deFloatCeil(lod + 0.5f) - 1, 0, maxLevel);
			Sampler::FilterMode	levelFilter	= (filterMode == Sampler::LINEAR_MIPMAP_NEAREST) ? Sampler::LINEAR : Sampler::NEAREST;

			return levels[level].sample1DOffset(sampler, levelFilter, s, offset);
		}

		case Sampler::NEAREST_MIPMAP_LINEAR:
		case Sampler::LINEAR_MIPMAP_LINEAR:
		{
			int					maxLevel	= (int)numLevels-1;
			int					level0		= deClamp32((int)deFloatFloor(lod), 0, maxLevel);
			int					level1		= de::min(maxLevel, level0 + 1);
			Sampler::FilterMode	levelFilter	= (filterMode == Sampler::LINEAR_MIPMAP_LINEAR) ? Sampler::LINEAR : Sampler::NEAREST;
			float				f			= deFloatFrac(lod);
			tcu::Vec4			t0			= levels[level0].sample1DOffset(sampler, levelFilter, s, offset);
			tcu::Vec4			t1			= levels[level1].sample1DOffset(sampler, levelFilter, s, offset);

			return t0*(1.0f - f) + t1*f;
		}

		default:
			DE_ASSERT(DE_FALSE);
			return Vec4(0.0f);
	}
}

Vec4 sampleLevelArray2DOffset (const ConstPixelBufferAccess* levels, int numLevels, const Sampler& sampler, float s, float t, float lod, const IVec3& offset, bool es2, ImageViewMinLodParams* minLodParams)
{
	bool					magnified;
	// minLodRelative is used to calculate the image level to sample from, when VK_EXT_image_view_min_lod extension is enabled.
	// The value is relative to baseLevel as the Texture*View was created as the baseLevel being level[0].
<<<<<<< HEAD
	const float				minLodRelative	= (minLodParams != DE_NULL) ? minLodParams->minLod - (float)minLodParams->baseLevel : 0.0f;
=======
	const float				minLodRelative	= (minLodParams != DE_NULL) ? getImageViewMinLod(minLodParams->minLod) - (float)minLodParams->baseLevel : 0.0f;
>>>>>>> fbc38865

	if (es2 && sampler.magFilter == Sampler::LINEAR &&
		(sampler.minFilter == Sampler::NEAREST_MIPMAP_NEAREST || sampler.minFilter == Sampler::NEAREST_MIPMAP_LINEAR))
		magnified = lod <= 0.5;
	else
		magnified = lod <= sampler.lodThreshold;

	// VK_EXT_image_view_min_lod: Integer Texel Coordinates case (with robustness2 supported)
	if (minLodParams != DE_NULL && minLodParams->intTexCoord)
	{
		if (lod < deFloatFloor(minLodRelative) || lod >= (float)numLevels)
			return Vec4(0.0f);

		if (s < 0.0f || s > 1.0f || t < 0.0f || t > 1.0f)
			return Vec4(0.0f);
	}

	Sampler::FilterMode		filterMode	= magnified ? sampler.magFilter : sampler.minFilter;
	switch (filterMode)
	{
		case Sampler::NEAREST:
		case Sampler::LINEAR:
		case Sampler::CUBIC:
		{
			bool isLinearMipmapMode	= magnified && tcu::isSamplerMipmapModeLinear(sampler.minFilter);
			const int maxLevel		= (int)numLevels - 1;
			const int level0		= isLinearMipmapMode ? (int)deFloatFloor(minLodRelative) : deClamp32((int)deFloatCeil(minLodRelative + 0.5f) - 1, 0, maxLevel);
			tcu::Vec4 t0			= levels[level0].sample2DOffset(sampler, filterMode, s, t, offset);

			if (!isLinearMipmapMode)
				return t0;

			const float frac		= deFloatFrac(minLodRelative);
			const int level1		= de::min(level0 + 1, maxLevel);
			tcu::Vec4 t1			= levels[level1].sample2DOffset(sampler, filterMode, s, t, offset);
			return t0*(1.0f - frac) + t1*frac;
		}

		case Sampler::NEAREST_MIPMAP_NEAREST:
		case Sampler::LINEAR_MIPMAP_NEAREST:
		case Sampler::CUBIC_MIPMAP_NEAREST:
		{
			if (minLodParams != DE_NULL && !minLodParams->intTexCoord)
				lod = de::max(lod, minLodRelative);

			int					maxLevel	= (int)numLevels-1;
			int					level		= deClamp32((int)deFloatCeil(lod + 0.5f) - 1, 0, maxLevel);
			Sampler::FilterMode	levelFilter;
			switch (filterMode)
			{
			case Sampler::NEAREST_MIPMAP_NEAREST:	levelFilter = Sampler::NEAREST; break;
			case Sampler::LINEAR_MIPMAP_NEAREST:	levelFilter = Sampler::LINEAR; break;
			case Sampler::CUBIC_MIPMAP_NEAREST:		levelFilter = Sampler::CUBIC; break;
			default:
				DE_ASSERT(DE_FALSE);
				return Vec4(0.0f);
			}

			return levels[level].sample2DOffset(sampler, levelFilter, s, t, offset);
		}

		case Sampler::NEAREST_MIPMAP_LINEAR:
		case Sampler::LINEAR_MIPMAP_LINEAR:
		case Sampler::CUBIC_MIPMAP_LINEAR:
		{
			if (minLodParams != DE_NULL && !minLodParams->intTexCoord)
				lod = de::max(lod, minLodRelative);

			int					maxLevel	= (int)numLevels-1;
			int					level0		= deClamp32((int)deFloatFloor(lod), 0, maxLevel);
			int					level1		= de::min(maxLevel, level0 + 1);
			Sampler::FilterMode	levelFilter;
			switch (filterMode)
			{
			case Sampler::NEAREST_MIPMAP_LINEAR:	levelFilter = Sampler::NEAREST; break;
			case Sampler::LINEAR_MIPMAP_LINEAR:		levelFilter = Sampler::LINEAR; break;
			case Sampler::CUBIC_MIPMAP_LINEAR:		levelFilter = Sampler::CUBIC; break;
			default:
				DE_ASSERT(DE_FALSE);
				return Vec4(0.0f);
			}
			float				f			= deFloatFrac(lod);
			tcu::Vec4			t0			= levels[level0].sample2DOffset(sampler, levelFilter, s, t, offset);
			tcu::Vec4			t1			= levels[level1].sample2DOffset(sampler, levelFilter, s, t, offset);

			return t0*(1.0f - f) + t1*f;
		}

		default:
			DE_ASSERT(DE_FALSE);
			return Vec4(0.0f);
	}
}

Vec4 sampleLevelArray3DOffset (const ConstPixelBufferAccess* levels, int numLevels, const Sampler& sampler, float s, float t, float r, float lod, const IVec3& offset, ImageViewMinLodParams* minLodParams)
{
	// minLodRelative is used to calculate the image level to sample from, when VK_EXT_image_view_min_lod extension is enabled.
	// The value is relative to baseLevel as the Texture*View was created as the baseLevel being level[0].
<<<<<<< HEAD
	const float				minLodRelative	= (minLodParams != DE_NULL) ? minLodParams->minLod - (float)minLodParams->baseLevel : 0.0f;
=======
	const float				minLodRelative	= (minLodParams != DE_NULL) ? getImageViewMinLod(minLodParams->minLod) - (float)minLodParams->baseLevel : 0.0f;
>>>>>>> fbc38865
	bool					magnified	= lod <= sampler.lodThreshold;
	Sampler::FilterMode		filterMode	= magnified ? sampler.magFilter : sampler.minFilter;

	// VK_EXT_image_view_min_lod: Integer Texel Coordinates case (with robustness2 supported)
	if (minLodParams != DE_NULL && minLodParams->intTexCoord)
	{
		if (lod < deFloatFloor(minLodRelative) || lod >= (float)numLevels)
			return Vec4(0.0f);

		if (s < 0.0f || s > 1.0f || t < 0.0f || t > 1.0f)
			return Vec4(0.0f);
	}

	switch (filterMode)
	{
		case Sampler::NEAREST:
		case Sampler::LINEAR:
		{
			bool isLinearMipmapMode	= magnified && tcu::isSamplerMipmapModeLinear(sampler.minFilter);
			const int maxLevel		= (int)numLevels - 1;
			const int level0		= isLinearMipmapMode ? (int)deFloatFloor(minLodRelative) : deClamp32((int)deFloatCeil(minLodRelative + 0.5f) - 1, 0, maxLevel);
			tcu::Vec4 t0			= levels[level0].sample3DOffset(sampler, filterMode, s, t, r, offset);

			if (!isLinearMipmapMode)
				return t0;

			const float frac		= deFloatFrac(minLodRelative);
			const int level1		= de::min(level0 + 1, maxLevel);
			tcu::Vec4 t1			= levels[level1].sample3DOffset(sampler, filterMode, s, t, r, offset);
			return t0*(1.0f - frac) + t1*frac;
		}

		case Sampler::NEAREST_MIPMAP_NEAREST:
		case Sampler::LINEAR_MIPMAP_NEAREST:
		{
			if (minLodParams != DE_NULL && !minLodParams->intTexCoord)
				lod = de::max(lod, minLodRelative);

			int					maxLevel	= (int)numLevels-1;
			int					level		= deClamp32((int)deFloatCeil(lod + 0.5f) - 1, 0, maxLevel);
			Sampler::FilterMode	levelFilter	= (filterMode == Sampler::LINEAR_MIPMAP_NEAREST) ? Sampler::LINEAR : Sampler::NEAREST;

			return levels[level].sample3DOffset(sampler, levelFilter, s, t, r, offset);
		}

		case Sampler::NEAREST_MIPMAP_LINEAR:
		case Sampler::LINEAR_MIPMAP_LINEAR:
		{
			if (minLodParams != DE_NULL && !minLodParams->intTexCoord)
				lod = de::max(lod, minLodRelative);

			int					maxLevel	= (int)numLevels-1;
			int					level0		= deClamp32((int)deFloatFloor(lod), 0, maxLevel);
			int					level1		= de::min(maxLevel, level0 + 1);
			Sampler::FilterMode	levelFilter	= (filterMode == Sampler::LINEAR_MIPMAP_LINEAR) ? Sampler::LINEAR : Sampler::NEAREST;
			float				f			= deFloatFrac(lod);
			tcu::Vec4			t0			= levels[level0].sample3DOffset(sampler, levelFilter, s, t, r, offset);
			tcu::Vec4			t1			= levels[level1].sample3DOffset(sampler, levelFilter, s, t, r, offset);

			return t0*(1.0f - f) + t1*f;
		}

		default:
			DE_ASSERT(DE_FALSE);
			return Vec4(0.0f);
	}
}

float sampleLevelArray1DCompare (const ConstPixelBufferAccess* levels, int numLevels, const Sampler& sampler, float ref, float s, float lod, const IVec2& offset)
{
	bool					magnified	= lod <= sampler.lodThreshold;
	Sampler::FilterMode		filterMode	= magnified ? sampler.magFilter : sampler.minFilter;

	switch (filterMode)
	{
		case Sampler::NEAREST:	return levels[0].sample1DCompare(sampler, filterMode, ref, s, offset);
		case Sampler::LINEAR:	return levels[0].sample1DCompare(sampler, filterMode, ref, s, offset);

		case Sampler::NEAREST_MIPMAP_NEAREST:
		case Sampler::LINEAR_MIPMAP_NEAREST:
		{
			int					maxLevel	= (int)numLevels-1;
			int					level		= deClamp32((int)deFloatCeil(lod + 0.5f) - 1, 0, maxLevel);
			Sampler::FilterMode	levelFilter	= (filterMode == Sampler::LINEAR_MIPMAP_NEAREST) ? Sampler::LINEAR : Sampler::NEAREST;

			return levels[level].sample1DCompare(sampler, levelFilter, ref, s, offset);
		}

		case Sampler::NEAREST_MIPMAP_LINEAR:
		case Sampler::LINEAR_MIPMAP_LINEAR:
		{
			int					maxLevel	= (int)numLevels-1;
			int					level0		= deClamp32((int)deFloatFloor(lod), 0, maxLevel);
			int					level1		= de::min(maxLevel, level0 + 1);
			Sampler::FilterMode	levelFilter	= (filterMode == Sampler::LINEAR_MIPMAP_LINEAR) ? Sampler::LINEAR : Sampler::NEAREST;
			float				f			= deFloatFrac(lod);
			float				t0			= levels[level0].sample1DCompare(sampler, levelFilter, ref, s, offset);
			float				t1			= levels[level1].sample1DCompare(sampler, levelFilter, ref, s, offset);

			return t0*(1.0f - f) + t1*f;
		}

		default:
			DE_ASSERT(DE_FALSE);
			return 0.0f;
	}
}

float sampleLevelArray2DCompare (const ConstPixelBufferAccess* levels, int numLevels, const Sampler& sampler, float ref, float s, float t, float lod, const IVec3& offset)
{
	bool					magnified	= lod <= sampler.lodThreshold;
	Sampler::FilterMode		filterMode	= magnified ? sampler.magFilter : sampler.minFilter;

	switch (filterMode)
	{
		case Sampler::NEAREST:	return levels[0].sample2DCompare(sampler, filterMode, ref, s, t, offset);
		case Sampler::LINEAR:	return levels[0].sample2DCompare(sampler, filterMode, ref, s, t, offset);

		case Sampler::NEAREST_MIPMAP_NEAREST:
		case Sampler::LINEAR_MIPMAP_NEAREST:
		{
			int					maxLevel	= (int)numLevels-1;
			int					level		= deClamp32((int)deFloatCeil(lod + 0.5f) - 1, 0, maxLevel);
			Sampler::FilterMode	levelFilter	= (filterMode == Sampler::LINEAR_MIPMAP_NEAREST) ? Sampler::LINEAR : Sampler::NEAREST;

			return levels[level].sample2DCompare(sampler, levelFilter, ref, s, t, offset);
		}

		case Sampler::NEAREST_MIPMAP_LINEAR:
		case Sampler::LINEAR_MIPMAP_LINEAR:
		{
			int					maxLevel	= (int)numLevels-1;
			int					level0		= deClamp32((int)deFloatFloor(lod), 0, maxLevel);
			int					level1		= de::min(maxLevel, level0 + 1);
			Sampler::FilterMode	levelFilter	= (filterMode == Sampler::LINEAR_MIPMAP_LINEAR) ? Sampler::LINEAR : Sampler::NEAREST;
			float				f			= deFloatFrac(lod);
			float				t0			= levels[level0].sample2DCompare(sampler, levelFilter, ref, s, t, offset);
			float				t1			= levels[level1].sample2DCompare(sampler, levelFilter, ref, s, t, offset);

			return t0*(1.0f - f) + t1*f;
		}

		default:
			DE_ASSERT(DE_FALSE);
			return 0.0f;
	}
}

static Vec4 fetchGatherArray2DOffsets (const ConstPixelBufferAccess& src, const Sampler& sampler, float s, float t, int depth, int componentNdx, const IVec2 (&offsets)[4])
{
	DE_ASSERT(de::inBounds(componentNdx, 0, 4));

	const int		w	= src.getWidth();
	const int		h	= src.getHeight();
	const float		u	= unnormalize(sampler.wrapS, s, w);
	const float		v	= unnormalize(sampler.wrapT, t, h);
	const int		x0	= deFloorFloatToInt32(u-0.5f);
	const int		y0	= deFloorFloatToInt32(v-0.5f);

	Vec4			result;

	for (int i = 0; i < 4; i++)
	{
		const int	sampleX	= wrap(sampler.wrapS, x0 + offsets[i].x(), w);
		const int	sampleY	= wrap(sampler.wrapT, y0 + offsets[i].y(), h);
		Vec4		pixel;

		if (deInBounds32(sampleX, 0, w) && deInBounds32(sampleY, 0, h))
			pixel = lookup(src, sampleX, sampleY, depth);
		else
			pixel = lookupBorder(src.getFormat(), sampler);

		result[i] = pixel[componentNdx];
	}

	return result;
}

Vec4 gatherArray2DOffsets (const ConstPixelBufferAccess& src, const Sampler& sampler, float s, float t, int depth, int componentNdx, const IVec2 (&offsets)[4])
{
	DE_ASSERT(sampler.compare == Sampler::COMPAREMODE_NONE);
	DE_ASSERT(de::inBounds(componentNdx, 0, 4));

	return fetchGatherArray2DOffsets(src, sampler, s, t, depth, componentNdx, offsets);
}

Vec4 gatherArray2DOffsetsCompare (const ConstPixelBufferAccess& src, const Sampler& sampler, float ref, float s, float t, int depth, const IVec2 (&offsets)[4])
{
	DE_ASSERT(sampler.compare != Sampler::COMPAREMODE_NONE);
	DE_ASSERT(src.getFormat().order == TextureFormat::D || src.getFormat().order == TextureFormat::DS);
	DE_ASSERT(sampler.compareChannel == 0);

	const bool	isFixedPoint	= isFixedPointDepthTextureFormat(src.getFormat());
	const Vec4	gathered		= fetchGatherArray2DOffsets(src, sampler, s, t, depth, 0 /* component 0: depth */, offsets);
	Vec4		result;

	for (int i = 0; i < 4; i++)
		result[i] = execCompare(gathered, sampler.compare, i, ref, isFixedPoint);

	return result;
}

static Vec4 sampleCubeSeamlessNearest (const ConstPixelBufferAccess& faceAccess, const Sampler& sampler, float s, float t, int depth)
{
	Sampler clampingSampler = sampler;
	clampingSampler.wrapS = Sampler::CLAMP_TO_EDGE;
	clampingSampler.wrapT = Sampler::CLAMP_TO_EDGE;
	return faceAccess.sample2D(clampingSampler, Sampler::NEAREST, s, t, depth);
}

CubeFace selectCubeFace (const Vec3& coords)
{
	const float	x	= coords.x();
	const float	y	= coords.y();
	const float	z	= coords.z();
	const float	ax	= deFloatAbs(x);
	const float	ay	= deFloatAbs(y);
	const float	az	= deFloatAbs(z);

	if (ay < ax && az < ax)
		return x >= 0.0f ? CUBEFACE_POSITIVE_X : CUBEFACE_NEGATIVE_X;
	else if (ax < ay && az < ay)
		return y >= 0.0f ? CUBEFACE_POSITIVE_Y : CUBEFACE_NEGATIVE_Y;
	else if (ax < az && ay < az)
		return z >= 0.0f ? CUBEFACE_POSITIVE_Z : CUBEFACE_NEGATIVE_Z;
	else
	{
		// Some of the components are equal. Use tie-breaking rule.
		if (ax == ay)
		{
			if (ax < az)
				return z >= 0.0f ? CUBEFACE_POSITIVE_Z : CUBEFACE_NEGATIVE_Z;
			else
				return x >= 0.0f ? CUBEFACE_POSITIVE_X : CUBEFACE_NEGATIVE_X;
		}
		else if (ax == az)
		{
			if (az < ay)
				return y >= 0.0f ? CUBEFACE_POSITIVE_Y : CUBEFACE_NEGATIVE_Y;
			else
				return z >= 0.0f ? CUBEFACE_POSITIVE_Z : CUBEFACE_NEGATIVE_Z;
		}
		else if (ay == az)
		{
			if (ay < ax)
				return x >= 0.0f ? CUBEFACE_POSITIVE_X : CUBEFACE_NEGATIVE_X;
			else
				return y >= 0.0f ? CUBEFACE_POSITIVE_Y : CUBEFACE_NEGATIVE_Y;
		}
		else
			return x >= 0.0f ? CUBEFACE_POSITIVE_X : CUBEFACE_NEGATIVE_X;
	}
}

Vec2 projectToFace (CubeFace face, const Vec3& coord)
{
	const float	rx		= coord.x();
	const float	ry		= coord.y();
	const float	rz		= coord.z();
	float		sc		= 0.0f;
	float		tc		= 0.0f;
	float		ma		= 0.0f;
	float		s;
	float		t;

	switch (face)
	{
		case CUBEFACE_NEGATIVE_X: sc = +rz; tc = -ry; ma = -rx; break;
		case CUBEFACE_POSITIVE_X: sc = -rz; tc = -ry; ma = +rx; break;
		case CUBEFACE_NEGATIVE_Y: sc = +rx; tc = -rz; ma = -ry; break;
		case CUBEFACE_POSITIVE_Y: sc = +rx; tc = +rz; ma = +ry; break;
		case CUBEFACE_NEGATIVE_Z: sc = -rx; tc = -ry; ma = -rz; break;
		case CUBEFACE_POSITIVE_Z: sc = +rx; tc = -ry; ma = +rz; break;
		default:
			DE_ASSERT(DE_FALSE);
	}

	if (fabs(ma) < FLT_EPSILON)
	{
		return Vec2(0.0f);
	}

	// Compute s, t
	s = ((sc / ma) + 1.0f) / 2.0f;
	t = ((tc / ma) + 1.0f) / 2.0f;

	return Vec2(s, t);
}

CubeFaceFloatCoords getCubeFaceCoords (const Vec3& coords)
{
	const CubeFace face = selectCubeFace(coords);
	return CubeFaceFloatCoords(face, projectToFace(face, coords));
}

// Checks if origCoords.coords is in bounds defined by size; if not, return a CubeFaceIntCoords with face set to the appropriate neighboring face and coords transformed accordingly.
// \note If both x and y in origCoords.coords are out of bounds, this returns with face CUBEFACE_LAST, signifying that there is no unique neighboring face.
CubeFaceIntCoords remapCubeEdgeCoords (const CubeFaceIntCoords& origCoords, int size)
{
	bool uInBounds = de::inBounds(origCoords.s, 0, size);
	bool vInBounds = de::inBounds(origCoords.t, 0, size);

	if (uInBounds && vInBounds)
		return origCoords;

	if (!uInBounds && !vInBounds)
		return CubeFaceIntCoords(CUBEFACE_LAST, -1, -1);

	IVec2 coords(wrap(Sampler::CLAMP_TO_BORDER, origCoords.s, size),
				 wrap(Sampler::CLAMP_TO_BORDER, origCoords.t, size));
	IVec3 canonizedCoords;

	// Map the uv coordinates to canonized 3d coordinates.

	switch (origCoords.face)
	{
		case CUBEFACE_NEGATIVE_X: canonizedCoords = IVec3(0,					size-1-coords.y(),	coords.x());			break;
		case CUBEFACE_POSITIVE_X: canonizedCoords = IVec3(size-1,				size-1-coords.y(),	size-1-coords.x());		break;
		case CUBEFACE_NEGATIVE_Y: canonizedCoords = IVec3(coords.x(),			0,					size-1-coords.y());		break;
		case CUBEFACE_POSITIVE_Y: canonizedCoords = IVec3(coords.x(),			size-1,				coords.y());			break;
		case CUBEFACE_NEGATIVE_Z: canonizedCoords = IVec3(size-1-coords.x(),	size-1-coords.y(),	0);						break;
		case CUBEFACE_POSITIVE_Z: canonizedCoords = IVec3(coords.x(),			size-1-coords.y(),	size-1);				break;
		default: DE_ASSERT(false);
	}

	// Find an appropriate face to re-map the coordinates to.

	if (canonizedCoords.x() == -1)
		return CubeFaceIntCoords(CUBEFACE_NEGATIVE_X, IVec2(canonizedCoords.z(), size-1-canonizedCoords.y()));

	if (canonizedCoords.x() == size)
		return CubeFaceIntCoords(CUBEFACE_POSITIVE_X, IVec2(size-1-canonizedCoords.z(), size-1-canonizedCoords.y()));

	if (canonizedCoords.y() == -1)
		return CubeFaceIntCoords(CUBEFACE_NEGATIVE_Y, IVec2(canonizedCoords.x(), size-1-canonizedCoords.z()));

	if (canonizedCoords.y() == size)
		return CubeFaceIntCoords(CUBEFACE_POSITIVE_Y, IVec2(canonizedCoords.x(), canonizedCoords.z()));

	if (canonizedCoords.z() == -1)
		return CubeFaceIntCoords(CUBEFACE_NEGATIVE_Z, IVec2(size-1-canonizedCoords.x(), size-1-canonizedCoords.y()));

	if (canonizedCoords.z() == size)
		return CubeFaceIntCoords(CUBEFACE_POSITIVE_Z, IVec2(canonizedCoords.x(), size-1-canonizedCoords.y()));

	DE_ASSERT(false);
	return CubeFaceIntCoords(CUBEFACE_LAST, IVec2(-1));
}

static void getCubeLinearSamples (const ConstPixelBufferAccess (&faceAccesses)[CUBEFACE_LAST], CubeFace baseFace, float u, float v, int depth, Vec4 (&dst)[4])
{
	DE_ASSERT(faceAccesses[0].getWidth() == faceAccesses[0].getHeight());
	int		size					= faceAccesses[0].getWidth();
	int		x0						= deFloorFloatToInt32(u-0.5f);
	int		x1						= x0+1;
	int		y0						= deFloorFloatToInt32(v-0.5f);
	int		y1						= y0+1;
	IVec2	baseSampleCoords[4]		=
	{
		IVec2(x0, y0),
		IVec2(x1, y0),
		IVec2(x0, y1),
		IVec2(x1, y1)
	};
	Vec4	sampleColors[4];
	bool	hasBothCoordsOutOfBounds[4]; //!< Whether correctCubeFace() returns CUBEFACE_LAST, i.e. both u and v are out of bounds.

	// Find correct faces and coordinates for out-of-bounds sample coordinates.

	for (int i = 0; i < 4; i++)
	{
		CubeFaceIntCoords coords = remapCubeEdgeCoords(CubeFaceIntCoords(baseFace, baseSampleCoords[i]), size);
		hasBothCoordsOutOfBounds[i] = coords.face == CUBEFACE_LAST;
		if (!hasBothCoordsOutOfBounds[i])
			sampleColors[i] = lookup(faceAccesses[coords.face], coords.s, coords.t, depth);
	}

	// If a sample was out of bounds in both u and v, we get its color from the average of the three other samples.
	// \note This averaging behavior is not required by the GLES3 spec (though it is recommended). GLES3 spec only
	//		 requires that if the three other samples all have the same color, then the doubly-out-of-bounds sample
	//		 must have this color as well.

	{
		int bothOutOfBoundsNdx = -1;
		for (int i = 0; i < 4; i++)
		{
			if (hasBothCoordsOutOfBounds[i])
			{
				DE_ASSERT(bothOutOfBoundsNdx < 0); // Only one sample can be out of bounds in both u and v.
				bothOutOfBoundsNdx = i;
			}
		}
		if (bothOutOfBoundsNdx != -1)
		{
			sampleColors[bothOutOfBoundsNdx] = Vec4(0.0f);
			for (int i = 0; i < 4; i++)
				if (i != bothOutOfBoundsNdx)
					sampleColors[bothOutOfBoundsNdx] += sampleColors[i];

			sampleColors[bothOutOfBoundsNdx] = sampleColors[bothOutOfBoundsNdx] * (1.0f/3.0f);
		}
	}

	for (int i = 0; i < DE_LENGTH_OF_ARRAY(sampleColors); i++)
		dst[i] = sampleColors[i];
}

// \todo [2014-02-19 pyry] Optimize faceAccesses
static Vec4 sampleCubeSeamlessLinear (const ConstPixelBufferAccess (&faceAccesses)[CUBEFACE_LAST], CubeFace baseFace, const Sampler& sampler, float s, float t, int depth)
{
	DE_ASSERT(faceAccesses[0].getWidth() == faceAccesses[0].getHeight());

	int		size	= faceAccesses[0].getWidth();
	// Non-normalized coordinates.
	float	u		= s;
	float	v		= t;

	if (sampler.normalizedCoords)
	{
		u = unnormalize(sampler.wrapS, s, size);
		v = unnormalize(sampler.wrapT, t, size);
	}

	// Get sample colors.

	Vec4 sampleColors[4];
	getCubeLinearSamples(faceAccesses, baseFace, u, v, depth, sampleColors);

	// Interpolate.

	float a = deFloatFrac(u-0.5f);
	float b = deFloatFrac(v-0.5f);

	return (sampleColors[0]*(1.0f-a)*(1.0f-b)) +
		   (sampleColors[1]*(     a)*(1.0f-b)) +
		   (sampleColors[2]*(1.0f-a)*(     b)) +
		   (sampleColors[3]*(     a)*(     b));
}

static Vec4 sampleLevelArrayCubeSeamless (const ConstPixelBufferAccess* const (&faces)[CUBEFACE_LAST], int numLevels, CubeFace face, const Sampler& sampler, float s, float t, int depth, float lod, ImageViewMinLodParams* minLodParams)
{
	// minLodRelative is used to calculate the image level to sample from, when VK_EXT_image_view_min_lod extension is enabled.
	// The value is relative to baseLevel as the Texture*View was created as the baseLevel being level[0].
<<<<<<< HEAD
	const float				minLodRelative	= (minLodParams != DE_NULL) ? minLodParams->minLod - (float)minLodParams->baseLevel : 0.0f;
=======
	const float				minLodRelative	= (minLodParams != DE_NULL) ? getImageViewMinLod(minLodParams->minLod) - (float)minLodParams->baseLevel : 0.0f;
>>>>>>> fbc38865
	bool					magnified	= lod <= sampler.lodThreshold;
	Sampler::FilterMode		filterMode	= magnified ? sampler.magFilter : sampler.minFilter;

	// VK_EXT_image_view_min_lod: Integer Texel Coordinates case (with robustness2 supported)
	if (minLodParams != DE_NULL && minLodParams->intTexCoord)
	{
		if (lod < deFloatFloor(minLodRelative) || lod >= (float)(numLevels - 1))
			return Vec4(0.0f);

		if (s < 0.0f || s > 1.0f || t < 0.0f || t > 1.0f)
			return Vec4(0.0f);
	}

	switch (filterMode)
	{
		case Sampler::NEAREST:
		{
			bool isLinearMipmapMode	= magnified && tcu::isSamplerMipmapModeLinear(sampler.minFilter);
			const int maxLevel		= (int)numLevels - 1;
			const int level0		= isLinearMipmapMode ? (int)deFloatFloor(minLodRelative) : deClamp32((int)deFloatCeil(minLodRelative + 0.5f) - 1, 0, maxLevel);
			tcu::Vec4 t0			= sampleCubeSeamlessNearest(faces[face][level0], sampler, s, t, depth);

			if (!isLinearMipmapMode)
				return t0;

			const float frac		= deFloatFrac(minLodRelative);
			const int level1		= de::min(level0 + 1, maxLevel);
			tcu::Vec4 t1			= sampleCubeSeamlessNearest(faces[face][level1], sampler, s, t, depth);
			return t0*(1.0f - frac) + t1*frac;
		}

		case Sampler::LINEAR:
		{
			bool cond = sampler.minFilter == Sampler::NEAREST_MIPMAP_LINEAR || sampler.minFilter == Sampler::LINEAR_MIPMAP_LINEAR;
			const int index = cond ? (int)deFloatFloor(minLodRelative) : ((int)deFloatCeil(minLodRelative + 0.5f) - 1u);
			ConstPixelBufferAccess faceAccesses[CUBEFACE_LAST];
			for (int i = 0; i < (int)CUBEFACE_LAST; i++)
				faceAccesses[i] = faces[i][index];

			Vec4 result = sampleCubeSeamlessLinear(faceAccesses, face, sampler, s, t, depth);
<<<<<<< HEAD


=======


>>>>>>> fbc38865
			if (cond && ((index + 1) < numLevels) && deFloatFrac(minLodRelative) != 0.0f)
			{
				// In case of a minLodRelative value with fractional part, we need to ponderate the different sample of N level
				// and sample for level N+1 accordingly.
				result = result * (1.0f - deFloatFrac(minLodRelative));

				ConstPixelBufferAccess faceAccessesNext[CUBEFACE_LAST];
				for (int i = 0; i < (int)CUBEFACE_LAST; i++)
					faceAccessesNext[i] = faces[i][index + 1];
				result += sampleCubeSeamlessLinear(faceAccesses, face, sampler, s, t, depth) * deFloatFrac(minLodRelative);
			}
			return result;
		}

		case Sampler::NEAREST_MIPMAP_NEAREST:
		case Sampler::LINEAR_MIPMAP_NEAREST:
		{
			if (minLodParams != DE_NULL && !minLodParams->intTexCoord)
				lod = de::max(lod, minLodRelative);

			int						maxLevel	= (int)numLevels-1;
			int						level		= deClamp32((int)deFloatCeil(lod + 0.5f) - 1, 0, maxLevel);
			Sampler::FilterMode		levelFilter	= (filterMode == Sampler::LINEAR_MIPMAP_NEAREST) ? Sampler::LINEAR : Sampler::NEAREST;

			if (levelFilter == Sampler::NEAREST)
				return sampleCubeSeamlessNearest(faces[face][level], sampler, s, t, depth);
			else
			{
				DE_ASSERT(levelFilter == Sampler::LINEAR);

				ConstPixelBufferAccess faceAccesses[CUBEFACE_LAST];
				for (int i = 0; i < (int)CUBEFACE_LAST; i++)
					faceAccesses[i] = faces[i][level];

				return sampleCubeSeamlessLinear(faceAccesses, face, sampler, s, t, depth);
			}
		}

		case Sampler::NEAREST_MIPMAP_LINEAR:
		case Sampler::LINEAR_MIPMAP_LINEAR:
		{
			if (minLodParams != DE_NULL && !minLodParams->intTexCoord)
				lod = de::max(lod, minLodRelative);

			int						maxLevel	= (int)numLevels-1;
			int						level0		= deClamp32((int)deFloatFloor(lod), 0, maxLevel);
			int						level1		= de::min(maxLevel, level0 + 1);
			Sampler::FilterMode		levelFilter	= (filterMode == Sampler::LINEAR_MIPMAP_LINEAR) ? Sampler::LINEAR : Sampler::NEAREST;
			float					f			= deFloatFrac(lod);
			Vec4					t0;
			Vec4					t1;

			if (levelFilter == Sampler::NEAREST)
			{
				t0 = sampleCubeSeamlessNearest(faces[face][level0], sampler, s, t, depth);
				t1 = sampleCubeSeamlessNearest(faces[face][level1], sampler, s, t, depth);
			}
			else
			{
				DE_ASSERT(levelFilter == Sampler::LINEAR);

				ConstPixelBufferAccess faceAccesses0[CUBEFACE_LAST];
				ConstPixelBufferAccess faceAccesses1[CUBEFACE_LAST];
				for (int i = 0; i < (int)CUBEFACE_LAST; i++)
				{
					faceAccesses0[i] = faces[i][level0];
					faceAccesses1[i] = faces[i][level1];
				}

				t0 = sampleCubeSeamlessLinear(faceAccesses0, face, sampler, s, t, depth);
				t1 = sampleCubeSeamlessLinear(faceAccesses1, face, sampler, s, t, depth);
			}

			return t0*(1.0f - f) + t1*f;
		}

		default:
			DE_ASSERT(DE_FALSE);
			return Vec4(0.0f);
	}
}

static float sampleCubeSeamlessNearestCompare (const ConstPixelBufferAccess& faceAccess, const Sampler& sampler, float ref, float s, float t, int depth = 0)
{
	Sampler clampingSampler = sampler;
	clampingSampler.wrapS = Sampler::CLAMP_TO_EDGE;
	clampingSampler.wrapT = Sampler::CLAMP_TO_EDGE;
	return faceAccess.sample2DCompare(clampingSampler, Sampler::NEAREST, ref, s, t, IVec3(0, 0, depth));
}

static float sampleCubeSeamlessLinearCompare (const ConstPixelBufferAccess (&faceAccesses)[CUBEFACE_LAST], CubeFace baseFace, const Sampler& sampler, float ref, float s, float t)
{
	DE_ASSERT(faceAccesses[0].getWidth() == faceAccesses[0].getHeight());

	int		size	= faceAccesses[0].getWidth();
	// Non-normalized coordinates.
	float	u		= s;
	float	v		= t;

	if (sampler.normalizedCoords)
	{
		u = unnormalize(sampler.wrapS, s, size);
		v = unnormalize(sampler.wrapT, t, size);
	}

	int			x0						= deFloorFloatToInt32(u-0.5f);
	int			x1						= x0+1;
	int			y0						= deFloorFloatToInt32(v-0.5f);
	int			y1						= y0+1;
	IVec2		baseSampleCoords[4]		=
	{
		IVec2(x0, y0),
		IVec2(x1, y0),
		IVec2(x0, y1),
		IVec2(x1, y1)
	};
	float		sampleRes[4];
	bool		hasBothCoordsOutOfBounds[4]; //!< Whether correctCubeFace() returns CUBEFACE_LAST, i.e. both u and v are out of bounds.

	// Find correct faces and coordinates for out-of-bounds sample coordinates.

	for (int i = 0; i < 4; i++)
	{
		CubeFaceIntCoords coords = remapCubeEdgeCoords(CubeFaceIntCoords(baseFace, baseSampleCoords[i]), size);
		hasBothCoordsOutOfBounds[i] = coords.face == CUBEFACE_LAST;

		if (!hasBothCoordsOutOfBounds[i])
		{
			const bool isFixedPointDepth = isFixedPointDepthTextureFormat(faceAccesses[coords.face].getFormat());

			sampleRes[i] = execCompare(faceAccesses[coords.face].getPixel(coords.s, coords.t), sampler.compare, sampler.compareChannel, ref, isFixedPointDepth);
		}
	}

	// If a sample was out of bounds in both u and v, we get its color from the average of the three other samples.
	// \note This averaging behavior is not required by the GLES3 spec (though it is recommended). GLES3 spec only
	//		 requires that if the three other samples all have the same color, then the doubly-out-of-bounds sample
	//		 must have this color as well.

	{
		int bothOutOfBoundsNdx = -1;
		for (int i = 0; i < 4; i++)
		{
			if (hasBothCoordsOutOfBounds[i])
			{
				DE_ASSERT(bothOutOfBoundsNdx < 0); // Only one sample can be out of bounds in both u and v.
				bothOutOfBoundsNdx = i;
			}
		}
		if (bothOutOfBoundsNdx != -1)
		{
			sampleRes[bothOutOfBoundsNdx] = 0.0f;
			for (int i = 0; i < 4; i++)
				if (i != bothOutOfBoundsNdx)
					sampleRes[bothOutOfBoundsNdx] += sampleRes[i];

			sampleRes[bothOutOfBoundsNdx] = sampleRes[bothOutOfBoundsNdx] * (1.0f/3.0f);
		}
	}

	// Interpolate.

	float a = deFloatFrac(u-0.5f);
	float b = deFloatFrac(v-0.5f);

	return (sampleRes[0]*(1.0f-a)*(1.0f-b)) +
		   (sampleRes[1]*(     a)*(1.0f-b)) +
		   (sampleRes[2]*(1.0f-a)*(     b)) +
		   (sampleRes[3]*(     a)*(     b));
}

static float sampleLevelArrayCubeSeamlessCompare (const ConstPixelBufferAccess* const (&faces)[CUBEFACE_LAST], int numLevels, CubeFace face, const Sampler& sampler, float ref, float s, float t, float lod)
{
	bool					magnified	= lod <= sampler.lodThreshold;
	Sampler::FilterMode		filterMode	= magnified ? sampler.magFilter : sampler.minFilter;

	switch (filterMode)
	{
		case Sampler::NEAREST:
			return sampleCubeSeamlessNearestCompare(faces[face][0], sampler, ref, s, t);

		case Sampler::LINEAR:
		{
			ConstPixelBufferAccess faceAccesses[CUBEFACE_LAST];
			for (int i = 0; i < (int)CUBEFACE_LAST; i++)
				faceAccesses[i] = faces[i][0];

			return sampleCubeSeamlessLinearCompare(faceAccesses, face, sampler, ref, s, t);
		}

		case Sampler::NEAREST_MIPMAP_NEAREST:
		case Sampler::LINEAR_MIPMAP_NEAREST:
		{
			int						maxLevel	= (int)numLevels-1;
			int						level		= deClamp32((int)deFloatCeil(lod + 0.5f) - 1, 0, maxLevel);
			Sampler::FilterMode		levelFilter	= (filterMode == Sampler::LINEAR_MIPMAP_NEAREST) ? Sampler::LINEAR : Sampler::NEAREST;

			if (levelFilter == Sampler::NEAREST)
				return sampleCubeSeamlessNearestCompare(faces[face][level], sampler, ref, s, t);
			else
			{
				DE_ASSERT(levelFilter == Sampler::LINEAR);

				ConstPixelBufferAccess faceAccesses[CUBEFACE_LAST];
				for (int i = 0; i < (int)CUBEFACE_LAST; i++)
					faceAccesses[i] = faces[i][level];

				return sampleCubeSeamlessLinearCompare(faceAccesses, face, sampler, ref, s, t);
			}
		}

		case Sampler::NEAREST_MIPMAP_LINEAR:
		case Sampler::LINEAR_MIPMAP_LINEAR:
		{
			int						maxLevel	= (int)numLevels-1;
			int						level0		= deClamp32((int)deFloatFloor(lod), 0, maxLevel);
			int						level1		= de::min(maxLevel, level0 + 1);
			Sampler::FilterMode		levelFilter	= (filterMode == Sampler::LINEAR_MIPMAP_LINEAR) ? Sampler::LINEAR : Sampler::NEAREST;
			float					f			= deFloatFrac(lod);
			float					t0;
			float					t1;

			if (levelFilter == Sampler::NEAREST)
			{
				t0 = sampleCubeSeamlessNearestCompare(faces[face][level0], sampler, ref, s, t);
				t1 = sampleCubeSeamlessNearestCompare(faces[face][level1], sampler, ref, s, t);
			}
			else
			{
				DE_ASSERT(levelFilter == Sampler::LINEAR);

				ConstPixelBufferAccess faceAccesses0[CUBEFACE_LAST];
				ConstPixelBufferAccess faceAccesses1[CUBEFACE_LAST];
				for (int i = 0; i < (int)CUBEFACE_LAST; i++)
				{
					faceAccesses0[i] = faces[i][level0];
					faceAccesses1[i] = faces[i][level1];
				}

				t0 = sampleCubeSeamlessLinearCompare(faceAccesses0, face, sampler, ref, s, t);
				t1 = sampleCubeSeamlessLinearCompare(faceAccesses1, face, sampler, ref, s, t);
			}

			return t0*(1.0f - f) + t1*f;
		}

		default:
			DE_ASSERT(DE_FALSE);
			return 0.0f;
	}
}

// Cube map array sampling

static inline ConstPixelBufferAccess getCubeArrayFaceAccess (const ConstPixelBufferAccess* const levels, int levelNdx, int slice, CubeFace face)
{
	const ConstPixelBufferAccess&	level	= levels[levelNdx];
	const int						depth	= (slice * 6) + getCubeArrayFaceIndex(face);

	return getSubregion(level, 0, 0, depth, level.getWidth(), level.getHeight(), 1);
}

static Vec4 sampleCubeArraySeamless (const ConstPixelBufferAccess* const levels, int numLevels, int slice, CubeFace face, const Sampler& sampler, float s, float t, float lod)
{
	const int					faceDepth	= (slice * 6) + getCubeArrayFaceIndex(face);
	const bool					magnified	= lod <= sampler.lodThreshold;
	const Sampler::FilterMode	filterMode	= magnified ? sampler.magFilter : sampler.minFilter;

	switch (filterMode)
	{
		case Sampler::NEAREST:
			return sampleCubeSeamlessNearest(levels[0], sampler, s, t, faceDepth);

		case Sampler::LINEAR:
		{
			ConstPixelBufferAccess faceAccesses[CUBEFACE_LAST];
			for (int i = 0; i < (int)CUBEFACE_LAST; i++)
				faceAccesses[i] = getCubeArrayFaceAccess(levels, 0, slice, (CubeFace)i);

			return sampleCubeSeamlessLinear(faceAccesses, face, sampler, s, t, 0);
		}

		case Sampler::NEAREST_MIPMAP_NEAREST:
		case Sampler::LINEAR_MIPMAP_NEAREST:
		{
			int						maxLevel	= (int)numLevels-1;
			int						level		= deClamp32((int)deFloatCeil(lod + 0.5f) - 1, 0, maxLevel);
			Sampler::FilterMode		levelFilter	= (filterMode == Sampler::LINEAR_MIPMAP_NEAREST) ? Sampler::LINEAR : Sampler::NEAREST;

			if (levelFilter == Sampler::NEAREST)
				return sampleCubeSeamlessNearest(levels[level], sampler, s, t, faceDepth);
			else
			{
				DE_ASSERT(levelFilter == Sampler::LINEAR);

				ConstPixelBufferAccess faceAccesses[CUBEFACE_LAST];
				for (int i = 0; i < (int)CUBEFACE_LAST; i++)
					faceAccesses[i] = getCubeArrayFaceAccess(levels, level, slice, (CubeFace)i);

				return sampleCubeSeamlessLinear(faceAccesses, face, sampler, s, t, 0);
			}
		}

		case Sampler::NEAREST_MIPMAP_LINEAR:
		case Sampler::LINEAR_MIPMAP_LINEAR:
		{
			int						maxLevel	= (int)numLevels-1;
			int						level0		= deClamp32((int)deFloatFloor(lod), 0, maxLevel);
			int						level1		= de::min(maxLevel, level0 + 1);
			Sampler::FilterMode		levelFilter	= (filterMode == Sampler::LINEAR_MIPMAP_LINEAR) ? Sampler::LINEAR : Sampler::NEAREST;
			float					f			= deFloatFrac(lod);
			Vec4					t0;
			Vec4					t1;

			if (levelFilter == Sampler::NEAREST)
			{
				t0 = sampleCubeSeamlessNearest(levels[level0], sampler, s, t, faceDepth);
				t1 = sampleCubeSeamlessNearest(levels[level1], sampler, s, t, faceDepth);
			}
			else
			{
				DE_ASSERT(levelFilter == Sampler::LINEAR);

				ConstPixelBufferAccess faceAccesses0[CUBEFACE_LAST];
				ConstPixelBufferAccess faceAccesses1[CUBEFACE_LAST];
				for (int i = 0; i < (int)CUBEFACE_LAST; i++)
				{
					faceAccesses0[i] = getCubeArrayFaceAccess(levels, level0, slice, (CubeFace)i);
					faceAccesses1[i] = getCubeArrayFaceAccess(levels, level1, slice, (CubeFace)i);
				}

				t0 = sampleCubeSeamlessLinear(faceAccesses0, face, sampler, s, t, 0);
				t1 = sampleCubeSeamlessLinear(faceAccesses1, face, sampler, s, t, 0);
			}

			return t0*(1.0f - f) + t1*f;
		}

		default:
			DE_ASSERT(DE_FALSE);
			return Vec4(0.0f);
	}
}

static float sampleCubeArraySeamlessCompare (const ConstPixelBufferAccess* const levels, int numLevels, int slice, CubeFace face, const Sampler& sampler, float ref, float s, float t, float lod)
{
	const int			faceDepth	= (slice * 6) + getCubeArrayFaceIndex(face);
	const bool			magnified	= lod <= sampler.lodThreshold;
	Sampler::FilterMode	filterMode	= magnified ? sampler.magFilter : sampler.minFilter;

	switch (filterMode)
	{
		case Sampler::NEAREST:
			return sampleCubeSeamlessNearestCompare(levels[0], sampler, ref, s, t, faceDepth);

		case Sampler::LINEAR:
		{
			ConstPixelBufferAccess faceAccesses[CUBEFACE_LAST];
			for (int i = 0; i < (int)CUBEFACE_LAST; i++)
				faceAccesses[i] = getCubeArrayFaceAccess(levels, 0, slice, (CubeFace)i);

			return sampleCubeSeamlessLinearCompare(faceAccesses, face, sampler, ref, s, t);
		}

		case Sampler::NEAREST_MIPMAP_NEAREST:
		case Sampler::LINEAR_MIPMAP_NEAREST:
		{
			int						maxLevel	= (int)numLevels-1;
			int						level		= deClamp32((int)deFloatCeil(lod + 0.5f) - 1, 0, maxLevel);
			Sampler::FilterMode		levelFilter	= (filterMode == Sampler::LINEAR_MIPMAP_NEAREST) ? Sampler::LINEAR : Sampler::NEAREST;

			if (levelFilter == Sampler::NEAREST)
				return sampleCubeSeamlessNearestCompare(levels[level], sampler, ref, s, t, faceDepth);
			else
			{
				DE_ASSERT(levelFilter == Sampler::LINEAR);

				ConstPixelBufferAccess faceAccesses[CUBEFACE_LAST];
				for (int i = 0; i < (int)CUBEFACE_LAST; i++)
					faceAccesses[i] = getCubeArrayFaceAccess(levels, level, slice, (CubeFace)i);

				return sampleCubeSeamlessLinearCompare(faceAccesses, face, sampler, ref, s, t);
			}
		}

		case Sampler::NEAREST_MIPMAP_LINEAR:
		case Sampler::LINEAR_MIPMAP_LINEAR:
		{
			int						maxLevel	= (int)numLevels-1;
			int						level0		= deClamp32((int)deFloatFloor(lod), 0, maxLevel);
			int						level1		= de::min(maxLevel, level0 + 1);
			Sampler::FilterMode		levelFilter	= (filterMode == Sampler::LINEAR_MIPMAP_LINEAR) ? Sampler::LINEAR : Sampler::NEAREST;
			float					f			= deFloatFrac(lod);
			float					t0;
			float					t1;

			if (levelFilter == Sampler::NEAREST)
			{
				t0 = sampleCubeSeamlessNearestCompare(levels[level0], sampler, ref, s, t, faceDepth);
				t1 = sampleCubeSeamlessNearestCompare(levels[level1], sampler, ref, s, t, faceDepth);
			}
			else
			{
				DE_ASSERT(levelFilter == Sampler::LINEAR);

				ConstPixelBufferAccess faceAccesses0[CUBEFACE_LAST];
				ConstPixelBufferAccess faceAccesses1[CUBEFACE_LAST];
				for (int i = 0; i < (int)CUBEFACE_LAST; i++)
				{
					faceAccesses0[i] = getCubeArrayFaceAccess(levels, level0, slice, (CubeFace)i);
					faceAccesses1[i] = getCubeArrayFaceAccess(levels, level1, slice, (CubeFace)i);
				}

				t0 = sampleCubeSeamlessLinearCompare(faceAccesses0, face, sampler, ref, s, t);
				t1 = sampleCubeSeamlessLinearCompare(faceAccesses1, face, sampler, ref, s, t);
			}

			return t0*(1.0f - f) + t1*f;
		}

		default:
			DE_ASSERT(DE_FALSE);
			return 0.0f;
	}
}

inline int computeMipPyramidLevels (int size)
{
	return deLog2Floor32(size)+1;
}

inline int computeMipPyramidLevels (int width, int height)
{
	return deLog2Floor32(de::max(width, height))+1;
}

inline int computeMipPyramidLevels (int width, int height, int depth)
{
	return deLog2Floor32(de::max(width, de::max(height, depth)))+1;
}

inline int getMipPyramidLevelSize (int baseLevelSize, int levelNdx)
{
	return de::max(baseLevelSize >> levelNdx, 1);
}

// TextureLevelPyramid

TextureLevelPyramid::TextureLevelPyramid (const TextureFormat& format, int numLevels)
	: m_format	(format)
	, m_data	(numLevels)
	, m_access	(numLevels)
{
}

TextureLevelPyramid::TextureLevelPyramid (const TextureLevelPyramid& other)
	: m_format	(other.m_format)
	, m_data	(other.getNumLevels())
	, m_access	(other.getNumLevels())
{
	for (int levelNdx = 0; levelNdx < other.getNumLevels(); levelNdx++)
	{
		if (!other.isLevelEmpty(levelNdx))
		{
			const tcu::ConstPixelBufferAccess& srcLevel = other.getLevel(levelNdx);

			m_data[levelNdx] = other.m_data[levelNdx];
			m_access[levelNdx] = PixelBufferAccess(srcLevel.getFormat(), srcLevel.getWidth(), srcLevel.getHeight(), srcLevel.getDepth(), m_data[levelNdx].getPtr());
		}
	}
}

TextureLevelPyramid& TextureLevelPyramid::operator= (const TextureLevelPyramid& other)
{
	if (this == &other)
		return *this;

	m_format = other.m_format;
	m_data.resize(other.getNumLevels());
	m_access.resize(other.getNumLevels());

	for (int levelNdx = 0; levelNdx < other.getNumLevels(); levelNdx++)
	{
		if (!other.isLevelEmpty(levelNdx))
		{
			const tcu::ConstPixelBufferAccess& srcLevel = other.getLevel(levelNdx);

			m_data[levelNdx] = other.m_data[levelNdx];
			m_access[levelNdx] = PixelBufferAccess(srcLevel.getFormat(), srcLevel.getWidth(), srcLevel.getHeight(), srcLevel.getDepth(), m_data[levelNdx].getPtr());
		}
		else if (!isLevelEmpty(levelNdx))
			clearLevel(levelNdx);
	}

	return *this;
}

TextureLevelPyramid::~TextureLevelPyramid (void)
{
}

void TextureLevelPyramid::allocLevel (int levelNdx, int width, int height, int depth)
{
	const int	size	= m_format.getPixelSize()*width*height*depth;

	DE_ASSERT(isLevelEmpty(levelNdx));

	m_data[levelNdx].setStorage(size);
	m_access[levelNdx] = PixelBufferAccess(m_format, width, height, depth, m_data[levelNdx].getPtr());
}

void TextureLevelPyramid::clearLevel (int levelNdx)
{
	DE_ASSERT(!isLevelEmpty(levelNdx));

	m_data[levelNdx].clear();
	m_access[levelNdx] = PixelBufferAccess();
}

// Texture1D

Texture1D::Texture1D (const TextureFormat& format, int width)
	: TextureLevelPyramid	(format, computeMipPyramidLevels(width))
	, m_width				(width)
	, m_view				(getNumLevels(), getLevels())
{
}

Texture1D::Texture1D (const Texture1D& other)
	: TextureLevelPyramid	(other)
	, m_width				(other.m_width)
	, m_view				(getNumLevels(), getLevels())
{
}

Texture1D& Texture1D::operator= (const Texture1D& other)
{
	if (this == &other)
		return *this;

	TextureLevelPyramid::operator=(other);

	m_width		= other.m_width;
	m_view		= Texture1DView(getNumLevels(), getLevels());

	return *this;
}

Texture1D::~Texture1D (void)
{
}

void Texture1D::allocLevel (int levelNdx)
{
	DE_ASSERT(de::inBounds(levelNdx, 0, getNumLevels()));

	const int width = getMipPyramidLevelSize(m_width, levelNdx);

	TextureLevelPyramid::allocLevel(levelNdx, width, 1, 1);
}

// Texture2D

Texture2D::Texture2D (const TextureFormat& format, int width, int height, bool es2)
	: TextureLevelPyramid	(format, computeMipPyramidLevels(width, height))
	, m_yuvTextureUsed	(false)
	, m_width		(width)
	, m_height		(height)
	, m_view		(getNumLevels(), getLevels(), es2)
{
}

Texture2D::Texture2D (const TextureFormat& format, int width, int height, int mipmaps)
	: TextureLevelPyramid	(format, mipmaps)
	, m_yuvTextureUsed	(false)
	, m_width		(width)
	, m_height		(height)
	, m_view		(getNumLevels(), getLevels())
{
}

Texture2D::Texture2D (const Texture2D& other)
	: TextureLevelPyramid	(other)
	, m_yuvTextureUsed	(other.m_yuvTextureUsed)
	, m_width		(other.m_width)
	, m_height		(other.m_height)
	, m_view		(getNumLevels(), getLevels(), other.getView().isES2())
{
}

Texture2D& Texture2D::operator= (const Texture2D& other)
{
	if (this == &other)
		return *this;

	TextureLevelPyramid::operator=(other);

	m_width		= other.m_width;
	m_height	= other.m_height;
	m_view		= Texture2DView(getNumLevels(), getLevels(), other.getView().isES2());
	m_yuvTextureUsed = other.m_yuvTextureUsed;
	return *this;
}

Texture2D::~Texture2D (void)
{
}

void Texture2D::allocLevel (int levelNdx)
{
	DE_ASSERT(de::inBounds(levelNdx, 0, getNumLevels()));

	const int	width	= getMipPyramidLevelSize(m_width, levelNdx);
	const int	height	= getMipPyramidLevelSize(m_height, levelNdx);

	TextureLevelPyramid::allocLevel(levelNdx, width, height, 1);
}

// TextureCubeView

TextureCubeView::TextureCubeView (void)
	: m_numLevels(0)
	, m_es2(false)
	, m_minLodParams (DE_NULL)
{
	for (int ndx = 0; ndx < CUBEFACE_LAST; ndx++)
		m_levels[ndx] = DE_NULL;
}

TextureCubeView::TextureCubeView (int numLevels, const ConstPixelBufferAccess* const (&levels) [CUBEFACE_LAST], bool es2, ImageViewMinLodParams *minLodParams)
	: m_numLevels(numLevels)
	, m_es2(es2)
	, m_minLodParams(minLodParams)
{
	for (int ndx = 0; ndx < CUBEFACE_LAST; ndx++)
		m_levels[ndx] = levels[ndx];
}

tcu::Vec4 TextureCubeView::sample (const Sampler& sampler, float s, float t, float r, float lod) const
{
	DE_ASSERT(sampler.compare == Sampler::COMPAREMODE_NONE);

	// Computes (face, s, t).
	const CubeFaceFloatCoords coords = getCubeFaceCoords(Vec3(s, t, r));
	if (sampler.seamlessCubeMap)
		return sampleLevelArrayCubeSeamless(m_levels, m_numLevels, coords.face, sampler, coords.s, coords.t, 0 /* depth */, lod, m_minLodParams);
	else
		return sampleLevelArray2D(m_levels[coords.face], m_numLevels, sampler, coords.s, coords.t, 0 /* depth */, lod, m_es2, m_minLodParams);
}

float TextureCubeView::sampleCompare (const Sampler& sampler, float ref, float s, float t, float r, float lod) const
{
	DE_ASSERT(sampler.compare != Sampler::COMPAREMODE_NONE);

	// Computes (face, s, t).
	const CubeFaceFloatCoords coords = getCubeFaceCoords(Vec3(s, t, r));
	if (sampler.seamlessCubeMap)
		return sampleLevelArrayCubeSeamlessCompare(m_levels, m_numLevels, coords.face, sampler, ref, coords.s, coords.t, lod);
	else
		return sampleLevelArray2DCompare(m_levels[coords.face], m_numLevels, sampler, ref, coords.s, coords.t, lod, IVec3(0, 0, 0));
}

Vec4 TextureCubeView::gather (const Sampler& sampler, float s, float t, float r, int componentNdx) const
{
	DE_ASSERT(sampler.compare == Sampler::COMPAREMODE_NONE);

	ConstPixelBufferAccess faceAccesses[CUBEFACE_LAST];
	for (int i = 0; i < (int)CUBEFACE_LAST; i++)
		faceAccesses[i] = m_levels[i][0];

	const CubeFaceFloatCoords	coords	= getCubeFaceCoords(Vec3(s, t, r));
	const int					size	= faceAccesses[0].getWidth();
	// Non-normalized coordinates.
	float						u		= coords.s;
	float						v		= coords.t;

	if (sampler.normalizedCoords)
	{
		u = unnormalize(sampler.wrapS, coords.s, size);
		v = unnormalize(sampler.wrapT, coords.t, size);
	}

	Vec4 sampleColors[4];
	getCubeLinearSamples(faceAccesses, coords.face, u, v, 0, sampleColors);

	const int	sampleIndices[4] = { 2, 3, 1, 0 }; // \note Gather returns the samples in a non-obvious order.
	Vec4		result;
	for (int i = 0; i < 4; i++)
		result[i] = sampleColors[sampleIndices[i]][componentNdx];

	return result;
}

Vec4 TextureCubeView::gatherCompare (const Sampler& sampler, float ref, float s, float t, float r) const
{
	DE_ASSERT(sampler.compare != Sampler::COMPAREMODE_NONE);
	DE_ASSERT(m_levels[0][0].getFormat().order == TextureFormat::D || m_levels[0][0].getFormat().order == TextureFormat::DS);
	DE_ASSERT(sampler.compareChannel == 0);

	Sampler noCompareSampler = sampler;
	noCompareSampler.compare = Sampler::COMPAREMODE_NONE;

	const Vec4 gathered			= gather(noCompareSampler, s, t, r, 0 /* component 0: depth */);
	const bool isFixedPoint		= isFixedPointDepthTextureFormat(m_levels[0][0].getFormat());
	Vec4 result;
	for (int i = 0; i < 4; i++)
		result[i] = execCompare(gathered, sampler.compare, i, ref, isFixedPoint);

	return result;
}

// TextureCube

TextureCube::TextureCube (const TextureFormat& format, int size, bool es2)
	: m_format	(format)
	, m_size	(size)
{
	const int						numLevels		= computeMipPyramidLevels(m_size);
	const ConstPixelBufferAccess*	levels[CUBEFACE_LAST];

	for (int face = 0; face < CUBEFACE_LAST; face++)
	{
		m_data[face].resize(numLevels);
		m_access[face].resize(numLevels);
		levels[face] = &m_access[face][0];
	}

	m_view = TextureCubeView(numLevels, levels, es2);
}

TextureCube::TextureCube (const TextureCube& other)
	: m_format	(other.m_format)
	, m_size	(other.m_size)
{
	const int						numLevels		= computeMipPyramidLevels(m_size);
	const ConstPixelBufferAccess*	levels[CUBEFACE_LAST];

	for (int face = 0; face < CUBEFACE_LAST; face++)
	{
		m_data[face].resize(numLevels);
		m_access[face].resize(numLevels);
		levels[face] = &m_access[face][0];
	}

	m_view = TextureCubeView(numLevels, levels, other.getView().isES2());

	for (int levelNdx = 0; levelNdx < numLevels; levelNdx++)
	{
		for (int face = 0; face < CUBEFACE_LAST; face++)
		{
			if (!other.isLevelEmpty((CubeFace)face, levelNdx))
			{
				allocLevel((CubeFace)face, levelNdx);
				copy(getLevelFace(levelNdx, (CubeFace)face),
					 other.getLevelFace(levelNdx, (CubeFace)face));
			}
		}
	}
}

TextureCube& TextureCube::operator= (const TextureCube& other)
{
	if (this == &other)
		return *this;

	const int						numLevels		= computeMipPyramidLevels(other.m_size);
	const ConstPixelBufferAccess*	levels[CUBEFACE_LAST];

	for (int face = 0; face < CUBEFACE_LAST; face++)
	{
		m_data[face].resize(numLevels);
		m_access[face].resize(numLevels);
		levels[face] = &m_access[face][0];
	}

	m_format	= other.m_format;
	m_size		= other.m_size;
	m_view		= TextureCubeView(numLevels, levels, other.getView().isES2());

	for (int levelNdx = 0; levelNdx < numLevels; levelNdx++)
	{
		for (int face = 0; face < CUBEFACE_LAST; face++)
		{
			if (!isLevelEmpty((CubeFace)face, levelNdx))
				clearLevel((CubeFace)face, levelNdx);

			if (!other.isLevelEmpty((CubeFace)face, levelNdx))
			{
				allocLevel((CubeFace)face, levelNdx);
				copy(getLevelFace(levelNdx, (CubeFace)face),
					 other.getLevelFace(levelNdx, (CubeFace)face));
			}
		}
	}

	return *this;
}

TextureCube::~TextureCube (void)
{
}

void TextureCube::allocLevel (tcu::CubeFace face, int levelNdx)
{
	const int	size		= getMipPyramidLevelSize(m_size, levelNdx);
	const int	dataSize	= m_format.getPixelSize()*size*size;
	DE_ASSERT(isLevelEmpty(face, levelNdx));

	m_data[face][levelNdx].setStorage(dataSize);
	m_access[face][levelNdx] = PixelBufferAccess(m_format, size, size, 1, m_data[face][levelNdx].getPtr());
}

void TextureCube::clearLevel (tcu::CubeFace face, int levelNdx)
{
	DE_ASSERT(!isLevelEmpty(face, levelNdx));
	m_data[face][levelNdx].clear();
	m_access[face][levelNdx] = PixelBufferAccess();
}

// Texture1DArrayView

Texture1DArrayView::Texture1DArrayView (int numLevels, const ConstPixelBufferAccess* levels, bool es2 DE_UNUSED_ATTR, ImageViewMinLodParams* minLodParams DE_UNUSED_ATTR)
	: m_numLevels	(numLevels)
	, m_levels		(levels)
{
}

inline int Texture1DArrayView::selectLayer (float t) const
{
	DE_ASSERT(m_numLevels > 0 && m_levels);
	return de::clamp(deFloorFloatToInt32(t + 0.5f), 0, m_levels[0].getHeight()-1);
}

Vec4 Texture1DArrayView::sample (const Sampler& sampler, float s, float t, float lod) const
{
	return sampleLevelArray1D(m_levels, m_numLevels, sampler, s, selectLayer(t), lod);
}

Vec4 Texture1DArrayView::sampleOffset (const Sampler& sampler, float s, float t, float lod, deInt32 offset) const
{
	return sampleLevelArray1DOffset(m_levels, m_numLevels, sampler, s, lod, IVec2(offset, selectLayer(t)));
}

float Texture1DArrayView::sampleCompare (const Sampler& sampler, float ref, float s, float t, float lod) const
{
	return sampleLevelArray1DCompare(m_levels, m_numLevels, sampler, ref, s, lod, IVec2(0, selectLayer(t)));
}

float Texture1DArrayView::sampleCompareOffset (const Sampler& sampler, float ref, float s, float t, float lod, deInt32 offset) const
{
	return sampleLevelArray1DCompare(m_levels, m_numLevels, sampler, ref, s, lod, IVec2(offset, selectLayer(t)));
}

// Texture2DArrayView

Texture2DArrayView::Texture2DArrayView (int numLevels, const ConstPixelBufferAccess* levels, bool es2 DE_UNUSED_ATTR, ImageViewMinLodParams* minLodParams DE_UNUSED_ATTR)
	: m_numLevels	(numLevels)
	, m_levels		(levels)
{
}

inline int Texture2DArrayView::selectLayer (float r) const
{
	DE_ASSERT(m_numLevels > 0 && m_levels);
	return de::clamp(deFloorFloatToInt32(r + 0.5f), 0, m_levels[0].getDepth()-1);
}

Vec4 Texture2DArrayView::sample (const Sampler& sampler, float s, float t, float r, float lod) const
{
	return sampleLevelArray2D(m_levels, m_numLevels, sampler, s, t, selectLayer(r), lod);
}

float Texture2DArrayView::sampleCompare (const Sampler& sampler, float ref, float s, float t, float r, float lod) const
{
	return sampleLevelArray2DCompare(m_levels, m_numLevels, sampler, ref, s, t, lod, IVec3(0, 0, selectLayer(r)));
}

Vec4 Texture2DArrayView::sampleOffset (const Sampler& sampler, float s, float t, float r, float lod, const IVec2& offset) const
{
	return sampleLevelArray2DOffset(m_levels, m_numLevels, sampler, s, t, lod, IVec3(offset.x(), offset.y(), selectLayer(r)));
}

float Texture2DArrayView::sampleCompareOffset (const Sampler& sampler, float ref, float s, float t, float r, float lod, const IVec2& offset) const
{
	return sampleLevelArray2DCompare(m_levels, m_numLevels, sampler, ref, s, t, lod, IVec3(offset.x(), offset.y(), selectLayer(r)));
}

Vec4 Texture2DArrayView::gatherOffsets (const Sampler& sampler, float s, float t, float r, int componentNdx, const IVec2 (&offsets)[4]) const
{
	return gatherArray2DOffsets(m_levels[0], sampler, s, t, selectLayer(r), componentNdx, offsets);
}

Vec4 Texture2DArrayView::gatherOffsetsCompare (const Sampler& sampler, float ref, float s, float t, float r, const IVec2 (&offsets)[4]) const
{
	return gatherArray2DOffsetsCompare(m_levels[0], sampler, ref, s, t, selectLayer(r), offsets);
}

// Texture1DArray

Texture1DArray::Texture1DArray (const TextureFormat& format, int width, int numLayers)
	: TextureLevelPyramid	(format, computeMipPyramidLevels(width))
	, m_width				(width)
	, m_numLayers			(numLayers)
	, m_view				(getNumLevels(), getLevels())
{
}

Texture1DArray::Texture1DArray (const Texture1DArray& other)
	: TextureLevelPyramid	(other)
	, m_width				(other.m_width)
	, m_numLayers			(other.m_numLayers)
	, m_view				(getNumLevels(), getLevels())
{
}

Texture1DArray& Texture1DArray::operator= (const Texture1DArray& other)
{
	if (this == &other)
		return *this;

	TextureLevelPyramid::operator=(other);

	m_width		= other.m_width;
	m_numLayers	= other.m_numLayers;
	m_view		= Texture1DArrayView(getNumLevels(), getLevels());

	return *this;
}

Texture1DArray::~Texture1DArray (void)
{
}

void Texture1DArray::allocLevel (int levelNdx)
{
	DE_ASSERT(de::inBounds(levelNdx, 0, getNumLevels()));

	const int width = getMipPyramidLevelSize(m_width, levelNdx);

	TextureLevelPyramid::allocLevel(levelNdx, width, m_numLayers, 1);
}

// Texture2DArray

Texture2DArray::Texture2DArray (const TextureFormat& format, int width, int height, int numLayers)
	: TextureLevelPyramid	(format, computeMipPyramidLevels(width, height))
	, m_width				(width)
	, m_height				(height)
	, m_numLayers			(numLayers)
	, m_view				(getNumLevels(), getLevels())
{
}

Texture2DArray::Texture2DArray (const Texture2DArray& other)
	: TextureLevelPyramid	(other)
	, m_width				(other.m_width)
	, m_height				(other.m_height)
	, m_numLayers			(other.m_numLayers)
	, m_view				(getNumLevels(), getLevels())
{
}

Texture2DArray& Texture2DArray::operator= (const Texture2DArray& other)
{
	if (this == &other)
		return *this;

	TextureLevelPyramid::operator=(other);

	m_width		= other.m_width;
	m_height	= other.m_height;
	m_numLayers	= other.m_numLayers;
	m_view		= Texture2DArrayView(getNumLevels(), getLevels());

	return *this;
}

Texture2DArray::~Texture2DArray (void)
{
}

void Texture2DArray::allocLevel (int levelNdx)
{
	DE_ASSERT(de::inBounds(levelNdx, 0, getNumLevels()));

	const int	width	= getMipPyramidLevelSize(m_width,	levelNdx);
	const int	height	= getMipPyramidLevelSize(m_height,	levelNdx);

	TextureLevelPyramid::allocLevel(levelNdx, width, height, m_numLayers);
}

// Texture3DView

Texture3DView::Texture3DView (int numLevels, const ConstPixelBufferAccess* levels, bool es2, ImageViewMinLodParams *minLodParams)
	: m_numLevels		(numLevels)
	, m_levels			(levels)
	, m_es2				(es2)
	, m_minLodParams	(minLodParams)
{
}

// Texture3D

Texture3D::Texture3D (const TextureFormat& format, int width, int height, int depth)
	: TextureLevelPyramid	(format, computeMipPyramidLevels(width, height, depth))
	, m_width				(width)
	, m_height				(height)
	, m_depth				(depth)
	, m_view				(getNumLevels(), getLevels())
{
}

Texture3D::Texture3D (const Texture3D& other)
	: TextureLevelPyramid	(other)
	, m_width				(other.m_width)
	, m_height				(other.m_height)
	, m_depth				(other.m_depth)
	, m_view				(getNumLevels(), getLevels())
{
}

Texture3D& Texture3D::operator= (const Texture3D& other)
{
	if (this == &other)
		return *this;

	TextureLevelPyramid::operator=(other);

	m_width		= other.m_width;
	m_height	= other.m_height;
	m_depth		= other.m_depth;
	m_view		= Texture3DView(getNumLevels(), getLevels());

	return *this;
}

Texture3D::~Texture3D (void)
{
}

void Texture3D::allocLevel (int levelNdx)
{
	DE_ASSERT(de::inBounds(levelNdx, 0, getNumLevels()));

	const int width		= getMipPyramidLevelSize(m_width,	levelNdx);
	const int height	= getMipPyramidLevelSize(m_height,	levelNdx);
	const int depth		= getMipPyramidLevelSize(m_depth,	levelNdx);

	TextureLevelPyramid::allocLevel(levelNdx, width, height, depth);
}

// TextureCubeArrayView

TextureCubeArrayView::TextureCubeArrayView (int numLevels, const ConstPixelBufferAccess* levels, bool es2 DE_UNUSED_ATTR, ImageViewMinLodParams* minLodParams DE_UNUSED_ATTR)
	: m_numLevels	(numLevels)
	, m_levels		(levels)
{
}

inline int TextureCubeArrayView::selectLayer (float q) const
{
	DE_ASSERT(m_numLevels > 0 && m_levels);
	DE_ASSERT((m_levels[0].getDepth() % 6) == 0);

	return de::clamp(deFloorFloatToInt32(q + 0.5f), 0, (m_levels[0].getDepth() / 6)-1);
}

tcu::Vec4 TextureCubeArrayView::sample (const Sampler& sampler, float s, float t, float r, float q, float lod) const
{
	const CubeFaceFloatCoords	coords		= getCubeFaceCoords(Vec3(s, t, r));
	const int					layer		= selectLayer(q);
	const int					faceDepth	= (layer * 6) + getCubeArrayFaceIndex(coords.face);

	DE_ASSERT(sampler.compare == Sampler::COMPAREMODE_NONE);

	if (sampler.seamlessCubeMap)
		return sampleCubeArraySeamless(m_levels, m_numLevels, layer, coords.face, sampler, coords.s, coords.t, lod);
	else
		return sampleLevelArray2D(m_levels, m_numLevels, sampler, coords.s, coords.t, faceDepth, lod);
}

float TextureCubeArrayView::sampleCompare (const Sampler& sampler, float ref, float s, float t, float r, float q, float lod) const
{
	const CubeFaceFloatCoords	coords		= getCubeFaceCoords(Vec3(s, t, r));
	const int					layer		= selectLayer(q);
	const int					faceDepth	= (layer * 6) + getCubeArrayFaceIndex(coords.face);

	DE_ASSERT(sampler.compare != Sampler::COMPAREMODE_NONE);

	if (sampler.seamlessCubeMap)
		return sampleCubeArraySeamlessCompare(m_levels, m_numLevels, layer, coords.face, sampler, ref, coords.s, coords.t, lod);
	else
		return sampleLevelArray2DCompare(m_levels, m_numLevels, sampler, ref, coords.s, coords.t, lod, IVec3(0, 0, faceDepth));
}

// TextureCubeArray

TextureCubeArray::TextureCubeArray (const TextureFormat& format, int size, int depth)
	: TextureLevelPyramid	(format, computeMipPyramidLevels(size))
	, m_size				(size)
	, m_depth				(depth)
	, m_view				(getNumLevels(), getLevels())
{
	DE_ASSERT(m_depth % 6 == 0);
}

TextureCubeArray::TextureCubeArray (const TextureCubeArray& other)
	: TextureLevelPyramid	(other)
	, m_size				(other.m_size)
	, m_depth				(other.m_depth)
	, m_view				(getNumLevels(), getLevels())
{
	DE_ASSERT(m_depth % 6 == 0);
}

TextureCubeArray& TextureCubeArray::operator= (const TextureCubeArray& other)
{
	if (this == &other)
		return *this;

	TextureLevelPyramid::operator=(other);

	m_size	= other.m_size;
	m_depth	= other.m_depth;
	m_view	= TextureCubeArrayView(getNumLevels(), getLevels());

	DE_ASSERT(m_depth % 6 == 0);

	return *this;
}

TextureCubeArray::~TextureCubeArray (void)
{
}

void TextureCubeArray::allocLevel (int levelNdx)
{
	DE_ASSERT(de::inBounds(levelNdx, 0, getNumLevels()));

	const int size = getMipPyramidLevelSize(m_size, levelNdx);

	TextureLevelPyramid::allocLevel(levelNdx, size, size, m_depth);
}

std::ostream& operator<< (std::ostream& str, TextureFormat::ChannelOrder order)
{
	const char* const orderStrings[] =
	{
		"R",
		"A",
		"I",
		"L",
		"LA",
		"RG",
		"RA",
		"RGB",
		"RGBA",
		"ARGB",
		"ABGR",
		"BGR",
		"BGRA",

		"sR",
		"sRG",
		"sRGB",
		"sRGBA",
		"sBGR",
		"sBGRA",

		"D",
		"S",
		"DS"
	};

	return str << de::getSizedArrayElement<TextureFormat::CHANNELORDER_LAST>(orderStrings, order);
}

std::ostream& operator<< (std::ostream& str, TextureFormat::ChannelType type)
{
	DE_STATIC_ASSERT(TextureFormat::CHANNELTYPE_LAST == 48);

	const char* const typeStrings[] =
	{
		"SNORM_INT8",
		"SNORM_INT16",
		"SNORM_INT32",
		"UNORM_INT8",
		"UNORM_INT16",
		"UNORM_INT24",
		"UNORM_INT32",
		"UNORM_BYTE_44",
		"UNORM_SHORT_565",
		"UNORM_SHORT_555",
		"UNORM_SHORT_4444",
		"UNORM_SHORT_5551",
		"UNORM_SHORT_1555",
		"UNORM_INT_101010",
		"SNORM_INT_1010102_REV",
		"UNORM_INT_1010102_REV",
		"UNSIGNED_BYTE_44",
		"UNSIGNED_SHORT_565",
		"UNSIGNED_SHORT_4444",
		"UNSIGNED_SHORT_5551",
		"SIGNED_INT_1010102_REV",
		"UNSIGNED_INT_1010102_REV",
		"UNSIGNED_INT_11F_11F_10F_REV",
		"UNSIGNED_INT_999_E5_REV",
		"UNSIGNED_INT_16_8_8",
		"UNSIGNED_INT_24_8",
		"UNSIGNED_INT_24_8_REV",
		"SIGNED_INT8",
		"SIGNED_INT16",
		"SIGNED_INT32",
		"SIGNED_INT64",
		"UNSIGNED_INT8",
		"UNSIGNED_INT16",
		"UNSIGNED_INT24",
		"UNSIGNED_INT32",
		"UNSIGNED_INT64",
		"HALF_FLOAT",
		"FLOAT",
		"FLOAT64",
		"FLOAT_UNSIGNED_INT_24_8_REV",
		"UNORM_SHORT_10",
		"UNORM_SHORT_12",
		"USCALED_INT8",
		"USCALED_INT16",
		"SSCALED_INT8",
		"SSCALED_INT16",
		"USCALED_INT_1010102_REV",
		"SSCALED_INT_1010102_REV"
	};

	return str << de::getSizedArrayElement<TextureFormat::CHANNELTYPE_LAST>(typeStrings, type);
}

std::ostream& operator<< (std::ostream& str, CubeFace face)
{
	switch (face)
	{
		case CUBEFACE_NEGATIVE_X:	return str << "CUBEFACE_NEGATIVE_X";
		case CUBEFACE_POSITIVE_X:	return str << "CUBEFACE_POSITIVE_X";
		case CUBEFACE_NEGATIVE_Y:	return str << "CUBEFACE_NEGATIVE_Y";
		case CUBEFACE_POSITIVE_Y:	return str << "CUBEFACE_POSITIVE_Y";
		case CUBEFACE_NEGATIVE_Z:	return str << "CUBEFACE_NEGATIVE_Z";
		case CUBEFACE_POSITIVE_Z:	return str << "CUBEFACE_POSITIVE_Z";
		case CUBEFACE_LAST:			return str << "CUBEFACE_LAST";
		default:					return str << "UNKNOWN(" << (int)face << ")";
	}
}

std::ostream& operator<< (std::ostream& str, TextureFormat format)
{
	return str << format.order << ", " << format.type << "";
}

std::ostream& operator<< (std::ostream& str, const ConstPixelBufferAccess& access)
{
	return str << "format = (" << access.getFormat() << "), size = "
			   << access.getWidth() << " x " << access.getHeight() << " x " << access.getDepth()
			   << ", pitch = " << access.getRowPitch() << " / " << access.getSlicePitch();
}

deBool isSamplerMipmapModeLinear (tcu::Sampler::FilterMode filterMode)
{
	DE_STATIC_ASSERT(tcu::Sampler::FILTERMODE_LAST == 9);
	switch (filterMode)
	{
		case tcu::Sampler::NEAREST:
		case tcu::Sampler::LINEAR:
		case tcu::Sampler::CUBIC:
		case tcu::Sampler::NEAREST_MIPMAP_NEAREST:
		case tcu::Sampler::LINEAR_MIPMAP_NEAREST:
		case tcu::Sampler::CUBIC_MIPMAP_NEAREST:
			return DE_FALSE;
		case tcu::Sampler::NEAREST_MIPMAP_LINEAR:
		case tcu::Sampler::LINEAR_MIPMAP_LINEAR:
		case tcu::Sampler::CUBIC_MIPMAP_LINEAR:
			return DE_TRUE;
		default:
			DE_FATAL("Illegal filter mode");
			return DE_FALSE;
	}
}
} // tcu<|MERGE_RESOLUTION|>--- conflicted
+++ resolved
@@ -2540,11 +2540,7 @@
 	bool					magnified;
 	// minLodRelative is used to calculate the image level to sample from, when VK_EXT_image_view_min_lod extension is enabled.
 	// The value is relative to baseLevel as the Texture*View was created as the baseLevel being level[0].
-<<<<<<< HEAD
-	const float				minLodRelative	= (minLodParams != DE_NULL) ? minLodParams->minLod - (float)minLodParams->baseLevel : 0.0f;
-=======
 	const float				minLodRelative	= (minLodParams != DE_NULL) ? getImageViewMinLod(minLodParams->minLod) - (float)minLodParams->baseLevel : 0.0f;
->>>>>>> fbc38865
 
 	if (es2 && sampler.magFilter == Sampler::LINEAR &&
 		(sampler.minFilter == Sampler::NEAREST_MIPMAP_NEAREST || sampler.minFilter == Sampler::NEAREST_MIPMAP_LINEAR))
@@ -2643,11 +2639,7 @@
 {
 	// minLodRelative is used to calculate the image level to sample from, when VK_EXT_image_view_min_lod extension is enabled.
 	// The value is relative to baseLevel as the Texture*View was created as the baseLevel being level[0].
-<<<<<<< HEAD
-	const float				minLodRelative	= (minLodParams != DE_NULL) ? minLodParams->minLod - (float)minLodParams->baseLevel : 0.0f;
-=======
 	const float				minLodRelative	= (minLodParams != DE_NULL) ? getImageViewMinLod(minLodParams->minLod) - (float)minLodParams->baseLevel : 0.0f;
->>>>>>> fbc38865
 	bool					magnified	= lod <= sampler.lodThreshold;
 	Sampler::FilterMode		filterMode	= magnified ? sampler.magFilter : sampler.minFilter;
 
@@ -3091,11 +3083,7 @@
 {
 	// minLodRelative is used to calculate the image level to sample from, when VK_EXT_image_view_min_lod extension is enabled.
 	// The value is relative to baseLevel as the Texture*View was created as the baseLevel being level[0].
-<<<<<<< HEAD
-	const float				minLodRelative	= (minLodParams != DE_NULL) ? minLodParams->minLod - (float)minLodParams->baseLevel : 0.0f;
-=======
 	const float				minLodRelative	= (minLodParams != DE_NULL) ? getImageViewMinLod(minLodParams->minLod) - (float)minLodParams->baseLevel : 0.0f;
->>>>>>> fbc38865
 	bool					magnified	= lod <= sampler.lodThreshold;
 	Sampler::FilterMode		filterMode	= magnified ? sampler.magFilter : sampler.minFilter;
 
@@ -3136,13 +3124,8 @@
 				faceAccesses[i] = faces[i][index];
 
 			Vec4 result = sampleCubeSeamlessLinear(faceAccesses, face, sampler, s, t, depth);
-<<<<<<< HEAD
-
-
-=======
-
-
->>>>>>> fbc38865
+
+
 			if (cond && ((index + 1) < numLevels) && deFloatFrac(minLodRelative) != 0.0f)
 			{
 				// In case of a minLodRelative value with fractional part, we need to ponderate the different sample of N level
