--- conflicted
+++ resolved
@@ -197,10 +197,7 @@
 public:
 						Context				(const Core*					core,
 											 HDC							deviceCtx,
-<<<<<<< HEAD
-=======
 											 const Context*					sharedContext,
->>>>>>> f172e07b
 											 glu::ContextType				ctxType,
 											 int							pixelFormat,
 											 glu::ResetNotificationStrategy	resetNotificationStrategy);
