--- conflicted
+++ resolved
@@ -26,10 +26,10 @@
 
 if (de::contains(extSet, "GL_EXT_robustness"))
 {
-	gl->getGraphicsResetStatus	= (glGetGraphicsResetStatusFunc)	loader->get("glGetGraphicsResetStatusEXT");
-	gl->getnUniformfv			= (glGetnUniformfvFunc)				loader->get("glGetnUniformfvEXT");
-	gl->getnUniformiv			= (glGetnUniformivFunc)				loader->get("glGetnUniformivEXT");
-	gl->readnPixels				= (glReadnPixelsFunc)				loader->get("glReadnPixelsEXT");
+	gl->getGraphicsResetStatusEXT	= (glGetGraphicsResetStatusEXTFunc)	loader->get("glGetGraphicsResetStatusEXT");
+	gl->getnUniformfv				= (glGetnUniformfvFunc)				loader->get("glGetnUniformfvEXT");
+	gl->getnUniformiv				= (glGetnUniformivFunc)				loader->get("glGetnUniformivEXT");
+	gl->readnPixels					= (glReadnPixelsFunc)				loader->get("glReadnPixelsEXT");
 }
 
 if (de::contains(extSet, "GL_KHR_robustness"))
@@ -56,17 +56,6 @@
 	gl->framebufferTexture	= (glFramebufferTextureFunc)	loader->get("glFramebufferTextureEXT");
 }
 
-<<<<<<< HEAD
-if (de::contains(extSet, "GL_EXT_robustness"))
-{
-	gl->getGraphicsResetStatusEXT	= (glGetGraphicsResetStatusEXTFunc)	loader->get("glGetGraphicsResetStatusEXT");
-	gl->getnUniformfv				= (glGetnUniformfvFunc)				loader->get("glGetnUniformfvEXT");
-	gl->getnUniformiv				= (glGetnUniformivFunc)				loader->get("glGetnUniformivEXT");
-	gl->readnPixels					= (glReadnPixelsFunc)				loader->get("glReadnPixelsEXT");
-}
-
-=======
->>>>>>> c693c85a
 if (de::contains(extSet, "GL_EXT_texture_buffer"))
 {
 	gl->texBuffer		= (glTexBufferFunc)			loader->get("glTexBufferEXT");
