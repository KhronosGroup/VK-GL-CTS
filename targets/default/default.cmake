--- conflicted
+++ resolved
@@ -67,18 +67,15 @@
 		set(DEQP_PLATFORM_LIBRARIES ${XCB_LIBRARIES})
 		include_directories(${XCB_INCLUDE_DIR})
 	endif ()
-<<<<<<< HEAD
-endif ()
-
-# Win32?
-if (DE_OS_IS_WIN32)
-	set(DEQP_SUPPORT_WGL ON)
-=======
 	find_package(Wayland)
 	if (WAYLAND_FOUND)
 		set(DEQP_USE_WAYLAND ON)
 		set(DEQP_PLATFORM_LIBRARIES ${WAYLAND_LIBRARIES})
 		include_directories(${WAYLAND_INCLUDE_DIR})
 	endif ()
->>>>>>> b9dd117a
+endif ()
+
+# Win32?
+if (DE_OS_IS_WIN32)
+	set(DEQP_SUPPORT_WGL ON)
 endif ()